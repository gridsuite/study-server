<?xml version="1.0" encoding="UTF-8"?>
<!--

    Copyright (c) 2019, RTE (http://www.rte-france.com)
    This Source Code Form is subject to the terms of the Mozilla Public
    License, v. 2.0. If a copy of the MPL was not distributed with this
    file, You can obtain one at http://mozilla.org/MPL/2.0/.

-->
<project xsi:schemaLocation="http://maven.apache.org/POM/4.0.0 http://maven.apache.org/xsd/maven-4.0.0.xsd"
         xmlns="http://maven.apache.org/POM/4.0.0"
         xmlns:xsi="http://www.w3.org/2001/XMLSchema-instance">
    <modelVersion>4.0.0</modelVersion>

    <parent>
        <groupId>com.powsybl</groupId>
        <artifactId>powsybl-parent-ws</artifactId>
        <version>5</version>
        <relativePath/>
    </parent>

    <groupId>org.gridsuite</groupId>
    <artifactId>gridsuite-study-server</artifactId>
    <version>1.0.0-SNAPSHOT</version>

    <packaging>jar</packaging>
    <name>Study Server</name>
    <description>Study Server</description>
    <url>http://www.gridsuite.org/</url>

    <scm>
        <connection>scm:git:https://github.com/gridsuite/study-server.git</connection>
        <developerConnection>scm:git:https://github.com/gridsuite/study-server.git</developerConnection>
        <url>https://github.com/gridsuite/study-server</url>
    </scm>

    <developers>
        <developer>
            <name>Abdelsalem HEDHILI</name>
            <email>abdelsalem.hedhili@rte-france.com</email>
            <organization>RTE</organization>
            <organizationUrl>http://www.rte-france.com</organizationUrl>
        </developer>
    </developers>

    <properties>
        <java.version>11</java.version>
        <gridsuite-dependencies.version>10</gridsuite-dependencies.version>
<<<<<<< HEAD
        <liquibase-maven-plugin.version>4.0.0</liquibase-maven-plugin.version>
        <liquibase-hibernate5.version>3.10.1</liquibase-hibernate5.version>
        <validation-api.version>2.0.1.Final</validation-api.version>
        <spring-boot.version>2.3.1.RELEASE</spring-boot.version>
        <jaxb-api.version>2.4.0-b180830.0359</jaxb-api.version>
        <liquibase-core.version>4.4.3</liquibase-core.version>
        <spring-boot-starter-data-jpa.version>2.4.7</spring-boot-starter-data-jpa.version>
        <h2.version>1.4.200</h2.version>
        <spring-beans.version>5.3.8</spring-beans.version>
        <spring-data-jpa.version>2.4.9</spring-data-jpa.version>
=======
        <commons-lang3.version>3.9</commons-lang3.version>
        <log4j2-mock-version>0.0.2</log4j2-mock-version>
        <equalsverifier-version>3.7.1</equalsverifier-version>
>>>>>>> 24059982
    </properties>

    <build>
        <pluginManagement>
            <plugins>
                <plugin>
                    <groupId>org.apache.maven.plugins</groupId>
                    <artifactId>maven-surefire-plugin</artifactId>
                    <configuration>
                        <classpathDependencyExcludes>
                            <classpathDependencyExclude>com.powsybl:powsybl-config-classic</classpathDependencyExclude>
                        </classpathDependencyExcludes>
                    </configuration>
                </plugin>
            </plugins>
        </pluginManagement>
        <plugins>
            <plugin>
                <groupId>com.google.cloud.tools</groupId>
                <artifactId>jib-maven-plugin</artifactId>
            </plugin>
            <plugin>
                <groupId>org.springframework.boot</groupId>
                <artifactId>spring-boot-maven-plugin</artifactId>
            </plugin>
            <plugin>
                <groupId>pl.project13.maven</groupId>
                <artifactId>git-commit-id-plugin</artifactId>
            </plugin>
            <plugin>
                <groupId>org.liquibase</groupId>
                <artifactId>liquibase-maven-plugin</artifactId>
                <version>${liquibase-core.version}</version>
                <configuration>
                    <propertyFile>src/main/resources/liquibase.properties</propertyFile>
                    <outputChangeLogFile>src/main/resources/db/init.xml</outputChangeLogFile>
                    <changeLogFile>src/main/resources/db/study-db.xml</changeLogFile>
                    <diffChangeLogFile>src/main/resources/db/changelogs/${maven.build.timestamp}_changelog.xml</diffChangeLogFile>
                    <logging>info</logging>
                    <includeArtifact>true</includeArtifact>
                </configuration>
                <executions>
                    <!-- configuration to generate changeset from existing configuration -->
                    <execution>
                        <id>dummyDB</id>
                        <configuration>
                            <!-- add database_to_lower to generate lowercase instructions -->
                            <url>jdbc:h2:./target/dummyDB;MODE=PostgreSQL;DATABASE_TO_LOWER=TRUE;CASE_INSENSITIVE_IDENTIFIERS=TRUE;</url>
                            <username>sa</username>
                            <password></password>
                            <driver>org.h2.Driver</driver>
                        </configuration>
                    </execution>
                </executions>
                <!-- Liquibase dependencies-->
                <dependencies>
                    <dependency>
                        <groupId>org.liquibase</groupId>
                        <artifactId>liquibase-core</artifactId>
                        <version>${liquibase-core.version}</version>
                    </dependency>
                    <dependency>
                        <groupId>org.liquibase.ext</groupId>
                        <artifactId>liquibase-hibernate5</artifactId>
                        <version>${liquibase-core.version}</version>
                    </dependency>
                    <dependency>
                        <groupId>org.springframework.boot</groupId>
                        <artifactId>spring-boot-starter-data-jpa</artifactId>
                        <version>${spring-boot-starter-data-jpa.version}</version>
                    </dependency>
                    <dependency>
                        <groupId>javax.validation</groupId>
                        <artifactId>validation-api</artifactId>
                        <version>${validation-api.version}</version>
                    </dependency>
                    <dependency>
                        <groupId>javax.xml.bind</groupId>
                        <artifactId>jaxb-api</artifactId>
                        <version>${jaxb-api.version}</version>
                    </dependency>
                    <dependency>
                        <groupId>com.h2database</groupId>
                        <artifactId>h2</artifactId>
                        <version>${h2.version}</version>
                    </dependency>
                    <dependency>
                        <groupId>org.springframework</groupId>
                        <artifactId>spring-beans</artifactId>
                        <version>${spring-beans.version}</version>
                    </dependency>
                    <dependency>
                        <groupId>org.springframework.data</groupId>
                        <artifactId>spring-data-jpa</artifactId>
                        <version>${spring-data-jpa.version}</version>
                    </dependency>
                </dependencies>
            </plugin>
        </plugins>
    </build>

    <dependencyManagement>
        <dependencies>
            <!-- overrides of imports -->

            <!-- imports -->
            <dependency>
                <groupId>org.gridsuite</groupId>
                <artifactId>gridsuite-dependencies</artifactId>
                <version>${gridsuite-dependencies.version}</version>
                <type>pom</type>
                <scope>import</scope>
            </dependency>

            <!-- project specific dependencies -->
            <dependency>
                <groupId>org.apache.commons</groupId>
                <artifactId>commons-lang3</artifactId>
                <version>${commons-lang3.version}</version>
            </dependency>
            <dependency>
                <groupId>de.dentrassi.elasticsearch</groupId>
                <artifactId>log4j2-mock</artifactId>
                <version>${log4j2-mock-version}</version>
            </dependency>
            <dependency>
                <groupId>nl.jqno.equalsverifier</groupId>
                <artifactId>equalsverifier</artifactId>
                <version>${equalsverifier-version}</version>
            </dependency>

        </dependencies>
    </dependencyManagement>

    <dependencies>
        <!-- Compilation dependencies -->
        <dependency>
            <groupId>org.liquibase</groupId>
            <artifactId>liquibase-core</artifactId>
        </dependency>
        <dependency>
            <groupId>com.powsybl</groupId>
            <artifactId>powsybl-commons</artifactId>
        </dependency>
        <dependency>
            <groupId>com.powsybl</groupId>
            <artifactId>powsybl-contingency-api</artifactId>
        </dependency>
        <dependency>
            <groupId>com.powsybl</groupId>
            <artifactId>powsybl-loadflow-api</artifactId>
        </dependency>
        <dependency>
            <groupId>com.powsybl</groupId>
            <artifactId>powsybl-network-store-client</artifactId>
        </dependency>
        <dependency>
            <groupId>io.projectreactor</groupId>
            <artifactId>reactor-core</artifactId>
        </dependency>
        <dependency>
            <groupId>org.projectlombok</groupId>
            <artifactId>lombok</artifactId>
        </dependency>
        <dependency>
            <groupId>org.springframework.boot</groupId>
            <artifactId>spring-boot-starter-webflux</artifactId>
        </dependency>
        <dependency>
            <groupId>org.springframework.cloud</groupId>
            <artifactId>spring-cloud-stream</artifactId>
        </dependency>
        <dependency>
            <groupId>org.springdoc</groupId>
            <artifactId>springdoc-openapi-webflux-ui</artifactId>
        </dependency>

        <dependency>
          <groupId>com.jayway.jsonpath</groupId>
          <artifactId>json-path-assert</artifactId>
        </dependency>

        <!-- jpa, crud repository -->
        <dependency>
            <groupId>org.springframework.boot</groupId>
            <artifactId>spring-boot-starter-data-jpa</artifactId>
        </dependency>

        <!-- elasticsearch -->
        <dependency>
            <groupId>org.elasticsearch</groupId>
            <artifactId>elasticsearch</artifactId>
        </dependency>
        <dependency>
            <groupId>org.springframework.data</groupId>
            <artifactId>spring-data-elasticsearch</artifactId>
        </dependency>

        <!-- Runtime dependencies -->

        <!-- PostgreSQL -->
        <dependency>
            <groupId>org.postgresql</groupId>
            <artifactId>postgresql</artifactId>
            <scope>runtime</scope>
        </dependency>
        <dependency>
            <groupId>com.powsybl</groupId>
            <artifactId>powsybl-config-classic</artifactId>
            <scope>runtime</scope>
        </dependency>
        <dependency>
            <groupId>org.springframework.boot</groupId>
            <artifactId>spring-boot-starter-actuator</artifactId>
            <scope>runtime</scope>
        </dependency>
        <dependency>
            <groupId>org.springframework.cloud</groupId>
            <artifactId>spring-cloud-stream-binder-rabbit</artifactId>
            <scope>runtime</scope>
        </dependency>

        <!-- Test dependencies -->
        <dependency>
            <groupId>com.powsybl</groupId>
            <artifactId>powsybl-config-test</artifactId>
            <scope>test</scope>
        </dependency>
        <dependency>
            <groupId>com.powsybl</groupId>
            <artifactId>powsybl-iidm-xml-converter</artifactId>
            <scope>test</scope>
        </dependency>
        <dependency>
            <groupId>com.squareup.okhttp3</groupId>
            <artifactId>okhttp</artifactId>
            <scope>test</scope>
        </dependency>
        <dependency>
            <groupId>com.squareup.okhttp3</groupId>
            <artifactId>mockwebserver</artifactId>
            <scope>test</scope>
        </dependency>
        <dependency>
            <groupId>junit</groupId>
            <artifactId>junit</artifactId>
            <scope>test</scope>
        </dependency>
        <dependency>
            <groupId>org.junit.vintage</groupId>
            <artifactId>junit-vintage-engine</artifactId>
            <scope>test</scope>
        </dependency>
        <dependency>
            <groupId>org.mockito</groupId>
            <artifactId>mockito-core</artifactId>
            <scope>test</scope>
        </dependency>
        <dependency>
            <groupId>org.springframework.boot</groupId>
            <artifactId>spring-boot-starter-test</artifactId>
            <scope>test</scope>
        </dependency>
        <dependency>
            <groupId>org.skyscreamer</groupId>
            <artifactId>jsonassert</artifactId>
            <scope>test</scope>
        </dependency>
        <dependency>
            <groupId>org.springframework.cloud</groupId>
            <artifactId>spring-cloud-stream</artifactId>
            <type>test-jar</type>
            <scope>test</scope>
            <classifier>test-binder</classifier>
        </dependency>
        <dependency>
            <groupId>com.h2database</groupId>
            <artifactId>h2</artifactId>
            <scope>test</scope>
        </dependency>
        <dependency>
            <groupId>de.dentrassi.elasticsearch</groupId>
            <artifactId>log4j2-mock</artifactId>
            <scope>test</scope>
        </dependency>
        <dependency>
            <groupId>nl.jqno.equalsverifier</groupId>
            <artifactId>equalsverifier</artifactId>
            <scope>test</scope>
        </dependency>

    </dependencies>

</project><|MERGE_RESOLUTION|>--- conflicted
+++ resolved
@@ -46,7 +46,9 @@
     <properties>
         <java.version>11</java.version>
         <gridsuite-dependencies.version>10</gridsuite-dependencies.version>
-<<<<<<< HEAD
+        <commons-lang3.version>3.9</commons-lang3.version>
+        <log4j2-mock-version>0.0.2</log4j2-mock-version>
+        <equalsverifier-version>3.7.1</equalsverifier-version>
         <liquibase-maven-plugin.version>4.0.0</liquibase-maven-plugin.version>
         <liquibase-hibernate5.version>3.10.1</liquibase-hibernate5.version>
         <validation-api.version>2.0.1.Final</validation-api.version>
@@ -57,11 +59,6 @@
         <h2.version>1.4.200</h2.version>
         <spring-beans.version>5.3.8</spring-beans.version>
         <spring-data-jpa.version>2.4.9</spring-data-jpa.version>
-=======
-        <commons-lang3.version>3.9</commons-lang3.version>
-        <log4j2-mock-version>0.0.2</log4j2-mock-version>
-        <equalsverifier-version>3.7.1</equalsverifier-version>
->>>>>>> 24059982
     </properties>
 
     <build>
@@ -199,68 +196,68 @@
     <dependencies>
         <!-- Compilation dependencies -->
         <dependency>
+            <groupId>com.powsybl</groupId>
+            <artifactId>powsybl-commons</artifactId>
+        </dependency>
+        <dependency>
+            <groupId>com.powsybl</groupId>
+            <artifactId>powsybl-contingency-api</artifactId>
+        </dependency>
+        <dependency>
+            <groupId>com.powsybl</groupId>
+            <artifactId>powsybl-loadflow-api</artifactId>
+        </dependency>
+        <dependency>
+            <groupId>com.powsybl</groupId>
+            <artifactId>powsybl-network-store-client</artifactId>
+        </dependency>
+        <dependency>
+            <groupId>io.projectreactor</groupId>
+            <artifactId>reactor-core</artifactId>
+        </dependency>
+        <dependency>
+            <groupId>org.projectlombok</groupId>
+            <artifactId>lombok</artifactId>
+        </dependency>
+        <dependency>
+            <groupId>org.springframework.boot</groupId>
+            <artifactId>spring-boot-starter-webflux</artifactId>
+        </dependency>
+        <dependency>
+            <groupId>org.springframework.cloud</groupId>
+            <artifactId>spring-cloud-stream</artifactId>
+        </dependency>
+        <dependency>
+            <groupId>org.springdoc</groupId>
+            <artifactId>springdoc-openapi-webflux-ui</artifactId>
+        </dependency>
+
+        <dependency>
+          <groupId>com.jayway.jsonpath</groupId>
+          <artifactId>json-path-assert</artifactId>
+        </dependency>
+
+        <!-- jpa, crud repository -->
+        <dependency>
+            <groupId>org.springframework.boot</groupId>
+            <artifactId>spring-boot-starter-data-jpa</artifactId>
+        </dependency>
+
+        <!-- elasticsearch -->
+        <dependency>
+            <groupId>org.elasticsearch</groupId>
+            <artifactId>elasticsearch</artifactId>
+        </dependency>
+        <dependency>
+            <groupId>org.springframework.data</groupId>
+            <artifactId>spring-data-elasticsearch</artifactId>
+        </dependency>
+
+        <!-- Runtime dependencies -->
+        <dependency>
             <groupId>org.liquibase</groupId>
             <artifactId>liquibase-core</artifactId>
         </dependency>
-        <dependency>
-            <groupId>com.powsybl</groupId>
-            <artifactId>powsybl-commons</artifactId>
-        </dependency>
-        <dependency>
-            <groupId>com.powsybl</groupId>
-            <artifactId>powsybl-contingency-api</artifactId>
-        </dependency>
-        <dependency>
-            <groupId>com.powsybl</groupId>
-            <artifactId>powsybl-loadflow-api</artifactId>
-        </dependency>
-        <dependency>
-            <groupId>com.powsybl</groupId>
-            <artifactId>powsybl-network-store-client</artifactId>
-        </dependency>
-        <dependency>
-            <groupId>io.projectreactor</groupId>
-            <artifactId>reactor-core</artifactId>
-        </dependency>
-        <dependency>
-            <groupId>org.projectlombok</groupId>
-            <artifactId>lombok</artifactId>
-        </dependency>
-        <dependency>
-            <groupId>org.springframework.boot</groupId>
-            <artifactId>spring-boot-starter-webflux</artifactId>
-        </dependency>
-        <dependency>
-            <groupId>org.springframework.cloud</groupId>
-            <artifactId>spring-cloud-stream</artifactId>
-        </dependency>
-        <dependency>
-            <groupId>org.springdoc</groupId>
-            <artifactId>springdoc-openapi-webflux-ui</artifactId>
-        </dependency>
-
-        <dependency>
-          <groupId>com.jayway.jsonpath</groupId>
-          <artifactId>json-path-assert</artifactId>
-        </dependency>
-
-        <!-- jpa, crud repository -->
-        <dependency>
-            <groupId>org.springframework.boot</groupId>
-            <artifactId>spring-boot-starter-data-jpa</artifactId>
-        </dependency>
-
-        <!-- elasticsearch -->
-        <dependency>
-            <groupId>org.elasticsearch</groupId>
-            <artifactId>elasticsearch</artifactId>
-        </dependency>
-        <dependency>
-            <groupId>org.springframework.data</groupId>
-            <artifactId>spring-data-elasticsearch</artifactId>
-        </dependency>
-
-        <!-- Runtime dependencies -->
 
         <!-- PostgreSQL -->
         <dependency>
