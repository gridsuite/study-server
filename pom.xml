<?xml version="1.0" encoding="UTF-8"?>
<!--
    Copyright (c) 2019, RTE (http://www.rte-france.com)
    This Source Code Form is subject to the terms of the Mozilla Public
    License, v. 2.0. If a copy of the MPL was not distributed with this
    file, You can obtain one at http://mozilla.org/MPL/2.0/.
-->
<project xsi:schemaLocation="http://maven.apache.org/POM/4.0.0 http://maven.apache.org/xsd/maven-4.0.0.xsd"
         xmlns="http://maven.apache.org/POM/4.0.0"
         xmlns:xsi="http://www.w3.org/2001/XMLSchema-instance">
    <modelVersion>4.0.0</modelVersion>

    <parent>
        <groupId>com.powsybl</groupId>
        <artifactId>powsybl-parent-ws</artifactId>
        <version>22</version>
        <relativePath/>
    </parent>

    <groupId>org.gridsuite</groupId>
    <artifactId>gridsuite-study-server</artifactId>
    <version>2.26.0-SNAPSHOT</version>

    <packaging>jar</packaging>
    <name>Study Server</name>
    <description>Study Server</description>
    <url>http://www.gridsuite.org/</url>

    <scm>
        <connection>scm:git:https://github.com/gridsuite/study-server.git</connection>
        <developerConnection>scm:git:https://github.com/gridsuite/study-server.git</developerConnection>
        <url>https://github.com/gridsuite/study-server</url>
    </scm>

    <developers>
        <developer>
            <name>Abdelsalem HEDHILI</name>
            <email>abdelsalem.hedhili@rte-france.com</email>
            <organization>RTE</organization>
            <organizationUrl>http://www.rte-france.com</organizationUrl>
        </developer>
    </developers>

    <properties>

<<<<<<< HEAD
        <gridsuite-dependencies.version>43.2.0</gridsuite-dependencies.version>
=======
        <gridsuite-dependencies.version>43.0.0</gridsuite-dependencies.version>
        <gridsuite-filter.version>1.12.0</gridsuite-filter.version>
>>>>>>> dd3e1c0d
        <liquibase-hibernate-package>org.gridsuite.study.server</liquibase-hibernate-package>
        <mockwebserver3.version>5.0.0-alpha.14</mockwebserver3.version>
        <db-util.version>1.0.5</db-util.version>
        <sonar.organization>gridsuite</sonar.organization>
        <sonar.projectKey>org.gridsuite:study-server</sonar.projectKey>
    </properties>

    <build>
        <pluginManagement>
            <plugins>
                <plugin>
                    <groupId>org.apache.maven.plugins</groupId>
                    <artifactId>maven-surefire-plugin</artifactId>
                    <configuration>
                        <classpathDependencyExcludes>
                            <classpathDependencyExclude>com.powsybl:powsybl-config-classic</classpathDependencyExclude>
                        </classpathDependencyExcludes>
                    </configuration>
                </plugin>
            </plugins>
        </pluginManagement>
        <plugins>
            <plugin>
                <groupId>com.google.cloud.tools</groupId>
                <artifactId>jib-maven-plugin</artifactId>
            </plugin>
            <plugin>
                <groupId>org.springframework.boot</groupId>
                <artifactId>spring-boot-maven-plugin</artifactId>
            </plugin>
            <plugin>
                <groupId>io.github.git-commit-id</groupId>
                <artifactId>git-commit-id-maven-plugin</artifactId>
            </plugin>
        </plugins>
    </build>

    <dependencyManagement>
        <dependencies>

            <dependency><!-- To remove when integrate in next release of gridsuite-dependencies or powsybl-ws-dependencies -->
                <groupId>com.squareup.okhttp3</groupId>
                <artifactId>okhttp-bom</artifactId>
                <version>${mockwebserver3.version}</version>
                <type>pom</type>
                <scope>import</scope>
            </dependency>

            <!-- imports -->
            <dependency>
                <groupId>org.gridsuite</groupId>
                <artifactId>gridsuite-dependencies</artifactId>
                <version>${gridsuite-dependencies.version}</version>
                <type>pom</type>
                <scope>import</scope>
            </dependency>

            <!-- project specific dependencies -->
            <dependency>
                <groupId>com.vladmihalcea</groupId>
                <artifactId>db-util</artifactId>
                <version>${db-util.version}</version>
            </dependency>
        </dependencies>
    </dependencyManagement>

    <dependencies>
        <!-- Compilation dependencies -->
         <dependency>
            <groupId>com.powsybl</groupId>
            <artifactId>powsybl-commons</artifactId>
        </dependency>
        <dependency>
            <groupId>com.powsybl</groupId>
            <artifactId>powsybl-time-series-api</artifactId>
        </dependency>
        <dependency>
            <groupId>com.powsybl</groupId>
            <artifactId>powsybl-contingency-api</artifactId>
        </dependency>
        <dependency>
            <groupId>com.powsybl</groupId>
            <artifactId>powsybl-loadflow-api</artifactId>
        </dependency>
        <dependency>
            <groupId>com.powsybl</groupId>
            <artifactId>powsybl-sensitivity-analysis-api</artifactId>
        </dependency>
        <dependency>
            <groupId>com.powsybl</groupId>
            <artifactId>powsybl-network-store-client</artifactId>
        </dependency>
        <dependency>
            <groupId>com.powsybl</groupId>
            <artifactId>powsybl-shortcircuit-api</artifactId>
        </dependency>
        <dependency>
            <groupId>com.powsybl</groupId>
            <artifactId>powsybl-ws-commons</artifactId>
        </dependency>
        <dependency>
            <groupId>org.gridsuite</groupId>
            <artifactId>gridsuite-filter</artifactId>
            <version>${gridsuite-filter.version}</version>
        </dependency>
        <dependency>
            <groupId>io.projectreactor</groupId>
            <artifactId>reactor-core</artifactId>
        </dependency>
        <dependency>
            <groupId>org.projectlombok</groupId>
            <artifactId>lombok</artifactId>
            <scope>provided</scope>
        </dependency>
        <dependency>
            <groupId>org.springframework.boot</groupId>
            <artifactId>spring-boot-starter-web</artifactId>
        </dependency>
        <dependency>
            <groupId>org.springframework.cloud</groupId>
            <artifactId>spring-cloud-stream</artifactId>
        </dependency>
        <dependency>
            <groupId>org.springdoc</groupId>
            <artifactId>springdoc-openapi-starter-webmvc-ui</artifactId>
        </dependency>
        <dependency>
            <groupId>com.jayway.jsonpath</groupId>
            <artifactId>json-path-assert</artifactId>
        </dependency>

        <!-- jpa, crud repository -->
        <dependency>
            <groupId>org.springframework.boot</groupId>
            <artifactId>spring-boot-starter-data-jpa</artifactId>
        </dependency>

        <!-- elasticsearch -->
        <dependency>
            <groupId>org.springframework.data</groupId>
            <artifactId>spring-data-elasticsearch</artifactId>
        </dependency>

        <!-- Runtime dependencies -->
        <dependency>
            <groupId>org.liquibase</groupId>
            <artifactId>liquibase-core</artifactId>
            <scope>runtime</scope>
        </dependency>
        <dependency>
            <groupId>org.postgresql</groupId>
            <artifactId>postgresql</artifactId>
            <scope>runtime</scope>
        </dependency>
        <dependency>
            <groupId>com.powsybl</groupId>
            <artifactId>powsybl-config-classic</artifactId>
            <scope>runtime</scope>
        </dependency>
        <dependency>
            <groupId>org.springframework.boot</groupId>
            <artifactId>spring-boot-starter-actuator</artifactId>
            <scope>runtime</scope>
        </dependency>
        <dependency>
            <groupId>io.micrometer</groupId>
            <artifactId>micrometer-registry-prometheus</artifactId>
            <scope>runtime</scope>
        </dependency>
        <dependency>
            <groupId>org.springframework.boot</groupId>
            <artifactId>spring-boot-actuator</artifactId>
        </dependency>
        <dependency>
            <groupId>org.springframework.cloud</groupId>
            <artifactId>spring-cloud-stream-binder-rabbit</artifactId>
            <scope>runtime</scope>
        </dependency>

        <!-- Test dependencies -->
        <dependency>
            <groupId>com.powsybl</groupId>
            <artifactId>powsybl-config-test</artifactId>
            <scope>test</scope>
        </dependency>
        <dependency>
            <groupId>com.powsybl</groupId>
            <artifactId>powsybl-iidm-test</artifactId>
            <scope>test</scope>
        </dependency>
        <dependency>
            <groupId>com.powsybl</groupId>
            <artifactId>powsybl-iidm-serde</artifactId>
            <scope>test</scope>
        </dependency>
        <dependency>
            <groupId>com.squareup.okhttp3</groupId>
            <artifactId>mockwebserver3-junit5</artifactId>
            <scope>test</scope>
        </dependency>
        <dependency>
            <groupId>org.springframework.boot</groupId>
            <artifactId>spring-boot-starter-test</artifactId>
            <scope>test</scope>
        </dependency>
        <dependency>
            <groupId>org.skyscreamer</groupId>
            <artifactId>jsonassert</artifactId>
            <scope>test</scope>
        </dependency>
        <dependency>
            <groupId>org.springframework.cloud</groupId>
            <artifactId>spring-cloud-stream-test-binder</artifactId>
            <scope>test</scope>
        </dependency>
        <dependency>
            <groupId>com.h2database</groupId>
            <artifactId>h2</artifactId>
            <scope>test</scope>
        </dependency>
        <dependency>
            <groupId>org.testcontainers</groupId>
            <artifactId>junit-jupiter</artifactId>
            <scope>test</scope>
        </dependency>
        <dependency>
            <groupId>org.testcontainers</groupId>
            <artifactId>elasticsearch</artifactId>
            <scope>test</scope>
        </dependency>
        <dependency>
            <groupId>org.wiremock</groupId>
            <artifactId>wiremock-jetty12</artifactId>
            <scope>test</scope>
        </dependency>
        <dependency>
            <groupId>com.vladmihalcea</groupId>
            <artifactId>db-util</artifactId>
            <scope>test</scope>
        </dependency>
    </dependencies>
</project><|MERGE_RESOLUTION|>--- conflicted
+++ resolved
@@ -42,13 +42,8 @@
     </developers>
 
     <properties>
-
-<<<<<<< HEAD
         <gridsuite-dependencies.version>43.2.0</gridsuite-dependencies.version>
-=======
-        <gridsuite-dependencies.version>43.0.0</gridsuite-dependencies.version>
         <gridsuite-filter.version>1.12.0</gridsuite-filter.version>
->>>>>>> dd3e1c0d
         <liquibase-hibernate-package>org.gridsuite.study.server</liquibase-hibernate-package>
         <mockwebserver3.version>5.0.0-alpha.14</mockwebserver3.version>
         <db-util.version>1.0.5</db-util.version>
