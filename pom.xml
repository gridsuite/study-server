<?xml version="1.0" encoding="UTF-8"?>
<!--

    Copyright (c) 2019, RTE (http://www.rte-france.com)
    This Source Code Form is subject to the terms of the Mozilla Public
    License, v. 2.0. If a copy of the MPL was not distributed with this
    file, You can obtain one at http://mozilla.org/MPL/2.0/.

-->
<project xsi:schemaLocation="http://maven.apache.org/POM/4.0.0 http://maven.apache.org/xsd/maven-4.0.0.xsd"
         xmlns="http://maven.apache.org/POM/4.0.0"
         xmlns:xsi="http://www.w3.org/2001/XMLSchema-instance">
    <modelVersion>4.0.0</modelVersion>

    <parent>
        <groupId>com.powsybl</groupId>
        <artifactId>powsybl-parent-ws</artifactId>
        <version>5</version>
        <relativePath/>
    </parent>

    <groupId>org.gridsuite</groupId>
    <artifactId>gridsuite-study-server</artifactId>
    <version>1.0.0-SNAPSHOT</version>

    <packaging>jar</packaging>
    <name>Study Server</name>
    <description>Study Server</description>
    <url>http://www.gridsuite.org/</url>

    <scm>
        <connection>scm:git:https://github.com/gridsuite/study-server.git</connection>
        <developerConnection>scm:git:https://github.com/gridsuite/study-server.git</developerConnection>
        <url>https://github.com/gridsuite/study-server</url>
    </scm>

    <developers>
        <developer>
            <name>Abdelsalem HEDHILI</name>
            <email>abdelsalem.hedhili@rte-france.com</email>
            <organization>RTE</organization>
            <organizationUrl>http://www.rte-france.com</organizationUrl>
        </developer>
    </developers>

    <properties>
        <java.version>11</java.version>
<<<<<<< HEAD
        <gridsuite-dependencies.version>9</gridsuite-dependencies.version>
        <elasticsearch.version>7.9.3</elasticsearch.version>
        <spring-data-elasticsearch.version>4.1.0</spring-data-elasticsearch.version>
        <log4j2-mock-version>0.0.2</log4j2-mock-version>
=======
        <commons-lang3.version>3.9</commons-lang3.version>
        <gridsuite-dependencies.version>10</gridsuite-dependencies.version>
>>>>>>> b3b5d574
    </properties>

    <build>
        <pluginManagement>
            <plugins>
                <plugin>
                    <groupId>org.apache.maven.plugins</groupId>
                    <artifactId>maven-surefire-plugin</artifactId>
                    <configuration>
                        <classpathDependencyExcludes>
                            <classpathDependencyExclude>com.powsybl:powsybl-config-classic</classpathDependencyExclude>
                        </classpathDependencyExcludes>
                    </configuration>
                </plugin>
            </plugins>
        </pluginManagement>
        <plugins>
            <plugin>
                <groupId>com.google.cloud.tools</groupId>
                <artifactId>jib-maven-plugin</artifactId>
            </plugin>
            <plugin>
                <groupId>org.springframework.boot</groupId>
                <artifactId>spring-boot-maven-plugin</artifactId>
            </plugin>
            <plugin>
                <groupId>pl.project13.maven</groupId>
                <artifactId>git-commit-id-plugin</artifactId>
            </plugin>
        </plugins>
    </build>

    <dependencyManagement>
        <dependencies>
            <!-- overrides of imports -->

            <!-- imports -->
            <dependency>
                <groupId>org.gridsuite</groupId>
                <artifactId>gridsuite-dependencies</artifactId>
                <version>${gridsuite-dependencies.version}</version>
                <type>pom</type>
                <scope>import</scope>
            </dependency>

            <!-- project specific dependencies -->
            <dependency>
<<<<<<< HEAD
                <groupId>org.elasticsearch</groupId>
                <artifactId>elasticsearch</artifactId>
                <version>${elasticsearch.version}</version>
            </dependency>
            <dependency>
                <groupId>org.springframework.data</groupId>
                <artifactId>spring-data-elasticsearch</artifactId>
                <version>${spring-data-elasticsearch.version}</version>
            </dependency>

=======
                <groupId>org.apache.commons</groupId>
                <artifactId>commons-lang3</artifactId>
                <version>${commons-lang3.version}</version>
            </dependency>
>>>>>>> b3b5d574
        </dependencies>
    </dependencyManagement>

    <dependencies>
        <!-- Compilation dependencies -->
        <dependency>
            <groupId>com.powsybl</groupId>
            <artifactId>powsybl-commons</artifactId>
        </dependency>
        <dependency>
            <groupId>com.powsybl</groupId>
            <artifactId>powsybl-contingency-api</artifactId>
        </dependency>
        <dependency>
            <groupId>com.powsybl</groupId>
            <artifactId>powsybl-loadflow-api</artifactId>
        </dependency>
        <dependency>
            <groupId>com.powsybl</groupId>
            <artifactId>powsybl-network-store-client</artifactId>
        </dependency>
        <dependency>
            <groupId>io.projectreactor</groupId>
            <artifactId>reactor-core</artifactId>
        </dependency>
        <dependency>
            <groupId>org.projectlombok</groupId>
            <artifactId>lombok</artifactId>
        </dependency>
        <dependency>
            <groupId>org.springframework.boot</groupId>
            <artifactId>spring-boot-starter-webflux</artifactId>
        </dependency>
        <dependency>
            <groupId>org.springframework.cloud</groupId>
            <artifactId>spring-cloud-stream</artifactId>
        </dependency>
        <dependency>
            <groupId>org.springdoc</groupId>
            <artifactId>springdoc-openapi-webflux-ui</artifactId>
        </dependency>

        <dependency>
          <groupId>com.jayway.jsonpath</groupId>
          <artifactId>json-path-assert</artifactId>
        </dependency>

        <!-- jpa, crud repository -->
        <dependency>
            <groupId>org.springframework.boot</groupId>
            <artifactId>spring-boot-starter-data-jpa</artifactId>
        </dependency>

        <!-- elasticsearch -->
        <dependency>
            <groupId>org.elasticsearch</groupId>
            <artifactId>elasticsearch</artifactId>
        </dependency>
        <dependency>
            <groupId>org.springframework.data</groupId>
            <artifactId>spring-data-elasticsearch</artifactId>
        </dependency>

        <!-- Runtime dependencies -->

        <!-- PostgreSQL -->
        <dependency>
            <groupId>org.postgresql</groupId>
            <artifactId>postgresql</artifactId>
            <scope>runtime</scope>
        </dependency>
        <dependency>
            <groupId>com.powsybl</groupId>
            <artifactId>powsybl-config-classic</artifactId>
            <scope>runtime</scope>
        </dependency>
        <dependency>
            <groupId>org.springframework.boot</groupId>
            <artifactId>spring-boot-starter-actuator</artifactId>
            <scope>runtime</scope>
        </dependency>
        <dependency>
            <groupId>org.springframework.cloud</groupId>
            <artifactId>spring-cloud-stream-binder-rabbit</artifactId>
            <scope>runtime</scope>
        </dependency>

        <!-- Test dependencies -->
        <dependency>
            <groupId>com.powsybl</groupId>
            <artifactId>powsybl-config-test</artifactId>
            <scope>test</scope>
        </dependency>
        <dependency>
            <groupId>com.powsybl</groupId>
            <artifactId>powsybl-iidm-xml-converter</artifactId>
            <scope>test</scope>
        </dependency>
        <dependency>
            <groupId>com.squareup.okhttp3</groupId>
            <artifactId>okhttp</artifactId>
            <scope>test</scope>
        </dependency>
        <dependency>
            <groupId>com.squareup.okhttp3</groupId>
            <artifactId>mockwebserver</artifactId>
            <scope>test</scope>
        </dependency>
        <dependency>
            <groupId>junit</groupId>
            <artifactId>junit</artifactId>
            <scope>test</scope>
        </dependency>
        <dependency>
            <groupId>org.junit.vintage</groupId>
            <artifactId>junit-vintage-engine</artifactId>
            <scope>test</scope>
        </dependency>
        <dependency>
            <groupId>org.mockito</groupId>
            <artifactId>mockito-core</artifactId>
            <scope>test</scope>
        </dependency>
        <dependency>
            <groupId>org.springframework.boot</groupId>
            <artifactId>spring-boot-starter-test</artifactId>
            <scope>test</scope>
        </dependency>
        <dependency>
            <groupId>org.skyscreamer</groupId>
            <artifactId>jsonassert</artifactId>
            <scope>test</scope>
        </dependency>
        <dependency>
            <groupId>org.springframework.cloud</groupId>
            <artifactId>spring-cloud-stream</artifactId>
            <type>test-jar</type>
            <scope>test</scope>
            <classifier>test-binder</classifier>
        </dependency>
        <dependency>
            <groupId>com.h2database</groupId>
            <artifactId>h2</artifactId>
            <scope>test</scope>
        </dependency>

        <dependency>
            <groupId>de.dentrassi.elasticsearch</groupId>
            <artifactId>log4j2-mock</artifactId>
            <version>${log4j2-mock-version}</version>
            <scope>test</scope>
        </dependency>

    </dependencies>

</project><|MERGE_RESOLUTION|>--- conflicted
+++ resolved
@@ -45,15 +45,11 @@
 
     <properties>
         <java.version>11</java.version>
-<<<<<<< HEAD
-        <gridsuite-dependencies.version>9</gridsuite-dependencies.version>
+        <gridsuite-dependencies.version>10</gridsuite-dependencies.version>
+        <commons-lang3.version>3.9</commons-lang3.version>
         <elasticsearch.version>7.9.3</elasticsearch.version>
         <spring-data-elasticsearch.version>4.1.0</spring-data-elasticsearch.version>
         <log4j2-mock-version>0.0.2</log4j2-mock-version>
-=======
-        <commons-lang3.version>3.9</commons-lang3.version>
-        <gridsuite-dependencies.version>10</gridsuite-dependencies.version>
->>>>>>> b3b5d574
     </properties>
 
     <build>
@@ -101,7 +97,11 @@
 
             <!-- project specific dependencies -->
             <dependency>
-<<<<<<< HEAD
+                <groupId>org.apache.commons</groupId>
+                <artifactId>commons-lang3</artifactId>
+                <version>${commons-lang3.version}</version>
+            </dependency>
+            <dependency>
                 <groupId>org.elasticsearch</groupId>
                 <artifactId>elasticsearch</artifactId>
                 <version>${elasticsearch.version}</version>
@@ -112,12 +112,6 @@
                 <version>${spring-data-elasticsearch.version}</version>
             </dependency>
 
-=======
-                <groupId>org.apache.commons</groupId>
-                <artifactId>commons-lang3</artifactId>
-                <version>${commons-lang3.version}</version>
-            </dependency>
->>>>>>> b3b5d574
         </dependencies>
     </dependencyManagement>
 
