<?xml version="1.0" encoding="UTF-8"?>
<!--
    Copyright (c) 2019, RTE (http://www.rte-france.com)
    This Source Code Form is subject to the terms of the Mozilla Public
    License, v. 2.0. If a copy of the MPL was not distributed with this
    file, You can obtain one at http://mozilla.org/MPL/2.0/.
-->
<project xsi:schemaLocation="http://maven.apache.org/POM/4.0.0 http://maven.apache.org/xsd/maven-4.0.0.xsd"
         xmlns="http://maven.apache.org/POM/4.0.0"
         xmlns:xsi="http://www.w3.org/2001/XMLSchema-instance">
    <modelVersion>4.0.0</modelVersion>

    <parent>
        <groupId>com.powsybl</groupId>
        <artifactId>powsybl-parent-ws</artifactId>
        <version>22</version>
        <relativePath/>
    </parent>

    <groupId>org.gridsuite</groupId>
    <artifactId>gridsuite-study-server</artifactId>
    <version>2.16.0-SNAPSHOT</version>

    <packaging>jar</packaging>
    <name>Study Server</name>
    <description>Study Server</description>
    <url>http://www.gridsuite.org/</url>

    <scm>
        <connection>scm:git:https://github.com/gridsuite/study-server.git</connection>
        <developerConnection>scm:git:https://github.com/gridsuite/study-server.git</developerConnection>
        <url>https://github.com/gridsuite/study-server</url>
    </scm>

    <developers>
        <developer>
            <name>Abdelsalem HEDHILI</name>
            <email>abdelsalem.hedhili@rte-france.com</email>
            <organization>RTE</organization>
            <organizationUrl>http://www.rte-france.com</organizationUrl>
        </developer>
    </developers>

    <properties>
        <gridsuite-dependencies.version>38.0.0</gridsuite-dependencies.version>
        <liquibase-hibernate-package>org.gridsuite.study.server</liquibase-hibernate-package>
        <mockwebserver3.version>5.0.0-alpha.14</mockwebserver3.version>
        <apache.httpclient.version>5.3</apache.httpclient.version>
        <network-modification.version>0.9.0</network-modification.version>
<<<<<<< HEAD
        <db-util.version>1.0.5</db-util.version>
=======
        <sonar.organization>gridsuite</sonar.organization>
        <sonar.projectKey>org.gridsuite:study-server</sonar.projectKey>
>>>>>>> ca3a3e45
    </properties>

    <build>
        <pluginManagement>
            <plugins>
                <plugin>
                    <groupId>org.apache.maven.plugins</groupId>
                    <artifactId>maven-surefire-plugin</artifactId>
                    <configuration>
                        <classpathDependencyExcludes>
                            <classpathDependencyExclude>com.powsybl:powsybl-config-classic</classpathDependencyExclude>
                        </classpathDependencyExcludes>
                    </configuration>
                </plugin>
            </plugins>
        </pluginManagement>
        <plugins>
            <plugin>
                <groupId>com.google.cloud.tools</groupId>
                <artifactId>jib-maven-plugin</artifactId>
            </plugin>
            <plugin>
                <groupId>org.springframework.boot</groupId>
                <artifactId>spring-boot-maven-plugin</artifactId>
            </plugin>
            <plugin>
                <groupId>io.github.git-commit-id</groupId>
                <artifactId>git-commit-id-maven-plugin</artifactId>
            </plugin>
        </plugins>
    </build>

    <dependencyManagement>
        <dependencies>
            <!-- overrides of imports -->
            <dependency><!-- To remove when integrate in next release of gridsuite-dependencies or powsybl-ws-dependencies -->
                <groupId>com.squareup.okhttp3</groupId>
                <artifactId>okhttp-bom</artifactId>
                <version>${mockwebserver3.version}</version>
                <type>pom</type>
                <scope>import</scope>
            </dependency>

            <!-- imports -->
            <dependency>
                <groupId>org.gridsuite</groupId>
                <artifactId>gridsuite-dependencies</artifactId>
                <version>${gridsuite-dependencies.version}</version>
                <type>pom</type>
                <scope>import</scope>
            </dependency>

            <!-- project specific dependencies -->
            <dependency>
                <groupId>org.apache.httpcomponents.client5</groupId>
                <artifactId>httpclient5</artifactId>
                <version>${apache.httpclient.version}</version>
            </dependency>

            <dependency>
                <groupId>com.vladmihalcea</groupId>
                <artifactId>db-util</artifactId>
                <version>${db-util.version}</version>
            </dependency>
        </dependencies>
    </dependencyManagement>

    <dependencies>
        <!-- Compilation dependencies -->
        <dependency>
            <groupId>com.powsybl</groupId>
            <artifactId>powsybl-commons</artifactId>
        </dependency>
        <dependency>
            <groupId>com.powsybl</groupId>
            <artifactId>powsybl-time-series-api</artifactId>
        </dependency>
        <dependency>
            <groupId>com.powsybl</groupId>
            <artifactId>powsybl-contingency-api</artifactId>
        </dependency>
        <dependency>
            <groupId>com.powsybl</groupId>
            <artifactId>powsybl-loadflow-api</artifactId>
        </dependency>
        <dependency>
            <groupId>com.powsybl</groupId>
            <artifactId>powsybl-sensitivity-analysis-api</artifactId>
        </dependency>
        <dependency>
            <groupId>com.powsybl</groupId>
            <artifactId>powsybl-network-store-client</artifactId>
        </dependency>
        <dependency>
            <groupId>com.powsybl</groupId>
            <artifactId>powsybl-shortcircuit-api</artifactId>
        </dependency>
        <dependency>
            <groupId>com.powsybl</groupId>
            <artifactId>powsybl-ws-commons</artifactId>
        </dependency>
        <dependency>
            <groupId>io.projectreactor</groupId>
            <artifactId>reactor-core</artifactId>
        </dependency>
        <dependency>
            <groupId>org.projectlombok</groupId>
            <artifactId>lombok</artifactId>
            <scope>provided</scope>
        </dependency>
        <dependency>
            <groupId>org.springframework.boot</groupId>
            <artifactId>spring-boot-starter-web</artifactId>
        </dependency>
        <dependency>
            <groupId>org.springframework.cloud</groupId>
            <artifactId>spring-cloud-stream</artifactId>
        </dependency>
        <dependency>
            <groupId>org.springdoc</groupId>
            <artifactId>springdoc-openapi-starter-webmvc-ui</artifactId>
        </dependency>
        <dependency><!-- TODO : To remove when integrate in next release of gridsuite-dependencies -->
            <groupId>org.gridsuite</groupId>
            <artifactId>gridsuite-network-modification</artifactId>
            <version>${network-modification.version}</version>
        </dependency>
        <dependency>
            <groupId>com.jayway.jsonpath</groupId>
            <artifactId>json-path-assert</artifactId>
        </dependency>

        <!-- jpa, crud repository -->
        <dependency>
            <groupId>org.springframework.boot</groupId>
            <artifactId>spring-boot-starter-data-jpa</artifactId>
        </dependency>

        <!-- elasticsearch -->
        <dependency>
            <groupId>org.springframework.data</groupId>
            <artifactId>spring-data-elasticsearch</artifactId>
        </dependency>

        <!-- Runtime dependencies -->
        <dependency>
            <!-- Used by RestTemplate -->
            <groupId>org.apache.httpcomponents.client5</groupId>
            <artifactId>httpclient5</artifactId>
            <scope>runtime</scope>
        </dependency>
        <dependency>
            <groupId>org.liquibase</groupId>
            <artifactId>liquibase-core</artifactId>
            <scope>runtime</scope>
        </dependency>
        <dependency>
            <groupId>org.postgresql</groupId>
            <artifactId>postgresql</artifactId>
            <scope>runtime</scope>
        </dependency>
        <dependency>
            <groupId>com.powsybl</groupId>
            <artifactId>powsybl-config-classic</artifactId>
            <scope>runtime</scope>
        </dependency>
        <dependency>
            <groupId>org.springframework.boot</groupId>
            <artifactId>spring-boot-starter-actuator</artifactId>
            <scope>runtime</scope>
        </dependency>
        <dependency>
            <groupId>io.micrometer</groupId>
            <artifactId>micrometer-registry-prometheus</artifactId>
            <scope>runtime</scope>
        </dependency>
        <dependency>
            <groupId>org.springframework.boot</groupId>
            <artifactId>spring-boot-actuator</artifactId>
        </dependency>
        <dependency>
            <groupId>org.springframework.cloud</groupId>
            <artifactId>spring-cloud-stream-binder-rabbit</artifactId>
            <scope>runtime</scope>
        </dependency>

        <!-- Test dependencies -->
        <dependency>
            <groupId>com.powsybl</groupId>
            <artifactId>powsybl-config-test</artifactId>
            <scope>test</scope>
        </dependency>
        <dependency>
            <groupId>com.powsybl</groupId>
            <artifactId>powsybl-iidm-test</artifactId>
            <scope>test</scope>
        </dependency>
        <dependency>
            <groupId>com.powsybl</groupId>
            <artifactId>powsybl-iidm-serde</artifactId>
            <scope>test</scope>
        </dependency>
        <dependency>
            <groupId>com.squareup.okhttp3</groupId>
            <artifactId>mockwebserver3-junit5</artifactId>
            <scope>test</scope>
        </dependency>
        <dependency>
            <groupId>org.springframework.boot</groupId>
            <artifactId>spring-boot-starter-test</artifactId>
            <scope>test</scope>
        </dependency>
        <dependency>
            <groupId>org.skyscreamer</groupId>
            <artifactId>jsonassert</artifactId>
            <scope>test</scope>
        </dependency>
        <dependency>
            <groupId>org.springframework.cloud</groupId>
            <artifactId>spring-cloud-stream-test-binder</artifactId>
            <scope>test</scope>
        </dependency>
        <dependency>
            <groupId>com.h2database</groupId>
            <artifactId>h2</artifactId>
            <scope>test</scope>
        </dependency>
        <dependency>
            <groupId>org.testcontainers</groupId>
            <artifactId>junit-jupiter</artifactId>
            <scope>test</scope>
        </dependency>
        <dependency>
            <groupId>org.testcontainers</groupId>
            <artifactId>elasticsearch</artifactId>
            <scope>test</scope>
        </dependency>
        <dependency>
            <groupId>org.wiremock</groupId>
            <artifactId>wiremock-jetty12</artifactId>
            <scope>test</scope>
        </dependency>
        <dependency>
            <groupId>com.vladmihalcea</groupId>
            <artifactId>db-util</artifactId>
            <scope>test</scope>
        </dependency>
    </dependencies>
</project><|MERGE_RESOLUTION|>--- conflicted
+++ resolved
@@ -47,12 +47,9 @@
         <mockwebserver3.version>5.0.0-alpha.14</mockwebserver3.version>
         <apache.httpclient.version>5.3</apache.httpclient.version>
         <network-modification.version>0.9.0</network-modification.version>
-<<<<<<< HEAD
         <db-util.version>1.0.5</db-util.version>
-=======
         <sonar.organization>gridsuite</sonar.organization>
         <sonar.projectKey>org.gridsuite:study-server</sonar.projectKey>
->>>>>>> ca3a3e45
     </properties>
 
     <build>
