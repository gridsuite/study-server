<?xml version="1.0" encoding="UTF-8"?>
<!--

    Copyright (c) 2019, RTE (http://www.rte-france.com)
    This Source Code Form is subject to the terms of the Mozilla Public
    License, v. 2.0. If a copy of the MPL was not distributed with this
    file, You can obtain one at http://mozilla.org/MPL/2.0/.

-->
<project xsi:schemaLocation="http://maven.apache.org/POM/4.0.0 http://maven.apache.org/xsd/maven-4.0.0.xsd"
         xmlns="http://maven.apache.org/POM/4.0.0"
         xmlns:xsi="http://www.w3.org/2001/XMLSchema-instance">
    <modelVersion>4.0.0</modelVersion>

    <parent>
        <groupId>com.powsybl</groupId>
        <artifactId>powsybl-parent-ws</artifactId>
        <version>3</version>
        <relativePath/>
    </parent>

    <groupId>org.gridsuite</groupId>
    <artifactId>gridsuite-study-server</artifactId>
    <version>1.0.0-SNAPSHOT</version>

    <packaging>jar</packaging>
    <name>Study Server</name>
    <description>Study Server</description>
    <url>http://www.gridsuite.org/</url>

    <scm>
        <connection>scm:git:https://github.com/gridsuite/study-server.git</connection>
        <developerConnection>scm:git:https://github.com/gridsuite/study-server.git</developerConnection>
        <url>https://github.com/gridsuite/study-server</url>
    </scm>

    <developers>
        <developer>
            <name>Abdelsalem HEDHILI</name>
            <email>abdelsalem.hedhili@rte-france.com</email>
            <organization>RTE</organization>
            <organizationUrl>http://www.rte-france.com</organizationUrl>
        </developer>
    </developers>

    <properties>
        <java.version>11</java.version>

        <gridsuite-dependencies.version>1</gridsuite-dependencies.version>

        <mock.web.server.version>4.6.0</mock.web.server.version>
        <openapi.version>1.4.8</openapi.version>
    </properties>

    <build>
        <pluginManagement>
            <plugins>
                <plugin>
                    <groupId>org.apache.maven.plugins</groupId>
                    <artifactId>maven-surefire-plugin</artifactId>
                    <configuration>
                        <classpathDependencyExcludes>
                            <classpathDependencyExclude>com.powsybl:powsybl-config-classic</classpathDependencyExclude>
                        </classpathDependencyExcludes>
                    </configuration>
                </plugin>
            </plugins>
        </pluginManagement>
        <plugins>
            <plugin>
                <groupId>com.google.cloud.tools</groupId>
                <artifactId>jib-maven-plugin</artifactId>
            </plugin>
            <plugin>
                <groupId>org.springframework.boot</groupId>
                <artifactId>spring-boot-maven-plugin</artifactId>
            </plugin>
            <plugin>
                <groupId>pl.project13.maven</groupId>
                <artifactId>git-commit-id-plugin</artifactId>
            </plugin>
        </plugins>
    </build>

    <dependencyManagement>
        <dependencies>
            <!-- overrides of imports -->

            <!-- imports -->
            <dependency>
                <groupId>org.gridsuite</groupId>
                <artifactId>gridsuite-dependencies</artifactId>
                <version>${gridsuite-dependencies.version}</version>
                <type>pom</type>
                <scope>import</scope>
            </dependency>

            <!-- project specific dependencies -->
            <dependency>
                <groupId>com.squareup.okhttp3</groupId>
                <artifactId>okhttp</artifactId>
                <version>${mock.web.server.version}</version>
            </dependency>
            <dependency>
                <groupId>com.squareup.okhttp3</groupId>
                <artifactId>mockwebserver</artifactId>
                <version>${mock.web.server.version}</version>
            </dependency>
        </dependencies>
    </dependencyManagement>

    <dependencies>
        <!-- Compilation dependencies -->
        <dependency>
            <groupId>com.powsybl</groupId>
            <artifactId>powsybl-commons</artifactId>
        </dependency>
        <dependency>
            <groupId>com.powsybl</groupId>
<<<<<<< HEAD
            <artifactId>powsybl-loadflow-api</artifactId>
        </dependency>
        <dependency>
            <groupId>com.powsybl</groupId>
            <artifactId>powsybl-network-store-client</artifactId>
=======
            <artifactId>powsybl-contingency-api</artifactId>
>>>>>>> b65d4989
        </dependency>
        <dependency>
            <groupId>com.powsybl</groupId>
            <artifactId>powsybl-network-store-client</artifactId>
        </dependency>
        <dependency>
            <groupId>io.projectreactor</groupId>
            <artifactId>reactor-core</artifactId>
        </dependency>
        <dependency>
            <groupId>org.projectlombok</groupId>
            <artifactId>lombok</artifactId>
        </dependency>
        <dependency>
            <groupId>org.springframework.boot</groupId>
            <artifactId>spring-boot-starter-data-cassandra</artifactId>
        </dependency>
        <dependency>
            <groupId>org.springframework.boot</groupId>
            <artifactId>spring-boot-starter-webflux</artifactId>
        </dependency>
        <dependency>
            <groupId>org.springframework.cloud</groupId>
            <artifactId>spring-cloud-stream</artifactId>
        </dependency>
        <dependency>
            <groupId>org.springdoc</groupId>
            <artifactId>springdoc-openapi-webflux-ui</artifactId>
            <version>${openapi.version}</version>
        </dependency>

        <dependency>
          <groupId>com.jayway.jsonpath</groupId>
          <artifactId>json-path-assert</artifactId>
        </dependency>
        <!-- Runtime dependencies -->
        <dependency>
            <groupId>com.powsybl</groupId>
            <artifactId>powsybl-config-classic</artifactId>
            <scope>runtime</scope>
        </dependency>
        <dependency>
            <groupId>org.springframework.boot</groupId>
            <artifactId>spring-boot-starter-actuator</artifactId>
            <scope>runtime</scope>
        </dependency>
        <dependency>
            <groupId>org.springframework.cloud</groupId>
            <artifactId>spring-cloud-stream-binder-rabbit</artifactId>
            <scope>runtime</scope>
        </dependency>

        <!-- Test dependencies -->
        <dependency>
            <groupId>com.github.nosan</groupId>
            <artifactId>embedded-cassandra-spring-test</artifactId>
            <scope>test</scope>
        </dependency>
        <dependency>
            <groupId>com.powsybl</groupId>
            <artifactId>powsybl-config-test</artifactId>
            <scope>test</scope>
        </dependency>
        <dependency>
            <groupId>com.powsybl</groupId>
            <artifactId>powsybl-iidm-impl</artifactId>
            <scope>test</scope>
        </dependency>
        <dependency>
            <groupId>com.powsybl</groupId>
            <artifactId>powsybl-iidm-xml-converter</artifactId>
            <scope>test</scope>
        </dependency>
        <dependency>
            <groupId>com.squareup.okhttp3</groupId>
            <artifactId>okhttp</artifactId>
            <scope>test</scope>
        </dependency>
        <dependency>
            <groupId>com.squareup.okhttp3</groupId>
            <artifactId>mockwebserver</artifactId>
            <scope>test</scope>
        </dependency>
        <dependency>
            <groupId>junit</groupId>
            <artifactId>junit</artifactId>
            <scope>test</scope>
        </dependency>
        <dependency>
            <groupId>org.mockito</groupId>
            <artifactId>mockito-core</artifactId>
            <scope>test</scope>
        </dependency>
        <dependency>
            <groupId>org.springframework.boot</groupId>
            <artifactId>spring-boot-starter-test</artifactId>
            <scope>test</scope>
        </dependency>
        <dependency>
            <groupId>org.skyscreamer</groupId>
            <artifactId>jsonassert</artifactId>
            <scope>test</scope>
        </dependency>
        <dependency>
            <groupId>org.springframework.cloud</groupId>
            <artifactId>spring-cloud-stream</artifactId>
            <type>test-jar</type>
            <scope>test</scope>
            <classifier>test-binder</classifier>
        </dependency>
    </dependencies>

    <profiles>
        <!-- needed for embedded-cassandra to download cassandra (only once) through authentified proxies -->
        <profile>
            <id>proxy</id>
            <activation>
              <property>
                <name>proxyHost</name>
              </property>
            </activation>
            <build>
                <pluginManagement>
                    <plugins>
                        <plugin>
                            <groupId>org.apache.maven.plugins</groupId>
                            <artifactId>maven-surefire-plugin</artifactId>
                            <configuration>
                                <systemPropertyVariables>
                                    <proxyHost>${proxyHost}</proxyHost>
                                    <proxyPort>${proxyPort}</proxyPort>
                                    <proxyUser>${proxyUser}</proxyUser>
                                    <proxyPassword>${proxyPassword}</proxyPassword>
                                    <jdk.http.auth.tunneling.disabledSchemes></jdk.http.auth.tunneling.disabledSchemes>
                                </systemPropertyVariables>
                            </configuration>
                        </plugin>
                    </plugins>
                </pluginManagement>
            </build>
        </profile>
    </profiles>

</project><|MERGE_RESOLUTION|>--- conflicted
+++ resolved
@@ -117,15 +117,11 @@
         </dependency>
         <dependency>
             <groupId>com.powsybl</groupId>
-<<<<<<< HEAD
+            <artifactId>powsybl-contingency-api</artifactId>
+        </dependency>
+        <dependency>
+            <groupId>com.powsybl</groupId>
             <artifactId>powsybl-loadflow-api</artifactId>
-        </dependency>
-        <dependency>
-            <groupId>com.powsybl</groupId>
-            <artifactId>powsybl-network-store-client</artifactId>
-=======
-            <artifactId>powsybl-contingency-api</artifactId>
->>>>>>> b65d4989
         </dependency>
         <dependency>
             <groupId>com.powsybl</groupId>
