--- conflicted
+++ resolved
@@ -42,13 +42,7 @@
     </developers>
 
     <properties>
-<<<<<<< HEAD
-        <gridsuite-dependencies.version>44.0.0</gridsuite-dependencies.version>
-        <gridsuite-filter.version>1.12.0</gridsuite-filter.version>
-        <powsybl-ws-commons.version>1.33.0</powsybl-ws-commons.version>
-=======
         <gridsuite-dependencies.version>44.1.0</gridsuite-dependencies.version>
->>>>>>> 515ab819
         <liquibase-hibernate-package>org.gridsuite.study.server</liquibase-hibernate-package>
         <mockwebserver3.version>5.0.0-alpha.14</mockwebserver3.version>
         <db-util.version>1.0.5</db-util.version>
@@ -88,11 +82,6 @@
 
     <dependencyManagement>
         <dependencies>
-            <dependency>
-                <groupId>com.powsybl</groupId>
-                <artifactId>powsybl-ws-commons</artifactId>
-                <version>${powsybl-ws-commons.version}</version>
-            </dependency>
 
             <dependency><!-- To remove when integrate in next release of gridsuite-dependencies or powsybl-ws-dependencies -->
                 <groupId>com.squareup.okhttp3</groupId>
