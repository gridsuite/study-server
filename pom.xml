<?xml version="1.0" encoding="UTF-8"?>
<!--
    Copyright (c) 2019, RTE (http://www.rte-france.com)
    This Source Code Form is subject to the terms of the Mozilla Public
    License, v. 2.0. If a copy of the MPL was not distributed with this
    file, You can obtain one at http://mozilla.org/MPL/2.0/.
-->
<project xsi:schemaLocation="http://maven.apache.org/POM/4.0.0 http://maven.apache.org/xsd/maven-4.0.0.xsd"
         xmlns="http://maven.apache.org/POM/4.0.0"
         xmlns:xsi="http://www.w3.org/2001/XMLSchema-instance">
    <modelVersion>4.0.0</modelVersion>

    <parent>
        <groupId>com.powsybl</groupId>
        <artifactId>powsybl-parent-ws</artifactId>
        <version>22</version>
        <relativePath/>
    </parent>

    <groupId>org.gridsuite</groupId>
    <artifactId>gridsuite-study-server</artifactId>
    <version>2.20.0-SNAPSHOT</version>

    <packaging>jar</packaging>
    <name>Study Server</name>
    <description>Study Server</description>
    <url>http://www.gridsuite.org/</url>

    <scm>
        <connection>scm:git:https://github.com/gridsuite/study-server.git</connection>
        <developerConnection>scm:git:https://github.com/gridsuite/study-server.git</developerConnection>
        <url>https://github.com/gridsuite/study-server</url>
    </scm>

    <developers>
        <developer>
            <name>Abdelsalem HEDHILI</name>
            <email>abdelsalem.hedhili@rte-france.com</email>
            <organization>RTE</organization>
            <organizationUrl>http://www.rte-france.com</organizationUrl>
        </developer>
    </developers>

    <properties>
        <gridsuite-dependencies.version>39.0.0</gridsuite-dependencies.version>
        <liquibase-hibernate-package>org.gridsuite.study.server</liquibase-hibernate-package>
        <mockwebserver3.version>5.0.0-alpha.14</mockwebserver3.version>
<<<<<<< HEAD
        <apache.httpclient.version>5.3</apache.httpclient.version>
=======
        <!-- TODO network-modification.version remove when migration powsybl -->
        <network-modification.version>0.18.0</network-modification.version>
>>>>>>> c8f65600
        <db-util.version>1.0.5</db-util.version>
        <sonar.organization>gridsuite</sonar.organization>
        <sonar.projectKey>org.gridsuite:study-server</sonar.projectKey>
    </properties>

    <build>
        <pluginManagement>
            <plugins>
                <plugin>
                    <groupId>org.apache.maven.plugins</groupId>
                    <artifactId>maven-surefire-plugin</artifactId>
                    <configuration>
                        <classpathDependencyExcludes>
                            <classpathDependencyExclude>com.powsybl:powsybl-config-classic</classpathDependencyExclude>
                        </classpathDependencyExcludes>
                    </configuration>
                </plugin>
            </plugins>
        </pluginManagement>
        <plugins>
            <plugin>
                <groupId>com.google.cloud.tools</groupId>
                <artifactId>jib-maven-plugin</artifactId>
            </plugin>
            <plugin>
                <groupId>org.springframework.boot</groupId>
                <artifactId>spring-boot-maven-plugin</artifactId>
            </plugin>
            <plugin>
                <groupId>io.github.git-commit-id</groupId>
                <artifactId>git-commit-id-maven-plugin</artifactId>
            </plugin>
        </plugins>
    </build>

    <dependencyManagement>
        <dependencies>
            <!-- overrides of imports -->
            <dependency><!-- To remove when integrate in next release of gridsuite-dependencies or powsybl-ws-dependencies -->
                <groupId>com.squareup.okhttp3</groupId>
                <artifactId>okhttp-bom</artifactId>
                <version>${mockwebserver3.version}</version>
                <type>pom</type>
                <scope>import</scope>
            </dependency>

            <!-- imports -->
            <dependency>
                <groupId>org.gridsuite</groupId>
                <artifactId>gridsuite-dependencies</artifactId>
                <version>${gridsuite-dependencies.version}</version>
                <type>pom</type>
                <scope>import</scope>
            </dependency>

            <!-- project specific dependencies -->
            <dependency>
                <groupId>com.vladmihalcea</groupId>
                <artifactId>db-util</artifactId>
                <version>${db-util.version}</version>
            </dependency>
        </dependencies>
    </dependencyManagement>

    <dependencies>
        <!-- Compilation dependencies -->
         <dependency>
            <groupId>com.powsybl</groupId>
            <artifactId>powsybl-commons</artifactId>
        </dependency>
        <dependency>
            <groupId>com.powsybl</groupId>
            <artifactId>powsybl-time-series-api</artifactId>
        </dependency>
        <dependency>
            <groupId>com.powsybl</groupId>
            <artifactId>powsybl-contingency-api</artifactId>
        </dependency>
        <dependency>
            <groupId>com.powsybl</groupId>
            <artifactId>powsybl-loadflow-api</artifactId>
        </dependency>
        <dependency>
            <groupId>com.powsybl</groupId>
            <artifactId>powsybl-sensitivity-analysis-api</artifactId>
        </dependency>
        <dependency>
            <groupId>com.powsybl</groupId>
            <artifactId>powsybl-network-store-client</artifactId>
        </dependency>
        <dependency>
            <groupId>com.powsybl</groupId>
            <artifactId>powsybl-shortcircuit-api</artifactId>
        </dependency>
        <dependency>
            <groupId>com.powsybl</groupId>
            <artifactId>powsybl-ws-commons</artifactId>
        </dependency>
        <dependency>
            <groupId>io.projectreactor</groupId>
            <artifactId>reactor-core</artifactId>
        </dependency>
        <dependency>
            <groupId>org.projectlombok</groupId>
            <artifactId>lombok</artifactId>
            <scope>provided</scope>
        </dependency>
        <dependency>
            <groupId>org.springframework.boot</groupId>
            <artifactId>spring-boot-starter-web</artifactId>
        </dependency>
        <dependency>
            <groupId>org.springframework.cloud</groupId>
            <artifactId>spring-cloud-stream</artifactId>
        </dependency>
        <dependency>
            <groupId>org.springdoc</groupId>
            <artifactId>springdoc-openapi-starter-webmvc-ui</artifactId>
        </dependency>
        <dependency>
            <groupId>com.jayway.jsonpath</groupId>
            <artifactId>json-path-assert</artifactId>
        </dependency>

        <!-- jpa, crud repository -->
        <dependency>
            <groupId>org.springframework.boot</groupId>
            <artifactId>spring-boot-starter-data-jpa</artifactId>
        </dependency>

        <!-- elasticsearch -->
        <dependency>
            <groupId>org.springframework.data</groupId>
            <artifactId>spring-data-elasticsearch</artifactId>
        </dependency>

        <!-- Runtime dependencies -->
        <dependency>
            <groupId>org.liquibase</groupId>
            <artifactId>liquibase-core</artifactId>
            <scope>runtime</scope>
        </dependency>
        <dependency>
            <groupId>org.postgresql</groupId>
            <artifactId>postgresql</artifactId>
            <scope>runtime</scope>
        </dependency>
        <dependency>
            <groupId>com.powsybl</groupId>
            <artifactId>powsybl-config-classic</artifactId>
            <scope>runtime</scope>
        </dependency>
        <dependency>
            <groupId>org.springframework.boot</groupId>
            <artifactId>spring-boot-starter-actuator</artifactId>
            <scope>runtime</scope>
        </dependency>
        <dependency>
            <groupId>io.micrometer</groupId>
            <artifactId>micrometer-registry-prometheus</artifactId>
            <scope>runtime</scope>
        </dependency>
        <dependency>
            <groupId>org.springframework.boot</groupId>
            <artifactId>spring-boot-actuator</artifactId>
        </dependency>
        <dependency>
            <groupId>org.springframework.cloud</groupId>
            <artifactId>spring-cloud-stream-binder-rabbit</artifactId>
            <scope>runtime</scope>
        </dependency>

        <!-- Test dependencies -->
        <dependency>
            <groupId>com.powsybl</groupId>
            <artifactId>powsybl-config-test</artifactId>
            <scope>test</scope>
        </dependency>
        <dependency>
            <groupId>com.powsybl</groupId>
            <artifactId>powsybl-iidm-test</artifactId>
            <scope>test</scope>
        </dependency>
        <dependency>
            <groupId>com.powsybl</groupId>
            <artifactId>powsybl-iidm-serde</artifactId>
            <scope>test</scope>
        </dependency>
        <dependency>
            <groupId>com.squareup.okhttp3</groupId>
            <artifactId>mockwebserver3-junit5</artifactId>
            <scope>test</scope>
        </dependency>
        <dependency>
            <groupId>org.springframework.boot</groupId>
            <artifactId>spring-boot-starter-test</artifactId>
            <scope>test</scope>
        </dependency>
        <dependency>
            <groupId>org.skyscreamer</groupId>
            <artifactId>jsonassert</artifactId>
            <scope>test</scope>
        </dependency>
        <dependency>
            <groupId>org.springframework.cloud</groupId>
            <artifactId>spring-cloud-stream-test-binder</artifactId>
            <scope>test</scope>
        </dependency>
        <dependency>
            <groupId>com.h2database</groupId>
            <artifactId>h2</artifactId>
            <scope>test</scope>
        </dependency>
        <dependency>
            <groupId>org.testcontainers</groupId>
            <artifactId>junit-jupiter</artifactId>
            <scope>test</scope>
        </dependency>
        <dependency>
            <groupId>org.testcontainers</groupId>
            <artifactId>elasticsearch</artifactId>
            <scope>test</scope>
        </dependency>
        <dependency>
            <groupId>org.wiremock</groupId>
            <artifactId>wiremock-jetty12</artifactId>
            <scope>test</scope>
        </dependency>
        <dependency>
            <groupId>com.vladmihalcea</groupId>
            <artifactId>db-util</artifactId>
            <scope>test</scope>
        </dependency>
    </dependencies>
</project><|MERGE_RESOLUTION|>--- conflicted
+++ resolved
@@ -45,13 +45,7 @@
         <gridsuite-dependencies.version>39.0.0</gridsuite-dependencies.version>
         <liquibase-hibernate-package>org.gridsuite.study.server</liquibase-hibernate-package>
         <mockwebserver3.version>5.0.0-alpha.14</mockwebserver3.version>
-<<<<<<< HEAD
-        <apache.httpclient.version>5.3</apache.httpclient.version>
-=======
-        <!-- TODO network-modification.version remove when migration powsybl -->
-        <network-modification.version>0.18.0</network-modification.version>
->>>>>>> c8f65600
-        <db-util.version>1.0.5</db-util.version>
+         <db-util.version>1.0.5</db-util.version>
         <sonar.organization>gridsuite</sonar.organization>
         <sonar.projectKey>org.gridsuite:study-server</sonar.projectKey>
     </properties>
