/**
 * Copyright (c) 2022, RTE (http://www.rte-france.com)
 * This Source Code Form is subject to the terms of the Mozilla Public
 * License, v. 2.0. If a copy of the MPL was not distributed with this
 * file, You can obtain one at http://mozilla.org/MPL/2.0/.
 */

package org.gridsuite.study.server;

import com.fasterxml.jackson.core.type.TypeReference;
import com.fasterxml.jackson.databind.ObjectMapper;
import com.github.tomakehurst.wiremock.WireMockServer;
import com.github.tomakehurst.wiremock.admin.model.ServeEventQuery;
import com.github.tomakehurst.wiremock.client.WireMock;
import com.github.tomakehurst.wiremock.matching.RequestPatternBuilder;
import com.github.tomakehurst.wiremock.matching.StringValuePattern;
import com.github.tomakehurst.wiremock.stubbing.ServeEvent;
import com.google.common.collect.ImmutableSet;
import com.powsybl.commons.datasource.ReadOnlyDataSource;
import com.powsybl.commons.datasource.ResourceDataSource;
import com.powsybl.commons.datasource.ResourceSet;
import com.powsybl.commons.exceptions.UncheckedInterruptedException;
import com.powsybl.commons.reporter.ReporterModel;
import com.powsybl.iidm.network.IdentifiableType;
import com.powsybl.iidm.network.Network;
import com.powsybl.iidm.network.VariantManagerConstants;
import com.powsybl.iidm.xml.XMLImporter;
import com.powsybl.loadflow.LoadFlowParameters;
import com.powsybl.network.store.client.NetworkStoreService;
import com.powsybl.network.store.iidm.impl.NetworkFactoryImpl;
import lombok.SneakyThrows;
import okhttp3.HttpUrl;
import okhttp3.mockwebserver.Dispatcher;
import okhttp3.mockwebserver.MockResponse;
import okhttp3.mockwebserver.MockWebServer;
import okhttp3.mockwebserver.RecordedRequest;
import org.gridsuite.study.server.dto.BuildInfos;
import org.gridsuite.study.server.dto.CreatedStudyBasicInfos;
import org.gridsuite.study.server.dto.LoadFlowStatus;
import org.gridsuite.study.server.dto.modification.*;
import org.gridsuite.study.server.networkmodificationtree.dto.*;
import org.gridsuite.study.server.repository.LoadFlowParametersEntity;
import org.gridsuite.study.server.repository.ShortCircuitParametersEntity;
import org.gridsuite.study.server.repository.StudyEntity;
import org.gridsuite.study.server.repository.StudyRepository;
import org.gridsuite.study.server.service.*;
import org.gridsuite.study.server.utils.RequestWithBody;
import org.gridsuite.study.server.utils.SendInput;
import org.gridsuite.study.server.utils.TestUtils;
import org.hamcrest.core.StringContains;
import org.jetbrains.annotations.NotNull;
import org.json.JSONObject;
import org.junit.After;
import org.junit.Before;
import org.junit.Test;
import org.junit.jupiter.api.DisplayName;
import org.junit.runner.RunWith;
import org.slf4j.Logger;
import org.slf4j.LoggerFactory;
import org.springframework.beans.factory.annotation.Autowired;
import org.springframework.beans.factory.annotation.Value;
import org.springframework.boot.test.autoconfigure.web.servlet.AutoConfigureMockMvc;
import org.springframework.boot.test.context.SpringBootTest;
import org.springframework.boot.test.mock.mockito.MockBean;
import org.springframework.cloud.stream.binder.test.InputDestination;
import org.springframework.cloud.stream.binder.test.OutputDestination;
import org.springframework.cloud.stream.binder.test.TestChannelBinderConfiguration;
import org.springframework.http.HttpHeaders;
import org.springframework.http.MediaType;
import org.springframework.messaging.Message;
import org.springframework.messaging.MessageHeaders;
import org.springframework.test.context.ContextConfiguration;
import org.springframework.test.context.ContextHierarchy;
import org.springframework.test.context.junit4.SpringRunner;
import org.springframework.test.web.servlet.MockMvc;
import org.springframework.test.web.servlet.MvcResult;

import java.io.IOException;
import java.util.*;
import java.util.concurrent.atomic.AtomicReference;

import static com.github.tomakehurst.wiremock.core.WireMockConfiguration.wireMockConfig;
import static org.gridsuite.study.server.service.NetworkModificationService.QUERY_PARAM_RECEIVER;
import static org.gridsuite.study.server.utils.MatcherCreatedStudyBasicInfos.createMatcherCreatedStudyBasicInfos;
import static org.gridsuite.study.server.utils.SendInput.POST_ACTION_SEND_INPUT;
import static org.hamcrest.MatcherAssert.assertThat;
import static org.junit.Assert.*;
import static org.mockito.Mockito.when;
import static org.springframework.test.web.servlet.request.MockMvcRequestBuilders.*;
import static org.springframework.test.web.servlet.result.MockMvcResultMatchers.content;
import static org.springframework.test.web.servlet.result.MockMvcResultMatchers.status;

@RunWith(SpringRunner.class)
@AutoConfigureMockMvc
@SpringBootTest
@ContextHierarchy({@ContextConfiguration(classes = {StudyApplication.class, TestChannelBinderConfiguration.class})})
public class NetworkModificationTest {
    private static final Logger LOGGER = LoggerFactory.getLogger(NetworkModificationTest.class);

    private static final String NETWORK_UUID_STRING = "38400000-8cf0-11bd-b23e-10b96e4ef00d";
    private static final UUID NETWORK_UUID = UUID.fromString(NETWORK_UUID_STRING);
    private static final String NETWORK_UUID_2_STRING = "11111111-aaaa-48be-be46-ef7b93331e32";
    private static final String NETWORK_UUID_3_STRING = "22222222-bd31-43be-be46-e50296951e32";

    private static final String CASE_UUID_STRING = "00000000-8cf0-11bd-b23e-10b96e4ef00d";
    private static final String CASE_2_UUID_STRING = "656719f3-aaaa-48be-be46-ef7b93331e32";
    private static final String CASE_3_UUID_STRING = "790769f9-bd31-43be-be46-e50296951e32";
    private static final UUID CASE_UUID = UUID.fromString(CASE_UUID_STRING);
    private static final UUID CASE_2_UUID = UUID.fromString(CASE_2_UUID_STRING);
    private static final UUID CASE_3_UUID = UUID.fromString(CASE_3_UUID_STRING);

    private static final String VARIANT_ID = "variant_1";
    private static final String VARIANT_ID_2 = "variant_2";
    private static final String VARIANT_ID_3 = "variant_3";

    private static final String SUBSTATION_ID_1 = "SUBSTATION_ID_1";
    private static final String VL_ID_1 = "VL_ID_1";

    private static final String SECURITY_ANALYSIS_RESULT_UUID = "f3a85c9b-9594-4e55-8ec7-07ea965d24eb";
    private static final String SECURITY_ANALYSIS_STATUS_JSON = "\"CONVERGED\"";

    private static final String SENSITIVITY_ANALYSIS_RESULT_UUID = "b3a84c9b-9594-4e85-8ec7-07ea965d24eb";
    private static final String SENSITIVITY_ANALYSIS_STATUS_JSON = "{\"status\":\"COMPLETED\"}";

    private static final String SHORTCIRCUIT_ANALYSIS_RESULT_UUID = "72f94d64-4fc6-11ed-bdc3-0242ac120002";
    private static final String SHORTCIRCUIT_ANALYSIS_STATUS_JSON = "{\"status\":\"COMPLETED\"}";

    private static final String MODIFICATION_UUID = "796719f5-bd31-48be-be46-ef7b96951e32";

    private static final ReporterModel REPORT_TEST = new ReporterModel("test", "test");

    private static final String TEST_FILE = "testCase.xiidm";

    private static final String USER_ID_HEADER = "userId";

    private static final long TIMEOUT = 1000;

    private static final String URI_NETWORK_MODIF = "/v1/studies/{studyUuid}/nodes/{nodeUuid}/network-modifications";
    private static final String URI_NETWORK_MODIF_WITH_ID = "/v1/studies/{studyUuid}/nodes/{nodeUuid}/network-modifications/{uuid}";

    @Value("${loadflow.default-provider}")
    String defaultLoadflowProvider;

    @Autowired
    private MockMvc mockMvc;

    // old mock server
    private MockWebServer server;

    // new mock server (use this one to mock API calls)
    private WireMockServer wireMock;

    @Autowired
    private OutputDestination output;

    @Autowired
    private InputDestination input;

    @Autowired
    private ObjectMapper mapper;

    @Autowired
    private NetworkModificationTreeService networkModificationTreeService;

    @Autowired
    private NetworkModificationService networkModificationService;

    @Autowired
    private ReportService reportService;

    @Autowired
    private SecurityAnalysisService securityAnalysisService;

    @Autowired
    private SensitivityAnalysisService sensitivityAnalysisService;

    @Autowired
    private ShortCircuitService shortCircuitService;

    @MockBean
    private NetworkStoreService networkStoreService;

    @Autowired
    private StudyRepository studyRepository;

    //output destinations
    private final String studyUpdateDestination = "study.update";
    private final String elementUpdateDestination = "element.update";

    private UUID buildFailedStubId;
    private UUID buildErrorStubId;
    private UUID groupStubId;

    @Before
    public void setup() throws IOException {
        ReadOnlyDataSource dataSource = new ResourceDataSource("testCase",
                new ResourceSet("", TEST_FILE));
        Network network = new XMLImporter().importData(dataSource, new NetworkFactoryImpl(), null);
        network.getVariantManager().cloneVariant(VariantManagerConstants.INITIAL_VARIANT_ID, VARIANT_ID);
        network.getVariantManager().setWorkingVariant(VariantManagerConstants.INITIAL_VARIANT_ID);

        initMockBeans(network);

        server = new MockWebServer();
        wireMock = new WireMockServer(wireMockConfig().dynamicPort().extensions(new SendInput(input)));

        // Start the mock servers
        server.start();
        wireMock.start();

        // Ask the server for its URL. You'll need this to make HTTP requests.
        HttpUrl baseHttpUrl = server.url("");
        String baseUrl = baseHttpUrl.toString().substring(0, baseHttpUrl.toString().length() - 1);
        reportService.setReportServerBaseUri(baseUrl);
        securityAnalysisService.setSecurityAnalysisServerBaseUri(baseUrl);
        sensitivityAnalysisService.setSensitivityAnalysisServerBaseUri(baseUrl);
        shortCircuitService.setShortCircuitServerBaseUri(baseUrl);
        String baseUrlWireMock = wireMock.baseUrl();
        networkModificationService.setNetworkModificationServerBaseUri(baseUrlWireMock);

        wireMock.stubFor(WireMock.post(WireMock.urlPathEqualTo("/v1/networks/" + NETWORK_UUID_STRING + "/build"))
            .withPostServeAction(POST_ACTION_SEND_INPUT, Map.of("payload", "s1,s2", "destination", "build.result"))
            .willReturn(WireMock.ok()));
        buildFailedStubId = wireMock.stubFor(WireMock.post(WireMock.urlPathEqualTo("/v1/networks/" + NETWORK_UUID_2_STRING + "/build"))
            .withPostServeAction(POST_ACTION_SEND_INPUT, Map.of("payload", "", "destination", "build.failed"))
            .willReturn(WireMock.ok())).getId();
        buildErrorStubId = wireMock.stubFor(WireMock.post(WireMock.urlPathEqualTo("/v1/networks/" + NETWORK_UUID_3_STRING + "/build"))
            .willReturn(WireMock.serverError())).getId();
        wireMock.stubFor(WireMock.put(WireMock.urlPathEqualTo("/v1/build/stop"))
            .withPostServeAction(POST_ACTION_SEND_INPUT, Map.of("payload", "", "destination", "build.stopped"))
            .willReturn(WireMock.ok()));

        groupStubId = wireMock.stubFor(WireMock.any(WireMock.urlPathMatching("/v1/groups/.*"))
            .willReturn(WireMock.ok()
                .withBody(mapper.writeValueAsString(List.of(Map.of("substationIds", List.of("s1", "s2", "s3")))))
                .withHeader("Content-Type", "application/json"))).getId();

        final Dispatcher dispatcher = new Dispatcher() {
            @SneakyThrows
            @Override
            @NotNull
            public MockResponse dispatch(RecordedRequest request) {
                String path = Objects.requireNonNull(request.getPath());

                if (path.matches("/v1/reports/.*")) {
                    return new MockResponse().setResponseCode(200)
                        .setBody(mapper.writeValueAsString(REPORT_TEST))
                        .addHeader(HttpHeaders.CONTENT_TYPE, MediaType.APPLICATION_JSON_VALUE);
                } else if (("/v1/results/invalidate-status?resultUuid=" + SECURITY_ANALYSIS_RESULT_UUID).equals(path)) {
                    return new MockResponse().setResponseCode(200).addHeader("Content-Type",
                        "application/json; charset=utf-8");
                } else if (("/v1/results/" + SECURITY_ANALYSIS_RESULT_UUID + "/status").equals(path)) {
                    return new MockResponse().setResponseCode(200).setBody(SECURITY_ANALYSIS_STATUS_JSON)
                        .addHeader("Content-Type", "application/json; charset=utf-8");
                } else if (("/v1/results/" + SECURITY_ANALYSIS_RESULT_UUID).equals(path)) {
                    if (request.getMethod().equals("DELETE")) {
                        return new MockResponse().setResponseCode(200).setBody(SECURITY_ANALYSIS_STATUS_JSON)
                                .addHeader("Content-Type", "application/json; charset=utf-8");
                    }
                    return new MockResponse().setResponseCode(500);
                } else if (("/v1/results/invalidate-status?resultUuid=" + SENSITIVITY_ANALYSIS_RESULT_UUID).equals(path)) {
                    return new MockResponse().setResponseCode(200).addHeader("Content-Type",
                        "application/json; charset=utf-8");
                } else if (("/v1/results/" + SENSITIVITY_ANALYSIS_RESULT_UUID + "/status").equals(path)) {
                    return new MockResponse().setResponseCode(200).setBody(SENSITIVITY_ANALYSIS_STATUS_JSON)
                        .addHeader("Content-Type", "application/json; charset=utf-8");
                } else if (("/v1/results/" + SENSITIVITY_ANALYSIS_RESULT_UUID).equals(path)) {
                    if (request.getMethod().equals("DELETE")) {
                        return new MockResponse().setResponseCode(200).setBody(SENSITIVITY_ANALYSIS_STATUS_JSON)
                            .addHeader("Content-Type", "application/json; charset=utf-8");
                    }
                    return new MockResponse().setResponseCode(500);
                } else if (("/v1/results/invalidate-status?resultUuid=" + SHORTCIRCUIT_ANALYSIS_RESULT_UUID).equals(path)) {
                    return new MockResponse().setResponseCode(200).addHeader("Content-Type",
                            "application/json; charset=utf-8");
                } else if (("/v1/results/" + SHORTCIRCUIT_ANALYSIS_RESULT_UUID + "/status").equals(path)) {
                    return new MockResponse().setResponseCode(200).setBody(SHORTCIRCUIT_ANALYSIS_STATUS_JSON)
                            .addHeader("Content-Type", "application/json; charset=utf-8");
                } else if (("/v1/results/" + SHORTCIRCUIT_ANALYSIS_RESULT_UUID).equals(path)) {
                    if (request.getMethod().equals("DELETE")) {
                        return new MockResponse().setResponseCode(200).setBody(SHORTCIRCUIT_ANALYSIS_STATUS_JSON)
                                .addHeader("Content-Type", "application/json; charset=utf-8");
                    }
                    return new MockResponse().setResponseCode(500);
                } else {
                    LOGGER.error("Unhandled method+path: " + request.getMethod() + " " + request.getPath());
                    return new MockResponse().setResponseCode(418).setBody("Unhandled method+path: " + request.getMethod() + " " + request.getPath());
                }
            }
        };

        server.setDispatcher(dispatcher);
    }

    private void initMockBeans(Network network) {
        when(networkStoreService.getNetwork(NETWORK_UUID)).thenReturn(network);
    }

    @Test
    public void testBuildFailed() throws Exception {
        StudyEntity studyEntity = insertDummyStudy(UUID.fromString(NETWORK_UUID_2_STRING), CASE_2_UUID, "UCTE");
        UUID studyUuid = studyEntity.getId();
        UUID rootNodeUuid = getRootNode(studyUuid).getId();

        UUID modificationGroupUuid1 = UUID.randomUUID();
        NetworkModificationNode modificationNode = createNetworkModificationNode(studyUuid, rootNodeUuid,
                modificationGroupUuid1, "variant_1", "node 1", "userId");

        testBuildFailedWithNodeUuid(studyUuid, modificationNode.getId());
    }

    @Test
    public void testBuildError() throws Exception {
        StudyEntity studyEntity = insertDummyStudy(UUID.fromString(NETWORK_UUID_3_STRING), CASE_3_UUID, "UCTE");
        UUID studyUuid = studyEntity.getId();
        UUID rootNodeUuid = getRootNode(studyUuid).getId();
        UUID modificationGroupUuid1 = UUID.randomUUID();
        NetworkModificationNode modificationNode = createNetworkModificationNode(studyUuid, rootNodeUuid,
                modificationGroupUuid1, "variant_1", "node 1", "userId");

        testBuildErrorWithNodeUuid(studyUuid, modificationNode.getId());
    }

    @Test
    public void testBuild() throws Exception {
        String userId = "userId";
        StudyEntity studyEntity = insertDummyStudy(UUID.fromString(NETWORK_UUID_STRING), CASE_UUID, "UCTE");
        UUID studyNameUserIdUuid = studyEntity.getId();
        UUID rootNodeUuid = getRootNode(studyNameUserIdUuid).getId();
        UUID modificationGroupUuid1 = UUID.randomUUID();
        NetworkModificationNode modificationNode1 = createNetworkModificationNode(studyNameUserIdUuid, rootNodeUuid,
                modificationGroupUuid1, "variant_1", "node 1", userId);
        UUID modificationGroupUuid2 = UUID.randomUUID();
        NetworkModificationNode modificationNode2 = createNetworkModificationNode(studyNameUserIdUuid,
                modificationNode1.getId(), modificationGroupUuid2, "variant_2", "node 2", userId);
        UUID modificationGroupUuid3 = UUID.randomUUID();
        NetworkModificationNode modificationNode3 = createNetworkModificationNode(studyNameUserIdUuid,
                modificationNode2.getId(), modificationGroupUuid3, "variant_3", "node 3", userId);
        UUID modificationGroupUuid4 = UUID.randomUUID();
        NetworkModificationNode modificationNode4 = createNetworkModificationNode(studyNameUserIdUuid,
                modificationNode3.getId(), modificationGroupUuid4, "variant_4", "node 4", userId);
        UUID modificationGroupUuid5 = UUID.randomUUID();
        NetworkModificationNode modificationNode5 = createNetworkModificationNode(studyNameUserIdUuid,
                modificationNode4.getId(), modificationGroupUuid5, "variant_5", "node 5", userId);

        /*
            root
             |
          modificationNode1
             |
          modificationNode2
             |
          modificationNode3
             |
          modificationNode4
             |
          modificationNode5
         */

        BuildInfos buildInfos = networkModificationTreeService.getBuildInfos(modificationNode5.getId());
        assertNull(buildInfos.getOriginVariantId());  // previous built node is root node
        assertEquals("variant_5", buildInfos.getDestinationVariantId());
        assertEquals(List.of(modificationGroupUuid1, modificationGroupUuid2, modificationGroupUuid3, modificationGroupUuid4, modificationGroupUuid5), buildInfos.getModificationGroupUuids());

        modificationNode3.setBuildStatus(BuildStatus.BUILT);  // mark node modificationNode3 as built
        networkModificationTreeService.updateNode(studyNameUserIdUuid, modificationNode3, userId);
        checkElementUpdatedMessageSent(studyNameUserIdUuid, userId);
        output.receive(TIMEOUT, studyUpdateDestination);

        buildInfos = networkModificationTreeService.getBuildInfos(modificationNode4.getId());
        assertEquals("variant_3", buildInfos.getOriginVariantId()); // variant to clone is variant associated to node
                                                                    // modificationNode3
        assertEquals("variant_4", buildInfos.getDestinationVariantId());
        assertEquals(List.of(modificationGroupUuid4), buildInfos.getModificationGroupUuids());

        modificationNode2.setBuildStatus(BuildStatus.NOT_BUILT);  // mark node modificationNode2 as not built
        networkModificationTreeService.updateNode(studyNameUserIdUuid, modificationNode2, userId);
        checkElementUpdatedMessageSent(studyNameUserIdUuid, userId);
        output.receive(TIMEOUT, studyUpdateDestination);
        modificationNode4.setBuildStatus(BuildStatus.NOT_BUILT);  // mark node modificationNode4 as built invalid
        networkModificationTreeService.updateNode(studyNameUserIdUuid, modificationNode4, userId);
        checkElementUpdatedMessageSent(studyNameUserIdUuid, userId);
        output.receive(TIMEOUT, studyUpdateDestination);
        modificationNode5.setBuildStatus(BuildStatus.BUILT);  // mark node modificationNode5 as built
        networkModificationTreeService.updateNode(studyNameUserIdUuid, modificationNode5, userId);
        checkElementUpdatedMessageSent(studyNameUserIdUuid, userId);
        output.receive(TIMEOUT, studyUpdateDestination);

        // build modificationNode2 and stop build
        testBuildWithNodeUuid(studyNameUserIdUuid, modificationNode2.getId(), 1);

        assertEquals(BuildStatus.BUILT, networkModificationTreeService.getBuildStatus(modificationNode3.getId()));
        assertEquals(BuildStatus.NOT_BUILT, networkModificationTreeService.getBuildStatus(modificationNode4.getId()));
        assertEquals(BuildStatus.BUILT, networkModificationTreeService.getBuildStatus(modificationNode5.getId()));

        modificationNode3.setBuildStatus(BuildStatus.NOT_BUILT);  // mark node modificationNode3 as built
        networkModificationTreeService.updateNode(studyNameUserIdUuid, modificationNode3, userId);
        checkElementUpdatedMessageSent(studyNameUserIdUuid, userId);
        output.receive(TIMEOUT, studyUpdateDestination);

        // build modificationNode3 and stop build
        testBuildWithNodeUuid(studyNameUserIdUuid, modificationNode3.getId(), 1);

        assertEquals(BuildStatus.NOT_BUILT, networkModificationTreeService.getBuildStatus(modificationNode4.getId()));
        assertEquals(BuildStatus.BUILT, networkModificationTreeService.getBuildStatus(modificationNode5.getId()));
    }

    @Test
    public void testNetworkModificationSwitch() throws Exception {

        String responseBody = createEquipmentModificationInfosBody(ModificationType.EQUIPMENT_ATTRIBUTE_MODIFICATION, "s1", "s2", "s3");
        UUID stubId = stubNetworkModificationPost(responseBody);

        MvcResult mvcResult;
        String resultAsString;
        String userId = "userId";

        StudyEntity studyEntity = insertDummyStudy(UUID.fromString(NETWORK_UUID_STRING), CASE_UUID, "UCTE");
        UUID studyNameUserIdUuid = studyEntity.getId();
        UUID rootNodeUuid = getRootNode(studyNameUserIdUuid).getId();
        NetworkModificationNode modificationNode1 = createNetworkModificationNode(studyNameUserIdUuid, rootNodeUuid,
                UUID.randomUUID(), VARIANT_ID, "node 1", userId);
        UUID modificationNode1Uuid = modificationNode1.getId();
        NetworkModificationNode modificationNode2 = createNetworkModificationNode(studyNameUserIdUuid,
                modificationNode1Uuid, UUID.randomUUID(), VARIANT_ID_2, "node 2", userId);
        UUID modificationNode2Uuid = modificationNode2.getId();

        Map<String, Object> body = Map.of(
                "type", ModificationType.EQUIPMENT_ATTRIBUTE_MODIFICATION,
                "equipmentAttributeName", "open",
                "equipmentAttributeValue", true,
                "equipmentType", "SWITCH",
                "equipmentId", "switchId"
        );
        String bodyJson = mapper.writeValueAsString(body);

        // update switch on root node (not allowed)
        mockMvc.perform(post(URI_NETWORK_MODIF, studyNameUserIdUuid, rootNodeUuid)
                        .content(bodyJson).contentType(MediaType.APPLICATION_JSON)
                        .header(USER_ID_HEADER, userId))
                .andExpect(status().isForbidden());

        // update switch on first modification node
        mockMvc.perform(post(URI_NETWORK_MODIF, studyNameUserIdUuid, modificationNode1Uuid)
                        .content(bodyJson).contentType(MediaType.APPLICATION_JSON)
                        .header(USER_ID_HEADER, userId))
                .andExpect(status().isOk());

        Set<String> substationsSet = ImmutableSet.of("s1", "s2", "s3");
        checkEquipmentCreatingMessagesReceived(studyNameUserIdUuid, modificationNode1Uuid);
        checkSwitchModificationMessagesReceived(studyNameUserIdUuid, List.of(modificationNode1Uuid), substationsSet);
        checkEquipmentUpdatingFinishedMessagesReceived(studyNameUserIdUuid, modificationNode1Uuid);
        checkElementUpdatedMessageSent(studyNameUserIdUuid, userId);

        verifyNetworkModificationPostWithVariant(stubId, bodyJson, VARIANT_ID);

        mvcResult = mockMvc.perform(get("/v1/studies").header(USER_ID_HEADER, userId)).andExpectAll(
                status().isOk(),
                content().contentType(MediaType.APPLICATION_JSON))
            .andReturn();
        resultAsString = mvcResult.getResponse().getContentAsString();
        List<CreatedStudyBasicInfos> csbiListResult = mapper.readValue(resultAsString, new TypeReference<List<CreatedStudyBasicInfos>>() { });

        assertThat(csbiListResult.get(0), createMatcherCreatedStudyBasicInfos(studyNameUserIdUuid,  "UCTE"));

        // update switch on second modification node
        mockMvc.perform(post(URI_NETWORK_MODIF, studyNameUserIdUuid, modificationNode2Uuid)
                        .content(bodyJson).contentType(MediaType.APPLICATION_JSON)
                        .header(USER_ID_HEADER, userId))
                .andExpect(status().isOk());
        checkEquipmentCreatingMessagesReceived(studyNameUserIdUuid, modificationNode2Uuid);
        checkSwitchModificationMessagesReceived(studyNameUserIdUuid, List.of(modificationNode2Uuid), substationsSet);
        checkEquipmentUpdatingFinishedMessagesReceived(studyNameUserIdUuid, modificationNode2Uuid);
        checkElementUpdatedMessageSent(studyNameUserIdUuid, userId);

        verifyNetworkModificationPostWithVariant(stubId, bodyJson, VARIANT_ID_2);

        // test build status on switch modification
        modificationNode1.setBuildStatus(BuildStatus.BUILT);  // mark modificationNode1 as built
        networkModificationTreeService.updateNode(studyNameUserIdUuid, modificationNode1, userId);
        checkElementUpdatedMessageSent(studyNameUserIdUuid, userId);
        output.receive(TIMEOUT, studyUpdateDestination);
        modificationNode2.setBuildStatus(BuildStatus.BUILT);  // mark modificationNode2 as built
        networkModificationTreeService.updateNode(studyNameUserIdUuid, modificationNode2, userId);
        checkElementUpdatedMessageSent(studyNameUserIdUuid, userId);
        output.receive(TIMEOUT, studyUpdateDestination);

        mockMvc.perform(post(URI_NETWORK_MODIF, studyNameUserIdUuid, modificationNode1Uuid)
                        .content(bodyJson).contentType(MediaType.APPLICATION_JSON)
                        .header(USER_ID_HEADER, userId))
                .andExpect(status().isOk());
        checkEquipmentCreatingMessagesReceived(studyNameUserIdUuid, modificationNode1Uuid);
        checkElementUpdatedMessageSent(studyNameUserIdUuid, userId);
<<<<<<< HEAD
        checkSwitchModificationMessagesReceived(studyNameUserIdUuid, List.of(modificationNode1Uuid, modificationNode2Uuid), substationsSet);
=======

        verifyNetworkModificationPostWithVariant(stubId, bodyJson, VARIANT_ID);

        output.receive(TIMEOUT, studyUpdateDestination);
        output.receive(TIMEOUT, studyUpdateDestination);
        output.receive(TIMEOUT, studyUpdateDestination);
        output.receive(TIMEOUT, studyUpdateDestination);
        output.receive(TIMEOUT, studyUpdateDestination);
        output.receive(TIMEOUT, studyUpdateDestination);
        try {
            output.receive(TIMEOUT, studyUpdateDestination);
        } catch (Exception e) {
            throw e;
        }
>>>>>>> e1f20f83
        checkEquipmentUpdatingFinishedMessagesReceived(studyNameUserIdUuid, modificationNode1Uuid);

        Set<RequestWithBody> requests = TestUtils.getRequestsWithBodyDone(1, server);
        assertTrue(requests.stream().anyMatch(r -> r.getPath().matches("/v1/reports/.*")));

        assertEquals(BuildStatus.BUILT, networkModificationTreeService.getBuildStatus(modificationNode1Uuid)); // modificationNode1
                                                                                                               // is
                                                                                                               // still
                                                                                                               // built
        assertEquals(BuildStatus.NOT_BUILT, networkModificationTreeService.getBuildStatus(modificationNode2Uuid)); // modificationNode2
                                                                                                                       // is
                                                                                                                       // now
                                                                                                                       // invalid
    }

    @Test
    public void testNetworkModificationEquipment() throws Exception {

        String responseBody = createEquipmentModificationInfosBody(ModificationType.GROOVY_SCRIPT, "s4", "s5", "s6", "s7");
        UUID stubId = stubNetworkModificationPost(responseBody);

        MvcResult mvcResult;
        String resultAsString;
        String userId = "userId";

        StudyEntity studyEntity = insertDummyStudy(UUID.fromString(NETWORK_UUID_STRING), CASE_UUID, "UCTE");
        UUID studyNameUserIdUuid = studyEntity.getId();
        UUID rootNodeUuid = getRootNode(studyNameUserIdUuid).getId();
        NetworkModificationNode modificationNode = createNetworkModificationNode(studyNameUserIdUuid, rootNodeUuid, VARIANT_ID, "node 1", userId);
        UUID modificationNodeUuid = modificationNode.getId();
        NetworkModificationNode modificationNode2 = createNetworkModificationNode(studyNameUserIdUuid,
                modificationNodeUuid, VARIANT_ID_2, "node 2", userId);
        UUID modificationNodeUuid2 = modificationNode2.getId();

        Map<String, Object> body = Map.of(
                "type", ModificationType.GROOVY_SCRIPT,
                "script", "equipment = network.getGenerator('idGen')\nequipment.setTargetP('42')"
        );
        String bodyJson = mapper.writeValueAsString(body);

        //update equipment on root node (not allowed)
        mockMvc.perform(post(URI_NETWORK_MODIF, studyNameUserIdUuid, rootNodeUuid)
                        .content(bodyJson).contentType(MediaType.APPLICATION_JSON)
                        .header(USER_ID_HEADER, userId))
                .andExpect(status().isForbidden());

        //update equipment
        mockMvc.perform(post(URI_NETWORK_MODIF, studyNameUserIdUuid, modificationNodeUuid)
                        .content(bodyJson).contentType(MediaType.APPLICATION_JSON)
                        .header(USER_ID_HEADER, userId))
                .andExpect(status().isOk());

        Set<String> substationsSet = ImmutableSet.of("s4", "s5", "s6", "s7");
        checkEquipmentCreatingMessagesReceived(studyNameUserIdUuid, modificationNodeUuid);
        checkEquipmentMessagesReceived(studyNameUserIdUuid, modificationNodeUuid, NotificationService.HEADER_UPDATE_TYPE_SUBSTATIONS_IDS,
                substationsSet);
        checkEquipmentUpdatingFinishedMessagesReceived(studyNameUserIdUuid, modificationNodeUuid);
        verifyNetworkModificationPost(stubId, bodyJson);

        mvcResult = mockMvc.perform(get("/v1/studies").header(USER_ID_HEADER, "userId").header(USER_ID_HEADER, "userId")).andExpectAll(
                        status().isOk(),
                        content().contentType(MediaType.APPLICATION_JSON))
                .andReturn();
        resultAsString = mvcResult.getResponse().getContentAsString();
        List<CreatedStudyBasicInfos> csbiListResponse = mapper.readValue(resultAsString, new TypeReference<List<CreatedStudyBasicInfos>>() {
        });

        assertThat(csbiListResponse.get(0), createMatcherCreatedStudyBasicInfos(studyNameUserIdUuid, "UCTE"));

        // update equipment on second modification node
        mockMvc.perform(post(URI_NETWORK_MODIF, studyNameUserIdUuid, modificationNodeUuid2)
                        .content(bodyJson).contentType(MediaType.APPLICATION_JSON)
                        .header(USER_ID_HEADER, userId))
                .andExpect(status().isOk());
        checkEquipmentCreatingMessagesReceived(studyNameUserIdUuid, modificationNodeUuid2);
        checkEquipmentMessagesReceived(studyNameUserIdUuid, modificationNodeUuid2, NotificationService.HEADER_UPDATE_TYPE_SUBSTATIONS_IDS, substationsSet);
        checkEquipmentUpdatingFinishedMessagesReceived(studyNameUserIdUuid, modificationNodeUuid2);
        checkElementUpdatedMessageSent(studyNameUserIdUuid, userId);

        verifyNetworkModificationPostWithVariant(stubId, bodyJson, VARIANT_ID_2);
    }

    @Test
    public void testCreateGenerator() throws Exception {
        String userId = "userId";

        String responseBody = createEquipmentModificationInfosBody(ModificationType.GENERATOR_CREATION, "s2");
        UUID stubPostId = stubNetworkModificationPost(responseBody);
        UUID stubPutId = stubNetworkModificationPut();

        StudyEntity studyEntity = insertDummyStudy(UUID.fromString(NETWORK_UUID_STRING), CASE_UUID, "UCTE");
        UUID studyNameUserIdUuid = studyEntity.getId();
        UUID rootNodeUuid = getRootNode(studyNameUserIdUuid).getId();
        NetworkModificationNode modificationNode1 = createNetworkModificationNode(studyNameUserIdUuid, rootNodeUuid,
                UUID.randomUUID(), VARIANT_ID, "node 1", userId);
        UUID modificationNode1Uuid = modificationNode1.getId();
        NetworkModificationNode modificationNode2 = createNetworkModificationNode(studyNameUserIdUuid,
                modificationNode1Uuid, UUID.randomUUID(), VARIANT_ID_2, "node 2", userId);
        UUID modificationNode2Uuid = modificationNode2.getId();

        Map<String, Object> body = new HashMap<>();
        body.put("type", ModificationType.GENERATOR_CREATION);
        body.put("generatorId", "generatorId1");
        body.put("generatorName", "generatorName1");
        body.put("energySource", "UNDEFINED");
        body.put("minActivePower", "100.0");
        body.put("maxActivePower", "200.0");
        body.put("ratedNominalPower", "50.0");
        body.put("activePowerSetpoint", "10.0");
        body.put("reactivePowerSetpoint", "20.0");
        body.put("voltageRegulatorOn", "true");
        body.put("voltageSetpoint", "225.0");
        body.put("voltageLevelId", "idVL1");
        body.put("busOrBusbarSectionId", "idBus1");
        String bodyJsonCreate = mapper.writeValueAsString(body);

        // create generator on root node (not allowed)
        mockMvc.perform(post(URI_NETWORK_MODIF, studyNameUserIdUuid, rootNodeUuid)
                        .content(bodyJsonCreate).contentType(MediaType.APPLICATION_JSON)
                        .header(USER_ID_HEADER, userId))
                .andExpect(status().isForbidden());

        // create generator on first modification node
        mockMvc.perform(post(URI_NETWORK_MODIF, studyNameUserIdUuid, modificationNode1Uuid)
                        .content(bodyJsonCreate).contentType(MediaType.APPLICATION_JSON)
                        .header(USER_ID_HEADER, userId))
                .andExpect(status().isOk());
        checkEquipmentCreatingMessagesReceived(studyNameUserIdUuid, modificationNode1Uuid);
        checkEquipmentCreationMessagesReceived(studyNameUserIdUuid, modificationNode1Uuid, ImmutableSet.of("s2"));
        checkEquipmentUpdatingFinishedMessagesReceived(studyNameUserIdUuid, modificationNode1Uuid);
        checkElementUpdatedMessageSent(studyNameUserIdUuid, userId);
        verifyNetworkModificationPostWithVariant(stubPostId, bodyJsonCreate, VARIANT_ID);

        // create generator on second modification node
        mockMvc.perform(post(URI_NETWORK_MODIF, studyNameUserIdUuid, modificationNode2Uuid)
                        .content(bodyJsonCreate).contentType(MediaType.APPLICATION_JSON)
                        .header(USER_ID_HEADER, userId))
                .andExpect(status().isOk());
        checkEquipmentCreatingMessagesReceived(studyNameUserIdUuid, modificationNode2Uuid);
        checkEquipmentCreationMessagesReceived(studyNameUserIdUuid, modificationNode2Uuid, ImmutableSet.of("s2"));
        checkEquipmentUpdatingFinishedMessagesReceived(studyNameUserIdUuid, modificationNode2Uuid);
        checkElementUpdatedMessageSent(studyNameUserIdUuid, userId);
        verifyNetworkModificationPostWithVariant(stubPostId, bodyJsonCreate, VARIANT_ID_2);

        // update generator creation
        body.replace("generatorId", "generatorId2");
        body.replace("generatorName", "generatorName2");
        body.replace("energySource", "UNDEFINED");
        body.replace("minActivePower", "150.0");
        body.replace("maxActivePower", "50.0");
        String bodyJsonUpdate = mapper.writeValueAsString(body);
        mockMvc.perform(put(URI_NETWORK_MODIF_WITH_ID, studyNameUserIdUuid, modificationNode1Uuid, MODIFICATION_UUID)
                        .content(bodyJsonUpdate).contentType(MediaType.APPLICATION_JSON)
                        .header(USER_ID_HEADER, userId))
                .andExpect(status().isOk());
        checkEquipmentUpdatingMessagesReceived(studyNameUserIdUuid, modificationNode1Uuid);
        checkUpdateEquipmentCreationMessagesReceived(studyNameUserIdUuid, modificationNode1Uuid);
        checkEquipmentUpdatingFinishedMessagesReceived(studyNameUserIdUuid, modificationNode1Uuid);
        checkElementUpdatedMessageSent(studyNameUserIdUuid, userId);
        verifyNetworkModificationPut(stubPutId, bodyJsonUpdate);

        body.replace("generatorId", "generatorId3");
        body.replace("generatorName", "generatorName3");
        body.replace("energySource", "UNDEFINED");
        body.replace("minActivePower", "100.0");
        body.replace("maxActivePower", "200.0");
        String bodyJsonCreateBis = mapper.writeValueAsString(body);
        modificationNode1.setBuildStatus(BuildStatus.BUILDING);
        networkModificationTreeService.updateNode(studyNameUserIdUuid, modificationNode1, userId);
        checkElementUpdatedMessageSent(studyNameUserIdUuid, userId);
        output.receive(TIMEOUT, studyUpdateDestination);
        // create generator on building node
        mockMvc.perform(post(URI_NETWORK_MODIF, studyNameUserIdUuid, modificationNode1Uuid)
                        .content(bodyJsonCreateBis).contentType(MediaType.APPLICATION_JSON)
                        .header(USER_ID_HEADER, userId))
                .andExpect(status().isForbidden());
    }

    @Test
    public void testCreateShuntsCompensator() throws Exception {
        String userId = "userId";

        String responseBody = createEquipmentModificationInfosBody(ModificationType.SHUNT_COMPENSATOR_CREATION, "s2");
        UUID stubPostId = stubNetworkModificationPost(responseBody);
        UUID stubPutId = stubNetworkModificationPut();

        StudyEntity studyEntity = insertDummyStudy(UUID.fromString(NETWORK_UUID_STRING), CASE_UUID, "UCTE");
        UUID studyNameUserIdUuid = studyEntity.getId();
        UUID rootNodeUuid = getRootNode(studyNameUserIdUuid).getId();
        NetworkModificationNode modificationNode1 = createNetworkModificationNode(studyNameUserIdUuid, rootNodeUuid,
                UUID.randomUUID(), VARIANT_ID, "node 1", userId);
        UUID modificationNode1Uuid = modificationNode1.getId();

        String createShuntCompensatorAttributes = "{\"type\":\"" + ModificationType.SHUNT_COMPENSATOR_CREATION + "\",\"shuntCompensatorId\":\"shuntCompensatorId1\",\"shuntCompensatorName\":\"shuntCompensatorName1\",\"voltageLevelId\":\"idVL1\",\"busOrBusbarSectionId\":\"idBus1\"}";

        // create shuntCompensator on root node (not allowed)
        mockMvc.perform(post(URI_NETWORK_MODIF, studyNameUserIdUuid, rootNodeUuid)
                        .content(createShuntCompensatorAttributes).contentType(MediaType.APPLICATION_JSON)
                        .header(USER_ID_HEADER, userId))
                .andExpect(status().isForbidden());

        // create shuntCompensator on modification node child of root node
        mockMvc.perform(post(URI_NETWORK_MODIF, studyNameUserIdUuid, modificationNode1Uuid)
                        .content(createShuntCompensatorAttributes).contentType(MediaType.APPLICATION_JSON)
                        .header(USER_ID_HEADER, userId))
                .andExpect(status().isOk());
        checkEquipmentCreatingMessagesReceived(studyNameUserIdUuid, modificationNode1Uuid);
        checkEquipmentCreationMessagesReceived(studyNameUserIdUuid, modificationNode1Uuid, ImmutableSet.of("s2"));
        checkEquipmentUpdatingFinishedMessagesReceived(studyNameUserIdUuid, modificationNode1Uuid);
        checkElementUpdatedMessageSent(studyNameUserIdUuid, userId);

        // update shunt compensator creation
        String shuntCompensatorAttributesUpdated = "{\"type\":\"" + ModificationType.SHUNT_COMPENSATOR_CREATION + "\",\"shuntCompensatorId\":\"shuntCompensatorId2\",\"shuntCompensatorName\":\"shuntCompensatorName2\",\"voltageLevelId\":\"idVL2\",\"busOrBusbarSectionId\":\"idBus1\"}";
        mockMvc.perform(put(URI_NETWORK_MODIF_WITH_ID, studyNameUserIdUuid, modificationNode1Uuid, MODIFICATION_UUID)
                        .content(shuntCompensatorAttributesUpdated).contentType(MediaType.APPLICATION_JSON)
                        .header(USER_ID_HEADER, userId))
                .andExpect(status().isOk());
        checkEquipmentUpdatingMessagesReceived(studyNameUserIdUuid, modificationNode1Uuid);
        checkUpdateEquipmentCreationMessagesReceived(studyNameUserIdUuid, modificationNode1Uuid);
        checkEquipmentUpdatingFinishedMessagesReceived(studyNameUserIdUuid, modificationNode1Uuid);
        checkElementUpdatedMessageSent(studyNameUserIdUuid, userId);

        String createShuntCompensatorAttributes2 = "{\"type\":\"" + ModificationType.SHUNT_COMPENSATOR_CREATION + "\",\"shuntCompensatorId\":\"shuntCompensatorId3\",\"shuntCompensatorName\":\"shuntCompensatorName3\",\"voltageLevelId\":\"idVL1\",\"busOrBusbarSectionId\":\"idBus1\"}";
        modificationNode1.setBuildStatus(BuildStatus.BUILDING);
        networkModificationTreeService.updateNode(studyNameUserIdUuid, modificationNode1, userId);
        checkElementUpdatedMessageSent(studyNameUserIdUuid, userId);
        output.receive(TIMEOUT, studyUpdateDestination);
        // create shunt compensator on building node
        mockMvc.perform(post(URI_NETWORK_MODIF, studyNameUserIdUuid, modificationNode1Uuid)
                        .content(createShuntCompensatorAttributes2).contentType(MediaType.APPLICATION_JSON)
                        .header(USER_ID_HEADER, userId))
                .andExpect(status().isForbidden());

        verifyNetworkModificationPostWithVariant(stubPostId, createShuntCompensatorAttributes, VARIANT_ID);
        verifyNetworkModificationPut(stubPutId, shuntCompensatorAttributesUpdated);
    }

    @Test
    public void testCreateLine() throws Exception {
        String userId = "userId";

        String responseBody = createEquipmentModificationInfosBody(ModificationType.LINE_CREATION, "s2");
        UUID stubPostId = stubNetworkModificationPost(responseBody);
        UUID stubPutId = stubNetworkModificationPut();

        StudyEntity studyEntity = insertDummyStudy(UUID.fromString(NETWORK_UUID_STRING), CASE_UUID, "UCTE");
        UUID studyNameUserIdUuid = studyEntity.getId();
        UUID rootNodeUuid = getRootNode(studyNameUserIdUuid).getId();
        NetworkModificationNode modificationNode1 = createNetworkModificationNode(studyNameUserIdUuid, rootNodeUuid,
                UUID.randomUUID(), VARIANT_ID, "node 1", userId);
        UUID modificationNode1Uuid = modificationNode1.getId();
        NetworkModificationNode modificationNode2 = createNetworkModificationNode(studyNameUserIdUuid,
                modificationNode1Uuid, UUID.randomUUID(), VARIANT_ID_2, "node 2", userId);
        UUID modificationNode2Uuid = modificationNode2.getId();

        String createLineAttributes = "{\"type\":\"" + ModificationType.LINE_CREATION
                + "\",\"lineId\":\"lineId1\"," + "\"lineName\":\"lineName1\","
                + "\"seriesResistance\":\"50.0\"," + "\"seriesReactance\":\"50.0\","
                + "\"shuntConductance1\":\"100.0\"," + "\"shuntSusceptance1\":\"100.0\","
                + "\"shuntConductance2\":\"200.0\"," + "\"shuntSusceptance2\":\"200.0\","
                + "\"voltageLevelId1\":\"idVL1\"," + "\"busOrBusbarSectionId1\":\"idBus1\","
                + "\"voltageLevelId2\":\"idVL2\"," + "\"busOrBusbarSectionId2\":\"idBus2\"}";

        // create line on root node (not allowed)
        mockMvc.perform(post(URI_NETWORK_MODIF, studyNameUserIdUuid, rootNodeUuid)
                        .content(createLineAttributes).contentType(MediaType.APPLICATION_JSON)
                        .header(USER_ID_HEADER, userId))
                .andExpect(status().isForbidden());

        // create line on first modification node
        mockMvc.perform(post(URI_NETWORK_MODIF, studyNameUserIdUuid, modificationNode1Uuid)
                        .content(createLineAttributes).contentType(MediaType.APPLICATION_JSON)
                        .header(USER_ID_HEADER, userId))
                .andExpect(status().isOk());
        checkEquipmentCreatingMessagesReceived(studyNameUserIdUuid, modificationNode1Uuid);
        checkEquipmentCreationMessagesReceived(studyNameUserIdUuid, modificationNode1Uuid, ImmutableSet.of("s2"));
        checkEquipmentUpdatingFinishedMessagesReceived(studyNameUserIdUuid, modificationNode1Uuid);
        checkElementUpdatedMessageSent(studyNameUserIdUuid, userId);
        verifyNetworkModificationPostWithVariant(stubPostId, createLineAttributes, VARIANT_ID);

        // create line on second modification node
        mockMvc.perform(post(URI_NETWORK_MODIF, studyNameUserIdUuid, modificationNode2Uuid)
                        .content(createLineAttributes).contentType(MediaType.APPLICATION_JSON)
                        .header(USER_ID_HEADER, userId))
                .andExpect(status().isOk());
        checkEquipmentCreatingMessagesReceived(studyNameUserIdUuid, modificationNode2Uuid);
        checkEquipmentCreationMessagesReceived(studyNameUserIdUuid, modificationNode2Uuid, ImmutableSet.of("s2"));
        checkEquipmentUpdatingFinishedMessagesReceived(studyNameUserIdUuid, modificationNode2Uuid);
        checkElementUpdatedMessageSent(studyNameUserIdUuid, userId);
        verifyNetworkModificationPostWithVariant(stubPostId, createLineAttributes, VARIANT_ID_2);

        // update line creation
        String lineAttributesUpdated = "{\"type\":\"" + ModificationType.LINE_CREATION
                + "\",\"lineId\":\"lineId2\"," + "\"lineName\":\"lineName2\","
                + "\"seriesResistance\":\"54.0\"," + "\"seriesReactance\":\"55.0\","
                + "\"shuntConductance1\":\"100.0\"," + "\"shuntSusceptance1\":\"100.0\","
                + "\"shuntConductance2\":\"200.0\"," + "\"shuntSusceptance2\":\"200.0\","
                + "\"voltageLevelId1\":\"idVL2\"," + "\"busOrBusbarSectionId1\":\"idBus1\","
                + "\"voltageLevelId2\":\"idVL2\"," + "\"busOrBusbarSectionId2\":\"idBus2\"}";
        mockMvc.perform(put(URI_NETWORK_MODIF_WITH_ID, studyNameUserIdUuid, modificationNode1Uuid, MODIFICATION_UUID)
                        .content(lineAttributesUpdated).contentType(MediaType.APPLICATION_JSON)
                        .header(USER_ID_HEADER, userId))
                .andExpect(status().isOk());
        checkEquipmentUpdatingMessagesReceived(studyNameUserIdUuid, modificationNode1Uuid);
        checkUpdateEquipmentCreationMessagesReceived(studyNameUserIdUuid, modificationNode1Uuid);
        checkEquipmentUpdatingFinishedMessagesReceived(studyNameUserIdUuid, modificationNode1Uuid);
        checkElementUpdatedMessageSent(studyNameUserIdUuid, userId);
        verifyNetworkModificationPut(stubPutId, lineAttributesUpdated);

        String createLineAttributes2 = "{\"type\":\"" + ModificationType.LINE_CREATION
                + "\",\"lineId\":\"lineId3\"," + "\"lineName\":\"lineName3\","
                + "\"seriesResistance\":\"50.0\"," + "\"seriesReactance\":\"50.0\","
                + "\"shuntConductance1\":\"100.0\"," + "\"shuntSusceptance1\":\"100.0\","
                + "\"shuntConductance2\":\"200.0\"," + "\"shuntSusceptance2\":\"200.0\","
                + "\"voltageLevelId1\":\"idVL1\"," + "\"busOrBusbarSectionId1\":\"idBus1\","
                + "\"voltageLevelId2\":\"idVL2\"," + "\"busOrBusbarSectionId2\":\"idBus2\"}";
        modificationNode1.setBuildStatus(BuildStatus.BUILDING);
        networkModificationTreeService.updateNode(studyNameUserIdUuid, modificationNode1, userId);
        checkElementUpdatedMessageSent(studyNameUserIdUuid, userId);
        output.receive(TIMEOUT, studyUpdateDestination);
        // create line on building node
        mockMvc.perform(post(URI_NETWORK_MODIF, studyNameUserIdUuid, modificationNode1Uuid)
                        .content(createLineAttributes2).contentType(MediaType.APPLICATION_JSON)
                        .header(USER_ID_HEADER, userId))
                .andExpect(status().isForbidden());
    }

    @Test
    public void testCreateTwoWindingsTransformer() throws Exception {
        String userId = "userId";

        String responseBody = createEquipmentModificationInfosBody(ModificationType.TWO_WINDINGS_TRANSFORMER_CREATION, "s2");
        UUID stubPostId = stubNetworkModificationPost(responseBody);
        UUID stubPutId = stubNetworkModificationPut();

        StudyEntity studyEntity = insertDummyStudy(UUID.fromString(NETWORK_UUID_STRING), CASE_UUID, "UCTE");
        UUID studyNameUserIdUuid = studyEntity.getId();
        UUID rootNodeUuid = getRootNode(studyNameUserIdUuid).getId();
        NetworkModificationNode modificationNode1 = createNetworkModificationNode(studyNameUserIdUuid, rootNodeUuid,
                UUID.randomUUID(), VARIANT_ID, "node 1", userId);
        UUID modificationNode1Uuid = modificationNode1.getId();
        NetworkModificationNode modificationNode2 = createNetworkModificationNode(studyNameUserIdUuid,
                modificationNode1Uuid, UUID.randomUUID(), VARIANT_ID_2, "node 2", userId);
        UUID modificationNode2Uuid = modificationNode2.getId();

        String createTwoWindingsTransformerAttributes = "{\"type\":\"" + ModificationType.TWO_WINDINGS_TRANSFORMER_CREATION + "\",\"equipmentId\":\"2wtId\",\"equipmentName\":\"2wtName\",\"seriesResistance\":\"10\",\"seriesReactance\":\"10\",\"magnetizingConductance\":\"100\",\"magnetizingSusceptance\":\"100\",\"ratedVoltage1\":\"480\",\"ratedVoltage2\":\"380\",\"voltageLevelId1\":\"CHOO5P6\",\"busOrBusbarSectionId1\":\"CHOO5P6_1\",\"voltageLevelId2\":\"CHOO5P6\",\"busOrBusbarSectionId2\":\"CHOO5P6_1\"}";

        // create 2WT on root node (not allowed)
        mockMvc.perform(post(URI_NETWORK_MODIF, studyNameUserIdUuid, rootNodeUuid)
                        .content(createTwoWindingsTransformerAttributes).contentType(MediaType.APPLICATION_JSON)
                        .header(USER_ID_HEADER, userId))
                .andExpect(status().isForbidden());

        // create 2WT on first modification node
        mockMvc.perform(post(URI_NETWORK_MODIF, studyNameUserIdUuid, modificationNode1Uuid)
                        .content(createTwoWindingsTransformerAttributes).contentType(MediaType.APPLICATION_JSON)
                        .header(USER_ID_HEADER, userId))
                .andExpect(status().isOk());
        checkEquipmentCreatingMessagesReceived(studyNameUserIdUuid, modificationNode1Uuid);
        checkEquipmentCreationMessagesReceived(studyNameUserIdUuid, modificationNode1Uuid, ImmutableSet.of("s2"));
        checkEquipmentUpdatingFinishedMessagesReceived(studyNameUserIdUuid, modificationNode1Uuid);
        checkElementUpdatedMessageSent(studyNameUserIdUuid, userId);
        verifyNetworkModificationPostWithVariant(stubPostId, createTwoWindingsTransformerAttributes, VARIANT_ID);

        // create 2WT on second modification node
        mockMvc.perform(post(URI_NETWORK_MODIF, studyNameUserIdUuid, modificationNode2Uuid)
                        .content(createTwoWindingsTransformerAttributes).contentType(MediaType.APPLICATION_JSON)
                        .header(USER_ID_HEADER, userId))
                .andExpect(status().isOk());
        checkEquipmentCreatingMessagesReceived(studyNameUserIdUuid, modificationNode2Uuid);
        checkEquipmentCreationMessagesReceived(studyNameUserIdUuid, modificationNode2Uuid, ImmutableSet.of("s2"));
        checkEquipmentUpdatingFinishedMessagesReceived(studyNameUserIdUuid, modificationNode2Uuid);
        checkElementUpdatedMessageSent(studyNameUserIdUuid, userId);
        verifyNetworkModificationPostWithVariant(stubPostId, createTwoWindingsTransformerAttributes, VARIANT_ID_2);

        // update Two Windings Transformer creation
        String twoWindingsTransformerAttributesUpdated = "{\"type\":\"" + ModificationType.TWO_WINDINGS_TRANSFORMER_CREATION + "\",\"equipmentId\":\"2wtId\",\"equipmentName\":\"2wtName\",\"seriesResistance\":\"10\",\"seriesReactance\":\"10\",\"magnetizingConductance\":\"100\",\"magnetizingSusceptance\":\"100\",\"ratedVoltage1\":\"480\",\"ratedVoltage2\":\"380\",\"voltageLevelId1\":\"CHOO5P6\",\"busOrBusbarSectionId1\":\"CHOO5P6_1\",\"voltageLevelId2\":\"CHOO5P6\",\"busOrBusbarSectionId2\":\"CHOO5P6_1\"}";
        mockMvc.perform(put(URI_NETWORK_MODIF_WITH_ID, studyNameUserIdUuid, modificationNode1Uuid, MODIFICATION_UUID)
                        .content(twoWindingsTransformerAttributesUpdated).contentType(MediaType.APPLICATION_JSON)
                        .header(USER_ID_HEADER, userId))
                .andExpect(status().isOk());
        checkEquipmentUpdatingMessagesReceived(studyNameUserIdUuid, modificationNode1Uuid);
        checkUpdateEquipmentCreationMessagesReceived(studyNameUserIdUuid, modificationNode1Uuid);
        checkEquipmentUpdatingFinishedMessagesReceived(studyNameUserIdUuid, modificationNode1Uuid);
        checkElementUpdatedMessageSent(studyNameUserIdUuid, userId);
        verifyNetworkModificationPut(stubPutId, twoWindingsTransformerAttributesUpdated);

        String createTwoWindingsTransformerAttributes2 = "{\"type\":\"" + ModificationType.TWO_WINDINGS_TRANSFORMER_CREATION + "\",\"equipmentId\":\"2wtId3\",\"equipmentName\":\"2wtName3\",\"seriesResistance\":\"10\",\"seriesReactance\":\"10\",\"magnetizingConductance\":\"100\",\"magnetizingSusceptance\":\"100\",\"ratedVoltage1\":\"480\",\"ratedVoltage2\":\"380\",\"voltageLevelId1\":\"CHOO5P6\",\"busOrBusbarSectionId1\":\"CHOO5P6_1\",\"voltageLevelId2\":\"CHOO5P6\",\"busOrBusbarSectionId2\":\"CHOO5P6_1\"}";
        modificationNode1.setBuildStatus(BuildStatus.BUILDING);
        networkModificationTreeService.updateNode(studyNameUserIdUuid, modificationNode1, userId);
        checkElementUpdatedMessageSent(studyNameUserIdUuid, userId);
        output.receive(TIMEOUT, studyUpdateDestination);
        // create Two Windings Transformer on building node
        mockMvc.perform(post(URI_NETWORK_MODIF, studyNameUserIdUuid, modificationNode1Uuid)
                        .content(createTwoWindingsTransformerAttributes2).contentType(MediaType.APPLICATION_JSON)
                        .header(USER_ID_HEADER, userId))
                .andExpect(status().isForbidden());
    }

    @Test
    public void testChangeModificationActiveState() throws Exception {
        String userId = "userId";
        StudyEntity studyEntity = insertDummyStudy(UUID.fromString(NETWORK_UUID_STRING), CASE_UUID, "UCTE");
        UUID studyUuid = studyEntity.getId();
        UUID rootNodeUuid = getRootNode(studyUuid).getId();
        UUID modificationGroupUuid1 = UUID.randomUUID();
        NetworkModificationNode modificationNode1 = createNetworkModificationNode(studyUuid, rootNodeUuid,
                modificationGroupUuid1, "variant_1", "node 1", "userId");

        UUID modificationUuid = UUID.randomUUID();
        UUID nodeNotFoundUuid = UUID.randomUUID();

        // deactivate modification on modificationNode
        mockMvc.perform(put("/v1/studies/{studyUuid}/nodes/{nodeUuid}/network_modifications/{modificationUuid}?active=false",
                studyUuid, nodeNotFoundUuid, modificationUuid).header(USER_ID_HEADER, "userId")
                .header(USER_ID_HEADER, userId))
            .andExpect(status().isNotFound());

        mockMvc.perform(put("/v1/studies/{studyUuid}/nodes/{nodeUuid}/network_modifications/{modificationUuid}?active=false",
                        studyUuid, modificationNode1.getId(), modificationUuid).header(USER_ID_HEADER, "userId")
                .header(USER_ID_HEADER, userId))
            .andExpect(status().isOk());

        AtomicReference<AbstractNode> node = new AtomicReference<>();
        node.set(networkModificationTreeService.getNode(modificationNode1.getId()));
        NetworkModificationNode modificationNode = (NetworkModificationNode) node.get();
        assertEquals(Set.of(modificationUuid), modificationNode.getModificationsToExclude());

        checkUpdateNodesMessageReceived(studyUuid, List.of(modificationNode1.getId()));
        checkUpdateModelsStatusMessagesReceived(studyUuid, modificationNode1.getId());

        // reactivate modification
        mockMvc.perform(put("/v1/studies/{studyUuid}/nodes/{nodeUuid}/network_modifications/{modificationUuid}?active=true",
                        studyUuid, modificationNode1.getId(), modificationUuid).header(USER_ID_HEADER, "userId")
                .header(USER_ID_HEADER, userId))
            .andExpect(status().isOk());

        node.set(networkModificationTreeService.getNode(modificationNode1.getId()));
        modificationNode = (NetworkModificationNode) node.get();
        assertTrue(modificationNode.getModificationsToExclude().isEmpty());

        checkUpdateNodesMessageReceived(studyUuid, List.of(modificationNode1.getId()));
        checkUpdateModelsStatusMessagesReceived(studyUuid, modificationNode1.getId());
    }

    @Test
    public void deleteModificationRequest() throws Exception {
        String userId = "userId";

        UUID stubId = wireMock.stubFor(WireMock.delete(WireMock.urlPathMatching("/v1/network-modifications")).willReturn(WireMock.ok())).getId();

        StudyEntity studyEntity = insertDummyStudy(UUID.fromString(NETWORK_UUID_STRING), CASE_UUID, "UCTE");
        UUID studyUuid = studyEntity.getId();
        UUID rootNodeUuid = getRootNode(studyUuid).getId();
        NetworkModificationNode modificationNode = createNetworkModificationNode(studyUuid, rootNodeUuid, VARIANT_ID, "node 1", userId);
        createNetworkModificationNode(studyUuid, rootNodeUuid, VARIANT_ID_2, "node 2", userId);
        NetworkModificationNode node3 = createNetworkModificationNode(studyUuid, modificationNode.getId(), "variant_3", "node 3", userId);
        /*  root
           /   \
         node  modification node
                 \
                node3
            node is only there to test that when we update modification node, it is not in notifications list
         */
        UUID studyUuid1 = UUID.randomUUID();
        mockMvc.perform(delete(URI_NETWORK_MODIF, studyUuid1, modificationNode.getId())
                        .queryParam("uuids", node3.getId().toString())
                        .header(USER_ID_HEADER, userId))
                .andExpect(status().isForbidden());

        checkEquipmentDeletingMessagesReceived(studyUuid1, modificationNode.getId());
        checkEquipmentUpdatingFinishedMessagesReceived(studyUuid1, modificationNode.getId());

        UUID modificationUuid = UUID.randomUUID();
        mockMvc.perform(delete(URI_NETWORK_MODIF, studyUuid, modificationNode.getId())
                        .queryParam("uuids", modificationUuid.toString())
                        .header(USER_ID_HEADER, userId))
                .andExpect(status().isOk());
        verifyDeleteRequest(stubId, "/v1/network-modifications", false, Map.of("uuids", WireMock.equalTo(modificationUuid.toString())));

        checkEquipmentDeletingMessagesReceived(studyUuid, modificationNode.getId());
        checkUpdateNodesMessageReceived(studyUuid, List.of(modificationNode.getId()));
        checkUpdateModelsStatusMessagesReceived(studyUuid, modificationNode.getId());
        checkEquipmentUpdatingFinishedMessagesReceived(studyUuid, modificationNode.getId());
    }

    @Test
    public void testUpdateLines() throws Exception {
        String userId = "userId";
        StudyEntity studyEntity = insertDummyStudy(UUID.fromString(NETWORK_UUID_STRING), CASE_UUID, "UCTE");
        UUID studyNameUserIdUuid = studyEntity.getId();
        UUID rootNodeUuid = getRootNode(studyNameUserIdUuid).getId();
        NetworkModificationNode modificationNode1 = createNetworkModificationNode(studyNameUserIdUuid, rootNodeUuid,
                UUID.randomUUID(), VARIANT_ID, "node 1", userId);
        UUID modificationNode1Uuid = modificationNode1.getId();
        NetworkModificationNode modificationNode2 = createNetworkModificationNode(studyNameUserIdUuid,
                modificationNode1Uuid, UUID.randomUUID(), VARIANT_ID_2, "node 2", userId);
        UUID modificationNode2Uuid = modificationNode2.getId();

        HashMap<String, Object> bodyLineInfos = new HashMap<>();
        bodyLineInfos.put("type", ModificationType.BRANCH_STATUS);
        bodyLineInfos.put("equipmentId", "line12");
        bodyLineInfos.put("action", "lockout");
        String bodyJsonCreate1 = mapper.writeValueAsString(bodyLineInfos);
        String responseBody1 = createEquipmentModificationInfosBody(ModificationType.BRANCH_STATUS, "s1", "s2");
        UUID stubPostId = stubNetworkModificationPostWithBody(bodyJsonCreate1, responseBody1);

        // change line status on root node (not allowed)
        mockMvc.perform(post(URI_NETWORK_MODIF, studyNameUserIdUuid, rootNodeUuid)
                        .content(bodyJsonCreate1).contentType(MediaType.APPLICATION_JSON)
                        .header(USER_ID_HEADER, userId))
                .andExpect(status().isForbidden());

        // lockout line
        mockMvc.perform(post(URI_NETWORK_MODIF, studyNameUserIdUuid, modificationNode1Uuid)
                        .content(bodyJsonCreate1).contentType(MediaType.APPLICATION_JSON)
                        .header(USER_ID_HEADER, userId))
                .andExpect(status().isOk());
        checkEquipmentCreatingMessagesReceived(studyNameUserIdUuid, modificationNode1Uuid);
        checkLineModificationMessagesReceived(studyNameUserIdUuid, modificationNode1Uuid, ImmutableSet.of("s1", "s2"));
        checkEquipmentUpdatingFinishedMessagesReceived(studyNameUserIdUuid, modificationNode1Uuid);
        checkElementUpdatedMessageSent(studyNameUserIdUuid, userId);
        verifyNetworkModificationPost(stubPostId, bodyJsonCreate1);

        bodyLineInfos.put("equipmentId", "lineFailedId");
        String bodyJsonCreate2 = mapper.writeValueAsString(bodyLineInfos);
        stubPostId = stubNetworkModificationPostWithError(bodyJsonCreate2);
        mockMvc.perform(post(URI_NETWORK_MODIF, studyNameUserIdUuid, modificationNode1Uuid)
                        .content(bodyJsonCreate2).contentType(MediaType.APPLICATION_JSON)
                        .header(USER_ID_HEADER, userId))
                .andExpect(status().isInternalServerError());
        checkEquipmentCreatingMessagesReceived(studyNameUserIdUuid, modificationNode1Uuid);
        checkEquipmentUpdatingFinishedMessagesReceived(studyNameUserIdUuid, modificationNode1Uuid);
        verifyNetworkModificationPost(stubPostId, bodyJsonCreate2);

        // trip line
        bodyLineInfos.put("equipmentId", "line23");
        bodyLineInfos.put("action", "trip");
        String bodyJsonCreate3 = mapper.writeValueAsString(bodyLineInfos);
        String responseBody3 = createEquipmentModificationInfosBody(ModificationType.BRANCH_STATUS, "s2", "s3");
        stubPostId = stubNetworkModificationPostWithBody(bodyJsonCreate3, responseBody3);
        mockMvc.perform(post(URI_NETWORK_MODIF, studyNameUserIdUuid, modificationNode1Uuid)
                        .content(bodyJsonCreate3).contentType(MediaType.APPLICATION_JSON)
                        .header(USER_ID_HEADER, userId))
                .andExpect(status().isOk());
        checkEquipmentCreatingMessagesReceived(studyNameUserIdUuid, modificationNode1Uuid);
        checkLineModificationMessagesReceived(studyNameUserIdUuid, modificationNode1Uuid, ImmutableSet.of("s2", "s3"));
        checkEquipmentUpdatingFinishedMessagesReceived(studyNameUserIdUuid, modificationNode1Uuid);
        checkElementUpdatedMessageSent(studyNameUserIdUuid, userId);
        verifyNetworkModificationPost(stubPostId, bodyJsonCreate3);

        bodyLineInfos.put("equipmentId", "lineFailedId");
        String bodyJsonCreate4 = mapper.writeValueAsString(bodyLineInfos);
        stubPostId = stubNetworkModificationPostWithError(bodyJsonCreate4);
        mockMvc.perform(post(URI_NETWORK_MODIF, studyNameUserIdUuid, modificationNode1Uuid)
                        .content(bodyJsonCreate4).contentType(MediaType.APPLICATION_JSON)
                        .header(USER_ID_HEADER, userId))
                .andExpect(status().isInternalServerError());
        checkEquipmentCreatingMessagesReceived(studyNameUserIdUuid, modificationNode1Uuid);
        checkEquipmentUpdatingFinishedMessagesReceived(studyNameUserIdUuid, modificationNode1Uuid);
        verifyNetworkModificationPost(stubPostId, bodyJsonCreate4);

        // energise line end
        bodyLineInfos.put("equipmentId", "line13");
        bodyLineInfos.put("action", "energiseEndOne");
        String bodyJsonCreate5 = mapper.writeValueAsString(bodyLineInfos);
        String responseBody5 = createEquipmentModificationInfosBody(ModificationType.BRANCH_STATUS, "s1", "s3");
        stubPostId = stubNetworkModificationPostWithBody(bodyJsonCreate5, responseBody5);
        mockMvc.perform(post(URI_NETWORK_MODIF, studyNameUserIdUuid, modificationNode1Uuid)
                        .content(bodyJsonCreate5).contentType(MediaType.APPLICATION_JSON)
                        .header(USER_ID_HEADER, userId))
                .andExpect(status().isOk());
        checkEquipmentCreatingMessagesReceived(studyNameUserIdUuid, modificationNode1Uuid);
        checkLineModificationMessagesReceived(studyNameUserIdUuid, modificationNode1Uuid, ImmutableSet.of("s1", "s3"));
        checkEquipmentUpdatingFinishedMessagesReceived(studyNameUserIdUuid, modificationNode1Uuid);
        checkElementUpdatedMessageSent(studyNameUserIdUuid, userId);
        verifyNetworkModificationPost(stubPostId, bodyJsonCreate5);

        bodyLineInfos.put("equipmentId", "lineFailedId");
        String bodyJsonCreate6 = mapper.writeValueAsString(bodyLineInfos);
        stubPostId = stubNetworkModificationPostWithError(bodyJsonCreate6);
        mockMvc.perform(post(URI_NETWORK_MODIF, studyNameUserIdUuid, modificationNode1Uuid)
                        .content(bodyJsonCreate6).contentType(MediaType.APPLICATION_JSON)
                        .header(USER_ID_HEADER, userId))
                .andExpect(status().isInternalServerError());
        checkEquipmentCreatingMessagesReceived(studyNameUserIdUuid, modificationNode1Uuid);
        checkEquipmentUpdatingFinishedMessagesReceived(studyNameUserIdUuid, modificationNode1Uuid);
        verifyNetworkModificationPost(stubPostId, bodyJsonCreate6);

        // switch on line
        bodyLineInfos.put("equipmentId", "line13");
        bodyLineInfos.put("action", "switchOn");
        String bodyJsonCreate7 = mapper.writeValueAsString(bodyLineInfos);
        String responseBody7 = responseBody5;
        stubPostId = stubNetworkModificationPostWithBody(bodyJsonCreate7, responseBody7);
        mockMvc.perform(post(URI_NETWORK_MODIF, studyNameUserIdUuid, modificationNode1Uuid)
                        .content(bodyJsonCreate7).contentType(MediaType.APPLICATION_JSON)
                        .header(USER_ID_HEADER, userId))
                .andExpect(status().isOk());
        checkEquipmentCreatingMessagesReceived(studyNameUserIdUuid, modificationNode1Uuid);
        checkLineModificationMessagesReceived(studyNameUserIdUuid, modificationNode1Uuid, ImmutableSet.of("s1", "s3"));
        checkEquipmentUpdatingFinishedMessagesReceived(studyNameUserIdUuid, modificationNode1Uuid);
        checkElementUpdatedMessageSent(studyNameUserIdUuid, userId);
        verifyNetworkModificationPost(stubPostId, bodyJsonCreate7);

        bodyLineInfos.put("equipmentId", "lineFailedId");
        String bodyJsonCreate8 = mapper.writeValueAsString(bodyLineInfos);
        stubPostId = stubNetworkModificationPostWithError(bodyJsonCreate8);
        mockMvc.perform(post(URI_NETWORK_MODIF, studyNameUserIdUuid, modificationNode1Uuid)
                        .content(bodyJsonCreate8).contentType(MediaType.APPLICATION_JSON)
                        .header(USER_ID_HEADER, userId))
                .andExpect(status().isInternalServerError());
        checkEquipmentCreatingMessagesReceived(studyNameUserIdUuid, modificationNode1Uuid);
        checkEquipmentUpdatingFinishedMessagesReceived(studyNameUserIdUuid, modificationNode1Uuid);
        verifyNetworkModificationPost(stubPostId, bodyJsonCreate8);

        // switch on line on second modification node
        String bodyJsonCreate9 = bodyJsonCreate7;
        String responseBody9 = responseBody5;
        stubPostId = stubNetworkModificationPostWithBody(bodyJsonCreate9, responseBody9);
        mockMvc.perform(post(URI_NETWORK_MODIF, studyNameUserIdUuid, modificationNode2Uuid)
                        .content(bodyJsonCreate9).contentType(MediaType.APPLICATION_JSON)
                        .header(USER_ID_HEADER, userId))
                .andExpect(status().isOk());
        checkEquipmentCreatingMessagesReceived(studyNameUserIdUuid, modificationNode2Uuid);
        checkLineModificationMessagesReceived(studyNameUserIdUuid, modificationNode2Uuid, ImmutableSet.of("s1", "s3"));
        checkEquipmentUpdatingFinishedMessagesReceived(studyNameUserIdUuid, modificationNode2Uuid);
        checkElementUpdatedMessageSent(studyNameUserIdUuid, userId);
        verifyNetworkModificationPostWithVariant(stubPostId, bodyJsonCreate9, VARIANT_ID_2);
    }

    @Test
    public void testCreateLoad() throws Exception {
        String userId = "userId";

        String responseBody = createEquipmentModificationInfosBody(ModificationType.LOAD_CREATION, "s2");
        StudyEntity studyEntity = insertDummyStudy(UUID.fromString(NETWORK_UUID_STRING), CASE_UUID, "UCTE");
        UUID studyNameUserIdUuid = studyEntity.getId();
        UUID rootNodeUuid = getRootNode(studyNameUserIdUuid).getId();
        NetworkModificationNode modificationNode1 = createNetworkModificationNode(studyNameUserIdUuid, rootNodeUuid,
                UUID.randomUUID(), VARIANT_ID, "node 1", userId);
        UUID modificationNode1Uuid = modificationNode1.getId();
        NetworkModificationNode modificationNode2 = createNetworkModificationNode(studyNameUserIdUuid,
                modificationNode1Uuid, UUID.randomUUID(), VARIANT_ID_2, "node 2", userId);
        UUID modificationNode2Uuid = modificationNode2.getId();
        NetworkModificationNode modificationNode3 = createNetworkModificationNode(studyNameUserIdUuid, rootNodeUuid,
                UUID.randomUUID(), VARIANT_ID, "node 3", userId);
        UUID modificationNode3Uuid = modificationNode3.getId();

        String createLoadAttributes = "{\"type\":\"" + ModificationType.LOAD_CREATION + "\",\"loadId\":\"loadId1\",\"loadName\":\"loadName1\",\"loadType\":\"UNDEFINED\",\"activePower\":\"100.0\",\"reactivePower\":\"50.0\",\"voltageLevelId\":\"idVL1\",\"busId\":\"idBus1\"}";
        UUID stubPostId = stubNetworkModificationPostWithBody(createLoadAttributes, responseBody);
        // create load on root node (not allowed)
        mockMvc.perform(post(URI_NETWORK_MODIF, studyNameUserIdUuid, rootNodeUuid)
                        .content(createLoadAttributes).contentType(MediaType.APPLICATION_JSON)
                        .header(USER_ID_HEADER, userId))
                .andExpect(status().isForbidden());

        // create load on first modification node
        mockMvc.perform(post(URI_NETWORK_MODIF, studyNameUserIdUuid, modificationNode1Uuid)
                        .content(createLoadAttributes).contentType(MediaType.APPLICATION_JSON)
                        .header(USER_ID_HEADER, userId))
                .andExpect(status().isOk());
        checkEquipmentCreatingMessagesReceived(studyNameUserIdUuid, modificationNode1Uuid);
        checkEquipmentCreationMessagesReceived(studyNameUserIdUuid, modificationNode1Uuid, ImmutableSet.of("s2"));
        checkEquipmentUpdatingFinishedMessagesReceived(studyNameUserIdUuid, modificationNode1Uuid);
        checkElementUpdatedMessageSent(studyNameUserIdUuid, userId);
        verifyNetworkModificationPostWithVariant(stubPostId, createLoadAttributes, VARIANT_ID);

        // create load on second modification node
        mockMvc.perform(post(URI_NETWORK_MODIF, studyNameUserIdUuid, modificationNode2Uuid)
                        .content(createLoadAttributes).contentType(MediaType.APPLICATION_JSON)
                        .header(USER_ID_HEADER, userId))
                .andExpect(status().isOk());
        checkEquipmentCreatingMessagesReceived(studyNameUserIdUuid, modificationNode2Uuid);
        checkEquipmentCreationMessagesReceived(studyNameUserIdUuid, modificationNode2Uuid, ImmutableSet.of("s2"));
        checkEquipmentUpdatingFinishedMessagesReceived(studyNameUserIdUuid, modificationNode2Uuid);
        checkElementUpdatedMessageSent(studyNameUserIdUuid, userId);
        verifyNetworkModificationPostWithVariant(stubPostId, createLoadAttributes, VARIANT_ID_2);

        // update load creation
        String loadAttributesUpdated = "{\"type\":\"" + ModificationType.LOAD_CREATION + "\",\"loadId\":\"loadId2\",\"loadName\":\"loadName2\",\"loadType\":\"UNDEFINED\",\"activePower\":\"50.0\",\"reactivePower\":\"25.0\",\"voltageLevelId\":\"idVL2\",\"busId\":\"idBus2\"}";
        stubPostId = stubNetworkModificationPutWithBody(loadAttributesUpdated);
        mockMvc.perform(put(URI_NETWORK_MODIF_WITH_ID, studyNameUserIdUuid, modificationNode1Uuid, MODIFICATION_UUID)
                        .content(loadAttributesUpdated).contentType(MediaType.APPLICATION_JSON)
                        .header(USER_ID_HEADER, userId))
                .andExpect(status().isOk());
        checkEquipmentUpdatingMessagesReceived(studyNameUserIdUuid, modificationNode1Uuid);
        checkUpdateEquipmentCreationMessagesReceived(studyNameUserIdUuid, modificationNode1Uuid);
        checkEquipmentUpdatingFinishedMessagesReceived(studyNameUserIdUuid, modificationNode1Uuid);
        checkElementUpdatedMessageSent(studyNameUserIdUuid, userId);
        verifyNetworkModificationPut(stubPostId, loadAttributesUpdated);

        String createLoadAttributes2 = "{\"type\":\"" + ModificationType.LOAD_CREATION + "\",\"loadId\":\"loadId3\",\"loadName\":\"loadName3\",\"loadType\":\"UNDEFINED\",\"activePower\":\"100.0\",\"reactivePower\":\"50.0\",\"voltageLevelId\":\"idVL1\",\"busId\":\"idBus1\"}";
        modificationNode3.setBuildStatus(BuildStatus.BUILDING);
        networkModificationTreeService.updateNode(studyNameUserIdUuid, modificationNode3, userId);
        checkElementUpdatedMessageSent(studyNameUserIdUuid, userId);
        output.receive(TIMEOUT, studyUpdateDestination);
        stubNetworkModificationPostWithBody(createLoadAttributes2, responseBody);
        // create load on building node
        mockMvc.perform(post(URI_NETWORK_MODIF, studyNameUserIdUuid, modificationNode3Uuid)
                        .content(createLoadAttributes2).contentType(MediaType.APPLICATION_JSON)
                        .header(USER_ID_HEADER, userId))
                .andExpect(status().isForbidden());
    }

    @Test
    public void testModifyLoad() throws Exception {
        String userId = "userId";
        String responseBody = createEquipmentModificationInfosBody(ModificationType.TWO_WINDINGS_TRANSFORMER_CREATION, "s2");
        UUID stubPostId = stubNetworkModificationPost(responseBody);
        UUID stubPutId = stubNetworkModificationPut();

        StudyEntity studyEntity = insertDummyStudy(UUID.fromString(NETWORK_UUID_STRING), CASE_UUID, "UCTE");
        UUID studyNameUserIdUuid = studyEntity.getId();
        UUID rootNodeUuid = getRootNode(studyNameUserIdUuid).getId();
        NetworkModificationNode modificationNode = createNetworkModificationNode(studyNameUserIdUuid, rootNodeUuid,
                UUID.randomUUID(), VARIANT_ID, "node 1", userId);
        UUID modificationNodeUuid = modificationNode.getId();
        NetworkModificationNode modificationNode2 = createNetworkModificationNode(studyNameUserIdUuid,
                modificationNodeUuid, UUID.randomUUID(), VARIANT_ID_2, "node 2", userId);
        UUID modificationNodeUuid2 = modificationNode2.getId();

        String loadModificationAttributes = "{\"type\":\"" + ModificationType.LOAD_MODIFICATION + "\",\"equipmentId\":\"loadId1\",\"loadName\":\"loadName1\",\"loadType\":\"AUXILIARY\",\"activePower\":\"100.0\"}";

        // modify load on root node (not allowed)
        mockMvc.perform(post(URI_NETWORK_MODIF, studyNameUserIdUuid, rootNodeUuid)
                        .content(loadModificationAttributes).contentType(MediaType.APPLICATION_JSON)
                        .header(USER_ID_HEADER, userId))
                .andExpect(status().isForbidden());

        // modify load on first modification node
        mockMvc.perform(post(URI_NETWORK_MODIF, studyNameUserIdUuid, modificationNodeUuid)
                        .content(loadModificationAttributes).contentType(MediaType.APPLICATION_JSON)
                        .header(USER_ID_HEADER, userId))
                .andExpect(status().isOk());
        checkEquipmentCreatingMessagesReceived(studyNameUserIdUuid, modificationNodeUuid);
        checkEquipmentCreationMessagesReceived(studyNameUserIdUuid, modificationNodeUuid, ImmutableSet.of("s2"));
        checkEquipmentUpdatingFinishedMessagesReceived(studyNameUserIdUuid, modificationNodeUuid);
        checkElementUpdatedMessageSent(studyNameUserIdUuid, userId);
        verifyNetworkModificationPostWithVariant(stubPostId, loadModificationAttributes, VARIANT_ID);

        // modify load on second modification node
        mockMvc.perform(post(URI_NETWORK_MODIF, studyNameUserIdUuid, modificationNodeUuid2)
                        .content(loadModificationAttributes).contentType(MediaType.APPLICATION_JSON)
                        .header(USER_ID_HEADER, userId))
                .andExpect(status().isOk());
        checkEquipmentCreatingMessagesReceived(studyNameUserIdUuid, modificationNodeUuid2);
        checkEquipmentModificationMessagesReceived(studyNameUserIdUuid, modificationNodeUuid2, ImmutableSet.of("s2"));
        checkEquipmentUpdatingFinishedMessagesReceived(studyNameUserIdUuid, modificationNodeUuid2);
        checkElementUpdatedMessageSent(studyNameUserIdUuid, userId);
        verifyNetworkModificationPostWithVariant(stubPostId, loadModificationAttributes, VARIANT_ID_2);

        // update load modification
        String loadAttributesUpdated = "{\"type\":\"" + ModificationType.LOAD_MODIFICATION + "\",\"loadId\":\"loadId1\",\"loadType\":\"FICTITIOUS\",\"activePower\":\"70.0\"}";
        mockMvc.perform(put(URI_NETWORK_MODIF_WITH_ID, studyNameUserIdUuid, modificationNodeUuid, MODIFICATION_UUID)
                        .content(loadAttributesUpdated).contentType(MediaType.APPLICATION_JSON)
                        .header(USER_ID_HEADER, userId))
                .andExpect(status().isOk());
        checkEquipmentUpdatingMessagesReceived(studyNameUserIdUuid, modificationNodeUuid);
        checkUpdateEquipmentModificationMessagesReceived(studyNameUserIdUuid, modificationNodeUuid);
        checkEquipmentUpdatingFinishedMessagesReceived(studyNameUserIdUuid, modificationNodeUuid);
        checkElementUpdatedMessageSent(studyNameUserIdUuid, userId);
        verifyNetworkModificationPut(stubPutId, loadAttributesUpdated);
    }

    @Test
    public void testModifyEquipment() throws Exception {
        String userId = "userId";
        StudyEntity studyEntity = insertDummyStudy(UUID.fromString(NETWORK_UUID_STRING), CASE_UUID, "UCTE");
        UUID studyNameUserIdUuid = studyEntity.getId();
        UUID rootNodeUuid = getRootNode(studyNameUserIdUuid).getId();
        NetworkModificationNode modificationNode = createNetworkModificationNode(studyNameUserIdUuid, rootNodeUuid, UUID.randomUUID(), VARIANT_ID, "node 1", userId);
        UUID modificationNodeUuid = modificationNode.getId();
        NetworkModificationNode modificationNode2 = createNetworkModificationNode(studyNameUserIdUuid, modificationNodeUuid, UUID.randomUUID(), VARIANT_ID_2, "node 2", userId);
        UUID modificationNodeUuid2 = modificationNode2.getId();

        String equipmentModificationAttribute = "{\"type\":\"" + ModificationType.GENERATOR_MODIFICATION + "\",\"equipmentId\":\"equipmentId\"}";
        String responseBody = createEquipmentModificationInfosBody(ModificationType.TWO_WINDINGS_TRANSFORMER_CREATION, "s2");
        UUID stubPostId = stubNetworkModificationPostWithBody(equipmentModificationAttribute, responseBody);
        // modify generator on root node (not allowed)
        mockMvc.perform(post(URI_NETWORK_MODIF, studyNameUserIdUuid, rootNodeUuid)
                        .content(equipmentModificationAttribute).contentType(MediaType.APPLICATION_JSON)
                        .header(USER_ID_HEADER, userId))
                .andExpect(status().isForbidden());

        // modify generator on first modification node
        mockMvc.perform(post(URI_NETWORK_MODIF, studyNameUserIdUuid, modificationNodeUuid)
                        .content(equipmentModificationAttribute).contentType(MediaType.APPLICATION_JSON)
                        .header(USER_ID_HEADER, userId))
                .andExpect(status().isOk());
        checkEquipmentCreatingMessagesReceived(studyNameUserIdUuid, modificationNodeUuid);
        checkEquipmentCreationMessagesReceived(studyNameUserIdUuid, modificationNodeUuid, ImmutableSet.of("s2"));
        checkEquipmentUpdatingFinishedMessagesReceived(studyNameUserIdUuid, modificationNodeUuid);
        checkElementUpdatedMessageSent(studyNameUserIdUuid, userId);
        verifyNetworkModificationPostWithVariant(stubPostId, equipmentModificationAttribute, VARIANT_ID);

        // modify generator on second modification node
        mockMvc.perform(post(URI_NETWORK_MODIF, studyNameUserIdUuid, modificationNodeUuid2)
                        .content(equipmentModificationAttribute).contentType(MediaType.APPLICATION_JSON)
                        .header(USER_ID_HEADER, userId))
                .andExpect(status().isOk());
        checkEquipmentCreatingMessagesReceived(studyNameUserIdUuid, modificationNodeUuid2);
        checkEquipmentModificationMessagesReceived(studyNameUserIdUuid, modificationNodeUuid2, ImmutableSet.of("s2"));
        checkEquipmentUpdatingFinishedMessagesReceived(studyNameUserIdUuid, modificationNodeUuid2);
        checkElementUpdatedMessageSent(studyNameUserIdUuid, userId);
        verifyNetworkModificationPostWithVariant(stubPostId, equipmentModificationAttribute, VARIANT_ID_2);

        // update generator modification
        String generatorAttributesUpdated = "{\"type\":\"" + ModificationType.SHUNT_COMPENSATOR_CREATION + "\",\"generatorId\":\"generatorId1\",\"generatorType\":\"FICTITIOUS\",\"activePower\":\"70.0\"}";
        UUID stubPutId = stubNetworkModificationPutWithBody(generatorAttributesUpdated);
        mockMvc.perform(put(URI_NETWORK_MODIF_WITH_ID, studyNameUserIdUuid, modificationNodeUuid, MODIFICATION_UUID)
                        .content(generatorAttributesUpdated).contentType(MediaType.APPLICATION_JSON)
                        .header(USER_ID_HEADER, userId))
                .andExpect(status().isOk());
        checkEquipmentUpdatingMessagesReceived(studyNameUserIdUuid, modificationNodeUuid);
        checkUpdateEquipmentModificationMessagesReceived(studyNameUserIdUuid, modificationNodeUuid);
        checkEquipmentUpdatingFinishedMessagesReceived(studyNameUserIdUuid, modificationNodeUuid);
        checkElementUpdatedMessageSent(studyNameUserIdUuid, userId);
        verifyNetworkModificationPut(stubPutId, generatorAttributesUpdated);
    }

    @Test
    public void testCreateSubstation() throws Exception {
        String userId = "userId";
        String substationDataAsString = mapper.writeValueAsString(List.of(
            EquipmentModificationInfos.builder().type(ModificationType.SUBSTATION_CREATION).equipmentId(SUBSTATION_ID_1)
                .equipmentType(IdentifiableType.SUBSTATION.name())
                .build()));
        UUID stubPostId = stubNetworkModificationPost(substationDataAsString);
        UUID stubPutId = stubNetworkModificationPut();

        StudyEntity studyEntity = insertDummyStudy(UUID.fromString(NETWORK_UUID_STRING), CASE_UUID, "UCTE");
        UUID studyNameUserIdUuid = studyEntity.getId();
        UUID rootNodeUuid = getRootNode(studyNameUserIdUuid).getId();
        NetworkModificationNode modificationNode1 = createNetworkModificationNode(studyNameUserIdUuid, rootNodeUuid,
                UUID.randomUUID(), VARIANT_ID, "node 1", userId);
        UUID modificationNode1Uuid = modificationNode1.getId();
        NetworkModificationNode modificationNode2 = createNetworkModificationNode(studyNameUserIdUuid,
                modificationNode1Uuid, UUID.randomUUID(), VARIANT_ID_2, "node 2", userId);
        UUID modificationNode2Uuid = modificationNode2.getId();

        String createSubstationAttributes = "{\"type\":\"" + ModificationType.SUBSTATION_CREATION + "\",\"substationId\":\"substationId1\",\"substationName\":\"substationName1\",\"country\":\"AD\"}";

        // create substation on root node (not allowed)
        mockMvc.perform(post(URI_NETWORK_MODIF, studyNameUserIdUuid, rootNodeUuid)
                        .content(createSubstationAttributes).contentType(MediaType.APPLICATION_JSON)
                        .header(USER_ID_HEADER, userId))
                .andExpect(status().isForbidden());

        // create substation on first modification node
        mockMvc.perform(post(URI_NETWORK_MODIF, studyNameUserIdUuid, modificationNode1Uuid)
                        .content(createSubstationAttributes).contentType(MediaType.APPLICATION_JSON)
                        .header(USER_ID_HEADER, userId))
                .andExpect(status().isOk());
        checkEquipmentCreatingMessagesReceived(studyNameUserIdUuid, modificationNode1Uuid);
        checkEquipmentCreationMessagesReceived(studyNameUserIdUuid, modificationNode1Uuid, new HashSet<>());
        checkEquipmentUpdatingFinishedMessagesReceived(studyNameUserIdUuid, modificationNode1Uuid);
        checkElementUpdatedMessageSent(studyNameUserIdUuid, userId);
        verifyNetworkModificationPostWithVariant(stubPostId, createSubstationAttributes, VARIANT_ID);

        // create substation on second modification node
        mockMvc.perform(post(URI_NETWORK_MODIF, studyNameUserIdUuid, modificationNode2Uuid)
                        .content(createSubstationAttributes).contentType(MediaType.APPLICATION_JSON)
                        .header(USER_ID_HEADER, userId))
                .andExpect(status().isOk());
        checkEquipmentCreatingMessagesReceived(studyNameUserIdUuid, modificationNode2Uuid);
        checkEquipmentCreationMessagesReceived(studyNameUserIdUuid, modificationNode2Uuid, new HashSet<>());
        checkEquipmentUpdatingFinishedMessagesReceived(studyNameUserIdUuid, modificationNode2Uuid);
        checkElementUpdatedMessageSent(studyNameUserIdUuid, userId);
        verifyNetworkModificationPostWithVariant(stubPostId, createSubstationAttributes, VARIANT_ID_2);

        // update substation creation
        String substationAttributesUpdated = "{\"type\":\"" + ModificationType.SUBSTATION_CREATION + "\",\"substationId\":\"substationId2\",\"substationName\":\"substationName2\",\"country\":\"FR\"}";
        mockMvc.perform(put(URI_NETWORK_MODIF_WITH_ID, studyNameUserIdUuid, modificationNode1Uuid, MODIFICATION_UUID)
                        .content(substationAttributesUpdated).contentType(MediaType.APPLICATION_JSON)
                        .header(USER_ID_HEADER, userId))
                .andExpect(status().isOk());
        checkEquipmentUpdatingMessagesReceived(studyNameUserIdUuid, modificationNode1Uuid);
        checkUpdateEquipmentCreationMessagesReceived(studyNameUserIdUuid, modificationNode1Uuid);
        checkEquipmentUpdatingFinishedMessagesReceived(studyNameUserIdUuid, modificationNode1Uuid);
        checkElementUpdatedMessageSent(studyNameUserIdUuid, userId);
        verifyNetworkModificationPut(stubPutId, substationAttributesUpdated);

        String createSubstationAttributes2 = "{\"type\":\"" + ModificationType.SUBSTATION_CREATION + "\",\"substationId\":\"substationId2\",\"substationName\":\"substationName2\",\"country\":\"AD\"}";
        modificationNode1.setBuildStatus(BuildStatus.BUILDING);
        networkModificationTreeService.updateNode(studyNameUserIdUuid, modificationNode1, userId);
        checkElementUpdatedMessageSent(studyNameUserIdUuid, userId);
        output.receive(TIMEOUT, studyUpdateDestination);
        // create substation on building node
        mockMvc.perform(post(URI_NETWORK_MODIF, studyNameUserIdUuid, modificationNode1Uuid)
                        .content(createSubstationAttributes2).contentType(MediaType.APPLICATION_JSON)
                        .header(USER_ID_HEADER, userId))
                .andExpect(status().isForbidden());
    }

    @Test
    public void testCreateVoltageLevel() throws Exception {
        String userId = "userId";
        String voltageLevelDataAsString = mapper.writeValueAsString(List.of(
            EquipmentModificationInfos.builder().type(ModificationType.VOLTAGE_LEVEL_CREATION).equipmentId(VL_ID_1)
                .equipmentType(IdentifiableType.VOLTAGE_LEVEL.name())
                .build()));
        UUID stubPostId = stubNetworkModificationPost(voltageLevelDataAsString);
        UUID stubPutId = stubNetworkModificationPut();

        StudyEntity studyEntity = insertDummyStudy(UUID.fromString(NETWORK_UUID_STRING), CASE_UUID, "UCTE");
        UUID studyNameUserIdUuid = studyEntity.getId();
        UUID rootNodeUuid = getRootNode(studyNameUserIdUuid).getId();
        NetworkModificationNode modificationNode1 = createNetworkModificationNode(studyNameUserIdUuid, rootNodeUuid, VARIANT_ID, "node 1", userId);
        UUID modificationNode1Uuid = modificationNode1.getId();
        NetworkModificationNode modificationNode2 = createNetworkModificationNode(studyNameUserIdUuid,
                modificationNode1Uuid, UUID.randomUUID(), VARIANT_ID_2, "node 2", userId);
        UUID modificationNode2Uuid = modificationNode2.getId();

        String createVoltageLevelAttributes = "{\"type\":\"" + ModificationType.VOLTAGE_LEVEL_CREATION + "\",\"voltageLevelId\":\"voltageLevelId1\",\"voltageLevelName\":\"voltageLevelName1\""
                + ",\"nominalVoltage\":\"379.1\", \"substationId\":\"s1\"}";

        // create voltage level on root node (not allowed)
        mockMvc.perform(post(URI_NETWORK_MODIF, studyNameUserIdUuid, rootNodeUuid)
                        .content(createVoltageLevelAttributes).contentType(MediaType.APPLICATION_JSON)
                        .header(USER_ID_HEADER, userId))
                .andExpect(status().isForbidden());

        // create voltage level
        mockMvc.perform(post(URI_NETWORK_MODIF, studyNameUserIdUuid, modificationNode1Uuid)
                        .content(createVoltageLevelAttributes).contentType(MediaType.APPLICATION_JSON)
                        .header(USER_ID_HEADER, userId))
                .andExpect(status().isOk());
        checkEquipmentCreatingMessagesReceived(studyNameUserIdUuid, modificationNode1Uuid);
        checkEquipmentCreationMessagesReceived(studyNameUserIdUuid, modificationNode1Uuid, new HashSet<>());
        checkEquipmentUpdatingFinishedMessagesReceived(studyNameUserIdUuid, modificationNode1Uuid);
        checkElementUpdatedMessageSent(studyNameUserIdUuid, userId);
        verifyNetworkModificationPostWithVariant(stubPostId, createVoltageLevelAttributes, VARIANT_ID);

        // create voltage level on second modification node
        mockMvc.perform(post(URI_NETWORK_MODIF, studyNameUserIdUuid, modificationNode2Uuid)
                        .content(createVoltageLevelAttributes).contentType(MediaType.APPLICATION_JSON)
                        .header(USER_ID_HEADER, userId))
                .andExpect(status().isOk());
        checkEquipmentCreatingMessagesReceived(studyNameUserIdUuid, modificationNode2Uuid);
        checkEquipmentCreationMessagesReceived(studyNameUserIdUuid, modificationNode2Uuid, new HashSet<>());
        checkEquipmentUpdatingFinishedMessagesReceived(studyNameUserIdUuid, modificationNode2Uuid);
        checkElementUpdatedMessageSent(studyNameUserIdUuid, userId);
        verifyNetworkModificationPostWithVariant(stubPostId, createVoltageLevelAttributes, VARIANT_ID_2);

        // update voltage level creation
        String voltageLevelAttributesUpdated = "{\"type\":\"" + ModificationType.VOLTAGE_LEVEL_CREATION + "\",\"voltageLevelId\":\"voltageLevelId2\",\"voltageLevelName\":\"voltageLevelName2\""
                + ",\"nominalVoltage\":\"379.1\", \"substationId\":\"s2\"}";
        mockMvc.perform(put(URI_NETWORK_MODIF_WITH_ID, studyNameUserIdUuid, modificationNode1Uuid, MODIFICATION_UUID)
                        .content(voltageLevelAttributesUpdated).contentType(MediaType.APPLICATION_JSON)
                        .header(USER_ID_HEADER, userId))
                .andExpect(status().isOk());
        checkEquipmentUpdatingMessagesReceived(studyNameUserIdUuid, modificationNode1Uuid);
        checkUpdateEquipmentCreationMessagesReceived(studyNameUserIdUuid, modificationNode1Uuid);
        checkEquipmentUpdatingFinishedMessagesReceived(studyNameUserIdUuid, modificationNode1Uuid);
        checkElementUpdatedMessageSent(studyNameUserIdUuid, userId);
        verifyNetworkModificationPut(stubPutId, voltageLevelAttributesUpdated);

        String createVoltageLevelAttributes2 = "{\"type\":\"" + ModificationType.VOLTAGE_LEVEL_CREATION + "\",\"voltageLevelId\":\"voltageLevelId3\",\"voltageLevelName\":\"voltageLevelName3\""
                + ",\"nominalVoltage\":\"379.1\", \"substationId\":\"s2\"}";
        modificationNode1.setBuildStatus(BuildStatus.BUILDING);
        networkModificationTreeService.updateNode(studyNameUserIdUuid, modificationNode1, userId);
        checkElementUpdatedMessageSent(studyNameUserIdUuid, userId);
        output.receive(TIMEOUT, studyUpdateDestination);
        // create voltage level on building node
        mockMvc.perform(post(URI_NETWORK_MODIF, studyNameUserIdUuid, modificationNode1Uuid)
                        .content(createVoltageLevelAttributes2).contentType(MediaType.APPLICATION_JSON)
                        .header(USER_ID_HEADER, userId))
                .andExpect(status().isForbidden());
    }

    @SneakyThrows
    @Test
    public void testLineSplitWithVoltageLevel() {
        String userId = "userId";
        EquipmentModificationInfos lineToSplitDeletion = EquipmentModificationInfos.builder()
                .type(ModificationType.EQUIPMENT_DELETION)
                .equipmentId("line3").equipmentType("LINE").substationIds(Set.of("s1", "s2"))
                .build();
        List<EquipmentModificationInfos> lineSplitResponseInfos = new ArrayList<>();
        lineSplitResponseInfos.add(lineToSplitDeletion);
        String responseBody = mapper.writeValueAsString(lineSplitResponseInfos);

        StudyEntity studyEntity = insertDummyStudy(UUID.fromString(NETWORK_UUID_STRING), CASE_UUID, "UCTE");
        UUID studyNameUserIdUuid = studyEntity.getId();
        UUID rootNodeUuid = getRootNode(studyNameUserIdUuid).getId();
        NetworkModificationNode modificationNode = createNetworkModificationNode(studyNameUserIdUuid, rootNodeUuid, VARIANT_ID, "node", "userId");
        UUID modificationNodeUuid = modificationNode.getId();

        VoltageLevelCreationInfos vl1 = VoltageLevelCreationInfos.builder()
                .equipmentId("vl1")
                .equipmentName("NewVoltageLevel")
                .nominalVoltage(379.3)
                .substationId("s1")
                .busbarSections(Collections.singletonList(new BusbarSectionCreationInfos("v1bbs", "BBS1", 1, 1)))
                .busbarConnections(Collections.emptyList())
                .build();
        LineSplitWithVoltageLevelInfos lineSplitWoVL = new LineSplitWithVoltageLevelInfos("line3", 10.0, vl1, null, "1.A",
                "nl1", "NewLine1", "nl2", "NewLine2");
        lineSplitWoVL.setType(ModificationType.LINE_SPLIT_WITH_VOLTAGE_LEVEL);
        String lineSplitWoVLasJSON = mapper.writeValueAsString(lineSplitWoVL);
        UUID stubPostId = stubNetworkModificationPostWithBody(lineSplitWoVLasJSON, responseBody);
        UUID stubPutId = stubNetworkModificationPutWithBody(lineSplitWoVLasJSON);

        mockMvc.perform(post(URI_NETWORK_MODIF, studyNameUserIdUuid, modificationNodeUuid)
                        .content(lineSplitWoVLasJSON).contentType(MediaType.APPLICATION_JSON)
                        .header(USER_ID_HEADER, userId))
                .andExpect(status().isOk());
        checkEquipmentCreatingMessagesReceived(studyNameUserIdUuid, modificationNodeUuid);
        checkEquipmentCreationMessagesReceived(studyNameUserIdUuid, modificationNodeUuid, ImmutableSet.of("s1", "s2"));
        checkEquipmentUpdatingFinishedMessagesReceived(studyNameUserIdUuid, modificationNodeUuid);
        checkElementUpdatedMessageSent(studyNameUserIdUuid, userId);

        mockMvc.perform(put(URI_NETWORK_MODIF_WITH_ID, studyNameUserIdUuid, modificationNodeUuid, MODIFICATION_UUID)
                        .content(lineSplitWoVLasJSON).contentType(MediaType.APPLICATION_JSON)
                        .header(USER_ID_HEADER, userId))
                .andExpect(status().isOk());
        checkEquipmentUpdatingMessagesReceived(studyNameUserIdUuid, modificationNodeUuid);
        checkUpdateEquipmentModificationMessagesReceived(studyNameUserIdUuid, modificationNodeUuid);
        checkEquipmentUpdatingFinishedMessagesReceived(studyNameUserIdUuid, modificationNodeUuid);
        checkElementUpdatedMessageSent(studyNameUserIdUuid, userId);

        verifyNetworkModificationPost(stubPostId, lineSplitWoVLasJSON);
        verifyNetworkModificationPut(stubPutId, lineSplitWoVLasJSON);

        String badBody = "{\"type\":\"" + ModificationType.LINE_SPLIT_WITH_VOLTAGE_LEVEL + "\",\"bogus\":\"bogus\"}";
        stubPostId = stubNetworkModificationPostWithBodyAndError(badBody);
        stubPutId = stubNetworkModificationPutWithBodyAndError(badBody);
        mockMvc.perform(post(URI_NETWORK_MODIF, studyNameUserIdUuid, modificationNodeUuid)
                        .content(badBody).contentType(MediaType.APPLICATION_JSON)
                        .header(USER_ID_HEADER, userId))
                .andExpectAll(
                        status().is5xxServerError(),
                        content().string("400 BAD_REQUEST"));
        checkEquipmentCreatingMessagesReceived(studyNameUserIdUuid, modificationNodeUuid);
        checkEquipmentUpdatingFinishedMessagesReceived(studyNameUserIdUuid, modificationNodeUuid);
        mockMvc.perform(put(URI_NETWORK_MODIF_WITH_ID, studyNameUserIdUuid, modificationNodeUuid, MODIFICATION_UUID)
                        .content(badBody).contentType(MediaType.APPLICATION_JSON)
                        .header(USER_ID_HEADER, userId))
                .andExpectAll(
                        status().is5xxServerError(),
                        content().string("400 BAD_REQUEST"));
        checkEquipmentUpdatingMessagesReceived(studyNameUserIdUuid, modificationNodeUuid);
        checkEquipmentUpdatingFinishedMessagesReceived(studyNameUserIdUuid, modificationNodeUuid);
        verifyNetworkModificationPost(stubPostId, badBody);
        verifyNetworkModificationPut(stubPutId, badBody);
    }

    @SneakyThrows
    @Test
    public void testLineAttachToVoltageLevel() {
        String userId = "userId";

        EquipmentModificationInfos lineToAttachTo = EquipmentModificationInfos.builder()
                .type(ModificationType.LINE_ATTACH_TO_VOLTAGE_LEVEL)
                .equipmentId("line3").equipmentType("LINE").substationIds(Set.of("s1", "s2"))
                .build();
        List<EquipmentModificationInfos> lineAttachResponseInfos = new ArrayList<>();
        lineAttachResponseInfos.add(lineToAttachTo);
        String responseBody = mapper.writeValueAsString(lineAttachResponseInfos);

        StudyEntity studyEntity = insertDummyStudy(UUID.fromString(NETWORK_UUID_STRING), CASE_UUID, "UCTE");
        UUID studyNameUserIdUuid = studyEntity.getId();
        UUID rootNodeUuid = getRootNode(studyNameUserIdUuid).getId();
        NetworkModificationNode modificationNode = createNetworkModificationNode(studyNameUserIdUuid, rootNodeUuid, VARIANT_ID, "node", "userId");
        UUID modificationNodeUuid = modificationNode.getId();

        String createVoltageLevelAttributes = "{\"voltageLevelId\":\"vl1\",\"voltageLevelName\":\"voltageLevelName1\""
                + ",\"nominalVoltage\":\"379.1\",\"substationId\":\"s1\"}";

        String createLineAttributes = "{\"seriesResistance\":\"25\",\"seriesReactance\":\"12\"}";

        String createLineAttachToVoltageLevelAttributes = "{\"type\":\"" + ModificationType.LINE_ATTACH_TO_VOLTAGE_LEVEL + "\",\"lineToAttachToId\":\"line3\",\"percent\":\"10\",\"mayNewVoltageLevelInfos\":" +
                createVoltageLevelAttributes + ",\"attachmentLine\":" + createLineAttributes + "}";

        UUID stubPostId = stubNetworkModificationPostWithBody(createLineAttachToVoltageLevelAttributes, responseBody);
        UUID stubPutId = stubNetworkModificationPutWithBody(createLineAttachToVoltageLevelAttributes);

        mockMvc.perform(post(URI_NETWORK_MODIF, studyNameUserIdUuid, modificationNodeUuid)
                        .content(createLineAttachToVoltageLevelAttributes).contentType(MediaType.APPLICATION_JSON)
                        .header(USER_ID_HEADER, userId))
                .andExpect(status().isOk());
        checkEquipmentCreatingMessagesReceived(studyNameUserIdUuid, modificationNodeUuid);
        checkEquipmentCreationMessagesReceived(studyNameUserIdUuid, modificationNodeUuid, ImmutableSet.of("s1", "s2"));
        checkEquipmentUpdatingFinishedMessagesReceived(studyNameUserIdUuid, modificationNodeUuid);
        checkElementUpdatedMessageSent(studyNameUserIdUuid, userId);

        mockMvc.perform(put(URI_NETWORK_MODIF_WITH_ID, studyNameUserIdUuid, modificationNodeUuid, MODIFICATION_UUID)
                        .content(createLineAttachToVoltageLevelAttributes).contentType(MediaType.APPLICATION_JSON)
                        .header(USER_ID_HEADER, userId))
                .andExpect(status().isOk());
        checkEquipmentUpdatingMessagesReceived(studyNameUserIdUuid, modificationNodeUuid);
        checkUpdateEquipmentModificationMessagesReceived(studyNameUserIdUuid, modificationNodeUuid);
        checkEquipmentUpdatingFinishedMessagesReceived(studyNameUserIdUuid, modificationNodeUuid);
        checkElementUpdatedMessageSent(studyNameUserIdUuid, userId);

        verifyNetworkModificationPost(stubPostId, createLineAttachToVoltageLevelAttributes);
        verifyNetworkModificationPut(stubPutId, createLineAttachToVoltageLevelAttributes);
    }

    @SneakyThrows
    @Test
    public void testLinesAttachToSplitLines() {
        String userId = "userId";

        EquipmentModificationInfos lineToAttachTo = EquipmentModificationInfos.builder()
                .type(ModificationType.LINE_ATTACH_TO_VOLTAGE_LEVEL)
                .equipmentId("line3").equipmentType("LINE").substationIds(Set.of("s1", "s2"))
                .build();
        List<EquipmentModificationInfos> lineAttachResponseInfos = new ArrayList<>();
        lineAttachResponseInfos.add(lineToAttachTo);
        EquipmentModificationInfos linesToAttachToSplitLines = EquipmentModificationInfos.builder()
                .type(ModificationType.LINES_ATTACH_TO_SPLIT_LINES)
                .equipmentId("line3").equipmentType("LINE").substationIds(Set.of("s1", "s2"))
                .build();
        List<EquipmentModificationInfos> linesToAttachToSplitLinesResponseInfos = new ArrayList<>();
        lineAttachResponseInfos.add(linesToAttachToSplitLines);
        String responseBody = mapper.writeValueAsString(linesToAttachToSplitLinesResponseInfos);

        StudyEntity studyEntity = insertDummyStudy(UUID.fromString(NETWORK_UUID_STRING), CASE_UUID, "UCTE");
        UUID studyNameUserIdUuid = studyEntity.getId();
        UUID rootNodeUuid = getRootNode(studyNameUserIdUuid).getId();
        NetworkModificationNode modificationNode = createNetworkModificationNode(studyNameUserIdUuid, rootNodeUuid, VARIANT_ID, "node", "userId");
        UUID modificationNodeUuid = modificationNode.getId();

        String createLinesAttachToSplitLinesAttributes = "{\"type\":\"" + ModificationType.LINES_ATTACH_TO_SPLIT_LINES + "\",\"lineToAttachTo1Id\":\"line1\",\"lineToAttachTo2Id\":\"line2\",\"attachedLineId\":\"line3\",\"voltageLevelId\":\"vl1\",\"bbsBusId\":\"v1bbs\",\"replacingLine1Id\":\"replacingLine1Id\",\"replacingLine1Name\":\"replacingLine1Name\",\"replacingLine2Id\":\"replacingLine2Id\",\"replacingLine2Name\":\"replacingLine2Name\"}";

        UUID stubPostId = stubNetworkModificationPostWithBody(createLinesAttachToSplitLinesAttributes, responseBody);
        UUID stubPutId = stubNetworkModificationPutWithBody(createLinesAttachToSplitLinesAttributes);

        mockMvc.perform(post(URI_NETWORK_MODIF, studyNameUserIdUuid, modificationNodeUuid)
                        .content(createLinesAttachToSplitLinesAttributes).contentType(MediaType.APPLICATION_JSON)
                        .header(USER_ID_HEADER, userId))
                .andExpect(status().isOk());
        checkEquipmentCreatingMessagesReceived(studyNameUserIdUuid, modificationNodeUuid);
        checkEquipmentCreationMessagesReceived(studyNameUserIdUuid, modificationNodeUuid, Set.of());
        checkEquipmentUpdatingFinishedMessagesReceived(studyNameUserIdUuid, modificationNodeUuid);
        checkElementUpdatedMessageSent(studyNameUserIdUuid, userId);

        mockMvc.perform(put(URI_NETWORK_MODIF_WITH_ID, studyNameUserIdUuid, modificationNodeUuid, MODIFICATION_UUID)
                        .content(createLinesAttachToSplitLinesAttributes).contentType(MediaType.APPLICATION_JSON)
                        .header(USER_ID_HEADER, userId))
                .andExpect(status().isOk());
        checkEquipmentUpdatingMessagesReceived(studyNameUserIdUuid, modificationNodeUuid);
        checkUpdateEquipmentModificationMessagesReceived(studyNameUserIdUuid, modificationNodeUuid);
        checkEquipmentUpdatingFinishedMessagesReceived(studyNameUserIdUuid, modificationNodeUuid);
        checkElementUpdatedMessageSent(studyNameUserIdUuid, userId);

        verifyNetworkModificationPost(stubPostId, createLinesAttachToSplitLinesAttributes);
        verifyNetworkModificationPut(stubPutId, createLinesAttachToSplitLinesAttributes);

        String badBody = "{\"type\":\"" + ModificationType.LINES_ATTACH_TO_SPLIT_LINES + "\",\"bogus\":\"bogus\"}";
        stubPostId = stubNetworkModificationPostWithBodyAndError(badBody);
        stubPutId = stubNetworkModificationPutWithBodyAndError(badBody);
        mockMvc.perform(post(URI_NETWORK_MODIF, studyNameUserIdUuid, modificationNodeUuid)
                        .content(badBody).contentType(MediaType.APPLICATION_JSON)
                        .header(USER_ID_HEADER, userId))
                .andExpect(status().is5xxServerError());
        checkEquipmentCreatingMessagesReceived(studyNameUserIdUuid, modificationNodeUuid);
        checkEquipmentUpdatingFinishedMessagesReceived(studyNameUserIdUuid, modificationNodeUuid);
        mockMvc.perform(put(URI_NETWORK_MODIF_WITH_ID, studyNameUserIdUuid, modificationNodeUuid, MODIFICATION_UUID)
                        .content(badBody).contentType(MediaType.APPLICATION_JSON)
                        .header(USER_ID_HEADER, userId))
                .andExpect(status().is5xxServerError());
        checkEquipmentUpdatingMessagesReceived(studyNameUserIdUuid, modificationNodeUuid);
        checkEquipmentUpdatingFinishedMessagesReceived(studyNameUserIdUuid, modificationNodeUuid);
        verifyNetworkModificationPost(stubPostId, badBody);
        verifyNetworkModificationPut(stubPutId, badBody);
    }

    @SneakyThrows
    @Test
    @DisplayName("Should throw an exception when the body of a network modification is wrongly formatted")
    public void testNetworkModificationBodyBadFormat() {

        // setup
        String userId = "userId";
        StudyEntity studyEntity = insertDummyStudy(UUID.fromString(NETWORK_UUID_STRING), CASE_UUID, "UCTE");
        UUID studyNameUserIdUuid = studyEntity.getId();
        UUID rootNodeUuid = getRootNode(studyNameUserIdUuid).getId();
        NetworkModificationNode modificationNode1 = createNetworkModificationNode(studyNameUserIdUuid, rootNodeUuid,
                UUID.randomUUID(), VARIANT_ID, "node 1", userId);
        UUID modificationNodeUuid = modificationNode1.getId();

        // bad json format
        String bodyWithBadJsonFormat = "{,}";
        mockMvc.perform(post(URI_NETWORK_MODIF, studyNameUserIdUuid, modificationNodeUuid)
                .content(bodyWithBadJsonFormat).contentType(MediaType.APPLICATION_JSON)
                .header(USER_ID_HEADER, userId))
            .andExpectAll(status().isBadRequest(),
                content().string(StringContains.containsString("Unexpected")));

        // missing a ','
        String bodyWithBadFormat = "{\"type\":\"" + ModificationType.LOAD_CREATION + "\",\"equipmentId\":\"equipId\"\"equipmentName\":\"equipName\"}";
        mockMvc.perform(post(URI_NETWORK_MODIF, studyNameUserIdUuid, modificationNodeUuid)
                        .content(bodyWithBadFormat).contentType(MediaType.APPLICATION_JSON)
                        .header(USER_ID_HEADER, userId))
                .andExpectAll(status().isBadRequest(),
                        content().string(StringContains.containsString("Unexpected character")));

        // missing a '"'
        bodyWithBadFormat = "{\"type\":\"" + ModificationType.LOAD_CREATION + "\",\"equipmentId\":\"equipId,\"equipmentName\":\"equipName\"}";
        mockMvc.perform(post(URI_NETWORK_MODIF, studyNameUserIdUuid, modificationNodeUuid)
                        .content(bodyWithBadFormat).contentType(MediaType.APPLICATION_JSON)
                        .header(USER_ID_HEADER, userId))
                .andExpectAll(status().isBadRequest(),
                        content().string(StringContains.containsString("Unexpected character")));
    }

    @SneakyThrows
    @Test
    @DisplayName("Should throw an exception when the body of a network modification doesn't have a known type")
    public void testNetworkModificationBodyBadType() {

        // setup
        String userId = "userId";
        StudyEntity studyEntity = insertDummyStudy(UUID.fromString(NETWORK_UUID_STRING), CASE_UUID, "UCTE");
        UUID studyNameUserIdUuid = studyEntity.getId();
        UUID rootNodeUuid = getRootNode(studyNameUserIdUuid).getId();
        NetworkModificationNode modificationNode1 = createNetworkModificationNode(studyNameUserIdUuid, rootNodeUuid,
                UUID.randomUUID(), VARIANT_ID, "node 1", userId);
        UUID modificationNodeUuid = modificationNode1.getId();

        // missing type
        String bodyWithMissingType = "{}";
        mockMvc.perform(post(URI_NETWORK_MODIF, studyNameUserIdUuid, modificationNodeUuid)
                .content(bodyWithMissingType).contentType(MediaType.APPLICATION_JSON)
                .header(USER_ID_HEADER, userId))
            .andExpectAll(status().isBadRequest(),
                content().string(StringContains.containsString("missing type id property 'type'")));

        // missing type
        bodyWithMissingType = "{\"equipmentId\":\"equipId\",\"equipmentName\":\"equipName\"}";
        mockMvc.perform(post(URI_NETWORK_MODIF, studyNameUserIdUuid, modificationNodeUuid)
                        .content(bodyWithMissingType).contentType(MediaType.APPLICATION_JSON)
                        .header(USER_ID_HEADER, userId))
                .andExpectAll(status().isBadRequest(),
                        content().string(StringContains.containsString("missing type id property 'type'")));

        // bad type
        String bodyWithBadType = "{\"type\":\"" + "VERY_BAD_TYPE" + "\",\"equipmentId\":\"equipId\",\"equipmentName\":\"equipName\"}";
        mockMvc.perform(post(URI_NETWORK_MODIF, studyNameUserIdUuid, modificationNodeUuid)
                        .content(bodyWithBadType).contentType(MediaType.APPLICATION_JSON)
                        .header(USER_ID_HEADER, userId))
                .andExpectAll(status().isBadRequest(),
                    content().string(StringContains.containsString("Could not resolve type id 'VERY_BAD_TYPE'")));
    }

    @Test
    public void testReorderModification() throws Exception {
        String userId = "userId";
        StudyEntity studyEntity = insertDummyStudy(UUID.fromString(NETWORK_UUID_STRING), CASE_UUID, "UCTE");
        UUID studyNameUserIdUuid = studyEntity.getId();
        UUID rootNodeUuid = getRootNode(studyNameUserIdUuid).getId();
        NetworkModificationNode modificationNode = createNetworkModificationNode(studyNameUserIdUuid, rootNodeUuid,
            UUID.randomUUID(), VARIANT_ID, "node", userId);
        UUID modificationNodeUuid = modificationNode.getId();

        UUID modification1 = UUID.randomUUID();
        UUID modification2 = UUID.randomUUID();
        UUID studyNameUserIdUuid1 = UUID.randomUUID();
        mockMvc.perform(put("/v1/studies/{studyUuid}/nodes/{nodeUuid}/network-modification/{modificationID}?beforeUuid={modificationID2}",
                studyNameUserIdUuid, UUID.randomUUID(), modification1, modification2).header(USER_ID_HEADER, "userId"))
            .andExpect(status().isNotFound());

        mockMvc.perform(put("/v1/studies/{studyUuid}/nodes/{nodeUuid}/network-modification/{modificationID}?beforeUuid={modificationID2}",
                studyNameUserIdUuid1, modificationNodeUuid, modification1, modification2).header(USER_ID_HEADER, "userId"))
            .andExpect(status().isForbidden());
        checkEquipmentUpdatingMessagesReceived(studyNameUserIdUuid1, modificationNodeUuid);
        checkEquipmentUpdatingFinishedMessagesReceived(studyNameUserIdUuid1, modificationNodeUuid);

        // switch the 2 modifications order (modification1 is set at the end, after modification2)
        mockMvc.perform(put("/v1/studies/{studyUuid}/nodes/{nodeUuid}/network-modification/{modificationID}",
                studyNameUserIdUuid, modificationNodeUuid, modification1).header(USER_ID_HEADER, "userId"))
            .andExpect(status().isOk());
        checkEquipmentUpdatingMessagesReceived(studyNameUserIdUuid, modificationNodeUuid);
        checkUpdateNodesMessageReceived(studyNameUserIdUuid, List.of(modificationNodeUuid));
        checkUpdateModelsStatusMessagesReceived(studyNameUserIdUuid, modificationNodeUuid);
        checkEquipmentUpdatingFinishedMessagesReceived(studyNameUserIdUuid, modificationNodeUuid);
        checkElementUpdatedMessageSent(studyNameUserIdUuid, userId);

        List<UUID> modificationUuidList = Collections.singletonList(modification1);
        String expectedBody = mapper.writeValueAsString(modificationUuidList);
        String url = "/v1/groups/" + modificationNode.getModificationGroupUuid();
        verifyPutRequestWithUrlMatching(groupStubId, url, Map.of(
                        "action", WireMock.equalTo("MOVE"),
                        "networkUuid", WireMock.equalTo(NETWORK_UUID_STRING),
                        "reportUuid", WireMock.matching(".*"),
                        "reporterId", WireMock.equalTo(modificationNode.getId().toString()),
                        "variantId", WireMock.equalTo(VARIANT_ID),
                        "originGroupUuid", WireMock.equalTo(modificationNode.getModificationGroupUuid().toString()),
                        "build", WireMock.equalTo("false")),
                expectedBody);

        // switch back the 2 modifications order (modification1 is set before modification2)
        mockMvc.perform(put("/v1/studies/{studyUuid}/nodes/{nodeUuid}/network-modification/{modificationID}?beforeUuid={modificationID2}",
                studyNameUserIdUuid, modificationNodeUuid, modification1, modification2).header(USER_ID_HEADER, "userId"))
            .andExpect(status().isOk());
        checkEquipmentUpdatingMessagesReceived(studyNameUserIdUuid, modificationNodeUuid);
        checkUpdateNodesMessageReceived(studyNameUserIdUuid, List.of(modificationNodeUuid));
        checkUpdateModelsStatusMessagesReceived(studyNameUserIdUuid, modificationNodeUuid);
        checkEquipmentUpdatingFinishedMessagesReceived(studyNameUserIdUuid, modificationNodeUuid);
        checkElementUpdatedMessageSent(studyNameUserIdUuid, userId);
        url = "/v1/groups/" + modificationNode.getModificationGroupUuid();
        verifyPutRequestWithUrlMatching(groupStubId, url, Map.of(
                        "action", WireMock.equalTo("MOVE"),
                        "networkUuid", WireMock.equalTo(NETWORK_UUID_STRING),
                        "reportUuid", WireMock.matching(".*"),
                        "reporterId", WireMock.equalTo(modificationNode.getId().toString()),
                        "variantId", WireMock.equalTo(VARIANT_ID),
                        "originGroupUuid", WireMock.equalTo(modificationNode.getModificationGroupUuid().toString()),
                        "build", WireMock.equalTo("false"),
                        "before", WireMock.equalTo(modification2.toString())),
                expectedBody);
    }

    @Test
    public void testDuplicateModification() throws Exception {
        String userId = "userId";
        StudyEntity studyEntity = insertDummyStudy(UUID.fromString(NETWORK_UUID_STRING), CASE_UUID, "UCTE");
        UUID studyUuid = studyEntity.getId();
        UUID rootNodeUuid = getRootNode(studyUuid).getId();
        NetworkModificationNode node1 = createNetworkModificationNode(studyUuid, rootNodeUuid,
            UUID.randomUUID(), VARIANT_ID, "New node 1", "userId");
        UUID nodeUuid1 = node1.getId();
        UUID modification1 = UUID.randomUUID();
        UUID modification2 = UUID.randomUUID();
        String modificationUuidListBody = mapper.writeValueAsString(Arrays.asList(modification1, modification2));

        // Random/bad studyId error case
        mockMvc.perform(put("/v1/studies/{studyUuid}/nodes/{nodeUuid}?action=COPY",
                UUID.randomUUID(), rootNodeUuid)
                .contentType(MediaType.APPLICATION_JSON)
                .content(modificationUuidListBody)
                .header(USER_ID_HEADER, "userId"))
            .andExpect(status().isForbidden());

        // Random/bad nodeId error case
        mockMvc.perform(put("/v1/studies/{studyUuid}/nodes/{nodeUuid}?action=COPY",
                studyUuid, UUID.randomUUID())
                .contentType(MediaType.APPLICATION_JSON)
                .content(modificationUuidListBody)
                .header(USER_ID_HEADER, "userId"))
            .andExpect(status().isNotFound());

        // duplicate 2 modifications in node1
        mockMvc.perform(put("/v1/studies/{studyUuid}/nodes/{nodeUuid}?action=COPY",
                studyUuid, nodeUuid1)
                .contentType(MediaType.APPLICATION_JSON)
                .content(modificationUuidListBody)
                .header(USER_ID_HEADER, "userId"))
            .andExpect(status().isOk());
        checkEquipmentUpdatingMessagesReceived(studyUuid, nodeUuid1);
        checkUpdateNodesMessageReceived(studyUuid, List.of(nodeUuid1));
        checkUpdateModelsStatusMessagesReceived(studyUuid, nodeUuid1);
        checkEquipmentUpdatingFinishedMessagesReceived(studyUuid, nodeUuid1);
        checkElementUpdatedMessageSent(studyUuid, userId);

        List<UUID> expectedList = List.of(modification1, modification2);
        String expectedBody = mapper.writeValueAsString(expectedList);
        String url = "/v1/groups/" + node1.getModificationGroupUuid();
        verifyPutRequestWithUrlMatching(groupStubId, url, Map.of(
                        "action", WireMock.equalTo("COPY"),
                        "networkUuid", WireMock.equalTo(NETWORK_UUID_STRING),
                        "reportUuid", WireMock.matching(".*"),
                        "reporterId", WireMock.equalTo(node1.getId().toString()),
                        "variantId", WireMock.equalTo(VARIANT_ID)),
                expectedBody);
    }

    @Test
    public void testCutAndPasteModification() throws Exception {
        String userId = "userId";
        StudyEntity studyEntity = insertDummyStudy(UUID.fromString(NETWORK_UUID_STRING), CASE_UUID, "UCTE");
        UUID studyUuid = studyEntity.getId();
        UUID rootNodeUuid = getRootNode(studyUuid).getId();
        NetworkModificationNode node1 = createNetworkModificationNode(studyUuid, rootNodeUuid,
                UUID.randomUUID(), VARIANT_ID, "New node 1", userId);
        UUID nodeUuid1 = node1.getId();
        NetworkModificationNode node2 = createNetworkModificationNode(studyUuid, rootNodeUuid,
                UUID.randomUUID(), VARIANT_ID, "New node 2", userId);
        UUID nodeUuid2 = node2.getId();
        UUID modification1 = UUID.randomUUID();
        UUID modification2 = UUID.randomUUID();
        String modificationUuidListBody = mapper.writeValueAsString(Arrays.asList(modification1, modification2));

        // Random/bad studyId error case
        mockMvc.perform(put("/v1/studies/{studyUuid}/nodes/{nodeUuid}?originNodeUuid={originNodeUuid}&action=MOVE",
                        UUID.randomUUID(), rootNodeUuid, UUID.randomUUID())
                        .contentType(MediaType.APPLICATION_JSON)
                        .content(modificationUuidListBody)
                        .header(USER_ID_HEADER, "userId"))
                .andExpect(status().isForbidden());

        // Random/bad nodeId error case
        mockMvc.perform(put("/v1/studies/{studyUuid}/nodes/{nodeUuid}?originNodeUuid={originNodeUuid}&action=MOVE",
                        studyUuid, UUID.randomUUID(), UUID.randomUUID())
                        .contentType(MediaType.APPLICATION_JSON)
                        .content(modificationUuidListBody)
                        .header(USER_ID_HEADER, "userId"))
                .andExpect(status().isNotFound());

        // move 2 modifications within node 1
        mockMvc.perform(put("/v1/studies/{studyUuid}/nodes/{nodeUuid}?originNodeUuid={originNodeUuid}&action=MOVE",
                        studyUuid, nodeUuid1, nodeUuid1)
                        .contentType(MediaType.APPLICATION_JSON)
                        .content(modificationUuidListBody)
                        .header(USER_ID_HEADER, "userId"))
                .andExpect(status().isOk());
        checkEquipmentUpdatingMessagesReceived(studyUuid, nodeUuid1);
        checkUpdateNodesMessageReceived(studyUuid, List.of(nodeUuid1));
        checkUpdateModelsStatusMessagesReceived(studyUuid, nodeUuid1);
        checkEquipmentUpdatingFinishedMessagesReceived(studyUuid, nodeUuid1);

        List<UUID> expectedList = List.of(modification1, modification2);
        String expectedBody = mapper.writeValueAsString(expectedList);
        String url = "/v1/groups/" + node1.getModificationGroupUuid();
        verifyPutRequestWithUrlMatching(groupStubId, url, Map.of(
                        "action", WireMock.equalTo("MOVE"),
                        "networkUuid", WireMock.equalTo(NETWORK_UUID_STRING),
                        "reportUuid", WireMock.matching(".*"),
                        "reporterId", WireMock.equalTo(node1.getId().toString()),
                        "variantId", WireMock.equalTo(VARIANT_ID),
                        "originGroupUuid", WireMock.equalTo(node1.getModificationGroupUuid().toString()),
                        "build", WireMock.equalTo("false")),
                expectedBody);

        // move 2 modifications from node1 to node2
        mockMvc.perform(put("/v1/studies/{studyUuid}/nodes/{nodeUuid}?originNodeUuid={originNodeUuid}&action=MOVE",
                        studyUuid, nodeUuid2, nodeUuid1)
                        .contentType(MediaType.APPLICATION_JSON)
                        .content(modificationUuidListBody)
                        .header(USER_ID_HEADER, "userId"))
                .andExpect(status().isOk());
        checkEquipmentUpdatingMessagesReceived(studyUuid, nodeUuid2);
        checkEquipmentUpdatingMessagesReceived(studyUuid, nodeUuid1);
        checkUpdateNodesMessageReceived(studyUuid, List.of(nodeUuid2));
        checkUpdateModelsStatusMessagesReceived(studyUuid, nodeUuid2);
        checkUpdateNodesMessageReceived(studyUuid, List.of(nodeUuid1));
        checkUpdateModelsStatusMessagesReceived(studyUuid, nodeUuid1);
        checkEquipmentUpdatingFinishedMessagesReceived(studyUuid, nodeUuid2);
        checkEquipmentUpdatingFinishedMessagesReceived(studyUuid, nodeUuid1);
        checkElementUpdatedMessageSent(studyUuid, userId);
        checkElementUpdatedMessageSent(studyUuid, userId);

        expectedList = List.of(modification1, modification2);
        expectedBody = mapper.writeValueAsString(expectedList);
        url = "/v1/groups/" + node2.getModificationGroupUuid();
        verifyPutRequestWithUrlMatching(groupStubId, url, Map.of(
                        "action", WireMock.equalTo("MOVE"),
                        "networkUuid", WireMock.equalTo(NETWORK_UUID_STRING),
                        "reportUuid", WireMock.matching(".*"),
                        "reporterId", WireMock.equalTo(node2.getId().toString()),
                        "variantId", WireMock.equalTo(VARIANT_ID),
                        "originGroupUuid", WireMock.equalTo(node1.getModificationGroupUuid().toString()),
                        "build", WireMock.equalTo("true")),
                expectedBody);

        // move modification without defining originNodeUuid
        mockMvc.perform(put("/v1/studies/{studyUuid}/nodes/{nodeUuid}?action=MOVE",
                        studyUuid, nodeUuid1)
                        .contentType(MediaType.APPLICATION_JSON)
                        .content(modificationUuidListBody)
                        .header(USER_ID_HEADER, "userId"))
                .andExpect(status().isBadRequest());
    }

    @Test
    public void testDeleteEquipment() throws Exception {
        String userId = "userId";

        StudyEntity studyEntity = insertDummyStudy(UUID.fromString(NETWORK_UUID_STRING), CASE_UUID, "UCTE");
        UUID studyNameUserIdUuid = studyEntity.getId();
        UUID rootNodeUuid = getRootNode(studyNameUserIdUuid).getId();
        NetworkModificationNode modificationNode1 = createNetworkModificationNode(studyNameUserIdUuid, rootNodeUuid,
                UUID.randomUUID(), VARIANT_ID, "node 1", userId);
        UUID modificationNode1Uuid = modificationNode1.getId();
        NetworkModificationNode modificationNode2 = createNetworkModificationNode(studyNameUserIdUuid,
                modificationNode1Uuid, UUID.randomUUID(), VARIANT_ID_2, "node 2", userId);
        UUID modificationNode2Uuid = modificationNode2.getId();

        Map<String, Object> body = Map.of(
                "type", ModificationType.EQUIPMENT_DELETION,
                "equipmentId", "idLoadToDelete",
                "equipmentType", "LOAD",
                "substationIds", List.of("s2"));
        String responseBody = mapper.writeValueAsString(List.of(body));
        UUID stubPostId = stubNetworkModificationPost(responseBody);
        UUID stubPutId = stubNetworkModificationPut();

        String bodyJson = mapper.writeValueAsString(body);

        // delete equipment on root node (not allowed)
        mockMvc.perform(post(URI_NETWORK_MODIF, studyNameUserIdUuid, rootNodeUuid)
                        .content(bodyJson).contentType(MediaType.APPLICATION_JSON)
                        .header(USER_ID_HEADER, userId))
                .andExpect(status().isForbidden());

        // delete equipment on first modification node
        mockMvc.perform(post(URI_NETWORK_MODIF, studyNameUserIdUuid, modificationNode1Uuid)
                        .content(bodyJson).contentType(MediaType.APPLICATION_JSON)
                        .header(USER_ID_HEADER, userId))
                .andExpect(status().isOk());
        checkEquipmentCreatingMessagesReceived(studyNameUserIdUuid, modificationNode1Uuid);
        checkEquipmentDeletedMessagesReceived(studyNameUserIdUuid, modificationNode1Uuid,
                NotificationService.HEADER_UPDATE_TYPE_DELETED_EQUIPMENT_ID, "idLoadToDelete", NotificationService.HEADER_UPDATE_TYPE_DELETED_EQUIPMENT_TYPE,
                "LOAD", NotificationService.HEADER_UPDATE_TYPE_SUBSTATIONS_IDS, ImmutableSet.of("s2"));
        checkEquipmentUpdatingFinishedMessagesReceived(studyNameUserIdUuid, modificationNode1Uuid);
        checkElementUpdatedMessageSent(studyNameUserIdUuid, userId);
        verifyNetworkModificationPostWithVariant(stubPostId, bodyJson, VARIANT_ID);

        // delete equipment on second modification node
        mockMvc.perform(post(URI_NETWORK_MODIF, studyNameUserIdUuid, modificationNode2Uuid)
                        .content(bodyJson).contentType(MediaType.APPLICATION_JSON)
                        .header(USER_ID_HEADER, userId))
                .andExpect(status().isOk());
        checkEquipmentCreatingMessagesReceived(studyNameUserIdUuid, modificationNode2Uuid);
        checkEquipmentDeletedMessagesReceived(studyNameUserIdUuid, modificationNode2Uuid,
                NotificationService.HEADER_UPDATE_TYPE_DELETED_EQUIPMENT_ID, "idLoadToDelete", NotificationService.HEADER_UPDATE_TYPE_DELETED_EQUIPMENT_TYPE,
                "LOAD", NotificationService.HEADER_UPDATE_TYPE_SUBSTATIONS_IDS, ImmutableSet.of("s2"));
        checkEquipmentUpdatingFinishedMessagesReceived(studyNameUserIdUuid, modificationNode2Uuid);
        checkElementUpdatedMessageSent(studyNameUserIdUuid, userId);
        verifyNetworkModificationPostWithVariant(stubPostId, bodyJson, VARIANT_ID_2);

        // update equipment deletion
        mockMvc.perform(put(URI_NETWORK_MODIF_WITH_ID, studyNameUserIdUuid, modificationNode1Uuid, MODIFICATION_UUID)
                        .content(bodyJson).contentType(MediaType.APPLICATION_JSON)
                        .header(USER_ID_HEADER, userId))
                .andExpect(status().isOk());
        checkEquipmentUpdatingMessagesReceived(studyNameUserIdUuid, modificationNode1Uuid);
        checkUpdateEquipmentCreationMessagesReceived(studyNameUserIdUuid, modificationNode1Uuid);
        checkEquipmentUpdatingFinishedMessagesReceived(studyNameUserIdUuid, modificationNode1Uuid);
        checkElementUpdatedMessageSent(studyNameUserIdUuid, userId);
        verifyNetworkModificationPut(stubPutId, bodyJson);
    }

    @Test
    public void testNodesInvalidation() throws Exception {
        String userId = "userId";
        StudyEntity studyEntity = insertDummyStudy(UUID.fromString(NETWORK_UUID_STRING), CASE_UUID, "UCTE");
        UUID studyNameUserIdUuid = studyEntity.getId();
        UUID rootNodeUuid = getRootNode(studyNameUserIdUuid).getId();
        NetworkModificationNode modificationNode1 = createNetworkModificationNode(studyNameUserIdUuid, rootNodeUuid, UUID.randomUUID(), VARIANT_ID, "node 1", BuildStatus.BUILT, userId);
        UUID modificationNode1Uuid = modificationNode1.getId();
        NetworkModificationNode modificationNode2 = createNetworkModificationNode(studyNameUserIdUuid, modificationNode1Uuid, UUID.randomUUID(), VARIANT_ID_2, "node 2", BuildStatus.NOT_BUILT, userId);
        UUID modificationNode2Uuid = modificationNode2.getId();
        NetworkModificationNode modificationNode3 = createNetworkModificationNode(studyNameUserIdUuid, modificationNode2Uuid, UUID.randomUUID(), VARIANT_ID_3, "node 3", BuildStatus.BUILT, userId);
        UUID modificationNode3Uuid = modificationNode3.getId();

        UUID node1ReportUuid = UUID.randomUUID();
        UUID node3ReportUuid = UUID.randomUUID();
        modificationNode1.setReportUuid(node1ReportUuid);
        modificationNode1.setSecurityAnalysisResultUuid(UUID.fromString(SECURITY_ANALYSIS_RESULT_UUID));
        modificationNode1.setSensitivityAnalysisResultUuid(UUID.fromString(SENSITIVITY_ANALYSIS_RESULT_UUID));
        modificationNode1.setShortCircuitAnalysisResultUuid(UUID.fromString(SHORTCIRCUIT_ANALYSIS_RESULT_UUID));
        modificationNode3.setReportUuid(node3ReportUuid);

        networkModificationTreeService.updateNode(studyNameUserIdUuid, modificationNode1, userId);
        checkElementUpdatedMessageSent(studyNameUserIdUuid, userId);
        output.receive(TIMEOUT, studyUpdateDestination);
        networkModificationTreeService.updateNode(studyNameUserIdUuid, modificationNode3, userId);
        checkElementUpdatedMessageSent(studyNameUserIdUuid, userId);
        output.receive(TIMEOUT, studyUpdateDestination);

        String generatorAttributesUpdated = "{\"type\":\"" + ModificationType.GENERATOR_MODIFICATION + "\",\"generatorId\":\"generatorId1\",\"generatorType\":\"FICTITIOUS\",\"activePower\":\"70.0\"}";
        UUID stubPostId = stubNetworkModificationPutWithBody(generatorAttributesUpdated);
        mockMvc.perform(put(URI_NETWORK_MODIF_WITH_ID, studyNameUserIdUuid, modificationNode1Uuid, MODIFICATION_UUID)
                        .content(generatorAttributesUpdated).contentType(MediaType.APPLICATION_JSON)
                        .header(USER_ID_HEADER, userId))
                .andExpect(status().isOk());
        checkEquipmentUpdatingMessagesReceived(studyNameUserIdUuid, modificationNode1Uuid);
        checkNodesInvalidationMessagesReceived(studyNameUserIdUuid, List.of(modificationNode1Uuid, modificationNode3Uuid));
        checkUpdateModelsStatusMessagesReceived(studyNameUserIdUuid, modificationNode1Uuid);
        checkEquipmentUpdatingFinishedMessagesReceived(studyNameUserIdUuid, modificationNode1Uuid);
        checkElementUpdatedMessageSent(studyNameUserIdUuid, userId);

        verifyNetworkModificationPut(stubPostId, generatorAttributesUpdated);
        var requests = TestUtils.getRequestsWithBodyDone(8, server);
        assertEquals(2, requests.stream().filter(r -> r.getPath().matches("/v1/reports/.*")).count());
        assertTrue(requests.stream().anyMatch(r -> r.getPath().matches("/v1/results/" + SECURITY_ANALYSIS_RESULT_UUID)));
        assertTrue(requests.stream().anyMatch(r -> r.getPath().matches("/v1/results/" + SENSITIVITY_ANALYSIS_RESULT_UUID)));
        assertTrue(requests.stream().anyMatch(r -> r.getPath().matches("/v1/results/" + SHORTCIRCUIT_ANALYSIS_RESULT_UUID)));
    }

    private void testBuildWithNodeUuid(UUID studyUuid, UUID nodeUuid, int nbReportExpected) throws Exception {
        // build node
        mockMvc.perform(post("/v1/studies/{studyUuid}/nodes/{nodeUuid}/build", studyUuid, nodeUuid))
            .andExpect(status().isOk());

        // Initial node update -> BUILDING
        Message<byte[]> buildStatusMessage = output.receive(TIMEOUT, studyUpdateDestination);
        assertEquals(studyUuid, buildStatusMessage.getHeaders().get(NotificationService.HEADER_STUDY_UUID));
        assertEquals(NotificationService.NODE_UPDATED, buildStatusMessage.getHeaders().get(NotificationService.HEADER_UPDATE_TYPE));

        // Successful ->  Node update -> BUILT
        buildStatusMessage = output.receive(TIMEOUT, studyUpdateDestination);
        assertEquals(studyUuid, buildStatusMessage.getHeaders().get(NotificationService.HEADER_STUDY_UUID));
        assertEquals(NotificationService.NODE_UPDATED, buildStatusMessage.getHeaders().get(NotificationService.HEADER_UPDATE_TYPE));

        buildStatusMessage = output.receive(TIMEOUT, studyUpdateDestination);
        assertEquals(studyUuid, buildStatusMessage.getHeaders().get(NotificationService.HEADER_STUDY_UUID));
        assertEquals(nodeUuid, buildStatusMessage.getHeaders().get(NotificationService.HEADER_NODE));
        assertEquals(NotificationService.UPDATE_TYPE_BUILD_COMPLETED, buildStatusMessage.getHeaders().get(NotificationService.HEADER_UPDATE_TYPE));
        assertEquals(Set.of("s1", "s2"), buildStatusMessage.getHeaders().get(NotificationService.HEADER_UPDATE_TYPE_SUBSTATIONS_IDS));

        assertTrue(TestUtils.getRequestsDone(nbReportExpected, server).stream().allMatch(r -> r.contains("reports")));
        wireMock.verify(1, WireMock.postRequestedFor(WireMock.urlPathEqualTo("/v1/networks/" + NETWORK_UUID_STRING + "/build"))
                .withQueryParam(QUERY_PARAM_RECEIVER, WireMock.matching(".*"))
        );

        assertEquals(BuildStatus.BUILT, networkModificationTreeService.getBuildStatus(nodeUuid));  // node is built

        networkModificationTreeService.updateBuildStatus(nodeUuid, BuildStatus.BUILDING);

        // stop build
        mockMvc.perform(put("/v1/studies/{studyUuid}/nodes/{nodeUuid}/build/stop", studyUuid, nodeUuid))
            .andExpect(status().isOk());

        buildStatusMessage = output.receive(TIMEOUT, studyUpdateDestination);
        assertEquals(studyUuid, buildStatusMessage.getHeaders().get(NotificationService.HEADER_STUDY_UUID));
        assertEquals(NotificationService.NODE_UPDATED, buildStatusMessage.getHeaders().get(NotificationService.HEADER_UPDATE_TYPE));

        output.receive(TIMEOUT, studyUpdateDestination);
        buildStatusMessage = output.receive(TIMEOUT, studyUpdateDestination);
        assertEquals(studyUuid, buildStatusMessage.getHeaders().get(NotificationService.HEADER_STUDY_UUID));
        assertEquals(nodeUuid, buildStatusMessage.getHeaders().get(NotificationService.HEADER_NODE));
        assertEquals(NotificationService.UPDATE_TYPE_BUILD_CANCELLED, buildStatusMessage.getHeaders().get(NotificationService.HEADER_UPDATE_TYPE));

        assertEquals(BuildStatus.NOT_BUILT, networkModificationTreeService.getBuildStatus(nodeUuid)); // node is not
                                                                                                      // built

        wireMock.verify(1, WireMock.putRequestedFor(WireMock.urlPathEqualTo("/v1/build/stop"))
                .withQueryParam(QUERY_PARAM_RECEIVER, WireMock.matching(".*"))
        );
        //TODO remove after refactoring (it's here because there is several tests inside the same test method
        wireMock.resetRequests();
    }

    // builds on network 2 will fail
    private void testBuildFailedWithNodeUuid(UUID studyUuid, UUID nodeUuid) throws Exception {
        // build node
        mockMvc.perform(post("/v1/studies/{studyUuid}/nodes/{nodeUuid}/build", studyUuid, nodeUuid))
            .andExpect(status().isOk());

        // initial node update -> building
        Message<byte[]> buildStatusMessage = output.receive(TIMEOUT, studyUpdateDestination);
        assertEquals(studyUuid, buildStatusMessage.getHeaders().get(NotificationService.HEADER_STUDY_UUID));
        assertEquals(NotificationService.NODE_UPDATED, buildStatusMessage.getHeaders().get(NotificationService.HEADER_UPDATE_TYPE));

        // fail -> second node update -> not built
        buildStatusMessage = output.receive(TIMEOUT, studyUpdateDestination);
        assertEquals(studyUuid, buildStatusMessage.getHeaders().get(NotificationService.HEADER_STUDY_UUID));
        assertEquals(NotificationService.NODE_UPDATED, buildStatusMessage.getHeaders().get(NotificationService.HEADER_UPDATE_TYPE));

        // error message sent to frontend
        buildStatusMessage = output.receive(TIMEOUT, studyUpdateDestination);
        assertEquals(studyUuid, buildStatusMessage.getHeaders().get(NotificationService.HEADER_STUDY_UUID));
        assertEquals(nodeUuid, buildStatusMessage.getHeaders().get(NotificationService.HEADER_NODE));
        assertEquals(NotificationService.UPDATE_TYPE_BUILD_FAILED, buildStatusMessage.getHeaders().get(NotificationService.HEADER_UPDATE_TYPE));

        assertTrue(TestUtils.getRequestsDone(1, server).iterator().next().contains("reports"));
        verifyPostRequest(buildFailedStubId, "/v1/networks/" + NETWORK_UUID_2_STRING + "/build", Map.of(QUERY_PARAM_RECEIVER, WireMock.matching(".*")));

        assertEquals(BuildStatus.NOT_BUILT, networkModificationTreeService.getBuildStatus(nodeUuid));  // node is not built
    }

    // builds on network 3 will throw an error on networkmodificationservice call
    private void testBuildErrorWithNodeUuid(UUID studyUuid, UUID nodeUuid) throws Exception {
        // build node
        mockMvc.perform(post("/v1/studies/{studyUuid}/nodes/{nodeUuid}/build", studyUuid, nodeUuid))
            .andExpect(status().isInternalServerError());

        // initial node update -> building
        Message<byte[]> buildStatusMessage = output.receive(TIMEOUT, studyUpdateDestination);
        assertEquals(studyUuid, buildStatusMessage.getHeaders().get(NotificationService.HEADER_STUDY_UUID));
        assertEquals(NotificationService.NODE_UPDATED, buildStatusMessage.getHeaders().get(NotificationService.HEADER_UPDATE_TYPE));

        // error -> second node update -> not built
        buildStatusMessage = output.receive(TIMEOUT, studyUpdateDestination);
        assertEquals(studyUuid, buildStatusMessage.getHeaders().get(NotificationService.HEADER_STUDY_UUID));
        assertEquals(NotificationService.NODE_UPDATED, buildStatusMessage.getHeaders().get(NotificationService.HEADER_UPDATE_TYPE));

        assertTrue(TestUtils.getRequestsDone(1, server).iterator().next().contains("reports"));
        verifyPostRequest(buildErrorStubId, "/v1/networks/" + NETWORK_UUID_3_STRING + "/build", Map.of(QUERY_PARAM_RECEIVER, WireMock.matching(".*")));

        assertEquals(BuildStatus.NOT_BUILT, networkModificationTreeService.getBuildStatus(nodeUuid));  // node is not built
    }

    private void checkEquipmentCreationMessagesReceived(UUID studyNameUserIdUuid, UUID nodeUuid,
            Set<String> modifiedIdsSet) {
        checkEquipmentMessagesReceived(studyNameUserIdUuid, nodeUuid, NotificationService.HEADER_UPDATE_TYPE_SUBSTATIONS_IDS,
                modifiedIdsSet);
    }

    private void checkEquipmentCreatingMessagesReceived(UUID studyNameUserIdUuid, UUID nodeUuid) {
        // assert that the broker message has been sent for updating study type
        Message<byte[]> messageStudyUpdate = output.receive(TIMEOUT, studyUpdateDestination);
        assertEquals("", new String(messageStudyUpdate.getPayload()));
        MessageHeaders headersStudyUpdate = messageStudyUpdate.getHeaders();
        assertEquals(studyNameUserIdUuid, headersStudyUpdate.get(NotificationService.HEADER_STUDY_UUID));
        assertEquals(nodeUuid, headersStudyUpdate.get(NotificationService.HEADER_PARENT_NODE));
        assertEquals(NotificationService.MODIFICATIONS_CREATING_IN_PROGRESS, headersStudyUpdate.get(NotificationService.HEADER_UPDATE_TYPE));
    }

    private void checkUpdateModelStatusMessagesReceived(UUID studyUuid, UUID nodeUuid, String updateType) {
        // assert that the broker message has been sent for updating model status
        Message<byte[]> messageStatus = output.receive(TIMEOUT, studyUpdateDestination);
        assertEquals("", new String(messageStatus.getPayload()));
        MessageHeaders headersStatus = messageStatus.getHeaders();
        assertEquals(studyUuid, headersStatus.get(NotificationService.HEADER_STUDY_UUID));
        if (nodeUuid != null) {
            assertEquals(nodeUuid, headersStatus.get(NotificationService.HEADER_NODE));
        }
        assertEquals(updateType, headersStatus.get(NotificationService.HEADER_UPDATE_TYPE));
    }

    private void checkUpdateModelsStatusMessagesReceived(UUID studyUuid, UUID nodeUuid) {
        checkUpdateModelStatusMessagesReceived(studyUuid, nodeUuid, NotificationService.UPDATE_TYPE_LOADFLOW_STATUS);
        checkUpdateModelStatusMessagesReceived(studyUuid, nodeUuid, NotificationService.UPDATE_TYPE_SECURITY_ANALYSIS_STATUS);
        checkUpdateModelStatusMessagesReceived(studyUuid, nodeUuid, NotificationService.UPDATE_TYPE_SENSITIVITY_ANALYSIS_STATUS);
        checkUpdateModelStatusMessagesReceived(studyUuid, nodeUuid, NotificationService.UPDATE_TYPE_SHORT_CIRCUIT_STATUS);
        checkUpdateModelStatusMessagesReceived(studyUuid, nodeUuid, NotificationService.UPDATE_TYPE_DYNAMIC_SIMULATION_STATUS);
    }

    private void checkEquipmentModificationMessagesReceived(UUID studyNameUserIdUuid, UUID nodeUuid,
            Set<String> modifiedIdsSet) {
        checkEquipmentMessagesReceived(studyNameUserIdUuid, nodeUuid, NotificationService.HEADER_UPDATE_TYPE_SUBSTATIONS_IDS,
                modifiedIdsSet);
    }

    private void checkLineModificationMessagesReceived(UUID studyNameUserIdUuid, UUID nodeUuid,
            Set<String> modifiedSubstationsSet) {
        checkEquipmentMessagesReceived(studyNameUserIdUuid, nodeUuid, NotificationService.HEADER_UPDATE_TYPE_SUBSTATIONS_IDS,
                modifiedSubstationsSet);

        // assert that the broker message has been sent
        Message<byte[]> messageLine = output.receive(TIMEOUT, studyUpdateDestination);
        assertEquals("", new String(messageLine.getPayload()));
        MessageHeaders headersSwitch = messageLine.getHeaders();
        assertEquals(studyNameUserIdUuid, headersSwitch.get(NotificationService.HEADER_STUDY_UUID));
        assertEquals(nodeUuid, headersSwitch.get(NotificationService.HEADER_NODE));
        assertEquals(NotificationService.UPDATE_TYPE_LINE, headersSwitch.get(NotificationService.HEADER_UPDATE_TYPE));
    }

    private void checkUpdateNodesMessageReceived(UUID studyUuid, List<UUID> nodesUuids) {
        Message<byte[]> messageStatus = output.receive(TIMEOUT, studyUpdateDestination);
        assertEquals("", new String(messageStatus.getPayload()));
        MessageHeaders headersStatus = messageStatus.getHeaders();
        assertEquals(studyUuid, headersStatus.get(NotificationService.HEADER_STUDY_UUID));
        assertEquals(nodesUuids, headersStatus.get(NotificationService.HEADER_NODES));
        assertEquals(NotificationService.NODE_UPDATED, headersStatus.get(NotificationService.HEADER_UPDATE_TYPE));
    }

    private void checkUpdateEquipmentModificationMessagesReceived(UUID studyNameUserIdUuid, UUID nodeUuid) {
        checkUpdateNodesMessageReceived(studyNameUserIdUuid, List.of(nodeUuid));
        checkUpdateModelsStatusMessagesReceived(studyNameUserIdUuid, nodeUuid);
    }

    private void checkEquipmentMessagesReceived(UUID studyNameUserIdUuid, UUID nodeUuid, String headerUpdateTypeId, Set<String> modifiedIdsSet) {
        checkEquipmentMessagesReceived(studyNameUserIdUuid, List.of(nodeUuid), headerUpdateTypeId, modifiedIdsSet);
    }

    private void checkEquipmentMessagesReceived(UUID studyNameUserIdUuid, List<UUID> nodeUuids, String headerUpdateTypeId, Set<String> modifiedIdsSet) {
        // assert that the broker message has been sent for updating study type
        Message<byte[]> messageStudyUpdate = output.receive(TIMEOUT, studyUpdateDestination);
        assertEquals("", new String(messageStudyUpdate.getPayload()));
        MessageHeaders headersStudyUpdate = messageStudyUpdate.getHeaders();
        assertEquals(studyNameUserIdUuid, headersStudyUpdate.get(NotificationService.HEADER_STUDY_UUID));
        assertEquals(nodeUuids.get(0), headersStudyUpdate.get(NotificationService.HEADER_NODE));
        assertEquals(NotificationService.UPDATE_TYPE_STUDY, headersStudyUpdate.get(NotificationService.HEADER_UPDATE_TYPE));
        assertEquals(modifiedIdsSet, headersStudyUpdate.get(headerUpdateTypeId));

        checkUpdateNodesMessageReceived(studyNameUserIdUuid, nodeUuids);
        checkUpdateModelsStatusMessagesReceived(studyNameUserIdUuid, nodeUuids.get(0));
    }

    private void checkEquipmentDeletingMessagesReceived(UUID studyNameUserIdUuid, UUID nodeUuid) {
        // assert that the broker message has been sent for updating study type
        Message<byte[]> messageStudyUpdate = output.receive(TIMEOUT, studyUpdateDestination);
        assertEquals("", new String(messageStudyUpdate.getPayload()));
        MessageHeaders headersStudyUpdate = messageStudyUpdate.getHeaders();
        assertEquals(studyNameUserIdUuid, headersStudyUpdate.get(NotificationService.HEADER_STUDY_UUID));
        assertEquals(nodeUuid, headersStudyUpdate.get(NotificationService.HEADER_PARENT_NODE));
        assertEquals(NotificationService.MODIFICATIONS_DELETING_IN_PROGRESS, headersStudyUpdate.get(NotificationService.HEADER_UPDATE_TYPE));
    }

    private void checkSwitchModificationMessagesReceived(UUID studyNameUserIdUuid, List<UUID> nodeUuids, Set<String> modifiedSubstationsSet) {
        assertFalse(nodeUuids.isEmpty());

        checkEquipmentMessagesReceived(studyNameUserIdUuid, nodeUuids, NotificationService.HEADER_UPDATE_TYPE_SUBSTATIONS_IDS, modifiedSubstationsSet);

        // assert that the broker message has been sent
        Message<byte[]> messageSwitch = output.receive(TIMEOUT, studyUpdateDestination);
        assertEquals("", new String(messageSwitch.getPayload()));
        MessageHeaders headersSwitch = messageSwitch.getHeaders();
        assertEquals(studyNameUserIdUuid, headersSwitch.get(NotificationService.HEADER_STUDY_UUID));
        assertEquals(nodeUuids.get(0), headersSwitch.get(NotificationService.HEADER_NODE));
        assertEquals(NotificationService.UPDATE_TYPE_SWITCH, headersSwitch.get(NotificationService.HEADER_UPDATE_TYPE));
    }

    private void checkEquipmentUpdatingMessagesReceived(UUID studyNameUserIdUuid, UUID nodeUuid) {
        // assert that the broker message has been sent for updating study type
        Message<byte[]> messageStudyUpdate = output.receive(TIMEOUT, studyUpdateDestination);
        assertEquals("", new String(messageStudyUpdate.getPayload()));
        MessageHeaders headersStudyUpdate = messageStudyUpdate.getHeaders();
        assertEquals(studyNameUserIdUuid, headersStudyUpdate.get(NotificationService.HEADER_STUDY_UUID));
        assertEquals(nodeUuid, headersStudyUpdate.get(NotificationService.HEADER_PARENT_NODE));
        assertEquals(NotificationService.MODIFICATIONS_UPDATING_IN_PROGRESS, headersStudyUpdate.get(NotificationService.HEADER_UPDATE_TYPE));
    }

    private void checkUpdateEquipmentCreationMessagesReceived(UUID studyNameUserIdUuid, UUID nodeUuid) {
        checkUpdateNodesMessageReceived(studyNameUserIdUuid, List.of(nodeUuid));
        checkUpdateModelsStatusMessagesReceived(studyNameUserIdUuid, nodeUuid);
    }

    private void checkEquipmentUpdatingFinishedMessagesReceived(UUID studyNameUserIdUuid, UUID nodeUuid) {
        // assert that the broker message has been sent for updating study type
        Message<byte[]> messageStudyUpdate = output.receive(TIMEOUT, studyUpdateDestination);
        assertEquals("", new String(messageStudyUpdate.getPayload()));
        MessageHeaders headersStudyUpdate = messageStudyUpdate.getHeaders();
        assertEquals(studyNameUserIdUuid, headersStudyUpdate.get(NotificationService.HEADER_STUDY_UUID));
        assertEquals(nodeUuid, headersStudyUpdate.get(NotificationService.HEADER_PARENT_NODE));
        assertEquals(NotificationService.MODIFICATIONS_UPDATING_FINISHED, headersStudyUpdate.get(NotificationService.HEADER_UPDATE_TYPE));
    }

    private void checkEquipmentDeletedMessagesReceived(UUID studyNameUserIdUuid, UUID nodeUuid,
            String headerUpdateTypeEquipmentType, String equipmentType, String headerUpdateTypeEquipmentId,
            String equipmentId, String headerUpdateTypeSubstationsIds, Set<String> modifiedSubstationsIdsSet) {
        // assert that the broker message has been sent for updating study type
        Message<byte[]> messageStudyUpdate = output.receive(TIMEOUT, studyUpdateDestination);
        assertEquals("", new String(messageStudyUpdate.getPayload()));
        MessageHeaders headersStudyUpdate = messageStudyUpdate.getHeaders();
        assertEquals(studyNameUserIdUuid, headersStudyUpdate.get(NotificationService.HEADER_STUDY_UUID));
        assertEquals(nodeUuid, headersStudyUpdate.get(NotificationService.HEADER_NODE));
        assertEquals(NotificationService.UPDATE_TYPE_STUDY, headersStudyUpdate.get(NotificationService.HEADER_UPDATE_TYPE));
        assertEquals(equipmentType, headersStudyUpdate.get(headerUpdateTypeEquipmentType));
        assertEquals(equipmentId, headersStudyUpdate.get(headerUpdateTypeEquipmentId));
        assertEquals(modifiedSubstationsIdsSet, headersStudyUpdate.get(headerUpdateTypeSubstationsIds));

        checkUpdateNodesMessageReceived(studyNameUserIdUuid, List.of(nodeUuid));

        // assert that the broker message has been sent for updating load flow status
        checkUpdateModelsStatusMessagesReceived(studyNameUserIdUuid, nodeUuid);
    }

    private void checkNodesInvalidationMessagesReceived(UUID studyNameUserIdUuid, List<UUID> invalidatedNodes) {
        checkUpdateNodesMessageReceived(studyNameUserIdUuid, invalidatedNodes);
    }

    private StudyEntity insertDummyStudy(UUID networkUuid, UUID caseUuid, String caseFormat) {
        LoadFlowParametersEntity defaultLoadflowParametersEntity = LoadFlowParametersEntity.builder()
                .voltageInitMode(LoadFlowParameters.VoltageInitMode.UNIFORM_VALUES)
                .balanceType(LoadFlowParameters.BalanceType.PROPORTIONAL_TO_GENERATION_P_MAX)
                .connectedComponentMode(LoadFlowParameters.ConnectedComponentMode.MAIN)
                .readSlackBus(true)
                .distributedSlack(true)
                .dcUseTransformerRatio(true)
                .hvdcAcEmulation(true)
                .build();
        ShortCircuitParametersEntity defaultShortCircuitParametersEntity = ShortCircuitService.toEntity(ShortCircuitService.getDefaultShortCircuitParameters());
        StudyEntity studyEntity = TestUtils.createDummyStudy(networkUuid, caseUuid, caseFormat, defaultLoadflowProvider, defaultLoadflowParametersEntity, defaultShortCircuitParametersEntity);
        var study = studyRepository.save(studyEntity);
        networkModificationTreeService.createRoot(studyEntity, null);
        return study;
    }

    private RootNode getRootNode(UUID study) throws Exception {

        return mapper.readValue(mockMvc.perform(get("/v1/studies/{uuid}/tree", study))
                    .andExpect(status().isOk())
                    .andReturn()
                    .getResponse()
                    .getContentAsString(), new TypeReference<>() { });
    }

    private String createEquipmentModificationInfosBody(ModificationType modificationType, String... substationIds) throws Exception {
        EquipmentModificationInfos equipmentModificationInfos = EquipmentModificationInfos.builder()
                .type(modificationType)
                .substationIds(Set.of(substationIds))
                .build();
        return mapper.writeValueAsString(List.of(equipmentModificationInfos));
    }

    private NetworkModificationNode createNetworkModificationNode(UUID studyUuid, UUID parentNodeUuid, String variantId, String nodeName, String userId) throws Exception {
        return createNetworkModificationNode(studyUuid, parentNodeUuid, UUID.randomUUID(), variantId, nodeName, userId);
    }

    private NetworkModificationNode createNetworkModificationNode(UUID studyUuid, UUID parentNodeUuid,
                UUID modificationGroupUuid, String variantId, String nodeName, String userId) throws Exception {
        return createNetworkModificationNode(studyUuid, parentNodeUuid,
                modificationGroupUuid, variantId, nodeName, BuildStatus.NOT_BUILT, userId);
    }

    private NetworkModificationNode createNetworkModificationNode(UUID studyUuid, UUID parentNodeUuid,
            UUID modificationGroupUuid, String variantId, String nodeName, BuildStatus buildStatus, String userId) throws Exception {
        NetworkModificationNode modificationNode = NetworkModificationNode.builder().name(nodeName)
                .description("description").modificationGroupUuid(modificationGroupUuid).variantId(variantId)
                .loadFlowStatus(LoadFlowStatus.NOT_DONE).buildStatus(buildStatus)
                .children(Collections.emptyList()).build();

        // Only for tests
        String mnBodyJson = mapper.writeValueAsString(modificationNode);
        JSONObject jsonObject = new JSONObject(mnBodyJson);
        jsonObject.put("variantId", variantId);
        jsonObject.put("modificationGroupUuid", modificationGroupUuid);
        mnBodyJson = jsonObject.toString();

        mockMvc.perform(post("/v1/studies/{studyUuid}/tree/nodes/{id}", studyUuid, parentNodeUuid).header(USER_ID_HEADER, userId).content(mnBodyJson).contentType(MediaType.APPLICATION_JSON))
            .andExpect(status().isOk());
        checkElementUpdatedMessageSent(studyUuid, userId);
        var mess = output.receive(TIMEOUT, studyUpdateDestination);
        assertNotNull(mess);
        modificationNode.setId(UUID.fromString(String.valueOf(mess.getHeaders().get(NotificationService.HEADER_NEW_NODE))));
        assertEquals(InsertMode.CHILD.name(), mess.getHeaders().get(NotificationService.HEADER_INSERT_MODE));
        return modificationNode;
    }

    private void checkElementUpdatedMessageSent(UUID elementUuid, String userId) {
        Message<byte[]> message = output.receive(TIMEOUT, elementUpdateDestination);
        assertEquals(elementUuid, message.getHeaders().get(NotificationService.HEADER_ELEMENT_UUID));
        assertEquals(userId, message.getHeaders().get(NotificationService.HEADER_MODIFIED_BY));
    }

    private void cleanDB() {
        studyRepository.findAll().forEach(s -> networkModificationTreeService.doDeleteTree(s.getId()));
        studyRepository.deleteAll();
    }

    @After
    public void tearDown() throws IOException {
        cleanDB();

        TestUtils.assertQueuesEmptyThenClear(List.of(studyUpdateDestination), output);

        try {
            wireMock.checkForUnmatchedRequests(); // requests no matched ? (it returns an exception if a request was not matched by wireMock, but does not complain if it was not verified by 'verify')
            assertEquals(0, wireMock.findAll(WireMock.anyRequestedFor(WireMock.anyUrl())).size()); // requests no verified ?
        } finally {
            wireMock.shutdown();
        }

        try {
            TestUtils.assertServerRequestsEmptyThenShutdown(server);
        } catch (UncheckedInterruptedException e) {
            LOGGER.error("Error while attempting to get the request done : ", e);
        } catch (IOException e) {
            // Ignoring
        }
    }

    private UUID stubNetworkModificationPost(String responseBody) {
        return wireMock.stubFor(WireMock.post(WireMock.urlPathEqualTo("/v1/network-modifications"))
            .willReturn(WireMock.ok()
                .withBody(responseBody)
                .withHeader("Content-Type", "application/json"))
        ).getId();
    }

    private UUID stubNetworkModificationPostWithBody(String requestBody, String responseBody) {
        return wireMock.stubFor(WireMock.post(WireMock.urlPathEqualTo("/v1/network-modifications"))
            .withRequestBody(WireMock.equalToJson(requestBody))
            .willReturn(WireMock.ok()
                .withBody(responseBody)
                .withHeader("Content-Type", "application/json"))
        ).getId();
    }

    private UUID stubNetworkModificationPostWithError(String requestBody) {
        return wireMock.stubFor(WireMock.post(WireMock.urlPathEqualTo("/v1/network-modifications"))
            .withRequestBody(WireMock.equalToJson(requestBody))
            .willReturn(WireMock.serverError().withBody("Internal Server Error"))
        ).getId();
    }

    private UUID stubNetworkModificationPostWithBodyAndError(String requestBody) {
        return wireMock.stubFor(WireMock.post(WireMock.urlPathEqualTo("/v1/network-modifications"))
            .withRequestBody(WireMock.equalToJson(requestBody))
            .willReturn(WireMock.badRequest())
        ).getId();
    }

    private UUID stubNetworkModificationPut() {
        return wireMock.stubFor(WireMock.put(WireMock.urlPathEqualTo("/v1/network-modifications/" + MODIFICATION_UUID))
            .willReturn(WireMock.ok())
        ).getId();
    }

    private UUID stubNetworkModificationPutWithBody(String requestBody) {
        return wireMock.stubFor(WireMock.put(WireMock.urlPathEqualTo("/v1/network-modifications/" + MODIFICATION_UUID))
            .withRequestBody(WireMock.equalToJson(requestBody))
            .willReturn(WireMock.ok())
        ).getId();
    }

    private UUID stubNetworkModificationPutWithBodyAndError(String requestBody) {
        return wireMock.stubFor(WireMock.put(WireMock.urlPathEqualTo("/v1/network-modifications/" + MODIFICATION_UUID))
            .withRequestBody(WireMock.equalToJson(requestBody))
            .willReturn(WireMock.badRequest())
        ).getId();
    }

    private void verifyNetworkModificationPost(UUID stubId, String requestBody) {
        verifyPostRequest(stubId, "/v1/network-modifications", false,
            Map.of("networkUuid", WireMock.equalTo(NETWORK_UUID_STRING), "groupUuid", WireMock.matching(".*")),
            requestBody);
    }

    private void verifyNetworkModificationPostWithVariant(UUID stubId, String requestBody, String variantId) {
        verifyPostRequest(stubId, "/v1/network-modifications", false,
            Map.of("networkUuid", WireMock.equalTo(NETWORK_UUID_STRING), "groupUuid", WireMock.matching(".*"), "variantId", WireMock.equalTo(variantId)),
            requestBody);
    }

    private void verifyNetworkModificationPut(UUID stubId, String requestBody) {
        verifyPutRequest(stubId, "/v1/network-modifications/" + MODIFICATION_UUID, false, Map.of(), requestBody);
    }

    private void verifyPostRequest(UUID stubId, String urlPath, Map<String, StringValuePattern> queryParams) {
        verifyPostRequest(stubId, urlPath, false, queryParams, null);
    }

    private void verifyPostRequest(UUID stubId, String urlPath, boolean regexMatching, Map<String, StringValuePattern> queryParams, String body) {
        RequestPatternBuilder requestBuilder = regexMatching ? WireMock.postRequestedFor(WireMock.urlPathMatching(urlPath)) : WireMock.postRequestedFor(WireMock.urlPathEqualTo(urlPath));
        verifyRequest(stubId, requestBuilder, queryParams, body);
    }

    private void verifyPutRequestWithUrlMatching(UUID stubId, String urlPath, Map<String, StringValuePattern> queryParams, String body) {
        verifyPutRequest(stubId, urlPath, true, queryParams, body);
    }

    private void verifyPutRequest(UUID stubId, String urlPath, boolean regexMatching, Map<String, StringValuePattern> queryParams, String body) {
        RequestPatternBuilder requestBuilder = regexMatching ? WireMock.putRequestedFor(WireMock.urlPathMatching(urlPath)) : WireMock.putRequestedFor(WireMock.urlPathEqualTo(urlPath));
        verifyRequest(stubId, requestBuilder, queryParams, body);
    }

    private void verifyDeleteRequest(UUID stubId, String urlPath, boolean regexMatching, Map<String, StringValuePattern> queryParams) {
        RequestPatternBuilder requestBuilder = regexMatching ? WireMock.deleteRequestedFor(WireMock.urlPathMatching(urlPath)) : WireMock.deleteRequestedFor(WireMock.urlPathEqualTo(urlPath));
        verifyRequest(stubId, requestBuilder, queryParams, null);
    }

    private void verifyRequest(UUID stubId, RequestPatternBuilder requestBuilder, Map<String, StringValuePattern> queryParams, String body) {
        queryParams.forEach((k, v) -> requestBuilder.withQueryParam(k, v));
        if (body != null) {
            requestBuilder.withRequestBody(WireMock.equalToJson(body));
        }
        wireMock.verify(1, requestBuilder);
        removeRequestForStub(stubId);
    }

    private void removeRequestForStub(UUID stubId) {
        List<ServeEvent> serveEvents = wireMock.getServeEvents(ServeEventQuery.forStubMapping(stubId)).getServeEvents();
        assertEquals(1, serveEvents.size());
        wireMock.removeServeEvent(serveEvents.get(0).getId());
    }
}<|MERGE_RESOLUTION|>--- conflicted
+++ resolved
@@ -491,24 +491,7 @@
                 .andExpect(status().isOk());
         checkEquipmentCreatingMessagesReceived(studyNameUserIdUuid, modificationNode1Uuid);
         checkElementUpdatedMessageSent(studyNameUserIdUuid, userId);
-<<<<<<< HEAD
         checkSwitchModificationMessagesReceived(studyNameUserIdUuid, List.of(modificationNode1Uuid, modificationNode2Uuid), substationsSet);
-=======
-
-        verifyNetworkModificationPostWithVariant(stubId, bodyJson, VARIANT_ID);
-
-        output.receive(TIMEOUT, studyUpdateDestination);
-        output.receive(TIMEOUT, studyUpdateDestination);
-        output.receive(TIMEOUT, studyUpdateDestination);
-        output.receive(TIMEOUT, studyUpdateDestination);
-        output.receive(TIMEOUT, studyUpdateDestination);
-        output.receive(TIMEOUT, studyUpdateDestination);
-        try {
-            output.receive(TIMEOUT, studyUpdateDestination);
-        } catch (Exception e) {
-            throw e;
-        }
->>>>>>> e1f20f83
         checkEquipmentUpdatingFinishedMessagesReceived(studyNameUserIdUuid, modificationNode1Uuid);
 
         Set<RequestWithBody> requests = TestUtils.getRequestsWithBodyDone(1, server);
