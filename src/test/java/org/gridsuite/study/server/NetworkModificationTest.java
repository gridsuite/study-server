--- conflicted
+++ resolved
@@ -1838,7 +1838,7 @@
                 .header(USER_ID_HEADER, "userId"))
             .andExpect(status().isOk());
         checkEquipmentUpdatingMessagesReceived(studyUuid, nodeUuid1);
-        checkNodesBuildStatusUpdatedMessageReceived(studyUuid, List.of(nodeUuid1));
+        checkUpdateNodesMessageReceived(studyUuid, List.of(nodeUuid1));
         checkUpdateModelsStatusMessagesReceived(studyUuid, nodeUuid1);
         checkEquipmentUpdatingFinishedMessagesReceived(studyUuid, nodeUuid1);
         checkElementUpdatedMessageSent(studyUuid, userId);
@@ -1847,7 +1847,6 @@
         String expectedBody = mapper.writeValueAsString(expectedList);
         String url = "/v1/groups/" + node1.getModificationGroupUuid();
         wireMockUtils.verifyPutRequestWithUrlMatching(groupStubId, url, Map.of(
-<<<<<<< HEAD
                         "action", WireMock.equalTo("COPY"),
                         "networkUuid", WireMock.equalTo(NETWORK_UUID_STRING),
                         "reportUuid", WireMock.matching(".*"),
@@ -1886,8 +1885,6 @@
         expectedBody = mapper.writeValueAsString(expectedList);
         url = "/v1/groups/" + node1.getModificationGroupUuid();
         wireMockUtils.verifyPutRequestWithUrlMatching(groupStubId, url, Map.of(
-=======
->>>>>>> c6494144
                         "action", WireMock.equalTo("COPY"),
                         "networkUuid", WireMock.equalTo(NETWORK_UUID_STRING),
                         "reportUuid", WireMock.matching(".*"),
@@ -2241,11 +2238,7 @@
         checkUpdateModelStatusMessagesReceived(studyUuid, nodeUuid, NotificationService.UPDATE_TYPE_DYNAMIC_SIMULATION_STATUS);
     }
 
-<<<<<<< HEAD
     private void checkUpdateNodesMessageReceived(UUID studyUuid, List<UUID> nodesUuids) {
-=======
-    private void checkNodesBuildStatusUpdatedMessageReceived(UUID studyUuid, List<UUID> nodesUuids) {
->>>>>>> c6494144
         Message<byte[]> messageStatus = output.receive(TIMEOUT, studyUpdateDestination);
         assertEquals("", new String(messageStatus.getPayload()));
         MessageHeaders headersStatus = messageStatus.getHeaders();
@@ -2259,11 +2252,7 @@
         checkUpdateModelsStatusMessagesReceived(studyNameUserIdUuid, nodeUuid);
     }
 
-<<<<<<< HEAD
     private void checkEquipmentMessagesReceived(UUID studyNameUserIdUuid, List<UUID> nodeUuids,
-=======
-    private void checkEquipmentMessagesReceived(UUID studyNameUserIdUuid, List<UUID> nodeUuids, String headerUpdateTypeId,
->>>>>>> c6494144
                                                        NetworkImpactsInfos expectedPayload) throws Exception {
         // assert that the broker message has been sent for updating study type
         Message<byte[]> messageStudyUpdate = output.receive(TIMEOUT, studyUpdateDestination);
@@ -2274,11 +2263,6 @@
         assertEquals(studyNameUserIdUuid, headersStudyUpdate.get(NotificationService.HEADER_STUDY_UUID));
         assertEquals(nodeUuids.get(0), headersStudyUpdate.get(NotificationService.HEADER_NODE));
         assertEquals(NotificationService.UPDATE_TYPE_STUDY, headersStudyUpdate.get(NotificationService.HEADER_UPDATE_TYPE));
-<<<<<<< HEAD
-=======
-        checkNodesBuildStatusUpdatedMessageReceived(studyNameUserIdUuid, nodeUuids);
-        checkUpdateModelsStatusMessagesReceived(studyNameUserIdUuid, nodeUuids.get(0));
->>>>>>> c6494144
     }
 
     private void checkEquipmentDeletingMessagesReceived(UUID studyNameUserIdUuid, UUID nodeUuid) {
