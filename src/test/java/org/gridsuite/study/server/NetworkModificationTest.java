/**
 * Copyright (c) 2022, RTE (http://www.rte-france.com)
 * This Source Code Form is subject to the terms of the Mozilla Public
 * License, v. 2.0. If a copy of the MPL was not distributed with this
 * file, You can obtain one at http://mozilla.org/MPL/2.0/.
 */

package org.gridsuite.study.server;

import com.fasterxml.jackson.core.type.TypeReference;
import com.fasterxml.jackson.databind.ObjectMapper;
import com.github.tomakehurst.wiremock.WireMockServer;
import com.github.tomakehurst.wiremock.client.WireMock;
import com.google.common.collect.ImmutableSet;
import com.powsybl.commons.datasource.ReadOnlyDataSource;
import com.powsybl.commons.datasource.ResourceDataSource;
import com.powsybl.commons.datasource.ResourceSet;
import com.powsybl.commons.exceptions.UncheckedInterruptedException;
import com.powsybl.commons.reporter.ReporterModel;
import com.powsybl.iidm.network.IdentifiableType;
import com.powsybl.iidm.network.Network;
import com.powsybl.iidm.network.VariantManagerConstants;
import com.powsybl.iidm.xml.XMLImporter;
import com.powsybl.loadflow.LoadFlowParameters;
import com.powsybl.network.store.client.NetworkStoreService;
import com.powsybl.network.store.iidm.impl.NetworkFactoryImpl;
import lombok.SneakyThrows;
import okhttp3.HttpUrl;
import okhttp3.mockwebserver.Dispatcher;
import okhttp3.mockwebserver.MockResponse;
import okhttp3.mockwebserver.MockWebServer;
import okhttp3.mockwebserver.RecordedRequest;
import org.gridsuite.study.server.dto.BuildInfos;
import org.gridsuite.study.server.dto.CreatedStudyBasicInfos;
import org.gridsuite.study.server.dto.LoadFlowStatus;
import org.gridsuite.study.server.dto.modification.*;
import org.gridsuite.study.server.dto.modification.SimpleElementImpact.SimpleImpactType;
import org.gridsuite.study.server.networkmodificationtree.dto.*;
import org.gridsuite.study.server.notification.NotificationService;
import org.gridsuite.study.server.notification.dto.NetworkImpactsInfos;
import org.gridsuite.study.server.repository.LoadFlowParametersEntity;
import org.gridsuite.study.server.repository.ShortCircuitParametersEntity;
import org.gridsuite.study.server.repository.StudyEntity;
import org.gridsuite.study.server.repository.StudyRepository;
import org.gridsuite.study.server.service.*;
import org.gridsuite.study.server.utils.*;
import org.gridsuite.study.server.utils.elasticsearch.DisableElasticsearch;
import org.jetbrains.annotations.NotNull;
import org.json.JSONObject;
import org.junit.After;
import org.junit.Before;
import org.junit.Test;
import org.junit.runner.RunWith;
import org.slf4j.Logger;
import org.slf4j.LoggerFactory;
import org.springframework.beans.factory.annotation.Autowired;
import org.springframework.beans.factory.annotation.Value;
import org.springframework.boot.test.autoconfigure.web.servlet.AutoConfigureMockMvc;
import org.springframework.boot.test.context.SpringBootTest;
import org.springframework.boot.test.mock.mockito.MockBean;
import org.springframework.cloud.stream.binder.test.InputDestination;
import org.springframework.cloud.stream.binder.test.OutputDestination;
import org.springframework.http.HttpHeaders;
import org.springframework.http.MediaType;
import org.springframework.messaging.Message;
import org.springframework.messaging.MessageHeaders;
import org.springframework.test.context.junit4.SpringRunner;
import org.springframework.test.web.servlet.MockMvc;
import org.springframework.test.web.servlet.MvcResult;

import java.io.IOException;
import java.util.*;
import java.util.concurrent.atomic.AtomicReference;

import static com.github.tomakehurst.wiremock.core.WireMockConfiguration.wireMockConfig;
import static org.gridsuite.study.server.StudyConstants.QUERY_PARAM_RECEIVER;
import static org.gridsuite.study.server.utils.ImpactUtils.createModificationResultWithElementImpact;
import static org.gridsuite.study.server.utils.MatcherCreatedStudyBasicInfos.createMatcherCreatedStudyBasicInfos;
import static org.gridsuite.study.server.utils.SendInput.POST_ACTION_SEND_INPUT;
import static org.hamcrest.MatcherAssert.assertThat;
import static org.junit.Assert.*;
import static org.mockito.Mockito.when;
import static org.springframework.test.web.servlet.request.MockMvcRequestBuilders.*;
import static org.springframework.test.web.servlet.result.MockMvcResultMatchers.content;
import static org.springframework.test.web.servlet.result.MockMvcResultMatchers.status;

@RunWith(SpringRunner.class)
@AutoConfigureMockMvc
@SpringBootTest
@DisableElasticsearch
@ContextConfigurationWithTestChannel
public class NetworkModificationTest {
    private static final Logger LOGGER = LoggerFactory.getLogger(NetworkModificationTest.class);

    private static final String NETWORK_UUID_STRING = "38400000-8cf0-11bd-b23e-10b96e4ef00d";
    private static final UUID NETWORK_UUID = UUID.fromString(NETWORK_UUID_STRING);
    private static final String NETWORK_UUID_2_STRING = "11111111-aaaa-48be-be46-ef7b93331e32";
    private static final String NETWORK_UUID_3_STRING = "22222222-bd31-43be-be46-e50296951e32";

    private static final String CASE_UUID_STRING = "00000000-8cf0-11bd-b23e-10b96e4ef00d";
    private static final String CASE_2_UUID_STRING = "656719f3-aaaa-48be-be46-ef7b93331e32";
    private static final String CASE_3_UUID_STRING = "790769f9-bd31-43be-be46-e50296951e32";
    private static final UUID CASE_UUID = UUID.fromString(CASE_UUID_STRING);
    private static final UUID CASE_2_UUID = UUID.fromString(CASE_2_UUID_STRING);
    private static final UUID CASE_3_UUID = UUID.fromString(CASE_3_UUID_STRING);

    private static final String VARIANT_ID = "variant_1";
    private static final String VARIANT_ID_2 = "variant_2";
    private static final String VARIANT_ID_3 = "variant_3";

    private static final String SECURITY_ANALYSIS_RESULT_UUID = "f3a85c9b-9594-4e55-8ec7-07ea965d24eb";
    private static final String SECURITY_ANALYSIS_STATUS_JSON = "\"CONVERGED\"";

    private static final String SENSITIVITY_ANALYSIS_RESULT_UUID = "b3a84c9b-9594-4e85-8ec7-07ea965d24eb";
    private static final String SENSITIVITY_ANALYSIS_STATUS_JSON = "{\"status\":\"COMPLETED\"}";

    private static final String SHORTCIRCUIT_ANALYSIS_RESULT_UUID = "72f94d64-4fc6-11ed-bdc3-0242ac120002";
    private static final String SHORTCIRCUIT_ANALYSIS_STATUS_JSON = "{\"status\":\"COMPLETED\"}";

    private static final String MODIFICATION_UUID = "796719f5-bd31-48be-be46-ef7b96951e32";

    private static final ReporterModel REPORT_TEST = new ReporterModel("test", "test");

    private static final String TEST_FILE = "testCase.xiidm";

    private static final String USER_ID_HEADER = "userId";

    private static final long TIMEOUT = 1000;

    private static final String URI_NETWORK_MODIF = "/v1/studies/{studyUuid}/nodes/{nodeUuid}/network-modifications";
    private static final String URI_NETWORK_MODIF_WITH_ID = "/v1/studies/{studyUuid}/nodes/{nodeUuid}/network-modifications/{uuid}";

    private static final NetworkModificationResult DEFAULT_BUILD_RESULT = createModificationResultWithElementImpact(SimpleImpactType.CREATION, IdentifiableType.LINE, "lineId", Set.of("s1", "s2")).get();

    @Value("${loadflow.default-provider}")
    String defaultLoadflowProvider;

    @Autowired
    private MockMvc mockMvc;

    // old mock server
    private MockWebServer server;

    // new mock server (use this one to mock API calls)
    private WireMockServer wireMockServer;

    private WireMockUtils wireMockUtils;

    @Autowired
    private OutputDestination output;

    @Autowired
    private InputDestination input;

    @Autowired
    private ObjectMapper mapper;

    @Autowired
    private NetworkModificationTreeService networkModificationTreeService;

    @Autowired
    private NetworkModificationService networkModificationService;

    @Autowired
    private ReportService reportService;

    @Autowired
    private SecurityAnalysisService securityAnalysisService;

    @Autowired
    private SensitivityAnalysisService sensitivityAnalysisService;

    @Autowired
    private ShortCircuitService shortCircuitService;

    @MockBean
    private NetworkStoreService networkStoreService;

    @Autowired
    private StudyRepository studyRepository;

    //output destinations
    private final String studyUpdateDestination = "study.update";
    private final String elementUpdateDestination = "element.update";

    private UUID buildFailedStubId;
    private UUID buildErrorStubId;
    private UUID groupStubId;

    @Before
    public void setup() throws IOException {
        ReadOnlyDataSource dataSource = new ResourceDataSource("testCase",
                new ResourceSet("", TEST_FILE));
        Network network = new XMLImporter().importData(dataSource, new NetworkFactoryImpl(), null);
        network.getVariantManager().cloneVariant(VariantManagerConstants.INITIAL_VARIANT_ID, VARIANT_ID);
        network.getVariantManager().setWorkingVariant(VariantManagerConstants.INITIAL_VARIANT_ID);

        initMockBeans(network);

        server = new MockWebServer();
        wireMockServer = new WireMockServer(wireMockConfig().dynamicPort().extensions(new SendInput(input)));
        wireMockUtils = new WireMockUtils(wireMockServer);

        // Start the mock servers
        server.start();
        wireMockServer.start();

        // Ask the server for its URL. You'll need this to make HTTP requests.
        HttpUrl baseHttpUrl = server.url("");
        String baseUrl = baseHttpUrl.toString().substring(0, baseHttpUrl.toString().length() - 1);
        reportService.setReportServerBaseUri(baseUrl);
        securityAnalysisService.setSecurityAnalysisServerBaseUri(baseUrl);
        sensitivityAnalysisService.setSensitivityAnalysisServerBaseUri(baseUrl);
        shortCircuitService.setShortCircuitServerBaseUri(baseUrl);
        String baseUrlWireMock = wireMockServer.baseUrl();
        networkModificationService.setNetworkModificationServerBaseUri(baseUrlWireMock);

        wireMockServer.stubFor(WireMock.post(WireMock.urlPathEqualTo("/v1/networks/" + NETWORK_UUID_STRING + "/build"))
            .withPostServeAction(POST_ACTION_SEND_INPUT, Map.of("payload", DEFAULT_BUILD_RESULT, "destination", "build.result"))
            .willReturn(WireMock.ok()));
        buildFailedStubId = wireMockServer.stubFor(WireMock.post(WireMock.urlPathEqualTo("/v1/networks/" + NETWORK_UUID_2_STRING + "/build"))
            .withPostServeAction(POST_ACTION_SEND_INPUT, Map.of("payload", "", "destination", "build.failed"))
            .willReturn(WireMock.ok())).getId();
        buildErrorStubId = wireMockServer.stubFor(WireMock.post(WireMock.urlPathEqualTo("/v1/networks/" + NETWORK_UUID_3_STRING + "/build"))
            .willReturn(WireMock.serverError())).getId();
        wireMockServer.stubFor(WireMock.put(WireMock.urlPathEqualTo("/v1/build/stop"))
            .withPostServeAction(POST_ACTION_SEND_INPUT, Map.of("payload", "", "destination", "build.stopped"))
            .willReturn(WireMock.ok()));

        groupStubId = wireMockServer.stubFor(WireMock.any(WireMock.urlPathMatching("/v1/groups/.*"))
            .willReturn(WireMock.ok()
                .withBody(mapper.writeValueAsString(List.of(Map.of("substationIds", List.of("s1", "s2", "s3")))))
                .withHeader("Content-Type", "application/json"))).getId();

        final Dispatcher dispatcher = new Dispatcher() {
            @SneakyThrows
            @Override
            @NotNull
            public MockResponse dispatch(RecordedRequest request) {
                String path = Objects.requireNonNull(request.getPath());

                if (path.matches("/v1/reports/.*")) {
                    return new MockResponse().setResponseCode(200)
                        .setBody(mapper.writeValueAsString(REPORT_TEST))
                        .addHeader(HttpHeaders.CONTENT_TYPE, MediaType.APPLICATION_JSON_VALUE);
                } else if (("/v1/results/invalidate-status?resultUuid=" + SECURITY_ANALYSIS_RESULT_UUID).equals(path)) {
                    return new MockResponse().setResponseCode(200).addHeader("Content-Type",
                        "application/json; charset=utf-8");
                } else if (("/v1/results/" + SECURITY_ANALYSIS_RESULT_UUID + "/status").equals(path)) {
                    return new MockResponse().setResponseCode(200).setBody(SECURITY_ANALYSIS_STATUS_JSON)
                        .addHeader("Content-Type", "application/json; charset=utf-8");
                } else if (("/v1/results/" + SECURITY_ANALYSIS_RESULT_UUID).equals(path)) {
                    if (request.getMethod().equals("DELETE")) {
                        return new MockResponse().setResponseCode(200).setBody(SECURITY_ANALYSIS_STATUS_JSON)
                                .addHeader("Content-Type", "application/json; charset=utf-8");
                    }
                    return new MockResponse().setResponseCode(500);
                } else if (("/v1/results/invalidate-status?resultUuid=" + SENSITIVITY_ANALYSIS_RESULT_UUID).equals(path)) {
                    return new MockResponse().setResponseCode(200).addHeader("Content-Type",
                        "application/json; charset=utf-8");
                } else if (("/v1/results/" + SENSITIVITY_ANALYSIS_RESULT_UUID + "/status").equals(path)) {
                    return new MockResponse().setResponseCode(200).setBody(SENSITIVITY_ANALYSIS_STATUS_JSON)
                        .addHeader("Content-Type", "application/json; charset=utf-8");
                } else if (("/v1/results/" + SENSITIVITY_ANALYSIS_RESULT_UUID).equals(path)) {
                    if (request.getMethod().equals("DELETE")) {
                        return new MockResponse().setResponseCode(200).setBody(SENSITIVITY_ANALYSIS_STATUS_JSON)
                            .addHeader("Content-Type", "application/json; charset=utf-8");
                    }
                    return new MockResponse().setResponseCode(500);
                } else if (("/v1/results/invalidate-status?resultUuid=" + SHORTCIRCUIT_ANALYSIS_RESULT_UUID).equals(path)) {
                    return new MockResponse().setResponseCode(200).addHeader("Content-Type",
                            "application/json; charset=utf-8");
                } else if (("/v1/results/" + SHORTCIRCUIT_ANALYSIS_RESULT_UUID + "/status").equals(path)) {
                    return new MockResponse().setResponseCode(200).setBody(SHORTCIRCUIT_ANALYSIS_STATUS_JSON)
                            .addHeader("Content-Type", "application/json; charset=utf-8");
                } else if (("/v1/results/" + SHORTCIRCUIT_ANALYSIS_RESULT_UUID).equals(path)) {
                    if (request.getMethod().equals("DELETE")) {
                        return new MockResponse().setResponseCode(200).setBody(SHORTCIRCUIT_ANALYSIS_STATUS_JSON)
                                .addHeader("Content-Type", "application/json; charset=utf-8");
                    }
                    return new MockResponse().setResponseCode(500);
                } else {
                    LOGGER.error("Unhandled method+path: " + request.getMethod() + " " + request.getPath());
                    return new MockResponse().setResponseCode(418).setBody("Unhandled method+path: " + request.getMethod() + " " + request.getPath());
                }
            }
        };

        server.setDispatcher(dispatcher);
    }

    private void initMockBeans(Network network) {
        when(networkStoreService.getNetwork(NETWORK_UUID)).thenReturn(network);
    }

    @Test
    public void testBuildFailed() throws Exception {
        StudyEntity studyEntity = insertDummyStudy(UUID.fromString(NETWORK_UUID_2_STRING), CASE_2_UUID, "UCTE");
        UUID studyUuid = studyEntity.getId();
        UUID rootNodeUuid = getRootNode(studyUuid).getId();

        UUID modificationGroupUuid1 = UUID.randomUUID();
        NetworkModificationNode modificationNode = createNetworkModificationNode(studyUuid, rootNodeUuid,
                modificationGroupUuid1, "variant_1", "node 1", "userId");

        testBuildFailedWithNodeUuid(studyUuid, modificationNode.getId());
    }

    @Test
    public void testBuildError() throws Exception {
        StudyEntity studyEntity = insertDummyStudy(UUID.fromString(NETWORK_UUID_3_STRING), CASE_3_UUID, "UCTE");
        UUID studyUuid = studyEntity.getId();
        UUID rootNodeUuid = getRootNode(studyUuid).getId();
        UUID modificationGroupUuid1 = UUID.randomUUID();
        NetworkModificationNode modificationNode = createNetworkModificationNode(studyUuid, rootNodeUuid,
                modificationGroupUuid1, "variant_1", "node 1", "userId");

        testBuildErrorWithNodeUuid(studyUuid, modificationNode.getId());
    }

    @Test
    public void testBuild() throws Exception {
        String userId = "userId";
        StudyEntity studyEntity = insertDummyStudy(UUID.fromString(NETWORK_UUID_STRING), CASE_UUID, "UCTE");
        UUID studyNameUserIdUuid = studyEntity.getId();
        UUID rootNodeUuid = getRootNode(studyNameUserIdUuid).getId();
        UUID modificationGroupUuid1 = UUID.randomUUID();
        NetworkModificationNode modificationNode1 = createNetworkModificationNode(studyNameUserIdUuid, rootNodeUuid,
                modificationGroupUuid1, "variant_1", "node 1", userId);
        UUID modificationGroupUuid2 = UUID.randomUUID();
        NetworkModificationNode modificationNode2 = createNetworkModificationNode(studyNameUserIdUuid,
                modificationNode1.getId(), modificationGroupUuid2, "variant_2", "node 2", userId);
        UUID modificationGroupUuid3 = UUID.randomUUID();
        NetworkModificationNode modificationNode3 = createNetworkModificationNode(studyNameUserIdUuid,
                modificationNode2.getId(), modificationGroupUuid3, "variant_3", "node 3", userId);
        UUID modificationGroupUuid4 = UUID.randomUUID();
        NetworkModificationNode modificationNode4 = createNetworkModificationNode(studyNameUserIdUuid,
                modificationNode3.getId(), modificationGroupUuid4, "variant_4", "node 4", userId);
        UUID modificationGroupUuid5 = UUID.randomUUID();
        NetworkModificationNode modificationNode5 = createNetworkModificationNode(studyNameUserIdUuid,
                modificationNode4.getId(), modificationGroupUuid5, "variant_5", "node 5", userId);

        /*
            root
             |
          modificationNode1
             |
          modificationNode2
             |
          modificationNode3
             |
          modificationNode4
             |
          modificationNode5
         */

        BuildInfos buildInfos = networkModificationTreeService.getBuildInfos(modificationNode5.getId());
        assertNull(buildInfos.getOriginVariantId());  // previous built node is root node
        assertEquals("variant_5", buildInfos.getDestinationVariantId());
        assertEquals(List.of(modificationGroupUuid1, modificationGroupUuid2, modificationGroupUuid3, modificationGroupUuid4, modificationGroupUuid5), buildInfos.getModificationGroupUuids());

        modificationNode3.setBuildStatus(BuildStatus.BUILT);  // mark node modificationNode3 as built
        networkModificationTreeService.updateNode(studyNameUserIdUuid, modificationNode3, userId);
        checkElementUpdatedMessageSent(studyNameUserIdUuid, userId);
        output.receive(TIMEOUT, studyUpdateDestination);

        buildInfos = networkModificationTreeService.getBuildInfos(modificationNode4.getId());
        assertEquals("variant_3", buildInfos.getOriginVariantId()); // variant to clone is variant associated to node
                                                                    // modificationNode3
        assertEquals("variant_4", buildInfos.getDestinationVariantId());
        assertEquals(List.of(modificationGroupUuid4), buildInfos.getModificationGroupUuids());

        modificationNode2.setBuildStatus(BuildStatus.NOT_BUILT);  // mark node modificationNode2 as not built
        networkModificationTreeService.updateNode(studyNameUserIdUuid, modificationNode2, userId);
        checkElementUpdatedMessageSent(studyNameUserIdUuid, userId);
        output.receive(TIMEOUT, studyUpdateDestination);
        modificationNode4.setBuildStatus(BuildStatus.NOT_BUILT);  // mark node modificationNode4 as built invalid
        networkModificationTreeService.updateNode(studyNameUserIdUuid, modificationNode4, userId);
        checkElementUpdatedMessageSent(studyNameUserIdUuid, userId);
        output.receive(TIMEOUT, studyUpdateDestination);
        modificationNode5.setBuildStatus(BuildStatus.BUILT);  // mark node modificationNode5 as built
        networkModificationTreeService.updateNode(studyNameUserIdUuid, modificationNode5, userId);
        checkElementUpdatedMessageSent(studyNameUserIdUuid, userId);
        output.receive(TIMEOUT, studyUpdateDestination);

        // build modificationNode2 and stop build
        testBuildWithNodeUuid(studyNameUserIdUuid, modificationNode2.getId(), 1);

        assertEquals(BuildStatus.BUILT, networkModificationTreeService.getBuildStatus(modificationNode3.getId()));
        assertEquals(BuildStatus.NOT_BUILT, networkModificationTreeService.getBuildStatus(modificationNode4.getId()));
        assertEquals(BuildStatus.BUILT, networkModificationTreeService.getBuildStatus(modificationNode5.getId()));

        modificationNode3.setBuildStatus(BuildStatus.NOT_BUILT);  // mark node modificationNode3 as built
        networkModificationTreeService.updateNode(studyNameUserIdUuid, modificationNode3, userId);
        checkElementUpdatedMessageSent(studyNameUserIdUuid, userId);
        output.receive(TIMEOUT, studyUpdateDestination);

        // build modificationNode3 and stop build
        testBuildWithNodeUuid(studyNameUserIdUuid, modificationNode3.getId(), 1);

        assertEquals(BuildStatus.NOT_BUILT, networkModificationTreeService.getBuildStatus(modificationNode4.getId()));
        assertEquals(BuildStatus.BUILT, networkModificationTreeService.getBuildStatus(modificationNode5.getId()));
    }

    @Test
    public void testNetworkModificationSwitch() throws Exception {

        MvcResult mvcResult;
        String resultAsString;
        String userId = "userId";

        StudyEntity studyEntity = insertDummyStudy(UUID.fromString(NETWORK_UUID_STRING), CASE_UUID, "UCTE");
        UUID studyNameUserIdUuid = studyEntity.getId();
        UUID rootNodeUuid = getRootNode(studyNameUserIdUuid).getId();
        NetworkModificationNode modificationNode1 = createNetworkModificationNode(studyNameUserIdUuid, rootNodeUuid,
                UUID.randomUUID(), VARIANT_ID, "node 1", userId);
        UUID modificationNode1Uuid = modificationNode1.getId();
        NetworkModificationNode modificationNode2 = createNetworkModificationNode(studyNameUserIdUuid,
                modificationNode1Uuid, UUID.randomUUID(), VARIANT_ID_2, "node 2", userId);
        UUID modificationNode2Uuid = modificationNode2.getId();

        Map<String, Object> body = Map.of(
                "type", ModificationType.EQUIPMENT_ATTRIBUTE_MODIFICATION,
                "equipmentAttributeName", "open",
                "equipmentAttributeValue", true,
                "equipmentType", "SWITCH",
                "equipmentId", "switchId"
        );
        String bodyJson = mapper.writeValueAsString(body);

        // update switch on root node (not allowed)
        mockMvc.perform(post(URI_NETWORK_MODIF, studyNameUserIdUuid, rootNodeUuid)
                        .content(bodyJson).contentType(MediaType.APPLICATION_JSON)
                        .header(USER_ID_HEADER, userId))
                .andExpect(status().isForbidden());

        // update switch on first modification node
        UUID stubId = wireMockUtils.stubNetworkModificationPost(mapper.writeValueAsString(Optional.empty()));
        mockMvc.perform(post(URI_NETWORK_MODIF, studyNameUserIdUuid, modificationNode1Uuid)
                        .content(bodyJson).contentType(MediaType.APPLICATION_JSON)
                        .header(USER_ID_HEADER, userId))
                .andExpect(status().isOk());
        checkEquipmentCreatingMessagesReceived(studyNameUserIdUuid, modificationNode1Uuid);
        checkEquipmentUpdatingFinishedMessagesReceived(studyNameUserIdUuid, modificationNode1Uuid);
        checkElementUpdatedMessageSent(studyNameUserIdUuid, userId);
        wireMockUtils.verifyNetworkModificationPostWithVariant(stubId, bodyJson, NETWORK_UUID_STRING, VARIANT_ID);

        mvcResult = mockMvc.perform(get("/v1/studies").header(USER_ID_HEADER, userId)).andExpectAll(
                status().isOk(),
                content().contentType(MediaType.APPLICATION_JSON))
            .andReturn();
        resultAsString = mvcResult.getResponse().getContentAsString();
        List<CreatedStudyBasicInfos> csbiListResult = mapper.readValue(resultAsString, new TypeReference<List<CreatedStudyBasicInfos>>() { });

        assertThat(csbiListResult.get(0), createMatcherCreatedStudyBasicInfos(studyNameUserIdUuid, "UCTE"));

        // update switch on second modification node
        mockMvc.perform(post(URI_NETWORK_MODIF, studyNameUserIdUuid, modificationNode2Uuid)
                        .content(bodyJson).contentType(MediaType.APPLICATION_JSON)
                        .header(USER_ID_HEADER, userId))
                .andExpect(status().isOk());
        checkEquipmentCreatingMessagesReceived(studyNameUserIdUuid, modificationNode2Uuid);
        checkEquipmentUpdatingFinishedMessagesReceived(studyNameUserIdUuid, modificationNode2Uuid);
        checkElementUpdatedMessageSent(studyNameUserIdUuid, userId);

        wireMockUtils.verifyNetworkModificationPostWithVariant(stubId, bodyJson, NETWORK_UUID_STRING, VARIANT_ID_2);

        // test build status on switch modification
        modificationNode1.setBuildStatus(BuildStatus.BUILT);  // mark modificationNode1 as built
        networkModificationTreeService.updateNode(studyNameUserIdUuid, modificationNode1, userId);
        checkElementUpdatedMessageSent(studyNameUserIdUuid, userId);
        output.receive(TIMEOUT, studyUpdateDestination);
        modificationNode2.setBuildStatus(BuildStatus.BUILT);  // mark modificationNode2 as built
        networkModificationTreeService.updateNode(studyNameUserIdUuid, modificationNode2, userId);
        checkElementUpdatedMessageSent(studyNameUserIdUuid, userId);
        output.receive(TIMEOUT, studyUpdateDestination);

        Optional<NetworkModificationResult> networkModificationResult =
            createModificationResultWithElementImpact(SimpleImpactType.MODIFICATION, IdentifiableType.SWITCH, "switchId", Set.of("s1", "s2", "s3"));
        stubId = wireMockUtils.stubNetworkModificationPost(mapper.writeValueAsString(networkModificationResult));
        mockMvc.perform(post(URI_NETWORK_MODIF, studyNameUserIdUuid, modificationNode1Uuid)
                        .content(bodyJson).contentType(MediaType.APPLICATION_JSON)
                        .header(USER_ID_HEADER, userId))
                .andExpect(status().isOk());
        Set<String> substationsSet = ImmutableSet.of("s3", "s1", "s2");
        NetworkImpactsInfos expectedPayload = NetworkImpactsInfos.builder().impactedSubstationsIds(substationsSet).build();
        checkEquipmentCreatingMessagesReceived(studyNameUserIdUuid, modificationNode1Uuid);
        checkElementUpdatedMessageSent(studyNameUserIdUuid, userId);
        checkSwitchModificationMessagesReceived(studyNameUserIdUuid, List.of(modificationNode1Uuid, modificationNode2Uuid), expectedPayload);
        checkEquipmentUpdatingFinishedMessagesReceived(studyNameUserIdUuid, modificationNode1Uuid);

        wireMockUtils.verifyNetworkModificationPostWithVariant(stubId, bodyJson, NETWORK_UUID_STRING, VARIANT_ID);

        Set<RequestWithBody> requests = TestUtils.getRequestsWithBodyDone(1, server);
        assertTrue(requests.stream().anyMatch(r -> r.getPath().matches("/v1/reports/.*")));

        // modificationNode2 is still built
        assertEquals(BuildStatus.BUILT, networkModificationTreeService.getBuildStatus(modificationNode1Uuid));

        // modificationNode2 is now invalid
        assertEquals(BuildStatus.NOT_BUILT, networkModificationTreeService.getBuildStatus(modificationNode2Uuid));
    }

    @Test
    public void testNetworkModificationEquipment() throws Exception {
        MvcResult mvcResult;
        String resultAsString;
        String userId = "userId";

        StudyEntity studyEntity = insertDummyStudy(UUID.fromString(NETWORK_UUID_STRING), CASE_UUID, "UCTE");
        UUID studyNameUserIdUuid = studyEntity.getId();
        UUID rootNodeUuid = getRootNode(studyNameUserIdUuid).getId();
        NetworkModificationNode modificationNode = createNetworkModificationNode(studyNameUserIdUuid, rootNodeUuid, VARIANT_ID, "node 1", userId);
        UUID modificationNodeUuid = modificationNode.getId();
        NetworkModificationNode modificationNode2 = createNetworkModificationNode(studyNameUserIdUuid,
                modificationNodeUuid, VARIANT_ID_2, "node 2", userId);
        UUID modificationNodeUuid2 = modificationNode2.getId();

        Map<String, Object> body = Map.of(
                "type", ModificationType.GROOVY_SCRIPT,
                "script", "equipment = network.getGenerator('idGen')\nequipment.setTargetP('42')"
        );
        String bodyJson = mapper.writeValueAsString(body);

        //update equipment on root node (not allowed)
        mockMvc.perform(post(URI_NETWORK_MODIF, studyNameUserIdUuid, rootNodeUuid)
                        .content(bodyJson).contentType(MediaType.APPLICATION_JSON)
                        .header(USER_ID_HEADER, userId))
                .andExpect(status().isForbidden());

        //update equipment
        UUID stubId = wireMockUtils.stubNetworkModificationPost(mapper.writeValueAsString(Optional.empty()));
        mockMvc.perform(post(URI_NETWORK_MODIF, studyNameUserIdUuid, modificationNodeUuid)
                        .content(bodyJson).contentType(MediaType.APPLICATION_JSON)
                        .header(USER_ID_HEADER, userId))
                .andExpect(status().isOk());
        checkEquipmentCreatingMessagesReceived(studyNameUserIdUuid, modificationNodeUuid);
        checkEquipmentUpdatingFinishedMessagesReceived(studyNameUserIdUuid, modificationNodeUuid);
        wireMockUtils.verifyNetworkModificationPost(stubId, bodyJson, NETWORK_UUID_STRING);

        mvcResult = mockMvc.perform(get("/v1/studies").header(USER_ID_HEADER, "userId").header(USER_ID_HEADER, "userId")).andExpectAll(
                        status().isOk(),
                        content().contentType(MediaType.APPLICATION_JSON))
                .andReturn();
        resultAsString = mvcResult.getResponse().getContentAsString();
        List<CreatedStudyBasicInfos> csbiListResponse = mapper.readValue(resultAsString, new TypeReference<List<CreatedStudyBasicInfos>>() {
        });

        assertThat(csbiListResponse.get(0), createMatcherCreatedStudyBasicInfos(studyNameUserIdUuid, "UCTE"));

        // update equipment on second modification node
        mockMvc.perform(post(URI_NETWORK_MODIF, studyNameUserIdUuid, modificationNodeUuid2)
                        .content(bodyJson).contentType(MediaType.APPLICATION_JSON)
                        .header(USER_ID_HEADER, userId))
                .andExpect(status().isOk());
        checkEquipmentCreatingMessagesReceived(studyNameUserIdUuid, modificationNodeUuid2);
        checkEquipmentUpdatingFinishedMessagesReceived(studyNameUserIdUuid, modificationNodeUuid2);
        checkElementUpdatedMessageSent(studyNameUserIdUuid, userId);

        wireMockUtils.verifyNetworkModificationPostWithVariant(stubId, bodyJson, NETWORK_UUID_STRING, VARIANT_ID_2);
    }

    @Test
    public void testCreateGenerator() throws Exception {
        String userId = "userId";
        StudyEntity studyEntity = insertDummyStudy(UUID.fromString(NETWORK_UUID_STRING), CASE_UUID, "UCTE");
        UUID studyNameUserIdUuid = studyEntity.getId();
        UUID rootNodeUuid = getRootNode(studyNameUserIdUuid).getId();
        NetworkModificationNode modificationNode1 = createNetworkModificationNode(studyNameUserIdUuid, rootNodeUuid,
                UUID.randomUUID(), VARIANT_ID, "node 1", userId);
        UUID modificationNode1Uuid = modificationNode1.getId();
        NetworkModificationNode modificationNode2 = createNetworkModificationNode(studyNameUserIdUuid,
                modificationNode1Uuid, UUID.randomUUID(), VARIANT_ID_2, "node 2", userId);
        UUID modificationNode2Uuid = modificationNode2.getId();

        Map<String, Object> body = new HashMap<>();
        body.put("type", ModificationType.GENERATOR_CREATION);
        body.put("generatorId", "generatorId1");
        body.put("generatorName", "generatorName1");
        body.put("energySource", "UNDEFINED");
        body.put("minActivePower", "100.0");
        body.put("maxActivePower", "200.0");
        body.put("ratedNominalPower", "50.0");
        body.put("activePowerSetpoint", "10.0");
        body.put("reactivePowerSetpoint", "20.0");
        body.put("voltageRegulatorOn", "true");
        body.put("voltageSetpoint", "225.0");
        body.put("voltageLevelId", "idVL1");
        body.put("busOrBusbarSectionId", "idBus1");
        String bodyJsonCreate = mapper.writeValueAsString(body);

        // create generator on root node (not allowed)
        mockMvc.perform(post(URI_NETWORK_MODIF, studyNameUserIdUuid, rootNodeUuid)
                        .content(bodyJsonCreate).contentType(MediaType.APPLICATION_JSON)
                        .header(USER_ID_HEADER, userId))
                .andExpect(status().isForbidden());

        // create generator on first modification node
        UUID stubPostId = wireMockUtils.stubNetworkModificationPost(mapper.writeValueAsString(Optional.empty()));
        mockMvc.perform(post(URI_NETWORK_MODIF, studyNameUserIdUuid, modificationNode1Uuid)
                        .content(bodyJsonCreate).contentType(MediaType.APPLICATION_JSON)
                        .header(USER_ID_HEADER, userId))
                .andExpect(status().isOk());
        checkEquipmentCreatingMessagesReceived(studyNameUserIdUuid, modificationNode1Uuid);
        checkEquipmentUpdatingFinishedMessagesReceived(studyNameUserIdUuid, modificationNode1Uuid);
        checkElementUpdatedMessageSent(studyNameUserIdUuid, userId);
        wireMockUtils.verifyNetworkModificationPostWithVariant(stubPostId, bodyJsonCreate, NETWORK_UUID_STRING, VARIANT_ID);

        // create generator on second modification node
        mockMvc.perform(post(URI_NETWORK_MODIF, studyNameUserIdUuid, modificationNode2Uuid)
                        .content(bodyJsonCreate).contentType(MediaType.APPLICATION_JSON)
                        .header(USER_ID_HEADER, userId))
                .andExpect(status().isOk());
        checkEquipmentCreatingMessagesReceived(studyNameUserIdUuid, modificationNode2Uuid);
        checkEquipmentUpdatingFinishedMessagesReceived(studyNameUserIdUuid, modificationNode2Uuid);
        checkElementUpdatedMessageSent(studyNameUserIdUuid, userId);
        wireMockUtils.verifyNetworkModificationPostWithVariant(stubPostId, bodyJsonCreate, NETWORK_UUID_STRING, VARIANT_ID_2);

        // update generator creation
        body.replace("generatorId", "generatorId2");
        body.replace("generatorName", "generatorName2");
        body.replace("energySource", "UNDEFINED");
        body.replace("minActivePower", "150.0");
        body.replace("maxActivePower", "50.0");
        UUID stubPutId = wireMockUtils.stubNetworkModificationPut(MODIFICATION_UUID);
        String bodyJsonUpdate = mapper.writeValueAsString(body);
        mockMvc.perform(put(URI_NETWORK_MODIF_WITH_ID, studyNameUserIdUuid, modificationNode1Uuid, MODIFICATION_UUID)
                        .content(bodyJsonUpdate).contentType(MediaType.APPLICATION_JSON)
                        .header(USER_ID_HEADER, userId))
                .andExpect(status().isOk());
        checkEquipmentUpdatingMessagesReceived(studyNameUserIdUuid, modificationNode1Uuid);
        checkUpdateEquipmentCreationMessagesReceived(studyNameUserIdUuid, modificationNode1Uuid);
        checkEquipmentUpdatingFinishedMessagesReceived(studyNameUserIdUuid, modificationNode1Uuid);
        checkElementUpdatedMessageSent(studyNameUserIdUuid, userId);
        wireMockUtils.verifyNetworkModificationPut(stubPutId, MODIFICATION_UUID, bodyJsonUpdate);

        // create generator on building node
        body.replace("generatorId", "generatorId3");
        body.replace("generatorName", "generatorName3");
        body.replace("energySource", "UNDEFINED");
        body.replace("minActivePower", "100.0");
        body.replace("maxActivePower", "200.0");
        String bodyJsonCreateBis = mapper.writeValueAsString(body);
        modificationNode1.setBuildStatus(BuildStatus.BUILDING);
        networkModificationTreeService.updateNode(studyNameUserIdUuid, modificationNode1, userId);
        checkElementUpdatedMessageSent(studyNameUserIdUuid, userId);
        output.receive(TIMEOUT, studyUpdateDestination);
        mockMvc.perform(post(URI_NETWORK_MODIF, studyNameUserIdUuid, modificationNode1Uuid)
                        .content(bodyJsonCreateBis).contentType(MediaType.APPLICATION_JSON)
                        .header(USER_ID_HEADER, userId))
                .andExpect(status().isForbidden());
    }

    @Test
    public void testCreateShuntsCompensator() throws Exception {
        String userId = "userId";
        StudyEntity studyEntity = insertDummyStudy(UUID.fromString(NETWORK_UUID_STRING), CASE_UUID, "UCTE");
        UUID studyNameUserIdUuid = studyEntity.getId();
        UUID rootNodeUuid = getRootNode(studyNameUserIdUuid).getId();
        NetworkModificationNode modificationNode1 = createNetworkModificationNode(studyNameUserIdUuid, rootNodeUuid,
                UUID.randomUUID(), VARIANT_ID, "node 1", userId);
        UUID modificationNode1Uuid = modificationNode1.getId();

        String createShuntCompensatorAttributes = "{\"type\":\"" + ModificationType.SHUNT_COMPENSATOR_CREATION + "\",\"shuntCompensatorId\":\"shuntCompensatorId1\",\"shuntCompensatorName\":\"shuntCompensatorName1\",\"voltageLevelId\":\"idVL1\",\"busOrBusbarSectionId\":\"idBus1\"}";

        // create shuntCompensator on root node (not allowed)
        mockMvc.perform(post(URI_NETWORK_MODIF, studyNameUserIdUuid, rootNodeUuid)
                        .content(createShuntCompensatorAttributes).contentType(MediaType.APPLICATION_JSON)
                        .header(USER_ID_HEADER, userId))
                .andExpect(status().isForbidden());

        // create shuntCompensator on modification node child of root node
        UUID stubPostId = wireMockUtils.stubNetworkModificationPost(mapper.writeValueAsString(Optional.empty()));
        mockMvc.perform(post(URI_NETWORK_MODIF, studyNameUserIdUuid, modificationNode1Uuid)
                        .content(createShuntCompensatorAttributes).contentType(MediaType.APPLICATION_JSON)
                        .header(USER_ID_HEADER, userId))
                .andExpect(status().isOk());
        checkEquipmentCreatingMessagesReceived(studyNameUserIdUuid, modificationNode1Uuid);
        checkEquipmentUpdatingFinishedMessagesReceived(studyNameUserIdUuid, modificationNode1Uuid);
        checkElementUpdatedMessageSent(studyNameUserIdUuid, userId);
        wireMockUtils.verifyNetworkModificationPostWithVariant(stubPostId, createShuntCompensatorAttributes, NETWORK_UUID_STRING, VARIANT_ID);

        // update shunt compensator creation
        UUID stubPutId = wireMockUtils.stubNetworkModificationPut(MODIFICATION_UUID);
        String shuntCompensatorAttributesUpdated = "{\"type\":\"" + ModificationType.SHUNT_COMPENSATOR_CREATION + "\",\"shuntCompensatorId\":\"shuntCompensatorId2\",\"shuntCompensatorName\":\"shuntCompensatorName2\",\"voltageLevelId\":\"idVL2\",\"busOrBusbarSectionId\":\"idBus1\"}";
        mockMvc.perform(put(URI_NETWORK_MODIF_WITH_ID, studyNameUserIdUuid, modificationNode1Uuid, MODIFICATION_UUID)
                        .content(shuntCompensatorAttributesUpdated).contentType(MediaType.APPLICATION_JSON)
                        .header(USER_ID_HEADER, userId))
                .andExpect(status().isOk());
        checkEquipmentUpdatingMessagesReceived(studyNameUserIdUuid, modificationNode1Uuid);
        checkUpdateEquipmentCreationMessagesReceived(studyNameUserIdUuid, modificationNode1Uuid);
        checkEquipmentUpdatingFinishedMessagesReceived(studyNameUserIdUuid, modificationNode1Uuid);
        checkElementUpdatedMessageSent(studyNameUserIdUuid, userId);
        wireMockUtils.verifyNetworkModificationPut(stubPutId, MODIFICATION_UUID, shuntCompensatorAttributesUpdated);

        String createShuntCompensatorAttributes2 = "{\"type\":\"" + ModificationType.SHUNT_COMPENSATOR_CREATION + "\",\"shuntCompensatorId\":\"shuntCompensatorId3\",\"shuntCompensatorName\":\"shuntCompensatorName3\",\"voltageLevelId\":\"idVL1\",\"busOrBusbarSectionId\":\"idBus1\"}";
        modificationNode1.setBuildStatus(BuildStatus.BUILDING);
        networkModificationTreeService.updateNode(studyNameUserIdUuid, modificationNode1, userId);
        checkElementUpdatedMessageSent(studyNameUserIdUuid, userId);
        output.receive(TIMEOUT, studyUpdateDestination);
        // create shunt compensator on building node
        mockMvc.perform(post(URI_NETWORK_MODIF, studyNameUserIdUuid, modificationNode1Uuid)
                        .content(createShuntCompensatorAttributes2).contentType(MediaType.APPLICATION_JSON)
                        .header(USER_ID_HEADER, userId))
                .andExpect(status().isForbidden());
    }

    @Test
    public void testCreateLine() throws Exception {
        String userId = "userId";
        StudyEntity studyEntity = insertDummyStudy(UUID.fromString(NETWORK_UUID_STRING), CASE_UUID, "UCTE");
        UUID studyNameUserIdUuid = studyEntity.getId();
        UUID rootNodeUuid = getRootNode(studyNameUserIdUuid).getId();
        NetworkModificationNode modificationNode1 = createNetworkModificationNode(studyNameUserIdUuid, rootNodeUuid,
                UUID.randomUUID(), VARIANT_ID, "node 1", userId);
        UUID modificationNode1Uuid = modificationNode1.getId();
        NetworkModificationNode modificationNode2 = createNetworkModificationNode(studyNameUserIdUuid,
                modificationNode1Uuid, UUID.randomUUID(), VARIANT_ID_2, "node 2", userId);
        UUID modificationNode2Uuid = modificationNode2.getId();

        String createLineAttributes = "{\"type\":\"" + ModificationType.LINE_CREATION
                + "\",\"lineId\":\"lineId1\"," + "\"lineName\":\"lineName1\","
                + "\"seriesResistance\":\"50.0\"," + "\"seriesReactance\":\"50.0\","
                + "\"shuntConductance1\":\"100.0\"," + "\"shuntSusceptance1\":\"100.0\","
                + "\"shuntConductance2\":\"200.0\"," + "\"shuntSusceptance2\":\"200.0\","
                + "\"voltageLevelId1\":\"idVL1\"," + "\"busOrBusbarSectionId1\":\"idBus1\","
                + "\"voltageLevelId2\":\"idVL2\"," + "\"busOrBusbarSectionId2\":\"idBus2\"}";

        // create line on root node (not allowed)
        mockMvc.perform(post(URI_NETWORK_MODIF, studyNameUserIdUuid, rootNodeUuid)
                        .content(createLineAttributes).contentType(MediaType.APPLICATION_JSON)
                        .header(USER_ID_HEADER, userId))
                .andExpect(status().isForbidden());

        // create line on first modification node
        UUID stubPostId = wireMockUtils.stubNetworkModificationPost(mapper.writeValueAsString(Optional.empty()));
        mockMvc.perform(post(URI_NETWORK_MODIF, studyNameUserIdUuid, modificationNode1Uuid)
                        .content(createLineAttributes).contentType(MediaType.APPLICATION_JSON)
                        .header(USER_ID_HEADER, userId))
                .andExpect(status().isOk());
        checkEquipmentCreatingMessagesReceived(studyNameUserIdUuid, modificationNode1Uuid);
        checkEquipmentUpdatingFinishedMessagesReceived(studyNameUserIdUuid, modificationNode1Uuid);
        checkElementUpdatedMessageSent(studyNameUserIdUuid, userId);
        wireMockUtils.verifyNetworkModificationPostWithVariant(stubPostId, createLineAttributes, NETWORK_UUID_STRING, VARIANT_ID);

        // create line on second modification node
        mockMvc.perform(post(URI_NETWORK_MODIF, studyNameUserIdUuid, modificationNode2Uuid)
                        .content(createLineAttributes).contentType(MediaType.APPLICATION_JSON)
                        .header(USER_ID_HEADER, userId))
                .andExpect(status().isOk());
        checkEquipmentCreatingMessagesReceived(studyNameUserIdUuid, modificationNode2Uuid);
        checkEquipmentUpdatingFinishedMessagesReceived(studyNameUserIdUuid, modificationNode2Uuid);
        checkElementUpdatedMessageSent(studyNameUserIdUuid, userId);
        wireMockUtils.verifyNetworkModificationPostWithVariant(stubPostId, createLineAttributes, NETWORK_UUID_STRING, VARIANT_ID_2);

        // update line creation
        String lineAttributesUpdated = "{\"type\":\"" + ModificationType.LINE_CREATION
                + "\",\"lineId\":\"lineId2\"," + "\"lineName\":\"lineName2\","
                + "\"seriesResistance\":\"54.0\"," + "\"seriesReactance\":\"55.0\","
                + "\"shuntConductance1\":\"100.0\"," + "\"shuntSusceptance1\":\"100.0\","
                + "\"shuntConductance2\":\"200.0\"," + "\"shuntSusceptance2\":\"200.0\","
                + "\"voltageLevelId1\":\"idVL2\"," + "\"busOrBusbarSectionId1\":\"idBus1\","
                + "\"voltageLevelId2\":\"idVL2\"," + "\"busOrBusbarSectionId2\":\"idBus2\"}";
        UUID stubPutId = wireMockUtils.stubNetworkModificationPut(MODIFICATION_UUID);
        mockMvc.perform(put(URI_NETWORK_MODIF_WITH_ID, studyNameUserIdUuid, modificationNode1Uuid, MODIFICATION_UUID)
                        .content(lineAttributesUpdated).contentType(MediaType.APPLICATION_JSON)
                        .header(USER_ID_HEADER, userId))
                .andExpect(status().isOk());
        checkEquipmentUpdatingMessagesReceived(studyNameUserIdUuid, modificationNode1Uuid);
        checkUpdateEquipmentCreationMessagesReceived(studyNameUserIdUuid, modificationNode1Uuid);
        checkEquipmentUpdatingFinishedMessagesReceived(studyNameUserIdUuid, modificationNode1Uuid);
        checkElementUpdatedMessageSent(studyNameUserIdUuid, userId);
        wireMockUtils.verifyNetworkModificationPut(stubPutId, MODIFICATION_UUID, lineAttributesUpdated);

        String createLineAttributes2 = "{\"type\":\"" + ModificationType.LINE_CREATION
                + "\",\"lineId\":\"lineId3\"," + "\"lineName\":\"lineName3\","
                + "\"seriesResistance\":\"50.0\"," + "\"seriesReactance\":\"50.0\","
                + "\"shuntConductance1\":\"100.0\"," + "\"shuntSusceptance1\":\"100.0\","
                + "\"shuntConductance2\":\"200.0\"," + "\"shuntSusceptance2\":\"200.0\","
                + "\"voltageLevelId1\":\"idVL1\"," + "\"busOrBusbarSectionId1\":\"idBus1\","
                + "\"voltageLevelId2\":\"idVL2\"," + "\"busOrBusbarSectionId2\":\"idBus2\"}";
        modificationNode1.setBuildStatus(BuildStatus.BUILDING);
        networkModificationTreeService.updateNode(studyNameUserIdUuid, modificationNode1, userId);
        checkElementUpdatedMessageSent(studyNameUserIdUuid, userId);
        output.receive(TIMEOUT, studyUpdateDestination);
        // create line on building node
        mockMvc.perform(post(URI_NETWORK_MODIF, studyNameUserIdUuid, modificationNode1Uuid)
                        .content(createLineAttributes2).contentType(MediaType.APPLICATION_JSON)
                        .header(USER_ID_HEADER, userId))
                .andExpect(status().isForbidden());
    }

    @Test
    public void testCreateTwoWindingsTransformer() throws Exception {
        String userId = "userId";
        StudyEntity studyEntity = insertDummyStudy(UUID.fromString(NETWORK_UUID_STRING), CASE_UUID, "UCTE");
        UUID studyNameUserIdUuid = studyEntity.getId();
        UUID rootNodeUuid = getRootNode(studyNameUserIdUuid).getId();
        NetworkModificationNode modificationNode1 = createNetworkModificationNode(studyNameUserIdUuid, rootNodeUuid,
                UUID.randomUUID(), VARIANT_ID, "node 1", userId);
        UUID modificationNode1Uuid = modificationNode1.getId();
        NetworkModificationNode modificationNode2 = createNetworkModificationNode(studyNameUserIdUuid,
                modificationNode1Uuid, UUID.randomUUID(), VARIANT_ID_2, "node 2", userId);
        UUID modificationNode2Uuid = modificationNode2.getId();

        String createTwoWindingsTransformerAttributes = "{\"type\":\"" + ModificationType.TWO_WINDINGS_TRANSFORMER_CREATION + "\",\"equipmentId\":\"2wtId\",\"equipmentName\":\"2wtName\",\"seriesResistance\":\"10\",\"seriesReactance\":\"10\",\"magnetizingConductance\":\"100\",\"magnetizingSusceptance\":\"100\",\"ratedVoltage1\":\"480\",\"ratedVoltage2\":\"380\",\"voltageLevelId1\":\"CHOO5P6\",\"busOrBusbarSectionId1\":\"CHOO5P6_1\",\"voltageLevelId2\":\"CHOO5P6\",\"busOrBusbarSectionId2\":\"CHOO5P6_1\"}";

        // create 2WT on root node (not allowed)
        mockMvc.perform(post(URI_NETWORK_MODIF, studyNameUserIdUuid, rootNodeUuid)
                        .content(createTwoWindingsTransformerAttributes).contentType(MediaType.APPLICATION_JSON)
                        .header(USER_ID_HEADER, userId))
                .andExpect(status().isForbidden());

        // create 2WT on first modification node
        UUID stubPostId = wireMockUtils.stubNetworkModificationPost(mapper.writeValueAsString(Optional.empty()));
        mockMvc.perform(post(URI_NETWORK_MODIF, studyNameUserIdUuid, modificationNode1Uuid)
                        .content(createTwoWindingsTransformerAttributes).contentType(MediaType.APPLICATION_JSON)
                        .header(USER_ID_HEADER, userId))
                .andExpect(status().isOk());
        checkEquipmentCreatingMessagesReceived(studyNameUserIdUuid, modificationNode1Uuid);
        checkEquipmentUpdatingFinishedMessagesReceived(studyNameUserIdUuid, modificationNode1Uuid);
        checkElementUpdatedMessageSent(studyNameUserIdUuid, userId);
        wireMockUtils.verifyNetworkModificationPostWithVariant(stubPostId, createTwoWindingsTransformerAttributes, NETWORK_UUID_STRING, VARIANT_ID);

        // create 2WT on second modification node
        mockMvc.perform(post(URI_NETWORK_MODIF, studyNameUserIdUuid, modificationNode2Uuid)
                        .content(createTwoWindingsTransformerAttributes).contentType(MediaType.APPLICATION_JSON)
                        .header(USER_ID_HEADER, userId))
                .andExpect(status().isOk());
        checkEquipmentCreatingMessagesReceived(studyNameUserIdUuid, modificationNode2Uuid);
        checkEquipmentUpdatingFinishedMessagesReceived(studyNameUserIdUuid, modificationNode2Uuid);
        checkElementUpdatedMessageSent(studyNameUserIdUuid, userId);
        wireMockUtils.verifyNetworkModificationPostWithVariant(stubPostId, createTwoWindingsTransformerAttributes, NETWORK_UUID_STRING, VARIANT_ID_2);

        // update Two Windings Transformer creation
        String twoWindingsTransformerAttributesUpdated = "{\"type\":\"" + ModificationType.TWO_WINDINGS_TRANSFORMER_CREATION + "\",\"equipmentId\":\"2wtId\",\"equipmentName\":\"2wtName\",\"seriesResistance\":\"10\",\"seriesReactance\":\"10\",\"magnetizingConductance\":\"100\",\"magnetizingSusceptance\":\"100\",\"ratedVoltage1\":\"480\",\"ratedVoltage2\":\"380\",\"voltageLevelId1\":\"CHOO5P6\",\"busOrBusbarSectionId1\":\"CHOO5P6_1\",\"voltageLevelId2\":\"CHOO5P6\",\"busOrBusbarSectionId2\":\"CHOO5P6_1\"}";
        UUID stubPutId = wireMockUtils.stubNetworkModificationPut(MODIFICATION_UUID);
        mockMvc.perform(put(URI_NETWORK_MODIF_WITH_ID, studyNameUserIdUuid, modificationNode1Uuid, MODIFICATION_UUID)
                        .content(twoWindingsTransformerAttributesUpdated).contentType(MediaType.APPLICATION_JSON)
                        .header(USER_ID_HEADER, userId))
                .andExpect(status().isOk());
        checkEquipmentUpdatingMessagesReceived(studyNameUserIdUuid, modificationNode1Uuid);
        checkUpdateEquipmentCreationMessagesReceived(studyNameUserIdUuid, modificationNode1Uuid);
        checkEquipmentUpdatingFinishedMessagesReceived(studyNameUserIdUuid, modificationNode1Uuid);
        checkElementUpdatedMessageSent(studyNameUserIdUuid, userId);
        wireMockUtils.verifyNetworkModificationPut(stubPutId, MODIFICATION_UUID, twoWindingsTransformerAttributesUpdated);

        String createTwoWindingsTransformerAttributes2 = "{\"type\":\"" + ModificationType.TWO_WINDINGS_TRANSFORMER_CREATION + "\",\"equipmentId\":\"2wtId3\",\"equipmentName\":\"2wtName3\",\"seriesResistance\":\"10\",\"seriesReactance\":\"10\",\"magnetizingConductance\":\"100\",\"magnetizingSusceptance\":\"100\",\"ratedVoltage1\":\"480\",\"ratedVoltage2\":\"380\",\"voltageLevelId1\":\"CHOO5P6\",\"busOrBusbarSectionId1\":\"CHOO5P6_1\",\"voltageLevelId2\":\"CHOO5P6\",\"busOrBusbarSectionId2\":\"CHOO5P6_1\"}";
        modificationNode1.setBuildStatus(BuildStatus.BUILDING);
        networkModificationTreeService.updateNode(studyNameUserIdUuid, modificationNode1, userId);
        checkElementUpdatedMessageSent(studyNameUserIdUuid, userId);
        output.receive(TIMEOUT, studyUpdateDestination);
        // create Two Windings Transformer on building node
        mockMvc.perform(post(URI_NETWORK_MODIF, studyNameUserIdUuid, modificationNode1Uuid)
                        .content(createTwoWindingsTransformerAttributes2).contentType(MediaType.APPLICATION_JSON)
                        .header(USER_ID_HEADER, userId))
                .andExpect(status().isForbidden());
    }

    @Test
    public void testChangeModificationActiveState() throws Exception {
        String userId = "userId";
        StudyEntity studyEntity = insertDummyStudy(UUID.fromString(NETWORK_UUID_STRING), CASE_UUID, "UCTE");
        UUID studyUuid = studyEntity.getId();
        UUID rootNodeUuid = getRootNode(studyUuid).getId();
        UUID modificationGroupUuid1 = UUID.randomUUID();
        NetworkModificationNode modificationNode1 = createNetworkModificationNode(studyUuid, rootNodeUuid,
                modificationGroupUuid1, "variant_1", "node 1", "userId");

        UUID modificationUuid = UUID.randomUUID();
        UUID nodeNotFoundUuid = UUID.randomUUID();

        // deactivate modification on modificationNode
        mockMvc.perform(put("/v1/studies/{studyUuid}/nodes/{nodeUuid}/network_modifications/{modificationUuid}?active=false",
                studyUuid, nodeNotFoundUuid, modificationUuid).header(USER_ID_HEADER, "userId")
                .header(USER_ID_HEADER, userId))
            .andExpect(status().isNotFound());

        mockMvc.perform(put("/v1/studies/{studyUuid}/nodes/{nodeUuid}/network_modifications/{modificationUuid}?active=false",
                        studyUuid, modificationNode1.getId(), modificationUuid).header(USER_ID_HEADER, "userId")
                .header(USER_ID_HEADER, userId))
            .andExpect(status().isOk());

        AtomicReference<AbstractNode> node = new AtomicReference<>();
        node.set(networkModificationTreeService.getNode(modificationNode1.getId()));
        NetworkModificationNode modificationNode = (NetworkModificationNode) node.get();
        assertEquals(Set.of(modificationUuid), modificationNode.getModificationsToExclude());

        checkUpdateNodesMessageReceived(studyUuid, List.of(modificationNode1.getId()));
        checkUpdateModelsStatusMessagesReceived(studyUuid, modificationNode1.getId());

        // reactivate modification
        mockMvc.perform(put("/v1/studies/{studyUuid}/nodes/{nodeUuid}/network_modifications/{modificationUuid}?active=true",
                        studyUuid, modificationNode1.getId(), modificationUuid).header(USER_ID_HEADER, "userId")
                .header(USER_ID_HEADER, userId))
            .andExpect(status().isOk());

        node.set(networkModificationTreeService.getNode(modificationNode1.getId()));
        modificationNode = (NetworkModificationNode) node.get();
        assertTrue(modificationNode.getModificationsToExclude().isEmpty());

        checkUpdateNodesMessageReceived(studyUuid, List.of(modificationNode1.getId()));
        checkUpdateModelsStatusMessagesReceived(studyUuid, modificationNode1.getId());
    }

    @Test
    public void deleteModificationRequest() throws Exception {
        String userId = "userId";

        UUID stubId = wireMockServer.stubFor(WireMock.delete(WireMock.urlPathMatching("/v1/network-modifications")).willReturn(WireMock.ok())).getId();

        StudyEntity studyEntity = insertDummyStudy(UUID.fromString(NETWORK_UUID_STRING), CASE_UUID, "UCTE");
        UUID studyUuid = studyEntity.getId();
        UUID rootNodeUuid = getRootNode(studyUuid).getId();
        NetworkModificationNode modificationNode = createNetworkModificationNode(studyUuid, rootNodeUuid, VARIANT_ID, "node 1", userId);
        createNetworkModificationNode(studyUuid, rootNodeUuid, VARIANT_ID_2, "node 2", userId);
        NetworkModificationNode node3 = createNetworkModificationNode(studyUuid, modificationNode.getId(), "variant_3", "node 3", userId);
        /*  root
           /   \
         node  modification node
                 \
                node3
            node is only there to test that when we update modification node, it is not in notifications list
         */
        UUID studyUuid1 = UUID.randomUUID();
        mockMvc.perform(delete(URI_NETWORK_MODIF, studyUuid1, modificationNode.getId())
                        .queryParam("uuids", node3.getId().toString())
                        .header(USER_ID_HEADER, userId))
                .andExpect(status().isForbidden());
        checkEquipmentDeletingMessagesReceived(studyUuid1, modificationNode.getId());
        checkEquipmentUpdatingFinishedMessagesReceived(studyUuid1, modificationNode.getId());

        UUID modificationUuid = UUID.randomUUID();
        mockMvc.perform(delete(URI_NETWORK_MODIF, studyUuid, modificationNode.getId())
                        .queryParam("uuids", modificationUuid.toString())
                        .header(USER_ID_HEADER, userId))
                .andExpect(status().isOk());
        wireMockUtils.verifyDeleteRequest(stubId, "/v1/network-modifications", false, Map.of("uuids", WireMock.equalTo(modificationUuid.toString())));
        checkEquipmentDeletingMessagesReceived(studyUuid, modificationNode.getId());
        checkUpdateNodesMessageReceived(studyUuid, List.of(modificationNode.getId()));
        checkUpdateModelsStatusMessagesReceived(studyUuid, modificationNode.getId());
        checkEquipmentUpdatingFinishedMessagesReceived(studyUuid, modificationNode.getId());

        String errorMessage = "Internal Server Error";
        stubId = wireMockServer.stubFor(WireMock.delete(WireMock.urlPathMatching("/v1/network-modifications.*"))
            .willReturn(WireMock.serverError().withBody(errorMessage))
        ).getId();
        mockMvc.perform(delete("/v1/studies/{studyUuid}/nodes/{nodeUuid}/network-modifications", studyUuid, modificationNode.getId())
                .queryParam("uuids", modificationUuid.toString())
                .header(USER_ID_HEADER, "userId"))
            .andExpect(status().isBadRequest());
        wireMockUtils.verifyDeleteRequest(stubId, "/v1/network-modifications", false, Map.of("uuids", WireMock.equalTo(modificationUuid.toString())));
        checkEquipmentDeletingMessagesReceived(studyUuid, modificationNode.getId());
        checkEquipmentUpdatingFinishedMessagesReceived(studyUuid, modificationNode.getId());
    }

    @Test
    public void testUpdateLines() throws Exception {
        String userId = "userId";
        StudyEntity studyEntity = insertDummyStudy(UUID.fromString(NETWORK_UUID_STRING), CASE_UUID, "UCTE");
        UUID studyNameUserIdUuid = studyEntity.getId();
        UUID rootNodeUuid = getRootNode(studyNameUserIdUuid).getId();
        NetworkModificationNode modificationNode1 = createNetworkModificationNode(studyNameUserIdUuid, rootNodeUuid,
                UUID.randomUUID(), VARIANT_ID, "node 1", userId);
        UUID modificationNode1Uuid = modificationNode1.getId();
        NetworkModificationNode modificationNode2 = createNetworkModificationNode(studyNameUserIdUuid,
                modificationNode1Uuid, UUID.randomUUID(), VARIANT_ID_2, "node 2", userId);
        UUID modificationNode2Uuid = modificationNode2.getId();

        HashMap<String, Object> bodyLineInfos = new HashMap<>();
        bodyLineInfos.put("type", ModificationType.BRANCH_STATUS_MODIFICATION);
        bodyLineInfos.put("equipmentId", "line12");
        bodyLineInfos.put("action", "lockout");
        String bodyJsonCreate1 = mapper.writeValueAsString(bodyLineInfos);

        // change line status on root node (not allowed)
        UUID stubPostId = wireMockUtils.stubNetworkModificationPost(mapper.writeValueAsString(Optional.empty()));
        mockMvc.perform(post(URI_NETWORK_MODIF, studyNameUserIdUuid, rootNodeUuid)
                        .content(bodyJsonCreate1).contentType(MediaType.APPLICATION_JSON)
                        .header(USER_ID_HEADER, userId))
                .andExpect(status().isForbidden());

        // lockout line
        mockMvc.perform(post(URI_NETWORK_MODIF, studyNameUserIdUuid, modificationNode1Uuid)
                        .content(bodyJsonCreate1).contentType(MediaType.APPLICATION_JSON)
                        .header(USER_ID_HEADER, userId))
                .andExpect(status().isOk());
        checkEquipmentCreatingMessagesReceived(studyNameUserIdUuid, modificationNode1Uuid);
        checkEquipmentUpdatingFinishedMessagesReceived(studyNameUserIdUuid, modificationNode1Uuid);
        checkElementUpdatedMessageSent(studyNameUserIdUuid, userId);
        wireMockUtils.verifyNetworkModificationPost(stubPostId, bodyJsonCreate1, NETWORK_UUID_STRING);

        bodyLineInfos.put("equipmentId", "lineFailedId");
        String bodyJsonCreate2 = mapper.writeValueAsString(bodyLineInfos);
        stubPostId = wireMockUtils.stubNetworkModificationPostWithError(bodyJsonCreate2);
        mockMvc.perform(post(URI_NETWORK_MODIF, studyNameUserIdUuid, modificationNode1Uuid)
                        .content(bodyJsonCreate2).contentType(MediaType.APPLICATION_JSON)
                        .header(USER_ID_HEADER, userId))
                .andExpect(status().isBadRequest());
        checkEquipmentCreatingMessagesReceived(studyNameUserIdUuid, modificationNode1Uuid);
        checkEquipmentUpdatingFinishedMessagesReceived(studyNameUserIdUuid, modificationNode1Uuid);
        wireMockUtils.verifyNetworkModificationPost(stubPostId, bodyJsonCreate2, NETWORK_UUID_STRING);

        // trip line
        bodyLineInfos.put("equipmentId", "line23");
        bodyLineInfos.put("action", "trip");
        String bodyJsonCreate3 = mapper.writeValueAsString(bodyLineInfos);
        stubPostId = wireMockUtils.stubNetworkModificationPost(mapper.writeValueAsString(Optional.empty()));
        mockMvc.perform(post(URI_NETWORK_MODIF, studyNameUserIdUuid, modificationNode1Uuid)
                        .content(bodyJsonCreate3).contentType(MediaType.APPLICATION_JSON)
                        .header(USER_ID_HEADER, userId))
                .andExpect(status().isOk());
        checkEquipmentCreatingMessagesReceived(studyNameUserIdUuid, modificationNode1Uuid);
        checkEquipmentUpdatingFinishedMessagesReceived(studyNameUserIdUuid, modificationNode1Uuid);
        checkElementUpdatedMessageSent(studyNameUserIdUuid, userId);
        wireMockUtils.verifyNetworkModificationPost(stubPostId, bodyJsonCreate3, NETWORK_UUID_STRING);

        bodyLineInfos.put("equipmentId", "lineFailedId");
        String bodyJsonCreate4 = mapper.writeValueAsString(bodyLineInfos);
        stubPostId = wireMockUtils.stubNetworkModificationPostWithError(bodyJsonCreate4);
        mockMvc.perform(post(URI_NETWORK_MODIF, studyNameUserIdUuid, modificationNode1Uuid)
                        .content(bodyJsonCreate4).contentType(MediaType.APPLICATION_JSON)
                        .header(USER_ID_HEADER, userId))
                .andExpect(status().isBadRequest());
        checkEquipmentCreatingMessagesReceived(studyNameUserIdUuid, modificationNode1Uuid);
        checkEquipmentUpdatingFinishedMessagesReceived(studyNameUserIdUuid, modificationNode1Uuid);
        wireMockUtils.verifyNetworkModificationPost(stubPostId, bodyJsonCreate4, NETWORK_UUID_STRING);

        // energise line end
        bodyLineInfos.put("equipmentId", "line13");
        bodyLineInfos.put("action", "energiseEndOne");
        String bodyJsonCreate5 = mapper.writeValueAsString(bodyLineInfos);
        stubPostId = wireMockUtils.stubNetworkModificationPost(mapper.writeValueAsString(Optional.empty()));
        mockMvc.perform(post(URI_NETWORK_MODIF, studyNameUserIdUuid, modificationNode1Uuid)
                        .content(bodyJsonCreate5).contentType(MediaType.APPLICATION_JSON)
                        .header(USER_ID_HEADER, userId))
                .andExpect(status().isOk());
        checkEquipmentCreatingMessagesReceived(studyNameUserIdUuid, modificationNode1Uuid);
        checkEquipmentUpdatingFinishedMessagesReceived(studyNameUserIdUuid, modificationNode1Uuid);
        checkElementUpdatedMessageSent(studyNameUserIdUuid, userId);
        wireMockUtils.verifyNetworkModificationPost(stubPostId, bodyJsonCreate5, NETWORK_UUID_STRING);

        bodyLineInfos.put("equipmentId", "lineFailedId");
        String bodyJsonCreate6 = mapper.writeValueAsString(bodyLineInfos);
        stubPostId = wireMockUtils.stubNetworkModificationPostWithError(bodyJsonCreate6);
        mockMvc.perform(post(URI_NETWORK_MODIF, studyNameUserIdUuid, modificationNode1Uuid)
                        .content(bodyJsonCreate6).contentType(MediaType.APPLICATION_JSON)
                        .header(USER_ID_HEADER, userId))
                .andExpect(status().isBadRequest());
        checkEquipmentCreatingMessagesReceived(studyNameUserIdUuid, modificationNode1Uuid);
        checkEquipmentUpdatingFinishedMessagesReceived(studyNameUserIdUuid, modificationNode1Uuid);
        wireMockUtils.verifyNetworkModificationPost(stubPostId, bodyJsonCreate6, NETWORK_UUID_STRING);

        // switch on line
        bodyLineInfos.put("equipmentId", "line13");
        bodyLineInfos.put("action", "switchOn");
        String bodyJsonCreate7 = mapper.writeValueAsString(bodyLineInfos);
        stubPostId = wireMockUtils.stubNetworkModificationPost(mapper.writeValueAsString(Optional.empty()));
        mockMvc.perform(post(URI_NETWORK_MODIF, studyNameUserIdUuid, modificationNode1Uuid)
                        .content(bodyJsonCreate7).contentType(MediaType.APPLICATION_JSON)
                        .header(USER_ID_HEADER, userId))
                .andExpect(status().isOk());
        checkEquipmentCreatingMessagesReceived(studyNameUserIdUuid, modificationNode1Uuid);
        checkEquipmentUpdatingFinishedMessagesReceived(studyNameUserIdUuid, modificationNode1Uuid);
        checkElementUpdatedMessageSent(studyNameUserIdUuid, userId);
        wireMockUtils.verifyNetworkModificationPost(stubPostId, bodyJsonCreate7, NETWORK_UUID_STRING);

        bodyLineInfos.put("equipmentId", "lineFailedId");
        String bodyJsonCreate8 = mapper.writeValueAsString(bodyLineInfos);
        stubPostId = wireMockUtils.stubNetworkModificationPostWithError(bodyJsonCreate8);
        mockMvc.perform(post(URI_NETWORK_MODIF, studyNameUserIdUuid, modificationNode1Uuid)
                        .content(bodyJsonCreate8).contentType(MediaType.APPLICATION_JSON)
                        .header(USER_ID_HEADER, userId))
                .andExpect(status().isBadRequest());
        checkEquipmentCreatingMessagesReceived(studyNameUserIdUuid, modificationNode1Uuid);
        checkEquipmentUpdatingFinishedMessagesReceived(studyNameUserIdUuid, modificationNode1Uuid);
        wireMockUtils.verifyNetworkModificationPost(stubPostId, bodyJsonCreate8, NETWORK_UUID_STRING);

        // switch on line on second modification node
        String bodyJsonCreate9 = bodyJsonCreate7;
        stubPostId = wireMockUtils.stubNetworkModificationPost(mapper.writeValueAsString(Optional.empty()));
        mockMvc.perform(post(URI_NETWORK_MODIF, studyNameUserIdUuid, modificationNode2Uuid)
                        .content(bodyJsonCreate9).contentType(MediaType.APPLICATION_JSON)
                        .header(USER_ID_HEADER, userId))
                .andExpect(status().isOk());
        checkEquipmentCreatingMessagesReceived(studyNameUserIdUuid, modificationNode2Uuid);
        checkEquipmentUpdatingFinishedMessagesReceived(studyNameUserIdUuid, modificationNode2Uuid);
        checkElementUpdatedMessageSent(studyNameUserIdUuid, userId);
        wireMockUtils.verifyNetworkModificationPostWithVariant(stubPostId, bodyJsonCreate9, NETWORK_UUID_STRING, VARIANT_ID_2);
    }

    @Test
    public void testCreateLoad() throws Exception {
        String userId = "userId";
        StudyEntity studyEntity = insertDummyStudy(UUID.fromString(NETWORK_UUID_STRING), CASE_UUID, "UCTE");
        UUID studyNameUserIdUuid = studyEntity.getId();
        UUID rootNodeUuid = getRootNode(studyNameUserIdUuid).getId();
        NetworkModificationNode modificationNode1 = createNetworkModificationNode(studyNameUserIdUuid, rootNodeUuid,
                UUID.randomUUID(), VARIANT_ID, "node 1", userId);
        UUID modificationNode1Uuid = modificationNode1.getId();
        NetworkModificationNode modificationNode2 = createNetworkModificationNode(studyNameUserIdUuid,
                modificationNode1Uuid, UUID.randomUUID(), VARIANT_ID_2, "node 2", userId);
        UUID modificationNode2Uuid = modificationNode2.getId();
        NetworkModificationNode modificationNode3 = createNetworkModificationNode(studyNameUserIdUuid, rootNodeUuid,
                UUID.randomUUID(), VARIANT_ID, "node 3", userId);
        UUID modificationNode3Uuid = modificationNode3.getId();

        String createLoadAttributes = "{\"type\":\"" + ModificationType.LOAD_CREATION + "\",\"loadId\":\"loadId1\",\"loadName\":\"loadName1\",\"loadType\":\"UNDEFINED\",\"activePower\":\"100.0\",\"reactivePower\":\"50.0\",\"voltageLevelId\":\"idVL1\",\"busId\":\"idBus1\"}";

        // create load on root node (not allowed)
        mockMvc.perform(post(URI_NETWORK_MODIF, studyNameUserIdUuid, rootNodeUuid)
                        .content(createLoadAttributes).contentType(MediaType.APPLICATION_JSON)
                        .header(USER_ID_HEADER, userId))
                .andExpect(status().isForbidden());

        // create load on first modification node
        UUID stubPostId = wireMockUtils.stubNetworkModificationPost(mapper.writeValueAsString(Optional.empty()));
        mockMvc.perform(post(URI_NETWORK_MODIF, studyNameUserIdUuid, modificationNode1Uuid)
                        .content(createLoadAttributes).contentType(MediaType.APPLICATION_JSON)
                        .header(USER_ID_HEADER, userId))
                .andExpect(status().isOk());
        checkEquipmentCreatingMessagesReceived(studyNameUserIdUuid, modificationNode1Uuid);
        checkEquipmentUpdatingFinishedMessagesReceived(studyNameUserIdUuid, modificationNode1Uuid);
        checkElementUpdatedMessageSent(studyNameUserIdUuid, userId);
        wireMockUtils.verifyNetworkModificationPostWithVariant(stubPostId, createLoadAttributes, NETWORK_UUID_STRING, VARIANT_ID);

        // create load on second modification node
        mockMvc.perform(post(URI_NETWORK_MODIF, studyNameUserIdUuid, modificationNode2Uuid)
                        .content(createLoadAttributes).contentType(MediaType.APPLICATION_JSON)
                        .header(USER_ID_HEADER, userId))
                .andExpect(status().isOk());
        checkEquipmentCreatingMessagesReceived(studyNameUserIdUuid, modificationNode2Uuid);
        checkEquipmentUpdatingFinishedMessagesReceived(studyNameUserIdUuid, modificationNode2Uuid);
        checkElementUpdatedMessageSent(studyNameUserIdUuid, userId);
        wireMockUtils.verifyNetworkModificationPostWithVariant(stubPostId, createLoadAttributes, NETWORK_UUID_STRING, VARIANT_ID_2);

        // update load creation
        String loadAttributesUpdated = "{\"type\":\"" + ModificationType.LOAD_CREATION + "\",\"loadId\":\"loadId2\",\"loadName\":\"loadName2\",\"loadType\":\"UNDEFINED\",\"activePower\":\"50.0\",\"reactivePower\":\"25.0\",\"voltageLevelId\":\"idVL2\",\"busId\":\"idBus2\"}";
        stubPostId = wireMockUtils.stubNetworkModificationPutWithBody(MODIFICATION_UUID, loadAttributesUpdated);
        mockMvc.perform(put(URI_NETWORK_MODIF_WITH_ID, studyNameUserIdUuid, modificationNode1Uuid, MODIFICATION_UUID)
                        .content(loadAttributesUpdated).contentType(MediaType.APPLICATION_JSON)
                        .header(USER_ID_HEADER, userId))
                .andExpect(status().isOk());
        checkEquipmentUpdatingMessagesReceived(studyNameUserIdUuid, modificationNode1Uuid);
        checkUpdateEquipmentCreationMessagesReceived(studyNameUserIdUuid, modificationNode1Uuid);
        checkEquipmentUpdatingFinishedMessagesReceived(studyNameUserIdUuid, modificationNode1Uuid);
        checkElementUpdatedMessageSent(studyNameUserIdUuid, userId);
        wireMockUtils.verifyNetworkModificationPut(stubPostId, MODIFICATION_UUID, loadAttributesUpdated);

        String createLoadAttributes2 = "{\"type\":\"" + ModificationType.LOAD_CREATION + "\",\"loadId\":\"loadId3\",\"loadName\":\"loadName3\",\"loadType\":\"UNDEFINED\",\"activePower\":\"100.0\",\"reactivePower\":\"50.0\",\"voltageLevelId\":\"idVL1\",\"busId\":\"idBus1\"}";
        modificationNode3.setBuildStatus(BuildStatus.BUILDING);
        networkModificationTreeService.updateNode(studyNameUserIdUuid, modificationNode3, userId);
        checkElementUpdatedMessageSent(studyNameUserIdUuid, userId);
        output.receive(TIMEOUT, studyUpdateDestination);

        // create load on building node
        mockMvc.perform(post(URI_NETWORK_MODIF, studyNameUserIdUuid, modificationNode3Uuid)
                        .content(createLoadAttributes2).contentType(MediaType.APPLICATION_JSON)
                        .header(USER_ID_HEADER, userId))
                .andExpect(status().isForbidden());
    }

    @Test
    public void testModifyLoad() throws Exception {
        String userId = "userId";
        StudyEntity studyEntity = insertDummyStudy(UUID.fromString(NETWORK_UUID_STRING), CASE_UUID, "UCTE");
        UUID studyNameUserIdUuid = studyEntity.getId();
        UUID rootNodeUuid = getRootNode(studyNameUserIdUuid).getId();
        NetworkModificationNode modificationNode = createNetworkModificationNode(studyNameUserIdUuid, rootNodeUuid,
                UUID.randomUUID(), VARIANT_ID, "node 1", userId);
        UUID modificationNodeUuid = modificationNode.getId();
        NetworkModificationNode modificationNode2 = createNetworkModificationNode(studyNameUserIdUuid,
                modificationNodeUuid, UUID.randomUUID(), VARIANT_ID_2, "node 2", userId);
        UUID modificationNodeUuid2 = modificationNode2.getId();

        String loadModificationAttributes = "{\"type\":\"" + ModificationType.LOAD_MODIFICATION + "\",\"equipmentId\":\"loadId1\",\"loadName\":\"loadName1\",\"loadType\":\"AUXILIARY\",\"activePower\":\"100.0\"}";

        // modify load on root node (not allowed)
        mockMvc.perform(post(URI_NETWORK_MODIF, studyNameUserIdUuid, rootNodeUuid)
                        .content(loadModificationAttributes).contentType(MediaType.APPLICATION_JSON)
                        .header(USER_ID_HEADER, userId))
                .andExpect(status().isForbidden());

        // modify load on first modification node
        UUID stubPostId = wireMockUtils.stubNetworkModificationPost(mapper.writeValueAsString(Optional.empty()));
        mockMvc.perform(post(URI_NETWORK_MODIF, studyNameUserIdUuid, modificationNodeUuid)
                        .content(loadModificationAttributes).contentType(MediaType.APPLICATION_JSON)
                        .header(USER_ID_HEADER, userId))
                .andExpect(status().isOk());
        checkEquipmentCreatingMessagesReceived(studyNameUserIdUuid, modificationNodeUuid);
        checkEquipmentUpdatingFinishedMessagesReceived(studyNameUserIdUuid, modificationNodeUuid);
        checkElementUpdatedMessageSent(studyNameUserIdUuid, userId);
        wireMockUtils.verifyNetworkModificationPostWithVariant(stubPostId, loadModificationAttributes, NETWORK_UUID_STRING, VARIANT_ID);

        // modify load on second modification node
        mockMvc.perform(post(URI_NETWORK_MODIF, studyNameUserIdUuid, modificationNodeUuid2)
                        .content(loadModificationAttributes).contentType(MediaType.APPLICATION_JSON)
                        .header(USER_ID_HEADER, userId))
                .andExpect(status().isOk());
        checkEquipmentCreatingMessagesReceived(studyNameUserIdUuid, modificationNodeUuid2);
        checkEquipmentUpdatingFinishedMessagesReceived(studyNameUserIdUuid, modificationNodeUuid2);
        checkElementUpdatedMessageSent(studyNameUserIdUuid, userId);
        wireMockUtils.verifyNetworkModificationPostWithVariant(stubPostId, loadModificationAttributes, NETWORK_UUID_STRING, VARIANT_ID_2);

        // update load modification
        UUID stubPutId = wireMockUtils.stubNetworkModificationPut(MODIFICATION_UUID);
        String loadAttributesUpdated = "{\"type\":\"" + ModificationType.LOAD_MODIFICATION + "\",\"loadId\":\"loadId1\",\"loadType\":\"FICTITIOUS\",\"activePower\":\"70.0\"}";
        mockMvc.perform(put(URI_NETWORK_MODIF_WITH_ID, studyNameUserIdUuid, modificationNodeUuid, MODIFICATION_UUID)
                        .content(loadAttributesUpdated).contentType(MediaType.APPLICATION_JSON)
                        .header(USER_ID_HEADER, userId))
                .andExpect(status().isOk());
        checkEquipmentUpdatingMessagesReceived(studyNameUserIdUuid, modificationNodeUuid);
        checkUpdateEquipmentModificationMessagesReceived(studyNameUserIdUuid, modificationNodeUuid);
        checkEquipmentUpdatingFinishedMessagesReceived(studyNameUserIdUuid, modificationNodeUuid);
        checkElementUpdatedMessageSent(studyNameUserIdUuid, userId);
        wireMockUtils.verifyNetworkModificationPut(stubPutId, MODIFICATION_UUID, loadAttributesUpdated);
    }

    @Test
    public void testModifyEquipment() throws Exception {
        String userId = "userId";
        StudyEntity studyEntity = insertDummyStudy(UUID.fromString(NETWORK_UUID_STRING), CASE_UUID, "UCTE");
        UUID studyNameUserIdUuid = studyEntity.getId();
        UUID rootNodeUuid = getRootNode(studyNameUserIdUuid).getId();
        NetworkModificationNode modificationNode = createNetworkModificationNode(studyNameUserIdUuid, rootNodeUuid, UUID.randomUUID(), VARIANT_ID, "node 1", userId);
        UUID modificationNodeUuid = modificationNode.getId();
        NetworkModificationNode modificationNode2 = createNetworkModificationNode(studyNameUserIdUuid, modificationNodeUuid, UUID.randomUUID(), VARIANT_ID_2, "node 2", userId);
        UUID modificationNodeUuid2 = modificationNode2.getId();

        // modify generator on root node (not allowed)
        String equipmentModificationAttribute = "{\"type\":\"" + ModificationType.GENERATOR_MODIFICATION + "\",\"equipmentId\":\"equipmentId\"}";
        mockMvc.perform(post(URI_NETWORK_MODIF, studyNameUserIdUuid, rootNodeUuid)
                        .content(equipmentModificationAttribute).contentType(MediaType.APPLICATION_JSON)
                        .header(USER_ID_HEADER, userId))
                .andExpect(status().isForbidden());

        // modify generator on first modification node
        UUID stubPostId = wireMockUtils.stubNetworkModificationPost(mapper.writeValueAsString(Optional.empty()));
        mockMvc.perform(post(URI_NETWORK_MODIF, studyNameUserIdUuid, modificationNodeUuid)
                        .content(equipmentModificationAttribute).contentType(MediaType.APPLICATION_JSON)
                        .header(USER_ID_HEADER, userId))
                .andExpect(status().isOk());
        checkEquipmentCreatingMessagesReceived(studyNameUserIdUuid, modificationNodeUuid);
        checkEquipmentUpdatingFinishedMessagesReceived(studyNameUserIdUuid, modificationNodeUuid);
        checkElementUpdatedMessageSent(studyNameUserIdUuid, userId);
        wireMockUtils.verifyNetworkModificationPostWithVariant(stubPostId, equipmentModificationAttribute, NETWORK_UUID_STRING, VARIANT_ID);

        // modify generator on second modification node
        mockMvc.perform(post(URI_NETWORK_MODIF, studyNameUserIdUuid, modificationNodeUuid2)
                        .content(equipmentModificationAttribute).contentType(MediaType.APPLICATION_JSON)
                        .header(USER_ID_HEADER, userId))
                .andExpect(status().isOk());
        checkEquipmentCreatingMessagesReceived(studyNameUserIdUuid, modificationNodeUuid2);
        checkEquipmentUpdatingFinishedMessagesReceived(studyNameUserIdUuid, modificationNodeUuid2);
        checkElementUpdatedMessageSent(studyNameUserIdUuid, userId);
        wireMockUtils.verifyNetworkModificationPostWithVariant(stubPostId, equipmentModificationAttribute, NETWORK_UUID_STRING, VARIANT_ID_2);

        // update generator modification
        String generatorAttributesUpdated = "{\"type\":\"" + ModificationType.GENERATOR_MODIFICATION + "\",\"generatorId\":\"generatorId1\",\"generatorType\":\"FICTITIOUS\",\"activePower\":\"70.0\"}";
        UUID stubPutId = wireMockUtils.stubNetworkModificationPutWithBody(MODIFICATION_UUID, generatorAttributesUpdated);
        mockMvc.perform(put(URI_NETWORK_MODIF_WITH_ID, studyNameUserIdUuid, modificationNodeUuid, MODIFICATION_UUID)
                        .content(generatorAttributesUpdated).contentType(MediaType.APPLICATION_JSON)
                        .header(USER_ID_HEADER, userId))
                .andExpect(status().isOk());
        checkEquipmentUpdatingMessagesReceived(studyNameUserIdUuid, modificationNodeUuid);
        checkUpdateEquipmentModificationMessagesReceived(studyNameUserIdUuid, modificationNodeUuid);
        checkEquipmentUpdatingFinishedMessagesReceived(studyNameUserIdUuid, modificationNodeUuid);
        checkElementUpdatedMessageSent(studyNameUserIdUuid, userId);
        wireMockUtils.verifyNetworkModificationPut(stubPutId, MODIFICATION_UUID, generatorAttributesUpdated);
    }

    @Test
    public void testCreateSubstation() throws Exception {
        String userId = "userId";
        StudyEntity studyEntity = insertDummyStudy(UUID.fromString(NETWORK_UUID_STRING), CASE_UUID, "UCTE");
        UUID studyNameUserIdUuid = studyEntity.getId();
        UUID rootNodeUuid = getRootNode(studyNameUserIdUuid).getId();
        NetworkModificationNode modificationNode1 = createNetworkModificationNode(studyNameUserIdUuid, rootNodeUuid,
                UUID.randomUUID(), VARIANT_ID, "node 1", userId);
        UUID modificationNode1Uuid = modificationNode1.getId();
        NetworkModificationNode modificationNode2 = createNetworkModificationNode(studyNameUserIdUuid,
                modificationNode1Uuid, UUID.randomUUID(), VARIANT_ID_2, "node 2", userId);
        UUID modificationNode2Uuid = modificationNode2.getId();

        String createSubstationAttributes = "{\"type\":\"" + ModificationType.SUBSTATION_CREATION + "\",\"substationId\":\"substationId1\",\"substationName\":\"substationName1\",\"country\":\"AD\"}";

        // create substation on root node (not allowed)
        mockMvc.perform(post(URI_NETWORK_MODIF, studyNameUserIdUuid, rootNodeUuid)
                        .content(createSubstationAttributes).contentType(MediaType.APPLICATION_JSON)
                        .header(USER_ID_HEADER, userId))
                .andExpect(status().isForbidden());

        // create substation on first modification node
        UUID stubPostId = wireMockUtils.stubNetworkModificationPost(mapper.writeValueAsString(Optional.empty()));
        mockMvc.perform(post(URI_NETWORK_MODIF, studyNameUserIdUuid, modificationNode1Uuid)
                        .content(createSubstationAttributes).contentType(MediaType.APPLICATION_JSON)
                        .header(USER_ID_HEADER, userId))
                .andExpect(status().isOk());
        checkEquipmentCreatingMessagesReceived(studyNameUserIdUuid, modificationNode1Uuid);
        checkEquipmentUpdatingFinishedMessagesReceived(studyNameUserIdUuid, modificationNode1Uuid);
        checkElementUpdatedMessageSent(studyNameUserIdUuid, userId);
        wireMockUtils.verifyNetworkModificationPostWithVariant(stubPostId, createSubstationAttributes, NETWORK_UUID_STRING, VARIANT_ID);

        // create substation on second modification node
        mockMvc.perform(post(URI_NETWORK_MODIF, studyNameUserIdUuid, modificationNode2Uuid)
                        .content(createSubstationAttributes).contentType(MediaType.APPLICATION_JSON)
                        .header(USER_ID_HEADER, userId))
                .andExpect(status().isOk());
        checkEquipmentCreatingMessagesReceived(studyNameUserIdUuid, modificationNode2Uuid);
        checkEquipmentUpdatingFinishedMessagesReceived(studyNameUserIdUuid, modificationNode2Uuid);
        checkElementUpdatedMessageSent(studyNameUserIdUuid, userId);
        wireMockUtils.verifyNetworkModificationPostWithVariant(stubPostId, createSubstationAttributes, NETWORK_UUID_STRING, VARIANT_ID_2);

        // update substation creation
        UUID stubPutId = wireMockUtils.stubNetworkModificationPut(MODIFICATION_UUID);
        String substationAttributesUpdated = "{\"type\":\"" + ModificationType.SUBSTATION_CREATION + "\",\"substationId\":\"substationId2\",\"substationName\":\"substationName2\",\"country\":\"FR\"}";
        mockMvc.perform(put(URI_NETWORK_MODIF_WITH_ID, studyNameUserIdUuid, modificationNode1Uuid, MODIFICATION_UUID)
                        .content(substationAttributesUpdated).contentType(MediaType.APPLICATION_JSON)
                        .header(USER_ID_HEADER, userId))
                .andExpect(status().isOk());
        checkEquipmentUpdatingMessagesReceived(studyNameUserIdUuid, modificationNode1Uuid);
        checkUpdateEquipmentCreationMessagesReceived(studyNameUserIdUuid, modificationNode1Uuid);
        checkEquipmentUpdatingFinishedMessagesReceived(studyNameUserIdUuid, modificationNode1Uuid);
        checkElementUpdatedMessageSent(studyNameUserIdUuid, userId);
        wireMockUtils.verifyNetworkModificationPut(stubPutId, MODIFICATION_UUID, substationAttributesUpdated);

        String createSubstationAttributes2 = "{\"type\":\"" + ModificationType.SUBSTATION_CREATION + "\",\"substationId\":\"substationId2\",\"substationName\":\"substationName2\",\"country\":\"AD\"}";
        modificationNode1.setBuildStatus(BuildStatus.BUILDING);
        networkModificationTreeService.updateNode(studyNameUserIdUuid, modificationNode1, userId);
        checkElementUpdatedMessageSent(studyNameUserIdUuid, userId);
        output.receive(TIMEOUT, studyUpdateDestination);
        // create substation on building node
        mockMvc.perform(post(URI_NETWORK_MODIF, studyNameUserIdUuid, modificationNode1Uuid)
                        .content(createSubstationAttributes2).contentType(MediaType.APPLICATION_JSON)
                        .header(USER_ID_HEADER, userId))
                .andExpect(status().isForbidden());
    }

    @Test
    public void testCreateVoltageLevel() throws Exception {
        String userId = "userId";
        StudyEntity studyEntity = insertDummyStudy(UUID.fromString(NETWORK_UUID_STRING), CASE_UUID, "UCTE");
        UUID studyNameUserIdUuid = studyEntity.getId();
        UUID rootNodeUuid = getRootNode(studyNameUserIdUuid).getId();
        NetworkModificationNode modificationNode1 = createNetworkModificationNode(studyNameUserIdUuid, rootNodeUuid, VARIANT_ID, "node 1", userId);
        UUID modificationNode1Uuid = modificationNode1.getId();
        NetworkModificationNode modificationNode2 = createNetworkModificationNode(studyNameUserIdUuid,
                modificationNode1Uuid, UUID.randomUUID(), VARIANT_ID_2, "node 2", userId);
        UUID modificationNode2Uuid = modificationNode2.getId();

        String createVoltageLevelAttributes = "{\"type\":\"" + ModificationType.VOLTAGE_LEVEL_CREATION + "\",\"voltageLevelId\":\"voltageLevelId1\",\"voltageLevelName\":\"voltageLevelName1\""
                + ",\"nominalVoltage\":\"379.1\", \"substationId\":\"s1\"}";

        // create voltage level on root node (not allowed)
        mockMvc.perform(post(URI_NETWORK_MODIF, studyNameUserIdUuid, rootNodeUuid)
                        .content(createVoltageLevelAttributes).contentType(MediaType.APPLICATION_JSON)
                        .header(USER_ID_HEADER, userId))
                .andExpect(status().isForbidden());

        // create voltage level
        UUID stubPostId = wireMockUtils.stubNetworkModificationPost(mapper.writeValueAsString(Optional.empty()));
        mockMvc.perform(post(URI_NETWORK_MODIF, studyNameUserIdUuid, modificationNode1Uuid)
                        .content(createVoltageLevelAttributes).contentType(MediaType.APPLICATION_JSON)
                        .header(USER_ID_HEADER, userId))
                .andExpect(status().isOk());
        checkEquipmentCreatingMessagesReceived(studyNameUserIdUuid, modificationNode1Uuid);
        checkEquipmentUpdatingFinishedMessagesReceived(studyNameUserIdUuid, modificationNode1Uuid);
        checkElementUpdatedMessageSent(studyNameUserIdUuid, userId);
        wireMockUtils.verifyNetworkModificationPostWithVariant(stubPostId, createVoltageLevelAttributes, NETWORK_UUID_STRING, VARIANT_ID);

        // create voltage level on second modification node
        mockMvc.perform(post(URI_NETWORK_MODIF, studyNameUserIdUuid, modificationNode2Uuid)
                        .content(createVoltageLevelAttributes).contentType(MediaType.APPLICATION_JSON)
                        .header(USER_ID_HEADER, userId))
                .andExpect(status().isOk());
        checkEquipmentCreatingMessagesReceived(studyNameUserIdUuid, modificationNode2Uuid);
        checkEquipmentUpdatingFinishedMessagesReceived(studyNameUserIdUuid, modificationNode2Uuid);
        checkElementUpdatedMessageSent(studyNameUserIdUuid, userId);
        wireMockUtils.verifyNetworkModificationPostWithVariant(stubPostId, createVoltageLevelAttributes, NETWORK_UUID_STRING, VARIANT_ID_2);

        // update voltage level creation
        UUID stubPutId = wireMockUtils.stubNetworkModificationPut(MODIFICATION_UUID);
        String voltageLevelAttributesUpdated = "{\"type\":\"" + ModificationType.VOLTAGE_LEVEL_CREATION + "\",\"voltageLevelId\":\"voltageLevelId2\",\"voltageLevelName\":\"voltageLevelName2\""
                + ",\"nominalVoltage\":\"379.1\", \"substationId\":\"s2\"}";
        mockMvc.perform(put(URI_NETWORK_MODIF_WITH_ID, studyNameUserIdUuid, modificationNode1Uuid, MODIFICATION_UUID)
                        .content(voltageLevelAttributesUpdated).contentType(MediaType.APPLICATION_JSON)
                        .header(USER_ID_HEADER, userId))
                .andExpect(status().isOk());
        checkEquipmentUpdatingMessagesReceived(studyNameUserIdUuid, modificationNode1Uuid);
        checkUpdateEquipmentCreationMessagesReceived(studyNameUserIdUuid, modificationNode1Uuid);
        checkEquipmentUpdatingFinishedMessagesReceived(studyNameUserIdUuid, modificationNode1Uuid);
        checkElementUpdatedMessageSent(studyNameUserIdUuid, userId);
        wireMockUtils.verifyNetworkModificationPut(stubPutId, MODIFICATION_UUID, voltageLevelAttributesUpdated);

        String createVoltageLevelAttributes2 = "{\"type\":\"" + ModificationType.VOLTAGE_LEVEL_CREATION + "\",\"voltageLevelId\":\"voltageLevelId3\",\"voltageLevelName\":\"voltageLevelName3\""
                + ",\"nominalVoltage\":\"379.1\", \"substationId\":\"s2\"}";
        modificationNode1.setBuildStatus(BuildStatus.BUILDING);
        networkModificationTreeService.updateNode(studyNameUserIdUuid, modificationNode1, userId);
        checkElementUpdatedMessageSent(studyNameUserIdUuid, userId);
        output.receive(TIMEOUT, studyUpdateDestination);
        // create voltage level on building node
        mockMvc.perform(post(URI_NETWORK_MODIF, studyNameUserIdUuid, modificationNode1Uuid)
                        .content(createVoltageLevelAttributes2).contentType(MediaType.APPLICATION_JSON)
                        .header(USER_ID_HEADER, userId))
                .andExpect(status().isForbidden());
    }

    @SneakyThrows
    @Test
    public void testLineSplitWithVoltageLevel() {
        String userId = "userId";
        StudyEntity studyEntity = insertDummyStudy(UUID.fromString(NETWORK_UUID_STRING), CASE_UUID, "UCTE");
        UUID studyNameUserIdUuid = studyEntity.getId();
        UUID rootNodeUuid = getRootNode(studyNameUserIdUuid).getId();
        NetworkModificationNode modificationNode = createNetworkModificationNode(studyNameUserIdUuid, rootNodeUuid, VARIANT_ID, "node", "userId");
        UUID modificationNodeUuid = modificationNode.getId();

        VoltageLevelCreationInfos vl1 = VoltageLevelCreationInfos.builder()
                .equipmentId("vl1")
                .equipmentName("NewVoltageLevel")
                .nominalVoltage(379.3)
                .substationId("s1")
                .busbarSections(Collections.singletonList(new BusbarSectionCreationInfos("v1bbs", "BBS1", 1, 1)))
                .busbarConnections(Collections.emptyList())
                .build();
        LineSplitWithVoltageLevelInfos lineSplitWoVL = new LineSplitWithVoltageLevelInfos("line3", 10.0, vl1, null, "1.A",
                "nl1", "NewLine1", "nl2", "NewLine2");
        lineSplitWoVL.setType(ModificationType.LINE_SPLIT_WITH_VOLTAGE_LEVEL);
        String lineSplitWoVLasJSON = mapper.writeValueAsString(lineSplitWoVL);

        UUID stubPostId = wireMockUtils.stubNetworkModificationPost(mapper.writeValueAsString(Optional.empty()));
        mockMvc.perform(post(URI_NETWORK_MODIF, studyNameUserIdUuid, modificationNodeUuid)
                        .content(lineSplitWoVLasJSON).contentType(MediaType.APPLICATION_JSON)
                        .header(USER_ID_HEADER, userId))
                .andExpect(status().isOk());
        checkEquipmentCreatingMessagesReceived(studyNameUserIdUuid, modificationNodeUuid);
        checkEquipmentUpdatingFinishedMessagesReceived(studyNameUserIdUuid, modificationNodeUuid);
        checkElementUpdatedMessageSent(studyNameUserIdUuid, userId);
        wireMockUtils.verifyNetworkModificationPost(stubPostId, lineSplitWoVLasJSON,  NETWORK_UUID_STRING);

        UUID stubPutId = wireMockUtils.stubNetworkModificationPutWithBody(MODIFICATION_UUID, lineSplitWoVLasJSON);
        mockMvc.perform(put(URI_NETWORK_MODIF_WITH_ID, studyNameUserIdUuid, modificationNodeUuid, MODIFICATION_UUID)
                        .content(lineSplitWoVLasJSON).contentType(MediaType.APPLICATION_JSON)
                        .header(USER_ID_HEADER, userId))
                .andExpect(status().isOk());
        checkEquipmentUpdatingMessagesReceived(studyNameUserIdUuid, modificationNodeUuid);
        checkUpdateEquipmentModificationMessagesReceived(studyNameUserIdUuid, modificationNodeUuid);
        checkEquipmentUpdatingFinishedMessagesReceived(studyNameUserIdUuid, modificationNodeUuid);
        checkElementUpdatedMessageSent(studyNameUserIdUuid, userId);
        wireMockUtils.verifyNetworkModificationPut(stubPutId, MODIFICATION_UUID, lineSplitWoVLasJSON);

        String badBody = "{\"type\":\"" + ModificationType.LINE_SPLIT_WITH_VOLTAGE_LEVEL + "\",\"bogus\":\"bogus\"}";
        stubPostId = wireMockUtils.stubNetworkModificationPostWithBodyAndError(badBody);
        stubPutId = wireMockUtils.stubNetworkModificationPutWithBodyAndError(MODIFICATION_UUID, badBody);
        mockMvc.perform(post(URI_NETWORK_MODIF, studyNameUserIdUuid, modificationNodeUuid)
                        .content(badBody).contentType(MediaType.APPLICATION_JSON)
                        .header(USER_ID_HEADER, userId))
                .andExpectAll(
                        status().isBadRequest(),
                        content().string("400 BAD_REQUEST"));
        checkEquipmentCreatingMessagesReceived(studyNameUserIdUuid, modificationNodeUuid);
        checkEquipmentUpdatingFinishedMessagesReceived(studyNameUserIdUuid, modificationNodeUuid);
        mockMvc.perform(put(URI_NETWORK_MODIF_WITH_ID, studyNameUserIdUuid, modificationNodeUuid, MODIFICATION_UUID)
                        .content(badBody).contentType(MediaType.APPLICATION_JSON)
                        .header(USER_ID_HEADER, userId))
                .andExpectAll(
                        status().isBadRequest(),
                        content().string("400 BAD_REQUEST"));
        checkEquipmentUpdatingMessagesReceived(studyNameUserIdUuid, modificationNodeUuid);
        checkEquipmentUpdatingFinishedMessagesReceived(studyNameUserIdUuid, modificationNodeUuid);
        wireMockUtils.verifyNetworkModificationPost(stubPostId, badBody,  NETWORK_UUID_STRING);
        wireMockUtils.verifyNetworkModificationPut(stubPutId, MODIFICATION_UUID, badBody);
    }

    @SneakyThrows
    @Test
    public void testLineAttachToVoltageLevel() {
        String userId = "userId";
        StudyEntity studyEntity = insertDummyStudy(UUID.fromString(NETWORK_UUID_STRING), CASE_UUID, "UCTE");
        UUID studyNameUserIdUuid = studyEntity.getId();
        UUID rootNodeUuid = getRootNode(studyNameUserIdUuid).getId();
        NetworkModificationNode modificationNode = createNetworkModificationNode(studyNameUserIdUuid, rootNodeUuid, VARIANT_ID, "node", "userId");
        UUID modificationNodeUuid = modificationNode.getId();

        String createVoltageLevelAttributes = "{\"voltageLevelId\":\"vl1\",\"voltageLevelName\":\"voltageLevelName1\""
                + ",\"nominalVoltage\":\"379.1\",\"substationId\":\"s1\"}";
        String createLineAttributes = "{\"seriesResistance\":\"25\",\"seriesReactance\":\"12\"}";
        String createLineAttachToVoltageLevelAttributes = "{\"type\":\"" + ModificationType.LINE_ATTACH_TO_VOLTAGE_LEVEL + "\",\"lineToAttachToId\":\"line3\",\"percent\":\"10\",\"mayNewVoltageLevelInfos\":" +
                createVoltageLevelAttributes + ",\"attachmentLine\":" + createLineAttributes + "}";

        UUID stubPostId = wireMockUtils.stubNetworkModificationPost(mapper.writeValueAsString(Optional.empty()));
        mockMvc.perform(post(URI_NETWORK_MODIF, studyNameUserIdUuid, modificationNodeUuid)
                        .content(createLineAttachToVoltageLevelAttributes).contentType(MediaType.APPLICATION_JSON)
                        .header(USER_ID_HEADER, userId))
                .andExpect(status().isOk());
        checkEquipmentCreatingMessagesReceived(studyNameUserIdUuid, modificationNodeUuid);
        checkEquipmentUpdatingFinishedMessagesReceived(studyNameUserIdUuid, modificationNodeUuid);
        checkElementUpdatedMessageSent(studyNameUserIdUuid, userId);
        wireMockUtils.verifyNetworkModificationPost(stubPostId, createLineAttachToVoltageLevelAttributes, NETWORK_UUID_STRING);

        UUID stubPutId = wireMockUtils.stubNetworkModificationPutWithBody(MODIFICATION_UUID, createLineAttachToVoltageLevelAttributes);
        mockMvc.perform(put(URI_NETWORK_MODIF_WITH_ID, studyNameUserIdUuid, modificationNodeUuid, MODIFICATION_UUID)
                        .content(createLineAttachToVoltageLevelAttributes).contentType(MediaType.APPLICATION_JSON)
                        .header(USER_ID_HEADER, userId))
                .andExpect(status().isOk());
        checkEquipmentUpdatingMessagesReceived(studyNameUserIdUuid, modificationNodeUuid);
        checkUpdateEquipmentModificationMessagesReceived(studyNameUserIdUuid, modificationNodeUuid);
        checkEquipmentUpdatingFinishedMessagesReceived(studyNameUserIdUuid, modificationNodeUuid);
        checkElementUpdatedMessageSent(studyNameUserIdUuid, userId);
        wireMockUtils.verifyNetworkModificationPut(stubPutId, MODIFICATION_UUID, createLineAttachToVoltageLevelAttributes);
    }

    @SneakyThrows
    @Test
    public void testLinesAttachToSplitLines() {
        String userId = "userId";
        StudyEntity studyEntity = insertDummyStudy(UUID.fromString(NETWORK_UUID_STRING), CASE_UUID, "UCTE");
        UUID studyNameUserIdUuid = studyEntity.getId();
        UUID rootNodeUuid = getRootNode(studyNameUserIdUuid).getId();
        NetworkModificationNode modificationNode = createNetworkModificationNode(studyNameUserIdUuid, rootNodeUuid, VARIANT_ID, "node", "userId");
        UUID modificationNodeUuid = modificationNode.getId();

        String createLinesAttachToSplitLinesAttributes = "{\"type\":\"" + ModificationType.LINES_ATTACH_TO_SPLIT_LINES + "\",\"lineToAttachTo1Id\":\"line1\",\"lineToAttachTo2Id\":\"line2\",\"attachedLineId\":\"line3\",\"voltageLevelId\":\"vl1\",\"bbsBusId\":\"v1bbs\",\"replacingLine1Id\":\"replacingLine1Id\",\"replacingLine1Name\":\"replacingLine1Name\",\"replacingLine2Id\":\"replacingLine2Id\",\"replacingLine2Name\":\"replacingLine2Name\"}";
        UUID stubPostId = wireMockUtils.stubNetworkModificationPost(mapper.writeValueAsString(Optional.empty()));
        mockMvc.perform(post(URI_NETWORK_MODIF, studyNameUserIdUuid, modificationNodeUuid)
                        .content(createLinesAttachToSplitLinesAttributes).contentType(MediaType.APPLICATION_JSON)
                        .header(USER_ID_HEADER, userId))
                .andExpect(status().isOk());
        checkEquipmentCreatingMessagesReceived(studyNameUserIdUuid, modificationNodeUuid);
        checkEquipmentUpdatingFinishedMessagesReceived(studyNameUserIdUuid, modificationNodeUuid);
        checkElementUpdatedMessageSent(studyNameUserIdUuid, userId);
        wireMockUtils.verifyNetworkModificationPost(stubPostId, createLinesAttachToSplitLinesAttributes, NETWORK_UUID_STRING);

        UUID stubPutId = wireMockUtils.stubNetworkModificationPutWithBody(MODIFICATION_UUID, createLinesAttachToSplitLinesAttributes);
        mockMvc.perform(put(URI_NETWORK_MODIF_WITH_ID, studyNameUserIdUuid, modificationNodeUuid, MODIFICATION_UUID)
                        .content(createLinesAttachToSplitLinesAttributes).contentType(MediaType.APPLICATION_JSON)
                        .header(USER_ID_HEADER, userId))
                .andExpect(status().isOk());
        checkEquipmentUpdatingMessagesReceived(studyNameUserIdUuid, modificationNodeUuid);
        checkUpdateEquipmentModificationMessagesReceived(studyNameUserIdUuid, modificationNodeUuid);
        checkEquipmentUpdatingFinishedMessagesReceived(studyNameUserIdUuid, modificationNodeUuid);
        checkElementUpdatedMessageSent(studyNameUserIdUuid, userId);
        wireMockUtils.verifyNetworkModificationPut(stubPutId, MODIFICATION_UUID, createLinesAttachToSplitLinesAttributes);

        String badBody = "{\"type\":\"" + ModificationType.LINES_ATTACH_TO_SPLIT_LINES + "\",\"bogus\":\"bogus\"}";
        stubPostId = wireMockUtils.stubNetworkModificationPostWithBodyAndError(badBody);
        stubPutId = wireMockUtils.stubNetworkModificationPutWithBodyAndError(MODIFICATION_UUID, badBody);
        mockMvc.perform(post(URI_NETWORK_MODIF, studyNameUserIdUuid, modificationNodeUuid)
                        .content(badBody).contentType(MediaType.APPLICATION_JSON)
                        .header(USER_ID_HEADER, userId))
                .andExpect(status().isBadRequest());
        checkEquipmentCreatingMessagesReceived(studyNameUserIdUuid, modificationNodeUuid);
        checkEquipmentUpdatingFinishedMessagesReceived(studyNameUserIdUuid, modificationNodeUuid);
        mockMvc.perform(put(URI_NETWORK_MODIF_WITH_ID, studyNameUserIdUuid, modificationNodeUuid, MODIFICATION_UUID)
                        .content(badBody).contentType(MediaType.APPLICATION_JSON)
                        .header(USER_ID_HEADER, userId))
                .andExpect(status().isBadRequest());
        checkEquipmentUpdatingMessagesReceived(studyNameUserIdUuid, modificationNodeUuid);
        checkEquipmentUpdatingFinishedMessagesReceived(studyNameUserIdUuid, modificationNodeUuid);
        wireMockUtils.verifyNetworkModificationPost(stubPostId, badBody, NETWORK_UUID_STRING);
        wireMockUtils.verifyNetworkModificationPut(stubPutId, MODIFICATION_UUID, badBody);
    }

    @SneakyThrows
    @Test
    public void testScaling() {
        checkScaling(ModificationType.GENERATOR_SCALING);
        checkScaling(ModificationType.LOAD_SCALING);
    }

    private void checkScaling(ModificationType scalingType) throws Exception {
        String userId = "userId";
        ModificationInfos modificationInfos = ModificationInfos.builder().type(scalingType).substationIds(Set.of("s1")).build();
        String requestBody = mapper.writeValueAsString(modificationInfos);

        StudyEntity studyEntity = insertDummyStudy(UUID.fromString(NETWORK_UUID_STRING), CASE_UUID, "UCTE");
        UUID studyNameUserIdUuid = studyEntity.getId();
        UUID rootNodeUuid = getRootNode(studyNameUserIdUuid).getId();
        NetworkModificationNode modificationNode = createNetworkModificationNode(studyNameUserIdUuid, rootNodeUuid, VARIANT_ID, "node", "userId");
        UUID modificationNodeUuid = modificationNode.getId();

        UUID stubPostId = wireMockUtils.stubNetworkModificationPost(mapper.writeValueAsString(Optional.empty()));
        mockMvc.perform(post(URI_NETWORK_MODIF, studyNameUserIdUuid, modificationNodeUuid)
                        .content(requestBody).contentType(MediaType.APPLICATION_JSON)
                        .header(USER_ID_HEADER, userId))
                .andExpect(status().isOk());
        checkEquipmentCreatingMessagesReceived(studyNameUserIdUuid, modificationNodeUuid);
        checkEquipmentUpdatingFinishedMessagesReceived(studyNameUserIdUuid, modificationNodeUuid);
        checkElementUpdatedMessageSent(studyNameUserIdUuid, userId);
        wireMockUtils.verifyNetworkModificationPost(stubPostId, requestBody, NETWORK_UUID_STRING);

        UUID stubPutId = wireMockUtils.stubNetworkModificationPutWithBody(MODIFICATION_UUID, requestBody);
        mockMvc.perform(put(URI_NETWORK_MODIF_WITH_ID, studyNameUserIdUuid, modificationNodeUuid, MODIFICATION_UUID)
                        .content(requestBody).contentType(MediaType.APPLICATION_JSON)
                        .header(USER_ID_HEADER, userId))
                .andExpect(status().isOk());
        checkEquipmentUpdatingMessagesReceived(studyNameUserIdUuid, modificationNodeUuid);
        checkUpdateEquipmentModificationMessagesReceived(studyNameUserIdUuid, modificationNodeUuid);
        checkEquipmentUpdatingFinishedMessagesReceived(studyNameUserIdUuid, modificationNodeUuid);
        checkElementUpdatedMessageSent(studyNameUserIdUuid, userId);
        wireMockUtils.verifyNetworkModificationPut(stubPutId, MODIFICATION_UUID, requestBody);

        // test with errors
        stubPostId = wireMockUtils.stubNetworkModificationPostWithBodyAndError(requestBody);
        mockMvc.perform(post(URI_NETWORK_MODIF, studyNameUserIdUuid, modificationNodeUuid)
                        .content(requestBody).contentType(MediaType.APPLICATION_JSON)
                        .header(USER_ID_HEADER, userId))
                .andExpect(status().is4xxClientError());
        checkEquipmentCreatingMessagesReceived(studyNameUserIdUuid, modificationNodeUuid);
        checkEquipmentUpdatingFinishedMessagesReceived(studyNameUserIdUuid, modificationNodeUuid);
        wireMockUtils.verifyNetworkModificationPost(stubPostId, requestBody, NETWORK_UUID_STRING);

        stubPutId = wireMockUtils.stubNetworkModificationPutWithBodyAndError(MODIFICATION_UUID, requestBody);
        mockMvc.perform(put(URI_NETWORK_MODIF_WITH_ID, studyNameUserIdUuid, modificationNodeUuid, MODIFICATION_UUID)
                        .content(requestBody).contentType(MediaType.APPLICATION_JSON)
                        .header(USER_ID_HEADER, userId))
                .andExpect(status().is4xxClientError());
        checkEquipmentUpdatingMessagesReceived(studyNameUserIdUuid, modificationNodeUuid);
        checkEquipmentUpdatingFinishedMessagesReceived(studyNameUserIdUuid, modificationNodeUuid);
        wireMockUtils.verifyNetworkModificationPut(stubPutId, MODIFICATION_UUID, requestBody);
    }

    @SneakyThrows
    @Test
    public void testDeleteVoltageLevelOnline() {
        String userId = "userId";
        StudyEntity studyEntity = insertDummyStudy(UUID.fromString(NETWORK_UUID_STRING), CASE_UUID, "UCTE");
        UUID studyNameUserIdUuid = studyEntity.getId();
        UUID rootNodeUuid = getRootNode(studyNameUserIdUuid).getId();
        NetworkModificationNode modificationNode = createNetworkModificationNode(studyNameUserIdUuid, rootNodeUuid, VARIANT_ID, "node", "userId");
        UUID modificationNodeUuid = modificationNode.getId();

        String createDeleteVoltageLevelOnlineAttributes = "{\"type\":\"" + ModificationType.DELETE_VOLTAGE_LEVEL_ON_LINE + "\",\"lineToAttachTo1Id\":\"line1\",\"lineToAttachTo2Id\":\"line2\",\"replacingLine1Id\":\"replacingLine1Id\",\"replacingLine1Name\":\"replacingLine1Name\"}";

        UUID stubIdPost = wireMockUtils.stubNetworkModificationPost(mapper.writeValueAsString(Optional.empty()));
        mockMvc.perform(post(URI_NETWORK_MODIF, studyNameUserIdUuid, modificationNodeUuid)
                        .content(createDeleteVoltageLevelOnlineAttributes).contentType(MediaType.APPLICATION_JSON)
                        .header(USER_ID_HEADER, userId))
                        .andExpect(status().isOk());
        checkEquipmentCreatingMessagesReceived(studyNameUserIdUuid, modificationNodeUuid);
        checkEquipmentUpdatingFinishedMessagesReceived(studyNameUserIdUuid, modificationNodeUuid);
        wireMockUtils.verifyNetworkModificationPost(stubIdPost, createDeleteVoltageLevelOnlineAttributes, NETWORK_UUID_STRING);

        UUID stubIdPut = wireMockUtils.stubNetworkModificationPutWithBody(MODIFICATION_UUID, createDeleteVoltageLevelOnlineAttributes);
        mockMvc.perform(put(URI_NETWORK_MODIF_WITH_ID, studyNameUserIdUuid, modificationNodeUuid, MODIFICATION_UUID)
                        .content(createDeleteVoltageLevelOnlineAttributes).contentType(MediaType.APPLICATION_JSON)
                        .header(USER_ID_HEADER, userId))
                        .andExpect(status().isOk());
        checkEquipmentUpdatingMessagesReceived(studyNameUserIdUuid, modificationNodeUuid);
        checkUpdateEquipmentModificationMessagesReceived(studyNameUserIdUuid, modificationNodeUuid);
        checkEquipmentUpdatingFinishedMessagesReceived(studyNameUserIdUuid, modificationNodeUuid);
        wireMockUtils.verifyNetworkModificationPut(stubIdPut, MODIFICATION_UUID, createDeleteVoltageLevelOnlineAttributes);

        String badBody = "{\"type\":\"" + ModificationType.DELETE_VOLTAGE_LEVEL_ON_LINE + "\",\"bogus\":\"bogus\"}";
        UUID stubIdPostErr = wireMockUtils.stubNetworkModificationPostWithBodyAndError(badBody);
        UUID stubIdPutErr = wireMockUtils.stubNetworkModificationPutWithBodyAndError(MODIFICATION_UUID, badBody);
        mockMvc.perform(post(URI_NETWORK_MODIF, studyNameUserIdUuid, modificationNodeUuid).header(USER_ID_HEADER, userId)
                .content(badBody).contentType(MediaType.APPLICATION_JSON))
                .andExpect(status().isBadRequest());
        checkEquipmentCreatingMessagesReceived(studyNameUserIdUuid, modificationNodeUuid);
        checkEquipmentUpdatingFinishedMessagesReceived(studyNameUserIdUuid, modificationNodeUuid);
        wireMockUtils.verifyNetworkModificationPost(stubIdPostErr, badBody, NETWORK_UUID_STRING);

        mockMvc.perform(put(URI_NETWORK_MODIF_WITH_ID, studyNameUserIdUuid, modificationNodeUuid, MODIFICATION_UUID)
                        .header(USER_ID_HEADER, userId)
                        .content(badBody).contentType(MediaType.APPLICATION_JSON))
                        .andExpect(status().isBadRequest());
        checkEquipmentUpdatingMessagesReceived(studyNameUserIdUuid, modificationNodeUuid);
        checkEquipmentUpdatingFinishedMessagesReceived(studyNameUserIdUuid, modificationNodeUuid);
        wireMockUtils.verifyNetworkModificationPut(stubIdPutErr, MODIFICATION_UUID, badBody);
    }

    @SneakyThrows
    @Test
    public void testDeleteAttachingline() {
        String userId = "userId";
        StudyEntity studyEntity = insertDummyStudy(UUID.fromString(NETWORK_UUID_STRING), CASE_UUID, "UCTE");
        UUID studyNameUserIdUuid = studyEntity.getId();
        UUID rootNodeUuid = getRootNode(studyNameUserIdUuid).getId();
        NetworkModificationNode modificationNode = createNetworkModificationNode(studyNameUserIdUuid, rootNodeUuid, VARIANT_ID, "node", "userId");
        UUID modificationNodeUuid = modificationNode.getId();

        String createDeleteAttachingLineAttributes = "{\"type\":\"" + ModificationType.DELETE_ATTACHING_LINE + "\",\"lineToAttachTo1Id\":\"line1\",\"lineToAttachTo2Id\":\"line2\",\"attachedLineId\":\"line3\",\"replacingLine1Id\":\"replacingLine1Id\",\"replacingLine1Name\":\"replacingLine1Name\"}";
        UUID stubIdPost = wireMockUtils.stubNetworkModificationPost(mapper.writeValueAsString(Optional.empty()));
        mockMvc.perform(post(URI_NETWORK_MODIF, studyNameUserIdUuid, modificationNodeUuid)
                    .content(createDeleteAttachingLineAttributes).contentType(MediaType.APPLICATION_JSON)
                    .header(USER_ID_HEADER, userId))
                    .andExpect(status().isOk());
        checkEquipmentCreatingMessagesReceived(studyNameUserIdUuid, modificationNodeUuid);
        checkEquipmentUpdatingFinishedMessagesReceived(studyNameUserIdUuid, modificationNodeUuid);
        wireMockUtils.verifyNetworkModificationPost(stubIdPost, createDeleteAttachingLineAttributes, NETWORK_UUID_STRING);

        UUID stubIdPut = wireMockUtils.stubNetworkModificationPutWithBody(MODIFICATION_UUID, createDeleteAttachingLineAttributes);
        mockMvc.perform(put(URI_NETWORK_MODIF_WITH_ID, studyNameUserIdUuid, modificationNodeUuid, MODIFICATION_UUID)
                        .header(USER_ID_HEADER, userId)
                        .content(createDeleteAttachingLineAttributes).contentType(MediaType.APPLICATION_JSON))
                .andExpect(status().isOk());
        checkEquipmentUpdatingMessagesReceived(studyNameUserIdUuid, modificationNodeUuid);
        checkUpdateEquipmentModificationMessagesReceived(studyNameUserIdUuid, modificationNodeUuid);
        checkEquipmentUpdatingFinishedMessagesReceived(studyNameUserIdUuid, modificationNodeUuid);
        wireMockUtils.verifyNetworkModificationPut(stubIdPut, MODIFICATION_UUID, createDeleteAttachingLineAttributes);

        String badBody = "{\"type\":\"" + ModificationType.DELETE_ATTACHING_LINE + "\",\"bogus\":\"bogus\"}";
        UUID stubIdPostErr = wireMockUtils.stubNetworkModificationPostWithBodyAndError(badBody);
        UUID stubIdPutErr = wireMockUtils.stubNetworkModificationPutWithBodyAndError(MODIFICATION_UUID, badBody);
        mockMvc.perform(post(URI_NETWORK_MODIF, studyNameUserIdUuid, modificationNodeUuid)
                        .content(badBody).contentType(MediaType.APPLICATION_JSON)
                        .header(USER_ID_HEADER, userId))
                        .andExpect(status().isBadRequest());
        checkEquipmentCreatingMessagesReceived(studyNameUserIdUuid, modificationNodeUuid);
        checkEquipmentUpdatingFinishedMessagesReceived(studyNameUserIdUuid, modificationNodeUuid);
        wireMockUtils.verifyNetworkModificationPost(stubIdPostErr, badBody, NETWORK_UUID_STRING);

        mockMvc.perform(put(URI_NETWORK_MODIF_WITH_ID, studyNameUserIdUuid, modificationNodeUuid, MODIFICATION_UUID)
                        .content(badBody).contentType(MediaType.APPLICATION_JSON)
                        .header(USER_ID_HEADER, userId))
                        .andExpect(status().isBadRequest());
        checkEquipmentUpdatingMessagesReceived(studyNameUserIdUuid, modificationNodeUuid);
        checkEquipmentUpdatingFinishedMessagesReceived(studyNameUserIdUuid, modificationNodeUuid);
        wireMockUtils.verifyNetworkModificationPut(stubIdPutErr, MODIFICATION_UUID, badBody);
    }

    @Test
    public void testReorderModification() throws Exception {
        String userId = "userId";
        StudyEntity studyEntity = insertDummyStudy(UUID.fromString(NETWORK_UUID_STRING), CASE_UUID, "UCTE");
        UUID studyNameUserIdUuid = studyEntity.getId();
        UUID rootNodeUuid = getRootNode(studyNameUserIdUuid).getId();
        NetworkModificationNode modificationNode = createNetworkModificationNode(studyNameUserIdUuid, rootNodeUuid,
            UUID.randomUUID(), VARIANT_ID, "node", userId);
        UUID modificationNodeUuid = modificationNode.getId();

        UUID modification1 = UUID.randomUUID();
        UUID modification2 = UUID.randomUUID();
        UUID studyNameUserIdUuid1 = UUID.randomUUID();

        UUID groupStubId = wireMockServer.stubFor(WireMock.any(WireMock.urlPathMatching("/v1/groups/.*"))
                .withQueryParam("action", WireMock.equalTo("MOVE"))
                .willReturn(WireMock.ok()
                        .withBody(mapper.writeValueAsString(UpdateModificationGroupResult.builder().build()))
                        .withHeader("Content-Type", "application/json"))).getId();

        mockMvc.perform(put("/v1/studies/{studyUuid}/nodes/{nodeUuid}/network-modification/{modificationID}?beforeUuid={modificationID2}",
                studyNameUserIdUuid, UUID.randomUUID(), modification1, modification2).header(USER_ID_HEADER, "userId"))
            .andExpect(status().isNotFound());

        mockMvc.perform(put("/v1/studies/{studyUuid}/nodes/{nodeUuid}/network-modification/{modificationID}?beforeUuid={modificationID2}",
                studyNameUserIdUuid1, modificationNodeUuid, modification1, modification2).header(USER_ID_HEADER, "userId"))
            .andExpect(status().isForbidden());
        checkEquipmentUpdatingMessagesReceived(studyNameUserIdUuid1, modificationNodeUuid);
        checkEquipmentUpdatingFinishedMessagesReceived(studyNameUserIdUuid1, modificationNodeUuid);

        // switch the 2 modifications order (modification1 is set at the end, after modification2)
        mockMvc.perform(put("/v1/studies/{studyUuid}/nodes/{nodeUuid}/network-modification/{modificationID}",
                studyNameUserIdUuid, modificationNodeUuid, modification1).header(USER_ID_HEADER, "userId"))
            .andExpect(status().isOk());
        checkEquipmentUpdatingMessagesReceived(studyNameUserIdUuid, modificationNodeUuid);
        checkUpdateNodesMessageReceived(studyNameUserIdUuid, List.of(modificationNodeUuid));
        checkUpdateModelsStatusMessagesReceived(studyNameUserIdUuid, modificationNodeUuid);
        checkEquipmentUpdatingFinishedMessagesReceived(studyNameUserIdUuid, modificationNodeUuid);
        checkElementUpdatedMessageSent(studyNameUserIdUuid, userId);

        List<UUID> modificationUuidList = Collections.singletonList(modification1);
        String expectedBody = mapper.writeValueAsString(modificationUuidList);
        String url = "/v1/groups/" + modificationNode.getModificationGroupUuid();
        wireMockUtils.verifyPutRequestWithUrlMatching(groupStubId, url, Map.of(
                        "action", WireMock.equalTo("MOVE"),
                        "networkUuid", WireMock.equalTo(NETWORK_UUID_STRING),
                        "reportUuid", WireMock.matching(".*"),
                        "reporterId", WireMock.equalTo(modificationNode.getId().toString()),
                        "variantId", WireMock.equalTo(VARIANT_ID),
                        "originGroupUuid", WireMock.equalTo(modificationNode.getModificationGroupUuid().toString()),
                        "build", WireMock.equalTo("false")),
                expectedBody);

        // switch back the 2 modifications order (modification1 is set before modification2)
        mockMvc.perform(put("/v1/studies/{studyUuid}/nodes/{nodeUuid}/network-modification/{modificationID}?beforeUuid={modificationID2}",
                studyNameUserIdUuid, modificationNodeUuid, modification1, modification2).header(USER_ID_HEADER, "userId"))
            .andExpect(status().isOk());
        checkEquipmentUpdatingMessagesReceived(studyNameUserIdUuid, modificationNodeUuid);
        checkUpdateNodesMessageReceived(studyNameUserIdUuid, List.of(modificationNodeUuid));
        checkUpdateModelsStatusMessagesReceived(studyNameUserIdUuid, modificationNodeUuid);
        checkEquipmentUpdatingFinishedMessagesReceived(studyNameUserIdUuid, modificationNodeUuid);
        checkElementUpdatedMessageSent(studyNameUserIdUuid, userId);
        url = "/v1/groups/" + modificationNode.getModificationGroupUuid();
        wireMockUtils.verifyPutRequestWithUrlMatching(groupStubId, url, Map.of(
                        "action", WireMock.equalTo("MOVE"),
                        "networkUuid", WireMock.equalTo(NETWORK_UUID_STRING),
                        "reportUuid", WireMock.matching(".*"),
                        "reporterId", WireMock.equalTo(modificationNode.getId().toString()),
                        "variantId", WireMock.equalTo(VARIANT_ID),
                        "originGroupUuid", WireMock.equalTo(modificationNode.getModificationGroupUuid().toString()),
                        "build", WireMock.equalTo("false"),
                        "before", WireMock.equalTo(modification2.toString())),
                expectedBody);
    }

    @Test
    public void testDuplicateModification() throws Exception {
        String userId = "userId";
        StudyEntity studyEntity = insertDummyStudy(UUID.fromString(NETWORK_UUID_STRING), CASE_UUID, "UCTE");
        UUID studyUuid = studyEntity.getId();
        UUID rootNodeUuid = getRootNode(studyUuid).getId();
        NetworkModificationNode node1 = createNetworkModificationNode(studyUuid, rootNodeUuid,
            UUID.randomUUID(), VARIANT_ID, "New node 1", "userId");
        UUID nodeUuid1 = node1.getId();
        UUID modification1 = UUID.randomUUID();
        UUID modification2 = UUID.randomUUID();
        String modificationUuidListBody = mapper.writeValueAsString(Arrays.asList(modification1, modification2));

        UUID groupStubId = wireMockServer.stubFor(WireMock.any(WireMock.urlPathMatching("/v1/groups/.*"))
                .withQueryParam("action", WireMock.equalTo("COPY"))
                .willReturn(WireMock.ok()
                        .withBody(mapper.writeValueAsString(UpdateModificationGroupResult.builder().build()))
                        .withHeader("Content-Type", "application/json"))).getId();

        // Random/bad studyId error case
        mockMvc.perform(put("/v1/studies/{studyUuid}/nodes/{nodeUuid}?action=COPY",
                UUID.randomUUID(), rootNodeUuid)
                .contentType(MediaType.APPLICATION_JSON)
                .content(modificationUuidListBody)
                .header(USER_ID_HEADER, "userId"))
            .andExpect(status().isForbidden());

        // Random/bad nodeId error case
        mockMvc.perform(put("/v1/studies/{studyUuid}/nodes/{nodeUuid}?action=COPY",
                studyUuid, UUID.randomUUID())
                .contentType(MediaType.APPLICATION_JSON)
                .content(modificationUuidListBody)
                .header(USER_ID_HEADER, "userId"))
            .andExpect(status().isNotFound());

        // duplicate 2 modifications in node1
        mockMvc.perform(put("/v1/studies/{studyUuid}/nodes/{nodeUuid}?action=COPY",
                studyUuid, nodeUuid1)
                .contentType(MediaType.APPLICATION_JSON)
                .content(modificationUuidListBody)
                .header(USER_ID_HEADER, "userId"))
            .andExpect(status().isOk());
        checkEquipmentUpdatingMessagesReceived(studyUuid, nodeUuid1);
        checkUpdateNodesMessageReceived(studyUuid, List.of(nodeUuid1));
        checkUpdateModelsStatusMessagesReceived(studyUuid, nodeUuid1);
        checkEquipmentUpdatingFinishedMessagesReceived(studyUuid, nodeUuid1);
        checkElementUpdatedMessageSent(studyUuid, userId);

        List<UUID> expectedList = List.of(modification1, modification2);
        String expectedBody = mapper.writeValueAsString(expectedList);
        String url = "/v1/groups/" + node1.getModificationGroupUuid();
        wireMockUtils.verifyPutRequestWithUrlMatching(groupStubId, url, Map.of(
                        "action", WireMock.equalTo("COPY"),
                        "networkUuid", WireMock.equalTo(NETWORK_UUID_STRING),
                        "reportUuid", WireMock.matching(".*"),
                        "reporterId", WireMock.equalTo(node1.getId().toString()),
                        "variantId", WireMock.equalTo(VARIANT_ID)),
                expectedBody);

        // now we do the same but on a built node
        node1.setBuildStatus(BuildStatus.BUILT);  // mark node1 as built
        networkModificationTreeService.updateNode(studyUuid, node1, userId);
        checkElementUpdatedMessageSent(studyUuid, userId);
        output.receive(TIMEOUT, studyUpdateDestination);

        groupStubId = wireMockServer.stubFor(WireMock.any(WireMock.urlPathMatching("/v1/groups/.*"))
                .withQueryParam("action", WireMock.equalTo("COPY"))
                .willReturn(WireMock.ok()
                        .withBody(mapper.writeValueAsString(UpdateModificationGroupResult.builder().networkModificationResult(Optional.of(NetworkModificationResult.builder().build())).build()))
                        .withHeader("Content-Type", "application/json"))).getId();

        mockMvc.perform(put("/v1/studies/{studyUuid}/nodes/{nodeUuid}?action=COPY",
                        studyUuid, nodeUuid1)
                        .contentType(MediaType.APPLICATION_JSON)
                        .content(modificationUuidListBody)
                        .header(USER_ID_HEADER, "userId"))
                .andExpect(status().isOk());

        NetworkImpactsInfos expectedPayload = NetworkImpactsInfos.builder().build();
        checkEquipmentUpdatingMessagesReceived(studyUuid, nodeUuid1);
        checkElementUpdatedMessageSent(studyUuid, userId);
        checkEquipmentMessagesReceived(studyUuid, List.of(nodeUuid1), expectedPayload);
        checkUpdateNodesMessageReceived(studyUuid, List.of(nodeUuid1));
        checkUpdateModelsStatusMessagesReceived(studyUuid, nodeUuid1);
        checkEquipmentUpdatingFinishedMessagesReceived(studyUuid, nodeUuid1);

        expectedList = List.of(modification1, modification2);
        expectedBody = mapper.writeValueAsString(expectedList);
        url = "/v1/groups/" + node1.getModificationGroupUuid();
        wireMockUtils.verifyPutRequestWithUrlMatching(groupStubId, url, Map.of(
                        "action", WireMock.equalTo("COPY"),
                        "networkUuid", WireMock.equalTo(NETWORK_UUID_STRING),
                        "reportUuid", WireMock.matching(".*"),
                        "reporterId", WireMock.equalTo(node1.getId().toString()),
                        "variantId", WireMock.equalTo(VARIANT_ID)),
                expectedBody);
    }

    @Test
    public void testCutAndPasteModification() throws Exception {
        String userId = "userId";
        StudyEntity studyEntity = insertDummyStudy(UUID.fromString(NETWORK_UUID_STRING), CASE_UUID, "UCTE");
        UUID studyUuid = studyEntity.getId();
        UUID rootNodeUuid = getRootNode(studyUuid).getId();
        NetworkModificationNode node1 = createNetworkModificationNode(studyUuid, rootNodeUuid,
                UUID.randomUUID(), VARIANT_ID, "New node 1", userId);
        UUID nodeUuid1 = node1.getId();
        NetworkModificationNode node2 = createNetworkModificationNode(studyUuid, rootNodeUuid,
                UUID.randomUUID(), VARIANT_ID, "New node 2", userId);
        UUID nodeUuid2 = node2.getId();
        UUID modification1 = UUID.randomUUID();
        UUID modification2 = UUID.randomUUID();
        String modificationUuidListBody = mapper.writeValueAsString(Arrays.asList(modification1, modification2));

        UUID groupStubId = wireMockServer.stubFor(WireMock.any(WireMock.urlPathMatching("/v1/groups/.*"))
                .withQueryParam("action", WireMock.equalTo("MOVE"))
                .willReturn(WireMock.ok()
                        .withBody(mapper.writeValueAsString(UpdateModificationGroupResult.builder().build()))
                        .withHeader("Content-Type", "application/json"))).getId();

        // Random/bad studyId error case
        mockMvc.perform(put("/v1/studies/{studyUuid}/nodes/{nodeUuid}?originNodeUuid={originNodeUuid}&action=MOVE",
                        UUID.randomUUID(), rootNodeUuid, UUID.randomUUID())
                        .contentType(MediaType.APPLICATION_JSON)
                        .content(modificationUuidListBody)
                        .header(USER_ID_HEADER, "userId"))
                .andExpect(status().isForbidden());

        // Random/bad nodeId error case
        mockMvc.perform(put("/v1/studies/{studyUuid}/nodes/{nodeUuid}?originNodeUuid={originNodeUuid}&action=MOVE",
                        studyUuid, UUID.randomUUID(), UUID.randomUUID())
                        .contentType(MediaType.APPLICATION_JSON)
                        .content(modificationUuidListBody)
                        .header(USER_ID_HEADER, "userId"))
                .andExpect(status().isNotFound());

        // move 2 modifications within node 1
        mockMvc.perform(put("/v1/studies/{studyUuid}/nodes/{nodeUuid}?originNodeUuid={originNodeUuid}&action=MOVE",
                        studyUuid, nodeUuid1, nodeUuid1)
                        .contentType(MediaType.APPLICATION_JSON)
                        .content(modificationUuidListBody)
                        .header(USER_ID_HEADER, "userId"))
                .andExpect(status().isOk());
        checkEquipmentUpdatingMessagesReceived(studyUuid, nodeUuid1);
        checkUpdateNodesMessageReceived(studyUuid, List.of(nodeUuid1));
        checkUpdateModelsStatusMessagesReceived(studyUuid, nodeUuid1);
        checkEquipmentUpdatingFinishedMessagesReceived(studyUuid, nodeUuid1);

        List<UUID> expectedList = List.of(modification1, modification2);
        String expectedBody = mapper.writeValueAsString(expectedList);
        String url = "/v1/groups/" + node1.getModificationGroupUuid();
        wireMockUtils.verifyPutRequestWithUrlMatching(groupStubId, url, Map.of(
                        "action", WireMock.equalTo("MOVE"),
                        "networkUuid", WireMock.equalTo(NETWORK_UUID_STRING),
                        "reportUuid", WireMock.matching(".*"),
                        "reporterId", WireMock.equalTo(node1.getId().toString()),
                        "variantId", WireMock.equalTo(VARIANT_ID),
                        "originGroupUuid", WireMock.equalTo(node1.getModificationGroupUuid().toString()),
                        "build", WireMock.equalTo("false")),
                expectedBody);

        // move 2 modifications from node1 to node2
        mockMvc.perform(put("/v1/studies/{studyUuid}/nodes/{nodeUuid}?originNodeUuid={originNodeUuid}&action=MOVE",
                        studyUuid, nodeUuid2, nodeUuid1)
                        .contentType(MediaType.APPLICATION_JSON)
                        .content(modificationUuidListBody)
                        .header(USER_ID_HEADER, "userId"))
                .andExpect(status().isOk());
        checkEquipmentUpdatingMessagesReceived(studyUuid, nodeUuid2);
        checkEquipmentUpdatingMessagesReceived(studyUuid, nodeUuid1);
        checkUpdateNodesMessageReceived(studyUuid, List.of(nodeUuid2));
        checkUpdateModelsStatusMessagesReceived(studyUuid, nodeUuid2);
        checkUpdateNodesMessageReceived(studyUuid, List.of(nodeUuid1));
        checkUpdateModelsStatusMessagesReceived(studyUuid, nodeUuid1);
        checkEquipmentUpdatingFinishedMessagesReceived(studyUuid, nodeUuid2);
        checkEquipmentUpdatingFinishedMessagesReceived(studyUuid, nodeUuid1);
        checkElementUpdatedMessageSent(studyUuid, userId);
        checkElementUpdatedMessageSent(studyUuid, userId);

        expectedList = List.of(modification1, modification2);
        expectedBody = mapper.writeValueAsString(expectedList);
        url = "/v1/groups/" + node2.getModificationGroupUuid();
        wireMockUtils.verifyPutRequestWithUrlMatching(groupStubId, url, Map.of(
                        "action", WireMock.equalTo("MOVE"),
                        "networkUuid", WireMock.equalTo(NETWORK_UUID_STRING),
                        "reportUuid", WireMock.matching(".*"),
                        "reporterId", WireMock.equalTo(node2.getId().toString()),
                        "variantId", WireMock.equalTo(VARIANT_ID),
                        "originGroupUuid", WireMock.equalTo(node1.getModificationGroupUuid().toString()),
                        "build", WireMock.equalTo("true")),
                expectedBody);

        // move modification without defining originNodeUuid
        mockMvc.perform(put("/v1/studies/{studyUuid}/nodes/{nodeUuid}?action=MOVE",
                        studyUuid, nodeUuid1)
                        .contentType(MediaType.APPLICATION_JSON)
                        .content(modificationUuidListBody)
                        .header(USER_ID_HEADER, "userId"))
                .andExpect(status().isBadRequest());
    }

    @Test
    public void testDeleteEquipment() throws Exception {
        String userId = "userId";
        StudyEntity studyEntity = insertDummyStudy(UUID.fromString(NETWORK_UUID_STRING), CASE_UUID, "UCTE");
        UUID studyNameUserIdUuid = studyEntity.getId();
        UUID rootNodeUuid = getRootNode(studyNameUserIdUuid).getId();
        NetworkModificationNode modificationNode1 = createNetworkModificationNode(studyNameUserIdUuid, rootNodeUuid,
                UUID.randomUUID(), VARIANT_ID, "node 1", userId);
        UUID modificationNode1Uuid = modificationNode1.getId();
        NetworkModificationNode modificationNode2 = createNetworkModificationNode(studyNameUserIdUuid,
                modificationNode1Uuid, UUID.randomUUID(), VARIANT_ID_2, "node 2", userId);
        UUID modificationNode2Uuid = modificationNode2.getId();

        Map<String, Object> body = Map.of(
                "type", ModificationType.EQUIPMENT_DELETION,
                "equipmentId", "idLoadToDelete",
                "equipmentType", "LOAD",
                "substationIds", List.of("s2"));
        String bodyJson = mapper.writeValueAsString(body);

        // delete equipment on root node (not allowed)
        mockMvc.perform(post(URI_NETWORK_MODIF, studyNameUserIdUuid, rootNodeUuid)
                        .content(bodyJson).contentType(MediaType.APPLICATION_JSON)
                        .header(USER_ID_HEADER, userId))
                .andExpect(status().isForbidden());

        // delete equipment on first modification node
        UUID stubPostId = wireMockUtils.stubNetworkModificationPost(mapper.writeValueAsString(Optional.empty()));
        mockMvc.perform(post(URI_NETWORK_MODIF, studyNameUserIdUuid, modificationNode1Uuid)
                        .content(bodyJson).contentType(MediaType.APPLICATION_JSON)
                        .header(USER_ID_HEADER, userId))
                .andExpect(status().isOk());
        checkEquipmentCreatingMessagesReceived(studyNameUserIdUuid, modificationNode1Uuid);
        checkEquipmentUpdatingFinishedMessagesReceived(studyNameUserIdUuid, modificationNode1Uuid);
        checkElementUpdatedMessageSent(studyNameUserIdUuid, userId);
        wireMockUtils.verifyNetworkModificationPostWithVariant(stubPostId, bodyJson, NETWORK_UUID_STRING, VARIANT_ID);

        // delete equipment on second modification node
        mockMvc.perform(post(URI_NETWORK_MODIF, studyNameUserIdUuid, modificationNode2Uuid)
                        .content(bodyJson).contentType(MediaType.APPLICATION_JSON)
                        .header(USER_ID_HEADER, userId))
                .andExpect(status().isOk());
        checkEquipmentCreatingMessagesReceived(studyNameUserIdUuid, modificationNode2Uuid);
        checkEquipmentUpdatingFinishedMessagesReceived(studyNameUserIdUuid, modificationNode2Uuid);
        checkElementUpdatedMessageSent(studyNameUserIdUuid, userId);
        wireMockUtils.verifyNetworkModificationPostWithVariant(stubPostId, bodyJson, NETWORK_UUID_STRING, VARIANT_ID_2);

        // update equipment deletion
        UUID stubPutId = wireMockUtils.stubNetworkModificationPut(MODIFICATION_UUID);
        mockMvc.perform(put(URI_NETWORK_MODIF_WITH_ID, studyNameUserIdUuid, modificationNode1Uuid, MODIFICATION_UUID)
                        .content(bodyJson).contentType(MediaType.APPLICATION_JSON)
                        .header(USER_ID_HEADER, userId))
                .andExpect(status().isOk());
        checkEquipmentUpdatingMessagesReceived(studyNameUserIdUuid, modificationNode1Uuid);
        checkUpdateEquipmentCreationMessagesReceived(studyNameUserIdUuid, modificationNode1Uuid);
        checkEquipmentUpdatingFinishedMessagesReceived(studyNameUserIdUuid, modificationNode1Uuid);
        checkElementUpdatedMessageSent(studyNameUserIdUuid, userId);
        wireMockUtils.verifyNetworkModificationPut(stubPutId, MODIFICATION_UUID, bodyJson);
    }

    @Test
    public void testNodesInvalidation() throws Exception {
        String userId = "userId";
        StudyEntity studyEntity = insertDummyStudy(UUID.fromString(NETWORK_UUID_STRING), CASE_UUID, "UCTE");
        UUID studyNameUserIdUuid = studyEntity.getId();
        UUID rootNodeUuid = getRootNode(studyNameUserIdUuid).getId();
        NetworkModificationNode modificationNode1 = createNetworkModificationNode(studyNameUserIdUuid, rootNodeUuid, UUID.randomUUID(), VARIANT_ID, "node 1", BuildStatus.BUILT, userId);
        UUID modificationNode1Uuid = modificationNode1.getId();
        NetworkModificationNode modificationNode2 = createNetworkModificationNode(studyNameUserIdUuid, modificationNode1Uuid, UUID.randomUUID(), VARIANT_ID_2, "node 2", BuildStatus.NOT_BUILT, userId);
        UUID modificationNode2Uuid = modificationNode2.getId();
        NetworkModificationNode modificationNode3 = createNetworkModificationNode(studyNameUserIdUuid, modificationNode2Uuid, UUID.randomUUID(), VARIANT_ID_3, "node 3", BuildStatus.BUILT, userId);
        UUID modificationNode3Uuid = modificationNode3.getId();

        UUID node1ReportUuid = UUID.randomUUID();
        UUID node3ReportUuid = UUID.randomUUID();
        modificationNode1.setReportUuid(node1ReportUuid);
        modificationNode1.setSecurityAnalysisResultUuid(UUID.fromString(SECURITY_ANALYSIS_RESULT_UUID));
        modificationNode1.setSensitivityAnalysisResultUuid(UUID.fromString(SENSITIVITY_ANALYSIS_RESULT_UUID));
        modificationNode1.setShortCircuitAnalysisResultUuid(UUID.fromString(SHORTCIRCUIT_ANALYSIS_RESULT_UUID));
        modificationNode3.setReportUuid(node3ReportUuid);

        networkModificationTreeService.updateNode(studyNameUserIdUuid, modificationNode1, userId);
        checkElementUpdatedMessageSent(studyNameUserIdUuid, userId);
        output.receive(TIMEOUT, studyUpdateDestination);
        networkModificationTreeService.updateNode(studyNameUserIdUuid, modificationNode3, userId);
        checkElementUpdatedMessageSent(studyNameUserIdUuid, userId);
        output.receive(TIMEOUT, studyUpdateDestination);

        String generatorAttributesUpdated = "{\"type\":\"" + ModificationType.GENERATOR_MODIFICATION + "\",\"generatorId\":\"generatorId1\",\"generatorType\":\"FICTITIOUS\",\"activePower\":\"70.0\"}";
        UUID stubPostId = wireMockUtils.stubNetworkModificationPutWithBody(MODIFICATION_UUID, generatorAttributesUpdated);
        mockMvc.perform(put(URI_NETWORK_MODIF_WITH_ID, studyNameUserIdUuid, modificationNode1Uuid, MODIFICATION_UUID)
                        .content(generatorAttributesUpdated).contentType(MediaType.APPLICATION_JSON)
                        .header(USER_ID_HEADER, userId))
                .andExpect(status().isOk());
        checkEquipmentUpdatingMessagesReceived(studyNameUserIdUuid, modificationNode1Uuid);
        checkNodesInvalidationMessagesReceived(studyNameUserIdUuid, List.of(modificationNode1Uuid, modificationNode3Uuid));
        checkUpdateModelsStatusMessagesReceived(studyNameUserIdUuid, modificationNode1Uuid);
        checkEquipmentUpdatingFinishedMessagesReceived(studyNameUserIdUuid, modificationNode1Uuid);
        checkElementUpdatedMessageSent(studyNameUserIdUuid, userId);

        wireMockUtils.verifyNetworkModificationPut(stubPostId, MODIFICATION_UUID, generatorAttributesUpdated);
        var requests = TestUtils.getRequestsWithBodyDone(8, server);
        assertEquals(2, requests.stream().filter(r -> r.getPath().matches("/v1/reports/.*")).count());
        assertTrue(requests.stream().anyMatch(r -> r.getPath().matches("/v1/results/" + SECURITY_ANALYSIS_RESULT_UUID)));
        assertTrue(requests.stream().anyMatch(r -> r.getPath().matches("/v1/results/" + SENSITIVITY_ANALYSIS_RESULT_UUID)));
        assertTrue(requests.stream().anyMatch(r -> r.getPath().matches("/v1/results/" + SHORTCIRCUIT_ANALYSIS_RESULT_UUID)));
    }

    private void testBuildWithNodeUuid(UUID studyUuid, UUID nodeUuid, int nbReportExpected) throws Exception {
        // build node
        mockMvc.perform(post("/v1/studies/{studyUuid}/nodes/{nodeUuid}/build", studyUuid, nodeUuid))
            .andExpect(status().isOk());

        // Initial node update -> BUILDING
        Message<byte[]> buildStatusMessage = output.receive(TIMEOUT, studyUpdateDestination);
        assertEquals(studyUuid, buildStatusMessage.getHeaders().get(NotificationService.HEADER_STUDY_UUID));
        assertEquals(NotificationService.NODE_UPDATED, buildStatusMessage.getHeaders().get(NotificationService.HEADER_UPDATE_TYPE));

        // Successful ->  Node update -> BUILT
        buildStatusMessage = output.receive(TIMEOUT, studyUpdateDestination);
        assertEquals(studyUuid, buildStatusMessage.getHeaders().get(NotificationService.HEADER_STUDY_UUID));
        assertEquals(NotificationService.NODE_UPDATED, buildStatusMessage.getHeaders().get(NotificationService.HEADER_UPDATE_TYPE));

        buildStatusMessage = output.receive(TIMEOUT, studyUpdateDestination);
        assertEquals(studyUuid, buildStatusMessage.getHeaders().get(NotificationService.HEADER_STUDY_UUID));
        assertEquals(nodeUuid, buildStatusMessage.getHeaders().get(NotificationService.HEADER_NODE));
        assertEquals(NotificationService.UPDATE_TYPE_BUILD_COMPLETED, buildStatusMessage.getHeaders().get(NotificationService.HEADER_UPDATE_TYPE));
        assertEquals(Set.of("s1", "s2"), buildStatusMessage.getHeaders().get(NotificationService.HEADER_UPDATE_TYPE_SUBSTATIONS_IDS));

        assertTrue(TestUtils.getRequestsDone(nbReportExpected, server).stream().allMatch(r -> r.contains("reports")));
        wireMockServer.verify(1, WireMock.postRequestedFor(WireMock.urlPathEqualTo("/v1/networks/" + NETWORK_UUID_STRING + "/build"))
                .withQueryParam(QUERY_PARAM_RECEIVER, WireMock.matching(".*"))
        );

        assertEquals(BuildStatus.BUILT, networkModificationTreeService.getBuildStatus(nodeUuid));  // node is built

        networkModificationTreeService.updateBuildStatus(nodeUuid, BuildStatus.BUILDING);

        // stop build
        mockMvc.perform(put("/v1/studies/{studyUuid}/nodes/{nodeUuid}/build/stop", studyUuid, nodeUuid))
            .andExpect(status().isOk());

        buildStatusMessage = output.receive(TIMEOUT, studyUpdateDestination);
        assertEquals(studyUuid, buildStatusMessage.getHeaders().get(NotificationService.HEADER_STUDY_UUID));
        assertEquals(NotificationService.NODE_UPDATED, buildStatusMessage.getHeaders().get(NotificationService.HEADER_UPDATE_TYPE));

        output.receive(TIMEOUT, studyUpdateDestination);
        buildStatusMessage = output.receive(TIMEOUT, studyUpdateDestination);
        assertEquals(studyUuid, buildStatusMessage.getHeaders().get(NotificationService.HEADER_STUDY_UUID));
        assertEquals(nodeUuid, buildStatusMessage.getHeaders().get(NotificationService.HEADER_NODE));
        assertEquals(NotificationService.UPDATE_TYPE_BUILD_CANCELLED, buildStatusMessage.getHeaders().get(NotificationService.HEADER_UPDATE_TYPE));

        assertEquals(BuildStatus.NOT_BUILT, networkModificationTreeService.getBuildStatus(nodeUuid)); // node is not
                                                                                                      // built

        wireMockServer.verify(1, WireMock.putRequestedFor(WireMock.urlPathEqualTo("/v1/build/stop"))
                .withQueryParam(QUERY_PARAM_RECEIVER, WireMock.matching(".*"))
        );
        //TODO remove after refactoring (it's here because there is several tests inside the same test method
        wireMockServer.resetRequests();
    }

    // builds on network 2 will fail
    private void testBuildFailedWithNodeUuid(UUID studyUuid, UUID nodeUuid) throws Exception {
        // build node
        mockMvc.perform(post("/v1/studies/{studyUuid}/nodes/{nodeUuid}/build", studyUuid, nodeUuid))
            .andExpect(status().isOk());

        // initial node update -> building
        Message<byte[]> buildStatusMessage = output.receive(TIMEOUT, studyUpdateDestination);
        assertEquals(studyUuid, buildStatusMessage.getHeaders().get(NotificationService.HEADER_STUDY_UUID));
        assertEquals(NotificationService.NODE_UPDATED, buildStatusMessage.getHeaders().get(NotificationService.HEADER_UPDATE_TYPE));

        // fail -> second node update -> not built
        buildStatusMessage = output.receive(TIMEOUT, studyUpdateDestination);
        assertEquals(studyUuid, buildStatusMessage.getHeaders().get(NotificationService.HEADER_STUDY_UUID));
        assertEquals(NotificationService.NODE_UPDATED, buildStatusMessage.getHeaders().get(NotificationService.HEADER_UPDATE_TYPE));

        // error message sent to frontend
        buildStatusMessage = output.receive(TIMEOUT, studyUpdateDestination);
        assertEquals(studyUuid, buildStatusMessage.getHeaders().get(NotificationService.HEADER_STUDY_UUID));
        assertEquals(nodeUuid, buildStatusMessage.getHeaders().get(NotificationService.HEADER_NODE));
        assertEquals(NotificationService.UPDATE_TYPE_BUILD_FAILED, buildStatusMessage.getHeaders().get(NotificationService.HEADER_UPDATE_TYPE));

        assertTrue(TestUtils.getRequestsDone(1, server).iterator().next().contains("reports"));
        wireMockUtils.verifyPostRequest(buildFailedStubId, "/v1/networks/" + NETWORK_UUID_2_STRING + "/build", Map.of(QUERY_PARAM_RECEIVER, WireMock.matching(".*")));

        assertEquals(BuildStatus.NOT_BUILT, networkModificationTreeService.getBuildStatus(nodeUuid));  // node is not built
    }

    // builds on network 3 will throw an error on networkmodificationservice call
    private void testBuildErrorWithNodeUuid(UUID studyUuid, UUID nodeUuid) throws Exception {
        // build node
        mockMvc.perform(post("/v1/studies/{studyUuid}/nodes/{nodeUuid}/build", studyUuid, nodeUuid))
            .andExpect(status().isInternalServerError());

        // initial node update -> building
        Message<byte[]> buildStatusMessage = output.receive(TIMEOUT, studyUpdateDestination);
        assertEquals(studyUuid, buildStatusMessage.getHeaders().get(NotificationService.HEADER_STUDY_UUID));
        assertEquals(NotificationService.NODE_UPDATED, buildStatusMessage.getHeaders().get(NotificationService.HEADER_UPDATE_TYPE));

        // error -> second node update -> not built
        buildStatusMessage = output.receive(TIMEOUT, studyUpdateDestination);
        assertEquals(studyUuid, buildStatusMessage.getHeaders().get(NotificationService.HEADER_STUDY_UUID));
        assertEquals(NotificationService.NODE_UPDATED, buildStatusMessage.getHeaders().get(NotificationService.HEADER_UPDATE_TYPE));

        assertTrue(TestUtils.getRequestsDone(1, server).iterator().next().contains("reports"));
        wireMockUtils.verifyPostRequest(buildErrorStubId, "/v1/networks/" + NETWORK_UUID_3_STRING + "/build", Map.of(QUERY_PARAM_RECEIVER, WireMock.matching(".*")));

        assertEquals(BuildStatus.NOT_BUILT, networkModificationTreeService.getBuildStatus(nodeUuid));  // node is not built
    }

    private void checkEquipmentCreatingMessagesReceived(UUID studyNameUserIdUuid, UUID nodeUuid) {
        // assert that the broker message has been sent for updating study type
        Message<byte[]> messageStudyUpdate = output.receive(TIMEOUT, studyUpdateDestination);
        assertEquals("", new String(messageStudyUpdate.getPayload()));
        MessageHeaders headersStudyUpdate = messageStudyUpdate.getHeaders();
        assertEquals(studyNameUserIdUuid, headersStudyUpdate.get(NotificationService.HEADER_STUDY_UUID));
        assertEquals(nodeUuid, headersStudyUpdate.get(NotificationService.HEADER_PARENT_NODE));
        assertEquals(NotificationService.MODIFICATIONS_CREATING_IN_PROGRESS, headersStudyUpdate.get(NotificationService.HEADER_UPDATE_TYPE));
    }

    private void checkUpdateModelStatusMessagesReceived(UUID studyUuid, UUID nodeUuid, String updateType) {
        // assert that the broker message has been sent for updating model status
        Message<byte[]> messageStatus = output.receive(TIMEOUT, studyUpdateDestination);
        assertEquals("", new String(messageStatus.getPayload()));
        MessageHeaders headersStatus = messageStatus.getHeaders();
        assertEquals(studyUuid, headersStatus.get(NotificationService.HEADER_STUDY_UUID));
        if (nodeUuid != null) {
            assertEquals(nodeUuid, headersStatus.get(NotificationService.HEADER_NODE));
        }
        assertEquals(updateType, headersStatus.get(NotificationService.HEADER_UPDATE_TYPE));
    }

    private void checkUpdateModelsStatusMessagesReceived(UUID studyUuid, UUID nodeUuid) {
        checkUpdateModelStatusMessagesReceived(studyUuid, nodeUuid, NotificationService.UPDATE_TYPE_LOADFLOW_STATUS);
        checkUpdateModelStatusMessagesReceived(studyUuid, nodeUuid, NotificationService.UPDATE_TYPE_SECURITY_ANALYSIS_STATUS);
        checkUpdateModelStatusMessagesReceived(studyUuid, nodeUuid, NotificationService.UPDATE_TYPE_SENSITIVITY_ANALYSIS_STATUS);
        checkUpdateModelStatusMessagesReceived(studyUuid, nodeUuid, NotificationService.UPDATE_TYPE_SHORT_CIRCUIT_STATUS);
        checkUpdateModelStatusMessagesReceived(studyUuid, nodeUuid, NotificationService.UPDATE_TYPE_DYNAMIC_SIMULATION_STATUS);
    }

    private void checkUpdateNodesMessageReceived(UUID studyUuid, List<UUID> nodesUuids) {
        Message<byte[]> messageStatus = output.receive(TIMEOUT, studyUpdateDestination);
        assertEquals("", new String(messageStatus.getPayload()));
        MessageHeaders headersStatus = messageStatus.getHeaders();
        assertEquals(studyUuid, headersStatus.get(NotificationService.HEADER_STUDY_UUID));
        assertEquals(nodesUuids, headersStatus.get(NotificationService.HEADER_NODES));
        assertEquals(NotificationService.NODE_UPDATED, headersStatus.get(NotificationService.HEADER_UPDATE_TYPE));
    }

    private void checkUpdateEquipmentModificationMessagesReceived(UUID studyNameUserIdUuid, UUID nodeUuid) {
        checkUpdateNodesMessageReceived(studyNameUserIdUuid, List.of(nodeUuid));
        checkUpdateModelsStatusMessagesReceived(studyNameUserIdUuid, nodeUuid);
    }

<<<<<<< HEAD
    private void checkEquipmentMessagesReceived(UUID studyNameUserIdUuid, UUID nodeUuid,
            NetworkImpactsInfos expectedPayload) throws Exception {
        checkEquipmentMessagesReceived(studyNameUserIdUuid, List.of(nodeUuid), expectedPayload);
    }

    private void checkEquipmentMessagesReceived(UUID studyNameUserIdUuid, List<UUID> nodeUuids,
=======
    private void checkEquipmentMessagesReceived(UUID studyNameUserIdUuid, List<UUID> nodeUuids, String headerUpdateTypeId,
>>>>>>> 2a9a0949
                                                       NetworkImpactsInfos expectedPayload) throws Exception {
        // assert that the broker message has been sent for updating study type
        Message<byte[]> messageStudyUpdate = output.receive(TIMEOUT, studyUpdateDestination);
        NetworkImpactsInfos actualPayload = mapper.readValue(new String(messageStudyUpdate.getPayload()), new TypeReference<NetworkImpactsInfos>() {
        });
        assertThat(expectedPayload, new MatcherJson<>(mapper, actualPayload));
        MessageHeaders headersStudyUpdate = messageStudyUpdate.getHeaders();
        assertEquals(studyNameUserIdUuid, headersStudyUpdate.get(NotificationService.HEADER_STUDY_UUID));
        assertEquals(nodeUuids.get(0), headersStudyUpdate.get(NotificationService.HEADER_NODE));
        assertEquals(NotificationService.UPDATE_TYPE_STUDY, headersStudyUpdate.get(NotificationService.HEADER_UPDATE_TYPE));
    }

    private void checkEquipmentDeletingMessagesReceived(UUID studyNameUserIdUuid, UUID nodeUuid) {
        // assert that the broker message has been sent for updating study type
        Message<byte[]> messageStudyUpdate = output.receive(TIMEOUT, studyUpdateDestination);
        assertEquals("", new String(messageStudyUpdate.getPayload()));
        MessageHeaders headersStudyUpdate = messageStudyUpdate.getHeaders();
        assertEquals(studyNameUserIdUuid, headersStudyUpdate.get(NotificationService.HEADER_STUDY_UUID));
        assertEquals(nodeUuid, headersStudyUpdate.get(NotificationService.HEADER_PARENT_NODE));
        assertEquals(NotificationService.MODIFICATIONS_DELETING_IN_PROGRESS, headersStudyUpdate.get(NotificationService.HEADER_UPDATE_TYPE));
    }

    private void checkSwitchModificationMessagesReceived(UUID studyNameUserIdUuid, List<UUID> nodeUuids,
            NetworkImpactsInfos expectedPayload) throws Exception {
        assertFalse(nodeUuids.isEmpty());

        checkEquipmentMessagesReceived(studyNameUserIdUuid, nodeUuids, expectedPayload);

        // assert that the broker message has been sent
        Message<byte[]> messageSwitch = output.receive(TIMEOUT, studyUpdateDestination);
        assertEquals("", new String(messageSwitch.getPayload()));
        MessageHeaders headersSwitch = messageSwitch.getHeaders();
        assertEquals(studyNameUserIdUuid, headersSwitch.get(NotificationService.HEADER_STUDY_UUID));
        assertEquals(nodeUuids.get(0), headersSwitch.get(NotificationService.HEADER_NODE));
        assertEquals(NotificationService.UPDATE_TYPE_SWITCH, headersSwitch.get(NotificationService.HEADER_UPDATE_TYPE));

        checkUpdateNodesMessageReceived(studyNameUserIdUuid, nodeUuids);
        checkUpdateModelsStatusMessagesReceived(studyNameUserIdUuid, nodeUuids.get(0));
    }

    private void checkEquipmentUpdatingMessagesReceived(UUID studyNameUserIdUuid, UUID nodeUuid) {
        // assert that the broker message has been sent for updating study type
        Message<byte[]> messageStudyUpdate = output.receive(TIMEOUT, studyUpdateDestination);
        assertEquals("", new String(messageStudyUpdate.getPayload()));
        MessageHeaders headersStudyUpdate = messageStudyUpdate.getHeaders();
        assertEquals(studyNameUserIdUuid, headersStudyUpdate.get(NotificationService.HEADER_STUDY_UUID));
        assertEquals(nodeUuid, headersStudyUpdate.get(NotificationService.HEADER_PARENT_NODE));
        assertEquals(NotificationService.MODIFICATIONS_UPDATING_IN_PROGRESS, headersStudyUpdate.get(NotificationService.HEADER_UPDATE_TYPE));
    }

    private void checkUpdateEquipmentCreationMessagesReceived(UUID studyNameUserIdUuid, UUID nodeUuid) {
        checkUpdateNodesMessageReceived(studyNameUserIdUuid, List.of(nodeUuid));
        checkUpdateModelsStatusMessagesReceived(studyNameUserIdUuid, nodeUuid);
    }

    private void checkEquipmentUpdatingFinishedMessagesReceived(UUID studyNameUserIdUuid, UUID nodeUuid) {
        // assert that the broker message has been sent for updating study type
        Message<byte[]> messageStudyUpdate = output.receive(TIMEOUT, studyUpdateDestination);
        assertEquals("", new String(messageStudyUpdate.getPayload()));
        MessageHeaders headersStudyUpdate = messageStudyUpdate.getHeaders();
        assertEquals(studyNameUserIdUuid, headersStudyUpdate.get(NotificationService.HEADER_STUDY_UUID));
        assertEquals(nodeUuid, headersStudyUpdate.get(NotificationService.HEADER_PARENT_NODE));
        assertEquals(NotificationService.MODIFICATIONS_UPDATING_FINISHED, headersStudyUpdate.get(NotificationService.HEADER_UPDATE_TYPE));
    }

    private void checkEquipmentDeletedMessagesReceived(UUID studyNameUserIdUuid, UUID nodeUuid, NetworkImpactsInfos expectedPayload) throws Exception {
        // assert that the broker message has been sent for updating study type
        Message<byte[]> messageStudyUpdate = output.receive(TIMEOUT, studyUpdateDestination);
        NetworkImpactsInfos actualPayload = mapper.readValue(new String(messageStudyUpdate.getPayload()), new TypeReference<NetworkImpactsInfos>() {
        });
        assertThat(expectedPayload, new MatcherJson<>(mapper, actualPayload));
        MessageHeaders headersStudyUpdate = messageStudyUpdate.getHeaders();
        assertEquals(studyNameUserIdUuid, headersStudyUpdate.get(NotificationService.HEADER_STUDY_UUID));
        assertEquals(nodeUuid, headersStudyUpdate.get(NotificationService.HEADER_NODE));
        assertEquals(NotificationService.UPDATE_TYPE_STUDY, headersStudyUpdate.get(NotificationService.HEADER_UPDATE_TYPE));

        checkUpdateNodesMessageReceived(studyNameUserIdUuid, List.of(nodeUuid));

        // assert that the broker message has been sent for updating load flow status
        checkUpdateModelsStatusMessagesReceived(studyNameUserIdUuid, nodeUuid);
    }

    private void checkNodesInvalidationMessagesReceived(UUID studyNameUserIdUuid, List<UUID> invalidatedNodes) {
        checkUpdateNodesMessageReceived(studyNameUserIdUuid, invalidatedNodes);
    }

    private StudyEntity insertDummyStudy(UUID networkUuid, UUID caseUuid, String caseFormat) {
        LoadFlowParametersEntity defaultLoadflowParametersEntity = LoadFlowParametersEntity.builder()
                .voltageInitMode(LoadFlowParameters.VoltageInitMode.UNIFORM_VALUES)
                .balanceType(LoadFlowParameters.BalanceType.PROPORTIONAL_TO_GENERATION_P_MAX)
                .connectedComponentMode(LoadFlowParameters.ConnectedComponentMode.MAIN)
                .readSlackBus(true)
                .distributedSlack(true)
                .dcUseTransformerRatio(true)
                .hvdcAcEmulation(true)
                .build();
        ShortCircuitParametersEntity defaultShortCircuitParametersEntity = ShortCircuitService.toEntity(ShortCircuitService.getDefaultShortCircuitParameters());
        StudyEntity studyEntity = TestUtils.createDummyStudy(networkUuid, caseUuid, caseFormat, defaultLoadflowProvider, defaultLoadflowParametersEntity, defaultShortCircuitParametersEntity);
        var study = studyRepository.save(studyEntity);
        networkModificationTreeService.createRoot(studyEntity, null);
        return study;
    }

    private RootNode getRootNode(UUID study) throws Exception {

        return mapper.readValue(mockMvc.perform(get("/v1/studies/{uuid}/tree", study))
                    .andExpect(status().isOk())
                    .andReturn()
                    .getResponse()
                    .getContentAsString(), new TypeReference<>() { });
    }

    private NetworkModificationNode createNetworkModificationNode(UUID studyUuid, UUID parentNodeUuid, String variantId, String nodeName, String userId) throws Exception {
        return createNetworkModificationNode(studyUuid, parentNodeUuid, UUID.randomUUID(), variantId, nodeName, userId);
    }

    private NetworkModificationNode createNetworkModificationNode(UUID studyUuid, UUID parentNodeUuid,
                UUID modificationGroupUuid, String variantId, String nodeName, String userId) throws Exception {
        return createNetworkModificationNode(studyUuid, parentNodeUuid,
                modificationGroupUuid, variantId, nodeName, BuildStatus.NOT_BUILT, userId);
    }

    private NetworkModificationNode createNetworkModificationNode(UUID studyUuid, UUID parentNodeUuid,
            UUID modificationGroupUuid, String variantId, String nodeName, BuildStatus buildStatus, String userId) throws Exception {
        NetworkModificationNode modificationNode = NetworkModificationNode.builder().name(nodeName)
                .description("description").modificationGroupUuid(modificationGroupUuid).variantId(variantId)
                .loadFlowStatus(LoadFlowStatus.NOT_DONE).buildStatus(buildStatus)
                .children(Collections.emptyList()).build();

        // Only for tests
        String mnBodyJson = mapper.writeValueAsString(modificationNode);
        JSONObject jsonObject = new JSONObject(mnBodyJson);
        jsonObject.put("variantId", variantId);
        jsonObject.put("modificationGroupUuid", modificationGroupUuid);
        mnBodyJson = jsonObject.toString();

        mockMvc.perform(post("/v1/studies/{studyUuid}/tree/nodes/{id}", studyUuid, parentNodeUuid).header(USER_ID_HEADER, userId).content(mnBodyJson).contentType(MediaType.APPLICATION_JSON))
            .andExpect(status().isOk());
        checkElementUpdatedMessageSent(studyUuid, userId);
        var mess = output.receive(TIMEOUT, studyUpdateDestination);
        assertNotNull(mess);
        modificationNode.setId(UUID.fromString(String.valueOf(mess.getHeaders().get(NotificationService.HEADER_NEW_NODE))));
        assertEquals(InsertMode.CHILD.name(), mess.getHeaders().get(NotificationService.HEADER_INSERT_MODE));
        return modificationNode;
    }

    @SneakyThrows
    @Test
    public void testCreateModificationWithErrors() {
        StudyEntity studyEntity = insertDummyStudy(UUID.fromString(NETWORK_UUID_STRING), CASE_UUID, "UCTE");
        UUID studyNameUserIdUuid = studyEntity.getId();
        UUID rootNodeUuid = getRootNode(studyNameUserIdUuid).getId();
        String userId = "userId";
        NetworkModificationNode modificationNode = createNetworkModificationNode(studyNameUserIdUuid, rootNodeUuid,
            UUID.randomUUID(), VARIANT_ID, "node 1", userId);
        UUID modificationNodeUuid = modificationNode.getId();

        Map<String, Object> createLoadInfos = Map.of("type", ModificationType.LOAD_CREATION, "equipmentId", "loadId");
        String jsonCreateLoadInfos = mapper.writeValueAsString(createLoadInfos);

        // Create network modification on first modification node
        UUID stubId = wireMockUtils.stubNetworkModificationPost(mapper.writeValueAsString(Optional.empty()));
        mockMvc.perform(post(URI_NETWORK_MODIF, studyNameUserIdUuid, modificationNodeUuid)
                .content(jsonCreateLoadInfos).contentType(MediaType.APPLICATION_JSON)
                .header(USER_ID_HEADER, userId))
            .andExpect(status().isOk());
        checkEquipmentCreatingMessagesReceived(studyNameUserIdUuid, modificationNodeUuid);
        checkEquipmentUpdatingFinishedMessagesReceived(studyNameUserIdUuid, modificationNodeUuid);
        checkElementUpdatedMessageSent(studyNameUserIdUuid, userId);
        wireMockUtils.verifyNetworkModificationPostWithVariant(stubId, jsonCreateLoadInfos, NETWORK_UUID_STRING, VARIANT_ID);

        // String message error
        String errorMessage = "Internal Server Error";
        stubId = wireMockUtils.stubNetworkModificationPostWithError(jsonCreateLoadInfos);
        mockMvc.perform(post(URI_NETWORK_MODIF, studyNameUserIdUuid, modificationNodeUuid)
                .content(jsonCreateLoadInfos).contentType(MediaType.APPLICATION_JSON)
                .header(USER_ID_HEADER, userId))
            .andExpectAll(status().isBadRequest(), content().string(errorMessage));
        checkEquipmentCreatingMessagesReceived(studyNameUserIdUuid, modificationNodeUuid);
        checkEquipmentUpdatingFinishedMessagesReceived(studyNameUserIdUuid, modificationNodeUuid);
        wireMockUtils.verifyNetworkModificationPost(stubId, jsonCreateLoadInfos,  NETWORK_UUID_STRING);

        // Json message error
        stubId = wireMockUtils.stubNetworkModificationPostWithError(jsonCreateLoadInfos, String.format("{\"message\" : \"%s\"}", errorMessage));
        mockMvc.perform(post(URI_NETWORK_MODIF, studyNameUserIdUuid, modificationNodeUuid)
                .content(jsonCreateLoadInfos).contentType(MediaType.APPLICATION_JSON)
                .header(USER_ID_HEADER, userId))
            .andExpectAll(status().isBadRequest(), content().string(errorMessage));
        checkEquipmentCreatingMessagesReceived(studyNameUserIdUuid, modificationNodeUuid);
        checkEquipmentUpdatingFinishedMessagesReceived(studyNameUserIdUuid, modificationNodeUuid);
        wireMockUtils.verifyNetworkModificationPost(stubId, jsonCreateLoadInfos, NETWORK_UUID_STRING);

        // Bad json message error
        errorMessage = String.format("{\"foo\" : \"%s\"}", errorMessage);
        stubId = wireMockUtils.stubNetworkModificationPostWithError(jsonCreateLoadInfos, errorMessage);
        mockMvc.perform(post(URI_NETWORK_MODIF, studyNameUserIdUuid, modificationNodeUuid)
                .content(jsonCreateLoadInfos).contentType(MediaType.APPLICATION_JSON)
                .header(USER_ID_HEADER, userId))
            .andExpectAll(status().isBadRequest(), content().string(errorMessage));
        checkEquipmentCreatingMessagesReceived(studyNameUserIdUuid, modificationNodeUuid);
        checkEquipmentUpdatingFinishedMessagesReceived(studyNameUserIdUuid, modificationNodeUuid);
        wireMockUtils.verifyNetworkModificationPost(stubId, jsonCreateLoadInfos, NETWORK_UUID_STRING);
    }

    private void checkElementUpdatedMessageSent(UUID elementUuid, String userId) {
        Message<byte[]> message = output.receive(TIMEOUT, elementUpdateDestination);
        assertEquals(elementUuid, message.getHeaders().get(NotificationService.HEADER_ELEMENT_UUID));
        assertEquals(userId, message.getHeaders().get(NotificationService.HEADER_MODIFIED_BY));
    }

    private void cleanDB() {
        studyRepository.findAll().forEach(s -> networkModificationTreeService.doDeleteTree(s.getId()));
        studyRepository.deleteAll();
    }

    @After
    public void tearDown() throws IOException {
        cleanDB();

        TestUtils.assertQueuesEmptyThenClear(List.of(studyUpdateDestination), output);

        try {
            TestUtils.assertWiremockServerRequestsEmptyThenShutdown(wireMockServer);
            TestUtils.assertServerRequestsEmptyThenShutdown(server);
        } catch (UncheckedInterruptedException e) {
            LOGGER.error("Error while attempting to get the request done : ", e);
        } catch (IOException e) {
            // Ignoring
        }
    }
}<|MERGE_RESOLUTION|>--- conflicted
+++ resolved
@@ -2252,16 +2252,12 @@
         checkUpdateModelsStatusMessagesReceived(studyNameUserIdUuid, nodeUuid);
     }
 
-<<<<<<< HEAD
     private void checkEquipmentMessagesReceived(UUID studyNameUserIdUuid, UUID nodeUuid,
             NetworkImpactsInfos expectedPayload) throws Exception {
         checkEquipmentMessagesReceived(studyNameUserIdUuid, List.of(nodeUuid), expectedPayload);
     }
 
     private void checkEquipmentMessagesReceived(UUID studyNameUserIdUuid, List<UUID> nodeUuids,
-=======
-    private void checkEquipmentMessagesReceived(UUID studyNameUserIdUuid, List<UUID> nodeUuids, String headerUpdateTypeId,
->>>>>>> 2a9a0949
                                                        NetworkImpactsInfos expectedPayload) throws Exception {
         // assert that the broker message has been sent for updating study type
         Message<byte[]> messageStudyUpdate = output.receive(TIMEOUT, studyUpdateDestination);
