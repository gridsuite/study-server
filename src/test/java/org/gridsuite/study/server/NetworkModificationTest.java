/**
 * Copyright (c) 2022, RTE (http://www.rte-france.com)
 * This Source Code Form is subject to the terms of the Mozilla Public
 * License, v. 2.0. If a copy of the MPL was not distributed with this
 * file, You can obtain one at http://mozilla.org/MPL/2.0/.
 */

package org.gridsuite.study.server;

import com.fasterxml.jackson.core.type.TypeReference;
import com.fasterxml.jackson.databind.ObjectMapper;
import com.github.tomakehurst.wiremock.WireMockServer;
import com.github.tomakehurst.wiremock.client.WireMock;
import com.google.common.collect.ImmutableSet;
import com.powsybl.commons.datasource.ReadOnlyDataSource;
import com.powsybl.commons.datasource.ResourceDataSource;
import com.powsybl.commons.datasource.ResourceSet;
import com.powsybl.commons.exceptions.UncheckedInterruptedException;
import com.powsybl.commons.reporter.ReporterModel;
import com.powsybl.iidm.network.IdentifiableType;
import com.powsybl.iidm.network.Network;
import com.powsybl.iidm.network.VariantManagerConstants;
import com.powsybl.iidm.xml.XMLImporter;
import com.powsybl.loadflow.LoadFlowParameters;
import com.powsybl.network.store.client.NetworkStoreService;
import com.powsybl.network.store.iidm.impl.NetworkFactoryImpl;
import lombok.SneakyThrows;
import okhttp3.HttpUrl;
import okhttp3.mockwebserver.Dispatcher;
import okhttp3.mockwebserver.MockResponse;
import okhttp3.mockwebserver.MockWebServer;
import okhttp3.mockwebserver.RecordedRequest;
import org.gridsuite.study.server.dto.BuildInfos;
import org.gridsuite.study.server.dto.CreatedStudyBasicInfos;
import org.gridsuite.study.server.dto.LoadFlowStatus;
import org.gridsuite.study.server.dto.modification.*;
import org.gridsuite.study.server.dto.modification.SimpleElementImpact.SimpleImpactType;
import org.gridsuite.study.server.networkmodificationtree.dto.*;
import org.gridsuite.study.server.notification.NotificationService;
import org.gridsuite.study.server.notification.dto.NetworkImpactsInfos;
import org.gridsuite.study.server.repository.LoadFlowParametersEntity;
import org.gridsuite.study.server.repository.ShortCircuitParametersEntity;
import org.gridsuite.study.server.repository.StudyEntity;
import org.gridsuite.study.server.repository.StudyRepository;
import org.gridsuite.study.server.service.*;
import org.gridsuite.study.server.utils.*;
import org.gridsuite.study.server.utils.elasticsearch.DisableElasticsearch;
import org.jetbrains.annotations.NotNull;
import org.json.JSONObject;
import org.junit.After;
import org.junit.Before;
import org.junit.Test;
import org.junit.runner.RunWith;
import org.slf4j.Logger;
import org.slf4j.LoggerFactory;
import org.springframework.beans.factory.annotation.Autowired;
import org.springframework.beans.factory.annotation.Value;
import org.springframework.boot.test.autoconfigure.web.servlet.AutoConfigureMockMvc;
import org.springframework.boot.test.context.SpringBootTest;
import org.springframework.boot.test.mock.mockito.MockBean;
import org.springframework.cloud.stream.binder.test.InputDestination;
import org.springframework.cloud.stream.binder.test.OutputDestination;
import org.springframework.http.HttpHeaders;
import org.springframework.http.MediaType;
import org.springframework.messaging.Message;
import org.springframework.messaging.MessageHeaders;
import org.springframework.test.context.junit4.SpringRunner;
import org.springframework.test.web.servlet.MockMvc;
import org.springframework.test.web.servlet.MvcResult;

import java.io.IOException;
import java.util.*;
import java.util.concurrent.atomic.AtomicReference;

import static com.github.tomakehurst.wiremock.core.WireMockConfiguration.wireMockConfig;
import static org.gridsuite.study.server.StudyConstants.QUERY_PARAM_RECEIVER;
import static org.gridsuite.study.server.utils.ImpactUtils.createModificationResultWithElementImpact;
import static org.gridsuite.study.server.utils.MatcherCreatedStudyBasicInfos.createMatcherCreatedStudyBasicInfos;
import static org.gridsuite.study.server.utils.SendInput.POST_ACTION_SEND_INPUT;
import static org.hamcrest.MatcherAssert.assertThat;
import static org.junit.Assert.*;
import static org.mockito.Mockito.when;
import static org.springframework.test.web.servlet.request.MockMvcRequestBuilders.*;
import static org.springframework.test.web.servlet.result.MockMvcResultMatchers.content;
import static org.springframework.test.web.servlet.result.MockMvcResultMatchers.status;

@RunWith(SpringRunner.class)
@AutoConfigureMockMvc
@SpringBootTest
@DisableElasticsearch
@ContextConfigurationWithTestChannel
public class NetworkModificationTest {
    private static final Logger LOGGER = LoggerFactory.getLogger(NetworkModificationTest.class);

    private static final String NETWORK_UUID_STRING = "38400000-8cf0-11bd-b23e-10b96e4ef00d";
    private static final UUID NETWORK_UUID = UUID.fromString(NETWORK_UUID_STRING);
    private static final String NETWORK_UUID_2_STRING = "11111111-aaaa-48be-be46-ef7b93331e32";
    private static final String NETWORK_UUID_3_STRING = "22222222-bd31-43be-be46-e50296951e32";

    private static final String CASE_UUID_STRING = "00000000-8cf0-11bd-b23e-10b96e4ef00d";
    private static final String CASE_2_UUID_STRING = "656719f3-aaaa-48be-be46-ef7b93331e32";
    private static final String CASE_3_UUID_STRING = "790769f9-bd31-43be-be46-e50296951e32";
    private static final UUID CASE_UUID = UUID.fromString(CASE_UUID_STRING);
    private static final UUID CASE_2_UUID = UUID.fromString(CASE_2_UUID_STRING);
    private static final UUID CASE_3_UUID = UUID.fromString(CASE_3_UUID_STRING);

    private static final String VARIANT_ID = "variant_1";
    private static final String VARIANT_ID_2 = "variant_2";
    private static final String VARIANT_ID_3 = "variant_3";

    private static final String SECURITY_ANALYSIS_RESULT_UUID = "f3a85c9b-9594-4e55-8ec7-07ea965d24eb";
    private static final String SECURITY_ANALYSIS_STATUS_JSON = "\"CONVERGED\"";

    private static final String SENSITIVITY_ANALYSIS_RESULT_UUID = "b3a84c9b-9594-4e85-8ec7-07ea965d24eb";
    private static final String SENSITIVITY_ANALYSIS_STATUS_JSON = "{\"status\":\"COMPLETED\"}";

    private static final String SHORTCIRCUIT_ANALYSIS_RESULT_UUID = "72f94d64-4fc6-11ed-bdc3-0242ac120002";
    private static final String SHORTCIRCUIT_ANALYSIS_STATUS_JSON = "{\"status\":\"COMPLETED\"}";

    private static final String MODIFICATION_UUID = "796719f5-bd31-48be-be46-ef7b96951e32";

    private static final ReporterModel REPORT_TEST = new ReporterModel("test", "test");

    private static final String TEST_FILE = "testCase.xiidm";

    private static final String USER_ID_HEADER = "userId";

    private static final long TIMEOUT = 1000;

    private static final String URI_NETWORK_MODIF = "/v1/studies/{studyUuid}/nodes/{nodeUuid}/network-modifications";
    private static final String URI_NETWORK_MODIF_WITH_ID = "/v1/studies/{studyUuid}/nodes/{nodeUuid}/network-modifications/{uuid}";

    private static final NetworkModificationResult DEFAULT_BUILD_RESULT = createModificationResultWithElementImpact(SimpleImpactType.CREATION, IdentifiableType.LINE, "lineId", Set.of("s1", "s2")).get();

    @Value("${loadflow.default-provider}")
    String defaultLoadflowProvider;

    @Autowired
    private MockMvc mockMvc;

    // old mock server
    private MockWebServer server;

    // new mock server (use this one to mock API calls)
    private WireMockServer wireMockServer;

    private WireMockUtils wireMockUtils;

    @Autowired
    private OutputDestination output;

    @Autowired
    private InputDestination input;

    @Autowired
    private ObjectMapper mapper;

    @Autowired
    private NetworkModificationTreeService networkModificationTreeService;

    @Autowired
    private NetworkModificationService networkModificationService;

    @Autowired
    private ReportService reportService;

    @Autowired
    private SecurityAnalysisService securityAnalysisService;

    @Autowired
    private SensitivityAnalysisService sensitivityAnalysisService;

    @Autowired
    private ShortCircuitService shortCircuitService;

    @MockBean
    private NetworkStoreService networkStoreService;

    @Autowired
    private StudyRepository studyRepository;

    //output destinations
    private final String studyUpdateDestination = "study.update";
    private final String elementUpdateDestination = "element.update";

    private UUID buildFailedStubId;
    private UUID buildErrorStubId;
    private UUID groupStubId;

    @Before
    public void setup() throws IOException {
        ReadOnlyDataSource dataSource = new ResourceDataSource("testCase",
                new ResourceSet("", TEST_FILE));
        Network network = new XMLImporter().importData(dataSource, new NetworkFactoryImpl(), null);
        network.getVariantManager().cloneVariant(VariantManagerConstants.INITIAL_VARIANT_ID, VARIANT_ID);
        network.getVariantManager().setWorkingVariant(VariantManagerConstants.INITIAL_VARIANT_ID);

        initMockBeans(network);

        server = new MockWebServer();
        wireMockServer = new WireMockServer(wireMockConfig().dynamicPort().extensions(new SendInput(input)));
        wireMockUtils = new WireMockUtils(wireMockServer);

        // Start the mock servers
        server.start();
        wireMockServer.start();

        // Ask the server for its URL. You'll need this to make HTTP requests.
        HttpUrl baseHttpUrl = server.url("");
        String baseUrl = baseHttpUrl.toString().substring(0, baseHttpUrl.toString().length() - 1);
        reportService.setReportServerBaseUri(baseUrl);
        securityAnalysisService.setSecurityAnalysisServerBaseUri(baseUrl);
        sensitivityAnalysisService.setSensitivityAnalysisServerBaseUri(baseUrl);
        shortCircuitService.setShortCircuitServerBaseUri(baseUrl);
        String baseUrlWireMock = wireMockServer.baseUrl();
        networkModificationService.setNetworkModificationServerBaseUri(baseUrlWireMock);

        wireMockServer.stubFor(WireMock.post(WireMock.urlPathEqualTo("/v1/networks/" + NETWORK_UUID_STRING + "/build"))
            .withPostServeAction(POST_ACTION_SEND_INPUT, Map.of("payload", DEFAULT_BUILD_RESULT, "destination", "build.result"))
            .willReturn(WireMock.ok()));
        buildFailedStubId = wireMockServer.stubFor(WireMock.post(WireMock.urlPathEqualTo("/v1/networks/" + NETWORK_UUID_2_STRING + "/build"))
            .withPostServeAction(POST_ACTION_SEND_INPUT, Map.of("payload", "", "destination", "build.failed"))
            .willReturn(WireMock.ok())).getId();
        buildErrorStubId = wireMockServer.stubFor(WireMock.post(WireMock.urlPathEqualTo("/v1/networks/" + NETWORK_UUID_3_STRING + "/build"))
            .willReturn(WireMock.serverError())).getId();
        wireMockServer.stubFor(WireMock.put(WireMock.urlPathEqualTo("/v1/build/stop"))
            .withPostServeAction(POST_ACTION_SEND_INPUT, Map.of("payload", "", "destination", "build.stopped"))
            .willReturn(WireMock.ok()));

        groupStubId = wireMockServer.stubFor(WireMock.any(WireMock.urlPathMatching("/v1/groups/.*"))
            .willReturn(WireMock.ok()
                .withBody(mapper.writeValueAsString(List.of(Map.of("substationIds", List.of("s1", "s2", "s3")))))
                .withHeader("Content-Type", "application/json"))).getId();

        final Dispatcher dispatcher = new Dispatcher() {
            @SneakyThrows
            @Override
            @NotNull
            public MockResponse dispatch(RecordedRequest request) {
                String path = Objects.requireNonNull(request.getPath());

                if (path.matches("/v1/reports/.*")) {
                    return new MockResponse().setResponseCode(200)
                        .setBody(mapper.writeValueAsString(REPORT_TEST))
                        .addHeader(HttpHeaders.CONTENT_TYPE, MediaType.APPLICATION_JSON_VALUE);
                } else if (("/v1/results/invalidate-status?resultUuid=" + SECURITY_ANALYSIS_RESULT_UUID).equals(path)) {
                    return new MockResponse().setResponseCode(200).addHeader("Content-Type",
                        "application/json; charset=utf-8");
                } else if (("/v1/results/" + SECURITY_ANALYSIS_RESULT_UUID + "/status").equals(path)) {
                    return new MockResponse().setResponseCode(200).setBody(SECURITY_ANALYSIS_STATUS_JSON)
                        .addHeader("Content-Type", "application/json; charset=utf-8");
                } else if (("/v1/results/" + SECURITY_ANALYSIS_RESULT_UUID).equals(path)) {
                    if (request.getMethod().equals("DELETE")) {
                        return new MockResponse().setResponseCode(200).setBody(SECURITY_ANALYSIS_STATUS_JSON)
                                .addHeader("Content-Type", "application/json; charset=utf-8");
                    }
                    return new MockResponse().setResponseCode(500);
                } else if (("/v1/results/invalidate-status?resultUuid=" + SENSITIVITY_ANALYSIS_RESULT_UUID).equals(path)) {
                    return new MockResponse().setResponseCode(200).addHeader("Content-Type",
                        "application/json; charset=utf-8");
                } else if (("/v1/results/" + SENSITIVITY_ANALYSIS_RESULT_UUID + "/status").equals(path)) {
                    return new MockResponse().setResponseCode(200).setBody(SENSITIVITY_ANALYSIS_STATUS_JSON)
                        .addHeader("Content-Type", "application/json; charset=utf-8");
                } else if (("/v1/results/" + SENSITIVITY_ANALYSIS_RESULT_UUID).equals(path)) {
                    if (request.getMethod().equals("DELETE")) {
                        return new MockResponse().setResponseCode(200).setBody(SENSITIVITY_ANALYSIS_STATUS_JSON)
                            .addHeader("Content-Type", "application/json; charset=utf-8");
                    }
                    return new MockResponse().setResponseCode(500);
                } else if (("/v1/results/invalidate-status?resultUuid=" + SHORTCIRCUIT_ANALYSIS_RESULT_UUID).equals(path)) {
                    return new MockResponse().setResponseCode(200).addHeader("Content-Type",
                            "application/json; charset=utf-8");
                } else if (("/v1/results/" + SHORTCIRCUIT_ANALYSIS_RESULT_UUID + "/status").equals(path)) {
                    return new MockResponse().setResponseCode(200).setBody(SHORTCIRCUIT_ANALYSIS_STATUS_JSON)
                            .addHeader("Content-Type", "application/json; charset=utf-8");
                } else if (("/v1/results/" + SHORTCIRCUIT_ANALYSIS_RESULT_UUID).equals(path)) {
                    if (request.getMethod().equals("DELETE")) {
                        return new MockResponse().setResponseCode(200).setBody(SHORTCIRCUIT_ANALYSIS_STATUS_JSON)
                                .addHeader("Content-Type", "application/json; charset=utf-8");
                    }
                    return new MockResponse().setResponseCode(500);
                } else {
                    LOGGER.error("Unhandled method+path: " + request.getMethod() + " " + request.getPath());
                    return new MockResponse().setResponseCode(418).setBody("Unhandled method+path: " + request.getMethod() + " " + request.getPath());
                }
            }
        };

        server.setDispatcher(dispatcher);
    }

    private void initMockBeans(Network network) {
        when(networkStoreService.getNetwork(NETWORK_UUID)).thenReturn(network);
    }

    @Test
    public void testBuildFailed() throws Exception {
        StudyEntity studyEntity = insertDummyStudy(UUID.fromString(NETWORK_UUID_2_STRING), CASE_2_UUID, "UCTE");
        UUID studyUuid = studyEntity.getId();
        UUID rootNodeUuid = getRootNode(studyUuid).getId();

        UUID modificationGroupUuid1 = UUID.randomUUID();
        NetworkModificationNode modificationNode = createNetworkModificationNode(studyUuid, rootNodeUuid,
                modificationGroupUuid1, "variant_1", "node 1", "userId");

        testBuildFailedWithNodeUuid(studyUuid, modificationNode.getId());
    }

    @Test
    public void testBuildError() throws Exception {
        StudyEntity studyEntity = insertDummyStudy(UUID.fromString(NETWORK_UUID_3_STRING), CASE_3_UUID, "UCTE");
        UUID studyUuid = studyEntity.getId();
        UUID rootNodeUuid = getRootNode(studyUuid).getId();
        UUID modificationGroupUuid1 = UUID.randomUUID();
        NetworkModificationNode modificationNode = createNetworkModificationNode(studyUuid, rootNodeUuid,
                modificationGroupUuid1, "variant_1", "node 1", "userId");

        testBuildErrorWithNodeUuid(studyUuid, modificationNode.getId());
    }

    @Test
    public void testBuild() throws Exception {
        String userId = "userId";
        StudyEntity studyEntity = insertDummyStudy(UUID.fromString(NETWORK_UUID_STRING), CASE_UUID, "UCTE");
        UUID studyNameUserIdUuid = studyEntity.getId();
        UUID rootNodeUuid = getRootNode(studyNameUserIdUuid).getId();
        UUID modificationGroupUuid1 = UUID.randomUUID();
        NetworkModificationNode modificationNode1 = createNetworkModificationNode(studyNameUserIdUuid, rootNodeUuid,
                modificationGroupUuid1, "variant_1", "node 1", userId);
        UUID modificationGroupUuid2 = UUID.randomUUID();
        NetworkModificationNode modificationNode2 = createNetworkModificationNode(studyNameUserIdUuid,
                modificationNode1.getId(), modificationGroupUuid2, "variant_2", "node 2", userId);
        UUID modificationGroupUuid3 = UUID.randomUUID();
        NetworkModificationNode modificationNode3 = createNetworkModificationNode(studyNameUserIdUuid,
                modificationNode2.getId(), modificationGroupUuid3, "variant_3", "node 3", userId);
        UUID modificationGroupUuid4 = UUID.randomUUID();
        NetworkModificationNode modificationNode4 = createNetworkModificationNode(studyNameUserIdUuid,
                modificationNode3.getId(), modificationGroupUuid4, "variant_4", "node 4", userId);
        UUID modificationGroupUuid5 = UUID.randomUUID();
        NetworkModificationNode modificationNode5 = createNetworkModificationNode(studyNameUserIdUuid,
                modificationNode4.getId(), modificationGroupUuid5, "variant_5", "node 5", userId);

        /*
            root
             |
          modificationNode1
             |
          modificationNode2
             |
          modificationNode3
             |
          modificationNode4
             |
          modificationNode5
         */

        BuildInfos buildInfos = networkModificationTreeService.getBuildInfos(modificationNode5.getId());
        assertNull(buildInfos.getOriginVariantId());  // previous built node is root node
        assertEquals("variant_5", buildInfos.getDestinationVariantId());
        assertEquals(List.of(modificationGroupUuid1, modificationGroupUuid2, modificationGroupUuid3, modificationGroupUuid4, modificationGroupUuid5), buildInfos.getModificationGroupUuids());

        modificationNode3.setBuildStatus(BuildStatus.BUILT);  // mark node modificationNode3 as built
        networkModificationTreeService.updateNode(studyNameUserIdUuid, modificationNode3, userId);
        checkElementUpdatedMessageSent(studyNameUserIdUuid, userId);
        output.receive(TIMEOUT, studyUpdateDestination);

        buildInfos = networkModificationTreeService.getBuildInfos(modificationNode4.getId());
        assertEquals("variant_3", buildInfos.getOriginVariantId()); // variant to clone is variant associated to node
                                                                    // modificationNode3
        assertEquals("variant_4", buildInfos.getDestinationVariantId());
        assertEquals(List.of(modificationGroupUuid4), buildInfos.getModificationGroupUuids());

        modificationNode2.setBuildStatus(BuildStatus.NOT_BUILT);  // mark node modificationNode2 as not built
        networkModificationTreeService.updateNode(studyNameUserIdUuid, modificationNode2, userId);
        checkElementUpdatedMessageSent(studyNameUserIdUuid, userId);
        output.receive(TIMEOUT, studyUpdateDestination);
        modificationNode4.setBuildStatus(BuildStatus.NOT_BUILT);  // mark node modificationNode4 as built invalid
        networkModificationTreeService.updateNode(studyNameUserIdUuid, modificationNode4, userId);
        checkElementUpdatedMessageSent(studyNameUserIdUuid, userId);
        output.receive(TIMEOUT, studyUpdateDestination);
        modificationNode5.setBuildStatus(BuildStatus.BUILT);  // mark node modificationNode5 as built
        networkModificationTreeService.updateNode(studyNameUserIdUuid, modificationNode5, userId);
        checkElementUpdatedMessageSent(studyNameUserIdUuid, userId);
        output.receive(TIMEOUT, studyUpdateDestination);

        // build modificationNode2 and stop build
        testBuildWithNodeUuid(studyNameUserIdUuid, modificationNode2.getId(), 1);

        assertEquals(BuildStatus.BUILT, networkModificationTreeService.getBuildStatus(modificationNode3.getId()));
        assertEquals(BuildStatus.NOT_BUILT, networkModificationTreeService.getBuildStatus(modificationNode4.getId()));
        assertEquals(BuildStatus.BUILT, networkModificationTreeService.getBuildStatus(modificationNode5.getId()));

        modificationNode3.setBuildStatus(BuildStatus.NOT_BUILT);  // mark node modificationNode3 as built
        networkModificationTreeService.updateNode(studyNameUserIdUuid, modificationNode3, userId);
        checkElementUpdatedMessageSent(studyNameUserIdUuid, userId);
        output.receive(TIMEOUT, studyUpdateDestination);

        // build modificationNode3 and stop build
        testBuildWithNodeUuid(studyNameUserIdUuid, modificationNode3.getId(), 1);

        assertEquals(BuildStatus.NOT_BUILT, networkModificationTreeService.getBuildStatus(modificationNode4.getId()));
        assertEquals(BuildStatus.BUILT, networkModificationTreeService.getBuildStatus(modificationNode5.getId()));
    }

    @Test
    public void testNetworkModificationSwitch() throws Exception {

        MvcResult mvcResult;
        String resultAsString;
        String userId = "userId";

        StudyEntity studyEntity = insertDummyStudy(UUID.fromString(NETWORK_UUID_STRING), CASE_UUID, "UCTE");
        UUID studyNameUserIdUuid = studyEntity.getId();
        UUID rootNodeUuid = getRootNode(studyNameUserIdUuid).getId();
        NetworkModificationNode modificationNode1 = createNetworkModificationNode(studyNameUserIdUuid, rootNodeUuid,
                UUID.randomUUID(), VARIANT_ID, "node 1", userId);
        UUID modificationNode1Uuid = modificationNode1.getId();
        NetworkModificationNode modificationNode2 = createNetworkModificationNode(studyNameUserIdUuid,
                modificationNode1Uuid, UUID.randomUUID(), VARIANT_ID_2, "node 2", userId);
        UUID modificationNode2Uuid = modificationNode2.getId();

        Map<String, Object> body = Map.of(
                "type", ModificationType.EQUIPMENT_ATTRIBUTE_MODIFICATION,
                "equipmentAttributeName", "open",
                "equipmentAttributeValue", true,
                "equipmentType", "SWITCH",
                "equipmentId", "switchId"
        );
        String bodyJson = mapper.writeValueAsString(body);

        // update switch on root node (not allowed)
        mockMvc.perform(post(URI_NETWORK_MODIF, studyNameUserIdUuid, rootNodeUuid)
                        .content(bodyJson).contentType(MediaType.APPLICATION_JSON)
                        .header(USER_ID_HEADER, userId))
                .andExpect(status().isForbidden());

        // update switch on first modification node
        UUID stubId = wireMockUtils.stubNetworkModificationPost(mapper.writeValueAsString(Optional.empty()));
        mockMvc.perform(post(URI_NETWORK_MODIF, studyNameUserIdUuid, modificationNode1Uuid)
                        .content(bodyJson).contentType(MediaType.APPLICATION_JSON)
                        .header(USER_ID_HEADER, userId))
                .andExpect(status().isOk());
        checkEquipmentCreatingMessagesReceived(studyNameUserIdUuid, modificationNode1Uuid);
        checkEquipmentUpdatingFinishedMessagesReceived(studyNameUserIdUuid, modificationNode1Uuid);
        checkElementUpdatedMessageSent(studyNameUserIdUuid, userId);
        wireMockUtils.verifyNetworkModificationPostWithVariant(stubId, bodyJson, NETWORK_UUID_STRING, VARIANT_ID);

        mvcResult = mockMvc.perform(get("/v1/studies").header(USER_ID_HEADER, userId)).andExpectAll(
                status().isOk(),
                content().contentType(MediaType.APPLICATION_JSON))
            .andReturn();
        resultAsString = mvcResult.getResponse().getContentAsString();
        List<CreatedStudyBasicInfos> csbiListResult = mapper.readValue(resultAsString, new TypeReference<List<CreatedStudyBasicInfos>>() { });

        assertThat(csbiListResult.get(0), createMatcherCreatedStudyBasicInfos(studyNameUserIdUuid, "UCTE"));

        // update switch on second modification node
        mockMvc.perform(post(URI_NETWORK_MODIF, studyNameUserIdUuid, modificationNode2Uuid)
                        .content(bodyJson).contentType(MediaType.APPLICATION_JSON)
                        .header(USER_ID_HEADER, userId))
                .andExpect(status().isOk());
        checkEquipmentCreatingMessagesReceived(studyNameUserIdUuid, modificationNode2Uuid);
        checkEquipmentUpdatingFinishedMessagesReceived(studyNameUserIdUuid, modificationNode2Uuid);
        checkElementUpdatedMessageSent(studyNameUserIdUuid, userId);

        wireMockUtils.verifyNetworkModificationPostWithVariant(stubId, bodyJson, NETWORK_UUID_STRING, VARIANT_ID_2);

        // test build status on switch modification
        modificationNode1.setBuildStatus(BuildStatus.BUILT);  // mark modificationNode1 as built
        networkModificationTreeService.updateNode(studyNameUserIdUuid, modificationNode1, userId);
        checkElementUpdatedMessageSent(studyNameUserIdUuid, userId);
        output.receive(TIMEOUT, studyUpdateDestination);
        modificationNode2.setBuildStatus(BuildStatus.BUILT);  // mark modificationNode2 as built
        networkModificationTreeService.updateNode(studyNameUserIdUuid, modificationNode2, userId);
        checkElementUpdatedMessageSent(studyNameUserIdUuid, userId);
        output.receive(TIMEOUT, studyUpdateDestination);

        Optional<NetworkModificationResult> networkModificationResult =
            createModificationResultWithElementImpact(SimpleImpactType.MODIFICATION, IdentifiableType.SWITCH, "switchId", Set.of("s1", "s2", "s3"));
        stubId = wireMockUtils.stubNetworkModificationPost(mapper.writeValueAsString(networkModificationResult));
        mockMvc.perform(post(URI_NETWORK_MODIF, studyNameUserIdUuid, modificationNode1Uuid)
                        .content(bodyJson).contentType(MediaType.APPLICATION_JSON)
                        .header(USER_ID_HEADER, userId))
                .andExpect(status().isOk());
        Set<String> substationsSet = ImmutableSet.of("s3", "s1", "s2");
        NetworkImpactsInfos expectedPayload = NetworkImpactsInfos.builder().impactedSubstationsIds(substationsSet).build();
        checkEquipmentCreatingMessagesReceived(studyNameUserIdUuid, modificationNode1Uuid);
        checkElementUpdatedMessageSent(studyNameUserIdUuid, userId);
        checkSwitchModificationMessagesReceived(studyNameUserIdUuid, List.of(modificationNode1Uuid, modificationNode2Uuid), expectedPayload);
        checkEquipmentUpdatingFinishedMessagesReceived(studyNameUserIdUuid, modificationNode1Uuid);

        wireMockUtils.verifyNetworkModificationPostWithVariant(stubId, bodyJson, NETWORK_UUID_STRING, VARIANT_ID);

        Set<RequestWithBody> requests = TestUtils.getRequestsWithBodyDone(1, server);
        assertTrue(requests.stream().anyMatch(r -> r.getPath().matches("/v1/reports/.*")));

        // modificationNode2 is still built
        assertEquals(BuildStatus.BUILT, networkModificationTreeService.getBuildStatus(modificationNode1Uuid));

        // modificationNode2 is now invalid
        assertEquals(BuildStatus.NOT_BUILT, networkModificationTreeService.getBuildStatus(modificationNode2Uuid));
    }

    @Test
    public void testNetworkModificationEquipment() throws Exception {
        MvcResult mvcResult;
        String resultAsString;
        String userId = "userId";

        StudyEntity studyEntity = insertDummyStudy(UUID.fromString(NETWORK_UUID_STRING), CASE_UUID, "UCTE");
        UUID studyNameUserIdUuid = studyEntity.getId();
        UUID rootNodeUuid = getRootNode(studyNameUserIdUuid).getId();
        NetworkModificationNode modificationNode = createNetworkModificationNode(studyNameUserIdUuid, rootNodeUuid, VARIANT_ID, "node 1", userId);
        UUID modificationNodeUuid = modificationNode.getId();
        NetworkModificationNode modificationNode2 = createNetworkModificationNode(studyNameUserIdUuid,
                modificationNodeUuid, VARIANT_ID_2, "node 2", userId);
        UUID modificationNodeUuid2 = modificationNode2.getId();

        Map<String, Object> body = Map.of(
                "type", ModificationType.GROOVY_SCRIPT,
                "script", "equipment = network.getGenerator('idGen')\nequipment.setTargetP('42')"
        );
        String bodyJson = mapper.writeValueAsString(body);

        //update equipment on root node (not allowed)
        mockMvc.perform(post(URI_NETWORK_MODIF, studyNameUserIdUuid, rootNodeUuid)
                        .content(bodyJson).contentType(MediaType.APPLICATION_JSON)
                        .header(USER_ID_HEADER, userId))
                .andExpect(status().isForbidden());

        //update equipment
        UUID stubId = wireMockUtils.stubNetworkModificationPost(mapper.writeValueAsString(Optional.empty()));
        mockMvc.perform(post(URI_NETWORK_MODIF, studyNameUserIdUuid, modificationNodeUuid)
                        .content(bodyJson).contentType(MediaType.APPLICATION_JSON)
                        .header(USER_ID_HEADER, userId))
                .andExpect(status().isOk());
        checkEquipmentCreatingMessagesReceived(studyNameUserIdUuid, modificationNodeUuid);
        checkEquipmentUpdatingFinishedMessagesReceived(studyNameUserIdUuid, modificationNodeUuid);
        wireMockUtils.verifyNetworkModificationPost(stubId, bodyJson, NETWORK_UUID_STRING);

        mvcResult = mockMvc.perform(get("/v1/studies").header(USER_ID_HEADER, "userId").header(USER_ID_HEADER, "userId")).andExpectAll(
                        status().isOk(),
                        content().contentType(MediaType.APPLICATION_JSON))
                .andReturn();
        resultAsString = mvcResult.getResponse().getContentAsString();
        List<CreatedStudyBasicInfos> csbiListResponse = mapper.readValue(resultAsString, new TypeReference<List<CreatedStudyBasicInfos>>() {
        });

        assertThat(csbiListResponse.get(0), createMatcherCreatedStudyBasicInfos(studyNameUserIdUuid, "UCTE"));

        // update equipment on second modification node
        mockMvc.perform(post(URI_NETWORK_MODIF, studyNameUserIdUuid, modificationNodeUuid2)
                        .content(bodyJson).contentType(MediaType.APPLICATION_JSON)
                        .header(USER_ID_HEADER, userId))
                .andExpect(status().isOk());
        checkEquipmentCreatingMessagesReceived(studyNameUserIdUuid, modificationNodeUuid2);
        checkEquipmentUpdatingFinishedMessagesReceived(studyNameUserIdUuid, modificationNodeUuid2);
        checkElementUpdatedMessageSent(studyNameUserIdUuid, userId);

        wireMockUtils.verifyNetworkModificationPostWithVariant(stubId, bodyJson, NETWORK_UUID_STRING, VARIANT_ID_2);
    }

    @Test
    public void testCreateGenerator() throws Exception {
        String userId = "userId";
        StudyEntity studyEntity = insertDummyStudy(UUID.fromString(NETWORK_UUID_STRING), CASE_UUID, "UCTE");
        UUID studyNameUserIdUuid = studyEntity.getId();
        UUID rootNodeUuid = getRootNode(studyNameUserIdUuid).getId();
        NetworkModificationNode modificationNode1 = createNetworkModificationNode(studyNameUserIdUuid, rootNodeUuid,
                UUID.randomUUID(), VARIANT_ID, "node 1", userId);
        UUID modificationNode1Uuid = modificationNode1.getId();
        NetworkModificationNode modificationNode2 = createNetworkModificationNode(studyNameUserIdUuid,
                modificationNode1Uuid, UUID.randomUUID(), VARIANT_ID_2, "node 2", userId);
        UUID modificationNode2Uuid = modificationNode2.getId();

        Map<String, Object> body = new HashMap<>();
        body.put("type", ModificationType.GENERATOR_CREATION);
        body.put("generatorId", "generatorId1");
        body.put("generatorName", "generatorName1");
        body.put("energySource", "UNDEFINED");
        body.put("minActivePower", "100.0");
        body.put("maxActivePower", "200.0");
        body.put("ratedNominalPower", "50.0");
        body.put("activePowerSetpoint", "10.0");
        body.put("reactivePowerSetpoint", "20.0");
        body.put("voltageRegulatorOn", "true");
        body.put("voltageSetpoint", "225.0");
        body.put("voltageLevelId", "idVL1");
        body.put("busOrBusbarSectionId", "idBus1");
        String bodyJsonCreate = mapper.writeValueAsString(body);

        // create generator on root node (not allowed)
        mockMvc.perform(post(URI_NETWORK_MODIF, studyNameUserIdUuid, rootNodeUuid)
                        .content(bodyJsonCreate).contentType(MediaType.APPLICATION_JSON)
                        .header(USER_ID_HEADER, userId))
                .andExpect(status().isForbidden());

        // create generator on first modification node
        UUID stubPostId = wireMockUtils.stubNetworkModificationPost(mapper.writeValueAsString(Optional.empty()));
        mockMvc.perform(post(URI_NETWORK_MODIF, studyNameUserIdUuid, modificationNode1Uuid)
                        .content(bodyJsonCreate).contentType(MediaType.APPLICATION_JSON)
                        .header(USER_ID_HEADER, userId))
                .andExpect(status().isOk());
        checkEquipmentCreatingMessagesReceived(studyNameUserIdUuid, modificationNode1Uuid);
        checkEquipmentUpdatingFinishedMessagesReceived(studyNameUserIdUuid, modificationNode1Uuid);
        checkElementUpdatedMessageSent(studyNameUserIdUuid, userId);
        wireMockUtils.verifyNetworkModificationPostWithVariant(stubPostId, bodyJsonCreate, NETWORK_UUID_STRING, VARIANT_ID);

        // create generator on second modification node
        mockMvc.perform(post(URI_NETWORK_MODIF, studyNameUserIdUuid, modificationNode2Uuid)
                        .content(bodyJsonCreate).contentType(MediaType.APPLICATION_JSON)
                        .header(USER_ID_HEADER, userId))
                .andExpect(status().isOk());
        checkEquipmentCreatingMessagesReceived(studyNameUserIdUuid, modificationNode2Uuid);
        checkEquipmentUpdatingFinishedMessagesReceived(studyNameUserIdUuid, modificationNode2Uuid);
        checkElementUpdatedMessageSent(studyNameUserIdUuid, userId);
        wireMockUtils.verifyNetworkModificationPostWithVariant(stubPostId, bodyJsonCreate, NETWORK_UUID_STRING, VARIANT_ID_2);

        // update generator creation
        body.replace("generatorId", "generatorId2");
        body.replace("generatorName", "generatorName2");
        body.replace("energySource", "UNDEFINED");
        body.replace("minActivePower", "150.0");
        body.replace("maxActivePower", "50.0");
        UUID stubPutId = wireMockUtils.stubNetworkModificationPut(MODIFICATION_UUID);
        String bodyJsonUpdate = mapper.writeValueAsString(body);
        mockMvc.perform(put(URI_NETWORK_MODIF_WITH_ID, studyNameUserIdUuid, modificationNode1Uuid, MODIFICATION_UUID)
                        .content(bodyJsonUpdate).contentType(MediaType.APPLICATION_JSON)
                        .header(USER_ID_HEADER, userId))
                .andExpect(status().isOk());
        checkEquipmentUpdatingMessagesReceived(studyNameUserIdUuid, modificationNode1Uuid);
        checkUpdateEquipmentCreationMessagesReceived(studyNameUserIdUuid, modificationNode1Uuid);
        checkEquipmentUpdatingFinishedMessagesReceived(studyNameUserIdUuid, modificationNode1Uuid);
        checkElementUpdatedMessageSent(studyNameUserIdUuid, userId);
        wireMockUtils.verifyNetworkModificationPut(stubPutId, MODIFICATION_UUID, bodyJsonUpdate);

        // create generator on building node
        body.replace("generatorId", "generatorId3");
        body.replace("generatorName", "generatorName3");
        body.replace("energySource", "UNDEFINED");
        body.replace("minActivePower", "100.0");
        body.replace("maxActivePower", "200.0");
        String bodyJsonCreateBis = mapper.writeValueAsString(body);
        modificationNode1.setBuildStatus(BuildStatus.BUILDING);
        networkModificationTreeService.updateNode(studyNameUserIdUuid, modificationNode1, userId);
        checkElementUpdatedMessageSent(studyNameUserIdUuid, userId);
        output.receive(TIMEOUT, studyUpdateDestination);
        mockMvc.perform(post(URI_NETWORK_MODIF, studyNameUserIdUuid, modificationNode1Uuid)
                        .content(bodyJsonCreateBis).contentType(MediaType.APPLICATION_JSON)
                        .header(USER_ID_HEADER, userId))
                .andExpect(status().isForbidden());
    }

    @Test
    public void testCreateShuntsCompensator() throws Exception {
        String userId = "userId";
        StudyEntity studyEntity = insertDummyStudy(UUID.fromString(NETWORK_UUID_STRING), CASE_UUID, "UCTE");
        UUID studyNameUserIdUuid = studyEntity.getId();
        UUID rootNodeUuid = getRootNode(studyNameUserIdUuid).getId();
        NetworkModificationNode modificationNode1 = createNetworkModificationNode(studyNameUserIdUuid, rootNodeUuid,
                UUID.randomUUID(), VARIANT_ID, "node 1", userId);
        UUID modificationNode1Uuid = modificationNode1.getId();

        String createShuntCompensatorAttributes = "{\"type\":\"" + ModificationType.SHUNT_COMPENSATOR_CREATION + "\",\"shuntCompensatorId\":\"shuntCompensatorId1\",\"shuntCompensatorName\":\"shuntCompensatorName1\",\"voltageLevelId\":\"idVL1\",\"busOrBusbarSectionId\":\"idBus1\"}";

        // create shuntCompensator on root node (not allowed)
        mockMvc.perform(post(URI_NETWORK_MODIF, studyNameUserIdUuid, rootNodeUuid)
                        .content(createShuntCompensatorAttributes).contentType(MediaType.APPLICATION_JSON)
                        .header(USER_ID_HEADER, userId))
                .andExpect(status().isForbidden());

        // create shuntCompensator on modification node child of root node
        UUID stubPostId = wireMockUtils.stubNetworkModificationPost(mapper.writeValueAsString(Optional.empty()));
        mockMvc.perform(post(URI_NETWORK_MODIF, studyNameUserIdUuid, modificationNode1Uuid)
                        .content(createShuntCompensatorAttributes).contentType(MediaType.APPLICATION_JSON)
                        .header(USER_ID_HEADER, userId))
                .andExpect(status().isOk());
        checkEquipmentCreatingMessagesReceived(studyNameUserIdUuid, modificationNode1Uuid);
        checkEquipmentUpdatingFinishedMessagesReceived(studyNameUserIdUuid, modificationNode1Uuid);
        checkElementUpdatedMessageSent(studyNameUserIdUuid, userId);
        wireMockUtils.verifyNetworkModificationPostWithVariant(stubPostId, createShuntCompensatorAttributes, NETWORK_UUID_STRING, VARIANT_ID);

        // update shunt compensator creation
        UUID stubPutId = wireMockUtils.stubNetworkModificationPut(MODIFICATION_UUID);
        String shuntCompensatorAttributesUpdated = "{\"type\":\"" + ModificationType.SHUNT_COMPENSATOR_CREATION + "\",\"shuntCompensatorId\":\"shuntCompensatorId2\",\"shuntCompensatorName\":\"shuntCompensatorName2\",\"voltageLevelId\":\"idVL2\",\"busOrBusbarSectionId\":\"idBus1\"}";
        mockMvc.perform(put(URI_NETWORK_MODIF_WITH_ID, studyNameUserIdUuid, modificationNode1Uuid, MODIFICATION_UUID)
                        .content(shuntCompensatorAttributesUpdated).contentType(MediaType.APPLICATION_JSON)
                        .header(USER_ID_HEADER, userId))
                .andExpect(status().isOk());
        checkEquipmentUpdatingMessagesReceived(studyNameUserIdUuid, modificationNode1Uuid);
        checkUpdateEquipmentCreationMessagesReceived(studyNameUserIdUuid, modificationNode1Uuid);
        checkEquipmentUpdatingFinishedMessagesReceived(studyNameUserIdUuid, modificationNode1Uuid);
        checkElementUpdatedMessageSent(studyNameUserIdUuid, userId);
        wireMockUtils.verifyNetworkModificationPut(stubPutId, MODIFICATION_UUID, shuntCompensatorAttributesUpdated);

        String createShuntCompensatorAttributes2 = "{\"type\":\"" + ModificationType.SHUNT_COMPENSATOR_CREATION + "\",\"shuntCompensatorId\":\"shuntCompensatorId3\",\"shuntCompensatorName\":\"shuntCompensatorName3\",\"voltageLevelId\":\"idVL1\",\"busOrBusbarSectionId\":\"idBus1\"}";
        modificationNode1.setBuildStatus(BuildStatus.BUILDING);
        networkModificationTreeService.updateNode(studyNameUserIdUuid, modificationNode1, userId);
        checkElementUpdatedMessageSent(studyNameUserIdUuid, userId);
        output.receive(TIMEOUT, studyUpdateDestination);
        // create shunt compensator on building node
        mockMvc.perform(post(URI_NETWORK_MODIF, studyNameUserIdUuid, modificationNode1Uuid)
                        .content(createShuntCompensatorAttributes2).contentType(MediaType.APPLICATION_JSON)
                        .header(USER_ID_HEADER, userId))
                .andExpect(status().isForbidden());
    }

    @Test
    public void testCreateLine() throws Exception {
        String userId = "userId";
        StudyEntity studyEntity = insertDummyStudy(UUID.fromString(NETWORK_UUID_STRING), CASE_UUID, "UCTE");
        UUID studyNameUserIdUuid = studyEntity.getId();
        UUID rootNodeUuid = getRootNode(studyNameUserIdUuid).getId();
        NetworkModificationNode modificationNode1 = createNetworkModificationNode(studyNameUserIdUuid, rootNodeUuid,
                UUID.randomUUID(), VARIANT_ID, "node 1", userId);
        UUID modificationNode1Uuid = modificationNode1.getId();
        NetworkModificationNode modificationNode2 = createNetworkModificationNode(studyNameUserIdUuid,
                modificationNode1Uuid, UUID.randomUUID(), VARIANT_ID_2, "node 2", userId);
        UUID modificationNode2Uuid = modificationNode2.getId();

        String createLineAttributes = "{\"type\":\"" + ModificationType.LINE_CREATION
                + "\",\"lineId\":\"lineId1\"," + "\"lineName\":\"lineName1\","
                + "\"seriesResistance\":\"50.0\"," + "\"seriesReactance\":\"50.0\","
                + "\"shuntConductance1\":\"100.0\"," + "\"shuntSusceptance1\":\"100.0\","
                + "\"shuntConductance2\":\"200.0\"," + "\"shuntSusceptance2\":\"200.0\","
                + "\"voltageLevelId1\":\"idVL1\"," + "\"busOrBusbarSectionId1\":\"idBus1\","
                + "\"voltageLevelId2\":\"idVL2\"," + "\"busOrBusbarSectionId2\":\"idBus2\"}";

        // create line on root node (not allowed)
        mockMvc.perform(post(URI_NETWORK_MODIF, studyNameUserIdUuid, rootNodeUuid)
                        .content(createLineAttributes).contentType(MediaType.APPLICATION_JSON)
                        .header(USER_ID_HEADER, userId))
                .andExpect(status().isForbidden());

        // create line on first modification node
        UUID stubPostId = wireMockUtils.stubNetworkModificationPost(mapper.writeValueAsString(Optional.empty()));
        mockMvc.perform(post(URI_NETWORK_MODIF, studyNameUserIdUuid, modificationNode1Uuid)
                        .content(createLineAttributes).contentType(MediaType.APPLICATION_JSON)
                        .header(USER_ID_HEADER, userId))
                .andExpect(status().isOk());
        checkEquipmentCreatingMessagesReceived(studyNameUserIdUuid, modificationNode1Uuid);
        checkEquipmentUpdatingFinishedMessagesReceived(studyNameUserIdUuid, modificationNode1Uuid);
        checkElementUpdatedMessageSent(studyNameUserIdUuid, userId);
        wireMockUtils.verifyNetworkModificationPostWithVariant(stubPostId, createLineAttributes, NETWORK_UUID_STRING, VARIANT_ID);

        // create line on second modification node
        mockMvc.perform(post(URI_NETWORK_MODIF, studyNameUserIdUuid, modificationNode2Uuid)
                        .content(createLineAttributes).contentType(MediaType.APPLICATION_JSON)
                        .header(USER_ID_HEADER, userId))
                .andExpect(status().isOk());
        checkEquipmentCreatingMessagesReceived(studyNameUserIdUuid, modificationNode2Uuid);
        checkEquipmentUpdatingFinishedMessagesReceived(studyNameUserIdUuid, modificationNode2Uuid);
        checkElementUpdatedMessageSent(studyNameUserIdUuid, userId);
        wireMockUtils.verifyNetworkModificationPostWithVariant(stubPostId, createLineAttributes, NETWORK_UUID_STRING, VARIANT_ID_2);

        // update line creation
        String lineAttributesUpdated = "{\"type\":\"" + ModificationType.LINE_CREATION
                + "\",\"lineId\":\"lineId2\"," + "\"lineName\":\"lineName2\","
                + "\"seriesResistance\":\"54.0\"," + "\"seriesReactance\":\"55.0\","
                + "\"shuntConductance1\":\"100.0\"," + "\"shuntSusceptance1\":\"100.0\","
                + "\"shuntConductance2\":\"200.0\"," + "\"shuntSusceptance2\":\"200.0\","
                + "\"voltageLevelId1\":\"idVL2\"," + "\"busOrBusbarSectionId1\":\"idBus1\","
                + "\"voltageLevelId2\":\"idVL2\"," + "\"busOrBusbarSectionId2\":\"idBus2\"}";
        UUID stubPutId = wireMockUtils.stubNetworkModificationPut(MODIFICATION_UUID);
        mockMvc.perform(put(URI_NETWORK_MODIF_WITH_ID, studyNameUserIdUuid, modificationNode1Uuid, MODIFICATION_UUID)
                        .content(lineAttributesUpdated).contentType(MediaType.APPLICATION_JSON)
                        .header(USER_ID_HEADER, userId))
                .andExpect(status().isOk());
        checkEquipmentUpdatingMessagesReceived(studyNameUserIdUuid, modificationNode1Uuid);
        checkUpdateEquipmentCreationMessagesReceived(studyNameUserIdUuid, modificationNode1Uuid);
        checkEquipmentUpdatingFinishedMessagesReceived(studyNameUserIdUuid, modificationNode1Uuid);
        checkElementUpdatedMessageSent(studyNameUserIdUuid, userId);
        wireMockUtils.verifyNetworkModificationPut(stubPutId, MODIFICATION_UUID, lineAttributesUpdated);

        String createLineAttributes2 = "{\"type\":\"" + ModificationType.LINE_CREATION
                + "\",\"lineId\":\"lineId3\"," + "\"lineName\":\"lineName3\","
                + "\"seriesResistance\":\"50.0\"," + "\"seriesReactance\":\"50.0\","
                + "\"shuntConductance1\":\"100.0\"," + "\"shuntSusceptance1\":\"100.0\","
                + "\"shuntConductance2\":\"200.0\"," + "\"shuntSusceptance2\":\"200.0\","
                + "\"voltageLevelId1\":\"idVL1\"," + "\"busOrBusbarSectionId1\":\"idBus1\","
                + "\"voltageLevelId2\":\"idVL2\"," + "\"busOrBusbarSectionId2\":\"idBus2\"}";
        modificationNode1.setBuildStatus(BuildStatus.BUILDING);
        networkModificationTreeService.updateNode(studyNameUserIdUuid, modificationNode1, userId);
        checkElementUpdatedMessageSent(studyNameUserIdUuid, userId);
        output.receive(TIMEOUT, studyUpdateDestination);
        // create line on building node
        mockMvc.perform(post(URI_NETWORK_MODIF, studyNameUserIdUuid, modificationNode1Uuid)
                        .content(createLineAttributes2).contentType(MediaType.APPLICATION_JSON)
                        .header(USER_ID_HEADER, userId))
                .andExpect(status().isForbidden());
    }

    @Test
    public void testCreateTwoWindingsTransformer() throws Exception {
        String userId = "userId";
        StudyEntity studyEntity = insertDummyStudy(UUID.fromString(NETWORK_UUID_STRING), CASE_UUID, "UCTE");
        UUID studyNameUserIdUuid = studyEntity.getId();
        UUID rootNodeUuid = getRootNode(studyNameUserIdUuid).getId();
        NetworkModificationNode modificationNode1 = createNetworkModificationNode(studyNameUserIdUuid, rootNodeUuid,
                UUID.randomUUID(), VARIANT_ID, "node 1", userId);
        UUID modificationNode1Uuid = modificationNode1.getId();
        NetworkModificationNode modificationNode2 = createNetworkModificationNode(studyNameUserIdUuid,
                modificationNode1Uuid, UUID.randomUUID(), VARIANT_ID_2, "node 2", userId);
        UUID modificationNode2Uuid = modificationNode2.getId();

        String createTwoWindingsTransformerAttributes = "{\"type\":\"" + ModificationType.TWO_WINDINGS_TRANSFORMER_CREATION + "\",\"equipmentId\":\"2wtId\",\"equipmentName\":\"2wtName\",\"seriesResistance\":\"10\",\"seriesReactance\":\"10\",\"magnetizingConductance\":\"100\",\"magnetizingSusceptance\":\"100\",\"ratedVoltage1\":\"480\",\"ratedVoltage2\":\"380\",\"voltageLevelId1\":\"CHOO5P6\",\"busOrBusbarSectionId1\":\"CHOO5P6_1\",\"voltageLevelId2\":\"CHOO5P6\",\"busOrBusbarSectionId2\":\"CHOO5P6_1\"}";

        // create 2WT on root node (not allowed)
        mockMvc.perform(post(URI_NETWORK_MODIF, studyNameUserIdUuid, rootNodeUuid)
                        .content(createTwoWindingsTransformerAttributes).contentType(MediaType.APPLICATION_JSON)
                        .header(USER_ID_HEADER, userId))
                .andExpect(status().isForbidden());

        // create 2WT on first modification node
        UUID stubPostId = wireMockUtils.stubNetworkModificationPost(mapper.writeValueAsString(Optional.empty()));
        mockMvc.perform(post(URI_NETWORK_MODIF, studyNameUserIdUuid, modificationNode1Uuid)
                        .content(createTwoWindingsTransformerAttributes).contentType(MediaType.APPLICATION_JSON)
                        .header(USER_ID_HEADER, userId))
                .andExpect(status().isOk());
        checkEquipmentCreatingMessagesReceived(studyNameUserIdUuid, modificationNode1Uuid);
        checkEquipmentUpdatingFinishedMessagesReceived(studyNameUserIdUuid, modificationNode1Uuid);
        checkElementUpdatedMessageSent(studyNameUserIdUuid, userId);
        wireMockUtils.verifyNetworkModificationPostWithVariant(stubPostId, createTwoWindingsTransformerAttributes, NETWORK_UUID_STRING, VARIANT_ID);

        // create 2WT on second modification node
        mockMvc.perform(post(URI_NETWORK_MODIF, studyNameUserIdUuid, modificationNode2Uuid)
                        .content(createTwoWindingsTransformerAttributes).contentType(MediaType.APPLICATION_JSON)
                        .header(USER_ID_HEADER, userId))
                .andExpect(status().isOk());
        checkEquipmentCreatingMessagesReceived(studyNameUserIdUuid, modificationNode2Uuid);
        checkEquipmentUpdatingFinishedMessagesReceived(studyNameUserIdUuid, modificationNode2Uuid);
        checkElementUpdatedMessageSent(studyNameUserIdUuid, userId);
        wireMockUtils.verifyNetworkModificationPostWithVariant(stubPostId, createTwoWindingsTransformerAttributes, NETWORK_UUID_STRING, VARIANT_ID_2);

        // update Two Windings Transformer creation
        String twoWindingsTransformerAttributesUpdated = "{\"type\":\"" + ModificationType.TWO_WINDINGS_TRANSFORMER_CREATION + "\",\"equipmentId\":\"2wtId\",\"equipmentName\":\"2wtName\",\"seriesResistance\":\"10\",\"seriesReactance\":\"10\",\"magnetizingConductance\":\"100\",\"magnetizingSusceptance\":\"100\",\"ratedVoltage1\":\"480\",\"ratedVoltage2\":\"380\",\"voltageLevelId1\":\"CHOO5P6\",\"busOrBusbarSectionId1\":\"CHOO5P6_1\",\"voltageLevelId2\":\"CHOO5P6\",\"busOrBusbarSectionId2\":\"CHOO5P6_1\"}";
        UUID stubPutId = wireMockUtils.stubNetworkModificationPut(MODIFICATION_UUID);
        mockMvc.perform(put(URI_NETWORK_MODIF_WITH_ID, studyNameUserIdUuid, modificationNode1Uuid, MODIFICATION_UUID)
                        .content(twoWindingsTransformerAttributesUpdated).contentType(MediaType.APPLICATION_JSON)
                        .header(USER_ID_HEADER, userId))
                .andExpect(status().isOk());
        checkEquipmentUpdatingMessagesReceived(studyNameUserIdUuid, modificationNode1Uuid);
        checkUpdateEquipmentCreationMessagesReceived(studyNameUserIdUuid, modificationNode1Uuid);
        checkEquipmentUpdatingFinishedMessagesReceived(studyNameUserIdUuid, modificationNode1Uuid);
        checkElementUpdatedMessageSent(studyNameUserIdUuid, userId);
        wireMockUtils.verifyNetworkModificationPut(stubPutId, MODIFICATION_UUID, twoWindingsTransformerAttributesUpdated);

        String createTwoWindingsTransformerAttributes2 = "{\"type\":\"" + ModificationType.TWO_WINDINGS_TRANSFORMER_CREATION + "\",\"equipmentId\":\"2wtId3\",\"equipmentName\":\"2wtName3\",\"seriesResistance\":\"10\",\"seriesReactance\":\"10\",\"magnetizingConductance\":\"100\",\"magnetizingSusceptance\":\"100\",\"ratedVoltage1\":\"480\",\"ratedVoltage2\":\"380\",\"voltageLevelId1\":\"CHOO5P6\",\"busOrBusbarSectionId1\":\"CHOO5P6_1\",\"voltageLevelId2\":\"CHOO5P6\",\"busOrBusbarSectionId2\":\"CHOO5P6_1\"}";
        modificationNode1.setBuildStatus(BuildStatus.BUILDING);
        networkModificationTreeService.updateNode(studyNameUserIdUuid, modificationNode1, userId);
        checkElementUpdatedMessageSent(studyNameUserIdUuid, userId);
        output.receive(TIMEOUT, studyUpdateDestination);
        // create Two Windings Transformer on building node
        mockMvc.perform(post(URI_NETWORK_MODIF, studyNameUserIdUuid, modificationNode1Uuid)
                        .content(createTwoWindingsTransformerAttributes2).contentType(MediaType.APPLICATION_JSON)
                        .header(USER_ID_HEADER, userId))
                .andExpect(status().isForbidden());
    }

    @Test
    public void testChangeModificationActiveState() throws Exception {
        String userId = "userId";
        StudyEntity studyEntity = insertDummyStudy(UUID.fromString(NETWORK_UUID_STRING), CASE_UUID, "UCTE");
        UUID studyUuid = studyEntity.getId();
        UUID rootNodeUuid = getRootNode(studyUuid).getId();
        UUID modificationGroupUuid1 = UUID.randomUUID();
        NetworkModificationNode modificationNode1 = createNetworkModificationNode(studyUuid, rootNodeUuid,
                modificationGroupUuid1, "variant_1", "node 1", "userId");

        UUID modificationUuid = UUID.randomUUID();
        UUID nodeNotFoundUuid = UUID.randomUUID();

        // deactivate modification on modificationNode
        mockMvc.perform(put("/v1/studies/{studyUuid}/nodes/{nodeUuid}/network_modifications/{modificationUuid}?active=false",
                studyUuid, nodeNotFoundUuid, modificationUuid).header(USER_ID_HEADER, "userId")
                .header(USER_ID_HEADER, userId))
            .andExpect(status().isNotFound());

        mockMvc.perform(put("/v1/studies/{studyUuid}/nodes/{nodeUuid}/network_modifications/{modificationUuid}?active=false",
                        studyUuid, modificationNode1.getId(), modificationUuid).header(USER_ID_HEADER, "userId")
                .header(USER_ID_HEADER, userId))
            .andExpect(status().isOk());

        AtomicReference<AbstractNode> node = new AtomicReference<>();
        node.set(networkModificationTreeService.getNode(modificationNode1.getId()));
        NetworkModificationNode modificationNode = (NetworkModificationNode) node.get();
        assertEquals(Set.of(modificationUuid), modificationNode.getModificationsToExclude());

        checkNodesBuildStatusUpdatedMessageReceived(studyUuid, List.of(modificationNode1.getId()));
        checkUpdateModelsStatusMessagesReceived(studyUuid, modificationNode1.getId());

        // reactivate modification
        mockMvc.perform(put("/v1/studies/{studyUuid}/nodes/{nodeUuid}/network_modifications/{modificationUuid}?active=true",
                        studyUuid, modificationNode1.getId(), modificationUuid).header(USER_ID_HEADER, "userId")
                .header(USER_ID_HEADER, userId))
            .andExpect(status().isOk());

        node.set(networkModificationTreeService.getNode(modificationNode1.getId()));
        modificationNode = (NetworkModificationNode) node.get();
        assertTrue(modificationNode.getModificationsToExclude().isEmpty());

        checkNodesBuildStatusUpdatedMessageReceived(studyUuid, List.of(modificationNode1.getId()));
        checkUpdateModelsStatusMessagesReceived(studyUuid, modificationNode1.getId());
    }

    @Test
    public void deleteModificationRequest() throws Exception {
        String userId = "userId";

        UUID stubId = wireMockServer.stubFor(WireMock.delete(WireMock.urlPathMatching("/v1/network-modifications")).willReturn(WireMock.ok())).getId();

        StudyEntity studyEntity = insertDummyStudy(UUID.fromString(NETWORK_UUID_STRING), CASE_UUID, "UCTE");
        UUID studyUuid = studyEntity.getId();
        UUID rootNodeUuid = getRootNode(studyUuid).getId();
        NetworkModificationNode modificationNode = createNetworkModificationNode(studyUuid, rootNodeUuid, VARIANT_ID, "node 1", userId);
        createNetworkModificationNode(studyUuid, rootNodeUuid, VARIANT_ID_2, "node 2", userId);
        NetworkModificationNode node3 = createNetworkModificationNode(studyUuid, modificationNode.getId(), "variant_3", "node 3", userId);
        /*  root
           /   \
         node  modification node
                 \
                node3
            node is only there to test that when we update modification node, it is not in notifications list
         */
        UUID studyUuid1 = UUID.randomUUID();
        mockMvc.perform(delete(URI_NETWORK_MODIF, studyUuid1, modificationNode.getId())
                        .queryParam("uuids", node3.getId().toString())
                        .header(USER_ID_HEADER, userId))
                .andExpect(status().isForbidden());
        checkEquipmentDeletingMessagesReceived(studyUuid1, modificationNode.getId());
        checkEquipmentUpdatingFinishedMessagesReceived(studyUuid1, modificationNode.getId());

        UUID modificationUuid = UUID.randomUUID();
        mockMvc.perform(delete(URI_NETWORK_MODIF, studyUuid, modificationNode.getId())
                        .queryParam("uuids", modificationUuid.toString())
                        .header(USER_ID_HEADER, userId))
                .andExpect(status().isOk());
        wireMockUtils.verifyDeleteRequest(stubId, "/v1/network-modifications", false, Map.of("uuids", WireMock.equalTo(modificationUuid.toString())));
        checkEquipmentDeletingMessagesReceived(studyUuid, modificationNode.getId());
        checkNodesBuildStatusUpdatedMessageReceived(studyUuid, List.of(modificationNode.getId()));
        checkUpdateModelsStatusMessagesReceived(studyUuid, modificationNode.getId());
        checkEquipmentUpdatingFinishedMessagesReceived(studyUuid, modificationNode.getId());

        String errorMessage = "Internal Server Error";
        stubId = wireMockServer.stubFor(WireMock.delete(WireMock.urlPathMatching("/v1/network-modifications.*"))
            .willReturn(WireMock.serverError().withBody(errorMessage))
        ).getId();
        mockMvc.perform(delete("/v1/studies/{studyUuid}/nodes/{nodeUuid}/network-modifications", studyUuid, modificationNode.getId())
                .queryParam("uuids", modificationUuid.toString())
                .header(USER_ID_HEADER, "userId"))
            .andExpect(status().isBadRequest());
        wireMockUtils.verifyDeleteRequest(stubId, "/v1/network-modifications", false, Map.of("uuids", WireMock.equalTo(modificationUuid.toString())));
        checkEquipmentDeletingMessagesReceived(studyUuid, modificationNode.getId());
        checkEquipmentUpdatingFinishedMessagesReceived(studyUuid, modificationNode.getId());
    }

    @Test
    public void testUpdateLines() throws Exception {
        String userId = "userId";
        StudyEntity studyEntity = insertDummyStudy(UUID.fromString(NETWORK_UUID_STRING), CASE_UUID, "UCTE");
        UUID studyNameUserIdUuid = studyEntity.getId();
        UUID rootNodeUuid = getRootNode(studyNameUserIdUuid).getId();
        NetworkModificationNode modificationNode1 = createNetworkModificationNode(studyNameUserIdUuid, rootNodeUuid,
                UUID.randomUUID(), VARIANT_ID, "node 1", userId);
        UUID modificationNode1Uuid = modificationNode1.getId();
        NetworkModificationNode modificationNode2 = createNetworkModificationNode(studyNameUserIdUuid,
                modificationNode1Uuid, UUID.randomUUID(), VARIANT_ID_2, "node 2", userId);
        UUID modificationNode2Uuid = modificationNode2.getId();

        HashMap<String, Object> bodyLineInfos = new HashMap<>();
        bodyLineInfos.put("type", ModificationType.BRANCH_STATUS_MODIFICATION);
        bodyLineInfos.put("equipmentId", "line12");
        bodyLineInfos.put("action", "lockout");
        String bodyJsonCreate1 = mapper.writeValueAsString(bodyLineInfos);

        // change line status on root node (not allowed)
        UUID stubPostId = wireMockUtils.stubNetworkModificationPost(mapper.writeValueAsString(Optional.empty()));
        mockMvc.perform(post(URI_NETWORK_MODIF, studyNameUserIdUuid, rootNodeUuid)
                        .content(bodyJsonCreate1).contentType(MediaType.APPLICATION_JSON)
                        .header(USER_ID_HEADER, userId))
                .andExpect(status().isForbidden());

        // lockout line
        mockMvc.perform(post(URI_NETWORK_MODIF, studyNameUserIdUuid, modificationNode1Uuid)
                        .content(bodyJsonCreate1).contentType(MediaType.APPLICATION_JSON)
                        .header(USER_ID_HEADER, userId))
                .andExpect(status().isOk());
        checkEquipmentCreatingMessagesReceived(studyNameUserIdUuid, modificationNode1Uuid);
        checkEquipmentUpdatingFinishedMessagesReceived(studyNameUserIdUuid, modificationNode1Uuid);
        checkElementUpdatedMessageSent(studyNameUserIdUuid, userId);
        wireMockUtils.verifyNetworkModificationPost(stubPostId, bodyJsonCreate1, NETWORK_UUID_STRING);

        bodyLineInfos.put("equipmentId", "lineFailedId");
        String bodyJsonCreate2 = mapper.writeValueAsString(bodyLineInfos);
        stubPostId = wireMockUtils.stubNetworkModificationPostWithError(bodyJsonCreate2);
        mockMvc.perform(post(URI_NETWORK_MODIF, studyNameUserIdUuid, modificationNode1Uuid)
                        .content(bodyJsonCreate2).contentType(MediaType.APPLICATION_JSON)
                        .header(USER_ID_HEADER, userId))
                .andExpect(status().isBadRequest());
        checkEquipmentCreatingMessagesReceived(studyNameUserIdUuid, modificationNode1Uuid);
        checkEquipmentUpdatingFinishedMessagesReceived(studyNameUserIdUuid, modificationNode1Uuid);
        wireMockUtils.verifyNetworkModificationPost(stubPostId, bodyJsonCreate2, NETWORK_UUID_STRING);

        // trip line
        bodyLineInfos.put("equipmentId", "line23");
        bodyLineInfos.put("action", "trip");
        String bodyJsonCreate3 = mapper.writeValueAsString(bodyLineInfos);
        stubPostId = wireMockUtils.stubNetworkModificationPost(mapper.writeValueAsString(Optional.empty()));
        mockMvc.perform(post(URI_NETWORK_MODIF, studyNameUserIdUuid, modificationNode1Uuid)
                        .content(bodyJsonCreate3).contentType(MediaType.APPLICATION_JSON)
                        .header(USER_ID_HEADER, userId))
                .andExpect(status().isOk());
        checkEquipmentCreatingMessagesReceived(studyNameUserIdUuid, modificationNode1Uuid);
        checkEquipmentUpdatingFinishedMessagesReceived(studyNameUserIdUuid, modificationNode1Uuid);
        checkElementUpdatedMessageSent(studyNameUserIdUuid, userId);
        wireMockUtils.verifyNetworkModificationPost(stubPostId, bodyJsonCreate3, NETWORK_UUID_STRING);

        bodyLineInfos.put("equipmentId", "lineFailedId");
        String bodyJsonCreate4 = mapper.writeValueAsString(bodyLineInfos);
        stubPostId = wireMockUtils.stubNetworkModificationPostWithError(bodyJsonCreate4);
        mockMvc.perform(post(URI_NETWORK_MODIF, studyNameUserIdUuid, modificationNode1Uuid)
                        .content(bodyJsonCreate4).contentType(MediaType.APPLICATION_JSON)
                        .header(USER_ID_HEADER, userId))
                .andExpect(status().isBadRequest());
        checkEquipmentCreatingMessagesReceived(studyNameUserIdUuid, modificationNode1Uuid);
        checkEquipmentUpdatingFinishedMessagesReceived(studyNameUserIdUuid, modificationNode1Uuid);
        wireMockUtils.verifyNetworkModificationPost(stubPostId, bodyJsonCreate4, NETWORK_UUID_STRING);

        // energise line end
        bodyLineInfos.put("equipmentId", "line13");
        bodyLineInfos.put("action", "energiseEndOne");
        String bodyJsonCreate5 = mapper.writeValueAsString(bodyLineInfos);
        stubPostId = wireMockUtils.stubNetworkModificationPost(mapper.writeValueAsString(Optional.empty()));
        mockMvc.perform(post(URI_NETWORK_MODIF, studyNameUserIdUuid, modificationNode1Uuid)
                        .content(bodyJsonCreate5).contentType(MediaType.APPLICATION_JSON)
                        .header(USER_ID_HEADER, userId))
                .andExpect(status().isOk());
        checkEquipmentCreatingMessagesReceived(studyNameUserIdUuid, modificationNode1Uuid);
        checkEquipmentUpdatingFinishedMessagesReceived(studyNameUserIdUuid, modificationNode1Uuid);
        checkElementUpdatedMessageSent(studyNameUserIdUuid, userId);
        wireMockUtils.verifyNetworkModificationPost(stubPostId, bodyJsonCreate5, NETWORK_UUID_STRING);

        bodyLineInfos.put("equipmentId", "lineFailedId");
        String bodyJsonCreate6 = mapper.writeValueAsString(bodyLineInfos);
        stubPostId = wireMockUtils.stubNetworkModificationPostWithError(bodyJsonCreate6);
        mockMvc.perform(post(URI_NETWORK_MODIF, studyNameUserIdUuid, modificationNode1Uuid)
                        .content(bodyJsonCreate6).contentType(MediaType.APPLICATION_JSON)
                        .header(USER_ID_HEADER, userId))
                .andExpect(status().isBadRequest());
        checkEquipmentCreatingMessagesReceived(studyNameUserIdUuid, modificationNode1Uuid);
        checkEquipmentUpdatingFinishedMessagesReceived(studyNameUserIdUuid, modificationNode1Uuid);
        wireMockUtils.verifyNetworkModificationPost(stubPostId, bodyJsonCreate6, NETWORK_UUID_STRING);

        // switch on line
        bodyLineInfos.put("equipmentId", "line13");
        bodyLineInfos.put("action", "switchOn");
        String bodyJsonCreate7 = mapper.writeValueAsString(bodyLineInfos);
        stubPostId = wireMockUtils.stubNetworkModificationPost(mapper.writeValueAsString(Optional.empty()));
        mockMvc.perform(post(URI_NETWORK_MODIF, studyNameUserIdUuid, modificationNode1Uuid)
                        .content(bodyJsonCreate7).contentType(MediaType.APPLICATION_JSON)
                        .header(USER_ID_HEADER, userId))
                .andExpect(status().isOk());
        checkEquipmentCreatingMessagesReceived(studyNameUserIdUuid, modificationNode1Uuid);
        checkEquipmentUpdatingFinishedMessagesReceived(studyNameUserIdUuid, modificationNode1Uuid);
        checkElementUpdatedMessageSent(studyNameUserIdUuid, userId);
        wireMockUtils.verifyNetworkModificationPost(stubPostId, bodyJsonCreate7, NETWORK_UUID_STRING);

        bodyLineInfos.put("equipmentId", "lineFailedId");
        String bodyJsonCreate8 = mapper.writeValueAsString(bodyLineInfos);
        stubPostId = wireMockUtils.stubNetworkModificationPostWithError(bodyJsonCreate8);
        mockMvc.perform(post(URI_NETWORK_MODIF, studyNameUserIdUuid, modificationNode1Uuid)
                        .content(bodyJsonCreate8).contentType(MediaType.APPLICATION_JSON)
                        .header(USER_ID_HEADER, userId))
                .andExpect(status().isBadRequest());
        checkEquipmentCreatingMessagesReceived(studyNameUserIdUuid, modificationNode1Uuid);
        checkEquipmentUpdatingFinishedMessagesReceived(studyNameUserIdUuid, modificationNode1Uuid);
        wireMockUtils.verifyNetworkModificationPost(stubPostId, bodyJsonCreate8, NETWORK_UUID_STRING);

        // switch on line on second modification node
        String bodyJsonCreate9 = bodyJsonCreate7;
        stubPostId = wireMockUtils.stubNetworkModificationPost(mapper.writeValueAsString(Optional.empty()));
        mockMvc.perform(post(URI_NETWORK_MODIF, studyNameUserIdUuid, modificationNode2Uuid)
                        .content(bodyJsonCreate9).contentType(MediaType.APPLICATION_JSON)
                        .header(USER_ID_HEADER, userId))
                .andExpect(status().isOk());
        checkEquipmentCreatingMessagesReceived(studyNameUserIdUuid, modificationNode2Uuid);
        checkEquipmentUpdatingFinishedMessagesReceived(studyNameUserIdUuid, modificationNode2Uuid);
        checkElementUpdatedMessageSent(studyNameUserIdUuid, userId);
        wireMockUtils.verifyNetworkModificationPostWithVariant(stubPostId, bodyJsonCreate9, NETWORK_UUID_STRING, VARIANT_ID_2);
    }

    @Test
    public void testCreateLoad() throws Exception {
        String userId = "userId";
        StudyEntity studyEntity = insertDummyStudy(UUID.fromString(NETWORK_UUID_STRING), CASE_UUID, "UCTE");
        UUID studyNameUserIdUuid = studyEntity.getId();
        UUID rootNodeUuid = getRootNode(studyNameUserIdUuid).getId();
        NetworkModificationNode modificationNode1 = createNetworkModificationNode(studyNameUserIdUuid, rootNodeUuid,
                UUID.randomUUID(), VARIANT_ID, "node 1", userId);
        UUID modificationNode1Uuid = modificationNode1.getId();
        NetworkModificationNode modificationNode2 = createNetworkModificationNode(studyNameUserIdUuid,
                modificationNode1Uuid, UUID.randomUUID(), VARIANT_ID_2, "node 2", userId);
        UUID modificationNode2Uuid = modificationNode2.getId();
        NetworkModificationNode modificationNode3 = createNetworkModificationNode(studyNameUserIdUuid, rootNodeUuid,
                UUID.randomUUID(), VARIANT_ID, "node 3", userId);
        UUID modificationNode3Uuid = modificationNode3.getId();

        String createLoadAttributes = "{\"type\":\"" + ModificationType.LOAD_CREATION + "\",\"loadId\":\"loadId1\",\"loadName\":\"loadName1\",\"loadType\":\"UNDEFINED\",\"activePower\":\"100.0\",\"reactivePower\":\"50.0\",\"voltageLevelId\":\"idVL1\",\"busId\":\"idBus1\"}";

        // create load on root node (not allowed)
        mockMvc.perform(post(URI_NETWORK_MODIF, studyNameUserIdUuid, rootNodeUuid)
                        .content(createLoadAttributes).contentType(MediaType.APPLICATION_JSON)
                        .header(USER_ID_HEADER, userId))
                .andExpect(status().isForbidden());

        // create load on first modification node
        UUID stubPostId = wireMockUtils.stubNetworkModificationPost(mapper.writeValueAsString(Optional.empty()));
        mockMvc.perform(post(URI_NETWORK_MODIF, studyNameUserIdUuid, modificationNode1Uuid)
                        .content(createLoadAttributes).contentType(MediaType.APPLICATION_JSON)
                        .header(USER_ID_HEADER, userId))
                .andExpect(status().isOk());
        checkEquipmentCreatingMessagesReceived(studyNameUserIdUuid, modificationNode1Uuid);
        checkEquipmentUpdatingFinishedMessagesReceived(studyNameUserIdUuid, modificationNode1Uuid);
        checkElementUpdatedMessageSent(studyNameUserIdUuid, userId);
        wireMockUtils.verifyNetworkModificationPostWithVariant(stubPostId, createLoadAttributes, NETWORK_UUID_STRING, VARIANT_ID);

        // create load on second modification node
        mockMvc.perform(post(URI_NETWORK_MODIF, studyNameUserIdUuid, modificationNode2Uuid)
                        .content(createLoadAttributes).contentType(MediaType.APPLICATION_JSON)
                        .header(USER_ID_HEADER, userId))
                .andExpect(status().isOk());
        checkEquipmentCreatingMessagesReceived(studyNameUserIdUuid, modificationNode2Uuid);
        checkEquipmentUpdatingFinishedMessagesReceived(studyNameUserIdUuid, modificationNode2Uuid);
        checkElementUpdatedMessageSent(studyNameUserIdUuid, userId);
        wireMockUtils.verifyNetworkModificationPostWithVariant(stubPostId, createLoadAttributes, NETWORK_UUID_STRING, VARIANT_ID_2);

        // update load creation
        String loadAttributesUpdated = "{\"type\":\"" + ModificationType.LOAD_CREATION + "\",\"loadId\":\"loadId2\",\"loadName\":\"loadName2\",\"loadType\":\"UNDEFINED\",\"activePower\":\"50.0\",\"reactivePower\":\"25.0\",\"voltageLevelId\":\"idVL2\",\"busId\":\"idBus2\"}";
        stubPostId = wireMockUtils.stubNetworkModificationPutWithBody(MODIFICATION_UUID, loadAttributesUpdated);
        mockMvc.perform(put(URI_NETWORK_MODIF_WITH_ID, studyNameUserIdUuid, modificationNode1Uuid, MODIFICATION_UUID)
                        .content(loadAttributesUpdated).contentType(MediaType.APPLICATION_JSON)
                        .header(USER_ID_HEADER, userId))
                .andExpect(status().isOk());
        checkEquipmentUpdatingMessagesReceived(studyNameUserIdUuid, modificationNode1Uuid);
        checkUpdateEquipmentCreationMessagesReceived(studyNameUserIdUuid, modificationNode1Uuid);
        checkEquipmentUpdatingFinishedMessagesReceived(studyNameUserIdUuid, modificationNode1Uuid);
        checkElementUpdatedMessageSent(studyNameUserIdUuid, userId);
        wireMockUtils.verifyNetworkModificationPut(stubPostId, MODIFICATION_UUID, loadAttributesUpdated);

        String createLoadAttributes2 = "{\"type\":\"" + ModificationType.LOAD_CREATION + "\",\"loadId\":\"loadId3\",\"loadName\":\"loadName3\",\"loadType\":\"UNDEFINED\",\"activePower\":\"100.0\",\"reactivePower\":\"50.0\",\"voltageLevelId\":\"idVL1\",\"busId\":\"idBus1\"}";
        modificationNode3.setBuildStatus(BuildStatus.BUILDING);
        networkModificationTreeService.updateNode(studyNameUserIdUuid, modificationNode3, userId);
        checkElementUpdatedMessageSent(studyNameUserIdUuid, userId);
        output.receive(TIMEOUT, studyUpdateDestination);

        // create load on building node
        mockMvc.perform(post(URI_NETWORK_MODIF, studyNameUserIdUuid, modificationNode3Uuid)
                        .content(createLoadAttributes2).contentType(MediaType.APPLICATION_JSON)
                        .header(USER_ID_HEADER, userId))
                .andExpect(status().isForbidden());
    }

    @Test
    public void testModifyLoad() throws Exception {
        String userId = "userId";
        StudyEntity studyEntity = insertDummyStudy(UUID.fromString(NETWORK_UUID_STRING), CASE_UUID, "UCTE");
        UUID studyNameUserIdUuid = studyEntity.getId();
        UUID rootNodeUuid = getRootNode(studyNameUserIdUuid).getId();
        NetworkModificationNode modificationNode = createNetworkModificationNode(studyNameUserIdUuid, rootNodeUuid,
                UUID.randomUUID(), VARIANT_ID, "node 1", userId);
        UUID modificationNodeUuid = modificationNode.getId();
        NetworkModificationNode modificationNode2 = createNetworkModificationNode(studyNameUserIdUuid,
                modificationNodeUuid, UUID.randomUUID(), VARIANT_ID_2, "node 2", userId);
        UUID modificationNodeUuid2 = modificationNode2.getId();

        String loadModificationAttributes = "{\"type\":\"" + ModificationType.LOAD_MODIFICATION + "\",\"equipmentId\":\"loadId1\",\"loadName\":\"loadName1\",\"loadType\":\"AUXILIARY\",\"activePower\":\"100.0\"}";

        // modify load on root node (not allowed)
        mockMvc.perform(post(URI_NETWORK_MODIF, studyNameUserIdUuid, rootNodeUuid)
                        .content(loadModificationAttributes).contentType(MediaType.APPLICATION_JSON)
                        .header(USER_ID_HEADER, userId))
                .andExpect(status().isForbidden());

        // modify load on first modification node
        UUID stubPostId = wireMockUtils.stubNetworkModificationPost(mapper.writeValueAsString(Optional.empty()));
        mockMvc.perform(post(URI_NETWORK_MODIF, studyNameUserIdUuid, modificationNodeUuid)
                        .content(loadModificationAttributes).contentType(MediaType.APPLICATION_JSON)
                        .header(USER_ID_HEADER, userId))
                .andExpect(status().isOk());
        checkEquipmentCreatingMessagesReceived(studyNameUserIdUuid, modificationNodeUuid);
        checkEquipmentUpdatingFinishedMessagesReceived(studyNameUserIdUuid, modificationNodeUuid);
        checkElementUpdatedMessageSent(studyNameUserIdUuid, userId);
        wireMockUtils.verifyNetworkModificationPostWithVariant(stubPostId, loadModificationAttributes, NETWORK_UUID_STRING, VARIANT_ID);

        // modify load on second modification node
        mockMvc.perform(post(URI_NETWORK_MODIF, studyNameUserIdUuid, modificationNodeUuid2)
                        .content(loadModificationAttributes).contentType(MediaType.APPLICATION_JSON)
                        .header(USER_ID_HEADER, userId))
                .andExpect(status().isOk());
        checkEquipmentCreatingMessagesReceived(studyNameUserIdUuid, modificationNodeUuid2);
        checkEquipmentUpdatingFinishedMessagesReceived(studyNameUserIdUuid, modificationNodeUuid2);
        checkElementUpdatedMessageSent(studyNameUserIdUuid, userId);
        wireMockUtils.verifyNetworkModificationPostWithVariant(stubPostId, loadModificationAttributes, NETWORK_UUID_STRING, VARIANT_ID_2);

        // update load modification
        UUID stubPutId = wireMockUtils.stubNetworkModificationPut(MODIFICATION_UUID);
        String loadAttributesUpdated = "{\"type\":\"" + ModificationType.LOAD_MODIFICATION + "\",\"loadId\":\"loadId1\",\"loadType\":\"FICTITIOUS\",\"activePower\":\"70.0\"}";
        mockMvc.perform(put(URI_NETWORK_MODIF_WITH_ID, studyNameUserIdUuid, modificationNodeUuid, MODIFICATION_UUID)
                        .content(loadAttributesUpdated).contentType(MediaType.APPLICATION_JSON)
                        .header(USER_ID_HEADER, userId))
                .andExpect(status().isOk());
        checkEquipmentUpdatingMessagesReceived(studyNameUserIdUuid, modificationNodeUuid);
        checkUpdateEquipmentModificationMessagesReceived(studyNameUserIdUuid, modificationNodeUuid);
        checkEquipmentUpdatingFinishedMessagesReceived(studyNameUserIdUuid, modificationNodeUuid);
        checkElementUpdatedMessageSent(studyNameUserIdUuid, userId);
        wireMockUtils.verifyNetworkModificationPut(stubPutId, MODIFICATION_UUID, loadAttributesUpdated);
    }

    @Test
    public void testModifyEquipment() throws Exception {
        String userId = "userId";
        StudyEntity studyEntity = insertDummyStudy(UUID.fromString(NETWORK_UUID_STRING), CASE_UUID, "UCTE");
        UUID studyNameUserIdUuid = studyEntity.getId();
        UUID rootNodeUuid = getRootNode(studyNameUserIdUuid).getId();
        NetworkModificationNode modificationNode = createNetworkModificationNode(studyNameUserIdUuid, rootNodeUuid, UUID.randomUUID(), VARIANT_ID, "node 1", userId);
        UUID modificationNodeUuid = modificationNode.getId();
        NetworkModificationNode modificationNode2 = createNetworkModificationNode(studyNameUserIdUuid, modificationNodeUuid, UUID.randomUUID(), VARIANT_ID_2, "node 2", userId);
        UUID modificationNodeUuid2 = modificationNode2.getId();

        // modify generator on root node (not allowed)
        String equipmentModificationAttribute = "{\"type\":\"" + ModificationType.GENERATOR_MODIFICATION + "\",\"equipmentId\":\"equipmentId\"}";
        mockMvc.perform(post(URI_NETWORK_MODIF, studyNameUserIdUuid, rootNodeUuid)
                        .content(equipmentModificationAttribute).contentType(MediaType.APPLICATION_JSON)
                        .header(USER_ID_HEADER, userId))
                .andExpect(status().isForbidden());

        // modify generator on first modification node
        UUID stubPostId = wireMockUtils.stubNetworkModificationPost(mapper.writeValueAsString(Optional.empty()));
        mockMvc.perform(post(URI_NETWORK_MODIF, studyNameUserIdUuid, modificationNodeUuid)
                        .content(equipmentModificationAttribute).contentType(MediaType.APPLICATION_JSON)
                        .header(USER_ID_HEADER, userId))
                .andExpect(status().isOk());
        checkEquipmentCreatingMessagesReceived(studyNameUserIdUuid, modificationNodeUuid);
        checkEquipmentUpdatingFinishedMessagesReceived(studyNameUserIdUuid, modificationNodeUuid);
        checkElementUpdatedMessageSent(studyNameUserIdUuid, userId);
        wireMockUtils.verifyNetworkModificationPostWithVariant(stubPostId, equipmentModificationAttribute, NETWORK_UUID_STRING, VARIANT_ID);

        // modify generator on second modification node
        mockMvc.perform(post(URI_NETWORK_MODIF, studyNameUserIdUuid, modificationNodeUuid2)
                        .content(equipmentModificationAttribute).contentType(MediaType.APPLICATION_JSON)
                        .header(USER_ID_HEADER, userId))
                .andExpect(status().isOk());
        checkEquipmentCreatingMessagesReceived(studyNameUserIdUuid, modificationNodeUuid2);
        checkEquipmentUpdatingFinishedMessagesReceived(studyNameUserIdUuid, modificationNodeUuid2);
        checkElementUpdatedMessageSent(studyNameUserIdUuid, userId);
        wireMockUtils.verifyNetworkModificationPostWithVariant(stubPostId, equipmentModificationAttribute, NETWORK_UUID_STRING, VARIANT_ID_2);

        // update generator modification
        String generatorAttributesUpdated = "{\"type\":\"" + ModificationType.GENERATOR_MODIFICATION + "\",\"generatorId\":\"generatorId1\",\"generatorType\":\"FICTITIOUS\",\"activePower\":\"70.0\"}";
        UUID stubPutId = wireMockUtils.stubNetworkModificationPutWithBody(MODIFICATION_UUID, generatorAttributesUpdated);
        mockMvc.perform(put(URI_NETWORK_MODIF_WITH_ID, studyNameUserIdUuid, modificationNodeUuid, MODIFICATION_UUID)
                        .content(generatorAttributesUpdated).contentType(MediaType.APPLICATION_JSON)
                        .header(USER_ID_HEADER, userId))
                .andExpect(status().isOk());
        checkEquipmentUpdatingMessagesReceived(studyNameUserIdUuid, modificationNodeUuid);
        checkUpdateEquipmentModificationMessagesReceived(studyNameUserIdUuid, modificationNodeUuid);
        checkEquipmentUpdatingFinishedMessagesReceived(studyNameUserIdUuid, modificationNodeUuid);
        checkElementUpdatedMessageSent(studyNameUserIdUuid, userId);
        wireMockUtils.verifyNetworkModificationPut(stubPutId, MODIFICATION_UUID, generatorAttributesUpdated);
    }

    @Test
    public void testCreateSubstation() throws Exception {
        String userId = "userId";
        StudyEntity studyEntity = insertDummyStudy(UUID.fromString(NETWORK_UUID_STRING), CASE_UUID, "UCTE");
        UUID studyNameUserIdUuid = studyEntity.getId();
        UUID rootNodeUuid = getRootNode(studyNameUserIdUuid).getId();
        NetworkModificationNode modificationNode1 = createNetworkModificationNode(studyNameUserIdUuid, rootNodeUuid,
                UUID.randomUUID(), VARIANT_ID, "node 1", userId);
        UUID modificationNode1Uuid = modificationNode1.getId();
        NetworkModificationNode modificationNode2 = createNetworkModificationNode(studyNameUserIdUuid,
                modificationNode1Uuid, UUID.randomUUID(), VARIANT_ID_2, "node 2", userId);
        UUID modificationNode2Uuid = modificationNode2.getId();

        String createSubstationAttributes = "{\"type\":\"" + ModificationType.SUBSTATION_CREATION + "\",\"substationId\":\"substationId1\",\"substationName\":\"substationName1\",\"country\":\"AD\"}";

        // create substation on root node (not allowed)
        mockMvc.perform(post(URI_NETWORK_MODIF, studyNameUserIdUuid, rootNodeUuid)
                        .content(createSubstationAttributes).contentType(MediaType.APPLICATION_JSON)
                        .header(USER_ID_HEADER, userId))
                .andExpect(status().isForbidden());

        // create substation on first modification node
        UUID stubPostId = wireMockUtils.stubNetworkModificationPost(mapper.writeValueAsString(Optional.empty()));
        mockMvc.perform(post(URI_NETWORK_MODIF, studyNameUserIdUuid, modificationNode1Uuid)
                        .content(createSubstationAttributes).contentType(MediaType.APPLICATION_JSON)
                        .header(USER_ID_HEADER, userId))
                .andExpect(status().isOk());
        checkEquipmentCreatingMessagesReceived(studyNameUserIdUuid, modificationNode1Uuid);
        checkEquipmentUpdatingFinishedMessagesReceived(studyNameUserIdUuid, modificationNode1Uuid);
        checkElementUpdatedMessageSent(studyNameUserIdUuid, userId);
        wireMockUtils.verifyNetworkModificationPostWithVariant(stubPostId, createSubstationAttributes, NETWORK_UUID_STRING, VARIANT_ID);

        // create substation on second modification node
        mockMvc.perform(post(URI_NETWORK_MODIF, studyNameUserIdUuid, modificationNode2Uuid)
                        .content(createSubstationAttributes).contentType(MediaType.APPLICATION_JSON)
                        .header(USER_ID_HEADER, userId))
                .andExpect(status().isOk());
        checkEquipmentCreatingMessagesReceived(studyNameUserIdUuid, modificationNode2Uuid);
        checkEquipmentUpdatingFinishedMessagesReceived(studyNameUserIdUuid, modificationNode2Uuid);
        checkElementUpdatedMessageSent(studyNameUserIdUuid, userId);
        wireMockUtils.verifyNetworkModificationPostWithVariant(stubPostId, createSubstationAttributes, NETWORK_UUID_STRING, VARIANT_ID_2);

        // update substation creation
        UUID stubPutId = wireMockUtils.stubNetworkModificationPut(MODIFICATION_UUID);
        String substationAttributesUpdated = "{\"type\":\"" + ModificationType.SUBSTATION_CREATION + "\",\"substationId\":\"substationId2\",\"substationName\":\"substationName2\",\"country\":\"FR\"}";
        mockMvc.perform(put(URI_NETWORK_MODIF_WITH_ID, studyNameUserIdUuid, modificationNode1Uuid, MODIFICATION_UUID)
                        .content(substationAttributesUpdated).contentType(MediaType.APPLICATION_JSON)
                        .header(USER_ID_HEADER, userId))
                .andExpect(status().isOk());
        checkEquipmentUpdatingMessagesReceived(studyNameUserIdUuid, modificationNode1Uuid);
        checkUpdateEquipmentCreationMessagesReceived(studyNameUserIdUuid, modificationNode1Uuid);
        checkEquipmentUpdatingFinishedMessagesReceived(studyNameUserIdUuid, modificationNode1Uuid);
        checkElementUpdatedMessageSent(studyNameUserIdUuid, userId);
        wireMockUtils.verifyNetworkModificationPut(stubPutId, MODIFICATION_UUID, substationAttributesUpdated);

        String createSubstationAttributes2 = "{\"type\":\"" + ModificationType.SUBSTATION_CREATION + "\",\"substationId\":\"substationId2\",\"substationName\":\"substationName2\",\"country\":\"AD\"}";
        modificationNode1.setBuildStatus(BuildStatus.BUILDING);
        networkModificationTreeService.updateNode(studyNameUserIdUuid, modificationNode1, userId);
        checkElementUpdatedMessageSent(studyNameUserIdUuid, userId);
        output.receive(TIMEOUT, studyUpdateDestination);
        // create substation on building node
        mockMvc.perform(post(URI_NETWORK_MODIF, studyNameUserIdUuid, modificationNode1Uuid)
                        .content(createSubstationAttributes2).contentType(MediaType.APPLICATION_JSON)
                        .header(USER_ID_HEADER, userId))
                .andExpect(status().isForbidden());
    }

    @Test
    public void testCreateVoltageLevel() throws Exception {
        String userId = "userId";
        StudyEntity studyEntity = insertDummyStudy(UUID.fromString(NETWORK_UUID_STRING), CASE_UUID, "UCTE");
        UUID studyNameUserIdUuid = studyEntity.getId();
        UUID rootNodeUuid = getRootNode(studyNameUserIdUuid).getId();
        NetworkModificationNode modificationNode1 = createNetworkModificationNode(studyNameUserIdUuid, rootNodeUuid, VARIANT_ID, "node 1", userId);
        UUID modificationNode1Uuid = modificationNode1.getId();
        NetworkModificationNode modificationNode2 = createNetworkModificationNode(studyNameUserIdUuid,
                modificationNode1Uuid, UUID.randomUUID(), VARIANT_ID_2, "node 2", userId);
        UUID modificationNode2Uuid = modificationNode2.getId();

        String createVoltageLevelAttributes = "{\"type\":\"" + ModificationType.VOLTAGE_LEVEL_CREATION + "\",\"voltageLevelId\":\"voltageLevelId1\",\"voltageLevelName\":\"voltageLevelName1\""
                + ",\"nominalVoltage\":\"379.1\", \"substationId\":\"s1\"}";

        // create voltage level on root node (not allowed)
        mockMvc.perform(post(URI_NETWORK_MODIF, studyNameUserIdUuid, rootNodeUuid)
                        .content(createVoltageLevelAttributes).contentType(MediaType.APPLICATION_JSON)
                        .header(USER_ID_HEADER, userId))
                .andExpect(status().isForbidden());

        // create voltage level
        UUID stubPostId = wireMockUtils.stubNetworkModificationPost(mapper.writeValueAsString(Optional.empty()));
        mockMvc.perform(post(URI_NETWORK_MODIF, studyNameUserIdUuid, modificationNode1Uuid)
                        .content(createVoltageLevelAttributes).contentType(MediaType.APPLICATION_JSON)
                        .header(USER_ID_HEADER, userId))
                .andExpect(status().isOk());
        checkEquipmentCreatingMessagesReceived(studyNameUserIdUuid, modificationNode1Uuid);
        checkEquipmentUpdatingFinishedMessagesReceived(studyNameUserIdUuid, modificationNode1Uuid);
        checkElementUpdatedMessageSent(studyNameUserIdUuid, userId);
        wireMockUtils.verifyNetworkModificationPostWithVariant(stubPostId, createVoltageLevelAttributes, NETWORK_UUID_STRING, VARIANT_ID);

        // create voltage level on second modification node
        mockMvc.perform(post(URI_NETWORK_MODIF, studyNameUserIdUuid, modificationNode2Uuid)
                        .content(createVoltageLevelAttributes).contentType(MediaType.APPLICATION_JSON)
                        .header(USER_ID_HEADER, userId))
                .andExpect(status().isOk());
        checkEquipmentCreatingMessagesReceived(studyNameUserIdUuid, modificationNode2Uuid);
        checkEquipmentUpdatingFinishedMessagesReceived(studyNameUserIdUuid, modificationNode2Uuid);
        checkElementUpdatedMessageSent(studyNameUserIdUuid, userId);
        wireMockUtils.verifyNetworkModificationPostWithVariant(stubPostId, createVoltageLevelAttributes, NETWORK_UUID_STRING, VARIANT_ID_2);

        // update voltage level creation
        UUID stubPutId = wireMockUtils.stubNetworkModificationPut(MODIFICATION_UUID);
        String voltageLevelAttributesUpdated = "{\"type\":\"" + ModificationType.VOLTAGE_LEVEL_CREATION + "\",\"voltageLevelId\":\"voltageLevelId2\",\"voltageLevelName\":\"voltageLevelName2\""
                + ",\"nominalVoltage\":\"379.1\", \"substationId\":\"s2\"}";
        mockMvc.perform(put(URI_NETWORK_MODIF_WITH_ID, studyNameUserIdUuid, modificationNode1Uuid, MODIFICATION_UUID)
                        .content(voltageLevelAttributesUpdated).contentType(MediaType.APPLICATION_JSON)
                        .header(USER_ID_HEADER, userId))
                .andExpect(status().isOk());
        checkEquipmentUpdatingMessagesReceived(studyNameUserIdUuid, modificationNode1Uuid);
        checkUpdateEquipmentCreationMessagesReceived(studyNameUserIdUuid, modificationNode1Uuid);
        checkEquipmentUpdatingFinishedMessagesReceived(studyNameUserIdUuid, modificationNode1Uuid);
        checkElementUpdatedMessageSent(studyNameUserIdUuid, userId);
        wireMockUtils.verifyNetworkModificationPut(stubPutId, MODIFICATION_UUID, voltageLevelAttributesUpdated);

        String createVoltageLevelAttributes2 = "{\"type\":\"" + ModificationType.VOLTAGE_LEVEL_CREATION + "\",\"voltageLevelId\":\"voltageLevelId3\",\"voltageLevelName\":\"voltageLevelName3\""
                + ",\"nominalVoltage\":\"379.1\", \"substationId\":\"s2\"}";
        modificationNode1.setBuildStatus(BuildStatus.BUILDING);
        networkModificationTreeService.updateNode(studyNameUserIdUuid, modificationNode1, userId);
        checkElementUpdatedMessageSent(studyNameUserIdUuid, userId);
        output.receive(TIMEOUT, studyUpdateDestination);
        // create voltage level on building node
        mockMvc.perform(post(URI_NETWORK_MODIF, studyNameUserIdUuid, modificationNode1Uuid)
                        .content(createVoltageLevelAttributes2).contentType(MediaType.APPLICATION_JSON)
                        .header(USER_ID_HEADER, userId))
                .andExpect(status().isForbidden());
    }

    @SneakyThrows
    @Test
    public void testLineSplitWithVoltageLevel() {
        String userId = "userId";
        StudyEntity studyEntity = insertDummyStudy(UUID.fromString(NETWORK_UUID_STRING), CASE_UUID, "UCTE");
        UUID studyNameUserIdUuid = studyEntity.getId();
        UUID rootNodeUuid = getRootNode(studyNameUserIdUuid).getId();
        NetworkModificationNode modificationNode = createNetworkModificationNode(studyNameUserIdUuid, rootNodeUuid, VARIANT_ID, "node", "userId");
        UUID modificationNodeUuid = modificationNode.getId();

        VoltageLevelCreationInfos vl1 = VoltageLevelCreationInfos.builder()
                .equipmentId("vl1")
                .equipmentName("NewVoltageLevel")
                .nominalVoltage(379.3)
                .substationId("s1")
                .busbarSections(Collections.singletonList(new BusbarSectionCreationInfos("v1bbs", "BBS1", 1, 1)))
                .busbarConnections(Collections.emptyList())
                .build();
        LineSplitWithVoltageLevelInfos lineSplitWoVL = new LineSplitWithVoltageLevelInfos("line3", 10.0, vl1, null, "1.A",
                "nl1", "NewLine1", "nl2", "NewLine2");
        lineSplitWoVL.setType(ModificationType.LINE_SPLIT_WITH_VOLTAGE_LEVEL);
        String lineSplitWoVLasJSON = mapper.writeValueAsString(lineSplitWoVL);

        UUID stubPostId = wireMockUtils.stubNetworkModificationPost(mapper.writeValueAsString(Optional.empty()));
        mockMvc.perform(post(URI_NETWORK_MODIF, studyNameUserIdUuid, modificationNodeUuid)
                        .content(lineSplitWoVLasJSON).contentType(MediaType.APPLICATION_JSON)
                        .header(USER_ID_HEADER, userId))
                .andExpect(status().isOk());
        checkEquipmentCreatingMessagesReceived(studyNameUserIdUuid, modificationNodeUuid);
        checkEquipmentUpdatingFinishedMessagesReceived(studyNameUserIdUuid, modificationNodeUuid);
        checkElementUpdatedMessageSent(studyNameUserIdUuid, userId);
        wireMockUtils.verifyNetworkModificationPost(stubPostId, lineSplitWoVLasJSON,  NETWORK_UUID_STRING);

        UUID stubPutId = wireMockUtils.stubNetworkModificationPutWithBody(MODIFICATION_UUID, lineSplitWoVLasJSON);
        mockMvc.perform(put(URI_NETWORK_MODIF_WITH_ID, studyNameUserIdUuid, modificationNodeUuid, MODIFICATION_UUID)
                        .content(lineSplitWoVLasJSON).contentType(MediaType.APPLICATION_JSON)
                        .header(USER_ID_HEADER, userId))
                .andExpect(status().isOk());
        checkEquipmentUpdatingMessagesReceived(studyNameUserIdUuid, modificationNodeUuid);
        checkUpdateEquipmentModificationMessagesReceived(studyNameUserIdUuid, modificationNodeUuid);
        checkEquipmentUpdatingFinishedMessagesReceived(studyNameUserIdUuid, modificationNodeUuid);
        checkElementUpdatedMessageSent(studyNameUserIdUuid, userId);
        wireMockUtils.verifyNetworkModificationPut(stubPutId, MODIFICATION_UUID, lineSplitWoVLasJSON);

        String badBody = "{\"type\":\"" + ModificationType.LINE_SPLIT_WITH_VOLTAGE_LEVEL + "\",\"bogus\":\"bogus\"}";
        stubPostId = wireMockUtils.stubNetworkModificationPostWithBodyAndError(badBody);
        stubPutId = wireMockUtils.stubNetworkModificationPutWithBodyAndError(MODIFICATION_UUID, badBody);
        mockMvc.perform(post(URI_NETWORK_MODIF, studyNameUserIdUuid, modificationNodeUuid)
                        .content(badBody).contentType(MediaType.APPLICATION_JSON)
                        .header(USER_ID_HEADER, userId))
                .andExpectAll(
                        status().isBadRequest(),
                        content().string("400 BAD_REQUEST"));
        checkEquipmentCreatingMessagesReceived(studyNameUserIdUuid, modificationNodeUuid);
        checkEquipmentUpdatingFinishedMessagesReceived(studyNameUserIdUuid, modificationNodeUuid);
        mockMvc.perform(put(URI_NETWORK_MODIF_WITH_ID, studyNameUserIdUuid, modificationNodeUuid, MODIFICATION_UUID)
                        .content(badBody).contentType(MediaType.APPLICATION_JSON)
                        .header(USER_ID_HEADER, userId))
                .andExpectAll(
                        status().isBadRequest(),
                        content().string("400 BAD_REQUEST"));
        checkEquipmentUpdatingMessagesReceived(studyNameUserIdUuid, modificationNodeUuid);
        checkEquipmentUpdatingFinishedMessagesReceived(studyNameUserIdUuid, modificationNodeUuid);
        wireMockUtils.verifyNetworkModificationPost(stubPostId, badBody,  NETWORK_UUID_STRING);
        wireMockUtils.verifyNetworkModificationPut(stubPutId, MODIFICATION_UUID, badBody);
    }

    @SneakyThrows
    @Test
    public void testLineAttachToVoltageLevel() {
        String userId = "userId";
        StudyEntity studyEntity = insertDummyStudy(UUID.fromString(NETWORK_UUID_STRING), CASE_UUID, "UCTE");
        UUID studyNameUserIdUuid = studyEntity.getId();
        UUID rootNodeUuid = getRootNode(studyNameUserIdUuid).getId();
        NetworkModificationNode modificationNode = createNetworkModificationNode(studyNameUserIdUuid, rootNodeUuid, VARIANT_ID, "node", "userId");
        UUID modificationNodeUuid = modificationNode.getId();

        String createVoltageLevelAttributes = "{\"voltageLevelId\":\"vl1\",\"voltageLevelName\":\"voltageLevelName1\""
                + ",\"nominalVoltage\":\"379.1\",\"substationId\":\"s1\"}";
        String createLineAttributes = "{\"seriesResistance\":\"25\",\"seriesReactance\":\"12\"}";
        String createLineAttachToVoltageLevelAttributes = "{\"type\":\"" + ModificationType.LINE_ATTACH_TO_VOLTAGE_LEVEL + "\",\"lineToAttachToId\":\"line3\",\"percent\":\"10\",\"mayNewVoltageLevelInfos\":" +
                createVoltageLevelAttributes + ",\"attachmentLine\":" + createLineAttributes + "}";

        UUID stubPostId = wireMockUtils.stubNetworkModificationPost(mapper.writeValueAsString(Optional.empty()));
        mockMvc.perform(post(URI_NETWORK_MODIF, studyNameUserIdUuid, modificationNodeUuid)
                        .content(createLineAttachToVoltageLevelAttributes).contentType(MediaType.APPLICATION_JSON)
                        .header(USER_ID_HEADER, userId))
                .andExpect(status().isOk());
        checkEquipmentCreatingMessagesReceived(studyNameUserIdUuid, modificationNodeUuid);
        checkEquipmentUpdatingFinishedMessagesReceived(studyNameUserIdUuid, modificationNodeUuid);
        checkElementUpdatedMessageSent(studyNameUserIdUuid, userId);
        wireMockUtils.verifyNetworkModificationPost(stubPostId, createLineAttachToVoltageLevelAttributes, NETWORK_UUID_STRING);

        UUID stubPutId = wireMockUtils.stubNetworkModificationPutWithBody(MODIFICATION_UUID, createLineAttachToVoltageLevelAttributes);
        mockMvc.perform(put(URI_NETWORK_MODIF_WITH_ID, studyNameUserIdUuid, modificationNodeUuid, MODIFICATION_UUID)
                        .content(createLineAttachToVoltageLevelAttributes).contentType(MediaType.APPLICATION_JSON)
                        .header(USER_ID_HEADER, userId))
                .andExpect(status().isOk());
        checkEquipmentUpdatingMessagesReceived(studyNameUserIdUuid, modificationNodeUuid);
        checkUpdateEquipmentModificationMessagesReceived(studyNameUserIdUuid, modificationNodeUuid);
        checkEquipmentUpdatingFinishedMessagesReceived(studyNameUserIdUuid, modificationNodeUuid);
        checkElementUpdatedMessageSent(studyNameUserIdUuid, userId);
        wireMockUtils.verifyNetworkModificationPut(stubPutId, MODIFICATION_UUID, createLineAttachToVoltageLevelAttributes);
    }

    @SneakyThrows
    @Test
    public void testLinesAttachToSplitLines() {
        String userId = "userId";
        StudyEntity studyEntity = insertDummyStudy(UUID.fromString(NETWORK_UUID_STRING), CASE_UUID, "UCTE");
        UUID studyNameUserIdUuid = studyEntity.getId();
        UUID rootNodeUuid = getRootNode(studyNameUserIdUuid).getId();
        NetworkModificationNode modificationNode = createNetworkModificationNode(studyNameUserIdUuid, rootNodeUuid, VARIANT_ID, "node", "userId");
        UUID modificationNodeUuid = modificationNode.getId();

        String createLinesAttachToSplitLinesAttributes = "{\"type\":\"" + ModificationType.LINES_ATTACH_TO_SPLIT_LINES + "\",\"lineToAttachTo1Id\":\"line1\",\"lineToAttachTo2Id\":\"line2\",\"attachedLineId\":\"line3\",\"voltageLevelId\":\"vl1\",\"bbsBusId\":\"v1bbs\",\"replacingLine1Id\":\"replacingLine1Id\",\"replacingLine1Name\":\"replacingLine1Name\",\"replacingLine2Id\":\"replacingLine2Id\",\"replacingLine2Name\":\"replacingLine2Name\"}";
        UUID stubPostId = wireMockUtils.stubNetworkModificationPost(mapper.writeValueAsString(Optional.empty()));
        mockMvc.perform(post(URI_NETWORK_MODIF, studyNameUserIdUuid, modificationNodeUuid)
                        .content(createLinesAttachToSplitLinesAttributes).contentType(MediaType.APPLICATION_JSON)
                        .header(USER_ID_HEADER, userId))
                .andExpect(status().isOk());
        checkEquipmentCreatingMessagesReceived(studyNameUserIdUuid, modificationNodeUuid);
        checkEquipmentUpdatingFinishedMessagesReceived(studyNameUserIdUuid, modificationNodeUuid);
        checkElementUpdatedMessageSent(studyNameUserIdUuid, userId);
        wireMockUtils.verifyNetworkModificationPost(stubPostId, createLinesAttachToSplitLinesAttributes, NETWORK_UUID_STRING);

        UUID stubPutId = wireMockUtils.stubNetworkModificationPutWithBody(MODIFICATION_UUID, createLinesAttachToSplitLinesAttributes);
        mockMvc.perform(put(URI_NETWORK_MODIF_WITH_ID, studyNameUserIdUuid, modificationNodeUuid, MODIFICATION_UUID)
                        .content(createLinesAttachToSplitLinesAttributes).contentType(MediaType.APPLICATION_JSON)
                        .header(USER_ID_HEADER, userId))
                .andExpect(status().isOk());
        checkEquipmentUpdatingMessagesReceived(studyNameUserIdUuid, modificationNodeUuid);
        checkUpdateEquipmentModificationMessagesReceived(studyNameUserIdUuid, modificationNodeUuid);
        checkEquipmentUpdatingFinishedMessagesReceived(studyNameUserIdUuid, modificationNodeUuid);
        checkElementUpdatedMessageSent(studyNameUserIdUuid, userId);
        wireMockUtils.verifyNetworkModificationPut(stubPutId, MODIFICATION_UUID, createLinesAttachToSplitLinesAttributes);

        String badBody = "{\"type\":\"" + ModificationType.LINES_ATTACH_TO_SPLIT_LINES + "\",\"bogus\":\"bogus\"}";
        stubPostId = wireMockUtils.stubNetworkModificationPostWithBodyAndError(badBody);
        stubPutId = wireMockUtils.stubNetworkModificationPutWithBodyAndError(MODIFICATION_UUID, badBody);
        mockMvc.perform(post(URI_NETWORK_MODIF, studyNameUserIdUuid, modificationNodeUuid)
                        .content(badBody).contentType(MediaType.APPLICATION_JSON)
                        .header(USER_ID_HEADER, userId))
                .andExpect(status().isBadRequest());
        checkEquipmentCreatingMessagesReceived(studyNameUserIdUuid, modificationNodeUuid);
        checkEquipmentUpdatingFinishedMessagesReceived(studyNameUserIdUuid, modificationNodeUuid);
        mockMvc.perform(put(URI_NETWORK_MODIF_WITH_ID, studyNameUserIdUuid, modificationNodeUuid, MODIFICATION_UUID)
                        .content(badBody).contentType(MediaType.APPLICATION_JSON)
                        .header(USER_ID_HEADER, userId))
                .andExpect(status().isBadRequest());
        checkEquipmentUpdatingMessagesReceived(studyNameUserIdUuid, modificationNodeUuid);
        checkEquipmentUpdatingFinishedMessagesReceived(studyNameUserIdUuid, modificationNodeUuid);
        wireMockUtils.verifyNetworkModificationPost(stubPostId, badBody, NETWORK_UUID_STRING);
        wireMockUtils.verifyNetworkModificationPut(stubPutId, MODIFICATION_UUID, badBody);
    }

    @SneakyThrows
    @Test
    public void testScaling() {
        checkScaling(ModificationType.GENERATOR_SCALING);
        checkScaling(ModificationType.LOAD_SCALING);
    }

    private void checkScaling(ModificationType scalingType) throws Exception {
        String userId = "userId";
        ModificationInfos modificationInfos = ModificationInfos.builder().type(scalingType).substationIds(Set.of("s1")).build();
        String requestBody = mapper.writeValueAsString(modificationInfos);

        StudyEntity studyEntity = insertDummyStudy(UUID.fromString(NETWORK_UUID_STRING), CASE_UUID, "UCTE");
        UUID studyNameUserIdUuid = studyEntity.getId();
        UUID rootNodeUuid = getRootNode(studyNameUserIdUuid).getId();
        NetworkModificationNode modificationNode = createNetworkModificationNode(studyNameUserIdUuid, rootNodeUuid, VARIANT_ID, "node", "userId");
        UUID modificationNodeUuid = modificationNode.getId();

        UUID stubPostId = wireMockUtils.stubNetworkModificationPost(mapper.writeValueAsString(Optional.empty()));
        mockMvc.perform(post(URI_NETWORK_MODIF, studyNameUserIdUuid, modificationNodeUuid)
                        .content(requestBody).contentType(MediaType.APPLICATION_JSON)
                        .header(USER_ID_HEADER, userId))
                .andExpect(status().isOk());
        checkEquipmentCreatingMessagesReceived(studyNameUserIdUuid, modificationNodeUuid);
        checkEquipmentUpdatingFinishedMessagesReceived(studyNameUserIdUuid, modificationNodeUuid);
        checkElementUpdatedMessageSent(studyNameUserIdUuid, userId);
        wireMockUtils.verifyNetworkModificationPost(stubPostId, requestBody, NETWORK_UUID_STRING);

        UUID stubPutId = wireMockUtils.stubNetworkModificationPutWithBody(MODIFICATION_UUID, requestBody);
        mockMvc.perform(put(URI_NETWORK_MODIF_WITH_ID, studyNameUserIdUuid, modificationNodeUuid, MODIFICATION_UUID)
                        .content(requestBody).contentType(MediaType.APPLICATION_JSON)
                        .header(USER_ID_HEADER, userId))
                .andExpect(status().isOk());
        checkEquipmentUpdatingMessagesReceived(studyNameUserIdUuid, modificationNodeUuid);
        checkUpdateEquipmentModificationMessagesReceived(studyNameUserIdUuid, modificationNodeUuid);
        checkEquipmentUpdatingFinishedMessagesReceived(studyNameUserIdUuid, modificationNodeUuid);
        checkElementUpdatedMessageSent(studyNameUserIdUuid, userId);
        wireMockUtils.verifyNetworkModificationPut(stubPutId, MODIFICATION_UUID, requestBody);

        // test with errors
        stubPostId = wireMockUtils.stubNetworkModificationPostWithBodyAndError(requestBody);
        mockMvc.perform(post(URI_NETWORK_MODIF, studyNameUserIdUuid, modificationNodeUuid)
                        .content(requestBody).contentType(MediaType.APPLICATION_JSON)
                        .header(USER_ID_HEADER, userId))
                .andExpect(status().is4xxClientError());
        checkEquipmentCreatingMessagesReceived(studyNameUserIdUuid, modificationNodeUuid);
        checkEquipmentUpdatingFinishedMessagesReceived(studyNameUserIdUuid, modificationNodeUuid);
        wireMockUtils.verifyNetworkModificationPost(stubPostId, requestBody, NETWORK_UUID_STRING);

        stubPutId = wireMockUtils.stubNetworkModificationPutWithBodyAndError(MODIFICATION_UUID, requestBody);
        mockMvc.perform(put(URI_NETWORK_MODIF_WITH_ID, studyNameUserIdUuid, modificationNodeUuid, MODIFICATION_UUID)
                        .content(requestBody).contentType(MediaType.APPLICATION_JSON)
                        .header(USER_ID_HEADER, userId))
                .andExpect(status().is4xxClientError());
        checkEquipmentUpdatingMessagesReceived(studyNameUserIdUuid, modificationNodeUuid);
        checkEquipmentUpdatingFinishedMessagesReceived(studyNameUserIdUuid, modificationNodeUuid);
        wireMockUtils.verifyNetworkModificationPut(stubPutId, MODIFICATION_UUID, requestBody);
    }

    @SneakyThrows
    @Test
    public void testDeleteVoltageLevelOnline() {
        String userId = "userId";
        StudyEntity studyEntity = insertDummyStudy(UUID.fromString(NETWORK_UUID_STRING), CASE_UUID, "UCTE");
        UUID studyNameUserIdUuid = studyEntity.getId();
        UUID rootNodeUuid = getRootNode(studyNameUserIdUuid).getId();
        NetworkModificationNode modificationNode = createNetworkModificationNode(studyNameUserIdUuid, rootNodeUuid, VARIANT_ID, "node", "userId");
        UUID modificationNodeUuid = modificationNode.getId();

        String createDeleteVoltageLevelOnlineAttributes = "{\"type\":\"" + ModificationType.DELETE_VOLTAGE_LEVEL_ON_LINE + "\",\"lineToAttachTo1Id\":\"line1\",\"lineToAttachTo2Id\":\"line2\",\"replacingLine1Id\":\"replacingLine1Id\",\"replacingLine1Name\":\"replacingLine1Name\"}";

        UUID stubIdPost = wireMockUtils.stubNetworkModificationPost(mapper.writeValueAsString(Optional.empty()));
        mockMvc.perform(post(URI_NETWORK_MODIF, studyNameUserIdUuid, modificationNodeUuid)
                        .content(createDeleteVoltageLevelOnlineAttributes).contentType(MediaType.APPLICATION_JSON)
                        .header(USER_ID_HEADER, userId))
                        .andExpect(status().isOk());
        checkEquipmentCreatingMessagesReceived(studyNameUserIdUuid, modificationNodeUuid);
        checkEquipmentUpdatingFinishedMessagesReceived(studyNameUserIdUuid, modificationNodeUuid);
        wireMockUtils.verifyNetworkModificationPost(stubIdPost, createDeleteVoltageLevelOnlineAttributes, NETWORK_UUID_STRING);

        UUID stubIdPut = wireMockUtils.stubNetworkModificationPutWithBody(MODIFICATION_UUID, createDeleteVoltageLevelOnlineAttributes);
        mockMvc.perform(put(URI_NETWORK_MODIF_WITH_ID, studyNameUserIdUuid, modificationNodeUuid, MODIFICATION_UUID)
                        .content(createDeleteVoltageLevelOnlineAttributes).contentType(MediaType.APPLICATION_JSON)
                        .header(USER_ID_HEADER, userId))
                        .andExpect(status().isOk());
        checkEquipmentUpdatingMessagesReceived(studyNameUserIdUuid, modificationNodeUuid);
        checkUpdateEquipmentModificationMessagesReceived(studyNameUserIdUuid, modificationNodeUuid);
        checkEquipmentUpdatingFinishedMessagesReceived(studyNameUserIdUuid, modificationNodeUuid);
        wireMockUtils.verifyNetworkModificationPut(stubIdPut, MODIFICATION_UUID, createDeleteVoltageLevelOnlineAttributes);

        String badBody = "{\"type\":\"" + ModificationType.DELETE_VOLTAGE_LEVEL_ON_LINE + "\",\"bogus\":\"bogus\"}";
        UUID stubIdPostErr = wireMockUtils.stubNetworkModificationPostWithBodyAndError(badBody);
        UUID stubIdPutErr = wireMockUtils.stubNetworkModificationPutWithBodyAndError(MODIFICATION_UUID, badBody);
        mockMvc.perform(post(URI_NETWORK_MODIF, studyNameUserIdUuid, modificationNodeUuid).header(USER_ID_HEADER, userId)
                .content(badBody).contentType(MediaType.APPLICATION_JSON))
                .andExpect(status().isBadRequest());
        checkEquipmentCreatingMessagesReceived(studyNameUserIdUuid, modificationNodeUuid);
        checkEquipmentUpdatingFinishedMessagesReceived(studyNameUserIdUuid, modificationNodeUuid);
        wireMockUtils.verifyNetworkModificationPost(stubIdPostErr, badBody, NETWORK_UUID_STRING);

        mockMvc.perform(put(URI_NETWORK_MODIF_WITH_ID, studyNameUserIdUuid, modificationNodeUuid, MODIFICATION_UUID)
                        .header(USER_ID_HEADER, userId)
                        .content(badBody).contentType(MediaType.APPLICATION_JSON))
                        .andExpect(status().isBadRequest());
        checkEquipmentUpdatingMessagesReceived(studyNameUserIdUuid, modificationNodeUuid);
        checkEquipmentUpdatingFinishedMessagesReceived(studyNameUserIdUuid, modificationNodeUuid);
        wireMockUtils.verifyNetworkModificationPut(stubIdPutErr, MODIFICATION_UUID, badBody);
    }

    @SneakyThrows
    @Test
    public void testDeleteAttachingline() {
        String userId = "userId";
        StudyEntity studyEntity = insertDummyStudy(UUID.fromString(NETWORK_UUID_STRING), CASE_UUID, "UCTE");
        UUID studyNameUserIdUuid = studyEntity.getId();
        UUID rootNodeUuid = getRootNode(studyNameUserIdUuid).getId();
        NetworkModificationNode modificationNode = createNetworkModificationNode(studyNameUserIdUuid, rootNodeUuid, VARIANT_ID, "node", "userId");
        UUID modificationNodeUuid = modificationNode.getId();

        String createDeleteAttachingLineAttributes = "{\"type\":\"" + ModificationType.DELETE_ATTACHING_LINE + "\",\"lineToAttachTo1Id\":\"line1\",\"lineToAttachTo2Id\":\"line2\",\"attachedLineId\":\"line3\",\"replacingLine1Id\":\"replacingLine1Id\",\"replacingLine1Name\":\"replacingLine1Name\"}";
        UUID stubIdPost = wireMockUtils.stubNetworkModificationPost(mapper.writeValueAsString(Optional.empty()));
        mockMvc.perform(post(URI_NETWORK_MODIF, studyNameUserIdUuid, modificationNodeUuid)
                    .content(createDeleteAttachingLineAttributes).contentType(MediaType.APPLICATION_JSON)
                    .header(USER_ID_HEADER, userId))
                    .andExpect(status().isOk());
        checkEquipmentCreatingMessagesReceived(studyNameUserIdUuid, modificationNodeUuid);
        checkEquipmentUpdatingFinishedMessagesReceived(studyNameUserIdUuid, modificationNodeUuid);
        wireMockUtils.verifyNetworkModificationPost(stubIdPost, createDeleteAttachingLineAttributes, NETWORK_UUID_STRING);

        UUID stubIdPut = wireMockUtils.stubNetworkModificationPutWithBody(MODIFICATION_UUID, createDeleteAttachingLineAttributes);
        mockMvc.perform(put(URI_NETWORK_MODIF_WITH_ID, studyNameUserIdUuid, modificationNodeUuid, MODIFICATION_UUID)
                        .header(USER_ID_HEADER, userId)
                        .content(createDeleteAttachingLineAttributes).contentType(MediaType.APPLICATION_JSON))
                .andExpect(status().isOk());
        checkEquipmentUpdatingMessagesReceived(studyNameUserIdUuid, modificationNodeUuid);
        checkUpdateEquipmentModificationMessagesReceived(studyNameUserIdUuid, modificationNodeUuid);
        checkEquipmentUpdatingFinishedMessagesReceived(studyNameUserIdUuid, modificationNodeUuid);
        wireMockUtils.verifyNetworkModificationPut(stubIdPut, MODIFICATION_UUID, createDeleteAttachingLineAttributes);

        String badBody = "{\"type\":\"" + ModificationType.DELETE_ATTACHING_LINE + "\",\"bogus\":\"bogus\"}";
        UUID stubIdPostErr = wireMockUtils.stubNetworkModificationPostWithBodyAndError(badBody);
        UUID stubIdPutErr = wireMockUtils.stubNetworkModificationPutWithBodyAndError(MODIFICATION_UUID, badBody);
        mockMvc.perform(post(URI_NETWORK_MODIF, studyNameUserIdUuid, modificationNodeUuid)
                        .content(badBody).contentType(MediaType.APPLICATION_JSON)
                        .header(USER_ID_HEADER, userId))
                        .andExpect(status().isBadRequest());
        checkEquipmentCreatingMessagesReceived(studyNameUserIdUuid, modificationNodeUuid);
        checkEquipmentUpdatingFinishedMessagesReceived(studyNameUserIdUuid, modificationNodeUuid);
        wireMockUtils.verifyNetworkModificationPost(stubIdPostErr, badBody, NETWORK_UUID_STRING);

        mockMvc.perform(put(URI_NETWORK_MODIF_WITH_ID, studyNameUserIdUuid, modificationNodeUuid, MODIFICATION_UUID)
                        .content(badBody).contentType(MediaType.APPLICATION_JSON)
                        .header(USER_ID_HEADER, userId))
                        .andExpect(status().isBadRequest());
        checkEquipmentUpdatingMessagesReceived(studyNameUserIdUuid, modificationNodeUuid);
        checkEquipmentUpdatingFinishedMessagesReceived(studyNameUserIdUuid, modificationNodeUuid);
        wireMockUtils.verifyNetworkModificationPut(stubIdPutErr, MODIFICATION_UUID, badBody);
    }

    @Test
    public void testReorderModification() throws Exception {
        String userId = "userId";
        StudyEntity studyEntity = insertDummyStudy(UUID.fromString(NETWORK_UUID_STRING), CASE_UUID, "UCTE");
        UUID studyNameUserIdUuid = studyEntity.getId();
        UUID rootNodeUuid = getRootNode(studyNameUserIdUuid).getId();
        NetworkModificationNode modificationNode = createNetworkModificationNode(studyNameUserIdUuid, rootNodeUuid,
            UUID.randomUUID(), VARIANT_ID, "node", userId);
        UUID modificationNodeUuid = modificationNode.getId();

        UUID modification1 = UUID.randomUUID();
        UUID modification2 = UUID.randomUUID();
        UUID studyNameUserIdUuid1 = UUID.randomUUID();
        mockMvc.perform(put("/v1/studies/{studyUuid}/nodes/{nodeUuid}/network-modification/{modificationID}?beforeUuid={modificationID2}",
                studyNameUserIdUuid, UUID.randomUUID(), modification1, modification2).header(USER_ID_HEADER, "userId"))
            .andExpect(status().isNotFound());

        mockMvc.perform(put("/v1/studies/{studyUuid}/nodes/{nodeUuid}/network-modification/{modificationID}?beforeUuid={modificationID2}",
                studyNameUserIdUuid1, modificationNodeUuid, modification1, modification2).header(USER_ID_HEADER, "userId"))
            .andExpect(status().isForbidden());
        checkEquipmentUpdatingMessagesReceived(studyNameUserIdUuid1, modificationNodeUuid);
        checkEquipmentUpdatingFinishedMessagesReceived(studyNameUserIdUuid1, modificationNodeUuid);

        // switch the 2 modifications order (modification1 is set at the end, after modification2)
        mockMvc.perform(put("/v1/studies/{studyUuid}/nodes/{nodeUuid}/network-modification/{modificationID}",
                studyNameUserIdUuid, modificationNodeUuid, modification1).header(USER_ID_HEADER, "userId"))
            .andExpect(status().isOk());
        checkEquipmentUpdatingMessagesReceived(studyNameUserIdUuid, modificationNodeUuid);
        checkNodesBuildStatusUpdatedMessageReceived(studyNameUserIdUuid, List.of(modificationNodeUuid));
        checkUpdateModelsStatusMessagesReceived(studyNameUserIdUuid, modificationNodeUuid);
        checkEquipmentUpdatingFinishedMessagesReceived(studyNameUserIdUuid, modificationNodeUuid);
        checkElementUpdatedMessageSent(studyNameUserIdUuid, userId);

        List<UUID> modificationUuidList = Collections.singletonList(modification1);
        String expectedBody = mapper.writeValueAsString(modificationUuidList);
        String url = "/v1/groups/" + modificationNode.getModificationGroupUuid();
        wireMockUtils.verifyPutRequestWithUrlMatching(groupStubId, url, Map.of(
                        "action", WireMock.equalTo("MOVE"),
                        "networkUuid", WireMock.equalTo(NETWORK_UUID_STRING),
                        "reportUuid", WireMock.matching(".*"),
                        "reporterId", WireMock.equalTo(modificationNode.getId().toString()),
                        "variantId", WireMock.equalTo(VARIANT_ID),
                        "originGroupUuid", WireMock.equalTo(modificationNode.getModificationGroupUuid().toString()),
                        "build", WireMock.equalTo("false")),
                expectedBody);

        // switch back the 2 modifications order (modification1 is set before modification2)
        mockMvc.perform(put("/v1/studies/{studyUuid}/nodes/{nodeUuid}/network-modification/{modificationID}?beforeUuid={modificationID2}",
                studyNameUserIdUuid, modificationNodeUuid, modification1, modification2).header(USER_ID_HEADER, "userId"))
            .andExpect(status().isOk());
        checkEquipmentUpdatingMessagesReceived(studyNameUserIdUuid, modificationNodeUuid);
        checkNodesBuildStatusUpdatedMessageReceived(studyNameUserIdUuid, List.of(modificationNodeUuid));
        checkUpdateModelsStatusMessagesReceived(studyNameUserIdUuid, modificationNodeUuid);
        checkEquipmentUpdatingFinishedMessagesReceived(studyNameUserIdUuid, modificationNodeUuid);
        checkElementUpdatedMessageSent(studyNameUserIdUuid, userId);
        url = "/v1/groups/" + modificationNode.getModificationGroupUuid();
        wireMockUtils.verifyPutRequestWithUrlMatching(groupStubId, url, Map.of(
                        "action", WireMock.equalTo("MOVE"),
                        "networkUuid", WireMock.equalTo(NETWORK_UUID_STRING),
                        "reportUuid", WireMock.matching(".*"),
                        "reporterId", WireMock.equalTo(modificationNode.getId().toString()),
                        "variantId", WireMock.equalTo(VARIANT_ID),
                        "originGroupUuid", WireMock.equalTo(modificationNode.getModificationGroupUuid().toString()),
                        "build", WireMock.equalTo("false"),
                        "before", WireMock.equalTo(modification2.toString())),
                expectedBody);
    }

    @Test
    public void testDuplicateModification() throws Exception {
        String userId = "userId";
        StudyEntity studyEntity = insertDummyStudy(UUID.fromString(NETWORK_UUID_STRING), CASE_UUID, "UCTE");
        UUID studyUuid = studyEntity.getId();
        UUID rootNodeUuid = getRootNode(studyUuid).getId();
        NetworkModificationNode node1 = createNetworkModificationNode(studyUuid, rootNodeUuid,
            UUID.randomUUID(), VARIANT_ID, "New node 1", "userId");
        UUID nodeUuid1 = node1.getId();
        UUID modification1 = UUID.randomUUID();
        UUID modification2 = UUID.randomUUID();
        String modificationUuidListBody = mapper.writeValueAsString(Arrays.asList(modification1, modification2));

        // Random/bad studyId error case
        mockMvc.perform(put("/v1/studies/{studyUuid}/nodes/{nodeUuid}?action=COPY",
                UUID.randomUUID(), rootNodeUuid)
                .contentType(MediaType.APPLICATION_JSON)
                .content(modificationUuidListBody)
                .header(USER_ID_HEADER, "userId"))
            .andExpect(status().isForbidden());

        // Random/bad nodeId error case
        mockMvc.perform(put("/v1/studies/{studyUuid}/nodes/{nodeUuid}?action=COPY",
                studyUuid, UUID.randomUUID())
                .contentType(MediaType.APPLICATION_JSON)
                .content(modificationUuidListBody)
                .header(USER_ID_HEADER, "userId"))
            .andExpect(status().isNotFound());

        // duplicate 2 modifications in node1
        mockMvc.perform(put("/v1/studies/{studyUuid}/nodes/{nodeUuid}?action=COPY",
                studyUuid, nodeUuid1)
                .contentType(MediaType.APPLICATION_JSON)
                .content(modificationUuidListBody)
                .header(USER_ID_HEADER, "userId"))
            .andExpect(status().isOk());
        checkEquipmentUpdatingMessagesReceived(studyUuid, nodeUuid1);
        checkNodesBuildStatusUpdatedMessageReceived(studyUuid, List.of(nodeUuid1));
        checkUpdateModelsStatusMessagesReceived(studyUuid, nodeUuid1);
        checkEquipmentUpdatingFinishedMessagesReceived(studyUuid, nodeUuid1);
        checkElementUpdatedMessageSent(studyUuid, userId);

        List<UUID> expectedList = List.of(modification1, modification2);
        String expectedBody = mapper.writeValueAsString(expectedList);
        String url = "/v1/groups/" + node1.getModificationGroupUuid();
        wireMockUtils.verifyPutRequestWithUrlMatching(groupStubId, url, Map.of(
                        "action", WireMock.equalTo("COPY"),
                        "networkUuid", WireMock.equalTo(NETWORK_UUID_STRING),
                        "reportUuid", WireMock.matching(".*"),
                        "reporterId", WireMock.equalTo(node1.getId().toString()),
                        "variantId", WireMock.equalTo(VARIANT_ID)),
                expectedBody);
    }

    @Test
    public void testCutAndPasteModification() throws Exception {
        String userId = "userId";
        StudyEntity studyEntity = insertDummyStudy(UUID.fromString(NETWORK_UUID_STRING), CASE_UUID, "UCTE");
        UUID studyUuid = studyEntity.getId();
        UUID rootNodeUuid = getRootNode(studyUuid).getId();
        NetworkModificationNode node1 = createNetworkModificationNode(studyUuid, rootNodeUuid,
                UUID.randomUUID(), VARIANT_ID, "New node 1", userId);
        UUID nodeUuid1 = node1.getId();
        NetworkModificationNode node2 = createNetworkModificationNode(studyUuid, rootNodeUuid,
                UUID.randomUUID(), VARIANT_ID, "New node 2", userId);
        UUID nodeUuid2 = node2.getId();
        UUID modification1 = UUID.randomUUID();
        UUID modification2 = UUID.randomUUID();
        String modificationUuidListBody = mapper.writeValueAsString(Arrays.asList(modification1, modification2));

        // Random/bad studyId error case
        mockMvc.perform(put("/v1/studies/{studyUuid}/nodes/{nodeUuid}?originNodeUuid={originNodeUuid}&action=MOVE",
                        UUID.randomUUID(), rootNodeUuid, UUID.randomUUID())
                        .contentType(MediaType.APPLICATION_JSON)
                        .content(modificationUuidListBody)
                        .header(USER_ID_HEADER, "userId"))
                .andExpect(status().isForbidden());

        // Random/bad nodeId error case
        mockMvc.perform(put("/v1/studies/{studyUuid}/nodes/{nodeUuid}?originNodeUuid={originNodeUuid}&action=MOVE",
                        studyUuid, UUID.randomUUID(), UUID.randomUUID())
                        .contentType(MediaType.APPLICATION_JSON)
                        .content(modificationUuidListBody)
                        .header(USER_ID_HEADER, "userId"))
                .andExpect(status().isNotFound());

        // move 2 modifications within node 1
        mockMvc.perform(put("/v1/studies/{studyUuid}/nodes/{nodeUuid}?originNodeUuid={originNodeUuid}&action=MOVE",
                        studyUuid, nodeUuid1, nodeUuid1)
                        .contentType(MediaType.APPLICATION_JSON)
                        .content(modificationUuidListBody)
                        .header(USER_ID_HEADER, "userId"))
                .andExpect(status().isOk());
        checkEquipmentUpdatingMessagesReceived(studyUuid, nodeUuid1);
        checkNodesBuildStatusUpdatedMessageReceived(studyUuid, List.of(nodeUuid1));
        checkUpdateModelsStatusMessagesReceived(studyUuid, nodeUuid1);
        checkEquipmentUpdatingFinishedMessagesReceived(studyUuid, nodeUuid1);

        List<UUID> expectedList = List.of(modification1, modification2);
        String expectedBody = mapper.writeValueAsString(expectedList);
        String url = "/v1/groups/" + node1.getModificationGroupUuid();
        wireMockUtils.verifyPutRequestWithUrlMatching(groupStubId, url, Map.of(
                        "action", WireMock.equalTo("MOVE"),
                        "networkUuid", WireMock.equalTo(NETWORK_UUID_STRING),
                        "reportUuid", WireMock.matching(".*"),
                        "reporterId", WireMock.equalTo(node1.getId().toString()),
                        "variantId", WireMock.equalTo(VARIANT_ID),
                        "originGroupUuid", WireMock.equalTo(node1.getModificationGroupUuid().toString()),
                        "build", WireMock.equalTo("false")),
                expectedBody);

        // move 2 modifications from node1 to node2
        mockMvc.perform(put("/v1/studies/{studyUuid}/nodes/{nodeUuid}?originNodeUuid={originNodeUuid}&action=MOVE",
                        studyUuid, nodeUuid2, nodeUuid1)
                        .contentType(MediaType.APPLICATION_JSON)
                        .content(modificationUuidListBody)
                        .header(USER_ID_HEADER, "userId"))
                .andExpect(status().isOk());
        checkEquipmentUpdatingMessagesReceived(studyUuid, nodeUuid2);
        checkEquipmentUpdatingMessagesReceived(studyUuid, nodeUuid1);
        checkNodesBuildStatusUpdatedMessageReceived(studyUuid, List.of(nodeUuid2));
        checkUpdateModelsStatusMessagesReceived(studyUuid, nodeUuid2);
        checkNodesBuildStatusUpdatedMessageReceived(studyUuid, List.of(nodeUuid1));
        checkUpdateModelsStatusMessagesReceived(studyUuid, nodeUuid1);
        checkEquipmentUpdatingFinishedMessagesReceived(studyUuid, nodeUuid2);
        checkEquipmentUpdatingFinishedMessagesReceived(studyUuid, nodeUuid1);
        checkElementUpdatedMessageSent(studyUuid, userId);
        checkElementUpdatedMessageSent(studyUuid, userId);

        expectedList = List.of(modification1, modification2);
        expectedBody = mapper.writeValueAsString(expectedList);
        url = "/v1/groups/" + node2.getModificationGroupUuid();
        wireMockUtils.verifyPutRequestWithUrlMatching(groupStubId, url, Map.of(
                        "action", WireMock.equalTo("MOVE"),
                        "networkUuid", WireMock.equalTo(NETWORK_UUID_STRING),
                        "reportUuid", WireMock.matching(".*"),
                        "reporterId", WireMock.equalTo(node2.getId().toString()),
                        "variantId", WireMock.equalTo(VARIANT_ID),
                        "originGroupUuid", WireMock.equalTo(node1.getModificationGroupUuid().toString()),
                        "build", WireMock.equalTo("true")),
                expectedBody);

        // move modification without defining originNodeUuid
        mockMvc.perform(put("/v1/studies/{studyUuid}/nodes/{nodeUuid}?action=MOVE",
                        studyUuid, nodeUuid1)
                        .contentType(MediaType.APPLICATION_JSON)
                        .content(modificationUuidListBody)
                        .header(USER_ID_HEADER, "userId"))
                .andExpect(status().isBadRequest());
    }

    @Test
    public void testDeleteEquipment() throws Exception {
        String userId = "userId";
        StudyEntity studyEntity = insertDummyStudy(UUID.fromString(NETWORK_UUID_STRING), CASE_UUID, "UCTE");
        UUID studyNameUserIdUuid = studyEntity.getId();
        UUID rootNodeUuid = getRootNode(studyNameUserIdUuid).getId();
        NetworkModificationNode modificationNode1 = createNetworkModificationNode(studyNameUserIdUuid, rootNodeUuid,
                UUID.randomUUID(), VARIANT_ID, "node 1", userId);
        UUID modificationNode1Uuid = modificationNode1.getId();
        NetworkModificationNode modificationNode2 = createNetworkModificationNode(studyNameUserIdUuid,
                modificationNode1Uuid, UUID.randomUUID(), VARIANT_ID_2, "node 2", userId);
        UUID modificationNode2Uuid = modificationNode2.getId();

        Map<String, Object> body = Map.of(
                "type", ModificationType.EQUIPMENT_DELETION,
                "equipmentId", "idLoadToDelete",
                "equipmentType", "LOAD",
                "substationIds", List.of("s2"));
        String bodyJson = mapper.writeValueAsString(body);

        // delete equipment on root node (not allowed)
        mockMvc.perform(post(URI_NETWORK_MODIF, studyNameUserIdUuid, rootNodeUuid)
                        .content(bodyJson).contentType(MediaType.APPLICATION_JSON)
                        .header(USER_ID_HEADER, userId))
                .andExpect(status().isForbidden());

        // delete equipment on first modification node
        UUID stubPostId = wireMockUtils.stubNetworkModificationPost(mapper.writeValueAsString(Optional.empty()));
        mockMvc.perform(post(URI_NETWORK_MODIF, studyNameUserIdUuid, modificationNode1Uuid)
                        .content(bodyJson).contentType(MediaType.APPLICATION_JSON)
                        .header(USER_ID_HEADER, userId))
                .andExpect(status().isOk());
        checkEquipmentCreatingMessagesReceived(studyNameUserIdUuid, modificationNode1Uuid);
        checkEquipmentUpdatingFinishedMessagesReceived(studyNameUserIdUuid, modificationNode1Uuid);
        checkElementUpdatedMessageSent(studyNameUserIdUuid, userId);
        wireMockUtils.verifyNetworkModificationPostWithVariant(stubPostId, bodyJson, NETWORK_UUID_STRING, VARIANT_ID);

        // delete equipment on second modification node
        mockMvc.perform(post(URI_NETWORK_MODIF, studyNameUserIdUuid, modificationNode2Uuid)
                        .content(bodyJson).contentType(MediaType.APPLICATION_JSON)
                        .header(USER_ID_HEADER, userId))
                .andExpect(status().isOk());
        checkEquipmentCreatingMessagesReceived(studyNameUserIdUuid, modificationNode2Uuid);
        checkEquipmentUpdatingFinishedMessagesReceived(studyNameUserIdUuid, modificationNode2Uuid);
        checkElementUpdatedMessageSent(studyNameUserIdUuid, userId);
        wireMockUtils.verifyNetworkModificationPostWithVariant(stubPostId, bodyJson, NETWORK_UUID_STRING, VARIANT_ID_2);

        // update equipment deletion
        UUID stubPutId = wireMockUtils.stubNetworkModificationPut(MODIFICATION_UUID);
        mockMvc.perform(put(URI_NETWORK_MODIF_WITH_ID, studyNameUserIdUuid, modificationNode1Uuid, MODIFICATION_UUID)
                        .content(bodyJson).contentType(MediaType.APPLICATION_JSON)
                        .header(USER_ID_HEADER, userId))
                .andExpect(status().isOk());
        checkEquipmentUpdatingMessagesReceived(studyNameUserIdUuid, modificationNode1Uuid);
        checkUpdateEquipmentCreationMessagesReceived(studyNameUserIdUuid, modificationNode1Uuid);
        checkEquipmentUpdatingFinishedMessagesReceived(studyNameUserIdUuid, modificationNode1Uuid);
        checkElementUpdatedMessageSent(studyNameUserIdUuid, userId);
        wireMockUtils.verifyNetworkModificationPut(stubPutId, MODIFICATION_UUID, bodyJson);
    }

    @Test
    public void testNodesInvalidation() throws Exception {
        String userId = "userId";
        StudyEntity studyEntity = insertDummyStudy(UUID.fromString(NETWORK_UUID_STRING), CASE_UUID, "UCTE");
        UUID studyNameUserIdUuid = studyEntity.getId();
        UUID rootNodeUuid = getRootNode(studyNameUserIdUuid).getId();
        NetworkModificationNode modificationNode1 = createNetworkModificationNode(studyNameUserIdUuid, rootNodeUuid, UUID.randomUUID(), VARIANT_ID, "node 1", BuildStatus.BUILT, userId);
        UUID modificationNode1Uuid = modificationNode1.getId();
        NetworkModificationNode modificationNode2 = createNetworkModificationNode(studyNameUserIdUuid, modificationNode1Uuid, UUID.randomUUID(), VARIANT_ID_2, "node 2", BuildStatus.NOT_BUILT, userId);
        UUID modificationNode2Uuid = modificationNode2.getId();
        NetworkModificationNode modificationNode3 = createNetworkModificationNode(studyNameUserIdUuid, modificationNode2Uuid, UUID.randomUUID(), VARIANT_ID_3, "node 3", BuildStatus.BUILT, userId);
        UUID modificationNode3Uuid = modificationNode3.getId();

        UUID node1ReportUuid = UUID.randomUUID();
        UUID node3ReportUuid = UUID.randomUUID();
        modificationNode1.setReportUuid(node1ReportUuid);
        modificationNode1.setSecurityAnalysisResultUuid(UUID.fromString(SECURITY_ANALYSIS_RESULT_UUID));
        modificationNode1.setSensitivityAnalysisResultUuid(UUID.fromString(SENSITIVITY_ANALYSIS_RESULT_UUID));
        modificationNode1.setShortCircuitAnalysisResultUuid(UUID.fromString(SHORTCIRCUIT_ANALYSIS_RESULT_UUID));
        modificationNode3.setReportUuid(node3ReportUuid);

        networkModificationTreeService.updateNode(studyNameUserIdUuid, modificationNode1, userId);
        checkElementUpdatedMessageSent(studyNameUserIdUuid, userId);
        output.receive(TIMEOUT, studyUpdateDestination);
        networkModificationTreeService.updateNode(studyNameUserIdUuid, modificationNode3, userId);
        checkElementUpdatedMessageSent(studyNameUserIdUuid, userId);
        output.receive(TIMEOUT, studyUpdateDestination);

        String generatorAttributesUpdated = "{\"type\":\"" + ModificationType.GENERATOR_MODIFICATION + "\",\"generatorId\":\"generatorId1\",\"generatorType\":\"FICTITIOUS\",\"activePower\":\"70.0\"}";
        UUID stubPostId = wireMockUtils.stubNetworkModificationPutWithBody(MODIFICATION_UUID, generatorAttributesUpdated);
        mockMvc.perform(put(URI_NETWORK_MODIF_WITH_ID, studyNameUserIdUuid, modificationNode1Uuid, MODIFICATION_UUID)
                        .content(generatorAttributesUpdated).contentType(MediaType.APPLICATION_JSON)
                        .header(USER_ID_HEADER, userId))
                .andExpect(status().isOk());
        checkEquipmentUpdatingMessagesReceived(studyNameUserIdUuid, modificationNode1Uuid);
        checkNodesInvalidationMessagesReceived(studyNameUserIdUuid, List.of(modificationNode1Uuid, modificationNode3Uuid));
        checkUpdateModelsStatusMessagesReceived(studyNameUserIdUuid, modificationNode1Uuid);
        checkEquipmentUpdatingFinishedMessagesReceived(studyNameUserIdUuid, modificationNode1Uuid);
        checkElementUpdatedMessageSent(studyNameUserIdUuid, userId);

        wireMockUtils.verifyNetworkModificationPut(stubPostId, MODIFICATION_UUID, generatorAttributesUpdated);
        var requests = TestUtils.getRequestsWithBodyDone(8, server);
        assertEquals(2, requests.stream().filter(r -> r.getPath().matches("/v1/reports/.*")).count());
        assertTrue(requests.stream().anyMatch(r -> r.getPath().matches("/v1/results/" + SECURITY_ANALYSIS_RESULT_UUID)));
        assertTrue(requests.stream().anyMatch(r -> r.getPath().matches("/v1/results/" + SENSITIVITY_ANALYSIS_RESULT_UUID)));
        assertTrue(requests.stream().anyMatch(r -> r.getPath().matches("/v1/results/" + SHORTCIRCUIT_ANALYSIS_RESULT_UUID)));
    }

    private void testBuildWithNodeUuid(UUID studyUuid, UUID nodeUuid, int nbReportExpected) throws Exception {
        // build node
        mockMvc.perform(post("/v1/studies/{studyUuid}/nodes/{nodeUuid}/build", studyUuid, nodeUuid))
            .andExpect(status().isOk());

        // Initial node update -> BUILDING
        Message<byte[]> buildStatusMessage = output.receive(TIMEOUT, studyUpdateDestination);
        assertEquals(studyUuid, buildStatusMessage.getHeaders().get(NotificationService.HEADER_STUDY_UUID));
        assertEquals(NotificationService.NODE_BUILD_STATUS_UPDATED, buildStatusMessage.getHeaders().get(NotificationService.HEADER_UPDATE_TYPE));

        // Successful ->  Node update -> BUILT
        buildStatusMessage = output.receive(TIMEOUT, studyUpdateDestination);
        assertEquals(studyUuid, buildStatusMessage.getHeaders().get(NotificationService.HEADER_STUDY_UUID));
        assertEquals(NotificationService.NODE_BUILD_STATUS_UPDATED, buildStatusMessage.getHeaders().get(NotificationService.HEADER_UPDATE_TYPE));

        buildStatusMessage = output.receive(TIMEOUT, studyUpdateDestination);
        assertEquals(studyUuid, buildStatusMessage.getHeaders().get(NotificationService.HEADER_STUDY_UUID));
        assertEquals(nodeUuid, buildStatusMessage.getHeaders().get(NotificationService.HEADER_NODE));
        assertEquals(NotificationService.UPDATE_TYPE_BUILD_COMPLETED, buildStatusMessage.getHeaders().get(NotificationService.HEADER_UPDATE_TYPE));
        assertEquals(Set.of("s1", "s2"), buildStatusMessage.getHeaders().get(NotificationService.HEADER_UPDATE_TYPE_SUBSTATIONS_IDS));

        assertTrue(TestUtils.getRequestsDone(nbReportExpected, server).stream().allMatch(r -> r.contains("reports")));
        wireMockServer.verify(1, WireMock.postRequestedFor(WireMock.urlPathEqualTo("/v1/networks/" + NETWORK_UUID_STRING + "/build"))
                .withQueryParam(QUERY_PARAM_RECEIVER, WireMock.matching(".*"))
        );

        assertEquals(BuildStatus.BUILT, networkModificationTreeService.getBuildStatus(nodeUuid));  // node is built

        networkModificationTreeService.updateBuildStatus(nodeUuid, BuildStatus.BUILDING);

        // stop build
        mockMvc.perform(put("/v1/studies/{studyUuid}/nodes/{nodeUuid}/build/stop", studyUuid, nodeUuid))
            .andExpect(status().isOk());

        buildStatusMessage = output.receive(TIMEOUT, studyUpdateDestination);
        assertEquals(studyUuid, buildStatusMessage.getHeaders().get(NotificationService.HEADER_STUDY_UUID));
        assertEquals(NotificationService.NODE_BUILD_STATUS_UPDATED, buildStatusMessage.getHeaders().get(NotificationService.HEADER_UPDATE_TYPE));

        output.receive(TIMEOUT, studyUpdateDestination);
        buildStatusMessage = output.receive(TIMEOUT, studyUpdateDestination);
        assertEquals(studyUuid, buildStatusMessage.getHeaders().get(NotificationService.HEADER_STUDY_UUID));
        assertEquals(nodeUuid, buildStatusMessage.getHeaders().get(NotificationService.HEADER_NODE));
        assertEquals(NotificationService.UPDATE_TYPE_BUILD_CANCELLED, buildStatusMessage.getHeaders().get(NotificationService.HEADER_UPDATE_TYPE));

        assertEquals(BuildStatus.NOT_BUILT, networkModificationTreeService.getBuildStatus(nodeUuid)); // node is not
                                                                                                      // built

        wireMockServer.verify(1, WireMock.putRequestedFor(WireMock.urlPathEqualTo("/v1/build/stop"))
                .withQueryParam(QUERY_PARAM_RECEIVER, WireMock.matching(".*"))
        );
        //TODO remove after refactoring (it's here because there is several tests inside the same test method
        wireMockServer.resetRequests();
    }

    // builds on network 2 will fail
    private void testBuildFailedWithNodeUuid(UUID studyUuid, UUID nodeUuid) throws Exception {
        // build node
        mockMvc.perform(post("/v1/studies/{studyUuid}/nodes/{nodeUuid}/build", studyUuid, nodeUuid))
            .andExpect(status().isOk());

        // initial node update -> building
        Message<byte[]> buildStatusMessage = output.receive(TIMEOUT, studyUpdateDestination);
        assertEquals(studyUuid, buildStatusMessage.getHeaders().get(NotificationService.HEADER_STUDY_UUID));
        assertEquals(NotificationService.NODE_BUILD_STATUS_UPDATED, buildStatusMessage.getHeaders().get(NotificationService.HEADER_UPDATE_TYPE));

        // fail -> second node update -> not built
        buildStatusMessage = output.receive(TIMEOUT, studyUpdateDestination);
        assertEquals(studyUuid, buildStatusMessage.getHeaders().get(NotificationService.HEADER_STUDY_UUID));
        assertEquals(NotificationService.NODE_BUILD_STATUS_UPDATED, buildStatusMessage.getHeaders().get(NotificationService.HEADER_UPDATE_TYPE));

        // error message sent to frontend
        buildStatusMessage = output.receive(TIMEOUT, studyUpdateDestination);
        assertEquals(studyUuid, buildStatusMessage.getHeaders().get(NotificationService.HEADER_STUDY_UUID));
        assertEquals(nodeUuid, buildStatusMessage.getHeaders().get(NotificationService.HEADER_NODE));
        assertEquals(NotificationService.UPDATE_TYPE_BUILD_FAILED, buildStatusMessage.getHeaders().get(NotificationService.HEADER_UPDATE_TYPE));

        assertTrue(TestUtils.getRequestsDone(1, server).iterator().next().contains("reports"));
        wireMockUtils.verifyPostRequest(buildFailedStubId, "/v1/networks/" + NETWORK_UUID_2_STRING + "/build", Map.of(QUERY_PARAM_RECEIVER, WireMock.matching(".*")));

        assertEquals(BuildStatus.NOT_BUILT, networkModificationTreeService.getBuildStatus(nodeUuid));  // node is not built
    }

    // builds on network 3 will throw an error on networkmodificationservice call
    private void testBuildErrorWithNodeUuid(UUID studyUuid, UUID nodeUuid) throws Exception {
        // build node
        mockMvc.perform(post("/v1/studies/{studyUuid}/nodes/{nodeUuid}/build", studyUuid, nodeUuid))
            .andExpect(status().isInternalServerError());

        // initial node update -> building
        Message<byte[]> buildStatusMessage = output.receive(TIMEOUT, studyUpdateDestination);
        assertEquals(studyUuid, buildStatusMessage.getHeaders().get(NotificationService.HEADER_STUDY_UUID));
        assertEquals(NotificationService.NODE_BUILD_STATUS_UPDATED, buildStatusMessage.getHeaders().get(NotificationService.HEADER_UPDATE_TYPE));

        // error -> second node update -> not built
        buildStatusMessage = output.receive(TIMEOUT, studyUpdateDestination);
        assertEquals(studyUuid, buildStatusMessage.getHeaders().get(NotificationService.HEADER_STUDY_UUID));
        assertEquals(NotificationService.NODE_BUILD_STATUS_UPDATED, buildStatusMessage.getHeaders().get(NotificationService.HEADER_UPDATE_TYPE));

        assertTrue(TestUtils.getRequestsDone(1, server).iterator().next().contains("reports"));
        wireMockUtils.verifyPostRequest(buildErrorStubId, "/v1/networks/" + NETWORK_UUID_3_STRING + "/build", Map.of(QUERY_PARAM_RECEIVER, WireMock.matching(".*")));

        assertEquals(BuildStatus.NOT_BUILT, networkModificationTreeService.getBuildStatus(nodeUuid));  // node is not built
    }

    private void checkEquipmentCreatingMessagesReceived(UUID studyNameUserIdUuid, UUID nodeUuid) {
        // assert that the broker message has been sent for updating study type
        Message<byte[]> messageStudyUpdate = output.receive(TIMEOUT, studyUpdateDestination);
        assertEquals("", new String(messageStudyUpdate.getPayload()));
        MessageHeaders headersStudyUpdate = messageStudyUpdate.getHeaders();
        assertEquals(studyNameUserIdUuid, headersStudyUpdate.get(NotificationService.HEADER_STUDY_UUID));
        assertEquals(nodeUuid, headersStudyUpdate.get(NotificationService.HEADER_PARENT_NODE));
        assertEquals(NotificationService.MODIFICATIONS_CREATING_IN_PROGRESS, headersStudyUpdate.get(NotificationService.HEADER_UPDATE_TYPE));
    }

    private void checkUpdateModelStatusMessagesReceived(UUID studyUuid, UUID nodeUuid, String updateType) {
        // assert that the broker message has been sent for updating model status
        Message<byte[]> messageStatus = output.receive(TIMEOUT, studyUpdateDestination);
        assertEquals("", new String(messageStatus.getPayload()));
        MessageHeaders headersStatus = messageStatus.getHeaders();
        assertEquals(studyUuid, headersStatus.get(NotificationService.HEADER_STUDY_UUID));
        if (nodeUuid != null) {
            assertEquals(nodeUuid, headersStatus.get(NotificationService.HEADER_NODE));
        }
        assertEquals(updateType, headersStatus.get(NotificationService.HEADER_UPDATE_TYPE));
    }

    private void checkUpdateModelsStatusMessagesReceived(UUID studyUuid, UUID nodeUuid) {
        checkUpdateModelStatusMessagesReceived(studyUuid, nodeUuid, NotificationService.UPDATE_TYPE_LOADFLOW_STATUS);
        checkUpdateModelStatusMessagesReceived(studyUuid, nodeUuid, NotificationService.UPDATE_TYPE_SECURITY_ANALYSIS_STATUS);
        checkUpdateModelStatusMessagesReceived(studyUuid, nodeUuid, NotificationService.UPDATE_TYPE_SENSITIVITY_ANALYSIS_STATUS);
        checkUpdateModelStatusMessagesReceived(studyUuid, nodeUuid, NotificationService.UPDATE_TYPE_SHORT_CIRCUIT_STATUS);
        checkUpdateModelStatusMessagesReceived(studyUuid, nodeUuid, NotificationService.UPDATE_TYPE_DYNAMIC_SIMULATION_STATUS);
    }

<<<<<<< HEAD
    private void checkUpdateNodesMessageReceived(UUID studyUuid, List<UUID> nodesUuids) {
=======
    private void checkEquipmentModificationMessagesReceived(UUID studyNameUserIdUuid, UUID nodeUuid,
            NetworkImpcatsInfos expectedPayload) throws Exception {
        checkEquipmentMessagesReceived(studyNameUserIdUuid, nodeUuid, NotificationService.HEADER_UPDATE_TYPE_SUBSTATIONS_IDS,
                expectedPayload);
    }

    private void checkLineModificationMessagesReceived(UUID studyNameUserIdUuid, UUID nodeUuid,
            NetworkImpcatsInfos expectedPayload) throws Exception {
        checkEquipmentMessagesReceived(studyNameUserIdUuid, nodeUuid, NotificationService.HEADER_UPDATE_TYPE_SUBSTATIONS_IDS,
                expectedPayload);

        // assert that the broker message has been sent
        Message<byte[]> messageLine = output.receive(TIMEOUT, studyUpdateDestination);
        assertEquals("", new String(messageLine.getPayload()));
        MessageHeaders headersSwitch = messageLine.getHeaders();
        assertEquals(studyNameUserIdUuid, headersSwitch.get(NotificationService.HEADER_STUDY_UUID));
        assertEquals(nodeUuid, headersSwitch.get(NotificationService.HEADER_NODE));
        assertEquals(NotificationService.UPDATE_TYPE_LINE, headersSwitch.get(NotificationService.HEADER_UPDATE_TYPE));
    }

    private void checkNodesBuildStatusUpdatedMessageReceived(UUID studyUuid, List<UUID> nodesUuids) {
>>>>>>> 1c664161
        Message<byte[]> messageStatus = output.receive(TIMEOUT, studyUpdateDestination);
        assertEquals("", new String(messageStatus.getPayload()));
        MessageHeaders headersStatus = messageStatus.getHeaders();
        assertEquals(studyUuid, headersStatus.get(NotificationService.HEADER_STUDY_UUID));
        assertEquals(nodesUuids, headersStatus.get(NotificationService.HEADER_NODES));
        assertEquals(NotificationService.NODE_BUILD_STATUS_UPDATED, headersStatus.get(NotificationService.HEADER_UPDATE_TYPE));
    }

    private void checkUpdateEquipmentModificationMessagesReceived(UUID studyNameUserIdUuid, UUID nodeUuid) {
        checkNodesBuildStatusUpdatedMessageReceived(studyNameUserIdUuid, List.of(nodeUuid));
        checkUpdateModelsStatusMessagesReceived(studyNameUserIdUuid, nodeUuid);
    }

    private void checkEquipmentMessagesReceived(UUID studyNameUserIdUuid, List<UUID> nodeUuids, String headerUpdateTypeId,
                                                       NetworkImpactsInfos expectedPayload) throws Exception {
        // assert that the broker message has been sent for updating study type
        Message<byte[]> messageStudyUpdate = output.receive(TIMEOUT, studyUpdateDestination);
        NetworkImpactsInfos actualPayload = mapper.readValue(new String(messageStudyUpdate.getPayload()), new TypeReference<NetworkImpactsInfos>() {
        });
        assertThat(expectedPayload, new MatcherJson<>(mapper, actualPayload));
        MessageHeaders headersStudyUpdate = messageStudyUpdate.getHeaders();
        assertEquals(studyNameUserIdUuid, headersStudyUpdate.get(NotificationService.HEADER_STUDY_UUID));
        assertEquals(nodeUuids.get(0), headersStudyUpdate.get(NotificationService.HEADER_NODE));
        assertEquals(NotificationService.UPDATE_TYPE_STUDY, headersStudyUpdate.get(NotificationService.HEADER_UPDATE_TYPE));
        checkNodesBuildStatusUpdatedMessageReceived(studyNameUserIdUuid, nodeUuids);
        checkUpdateModelsStatusMessagesReceived(studyNameUserIdUuid, nodeUuids.get(0));
    }

    private void checkEquipmentDeletingMessagesReceived(UUID studyNameUserIdUuid, UUID nodeUuid) {
        // assert that the broker message has been sent for updating study type
        Message<byte[]> messageStudyUpdate = output.receive(TIMEOUT, studyUpdateDestination);
        assertEquals("", new String(messageStudyUpdate.getPayload()));
        MessageHeaders headersStudyUpdate = messageStudyUpdate.getHeaders();
        assertEquals(studyNameUserIdUuid, headersStudyUpdate.get(NotificationService.HEADER_STUDY_UUID));
        assertEquals(nodeUuid, headersStudyUpdate.get(NotificationService.HEADER_PARENT_NODE));
        assertEquals(NotificationService.MODIFICATIONS_DELETING_IN_PROGRESS, headersStudyUpdate.get(NotificationService.HEADER_UPDATE_TYPE));
    }

    private void checkSwitchModificationMessagesReceived(UUID studyNameUserIdUuid, List<UUID> nodeUuids,
            NetworkImpactsInfos expectedPayload) throws Exception {
        assertFalse(nodeUuids.isEmpty());

        checkEquipmentMessagesReceived(studyNameUserIdUuid, nodeUuids, NotificationService.HEADER_UPDATE_TYPE_SUBSTATIONS_IDS, expectedPayload);

        // assert that the broker message has been sent
        Message<byte[]> messageSwitch = output.receive(TIMEOUT, studyUpdateDestination);
        assertEquals("", new String(messageSwitch.getPayload()));
        MessageHeaders headersSwitch = messageSwitch.getHeaders();
        assertEquals(studyNameUserIdUuid, headersSwitch.get(NotificationService.HEADER_STUDY_UUID));
        assertEquals(nodeUuids.get(0), headersSwitch.get(NotificationService.HEADER_NODE));
        assertEquals(NotificationService.UPDATE_TYPE_SWITCH, headersSwitch.get(NotificationService.HEADER_UPDATE_TYPE));
    }

    private void checkEquipmentUpdatingMessagesReceived(UUID studyNameUserIdUuid, UUID nodeUuid) {
        // assert that the broker message has been sent for updating study type
        Message<byte[]> messageStudyUpdate = output.receive(TIMEOUT, studyUpdateDestination);
        assertEquals("", new String(messageStudyUpdate.getPayload()));
        MessageHeaders headersStudyUpdate = messageStudyUpdate.getHeaders();
        assertEquals(studyNameUserIdUuid, headersStudyUpdate.get(NotificationService.HEADER_STUDY_UUID));
        assertEquals(nodeUuid, headersStudyUpdate.get(NotificationService.HEADER_PARENT_NODE));
        assertEquals(NotificationService.MODIFICATIONS_UPDATING_IN_PROGRESS, headersStudyUpdate.get(NotificationService.HEADER_UPDATE_TYPE));
    }

    private void checkUpdateEquipmentCreationMessagesReceived(UUID studyNameUserIdUuid, UUID nodeUuid) {
        checkNodesBuildStatusUpdatedMessageReceived(studyNameUserIdUuid, List.of(nodeUuid));
        checkUpdateModelsStatusMessagesReceived(studyNameUserIdUuid, nodeUuid);
    }

    private void checkEquipmentUpdatingFinishedMessagesReceived(UUID studyNameUserIdUuid, UUID nodeUuid) {
        // assert that the broker message has been sent for updating study type
        Message<byte[]> messageStudyUpdate = output.receive(TIMEOUT, studyUpdateDestination);
        assertEquals("", new String(messageStudyUpdate.getPayload()));
        MessageHeaders headersStudyUpdate = messageStudyUpdate.getHeaders();
        assertEquals(studyNameUserIdUuid, headersStudyUpdate.get(NotificationService.HEADER_STUDY_UUID));
        assertEquals(nodeUuid, headersStudyUpdate.get(NotificationService.HEADER_PARENT_NODE));
        assertEquals(NotificationService.MODIFICATIONS_UPDATING_FINISHED, headersStudyUpdate.get(NotificationService.HEADER_UPDATE_TYPE));
    }

    private void checkEquipmentDeletedMessagesReceived(UUID studyNameUserIdUuid, UUID nodeUuid, NetworkImpactsInfos expectedPayload) throws Exception {
        // assert that the broker message has been sent for updating study type
        Message<byte[]> messageStudyUpdate = output.receive(TIMEOUT, studyUpdateDestination);
        NetworkImpactsInfos actualPayload = mapper.readValue(new String(messageStudyUpdate.getPayload()), new TypeReference<NetworkImpactsInfos>() {
        });
        assertThat(expectedPayload, new MatcherJson<>(mapper, actualPayload));
        MessageHeaders headersStudyUpdate = messageStudyUpdate.getHeaders();
        assertEquals(studyNameUserIdUuid, headersStudyUpdate.get(NotificationService.HEADER_STUDY_UUID));
        assertEquals(nodeUuid, headersStudyUpdate.get(NotificationService.HEADER_NODE));
        assertEquals(NotificationService.UPDATE_TYPE_STUDY, headersStudyUpdate.get(NotificationService.HEADER_UPDATE_TYPE));

        checkNodesBuildStatusUpdatedMessageReceived(studyNameUserIdUuid, List.of(nodeUuid));

        // assert that the broker message has been sent for updating load flow status
        checkUpdateModelsStatusMessagesReceived(studyNameUserIdUuid, nodeUuid);
    }

    private void checkNodesInvalidationMessagesReceived(UUID studyNameUserIdUuid, List<UUID> invalidatedNodes) {
        checkNodesBuildStatusUpdatedMessageReceived(studyNameUserIdUuid, invalidatedNodes);
    }

    private StudyEntity insertDummyStudy(UUID networkUuid, UUID caseUuid, String caseFormat) {
        LoadFlowParametersEntity defaultLoadflowParametersEntity = LoadFlowParametersEntity.builder()
                .voltageInitMode(LoadFlowParameters.VoltageInitMode.UNIFORM_VALUES)
                .balanceType(LoadFlowParameters.BalanceType.PROPORTIONAL_TO_GENERATION_P_MAX)
                .connectedComponentMode(LoadFlowParameters.ConnectedComponentMode.MAIN)
                .readSlackBus(true)
                .distributedSlack(true)
                .dcUseTransformerRatio(true)
                .hvdcAcEmulation(true)
                .build();
        ShortCircuitParametersEntity defaultShortCircuitParametersEntity = ShortCircuitService.toEntity(ShortCircuitService.getDefaultShortCircuitParameters());
        StudyEntity studyEntity = TestUtils.createDummyStudy(networkUuid, caseUuid, caseFormat, defaultLoadflowProvider, defaultLoadflowParametersEntity, defaultShortCircuitParametersEntity);
        var study = studyRepository.save(studyEntity);
        networkModificationTreeService.createRoot(studyEntity, null);
        return study;
    }

    private RootNode getRootNode(UUID study) throws Exception {

        return mapper.readValue(mockMvc.perform(get("/v1/studies/{uuid}/tree", study))
                    .andExpect(status().isOk())
                    .andReturn()
                    .getResponse()
                    .getContentAsString(), new TypeReference<>() { });
    }

    private NetworkModificationNode createNetworkModificationNode(UUID studyUuid, UUID parentNodeUuid, String variantId, String nodeName, String userId) throws Exception {
        return createNetworkModificationNode(studyUuid, parentNodeUuid, UUID.randomUUID(), variantId, nodeName, userId);
    }

    private NetworkModificationNode createNetworkModificationNode(UUID studyUuid, UUID parentNodeUuid,
                UUID modificationGroupUuid, String variantId, String nodeName, String userId) throws Exception {
        return createNetworkModificationNode(studyUuid, parentNodeUuid,
                modificationGroupUuid, variantId, nodeName, BuildStatus.NOT_BUILT, userId);
    }

    private NetworkModificationNode createNetworkModificationNode(UUID studyUuid, UUID parentNodeUuid,
            UUID modificationGroupUuid, String variantId, String nodeName, BuildStatus buildStatus, String userId) throws Exception {
        NetworkModificationNode modificationNode = NetworkModificationNode.builder().name(nodeName)
                .description("description").modificationGroupUuid(modificationGroupUuid).variantId(variantId)
                .loadFlowStatus(LoadFlowStatus.NOT_DONE).buildStatus(buildStatus)
                .children(Collections.emptyList()).build();

        // Only for tests
        String mnBodyJson = mapper.writeValueAsString(modificationNode);
        JSONObject jsonObject = new JSONObject(mnBodyJson);
        jsonObject.put("variantId", variantId);
        jsonObject.put("modificationGroupUuid", modificationGroupUuid);
        mnBodyJson = jsonObject.toString();

        mockMvc.perform(post("/v1/studies/{studyUuid}/tree/nodes/{id}", studyUuid, parentNodeUuid).header(USER_ID_HEADER, userId).content(mnBodyJson).contentType(MediaType.APPLICATION_JSON))
            .andExpect(status().isOk());
        checkElementUpdatedMessageSent(studyUuid, userId);
        var mess = output.receive(TIMEOUT, studyUpdateDestination);
        assertNotNull(mess);
        modificationNode.setId(UUID.fromString(String.valueOf(mess.getHeaders().get(NotificationService.HEADER_NEW_NODE))));
        assertEquals(InsertMode.CHILD.name(), mess.getHeaders().get(NotificationService.HEADER_INSERT_MODE));
        return modificationNode;
    }

    @SneakyThrows
    @Test
    public void testCreateModificationWithErrors() {
        StudyEntity studyEntity = insertDummyStudy(UUID.fromString(NETWORK_UUID_STRING), CASE_UUID, "UCTE");
        UUID studyNameUserIdUuid = studyEntity.getId();
        UUID rootNodeUuid = getRootNode(studyNameUserIdUuid).getId();
        String userId = "userId";
        NetworkModificationNode modificationNode = createNetworkModificationNode(studyNameUserIdUuid, rootNodeUuid,
            UUID.randomUUID(), VARIANT_ID, "node 1", userId);
        UUID modificationNodeUuid = modificationNode.getId();

        Map<String, Object> createLoadInfos = Map.of("type", ModificationType.LOAD_CREATION, "equipmentId", "loadId");
        String jsonCreateLoadInfos = mapper.writeValueAsString(createLoadInfos);

        // Create network modification on first modification node
        UUID stubId = wireMockUtils.stubNetworkModificationPost(mapper.writeValueAsString(Optional.empty()));
        mockMvc.perform(post(URI_NETWORK_MODIF, studyNameUserIdUuid, modificationNodeUuid)
                .content(jsonCreateLoadInfos).contentType(MediaType.APPLICATION_JSON)
                .header(USER_ID_HEADER, userId))
            .andExpect(status().isOk());
        checkEquipmentCreatingMessagesReceived(studyNameUserIdUuid, modificationNodeUuid);
        checkEquipmentUpdatingFinishedMessagesReceived(studyNameUserIdUuid, modificationNodeUuid);
        checkElementUpdatedMessageSent(studyNameUserIdUuid, userId);
        wireMockUtils.verifyNetworkModificationPostWithVariant(stubId, jsonCreateLoadInfos, NETWORK_UUID_STRING, VARIANT_ID);

        // String message error
        String errorMessage = "Internal Server Error";
        stubId = wireMockUtils.stubNetworkModificationPostWithError(jsonCreateLoadInfos);
        mockMvc.perform(post(URI_NETWORK_MODIF, studyNameUserIdUuid, modificationNodeUuid)
                .content(jsonCreateLoadInfos).contentType(MediaType.APPLICATION_JSON)
                .header(USER_ID_HEADER, userId))
            .andExpectAll(status().isBadRequest(), content().string(errorMessage));
        checkEquipmentCreatingMessagesReceived(studyNameUserIdUuid, modificationNodeUuid);
        checkEquipmentUpdatingFinishedMessagesReceived(studyNameUserIdUuid, modificationNodeUuid);
        wireMockUtils.verifyNetworkModificationPost(stubId, jsonCreateLoadInfos,  NETWORK_UUID_STRING);

        // Json message error
        stubId = wireMockUtils.stubNetworkModificationPostWithError(jsonCreateLoadInfos, String.format("{\"message\" : \"%s\"}", errorMessage));
        mockMvc.perform(post(URI_NETWORK_MODIF, studyNameUserIdUuid, modificationNodeUuid)
                .content(jsonCreateLoadInfos).contentType(MediaType.APPLICATION_JSON)
                .header(USER_ID_HEADER, userId))
            .andExpectAll(status().isBadRequest(), content().string(errorMessage));
        checkEquipmentCreatingMessagesReceived(studyNameUserIdUuid, modificationNodeUuid);
        checkEquipmentUpdatingFinishedMessagesReceived(studyNameUserIdUuid, modificationNodeUuid);
        wireMockUtils.verifyNetworkModificationPost(stubId, jsonCreateLoadInfos, NETWORK_UUID_STRING);

        // Bad json message error
        errorMessage = String.format("{\"foo\" : \"%s\"}", errorMessage);
        stubId = wireMockUtils.stubNetworkModificationPostWithError(jsonCreateLoadInfos, errorMessage);
        mockMvc.perform(post(URI_NETWORK_MODIF, studyNameUserIdUuid, modificationNodeUuid)
                .content(jsonCreateLoadInfos).contentType(MediaType.APPLICATION_JSON)
                .header(USER_ID_HEADER, userId))
            .andExpectAll(status().isBadRequest(), content().string(errorMessage));
        checkEquipmentCreatingMessagesReceived(studyNameUserIdUuid, modificationNodeUuid);
        checkEquipmentUpdatingFinishedMessagesReceived(studyNameUserIdUuid, modificationNodeUuid);
        wireMockUtils.verifyNetworkModificationPost(stubId, jsonCreateLoadInfos, NETWORK_UUID_STRING);
    }

    private void checkElementUpdatedMessageSent(UUID elementUuid, String userId) {
        Message<byte[]> message = output.receive(TIMEOUT, elementUpdateDestination);
        assertEquals(elementUuid, message.getHeaders().get(NotificationService.HEADER_ELEMENT_UUID));
        assertEquals(userId, message.getHeaders().get(NotificationService.HEADER_MODIFIED_BY));
    }

    private void cleanDB() {
        studyRepository.findAll().forEach(s -> networkModificationTreeService.doDeleteTree(s.getId()));
        studyRepository.deleteAll();
    }

    @After
    public void tearDown() throws IOException {
        cleanDB();

        TestUtils.assertQueuesEmptyThenClear(List.of(studyUpdateDestination), output);

        try {
            TestUtils.assertWiremockServerRequestsEmptyThenShutdown(wireMockServer);
            TestUtils.assertServerRequestsEmptyThenShutdown(server);
        } catch (UncheckedInterruptedException e) {
            LOGGER.error("Error while attempting to get the request done : ", e);
        } catch (IOException e) {
            // Ignoring
        }
    }
}<|MERGE_RESOLUTION|>--- conflicted
+++ resolved
@@ -2181,31 +2181,7 @@
         checkUpdateModelStatusMessagesReceived(studyUuid, nodeUuid, NotificationService.UPDATE_TYPE_DYNAMIC_SIMULATION_STATUS);
     }
 
-<<<<<<< HEAD
-    private void checkUpdateNodesMessageReceived(UUID studyUuid, List<UUID> nodesUuids) {
-=======
-    private void checkEquipmentModificationMessagesReceived(UUID studyNameUserIdUuid, UUID nodeUuid,
-            NetworkImpcatsInfos expectedPayload) throws Exception {
-        checkEquipmentMessagesReceived(studyNameUserIdUuid, nodeUuid, NotificationService.HEADER_UPDATE_TYPE_SUBSTATIONS_IDS,
-                expectedPayload);
-    }
-
-    private void checkLineModificationMessagesReceived(UUID studyNameUserIdUuid, UUID nodeUuid,
-            NetworkImpcatsInfos expectedPayload) throws Exception {
-        checkEquipmentMessagesReceived(studyNameUserIdUuid, nodeUuid, NotificationService.HEADER_UPDATE_TYPE_SUBSTATIONS_IDS,
-                expectedPayload);
-
-        // assert that the broker message has been sent
-        Message<byte[]> messageLine = output.receive(TIMEOUT, studyUpdateDestination);
-        assertEquals("", new String(messageLine.getPayload()));
-        MessageHeaders headersSwitch = messageLine.getHeaders();
-        assertEquals(studyNameUserIdUuid, headersSwitch.get(NotificationService.HEADER_STUDY_UUID));
-        assertEquals(nodeUuid, headersSwitch.get(NotificationService.HEADER_NODE));
-        assertEquals(NotificationService.UPDATE_TYPE_LINE, headersSwitch.get(NotificationService.HEADER_UPDATE_TYPE));
-    }
-
     private void checkNodesBuildStatusUpdatedMessageReceived(UUID studyUuid, List<UUID> nodesUuids) {
->>>>>>> 1c664161
         Message<byte[]> messageStatus = output.receive(TIMEOUT, studyUpdateDestination);
         assertEquals("", new String(messageStatus.getPayload()));
         MessageHeaders headersStatus = messageStatus.getHeaders();
