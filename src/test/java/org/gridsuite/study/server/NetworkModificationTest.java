--- conflicted
+++ resolved
@@ -2228,11 +2228,7 @@
         UUID rootNodeUuid = getRootNode(studyNameUserIdUuid).getId();
         NetworkModificationNode modificationNode1 = createNetworkModificationNode(studyNameUserIdUuid, rootNodeUuid, UUID.randomUUID(), VARIANT_ID, "node 1", BuildStatus.BUILT, BuildStatus.BUILT, userId);
         UUID modificationNode1Uuid = modificationNode1.getId();
-<<<<<<< HEAD
         NetworkModificationNode modificationNode2 = createNetworkModificationNode(studyNameUserIdUuid, modificationNode1Uuid, UUID.randomUUID(), VARIANT_ID_2, "node 2", BuildStatus.NOT_BUILT, BuildStatus.NOT_BUILT, userId);
-=======
-        NetworkModificationNode modificationNode2 = createNetworkModificationNode(studyNameUserIdUuid, modificationNode1Uuid, UUID.randomUUID(), VARIANT_ID_2, "node 2", BuildStatus.BUILT, userId);
->>>>>>> 62c0ad91
         UUID modificationNode2Uuid = modificationNode2.getId();
         NetworkModificationNode modificationNode3 = createNetworkModificationNode(studyNameUserIdUuid, modificationNode2Uuid, UUID.randomUUID(), VARIANT_ID_3, "node 3", BuildStatus.BUILT, BuildStatus.BUILT, userId);
         UUID modificationNode3Uuid = modificationNode3.getId();
