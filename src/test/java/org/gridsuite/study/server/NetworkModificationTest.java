/**
 * Copyright (c) 2022, RTE (http://www.rte-france.com)
 * This Source Code Form is subject to the terms of the Mozilla Public
 * License, v. 2.0. If a copy of the MPL was not distributed with this
 * file, You can obtain one at http://mozilla.org/MPL/2.0/.
 */
package org.gridsuite.study.server;

import com.fasterxml.jackson.core.type.TypeReference;
import com.fasterxml.jackson.databind.ObjectMapper;
import com.github.tomakehurst.wiremock.WireMockServer;
import com.github.tomakehurst.wiremock.client.WireMock;
import com.google.common.collect.ImmutableSet;
import com.powsybl.commons.datasource.ReadOnlyDataSource;
import com.powsybl.commons.datasource.ResourceDataSource;
import com.powsybl.commons.datasource.ResourceSet;
import com.powsybl.commons.exceptions.UncheckedInterruptedException;
import com.powsybl.iidm.network.IdentifiableType;
import com.powsybl.iidm.network.Network;
import com.powsybl.iidm.network.VariantManagerConstants;
import com.powsybl.iidm.serde.XMLImporter;
import com.powsybl.network.store.client.NetworkStoreService;
import com.powsybl.network.store.iidm.impl.NetworkFactoryImpl;
import com.powsybl.ws.commons.error.PowsyblWsProblemDetail;
import lombok.SneakyThrows;
import mockwebserver3.Dispatcher;
import mockwebserver3.MockResponse;
import mockwebserver3.MockWebServer;
import mockwebserver3.RecordedRequest;
import mockwebserver3.junit5.internal.MockWebServerExtension;
import okhttp3.Headers;
import okhttp3.HttpUrl;
import org.gridsuite.study.server.dto.*;
import org.gridsuite.study.server.dto.dynamicsecurityanalysis.DynamicSecurityAnalysisStatus;
import org.gridsuite.study.server.dto.dynamicsimulation.DynamicSimulationStatus;
import org.gridsuite.study.server.dto.impacts.SimpleElementImpact.SimpleImpactType;
import org.gridsuite.study.server.dto.modification.*;
import org.gridsuite.study.server.error.StudyException;
import org.gridsuite.study.server.networkmodificationtree.dto.*;
import org.gridsuite.study.server.networkmodificationtree.entities.NetworkModificationNodeType;
import org.gridsuite.study.server.networkmodificationtree.entities.NodeBuildStatusEmbeddable;
import org.gridsuite.study.server.networkmodificationtree.entities.RootNetworkNodeInfoEntity;
import org.gridsuite.study.server.notification.NotificationService;
import org.gridsuite.study.server.notification.dto.NetworkImpactsInfos;
import org.gridsuite.study.server.repository.StudyEntity;
import org.gridsuite.study.server.repository.StudyRepository;
import org.gridsuite.study.server.repository.rootnetwork.RootNetworkNodeInfoRepository;
import org.gridsuite.study.server.service.*;
import org.gridsuite.study.server.service.client.dynamicsecurityanalysis.DynamicSecurityAnalysisClient;
import org.gridsuite.study.server.service.client.dynamicsimulation.DynamicSimulationClient;
import org.gridsuite.study.server.service.shortcircuit.ShortCircuitService;
import org.gridsuite.study.server.utils.*;
import org.gridsuite.study.server.utils.elasticsearch.DisableElasticsearch;
import org.gridsuite.study.server.utils.wiremock.WireMockStubs;
import org.gridsuite.study.server.utils.wiremock.WireMockUtils;
import org.jetbrains.annotations.NotNull;
import org.json.JSONObject;
import org.junit.jupiter.api.AfterEach;
import org.junit.jupiter.api.BeforeEach;
import org.junit.jupiter.api.Test;
import org.junit.jupiter.api.extension.ExtendWith;
import org.junit.jupiter.params.ParameterizedTest;
import org.junit.jupiter.params.provider.EnumSource;
import org.slf4j.Logger;
import org.slf4j.LoggerFactory;
import org.springframework.beans.factory.annotation.Autowired;
import org.springframework.boot.test.autoconfigure.web.servlet.AutoConfigureMockMvc;
import org.springframework.boot.test.context.SpringBootTest;
import org.springframework.cloud.stream.binder.test.InputDestination;
import org.springframework.cloud.stream.binder.test.OutputDestination;
import org.springframework.data.util.Pair;
import org.springframework.http.HttpHeaders;
import org.springframework.http.MediaType;
import org.springframework.messaging.Message;
import org.springframework.messaging.MessageHeaders;
import org.springframework.test.context.bean.override.mockito.MockitoBean;
import org.springframework.test.context.bean.override.mockito.MockitoSpyBean;
import org.springframework.test.web.servlet.MockMvc;
import org.springframework.test.web.servlet.MvcResult;

import java.util.*;

import static com.github.tomakehurst.wiremock.core.WireMockConfiguration.wireMockConfig;
import static org.gridsuite.study.server.error.StudyBusinessErrorCode.*;
import static org.gridsuite.study.server.StudyConstants.HEADER_ERROR_MESSAGE;
import static org.gridsuite.study.server.StudyConstants.QUERY_PARAM_RECEIVER;
import static org.gridsuite.study.server.utils.ImpactUtils.createModificationResultWithElementImpact;
import static org.gridsuite.study.server.utils.JsonUtils.getModificationContextJsonString;
import static org.gridsuite.study.server.utils.MatcherCreatedStudyBasicInfos.createMatcherCreatedStudyBasicInfos;
import static org.gridsuite.study.server.utils.SendInput.POST_ACTION_SEND_INPUT;
import static org.gridsuite.study.server.utils.TestUtils.synchronizeStudyServerExecutionService;
import static org.hamcrest.MatcherAssert.assertThat;
import static org.junit.jupiter.api.Assertions.*;
import static org.mockito.ArgumentMatchers.any;
import static org.mockito.Mockito.*;
import static org.springframework.http.MediaType.APPLICATION_JSON;
import static org.springframework.test.web.servlet.request.MockMvcRequestBuilders.*;
import static org.springframework.test.web.servlet.result.MockMvcResultMatchers.content;
import static org.springframework.test.web.servlet.result.MockMvcResultMatchers.status;

/**
 * @author Kevin Le Saulnier <kevin.lesaulnier at rte-france.com>
 */
@ExtendWith(MockWebServerExtension.class)
@AutoConfigureMockMvc
@SpringBootTest
@DisableElasticsearch
@ContextConfigurationWithTestChannel
class NetworkModificationTest {
    private static final Logger LOGGER = LoggerFactory.getLogger(NetworkModificationTest.class);

    private static final String NETWORK_UUID_STRING = "38400000-8cf0-11bd-b23e-10b96e4ef00d";
    private static final UUID NETWORK_UUID = UUID.fromString(NETWORK_UUID_STRING);
    private static final String NETWORK_UUID_2_STRING = "11111111-aaaa-48be-be46-ef7b93331e32";
    private static final String NETWORK_UUID_3_STRING = "22222222-bd31-43be-be46-e50296951e32";

    private static final String CASE_UUID_STRING = "00000000-8cf0-11bd-b23e-10b96e4ef00d";
    private static final String CASE_2_UUID_STRING = "656719f3-aaaa-48be-be46-ef7b93331e32";
    private static final String CASE_3_UUID_STRING = "790769f9-bd31-43be-be46-e50296951e32";
    private static final UUID CASE_UUID = UUID.fromString(CASE_UUID_STRING);
    private static final UUID CASE_2_UUID = UUID.fromString(CASE_2_UUID_STRING);
    private static final UUID CASE_3_UUID = UUID.fromString(CASE_3_UUID_STRING);

    private static final String VARIANT_ID = "variant_1";
    private static final String VARIANT_ID_2 = "variant_2";
    private static final String VARIANT_ID_3 = "variant_3";

    private static final UUID LOADFLOW_RESULT_UUID = UUID.randomUUID();
    private static final UUID DYNAMIC_SIMULATION_RESULT_UUID = UUID.randomUUID();
    private static final UUID DYNAMIC_SECURITY_ANALYSIS_RESULT_UUID = UUID.randomUUID();
    private static final String SECURITY_ANALYSIS_RESULT_UUID = "f3a85c9b-9594-4e55-8ec7-07ea965d24eb";
    private static final String SECURITY_ANALYSIS_STATUS_JSON = "\"CONVERGED\"";

    private static final String SENSITIVITY_ANALYSIS_RESULT_UUID = "b3a84c9b-9594-4e85-8ec7-07ea965d24eb";
    private static final String SENSITIVITY_ANALYSIS_STATUS_JSON = "{\"status\":\"COMPLETED\"}";
    private static final LoadFlowStatus LOADFLOW_STATUS = LoadFlowStatus.CONVERGED;

    private static final String SHORTCIRCUIT_ANALYSIS_RESULT_UUID = "72f94d64-4fc6-11ed-bdc3-0242ac120002";
    private static final String ONE_BUS_SHORTCIRCUIT_ANALYSIS_RESULT_UUID = "72f94d88-4fc6-11ed-bdc3-0242ac120009";

    private static final String SHORTCIRCUIT_ANALYSIS_STATUS_JSON = "{\"status\":\"COMPLETED\"}";
    private static final String ONE_BUS_SHORTCIRCUIT_ANALYSIS_STATUS_JSON = "{\"status\":\"COMPLETED\"}";

    private static final String VOLTAGE_INIT_RESULT_UUID = "37cf33ad-f4a0-4ab8-84c5-6ad2e22d9866";

    private static final String PCC_MIN_RESULT_UUID = "37cf33ad-f4a0-4ab8-84c5-6ad2e22d9863";

    private static final String VOLTAGE_INIT_STATUS_JSON = "{\"status\":\"COMPLETED\"}";

    private static final String STATE_ESTIMATION_RESULT_UUID = "d3a85e9b-9894-4255-8ec7-07ea965d24eb";
    private static final String STATE_ESTIMATION_STATUS_JSON = "\"COMPLETED\"";
    private static final String PCC_MIN_STATUS_JSON = "\"COMPLETED\"";

    private static final String MODIFICATION_UUID = "796719f5-bd31-48be-be46-ef7b96951e32";

    private static final Report REPORT_TEST = Report.builder().id(UUID.randomUUID()).message("test").severity(StudyConstants.Severity.WARN).build();

    private static final String TEST_FILE = "testCase.xiidm";

    private static final String USER_ID_HEADER = "userId";
    private static final String USER_ID = "userLambda";
    private static final String USER_ID_NO_PROFILE = "userNoProfile";
    private static final String USER_ID_NO_QUOTA = "userNoQuota";
    private static final String USER_ID_QUOTA_EXCEEDED = "userOverQuota";

    private static final long TIMEOUT = 1000;

    private static final String URI_NETWORK_MODIF = "/v1/studies/{studyUuid}/nodes/{nodeUuid}/network-modifications";
    private static final String URI_NETWORK_MODIF_WITH_ID = "/v1/studies/{studyUuid}/nodes/{nodeUuid}/network-modifications/{uuid}";

    private static final NetworkModificationResult DEFAULT_BUILD_RESULT = createModificationResultWithElementImpact(SimpleImpactType.CREATION, IdentifiableType.LINE, "lineId", Set.of("s1", "s2")).get();

    @Autowired
    private MockMvc mockMvc;

    private WireMockServer wireMockServer;

    private WireMockStubs wireMockStubs;

    @Autowired
    private OutputDestination output;

    @Autowired
    private InputDestination input;

    @Autowired
    private ObjectMapper mapper;

    @Autowired
    private NetworkModificationTreeService networkModificationTreeService;

    @Autowired
    private NetworkModificationService networkModificationService;

    @Autowired
    private ReportService reportService;

    @Autowired
    private SecurityAnalysisService securityAnalysisService;

    @Autowired
    private LoadFlowService loadFlowService;

    @Autowired
    private SensitivityAnalysisService sensitivityAnalysisService;

    @Autowired
    private ShortCircuitService shortCircuitService;

    @Autowired
    private VoltageInitService voltageInitService;

    @Autowired
    private StateEstimationService stateEstimationService;

    @Autowired
    private UserAdminService userAdminService;

    @MockitoBean
    private NetworkStoreService networkStoreService;

    @Autowired
    private StudyRepository studyRepository;

    @MockitoSpyBean
    private DynamicSimulationClient dynamicSimulationClient;

    @MockitoSpyBean
    DynamicSecurityAnalysisClient dynamicSecurityAnalysisClient;

    @MockitoSpyBean
    private RootNetworkNodeInfoRepository rootNetworkNodeInfoRepository;

    @MockitoSpyBean
    private RootNetworkNodeInfoService rootNetworkNodeInfoService;

    @Autowired
    private TestUtils studyTestUtils;

    @MockitoSpyBean
    private StudyServerExecutionService studyServerExecutionService;

    @Autowired
    private ObjectMapper objectMapper;

    //output destinations
    private static final String STUDY_UPDATE_DESTINATION = "study.update";
    private static final String ELEMENT_UPDATE_DESTINATION = "element.update";

    private UUID buildOkStubId;
    private UUID buildStopStubId;
    private UUID buildFailedStubId;
    private UUID buildErrorStubId;
    private UUID userProfileQuotaStubId;
    private UUID userProfileQuotaExceededStubId;
    private UUID userProfileNoQuotaStubId;
    private UUID userNoProfileStubId;

    private static final String ERROR_MESSAGE = "nullPointerException: unexpected null somewhere";

    @Autowired
    private PccMinService pccMinService;

    @BeforeEach
    void setup(final MockWebServer server) {
        ReadOnlyDataSource dataSource = new ResourceDataSource("testCase", new ResourceSet("", TEST_FILE));
        Network network = new XMLImporter().importData(dataSource, new NetworkFactoryImpl(), null);
        network.getVariantManager().cloneVariant(VariantManagerConstants.INITIAL_VARIANT_ID, VARIANT_ID);
        network.getVariantManager().setWorkingVariant(VariantManagerConstants.INITIAL_VARIANT_ID);

        when(networkStoreService.getNetwork(NETWORK_UUID)).thenReturn(network);

        synchronizeStudyServerExecutionService(studyServerExecutionService);

        wireMockServer = new WireMockServer(wireMockConfig().dynamicPort().extensions(new SendInput(input)));
        wireMockStubs = new WireMockStubs(wireMockServer);

        // Start the mock servers
        wireMockServer.start();

        // Ask the server for its URL. You'll need this to make HTTP requests.
        HttpUrl baseHttpUrl = server.url("");
        String baseUrl = baseHttpUrl.toString().substring(0, baseHttpUrl.toString().length() - 1);
        reportService.setReportServerBaseUri(baseUrl);
        loadFlowService.setLoadFlowServerBaseUri(baseUrl);
        securityAnalysisService.setSecurityAnalysisServerBaseUri(baseUrl);
        sensitivityAnalysisService.setSensitivityAnalysisServerBaseUri(baseUrl);
        shortCircuitService.setShortCircuitServerBaseUri(baseUrl);
        voltageInitService.setVoltageInitServerBaseUri(baseUrl);
        stateEstimationService.setStateEstimationServerServerBaseUri(baseUrl);
        pccMinService.setPccMinServerBaseUri(baseUrl);

        doReturn(baseUrl).when(dynamicSimulationClient).getBaseUri();
        doReturn(baseUrl).when(dynamicSecurityAnalysisClient).getBaseUri();

        String baseUrlWireMock = wireMockServer.baseUrl();
        networkModificationService.setNetworkModificationServerBaseUri(baseUrlWireMock);
        userAdminService.setUserAdminServerBaseUri(baseUrlWireMock);

        buildOkStubId = wireMockServer.stubFor(WireMock.post(WireMock.urlPathEqualTo("/v1/networks/" + NETWORK_UUID_STRING + "/build"))
            .withPostServeAction(POST_ACTION_SEND_INPUT, Map.of("payload", DEFAULT_BUILD_RESULT, "destination", "build.result"))
            .willReturn(WireMock.ok())).getId();
        buildFailedStubId = wireMockServer.stubFor(WireMock.post(WireMock.urlPathEqualTo("/v1/networks/" + NETWORK_UUID_2_STRING + "/build"))
            .withPostServeAction(POST_ACTION_SEND_INPUT, Map.of("payload", "", "destination", "build.run.dlx", HEADER_ERROR_MESSAGE, ERROR_MESSAGE))
            .willReturn(WireMock.ok())).getId();
        buildErrorStubId = wireMockServer.stubFor(WireMock.post(WireMock.urlPathEqualTo("/v1/networks/" + NETWORK_UUID_3_STRING + "/build"))
            .willReturn(WireMock.serverError())).getId();
        buildStopStubId = wireMockServer.stubFor(WireMock.put(WireMock.urlPathEqualTo("/v1/build/stop"))
            .withPostServeAction(POST_ACTION_SEND_INPUT, Map.of("payload", "", "destination", "build.stopped"))
            .willReturn(WireMock.ok())).getId();
        userProfileQuotaStubId = wireMockServer.stubFor(WireMock.get(WireMock.urlPathMatching("/v1/users/" + USER_ID + "/profile/max-builds"))
            .willReturn(WireMock.ok()
                .withBody("10")
                .withHeader(HttpHeaders.CONTENT_TYPE, MediaType.APPLICATION_JSON_VALUE))).getId();
        userProfileQuotaExceededStubId = wireMockServer.stubFor(WireMock.get(WireMock.urlPathMatching("/v1/users/" + USER_ID_QUOTA_EXCEEDED + "/profile/max-builds"))
            .willReturn(WireMock.ok()
                .withBody("1")
                .withHeader(HttpHeaders.CONTENT_TYPE, MediaType.APPLICATION_JSON_VALUE))).getId();
        userProfileNoQuotaStubId = wireMockServer.stubFor(WireMock.get(WireMock.urlPathMatching("/v1/users/" + USER_ID_NO_QUOTA + "/profile/max-builds"))
                .willReturn(WireMock.ok()
                .withBody((String) null)
                .withHeader(HttpHeaders.CONTENT_TYPE, MediaType.APPLICATION_JSON_VALUE))).getId();
        userNoProfileStubId = wireMockServer.stubFor(WireMock.get(WireMock.urlPathMatching("/v1/users/" + USER_ID_NO_PROFILE + "/profile/max-builds"))
                .willReturn(WireMock.notFound())).getId();

        final Dispatcher dispatcher = new Dispatcher() {
            @SneakyThrows
            @Override
            @NotNull
            public MockResponse dispatch(RecordedRequest request) {
                String path = Objects.requireNonNull(request.getPath());

                if (path.matches("/v1/reports/.*")) {
                    return new MockResponse(200, Headers.of(HttpHeaders.CONTENT_TYPE, MediaType.APPLICATION_JSON_VALUE), mapper.writeValueAsString(REPORT_TEST));
                } else if (path.matches("/v1/reports")) {
                    return new MockResponse(200);
                } else if (("/v1/results/invalidate-status?resultUuid=" + SECURITY_ANALYSIS_RESULT_UUID).equals(path)) {
                    return new MockResponse(200);
                } else if (("/v1/results/" + SECURITY_ANALYSIS_RESULT_UUID + "/status").equals(path)) {
                    return new MockResponse(200, Headers.of(HttpHeaders.CONTENT_TYPE, MediaType.APPLICATION_JSON_VALUE), SECURITY_ANALYSIS_STATUS_JSON);
                } else if (("/v1/results?resultsUuids=" + SECURITY_ANALYSIS_RESULT_UUID).equals(path)) {
                    if (request.getMethod().equals("DELETE")) {
                        return new MockResponse(200, Headers.of(HttpHeaders.CONTENT_TYPE, MediaType.APPLICATION_JSON_VALUE), SECURITY_ANALYSIS_STATUS_JSON);
                    }
                    return new MockResponse(500);
                } else if (("/v1/results/invalidate-status?resultUuid=" + DYNAMIC_SIMULATION_RESULT_UUID).equals(path)) {
                    return new MockResponse(200);
                } else if (("/v1/results/" + DYNAMIC_SIMULATION_RESULT_UUID + "/status").equals(path)) {
                    return new MockResponse(200, Headers.of(HttpHeaders.CONTENT_TYPE, MediaType.APPLICATION_JSON_VALUE), objectMapper.writeValueAsString(DynamicSimulationStatus.CONVERGED));
                } else if (("/v1/results?resultsUuids=" + DYNAMIC_SIMULATION_RESULT_UUID).equals(path)) {
                    if (request.getMethod().equals("DELETE")) {
                        return new MockResponse(200, Headers.of(HttpHeaders.CONTENT_TYPE, MediaType.APPLICATION_JSON_VALUE), objectMapper.writeValueAsString(DynamicSimulationStatus.CONVERGED));
                    }
                    return new MockResponse(500);
                } else if (("/v1/results/invalidate-status?resultUuid=" + DYNAMIC_SECURITY_ANALYSIS_RESULT_UUID).equals(path)) {
                    return new MockResponse(200);
                } else if (("/v1/results/" + DYNAMIC_SECURITY_ANALYSIS_RESULT_UUID + "/status").equals(path)) {
                    return new MockResponse(200, Headers.of(HttpHeaders.CONTENT_TYPE, MediaType.APPLICATION_JSON_VALUE), objectMapper.writeValueAsString(DynamicSecurityAnalysisStatus.SUCCEED));
                } else if (("/v1/results?resultsUuids=" + DYNAMIC_SECURITY_ANALYSIS_RESULT_UUID).equals(path)) {
                    if (request.getMethod().equals("DELETE")) {
                        return new MockResponse(200, Headers.of(HttpHeaders.CONTENT_TYPE, MediaType.APPLICATION_JSON_VALUE), objectMapper.writeValueAsString(DynamicSecurityAnalysisStatus.SUCCEED));
                    }
                    return new MockResponse(500);
                } else if (("/v1/results/invalidate-status?resultUuid=" + SENSITIVITY_ANALYSIS_RESULT_UUID).equals(path)) {
                    return new MockResponse(200);
                } else if (("/v1/results/" + SENSITIVITY_ANALYSIS_RESULT_UUID + "/status").equals(path)) {
                    return new MockResponse(200, Headers.of(HttpHeaders.CONTENT_TYPE, MediaType.APPLICATION_JSON_VALUE), SENSITIVITY_ANALYSIS_STATUS_JSON);
                } else if (("/v1/results?resultsUuids=" + SENSITIVITY_ANALYSIS_RESULT_UUID).equals(path)) {
                    if (request.getMethod().equals("DELETE")) {
                        return new MockResponse(200, Headers.of(HttpHeaders.CONTENT_TYPE, MediaType.APPLICATION_JSON_VALUE), SENSITIVITY_ANALYSIS_STATUS_JSON);
                    }
                    return new MockResponse(500);
                } else if (("/v1/results/invalidate-status?resultUuid=" + SHORTCIRCUIT_ANALYSIS_RESULT_UUID).equals(path)) {
                    return new MockResponse(200);
                } else if (("/v1/results/invalidate-status?resultUuid=" + ONE_BUS_SHORTCIRCUIT_ANALYSIS_RESULT_UUID).equals(path)) {
                    return new MockResponse(200);
                } else if (("/v1/results/" + SHORTCIRCUIT_ANALYSIS_RESULT_UUID + "/status").equals(path)) {
                    return new MockResponse(200, Headers.of(HttpHeaders.CONTENT_TYPE, MediaType.APPLICATION_JSON_VALUE), SHORTCIRCUIT_ANALYSIS_STATUS_JSON);
                } else if (("/v1/results/" + ONE_BUS_SHORTCIRCUIT_ANALYSIS_RESULT_UUID + "/status").equals(path)) {
                    return new MockResponse(200, Headers.of(HttpHeaders.CONTENT_TYPE, MediaType.APPLICATION_JSON_VALUE), ONE_BUS_SHORTCIRCUIT_ANALYSIS_STATUS_JSON);
                } else if (("/v1/results?resultsUuids=" + SHORTCIRCUIT_ANALYSIS_RESULT_UUID).equals(path)) {
                    if (request.getMethod().equals("DELETE")) {
                        return new MockResponse(200, Headers.of(HttpHeaders.CONTENT_TYPE, MediaType.APPLICATION_JSON_VALUE), SHORTCIRCUIT_ANALYSIS_STATUS_JSON);
                    }
                    return new MockResponse(500);
                } else if (("/v1/results?resultsUuids=" + ONE_BUS_SHORTCIRCUIT_ANALYSIS_RESULT_UUID).equals(path)) {
                    if (request.getMethod().equals("DELETE")) {
                        return new MockResponse(200, Headers.of(HttpHeaders.CONTENT_TYPE, MediaType.APPLICATION_JSON_VALUE), ONE_BUS_SHORTCIRCUIT_ANALYSIS_STATUS_JSON);
                    }
                    return new MockResponse(500);
                } else if (("/v1/results/invalidate-status?resultUuid=" + VOLTAGE_INIT_RESULT_UUID).equals(path)) {
                    return new MockResponse(200);
                } else if (("/v1/results/" + VOLTAGE_INIT_RESULT_UUID + "/status").equals(path)) {
                    return new MockResponse(200, Headers.of(HttpHeaders.CONTENT_TYPE, MediaType.APPLICATION_JSON_VALUE), VOLTAGE_INIT_STATUS_JSON);
                } else if (("/v1/results?resultsUuids=" + VOLTAGE_INIT_RESULT_UUID).equals(path)) {
                    if (request.getMethod().equals("DELETE")) {
                        return new MockResponse(200, Headers.of(HttpHeaders.CONTENT_TYPE, MediaType.APPLICATION_JSON_VALUE), VOLTAGE_INIT_STATUS_JSON);
                    }
                    return new MockResponse(500);
                } else if (("/v1/results/invalidate-status?resultUuid=" + LOADFLOW_RESULT_UUID).equals(path)) {
                    return new MockResponse(200);
                } else if (("/v1/results/" + LOADFLOW_RESULT_UUID + "/status").equals(path)) {
                    return new MockResponse(200, Headers.of(HttpHeaders.CONTENT_TYPE, MediaType.APPLICATION_JSON_VALUE), mapper.writeValueAsString(LOADFLOW_STATUS));
                } else if (("/v1/results?resultsUuids=" + LOADFLOW_RESULT_UUID).equals(path)) {
                    if (request.getMethod().equals("DELETE")) {
                        return new MockResponse(200, Headers.of(HttpHeaders.CONTENT_TYPE, MediaType.APPLICATION_JSON_VALUE), mapper.writeValueAsString(LOADFLOW_STATUS));
                    }
                    return new MockResponse(500);
                } else if (("/v1/results/invalidate-status?resultUuid=" + STATE_ESTIMATION_RESULT_UUID).equals(path)) {
                    return new MockResponse(200);
                } else if (("/v1/results/" + STATE_ESTIMATION_RESULT_UUID + "/status").equals(path)) {
                    return new MockResponse(200, Headers.of(HttpHeaders.CONTENT_TYPE, MediaType.APPLICATION_JSON_VALUE), STATE_ESTIMATION_STATUS_JSON);
                } else if (("/v1/results?resultsUuids=" + STATE_ESTIMATION_RESULT_UUID).equals(path)) {
                    if (request.getMethod().equals("DELETE")) {
                        return new MockResponse(200, Headers.of(HttpHeaders.CONTENT_TYPE, MediaType.APPLICATION_JSON_VALUE), STATE_ESTIMATION_STATUS_JSON);
                    }
                    return new MockResponse(500);
                    } else if (("/v1/results/invalidate-status?resultUuid=" + PCC_MIN_RESULT_UUID).equals(path)) {
                    return new MockResponse(200);
                } else if (("/v1/results/" + PCC_MIN_RESULT_UUID + "/status").equals(path)) {
                    return new MockResponse(200, Headers.of(HttpHeaders.CONTENT_TYPE, MediaType.APPLICATION_JSON_VALUE), STATE_ESTIMATION_STATUS_JSON);
                } else if (("/v1/results?resultsUuids=" + PCC_MIN_RESULT_UUID).equals(path)) {
                    if (request.getMethod().equals("DELETE")) {
                        return new MockResponse(200, Headers.of(HttpHeaders.CONTENT_TYPE, MediaType.APPLICATION_JSON_VALUE), PCC_MIN_STATUS_JSON);
                    }
                    return new MockResponse(500);
                } else {
                    LOGGER.error("Unhandled method+path: {} {}", request.getMethod(), request.getPath());
                    return new MockResponse.Builder().code(418).body("Unhandled method+path: " + request.getMethod() + " " + request.getPath()).build();
                }
            }
        };
        server.setDispatcher(dispatcher);
    }

    @Test
    void testBuildFailed() throws Exception {
        StudyEntity studyEntity = insertDummyStudy(UUID.fromString(NETWORK_UUID_2_STRING), CASE_2_UUID, "UCTE");
        UUID rootNetworkUuid = studyEntity.getFirstRootNetwork().getId();
        UUID studyUuid = studyEntity.getId();
        UUID rootNodeUuid = getRootNode(studyUuid).getId();

        UUID modificationGroupUuid1 = UUID.randomUUID();
        NetworkModificationNode modificationNode = createNetworkModificationNode(studyUuid, rootNodeUuid,
                modificationGroupUuid1, "variant_1", "node 1", USER_ID);

        testBuildFailedWithNodeUuid(studyUuid, modificationNode.getId(), rootNetworkUuid);
    }

    @Test
    void testBuildError() throws Exception {
        StudyEntity studyEntity = insertDummyStudy(UUID.fromString(NETWORK_UUID_3_STRING), CASE_3_UUID, "UCTE");
        UUID rootNetworkUuid = studyEntity.getFirstRootNetwork().getId();
        UUID studyUuid = studyEntity.getId();
        UUID rootNodeUuid = getRootNode(studyUuid).getId();
        UUID modificationGroupUuid1 = UUID.randomUUID();
        NetworkModificationNode modificationNode = createNetworkModificationNode(studyUuid, rootNodeUuid,
                modificationGroupUuid1, "variant_1", "node 1", USER_ID);

        testBuildErrorWithNodeUuid(studyUuid, modificationNode.getId(), rootNetworkUuid);
    }

    @Test
    void testBuildQuotaExceeded() throws Exception {
        String userId = USER_ID_QUOTA_EXCEEDED;
        StudyEntity studyEntity = insertDummyStudy(UUID.fromString(NETWORK_UUID_STRING), CASE_UUID, "UCTE");
        UUID rootNetworkUuid = studyEntity.getFirstRootNetwork().getId();
        UUID studyNameUserIdUuid = studyEntity.getId();
        UUID rootNodeUuid = getRootNode(studyNameUserIdUuid).getId();
        UUID modificationGroupUuid1 = UUID.randomUUID();
        NetworkModificationNode modificationNode1 = createNetworkModificationNode(studyNameUserIdUuid, rootNodeUuid,
                modificationGroupUuid1, "variant_1", "node 1", userId);
        UUID modificationGroupUuid2 = UUID.randomUUID();
        NetworkModificationNode modificationNode2 = createNetworkModificationNode(studyNameUserIdUuid,
                modificationNode1.getId(), modificationGroupUuid2, "variant_2", "node 2", userId);

        // build modificationNode1: ok
        testBuildWithNodeUuid(studyNameUserIdUuid, modificationNode1.getId(), rootNetworkUuid, userId, userProfileQuotaExceededStubId);

        // build modificationNode2: cannot be done cause quota is 1 build max (err 403)
        MvcResult result = mockMvc.perform(post("/v1/studies/{studyUuid}/root-networks/{rootNetworkUuid}/nodes/{nodeUuid}/build", studyNameUserIdUuid, rootNetworkUuid, modificationNode2.getId())
                        .header("userId", userId)
                        .contentType(APPLICATION_JSON)
                ).andExpect(status().isForbidden())
                .andReturn();
<<<<<<< HEAD
        assertTrue(result.getResponse().getContentAsString().equalsIgnoreCase("MAX_NODE_BUILDS_EXCEEDED max allowed built nodes : 1"));
        WireMockUtils.verifyGetRequest(wireMockServer, userProfileQuotaExceededStubId, "/v1/users/" + userId + "/profile/max-builds", Map.of());
=======
        var problemDetail = objectMapper.readValue(result.getResponse().getContentAsString(), PowsyblWsProblemDetail.class);
        assertEquals(MAX_NODE_BUILDS_EXCEEDED.value(), problemDetail.getBusinessErrorCode());
        assertEquals("max allowed built nodes : 1", problemDetail.getDetail());
        wireMockUtils.verifyGetRequest(userProfileQuotaExceededStubId, "/v1/users/" + userId + "/profile/max-builds", Map.of());
>>>>>>> 84f0878c
    }

    @Test
    void testBuildNoQuotaInProfile() throws Exception {
        String userId = USER_ID_NO_QUOTA;
        StudyEntity studyEntity = insertDummyStudy(UUID.fromString(NETWORK_UUID_STRING), CASE_UUID, "UCTE");
        UUID rootNetworkUuid = studyEntity.getFirstRootNetwork().getId();
        UUID studyNameUserIdUuid = studyEntity.getId();
        UUID rootNodeUuid = getRootNode(studyNameUserIdUuid).getId();
        UUID modificationGroupUuid1 = UUID.randomUUID();
        NetworkModificationNode modificationNode1 = createNetworkModificationNode(studyNameUserIdUuid, rootNodeUuid,
                modificationGroupUuid1, "variant_1", "node 1", userId);

        // build modificationNode1: ok
        testBuildWithNodeUuid(studyNameUserIdUuid, modificationNode1.getId(), rootNetworkUuid, userId, userProfileNoQuotaStubId);
    }

    @Test
    void testBuild() throws Exception {
        String userId = USER_ID;
        StudyEntity studyEntity = insertDummyStudy(UUID.fromString(NETWORK_UUID_STRING), CASE_UUID, "UCTE");
        UUID rootNetworkUuid = studyEntity.getFirstRootNetwork().getId();
        UUID studyNameUserIdUuid = studyEntity.getId();
        UUID rootNodeUuid = getRootNode(studyNameUserIdUuid).getId();
        UUID modificationGroupUuid1 = UUID.randomUUID();
        NetworkModificationNode modificationNode1 = createNetworkModificationNode(studyNameUserIdUuid, rootNodeUuid,
                modificationGroupUuid1, "variant_1", "node 1", userId);
        UUID modificationGroupUuid2 = UUID.randomUUID();
        NetworkModificationNode modificationNode2 = createNetworkModificationNode(studyNameUserIdUuid,
                modificationNode1.getId(), modificationGroupUuid2, "variant_2", "node 2", userId);
        UUID modificationGroupUuid3 = UUID.randomUUID();
        NetworkModificationNode modificationNode3 = createNetworkModificationNode(studyNameUserIdUuid,
                modificationNode2.getId(), modificationGroupUuid3, "variant_3", "node 3", userId);
        UUID modificationGroupUuid4 = UUID.randomUUID();
        NetworkModificationNode modificationNode4 = createNetworkModificationNode(studyNameUserIdUuid,
                modificationNode3.getId(), modificationGroupUuid4, "variant_4", "node 4", userId);
        UUID modificationGroupUuid5 = UUID.randomUUID();
        NetworkModificationNode modificationNode5 = createNetworkModificationNode(studyNameUserIdUuid,
                modificationNode4.getId(), modificationGroupUuid5, "variant_5", "node 5", userId);

        /*
            root
             |
          modificationNode1
             |
          modificationNode2
             |
          modificationNode3
             |
          modificationNode4
             |
          modificationNode5
         */

        BuildInfos buildInfos = networkModificationTreeService.getBuildInfos(modificationNode5.getId(), rootNetworkUuid);
        assertNull(buildInfos.getOriginVariantId());  // previous built node is root node
        assertEquals("variant_5", buildInfos.getDestinationVariantId());
        assertEquals(List.of(modificationGroupUuid1, modificationGroupUuid2, modificationGroupUuid3, modificationGroupUuid4, modificationGroupUuid5), buildInfos.getModificationGroupUuids());

        // Mark the node 3 status as built
        RootNetworkNodeInfoEntity rootNetworkNodeInfo3Entity = rootNetworkNodeInfoRepository.findByNodeInfoIdAndRootNetworkId(modificationNode3.getId(), studyTestUtils.getOneRootNetworkUuid(studyNameUserIdUuid)).orElseThrow(() -> new StudyException(NOT_FOUND, "Root network not found"));
        rootNetworkNodeInfo3Entity.setNodeBuildStatus(NodeBuildStatusEmbeddable.from(BuildStatus.BUILT));
        rootNetworkNodeInfoRepository.save(rootNetworkNodeInfo3Entity);

        buildInfos = networkModificationTreeService.getBuildInfos(modificationNode4.getId(), rootNetworkUuid);
        assertEquals("variant_3", buildInfos.getOriginVariantId()); // variant to clone is variant associated to node
                                                                    // modificationNode3
        assertEquals("variant_4", buildInfos.getDestinationVariantId());
        assertEquals(List.of(modificationGroupUuid4), buildInfos.getModificationGroupUuids());

        // Mark the node 2 status as not built
        RootNetworkNodeInfoEntity rootNetworkNodeInfo2Entity = rootNetworkNodeInfoRepository.findByNodeInfoIdAndRootNetworkId(modificationNode2.getId(), studyTestUtils.getOneRootNetworkUuid(studyNameUserIdUuid)).orElseThrow(() -> new StudyException(NOT_FOUND, "Root network not found"));
        rootNetworkNodeInfo2Entity.setNodeBuildStatus(NodeBuildStatusEmbeddable.from(BuildStatus.NOT_BUILT));
        rootNetworkNodeInfoRepository.save(rootNetworkNodeInfo2Entity);

        // Mark the node 4 status as not built
        RootNetworkNodeInfoEntity rootNetworkNodeInfo4Entity = rootNetworkNodeInfoRepository.findByNodeInfoIdAndRootNetworkId(modificationNode4.getId(), studyTestUtils.getOneRootNetworkUuid(studyNameUserIdUuid)).orElseThrow(() -> new StudyException(NOT_FOUND, "Root network not found"));
        rootNetworkNodeInfo4Entity.setNodeBuildStatus(NodeBuildStatusEmbeddable.from(BuildStatus.NOT_BUILT));
        rootNetworkNodeInfoRepository.save(rootNetworkNodeInfo4Entity);

        // Mark the node 5 status as built
        RootNetworkNodeInfoEntity rootNetworkNodeInfo5Entity = rootNetworkNodeInfoRepository.findByNodeInfoIdAndRootNetworkId(modificationNode5.getId(), studyTestUtils.getOneRootNetworkUuid(studyNameUserIdUuid)).orElseThrow(() -> new StudyException(NOT_FOUND, "Root network not found"));
        rootNetworkNodeInfo5Entity.setNodeBuildStatus(NodeBuildStatusEmbeddable.from(BuildStatus.BUILT));
        rootNetworkNodeInfoRepository.save(rootNetworkNodeInfo5Entity);

        // build modificationNode2 and stop build
        testBuildAndStopWithNodeUuid(studyNameUserIdUuid, modificationNode2.getId(), rootNetworkUuid, userId, userProfileQuotaStubId);

        assertEquals(BuildStatus.BUILT, networkModificationTreeService.getNodeBuildStatus(modificationNode3.getId(), rootNetworkUuid).getGlobalBuildStatus());
        assertEquals(BuildStatus.NOT_BUILT, networkModificationTreeService.getNodeBuildStatus(modificationNode4.getId(), rootNetworkUuid).getGlobalBuildStatus());
        assertEquals(BuildStatus.BUILT, networkModificationTreeService.getNodeBuildStatus(modificationNode5.getId(), rootNetworkUuid).getGlobalBuildStatus());

        // Mark the node 3 status as built
        rootNetworkNodeInfo3Entity = rootNetworkNodeInfoRepository.findByNodeInfoIdAndRootNetworkId(modificationNode3.getId(), studyTestUtils.getOneRootNetworkUuid(studyNameUserIdUuid)).orElseThrow(() -> new StudyException(NOT_FOUND, "Root network not found"));
        rootNetworkNodeInfo3Entity.setNodeBuildStatus(NodeBuildStatusEmbeddable.from(BuildStatus.BUILT));
        rootNetworkNodeInfoRepository.save(rootNetworkNodeInfo3Entity);

        // build modificationNode3 and stop build
        testBuildAndStopWithNodeUuid(studyNameUserIdUuid, modificationNode3.getId(), rootNetworkUuid, userId, userProfileQuotaStubId);

        assertEquals(BuildStatus.NOT_BUILT, networkModificationTreeService.getNodeBuildStatus(modificationNode4.getId(), rootNetworkUuid).getGlobalBuildStatus());
        assertEquals(BuildStatus.BUILT, networkModificationTreeService.getNodeBuildStatus(modificationNode5.getId(), rootNetworkUuid).getGlobalBuildStatus());
    }

    @Test
    void testLocalBuildValue() throws Exception {
        StudyEntity studyEntity = insertDummyStudy(UUID.fromString(NETWORK_UUID_STRING), CASE_UUID, "UCTE");
        UUID rootNetworkUuid = studyEntity.getFirstRootNetwork().getId();
        UUID studyNameUserIdUuid = studyEntity.getId();
        UUID firstRootNetworkUuid = studyTestUtils.getOneRootNetworkUuid(studyNameUserIdUuid);
        UUID rootNodeUuid = getRootNode(studyNameUserIdUuid).getId();
        String userId = "userId";
        NetworkModificationNode modificationNode = createNetworkModificationNode(studyNameUserIdUuid, rootNodeUuid,
                UUID.randomUUID(), VARIANT_ID, "node 1", userId);
        UUID modificationNodeUuid = modificationNode.getId();

        Map<String, Object> createLoadInfos = Map.of("type", ModificationType.LOAD_CREATION, "equipmentId", "loadId");
        String jsonCreateLoadInfos = mapper.writeValueAsString(createLoadInfos);
        wireMockStubs.stubNetworkModificationPost(mapper.writeValueAsString(new NetworkModificationsResult(List.of(UUID.randomUUID()), List.of(Optional.empty()))));

        // Mark the node status as built
        RootNetworkNodeInfoEntity rootNetworkNodeInfoEntity = rootNetworkNodeInfoRepository.findByNodeInfoIdAndRootNetworkId(modificationNode.getId(), studyTestUtils.getOneRootNetworkUuid(studyNameUserIdUuid)).orElseThrow(() -> new StudyException(NOT_FOUND, "Root network not found"));
        rootNetworkNodeInfoEntity.setNodeBuildStatus(NodeBuildStatusEmbeddable.from(BuildStatus.BUILT));
        rootNetworkNodeInfoRepository.save(rootNetworkNodeInfoEntity);

        NetworkModificationNode modificationNode2 = createNetworkModificationNode(studyNameUserIdUuid, modificationNodeUuid,
                UUID.randomUUID(), VARIANT_ID, "node 2", userId);
        UUID modificationNode2Uuid = modificationNode2.getId();

        // Create network modification on BUILT modification node
        Optional<NetworkModificationResult> networkModificationResult =
                createModificationResultWithElementImpact(SimpleImpactType.CREATION, IdentifiableType.LOAD, "loadId", Set.of("s1"));
        wireMockStubs.stubNetworkModificationPost(mapper.writeValueAsString(new NetworkModificationsResult(List.of(UUID.randomUUID()), List.of(Optional.empty()))));
        NetworkImpactsInfos expectedPayload = NetworkImpactsInfos.builder().impactedSubstationsIds(ImmutableSet.of("s1")).deletedEquipments(ImmutableSet.of()).build();

        // Build first node with errors
        networkModificationResult.get().setApplicationStatus(NetworkModificationResult.ApplicationStatus.WITH_ERRORS);
        UUID stubPostId = wireMockStubs.stubNetworkModificationPost(mapper.writeValueAsString(new NetworkModificationsResult(List.of(UUID.randomUUID()), List.of(networkModificationResult))));
        UUID deleteModificationIndexStub = wireMockStubs.stubNetworkModificationDeleteIndex();
        mockMvc.perform(post(URI_NETWORK_MODIF, studyNameUserIdUuid, modificationNodeUuid)
                        .content(jsonCreateLoadInfos).contentType(MediaType.APPLICATION_JSON)
                        .header(USER_ID_HEADER, userId))
                .andExpect(status().isOk());
        wireMockStubs.verifyNetworkModificationDeleteIndex(deleteModificationIndexStub);
        checkUpdateModelsStatusMessagesReceived(studyNameUserIdUuid, modificationNodeUuid);
        checkEquipmentCreatingMessagesReceived(studyNameUserIdUuid, modificationNodeUuid);
        checkElementUpdatedMessageSent(studyNameUserIdUuid, userId);
        checkNodesBuildStatusUpdatedMessageReceived(studyNameUserIdUuid, List.of(modificationNodeUuid));
        checkEquipmentMessagesReceived(studyNameUserIdUuid, modificationNodeUuid, expectedPayload);
        checkEquipmentUpdatingFinishedMessagesReceived(studyNameUserIdUuid, modificationNodeUuid);
        assertEquals(BuildStatus.BUILT_WITH_ERROR, networkModificationTreeService.getNodeBuildStatus(modificationNodeUuid, rootNetworkUuid).getGlobalBuildStatus());
        Pair<String, List<ModificationApplicationContext>> modificationBody = Pair.of(jsonCreateLoadInfos, List.of(rootNetworkNodeInfoService.getNetworkModificationApplicationContext(firstRootNetworkUuid, modificationNodeUuid, NETWORK_UUID)));
        wireMockStubs.verifyNetworkModificationPostWithVariant(stubPostId, getModificationContextJsonString(mapper, modificationBody));

        // Build second node is OK
        networkModificationResult.get().setApplicationStatus(NetworkModificationResult.ApplicationStatus.ALL_OK);
        stubPostId = wireMockStubs.stubNetworkModificationPost(mapper.writeValueAsString(new NetworkModificationsResult(List.of(UUID.randomUUID()), List.of(networkModificationResult))));
        mockMvc.perform(post(URI_NETWORK_MODIF, studyNameUserIdUuid, modificationNode2Uuid)
                        .content(jsonCreateLoadInfos).contentType(MediaType.APPLICATION_JSON)
                        .header(USER_ID_HEADER, userId))
                .andExpect(status().isOk());

        checkUpdateModelsStatusMessagesReceived(studyNameUserIdUuid, modificationNode2Uuid);
        checkEquipmentCreatingMessagesReceived(studyNameUserIdUuid, modificationNode2Uuid);
        checkElementUpdatedMessageSent(studyNameUserIdUuid, userId);
        checkNodesBuildStatusUpdatedMessageReceived(studyNameUserIdUuid, List.of(modificationNode2Uuid));
        checkEquipmentMessagesReceived(studyNameUserIdUuid, modificationNode2Uuid, expectedPayload);
        checkEquipmentUpdatingFinishedMessagesReceived(studyNameUserIdUuid, modificationNode2Uuid);
        assertEquals(BuildStatus.BUILT_WITH_ERROR, networkModificationTreeService.getNodeBuildStatus(modificationNode2Uuid, rootNetworkUuid).getGlobalBuildStatus());
        modificationBody = Pair.of(jsonCreateLoadInfos, List.of(rootNetworkNodeInfoService.getNetworkModificationApplicationContext(firstRootNetworkUuid, modificationNode2Uuid, NETWORK_UUID)));
        wireMockStubs.verifyNetworkModificationPostWithVariant(stubPostId, getModificationContextJsonString(mapper, modificationBody));

        //Build modification node 2, local status should be BUILT and computed one should be BUILT_WITH_ERRORS
        assertEquals(BuildStatus.BUILT, networkModificationTreeService.getNodeBuildStatus(modificationNode2Uuid, rootNetworkUuid).getLocalBuildStatus());
        assertEquals(BuildStatus.BUILT_WITH_ERROR, networkModificationTreeService.getNodeBuildStatus(modificationNode2Uuid, rootNetworkUuid).getGlobalBuildStatus());
    }

    @Test
    void testNetworkModificationSwitch(final MockWebServer server) throws Exception {

        MvcResult mvcResult;
        String resultAsString;
        String userId = "userId";

        StudyEntity studyEntity = insertDummyStudy(UUID.fromString(NETWORK_UUID_STRING), CASE_UUID, "UCTE");
        UUID studyNameUserIdUuid = studyEntity.getId();
        UUID firstRootNetworkUuid = studyTestUtils.getOneRootNetworkUuid(studyNameUserIdUuid);
        UUID rootNodeUuid = getRootNode(studyNameUserIdUuid).getId();
        NetworkModificationNode modificationNode1 = createNetworkModificationNode(studyNameUserIdUuid, rootNodeUuid,
                UUID.randomUUID(), VARIANT_ID, "node 1", userId);
        UUID modificationNode1Uuid = modificationNode1.getId();
        NetworkModificationNode modificationNode2 = createNetworkModificationNode(studyNameUserIdUuid,
                modificationNode1Uuid, UUID.randomUUID(), VARIANT_ID_2, "node 2", userId);
        UUID modificationNode2Uuid = modificationNode2.getId();

        Map<String, Object> body = Map.of(
                "type", ModificationType.EQUIPMENT_ATTRIBUTE_MODIFICATION,
                "equipmentAttributeName", "open",
                "equipmentAttributeValue", true,
                "equipmentType", "SWITCH",
                "equipmentId", "switchId"
        );
        String bodyJson = mapper.writeValueAsString(body);

        // update switch on root node (not allowed)
        mockMvc.perform(post(URI_NETWORK_MODIF, studyNameUserIdUuid, rootNodeUuid)
                        .content(bodyJson).contentType(MediaType.APPLICATION_JSON)
                        .header(USER_ID_HEADER, userId))
                .andExpect(status().isForbidden());

        // update switch on first modification node
        UUID stubPostId = wireMockStubs.stubNetworkModificationPost(mapper.writeValueAsString(new NetworkModificationsResult(List.of(UUID.randomUUID()), List.of(Optional.empty()))));
        mockMvc.perform(post(URI_NETWORK_MODIF, studyNameUserIdUuid, modificationNode1Uuid)
                        .content(bodyJson).contentType(MediaType.APPLICATION_JSON)
                        .header(USER_ID_HEADER, userId))
                .andExpect(status().isOk());
        checkUpdateModelsStatusMessagesReceived(studyNameUserIdUuid, modificationNode1Uuid);
        checkEquipmentCreatingMessagesReceived(studyNameUserIdUuid, modificationNode1Uuid);
        checkEquipmentUpdatingFinishedMessagesReceived(studyNameUserIdUuid, modificationNode1Uuid);
        checkElementUpdatedMessageSent(studyNameUserIdUuid, userId);
        Pair<String, List<ModificationApplicationContext>> modificationBody = Pair.of(bodyJson, List.of(rootNetworkNodeInfoService.getNetworkModificationApplicationContext(firstRootNetworkUuid, modificationNode1Uuid, NETWORK_UUID)));
        wireMockStubs.verifyNetworkModificationPostWithVariant(stubPostId, getModificationContextJsonString(mapper, modificationBody));

        mvcResult = mockMvc.perform(get("/v1/studies").header(USER_ID_HEADER, userId)).andExpectAll(
                status().isOk(),
                content().contentType(MediaType.APPLICATION_JSON))
            .andReturn();
        resultAsString = mvcResult.getResponse().getContentAsString();
        List<CreatedStudyBasicInfos> csbiListResult = mapper.readValue(resultAsString, new TypeReference<>() { });

        assertThat(csbiListResult.get(0), createMatcherCreatedStudyBasicInfos(studyNameUserIdUuid));

        // update switch on second modification node
        mockMvc.perform(post(URI_NETWORK_MODIF, studyNameUserIdUuid, modificationNode2Uuid)
                        .content(bodyJson).contentType(MediaType.APPLICATION_JSON)
                        .header(USER_ID_HEADER, userId))
                .andExpect(status().isOk());
        checkUpdateModelsStatusMessagesReceived(studyNameUserIdUuid, modificationNode2Uuid);
        checkEquipmentCreatingMessagesReceived(studyNameUserIdUuid, modificationNode2Uuid);
        checkEquipmentUpdatingFinishedMessagesReceived(studyNameUserIdUuid, modificationNode2Uuid);
        checkElementUpdatedMessageSent(studyNameUserIdUuid, userId);
        modificationBody = Pair.of(bodyJson, List.of(rootNetworkNodeInfoService.getNetworkModificationApplicationContext(firstRootNetworkUuid, modificationNode2Uuid, NETWORK_UUID)));
        wireMockStubs.verifyNetworkModificationPostWithVariant(stubPostId, getModificationContextJsonString(mapper, modificationBody));

        // test build status on switch modification
        RootNetworkNodeInfoEntity rootNetworkNodeInfo1Entity = rootNetworkNodeInfoRepository.findByNodeInfoIdAndRootNetworkId(modificationNode1.getId(), studyTestUtils.getOneRootNetworkUuid(studyNameUserIdUuid)).orElseThrow(() -> new StudyException(NOT_FOUND, "Root network not found"));
        rootNetworkNodeInfo1Entity.setNodeBuildStatus(NodeBuildStatusEmbeddable.from(BuildStatus.BUILT));
        rootNetworkNodeInfoRepository.save(rootNetworkNodeInfo1Entity);
        RootNetworkNodeInfoEntity rootNetworkNodeInfo2Entity = rootNetworkNodeInfoRepository.findByNodeInfoIdAndRootNetworkId(modificationNode2.getId(), studyTestUtils.getOneRootNetworkUuid(studyNameUserIdUuid)).orElseThrow(() -> new StudyException(NOT_FOUND, "Root network not found"));
        rootNetworkNodeInfo2Entity.setNodeBuildStatus(NodeBuildStatusEmbeddable.from(BuildStatus.BUILT));
        rootNetworkNodeInfoRepository.save(rootNetworkNodeInfo2Entity);

        Optional<NetworkModificationResult> networkModificationResult =
            createModificationResultWithElementImpact(SimpleImpactType.MODIFICATION, IdentifiableType.SWITCH, "switchId", Set.of("s1", "s2", "s3"));
        stubPostId = wireMockStubs.stubNetworkModificationPost(mapper.writeValueAsString(new NetworkModificationsResult(List.of(UUID.randomUUID()), List.of(networkModificationResult))));
        UUID deleteModificationIndexStub = wireMockStubs.stubNetworkModificationDeleteIndex();
        mockMvc.perform(post(URI_NETWORK_MODIF, studyNameUserIdUuid, modificationNode1Uuid)
                        .content(bodyJson).contentType(MediaType.APPLICATION_JSON)
                        .header(USER_ID_HEADER, userId))
                .andExpect(status().isOk());
        wireMockStubs.verifyNetworkModificationDeleteIndex(deleteModificationIndexStub);
        Set<String> substationsSet = ImmutableSet.of("s3", "s1", "s2");
        NetworkImpactsInfos expectedPayload = NetworkImpactsInfos.builder().impactedSubstationsIds(substationsSet).build();
        checkNodesBuildStatusUpdatedMessageReceived(studyNameUserIdUuid, List.of(modificationNode2Uuid));
        checkUpdateModelsStatusMessagesReceived(studyNameUserIdUuid, modificationNode1Uuid);
        checkEquipmentCreatingMessagesReceived(studyNameUserIdUuid, modificationNode1Uuid);
        checkElementUpdatedMessageSent(studyNameUserIdUuid, userId);
        checkEquipmentMessagesReceived(studyNameUserIdUuid, modificationNode1Uuid, expectedPayload);
        checkEquipmentUpdatingFinishedMessagesReceived(studyNameUserIdUuid, modificationNode1Uuid);
        modificationBody = Pair.of(bodyJson, List.of(rootNetworkNodeInfoService.getNetworkModificationApplicationContext(firstRootNetworkUuid, modificationNode1Uuid, NETWORK_UUID)));
        wireMockStubs.verifyNetworkModificationPostWithVariant(stubPostId, getModificationContextJsonString(mapper, modificationBody));

        Set<RequestWithBody> requests = TestUtils.getRequestsWithBodyDone(1, server);
        assertTrue(requests.stream().anyMatch(r -> r.getPath().matches("/v1/reports")));

        // modificationNode2 is still built
        assertEquals(BuildStatus.BUILT, networkModificationTreeService.getNodeBuildStatus(modificationNode1Uuid, firstRootNetworkUuid).getGlobalBuildStatus());

        // modificationNode2 is now invalid
        assertEquals(BuildStatus.NOT_BUILT, networkModificationTreeService.getNodeBuildStatus(modificationNode2Uuid, firstRootNetworkUuid).getGlobalBuildStatus());
    }

    @Test
    void testNetworkModificationEquipment() throws Exception {
        MvcResult mvcResult;
        String resultAsString;
        String userId = "userId";

        StudyEntity studyEntity = insertDummyStudy(UUID.fromString(NETWORK_UUID_STRING), CASE_UUID, "UCTE");
        UUID studyNameUserIdUuid = studyEntity.getId();
        UUID firstRootNetworkUuid = studyTestUtils.getOneRootNetworkUuid(studyNameUserIdUuid);
        UUID rootNodeUuid = getRootNode(studyNameUserIdUuid).getId();
        NetworkModificationNode modificationNode = createNetworkModificationNode(studyNameUserIdUuid, rootNodeUuid, VARIANT_ID, "node 1", userId);
        UUID modificationNodeUuid = modificationNode.getId();
        NetworkModificationNode modificationNode2 = createNetworkModificationNode(studyNameUserIdUuid,
                modificationNodeUuid, VARIANT_ID_2, "node 2", userId);
        UUID modificationNodeUuid2 = modificationNode2.getId();

        Map<String, Object> body = Map.of(
                "type", ModificationType.GROOVY_SCRIPT,
                "script", "equipment = network.getGenerator('idGen')\nequipment.setTargetP('42')"
        );
        String bodyJson = mapper.writeValueAsString(body);

        //update equipment on root node (not allowed)
        mockMvc.perform(post(URI_NETWORK_MODIF, studyNameUserIdUuid, rootNodeUuid)
                        .content(bodyJson).contentType(MediaType.APPLICATION_JSON)
                        .header(USER_ID_HEADER, userId))
                .andExpect(status().isForbidden());

        //update equipment
        UUID stubPostId = wireMockStubs.stubNetworkModificationPost(mapper.writeValueAsString(new NetworkModificationsResult(List.of(UUID.randomUUID()), List.of(Optional.empty()))));
        mockMvc.perform(post(URI_NETWORK_MODIF, studyNameUserIdUuid, modificationNodeUuid)
                        .content(bodyJson).contentType(MediaType.APPLICATION_JSON)
                        .header(USER_ID_HEADER, userId))
                .andExpect(status().isOk());
        checkUpdateModelsStatusMessagesReceived(studyNameUserIdUuid, modificationNodeUuid);
        checkEquipmentCreatingMessagesReceived(studyNameUserIdUuid, modificationNodeUuid);
        checkEquipmentUpdatingFinishedMessagesReceived(studyNameUserIdUuid, modificationNodeUuid);
        Pair<String, List<ModificationApplicationContext>> modificationBody = Pair.of(bodyJson, List.of(rootNetworkNodeInfoService.getNetworkModificationApplicationContext(firstRootNetworkUuid, modificationNodeUuid, NETWORK_UUID)));
        wireMockStubs.verifyNetworkModificationPostWithVariant(stubPostId, getModificationContextJsonString(mapper, modificationBody));

        mvcResult = mockMvc.perform(get("/v1/studies").header(USER_ID_HEADER, "userId").header(USER_ID_HEADER, "userId")).andExpectAll(
                        status().isOk(),
                        content().contentType(MediaType.APPLICATION_JSON))
                .andReturn();
        resultAsString = mvcResult.getResponse().getContentAsString();
        List<CreatedStudyBasicInfos> csbiListResponse = mapper.readValue(resultAsString, new TypeReference<>() { });

        assertThat(csbiListResponse.get(0), createMatcherCreatedStudyBasicInfos(studyNameUserIdUuid));

        // update equipment on second modification node
        mockMvc.perform(post(URI_NETWORK_MODIF, studyNameUserIdUuid, modificationNodeUuid2)
                        .content(bodyJson).contentType(MediaType.APPLICATION_JSON)
                        .header(USER_ID_HEADER, userId))
                .andExpect(status().isOk());
        checkUpdateModelsStatusMessagesReceived(studyNameUserIdUuid, modificationNodeUuid2);
        checkEquipmentCreatingMessagesReceived(studyNameUserIdUuid, modificationNodeUuid2);
        checkEquipmentUpdatingFinishedMessagesReceived(studyNameUserIdUuid, modificationNodeUuid2);
        checkElementUpdatedMessageSent(studyNameUserIdUuid, userId);
        modificationBody = Pair.of(bodyJson, List.of(rootNetworkNodeInfoService.getNetworkModificationApplicationContext(firstRootNetworkUuid, modificationNodeUuid2, NETWORK_UUID)));
        wireMockStubs.verifyNetworkModificationPostWithVariant(stubPostId, getModificationContextJsonString(mapper, modificationBody));
    }

    @Test
    void testCreateGenerator() throws Exception {
        String userId = "userId";
        StudyEntity studyEntity = insertDummyStudy(UUID.fromString(NETWORK_UUID_STRING), CASE_UUID, "UCTE");
        UUID studyNameUserIdUuid = studyEntity.getId();
        UUID firstRootNetworkUuid = studyTestUtils.getOneRootNetworkUuid(studyNameUserIdUuid);
        UUID rootNodeUuid = getRootNode(studyNameUserIdUuid).getId();
        NetworkModificationNode modificationNode1 = createNetworkModificationNode(studyNameUserIdUuid, rootNodeUuid,
                UUID.randomUUID(), VARIANT_ID, "node 1", userId);
        UUID modificationNode1Uuid = modificationNode1.getId();
        NetworkModificationNode modificationNode2 = createNetworkModificationNode(studyNameUserIdUuid,
                modificationNode1Uuid, UUID.randomUUID(), VARIANT_ID_2, "node 2", userId);
        UUID modificationNode2Uuid = modificationNode2.getId();

        Map<String, Object> body = new HashMap<>();
        body.put("type", ModificationType.GENERATOR_CREATION);
        body.put("generatorId", "generatorId1");
        body.put("generatorName", "generatorName1");
        body.put("energySource", "UNDEFINED");
        body.put("minActivePower", "100.0");
        body.put("maxActivePower", "200.0");
        body.put("ratedNominalPower", "50.0");
        body.put("activePowerSetpoint", "10.0");
        body.put("reactivePowerSetpoint", "20.0");
        body.put("voltageRegulatorOn", "true");
        body.put("voltageSetpoint", "225.0");
        body.put("voltageLevelId", "idVL1");
        body.put("busOrBusbarSectionId", "idBus1");
        String bodyJsonCreate = mapper.writeValueAsString(body);

        // create generator on root node (not allowed)
        mockMvc.perform(post(URI_NETWORK_MODIF, studyNameUserIdUuid, rootNodeUuid)
                        .content(bodyJsonCreate).contentType(MediaType.APPLICATION_JSON)
                        .header(USER_ID_HEADER, userId))
                .andExpect(status().isForbidden());

        // create generator on first modification node
        UUID stubPostId = wireMockStubs.stubNetworkModificationPost(mapper.writeValueAsString(new NetworkModificationsResult(List.of(UUID.randomUUID()), List.of(Optional.empty()))));
        mockMvc.perform(post(URI_NETWORK_MODIF, studyNameUserIdUuid, modificationNode1Uuid)
                        .content(bodyJsonCreate).contentType(MediaType.APPLICATION_JSON)
                        .header(USER_ID_HEADER, userId))
                .andExpect(status().isOk());
        checkUpdateModelsStatusMessagesReceived(studyNameUserIdUuid, modificationNode1Uuid);
        checkEquipmentCreatingMessagesReceived(studyNameUserIdUuid, modificationNode1Uuid);
        checkEquipmentUpdatingFinishedMessagesReceived(studyNameUserIdUuid, modificationNode1Uuid);
        checkElementUpdatedMessageSent(studyNameUserIdUuid, userId);
        Pair<String, List<ModificationApplicationContext>> modificationBody = Pair.of(bodyJsonCreate, List.of(rootNetworkNodeInfoService.getNetworkModificationApplicationContext(firstRootNetworkUuid, modificationNode1Uuid, NETWORK_UUID)));
        wireMockStubs.verifyNetworkModificationPostWithVariant(stubPostId, getModificationContextJsonString(mapper, modificationBody));

        // create generator on second modification node
        mockMvc.perform(post(URI_NETWORK_MODIF, studyNameUserIdUuid, modificationNode2Uuid)
                        .content(bodyJsonCreate).contentType(MediaType.APPLICATION_JSON)
                        .header(USER_ID_HEADER, userId))
                .andExpect(status().isOk());
        checkUpdateModelsStatusMessagesReceived(studyNameUserIdUuid, modificationNode2Uuid);
        checkEquipmentCreatingMessagesReceived(studyNameUserIdUuid, modificationNode2Uuid);
        checkEquipmentUpdatingFinishedMessagesReceived(studyNameUserIdUuid, modificationNode2Uuid);
        checkElementUpdatedMessageSent(studyNameUserIdUuid, userId);
        modificationBody = Pair.of(bodyJsonCreate, List.of(rootNetworkNodeInfoService.getNetworkModificationApplicationContext(firstRootNetworkUuid, modificationNode2Uuid, NETWORK_UUID)));
        wireMockStubs.verifyNetworkModificationPostWithVariant(stubPostId, getModificationContextJsonString(mapper, modificationBody));

        // update generator creation
        body.replace("generatorId", "generatorId2");
        body.replace("generatorName", "generatorName2");
        body.replace("energySource", "UNDEFINED");
        body.replace("minActivePower", "150.0");
        body.replace("maxActivePower", "50.0");
        UUID stubPutId = wireMockStubs.stubNetworkModificationPut(MODIFICATION_UUID);
        String bodyJsonUpdate = mapper.writeValueAsString(body);
        mockMvc.perform(put(URI_NETWORK_MODIF_WITH_ID, studyNameUserIdUuid, modificationNode1Uuid, MODIFICATION_UUID)
                        .content(bodyJsonUpdate).contentType(MediaType.APPLICATION_JSON)
                        .header(USER_ID_HEADER, userId))
                .andExpect(status().isOk());
        checkEquipmentUpdatingMessagesReceived(studyNameUserIdUuid, modificationNode1Uuid);
        checkUpdateEquipmentCreationMessagesReceived(studyNameUserIdUuid, modificationNode1Uuid);
        checkEquipmentUpdatingFinishedMessagesReceived(studyNameUserIdUuid, modificationNode1Uuid);
        checkElementUpdatedMessageSent(studyNameUserIdUuid, userId);
        wireMockStubs.verifyNetworkModificationPut(stubPutId, MODIFICATION_UUID, bodyJsonUpdate);

        // create generator on building node
        body.replace("generatorId", "generatorId3");
        body.replace("generatorName", "generatorName3");
        body.replace("energySource", "UNDEFINED");
        body.replace("minActivePower", "100.0");
        body.replace("maxActivePower", "200.0");
        String bodyJsonCreateBis = mapper.writeValueAsString(body);
        when(rootNetworkNodeInfoRepository.existsByStudyUuidAndBuildStatus(studyNameUserIdUuid, BuildStatus.BUILDING)).thenReturn(true);
        mockMvc.perform(post(URI_NETWORK_MODIF, studyNameUserIdUuid, modificationNode1Uuid)
                        .content(bodyJsonCreateBis).contentType(MediaType.APPLICATION_JSON)
                        .header(USER_ID_HEADER, userId))
                .andExpect(status().isForbidden());
    }

    @Test
    void testCreateShuntsCompensator() throws Exception {
        String userId = "userId";
        StudyEntity studyEntity = insertDummyStudy(UUID.fromString(NETWORK_UUID_STRING), CASE_UUID, "UCTE");
        UUID studyNameUserIdUuid = studyEntity.getId();
        UUID firstRootNetworkUuid = studyTestUtils.getOneRootNetworkUuid(studyNameUserIdUuid);
        UUID rootNodeUuid = getRootNode(studyNameUserIdUuid).getId();
        NetworkModificationNode modificationNode1 = createNetworkModificationNode(studyNameUserIdUuid, rootNodeUuid,
                UUID.randomUUID(), VARIANT_ID, "node 1", userId);
        UUID modificationNode1Uuid = modificationNode1.getId();

        String createShuntCompensatorAttributes = "{\"type\":\"" + ModificationType.SHUNT_COMPENSATOR_CREATION + "\",\"shuntCompensatorId\":\"shuntCompensatorId1\",\"shuntCompensatorName\":\"shuntCompensatorName1\",\"voltageLevelId\":\"idVL1\",\"busOrBusbarSectionId\":\"idBus1\"}";

        // create shuntCompensator on root node (not allowed)
        mockMvc.perform(post(URI_NETWORK_MODIF, studyNameUserIdUuid, rootNodeUuid)
                        .content(createShuntCompensatorAttributes).contentType(MediaType.APPLICATION_JSON)
                        .header(USER_ID_HEADER, userId))
                .andExpect(status().isForbidden());

        // create shuntCompensator on modification node child of root node
        UUID stubPostId = wireMockStubs.stubNetworkModificationPost(mapper.writeValueAsString(new NetworkModificationsResult(List.of(UUID.randomUUID()), List.of(Optional.empty()))));
        mockMvc.perform(post(URI_NETWORK_MODIF, studyNameUserIdUuid, modificationNode1Uuid)
                        .content(createShuntCompensatorAttributes).contentType(MediaType.APPLICATION_JSON)
                        .header(USER_ID_HEADER, userId))
                .andExpect(status().isOk());
        checkUpdateModelsStatusMessagesReceived(studyNameUserIdUuid, modificationNode1Uuid);
        checkEquipmentCreatingMessagesReceived(studyNameUserIdUuid, modificationNode1Uuid);
        checkEquipmentUpdatingFinishedMessagesReceived(studyNameUserIdUuid, modificationNode1Uuid);
        checkElementUpdatedMessageSent(studyNameUserIdUuid, userId);
        Pair<String, List<ModificationApplicationContext>> modificationBody = Pair.of(createShuntCompensatorAttributes, List.of(rootNetworkNodeInfoService.getNetworkModificationApplicationContext(firstRootNetworkUuid, modificationNode1Uuid, NETWORK_UUID)));
        wireMockStubs.verifyNetworkModificationPostWithVariant(stubPostId, getModificationContextJsonString(mapper, modificationBody));

        // update shunt compensator creation
        UUID stubPutId = wireMockStubs.stubNetworkModificationPut(MODIFICATION_UUID);
        String shuntCompensatorAttributesUpdated = "{\"type\":\"" + ModificationType.SHUNT_COMPENSATOR_CREATION + "\",\"shuntCompensatorId\":\"shuntCompensatorId2\",\"shuntCompensatorName\":\"shuntCompensatorName2\",\"voltageLevelId\":\"idVL2\",\"busOrBusbarSectionId\":\"idBus1\"}";
        mockMvc.perform(put(URI_NETWORK_MODIF_WITH_ID, studyNameUserIdUuid, modificationNode1Uuid, MODIFICATION_UUID)
                        .content(shuntCompensatorAttributesUpdated).contentType(MediaType.APPLICATION_JSON)
                        .header(USER_ID_HEADER, userId))
                .andExpect(status().isOk());
        checkEquipmentUpdatingMessagesReceived(studyNameUserIdUuid, modificationNode1Uuid);
        checkUpdateEquipmentCreationMessagesReceived(studyNameUserIdUuid, modificationNode1Uuid);
        checkEquipmentUpdatingFinishedMessagesReceived(studyNameUserIdUuid, modificationNode1Uuid);
        checkElementUpdatedMessageSent(studyNameUserIdUuid, userId);
        wireMockStubs.verifyNetworkModificationPut(stubPutId, MODIFICATION_UUID, shuntCompensatorAttributesUpdated);

        String createShuntCompensatorAttributes2 = "{\"type\":\"" + ModificationType.SHUNT_COMPENSATOR_CREATION + "\",\"shuntCompensatorId\":\"shuntCompensatorId3\",\"shuntCompensatorName\":\"shuntCompensatorName3\",\"voltageLevelId\":\"idVL1\",\"busOrBusbarSectionId\":\"idBus1\"}";

        when(rootNetworkNodeInfoRepository.existsByStudyUuidAndBuildStatus(studyNameUserIdUuid, BuildStatus.BUILDING)).thenReturn(true);
        // create shunt compensator on building node
        mockMvc.perform(post(URI_NETWORK_MODIF, studyNameUserIdUuid, modificationNode1Uuid)
                        .content(createShuntCompensatorAttributes2).contentType(MediaType.APPLICATION_JSON)
                        .header(USER_ID_HEADER, userId))
                .andExpect(status().isForbidden());
    }

    @Test
    void testCreateLine() throws Exception {
        String userId = "userId";
        StudyEntity studyEntity = insertDummyStudy(UUID.fromString(NETWORK_UUID_STRING), CASE_UUID, "UCTE");
        UUID studyNameUserIdUuid = studyEntity.getId();
        UUID firstRootNetworkUuid = studyTestUtils.getOneRootNetworkUuid(studyNameUserIdUuid);
        UUID rootNodeUuid = getRootNode(studyNameUserIdUuid).getId();
        NetworkModificationNode modificationNode1 = createNetworkModificationNode(studyNameUserIdUuid, rootNodeUuid,
                UUID.randomUUID(), VARIANT_ID, "node 1", userId);
        UUID modificationNode1Uuid = modificationNode1.getId();
        NetworkModificationNode modificationNode2 = createNetworkModificationNode(studyNameUserIdUuid,
                modificationNode1Uuid, UUID.randomUUID(), VARIANT_ID_2, "node 2", userId);
        UUID modificationNode2Uuid = modificationNode2.getId();

        String createLineAttributes = "{\"type\":\"" + ModificationType.LINE_CREATION
                + "\",\"lineId\":\"lineId1\"," + "\"lineName\":\"lineName1\","
                + "\"seriesResistance\":\"50.0\"," + "\"seriesReactance\":\"50.0\","
                + "\"shuntConductance1\":\"100.0\"," + "\"shuntSusceptance1\":\"100.0\","
                + "\"shuntConductance2\":\"200.0\"," + "\"shuntSusceptance2\":\"200.0\","
                + "\"voltageLevelId1\":\"idVL1\"," + "\"busOrBusbarSectionId1\":\"idBus1\","
                + "\"voltageLevelId2\":\"idVL2\"," + "\"busOrBusbarSectionId2\":\"idBus2\"}";

        // create line on root node (not allowed)
        mockMvc.perform(post(URI_NETWORK_MODIF, studyNameUserIdUuid, rootNodeUuid)
                        .content(createLineAttributes).contentType(MediaType.APPLICATION_JSON)
                        .header(USER_ID_HEADER, userId))
                .andExpect(status().isForbidden());

        // create line on first modification node
        UUID stubPostId = wireMockStubs.stubNetworkModificationPost(mapper.writeValueAsString(new NetworkModificationsResult(List.of(UUID.randomUUID()), List.of(Optional.empty()))));
        mockMvc.perform(post(URI_NETWORK_MODIF, studyNameUserIdUuid, modificationNode1Uuid)
                        .content(createLineAttributes).contentType(MediaType.APPLICATION_JSON)
                        .header(USER_ID_HEADER, userId))
                .andExpect(status().isOk());
        checkUpdateModelsStatusMessagesReceived(studyNameUserIdUuid, modificationNode1Uuid);
        checkEquipmentCreatingMessagesReceived(studyNameUserIdUuid, modificationNode1Uuid);
        checkEquipmentUpdatingFinishedMessagesReceived(studyNameUserIdUuid, modificationNode1Uuid);
        checkElementUpdatedMessageSent(studyNameUserIdUuid, userId);
        Pair<String, List<ModificationApplicationContext>> modificationBody = Pair.of(createLineAttributes, List.of(rootNetworkNodeInfoService.getNetworkModificationApplicationContext(firstRootNetworkUuid, modificationNode1Uuid, NETWORK_UUID)));
        wireMockStubs.verifyNetworkModificationPostWithVariant(stubPostId, getModificationContextJsonString(mapper, modificationBody));

        // create line on second modification node
        mockMvc.perform(post(URI_NETWORK_MODIF, studyNameUserIdUuid, modificationNode2Uuid)
                        .content(createLineAttributes).contentType(MediaType.APPLICATION_JSON)
                        .header(USER_ID_HEADER, userId))
                .andExpect(status().isOk());
        checkUpdateModelsStatusMessagesReceived(studyNameUserIdUuid, modificationNode2Uuid);
        checkEquipmentCreatingMessagesReceived(studyNameUserIdUuid, modificationNode2Uuid);
        checkEquipmentUpdatingFinishedMessagesReceived(studyNameUserIdUuid, modificationNode2Uuid);
        modificationBody = Pair.of(createLineAttributes, List.of(rootNetworkNodeInfoService.getNetworkModificationApplicationContext(firstRootNetworkUuid, modificationNode2Uuid, NETWORK_UUID)));
        wireMockStubs.verifyNetworkModificationPostWithVariant(stubPostId, getModificationContextJsonString(mapper, modificationBody));

        // update line creation
        String lineAttributesUpdated = "{\"type\":\"" + ModificationType.LINE_CREATION
                + "\",\"lineId\":\"lineId2\"," + "\"lineName\":\"lineName2\","
                + "\"seriesResistance\":\"54.0\"," + "\"seriesReactance\":\"55.0\","
                + "\"shuntConductance1\":\"100.0\"," + "\"shuntSusceptance1\":\"100.0\","
                + "\"shuntConductance2\":\"200.0\"," + "\"shuntSusceptance2\":\"200.0\","
                + "\"voltageLevelId1\":\"idVL2\"," + "\"busOrBusbarSectionId1\":\"idBus1\","
                + "\"voltageLevelId2\":\"idVL2\"," + "\"busOrBusbarSectionId2\":\"idBus2\"}";
        UUID stubPutId = wireMockStubs.stubNetworkModificationPut(MODIFICATION_UUID);
        mockMvc.perform(put(URI_NETWORK_MODIF_WITH_ID, studyNameUserIdUuid, modificationNode1Uuid, MODIFICATION_UUID)
                        .content(lineAttributesUpdated).contentType(MediaType.APPLICATION_JSON)
                        .header(USER_ID_HEADER, userId))
                .andExpect(status().isOk());
        checkEquipmentUpdatingMessagesReceived(studyNameUserIdUuid, modificationNode1Uuid);
        checkUpdateEquipmentCreationMessagesReceived(studyNameUserIdUuid, modificationNode1Uuid);
        checkEquipmentUpdatingFinishedMessagesReceived(studyNameUserIdUuid, modificationNode1Uuid);
        checkElementUpdatedMessageSent(studyNameUserIdUuid, userId);
        wireMockStubs.verifyNetworkModificationPut(stubPutId, MODIFICATION_UUID, lineAttributesUpdated);

        String createLineAttributes2 = "{\"type\":\"" + ModificationType.LINE_CREATION
                + "\",\"lineId\":\"lineId3\"," + "\"lineName\":\"lineName3\","
                + "\"seriesResistance\":\"50.0\"," + "\"seriesReactance\":\"50.0\","
                + "\"shuntConductance1\":\"100.0\"," + "\"shuntSusceptance1\":\"100.0\","
                + "\"shuntConductance2\":\"200.0\"," + "\"shuntSusceptance2\":\"200.0\","
                + "\"voltageLevelId1\":\"idVL1\"," + "\"busOrBusbarSectionId1\":\"idBus1\","
                + "\"voltageLevelId2\":\"idVL2\"," + "\"busOrBusbarSectionId2\":\"idBus2\"}";
        // Mark the node 1 status as building
        RootNetworkNodeInfoEntity rootNetworkNodeInfo1Entity = rootNetworkNodeInfoRepository.findByNodeInfoIdAndRootNetworkId(modificationNode1Uuid, studyTestUtils.getOneRootNetworkUuid(studyNameUserIdUuid)).orElseThrow(() -> new StudyException(NOT_FOUND, "Root network not found"));
        rootNetworkNodeInfo1Entity.setNodeBuildStatus(NodeBuildStatusEmbeddable.from(BuildStatus.BUILDING));
        rootNetworkNodeInfoRepository.save(rootNetworkNodeInfo1Entity);
        // create line on building node
        mockMvc.perform(post(URI_NETWORK_MODIF, studyNameUserIdUuid, modificationNode1Uuid)
                        .content(createLineAttributes2).contentType(MediaType.APPLICATION_JSON)
                        .header(USER_ID_HEADER, userId))
                .andExpect(status().isForbidden());
    }

    @Test
    void testCreateTwoWindingsTransformer() throws Exception {
        String userId = "userId";
        StudyEntity studyEntity = insertDummyStudy(UUID.fromString(NETWORK_UUID_STRING), CASE_UUID, "UCTE");
        UUID studyNameUserIdUuid = studyEntity.getId();
        UUID firstRootNetworkUuid = studyTestUtils.getOneRootNetworkUuid(studyNameUserIdUuid);
        UUID rootNodeUuid = getRootNode(studyNameUserIdUuid).getId();
        NetworkModificationNode modificationNode1 = createNetworkModificationNode(studyNameUserIdUuid, rootNodeUuid,
                UUID.randomUUID(), VARIANT_ID, "node 1", userId);
        UUID modificationNode1Uuid = modificationNode1.getId();
        NetworkModificationNode modificationNode2 = createNetworkModificationNode(studyNameUserIdUuid,
                modificationNode1Uuid, UUID.randomUUID(), VARIANT_ID_2, "node 2", userId);
        UUID modificationNode2Uuid = modificationNode2.getId();

        String createTwoWindingsTransformerAttributes = "{\"type\":\"" + ModificationType.TWO_WINDINGS_TRANSFORMER_CREATION + "\",\"equipmentId\":\"2wtId\",\"equipmentName\":\"2wtName\",\"seriesResistance\":\"10\",\"seriesReactance\":\"10\",\"magnetizingConductance\":\"100\",\"magnetizingSusceptance\":\"100\",\"ratedVoltage1\":\"480\",\"ratedVoltage2\":\"380\",\"voltageLevelId1\":\"CHOO5P6\",\"busOrBusbarSectionId1\":\"CHOO5P6_1\",\"voltageLevelId2\":\"CHOO5P6\",\"busOrBusbarSectionId2\":\"CHOO5P6_1\"}";

        // create 2WT on root node (not allowed)
        mockMvc.perform(post(URI_NETWORK_MODIF, studyNameUserIdUuid, rootNodeUuid)
                        .content(createTwoWindingsTransformerAttributes).contentType(MediaType.APPLICATION_JSON)
                        .header(USER_ID_HEADER, userId))
                .andExpect(status().isForbidden());

        // create 2WT on first modification node
        UUID stubPostId = wireMockStubs.stubNetworkModificationPost(mapper.writeValueAsString(new NetworkModificationsResult(List.of(UUID.randomUUID()), List.of(Optional.empty()))));
        mockMvc.perform(post(URI_NETWORK_MODIF, studyNameUserIdUuid, modificationNode1Uuid)
                        .content(createTwoWindingsTransformerAttributes).contentType(MediaType.APPLICATION_JSON)
                        .header(USER_ID_HEADER, userId))
                .andExpect(status().isOk());
        checkUpdateModelsStatusMessagesReceived(studyNameUserIdUuid, modificationNode1Uuid);
        checkEquipmentCreatingMessagesReceived(studyNameUserIdUuid, modificationNode1Uuid);
        checkEquipmentUpdatingFinishedMessagesReceived(studyNameUserIdUuid, modificationNode1Uuid);
        checkElementUpdatedMessageSent(studyNameUserIdUuid, userId);
        Pair<String, List<ModificationApplicationContext>> modificationBody = Pair.of(createTwoWindingsTransformerAttributes, List.of(rootNetworkNodeInfoService.getNetworkModificationApplicationContext(firstRootNetworkUuid, modificationNode1Uuid, NETWORK_UUID)));
        wireMockStubs.verifyNetworkModificationPostWithVariant(stubPostId, getModificationContextJsonString(mapper, modificationBody));

        // create 2WT on second modification node
        mockMvc.perform(post(URI_NETWORK_MODIF, studyNameUserIdUuid, modificationNode2Uuid)
                        .content(createTwoWindingsTransformerAttributes).contentType(MediaType.APPLICATION_JSON)
                        .header(USER_ID_HEADER, userId))
                .andExpect(status().isOk());
        checkUpdateModelsStatusMessagesReceived(studyNameUserIdUuid, modificationNode2Uuid);
        checkEquipmentCreatingMessagesReceived(studyNameUserIdUuid, modificationNode2Uuid);
        checkEquipmentUpdatingFinishedMessagesReceived(studyNameUserIdUuid, modificationNode2Uuid);
        checkElementUpdatedMessageSent(studyNameUserIdUuid, userId);
        modificationBody = Pair.of(createTwoWindingsTransformerAttributes, List.of(rootNetworkNodeInfoService.getNetworkModificationApplicationContext(firstRootNetworkUuid, modificationNode2Uuid, NETWORK_UUID)));
        wireMockStubs.verifyNetworkModificationPostWithVariant(stubPostId, getModificationContextJsonString(mapper, modificationBody));

        // update Two Windings Transformer creation
        String twoWindingsTransformerAttributesUpdated = "{\"type\":\"" + ModificationType.TWO_WINDINGS_TRANSFORMER_CREATION + "\",\"equipmentId\":\"2wtId\",\"equipmentName\":\"2wtName\",\"seriesResistance\":\"10\",\"seriesReactance\":\"10\",\"magnetizingConductance\":\"100\",\"magnetizingSusceptance\":\"100\",\"ratedVoltage1\":\"480\",\"ratedVoltage2\":\"380\",\"voltageLevelId1\":\"CHOO5P6\",\"busOrBusbarSectionId1\":\"CHOO5P6_1\",\"voltageLevelId2\":\"CHOO5P6\",\"busOrBusbarSectionId2\":\"CHOO5P6_1\"}";
        UUID stubPutId = wireMockStubs.stubNetworkModificationPut(MODIFICATION_UUID);
        mockMvc.perform(put(URI_NETWORK_MODIF_WITH_ID, studyNameUserIdUuid, modificationNode1Uuid, MODIFICATION_UUID)
                        .content(twoWindingsTransformerAttributesUpdated).contentType(MediaType.APPLICATION_JSON)
                        .header(USER_ID_HEADER, userId))
                .andExpect(status().isOk());
        checkEquipmentUpdatingMessagesReceived(studyNameUserIdUuid, modificationNode1Uuid);
        checkUpdateEquipmentCreationMessagesReceived(studyNameUserIdUuid, modificationNode1Uuid);
        checkEquipmentUpdatingFinishedMessagesReceived(studyNameUserIdUuid, modificationNode1Uuid);
        checkElementUpdatedMessageSent(studyNameUserIdUuid, userId);
        wireMockStubs.verifyNetworkModificationPut(stubPutId, MODIFICATION_UUID, twoWindingsTransformerAttributesUpdated);

        String createTwoWindingsTransformerAttributes2 = "{\"type\":\"" + ModificationType.TWO_WINDINGS_TRANSFORMER_CREATION + "\",\"equipmentId\":\"2wtId3\",\"equipmentName\":\"2wtName3\",\"seriesResistance\":\"10\",\"seriesReactance\":\"10\",\"magnetizingConductance\":\"100\",\"magnetizingSusceptance\":\"100\",\"ratedVoltage1\":\"480\",\"ratedVoltage2\":\"380\",\"voltageLevelId1\":\"CHOO5P6\",\"busOrBusbarSectionId1\":\"CHOO5P6_1\",\"voltageLevelId2\":\"CHOO5P6\",\"busOrBusbarSectionId2\":\"CHOO5P6_1\"}";
        // Mark the node 1 status as building
        RootNetworkNodeInfoEntity rootNetworkNodeInfo1Entity = rootNetworkNodeInfoRepository.findByNodeInfoIdAndRootNetworkId(modificationNode1Uuid, studyTestUtils.getOneRootNetworkUuid(studyNameUserIdUuid)).orElseThrow(() -> new StudyException(NOT_FOUND, "Root network not found"));
        rootNetworkNodeInfo1Entity.setNodeBuildStatus(NodeBuildStatusEmbeddable.from(BuildStatus.BUILDING));
        rootNetworkNodeInfoRepository.save(rootNetworkNodeInfo1Entity);
        // create Two Windings Transformer on building node
        mockMvc.perform(post(URI_NETWORK_MODIF, studyNameUserIdUuid, modificationNode1Uuid)
                        .content(createTwoWindingsTransformerAttributes2).contentType(MediaType.APPLICATION_JSON)
                        .header(USER_ID_HEADER, userId))
                .andExpect(status().isForbidden());
    }

    @Test
    void deleteModificationRequest() throws Exception {
        String userId = "userId";

        UUID stubId = wireMockServer.stubFor(WireMock.delete(WireMock.urlPathMatching("/v1/network-modifications")).willReturn(WireMock.ok())).getId();

        StudyEntity studyEntity = insertDummyStudy(UUID.fromString(NETWORK_UUID_STRING), CASE_UUID, "UCTE");
        UUID studyUuid = studyEntity.getId();
        UUID rootNodeUuid = getRootNode(studyUuid).getId();
        NetworkModificationNode modificationNode = createNetworkModificationNode(studyUuid, rootNodeUuid, VARIANT_ID, "node 1", userId);
        createNetworkModificationNode(studyUuid, rootNodeUuid, VARIANT_ID_2, "node 2", userId);
        NetworkModificationNode node3 = createNetworkModificationNode(studyUuid, modificationNode.getId(), "variant_3", "node 3", userId);
        /*  root
           /   \
         node  modification node
                 \
                node3
            node is only there to test that when we update modification node, it is not in notifications list
         */
        UUID studyUuid1 = UUID.randomUUID();
        mockMvc.perform(delete(URI_NETWORK_MODIF, studyUuid1, modificationNode.getId())
                        .queryParam("uuids", node3.getId().toString())
                        .header(USER_ID_HEADER, userId))
                .andExpect(status().isNotFound());

        UUID modificationUuid = UUID.randomUUID();
        mockMvc.perform(delete(URI_NETWORK_MODIF, studyUuid, modificationNode.getId())
                        .queryParam("uuids", modificationUuid.toString())
                        .header(USER_ID_HEADER, userId))
                .andExpect(status().isOk());
        WireMockUtils.verifyDeleteRequest(wireMockServer, stubId, "/v1/network-modifications", false, Map.of("uuids", WireMock.equalTo(modificationUuid.toString())));
        checkEquipmentDeletingMessagesReceived(studyUuid, modificationNode.getId());
        checkEquipmentDeletingFinishedMessagesReceived(studyUuid, modificationNode.getId());

        stubId = wireMockServer.stubFor(WireMock.delete(WireMock.urlPathMatching("/v1/network-modifications.*"))
            .willReturn(WireMock.serverError().withBody("Internal Server Error"))
        ).getId();
        mockMvc.perform(delete("/v1/studies/{studyUuid}/nodes/{nodeUuid}/network-modifications", studyUuid, modificationNode.getId())
                .queryParam("uuids", modificationUuid.toString())
                .header(USER_ID_HEADER, "userId"))
<<<<<<< HEAD
            .andExpect(status().isBadRequest());
        WireMockUtils.verifyDeleteRequest(wireMockServer, stubId, "/v1/network-modifications", false, Map.of("uuids", WireMock.equalTo(modificationUuid.toString())));
=======
            .andExpect(status().isInternalServerError());
        wireMockUtils.verifyDeleteRequest(stubId, "/v1/network-modifications", false, Map.of("uuids", WireMock.equalTo(modificationUuid.toString())));
>>>>>>> 84f0878c
        checkEquipmentDeletingMessagesReceived(studyUuid, modificationNode.getId());
        checkEquipmentDeletingFinishedMessagesReceived(studyUuid, modificationNode.getId());
    }

    @Test
    void testUpdateLines() throws Exception {
        String userId = "userId";
        StudyEntity studyEntity = insertDummyStudy(UUID.fromString(NETWORK_UUID_STRING), CASE_UUID, "UCTE");
        UUID studyNameUserIdUuid = studyEntity.getId();
        UUID firstRootNetworkUuid = studyTestUtils.getOneRootNetworkUuid(studyNameUserIdUuid);
        UUID rootNodeUuid = getRootNode(studyNameUserIdUuid).getId();
        NetworkModificationNode modificationNode1 = createNetworkModificationNode(studyNameUserIdUuid, rootNodeUuid,
                UUID.randomUUID(), VARIANT_ID, "node 1", userId);
        UUID modificationNode1Uuid = modificationNode1.getId();
        NetworkModificationNode modificationNode2 = createNetworkModificationNode(studyNameUserIdUuid,
                modificationNode1Uuid, UUID.randomUUID(), VARIANT_ID_2, "node 2", userId);
        UUID modificationNode2Uuid = modificationNode2.getId();

        HashMap<String, Object> bodyLineInfos = new HashMap<>();
        bodyLineInfos.put("type", ModificationType.OPERATING_STATUS_MODIFICATION);
        bodyLineInfos.put("equipmentId", "line12");
        bodyLineInfos.put("action", "lockout");
        String bodyJsonCreate1 = mapper.writeValueAsString(bodyLineInfos);

        // change line status on root node (not allowed)
        UUID stubPostId = wireMockStubs.stubNetworkModificationPost(mapper.writeValueAsString(new NetworkModificationsResult(List.of(UUID.randomUUID()), List.of(Optional.empty()))));
        mockMvc.perform(post(URI_NETWORK_MODIF, studyNameUserIdUuid, rootNodeUuid)
                        .content(bodyJsonCreate1).contentType(MediaType.APPLICATION_JSON)
                        .header(USER_ID_HEADER, userId))
                .andExpect(status().isForbidden());

        // lockout line
        mockMvc.perform(post(URI_NETWORK_MODIF, studyNameUserIdUuid, modificationNode1Uuid)
                        .content(bodyJsonCreate1).contentType(MediaType.APPLICATION_JSON)
                        .header(USER_ID_HEADER, userId))
                .andExpect(status().isOk());
        checkUpdateModelsStatusMessagesReceived(studyNameUserIdUuid, modificationNode1Uuid);
        checkEquipmentCreatingMessagesReceived(studyNameUserIdUuid, modificationNode1Uuid);
        checkEquipmentUpdatingFinishedMessagesReceived(studyNameUserIdUuid, modificationNode1Uuid);
        checkElementUpdatedMessageSent(studyNameUserIdUuid, userId);
        Pair<String, List<ModificationApplicationContext>> modificationBody = Pair.of(bodyJsonCreate1, List.of(rootNetworkNodeInfoService.getNetworkModificationApplicationContext(firstRootNetworkUuid, modificationNode1Uuid, NETWORK_UUID)));
        wireMockStubs.verifyNetworkModificationPostWithVariant(stubPostId, getModificationContextJsonString(mapper, modificationBody));

        bodyLineInfos.put("equipmentId", "lineFailedId");
        String bodyJsonCreate2 = mapper.writeValueAsString(bodyLineInfos);
        String modificationBodyJson = getModificationContextJsonString(mapper, Pair.of(bodyJsonCreate2, List.of(rootNetworkNodeInfoService.getNetworkModificationApplicationContext(firstRootNetworkUuid, modificationNode1Uuid, NETWORK_UUID))));
        stubPostId = wireMockStubs.stubNetworkModificationPostWithError(modificationBodyJson);
        mockMvc.perform(post(URI_NETWORK_MODIF, studyNameUserIdUuid, modificationNode1Uuid)
                        .content(bodyJsonCreate2).contentType(MediaType.APPLICATION_JSON)
                        .header(USER_ID_HEADER, userId))
                .andExpect(status().isInternalServerError());
        checkUpdateModelsStatusMessagesReceived(studyNameUserIdUuid, modificationNode1Uuid);
        checkEquipmentCreatingMessagesReceived(studyNameUserIdUuid, modificationNode1Uuid);
        checkEquipmentUpdatingFinishedMessagesReceived(studyNameUserIdUuid, modificationNode1Uuid);
        wireMockStubs.verifyNetworkModificationPost(stubPostId, modificationBodyJson);

        // trip line
        bodyLineInfos.put("equipmentId", "line23");
        bodyLineInfos.put("action", "trip");
        String bodyJsonCreate3 = mapper.writeValueAsString(bodyLineInfos);
        stubPostId = wireMockStubs.stubNetworkModificationPost(mapper.writeValueAsString(new NetworkModificationsResult(List.of(UUID.randomUUID()), List.of(Optional.empty()))));
        mockMvc.perform(post(URI_NETWORK_MODIF, studyNameUserIdUuid, modificationNode1Uuid)
                        .content(bodyJsonCreate3).contentType(MediaType.APPLICATION_JSON)
                        .header(USER_ID_HEADER, userId))
                .andExpect(status().isOk());
        checkUpdateModelsStatusMessagesReceived(studyNameUserIdUuid, modificationNode1Uuid);
        checkEquipmentCreatingMessagesReceived(studyNameUserIdUuid, modificationNode1Uuid);
        checkEquipmentUpdatingFinishedMessagesReceived(studyNameUserIdUuid, modificationNode1Uuid);
        checkElementUpdatedMessageSent(studyNameUserIdUuid, userId);
        modificationBody = Pair.of(bodyJsonCreate3, List.of(rootNetworkNodeInfoService.getNetworkModificationApplicationContext(firstRootNetworkUuid, modificationNode1Uuid, NETWORK_UUID)));
        wireMockStubs.verifyNetworkModificationPostWithVariant(stubPostId, getModificationContextJsonString(mapper, modificationBody));

        bodyLineInfos.put("equipmentId", "lineFailedId");
        String bodyJsonCreate4 = mapper.writeValueAsString(bodyLineInfos);
        modificationBodyJson = getModificationContextJsonString(mapper, Pair.of(bodyJsonCreate4, List.of(rootNetworkNodeInfoService.getNetworkModificationApplicationContext(firstRootNetworkUuid, modificationNode1Uuid, NETWORK_UUID))));
        stubPostId = wireMockStubs.stubNetworkModificationPostWithError(modificationBodyJson);
        mockMvc.perform(post(URI_NETWORK_MODIF, studyNameUserIdUuid, modificationNode1Uuid)
                        .content(bodyJsonCreate4).contentType(MediaType.APPLICATION_JSON)
                        .header(USER_ID_HEADER, userId))
                .andExpect(status().isInternalServerError());
        checkUpdateModelsStatusMessagesReceived(studyNameUserIdUuid, modificationNode1Uuid);
        checkEquipmentCreatingMessagesReceived(studyNameUserIdUuid, modificationNode1Uuid);
        checkEquipmentUpdatingFinishedMessagesReceived(studyNameUserIdUuid, modificationNode1Uuid);
        wireMockStubs.verifyNetworkModificationPost(stubPostId, modificationBodyJson);

        // energise line end
        bodyLineInfos.put("equipmentId", "line13");
        bodyLineInfos.put("action", "energiseEndOne");
        String bodyJsonCreate5 = mapper.writeValueAsString(bodyLineInfos);
        stubPostId = wireMockStubs.stubNetworkModificationPost(mapper.writeValueAsString(new NetworkModificationsResult(List.of(UUID.randomUUID()), List.of(Optional.empty()))));
        mockMvc.perform(post(URI_NETWORK_MODIF, studyNameUserIdUuid, modificationNode1Uuid)
                        .content(bodyJsonCreate5).contentType(MediaType.APPLICATION_JSON)
                        .header(USER_ID_HEADER, userId))
                .andExpect(status().isOk());
        checkUpdateModelsStatusMessagesReceived(studyNameUserIdUuid, modificationNode1Uuid);
        checkEquipmentCreatingMessagesReceived(studyNameUserIdUuid, modificationNode1Uuid);
        checkEquipmentUpdatingFinishedMessagesReceived(studyNameUserIdUuid, modificationNode1Uuid);
        checkElementUpdatedMessageSent(studyNameUserIdUuid, userId);
        modificationBody = Pair.of(bodyJsonCreate5, List.of(rootNetworkNodeInfoService.getNetworkModificationApplicationContext(firstRootNetworkUuid, modificationNode1Uuid, NETWORK_UUID)));
        wireMockStubs.verifyNetworkModificationPostWithVariant(stubPostId, getModificationContextJsonString(mapper, modificationBody));

        bodyLineInfos.put("equipmentId", "lineFailedId");
        String bodyJsonCreate6 = mapper.writeValueAsString(bodyLineInfos);
        modificationBodyJson = getModificationContextJsonString(mapper, Pair.of(bodyJsonCreate6, List.of(rootNetworkNodeInfoService.getNetworkModificationApplicationContext(firstRootNetworkUuid, modificationNode1Uuid, NETWORK_UUID))));
        stubPostId = wireMockStubs.stubNetworkModificationPostWithError(modificationBodyJson);
        mockMvc.perform(post(URI_NETWORK_MODIF, studyNameUserIdUuid, modificationNode1Uuid)
                        .content(bodyJsonCreate6).contentType(MediaType.APPLICATION_JSON)
                        .header(USER_ID_HEADER, userId))
                .andExpect(status().isInternalServerError());
        checkUpdateModelsStatusMessagesReceived(studyNameUserIdUuid, modificationNode1Uuid);
        checkEquipmentCreatingMessagesReceived(studyNameUserIdUuid, modificationNode1Uuid);
        checkEquipmentUpdatingFinishedMessagesReceived(studyNameUserIdUuid, modificationNode1Uuid);
        wireMockStubs.verifyNetworkModificationPost(stubPostId, modificationBodyJson);

        // switch on line
        bodyLineInfos.put("equipmentId", "line13");
        bodyLineInfos.put("action", "switchOn");
        String bodyJsonCreate7 = mapper.writeValueAsString(bodyLineInfos);
        stubPostId = wireMockStubs.stubNetworkModificationPost(mapper.writeValueAsString(new NetworkModificationsResult(List.of(UUID.randomUUID()), List.of(Optional.empty()))));
        mockMvc.perform(post(URI_NETWORK_MODIF, studyNameUserIdUuid, modificationNode1Uuid)
                        .content(bodyJsonCreate7).contentType(MediaType.APPLICATION_JSON)
                        .header(USER_ID_HEADER, userId))
                .andExpect(status().isOk());
        checkUpdateModelsStatusMessagesReceived(studyNameUserIdUuid, modificationNode1Uuid);
        checkEquipmentCreatingMessagesReceived(studyNameUserIdUuid, modificationNode1Uuid);
        checkEquipmentUpdatingFinishedMessagesReceived(studyNameUserIdUuid, modificationNode1Uuid);
        checkElementUpdatedMessageSent(studyNameUserIdUuid, userId);
        modificationBody = Pair.of(bodyJsonCreate7, List.of(rootNetworkNodeInfoService.getNetworkModificationApplicationContext(firstRootNetworkUuid, modificationNode1Uuid, NETWORK_UUID)));
        wireMockStubs.verifyNetworkModificationPostWithVariant(stubPostId, getModificationContextJsonString(mapper, modificationBody));

        bodyLineInfos.put("equipmentId", "lineFailedId");
        String bodyJsonCreate8 = mapper.writeValueAsString(bodyLineInfos);
        modificationBodyJson = getModificationContextJsonString(mapper, Pair.of(bodyJsonCreate8, List.of(rootNetworkNodeInfoService.getNetworkModificationApplicationContext(firstRootNetworkUuid, modificationNode1Uuid, NETWORK_UUID))));
        stubPostId = wireMockStubs.stubNetworkModificationPostWithError(modificationBodyJson);
        mockMvc.perform(post(URI_NETWORK_MODIF, studyNameUserIdUuid, modificationNode1Uuid)
                        .content(bodyJsonCreate8).contentType(MediaType.APPLICATION_JSON)
                        .header(USER_ID_HEADER, userId))
                .andExpect(status().isInternalServerError());
        checkUpdateModelsStatusMessagesReceived(studyNameUserIdUuid, modificationNode1Uuid);
        checkEquipmentCreatingMessagesReceived(studyNameUserIdUuid, modificationNode1Uuid);
        checkEquipmentUpdatingFinishedMessagesReceived(studyNameUserIdUuid, modificationNode1Uuid);
        wireMockStubs.verifyNetworkModificationPost(stubPostId, modificationBodyJson);

        // switch on line on second modification node
        String bodyJsonCreate9 = bodyJsonCreate7;
        stubPostId = wireMockStubs.stubNetworkModificationPost(mapper.writeValueAsString(new NetworkModificationsResult(List.of(UUID.randomUUID()), List.of(Optional.empty()))));
        mockMvc.perform(post(URI_NETWORK_MODIF, studyNameUserIdUuid, modificationNode2Uuid)
                        .content(bodyJsonCreate9).contentType(MediaType.APPLICATION_JSON)
                        .header(USER_ID_HEADER, userId))
                .andExpect(status().isOk());
        checkUpdateModelsStatusMessagesReceived(studyNameUserIdUuid, modificationNode2Uuid);
        checkEquipmentCreatingMessagesReceived(studyNameUserIdUuid, modificationNode2Uuid);
        checkEquipmentUpdatingFinishedMessagesReceived(studyNameUserIdUuid, modificationNode2Uuid);
        checkElementUpdatedMessageSent(studyNameUserIdUuid, userId);
        modificationBody = Pair.of(bodyJsonCreate9, List.of(rootNetworkNodeInfoService.getNetworkModificationApplicationContext(firstRootNetworkUuid, modificationNode2Uuid, NETWORK_UUID)));
        wireMockStubs.verifyNetworkModificationPostWithVariant(stubPostId, getModificationContextJsonString(mapper, modificationBody));
    }

    @Test
    void testCreateLoad() throws Exception {
        String userId = "userId";
        StudyEntity studyEntity = insertDummyStudy(UUID.fromString(NETWORK_UUID_STRING), CASE_UUID, "UCTE");
        UUID studyNameUserIdUuid = studyEntity.getId();
        UUID firstRootNetworkUuid = studyTestUtils.getOneRootNetworkUuid(studyNameUserIdUuid);
        UUID rootNodeUuid = getRootNode(studyNameUserIdUuid).getId();
        NetworkModificationNode modificationNode1 = createNetworkModificationNode(studyNameUserIdUuid, rootNodeUuid,
                UUID.randomUUID(), VARIANT_ID, "node 1", userId);
        UUID modificationNode1Uuid = modificationNode1.getId();
        NetworkModificationNode modificationNode2 = createNetworkModificationNode(studyNameUserIdUuid,
                modificationNode1Uuid, UUID.randomUUID(), VARIANT_ID_2, "node 2", userId);
        UUID modificationNode2Uuid = modificationNode2.getId();
        NetworkModificationNode modificationNode3 = createNetworkModificationNode(studyNameUserIdUuid, rootNodeUuid,
                UUID.randomUUID(), VARIANT_ID, "node 3", userId);
        UUID modificationNode3Uuid = modificationNode3.getId();

        String createLoadAttributes = "{\"type\":\"" + ModificationType.LOAD_CREATION + "\",\"loadId\":\"loadId1\",\"loadName\":\"loadName1\",\"loadType\":\"UNDEFINED\",\"activePower\":\"100.0\",\"reactivePower\":\"50.0\",\"voltageLevelId\":\"idVL1\",\"busId\":\"idBus1\"}";

        // create load on root node (not allowed)
        mockMvc.perform(post(URI_NETWORK_MODIF, studyNameUserIdUuid, rootNodeUuid)
                        .content(createLoadAttributes).contentType(MediaType.APPLICATION_JSON)
                        .header(USER_ID_HEADER, userId))
                .andExpect(status().isForbidden());

        // create load on first modification node
        UUID stubPostId = wireMockStubs.stubNetworkModificationPost(mapper.writeValueAsString(new NetworkModificationsResult(List.of(UUID.randomUUID()), List.of(Optional.empty()))));
        mockMvc.perform(post(URI_NETWORK_MODIF, studyNameUserIdUuid, modificationNode1Uuid)
                        .content(createLoadAttributes).contentType(MediaType.APPLICATION_JSON)
                        .header(USER_ID_HEADER, userId))
                .andExpect(status().isOk());
        checkUpdateModelsStatusMessagesReceived(studyNameUserIdUuid, modificationNode1Uuid);
        checkEquipmentCreatingMessagesReceived(studyNameUserIdUuid, modificationNode1Uuid);
        checkEquipmentUpdatingFinishedMessagesReceived(studyNameUserIdUuid, modificationNode1Uuid);
        checkElementUpdatedMessageSent(studyNameUserIdUuid, userId);
        Pair<String, List<ModificationApplicationContext>> modificationBody = Pair.of(createLoadAttributes, List.of(rootNetworkNodeInfoService.getNetworkModificationApplicationContext(firstRootNetworkUuid, modificationNode1Uuid, NETWORK_UUID)));
        wireMockStubs.verifyNetworkModificationPostWithVariant(stubPostId, getModificationContextJsonString(mapper, modificationBody));

        // create load on second modification node
        mockMvc.perform(post(URI_NETWORK_MODIF, studyNameUserIdUuid, modificationNode2Uuid)
                        .content(createLoadAttributes).contentType(MediaType.APPLICATION_JSON)
                        .header(USER_ID_HEADER, userId))
                .andExpect(status().isOk());
        checkUpdateModelsStatusMessagesReceived(studyNameUserIdUuid, modificationNode2Uuid);
        checkEquipmentCreatingMessagesReceived(studyNameUserIdUuid, modificationNode2Uuid);
        checkEquipmentUpdatingFinishedMessagesReceived(studyNameUserIdUuid, modificationNode2Uuid);
        checkElementUpdatedMessageSent(studyNameUserIdUuid, userId);
        modificationBody = Pair.of(createLoadAttributes, List.of(rootNetworkNodeInfoService.getNetworkModificationApplicationContext(firstRootNetworkUuid, modificationNode2Uuid, NETWORK_UUID)));
        wireMockStubs.verifyNetworkModificationPostWithVariant(stubPostId, getModificationContextJsonString(mapper, modificationBody));

        // update load creation
        String loadAttributesUpdated = "{\"type\":\"" + ModificationType.LOAD_CREATION + "\",\"loadId\":\"loadId2\",\"loadName\":\"loadName2\",\"loadType\":\"UNDEFINED\",\"activePower\":\"50.0\",\"reactivePower\":\"25.0\",\"voltageLevelId\":\"idVL2\",\"busId\":\"idBus2\"}";
        stubPostId = wireMockStubs.stubNetworkModificationPutWithBody(MODIFICATION_UUID, loadAttributesUpdated);
        mockMvc.perform(put(URI_NETWORK_MODIF_WITH_ID, studyNameUserIdUuid, modificationNode1Uuid, MODIFICATION_UUID)
                        .content(loadAttributesUpdated).contentType(MediaType.APPLICATION_JSON)
                        .header(USER_ID_HEADER, userId))
                .andExpect(status().isOk());
        checkEquipmentUpdatingMessagesReceived(studyNameUserIdUuid, modificationNode1Uuid);
        checkUpdateEquipmentCreationMessagesReceived(studyNameUserIdUuid, modificationNode1Uuid);
        checkEquipmentUpdatingFinishedMessagesReceived(studyNameUserIdUuid, modificationNode1Uuid);
        checkElementUpdatedMessageSent(studyNameUserIdUuid, userId);
        wireMockStubs.verifyNetworkModificationPut(stubPostId, MODIFICATION_UUID, loadAttributesUpdated);

        String createLoadAttributes2 = "{\"type\":\"" + ModificationType.LOAD_CREATION + "\",\"loadId\":\"loadId3\",\"loadName\":\"loadName3\",\"loadType\":\"UNDEFINED\",\"activePower\":\"100.0\",\"reactivePower\":\"50.0\",\"voltageLevelId\":\"idVL1\",\"busId\":\"idBus1\"}";
        // Mark the node 3 status as built
        RootNetworkNodeInfoEntity rootNetworkNodeInfo3Entity = rootNetworkNodeInfoRepository.findByNodeInfoIdAndRootNetworkId(modificationNode3Uuid, studyTestUtils.getOneRootNetworkUuid(studyNameUserIdUuid)).orElseThrow(() -> new StudyException(NOT_FOUND, "Root network not found"));
        rootNetworkNodeInfo3Entity.setNodeBuildStatus(NodeBuildStatusEmbeddable.from(BuildStatus.BUILDING));
        rootNetworkNodeInfoRepository.save(rootNetworkNodeInfo3Entity);

        // create load on building node
        mockMvc.perform(post(URI_NETWORK_MODIF, studyNameUserIdUuid, modificationNode3Uuid)
                        .content(createLoadAttributes2).contentType(MediaType.APPLICATION_JSON)
                        .header(USER_ID_HEADER, userId))
                .andExpect(status().isForbidden());
    }

    @Test
    void testModifyLoad() throws Exception {
        String userId = "userId";
        StudyEntity studyEntity = insertDummyStudy(UUID.fromString(NETWORK_UUID_STRING), CASE_UUID, "UCTE");
        UUID studyNameUserIdUuid = studyEntity.getId();
        UUID firstRootNetworkUuid = studyTestUtils.getOneRootNetworkUuid(studyNameUserIdUuid);
        UUID rootNodeUuid = getRootNode(studyNameUserIdUuid).getId();
        NetworkModificationNode modificationNode = createNetworkModificationNode(studyNameUserIdUuid, rootNodeUuid,
                UUID.randomUUID(), VARIANT_ID, "node 1", userId);
        UUID modificationNodeUuid = modificationNode.getId();
        NetworkModificationNode modificationNode2 = createNetworkModificationNode(studyNameUserIdUuid,
                modificationNodeUuid, UUID.randomUUID(), VARIANT_ID_2, "node 2", userId);
        UUID modificationNodeUuid2 = modificationNode2.getId();

        String loadModificationAttributes = "{\"type\":\"" + ModificationType.LOAD_MODIFICATION + "\",\"equipmentId\":\"loadId1\",\"loadName\":\"loadName1\",\"loadType\":\"AUXILIARY\",\"activePower\":\"100.0\"}";

        // modify load on root node (not allowed)
        mockMvc.perform(post(URI_NETWORK_MODIF, studyNameUserIdUuid, rootNodeUuid)
                        .content(loadModificationAttributes).contentType(MediaType.APPLICATION_JSON)
                        .header(USER_ID_HEADER, userId))
                .andExpect(status().isForbidden());

        // modify load on first modification node
        UUID stubPostId = wireMockStubs.stubNetworkModificationPost(mapper.writeValueAsString(new NetworkModificationsResult(List.of(UUID.randomUUID()), List.of(Optional.empty()))));
        mockMvc.perform(post(URI_NETWORK_MODIF, studyNameUserIdUuid, modificationNodeUuid)
                        .content(loadModificationAttributes).contentType(MediaType.APPLICATION_JSON)
                        .header(USER_ID_HEADER, userId))
                .andExpect(status().isOk());
        checkUpdateModelsStatusMessagesReceived(studyNameUserIdUuid, modificationNodeUuid);
        checkEquipmentCreatingMessagesReceived(studyNameUserIdUuid, modificationNodeUuid);
        checkEquipmentUpdatingFinishedMessagesReceived(studyNameUserIdUuid, modificationNodeUuid);
        checkElementUpdatedMessageSent(studyNameUserIdUuid, userId);
        Pair<String, List<ModificationApplicationContext>> modificationBody = Pair.of(loadModificationAttributes, List.of(rootNetworkNodeInfoService.getNetworkModificationApplicationContext(firstRootNetworkUuid, modificationNodeUuid, NETWORK_UUID)));
        wireMockStubs.verifyNetworkModificationPostWithVariant(stubPostId, getModificationContextJsonString(mapper, modificationBody));

        // modify load on second modification node
        mockMvc.perform(post(URI_NETWORK_MODIF, studyNameUserIdUuid, modificationNodeUuid2)
                        .content(loadModificationAttributes).contentType(MediaType.APPLICATION_JSON)
                        .header(USER_ID_HEADER, userId))
                .andExpect(status().isOk());
        checkUpdateModelsStatusMessagesReceived(studyNameUserIdUuid, modificationNodeUuid2);
        checkEquipmentCreatingMessagesReceived(studyNameUserIdUuid, modificationNodeUuid2);
        checkEquipmentUpdatingFinishedMessagesReceived(studyNameUserIdUuid, modificationNodeUuid2);
        checkElementUpdatedMessageSent(studyNameUserIdUuid, userId);
        modificationBody = Pair.of(loadModificationAttributes, List.of(rootNetworkNodeInfoService.getNetworkModificationApplicationContext(firstRootNetworkUuid, modificationNodeUuid2, NETWORK_UUID)));
        wireMockStubs.verifyNetworkModificationPostWithVariant(stubPostId, getModificationContextJsonString(mapper, modificationBody));

        // update load modification
        UUID stubPutId = wireMockStubs.stubNetworkModificationPut(MODIFICATION_UUID);
        String loadAttributesUpdated = "{\"type\":\"" + ModificationType.LOAD_MODIFICATION + "\",\"loadId\":\"loadId1\",\"loadType\":\"FICTITIOUS\",\"activePower\":\"70.0\"}";
        mockMvc.perform(put(URI_NETWORK_MODIF_WITH_ID, studyNameUserIdUuid, modificationNodeUuid, MODIFICATION_UUID)
                        .content(loadAttributesUpdated).contentType(MediaType.APPLICATION_JSON)
                        .header(USER_ID_HEADER, userId))
                .andExpect(status().isOk());
        checkEquipmentUpdatingMessagesReceived(studyNameUserIdUuid, modificationNodeUuid);
        checkUpdateEquipmentModificationMessagesReceived(studyNameUserIdUuid, modificationNodeUuid);
        checkEquipmentUpdatingFinishedMessagesReceived(studyNameUserIdUuid, modificationNodeUuid);
        checkElementUpdatedMessageSent(studyNameUserIdUuid, userId);
        wireMockStubs.verifyNetworkModificationPut(stubPutId, MODIFICATION_UUID, loadAttributesUpdated);
    }

    @Test
    void testModifyEquipment() throws Exception {
        String userId = "userId";
        StudyEntity studyEntity = insertDummyStudy(UUID.fromString(NETWORK_UUID_STRING), CASE_UUID, "UCTE");
        UUID studyNameUserIdUuid = studyEntity.getId();
        UUID firstRootNetworkUuid = studyTestUtils.getOneRootNetworkUuid(studyNameUserIdUuid);
        UUID rootNodeUuid = getRootNode(studyNameUserIdUuid).getId();
        NetworkModificationNode modificationNode = createNetworkModificationNode(studyNameUserIdUuid, rootNodeUuid, UUID.randomUUID(), VARIANT_ID, "node 1", userId);
        UUID modificationNodeUuid = modificationNode.getId();
        NetworkModificationNode modificationNode2 = createNetworkModificationNode(studyNameUserIdUuid, modificationNodeUuid, UUID.randomUUID(), VARIANT_ID_2, "node 2", userId);
        UUID modificationNodeUuid2 = modificationNode2.getId();

        // modify generator on root node (not allowed)
        String equipmentModificationAttribute = "{\"type\":\"" + ModificationType.GENERATOR_MODIFICATION + "\",\"equipmentId\":\"equipmentId\"}";
        mockMvc.perform(post(URI_NETWORK_MODIF, studyNameUserIdUuid, rootNodeUuid)
                        .content(equipmentModificationAttribute).contentType(MediaType.APPLICATION_JSON)
                        .header(USER_ID_HEADER, userId))
                .andExpect(status().isForbidden());

        // modify generator on first modification node
        UUID stubPostId = wireMockStubs.stubNetworkModificationPost(mapper.writeValueAsString(new NetworkModificationsResult(List.of(UUID.randomUUID()), List.of(Optional.empty()))));
        mockMvc.perform(post(URI_NETWORK_MODIF, studyNameUserIdUuid, modificationNodeUuid)
                        .content(equipmentModificationAttribute).contentType(MediaType.APPLICATION_JSON)
                        .header(USER_ID_HEADER, userId))
                .andExpect(status().isOk());
        checkUpdateModelsStatusMessagesReceived(studyNameUserIdUuid, modificationNodeUuid);
        checkEquipmentCreatingMessagesReceived(studyNameUserIdUuid, modificationNodeUuid);
        checkEquipmentUpdatingFinishedMessagesReceived(studyNameUserIdUuid, modificationNodeUuid);
        checkElementUpdatedMessageSent(studyNameUserIdUuid, userId);
        Pair<String, List<ModificationApplicationContext>> modificationBody = Pair.of(equipmentModificationAttribute, List.of(rootNetworkNodeInfoService.getNetworkModificationApplicationContext(firstRootNetworkUuid, modificationNodeUuid, NETWORK_UUID)));
        wireMockStubs.verifyNetworkModificationPostWithVariant(stubPostId, getModificationContextJsonString(mapper, modificationBody));

        // modify generator on second modification node
        mockMvc.perform(post(URI_NETWORK_MODIF, studyNameUserIdUuid, modificationNodeUuid2)
                        .content(equipmentModificationAttribute).contentType(MediaType.APPLICATION_JSON)
                        .header(USER_ID_HEADER, userId))
                .andExpect(status().isOk());
        checkUpdateModelsStatusMessagesReceived(studyNameUserIdUuid, modificationNodeUuid2);
        checkEquipmentCreatingMessagesReceived(studyNameUserIdUuid, modificationNodeUuid2);
        checkEquipmentUpdatingFinishedMessagesReceived(studyNameUserIdUuid, modificationNodeUuid2);
        checkElementUpdatedMessageSent(studyNameUserIdUuid, userId);
        modificationBody = Pair.of(equipmentModificationAttribute, List.of(rootNetworkNodeInfoService.getNetworkModificationApplicationContext(firstRootNetworkUuid, modificationNodeUuid2, NETWORK_UUID)));
        wireMockStubs.verifyNetworkModificationPostWithVariant(stubPostId, getModificationContextJsonString(mapper, modificationBody));

        // update generator modification
        String generatorAttributesUpdated = "{\"type\":\"" + ModificationType.GENERATOR_MODIFICATION + "\",\"generatorId\":\"generatorId1\",\"generatorType\":\"FICTITIOUS\",\"activePower\":\"70.0\"}";
        UUID stubPutId = wireMockStubs.stubNetworkModificationPutWithBody(MODIFICATION_UUID, generatorAttributesUpdated);
        mockMvc.perform(put(URI_NETWORK_MODIF_WITH_ID, studyNameUserIdUuid, modificationNodeUuid, MODIFICATION_UUID)
                        .content(generatorAttributesUpdated).contentType(MediaType.APPLICATION_JSON)
                        .header(USER_ID_HEADER, userId))
                .andExpect(status().isOk());
        checkEquipmentUpdatingMessagesReceived(studyNameUserIdUuid, modificationNodeUuid);
        checkUpdateEquipmentModificationMessagesReceived(studyNameUserIdUuid, modificationNodeUuid);
        checkEquipmentUpdatingFinishedMessagesReceived(studyNameUserIdUuid, modificationNodeUuid);
        checkElementUpdatedMessageSent(studyNameUserIdUuid, userId);
        wireMockStubs.verifyNetworkModificationPut(stubPutId, MODIFICATION_UUID, generatorAttributesUpdated);
    }

    @Test
    void testCreateSubstation() throws Exception {
        String userId = "userId";
        StudyEntity studyEntity = insertDummyStudy(UUID.fromString(NETWORK_UUID_STRING), CASE_UUID, "UCTE");
        UUID studyNameUserIdUuid = studyEntity.getId();
        UUID firstRootNetworkUuid = studyTestUtils.getOneRootNetworkUuid(studyNameUserIdUuid);
        UUID rootNodeUuid = getRootNode(studyNameUserIdUuid).getId();
        NetworkModificationNode modificationNode1 = createNetworkModificationNode(studyNameUserIdUuid, rootNodeUuid,
                UUID.randomUUID(), VARIANT_ID, "node 1", userId);
        UUID modificationNode1Uuid = modificationNode1.getId();
        NetworkModificationNode modificationNode2 = createNetworkModificationNode(studyNameUserIdUuid,
                modificationNode1Uuid, UUID.randomUUID(), VARIANT_ID_2, "node 2", userId);
        UUID modificationNode2Uuid = modificationNode2.getId();

        String createSubstationAttributes = "{\"type\":\"" + ModificationType.SUBSTATION_CREATION + "\",\"substationId\":\"substationId1\",\"substationName\":\"substationName1\",\"country\":\"AD\"}";

        // create substation on root node (not allowed)
        mockMvc.perform(post(URI_NETWORK_MODIF, studyNameUserIdUuid, rootNodeUuid)
                        .content(createSubstationAttributes).contentType(MediaType.APPLICATION_JSON)
                        .header(USER_ID_HEADER, userId))
                .andExpect(status().isForbidden());

        // create substation on first modification node
        UUID stubPostId = wireMockStubs.stubNetworkModificationPost(mapper.writeValueAsString(new NetworkModificationsResult(List.of(UUID.randomUUID()), List.of(Optional.empty()))));
        mockMvc.perform(post(URI_NETWORK_MODIF, studyNameUserIdUuid, modificationNode1Uuid)
                        .content(createSubstationAttributes).contentType(MediaType.APPLICATION_JSON)
                        .header(USER_ID_HEADER, userId))
                .andExpect(status().isOk());
        checkUpdateModelsStatusMessagesReceived(studyNameUserIdUuid, modificationNode1Uuid);
        checkEquipmentCreatingMessagesReceived(studyNameUserIdUuid, modificationNode1Uuid);
        checkEquipmentUpdatingFinishedMessagesReceived(studyNameUserIdUuid, modificationNode1Uuid);
        checkElementUpdatedMessageSent(studyNameUserIdUuid, userId);
        Pair<String, List<ModificationApplicationContext>> modificationBody = Pair.of(createSubstationAttributes, List.of(rootNetworkNodeInfoService.getNetworkModificationApplicationContext(firstRootNetworkUuid, modificationNode1Uuid, NETWORK_UUID)));
        wireMockStubs.verifyNetworkModificationPostWithVariant(stubPostId, getModificationContextJsonString(mapper, modificationBody));

        // create substation on second modification node
        mockMvc.perform(post(URI_NETWORK_MODIF, studyNameUserIdUuid, modificationNode2Uuid)
                        .content(createSubstationAttributes).contentType(MediaType.APPLICATION_JSON)
                        .header(USER_ID_HEADER, userId))
                .andExpect(status().isOk());
        checkUpdateModelsStatusMessagesReceived(studyNameUserIdUuid, modificationNode2Uuid);
        checkEquipmentCreatingMessagesReceived(studyNameUserIdUuid, modificationNode2Uuid);
        checkEquipmentUpdatingFinishedMessagesReceived(studyNameUserIdUuid, modificationNode2Uuid);
        checkElementUpdatedMessageSent(studyNameUserIdUuid, userId);
        modificationBody = Pair.of(createSubstationAttributes, List.of(rootNetworkNodeInfoService.getNetworkModificationApplicationContext(firstRootNetworkUuid, modificationNode2Uuid, NETWORK_UUID)));
        wireMockStubs.verifyNetworkModificationPostWithVariant(stubPostId, getModificationContextJsonString(mapper, modificationBody));

        // update substation creation
        UUID stubPutId = wireMockStubs.stubNetworkModificationPut(MODIFICATION_UUID);
        String substationAttributesUpdated = "{\"type\":\"" + ModificationType.SUBSTATION_CREATION + "\",\"substationId\":\"substationId2\",\"substationName\":\"substationName2\",\"country\":\"FR\"}";
        mockMvc.perform(put(URI_NETWORK_MODIF_WITH_ID, studyNameUserIdUuid, modificationNode1Uuid, MODIFICATION_UUID)
                        .content(substationAttributesUpdated).contentType(MediaType.APPLICATION_JSON)
                        .header(USER_ID_HEADER, userId))
                .andExpect(status().isOk());
        checkEquipmentUpdatingMessagesReceived(studyNameUserIdUuid, modificationNode1Uuid);
        checkUpdateEquipmentCreationMessagesReceived(studyNameUserIdUuid, modificationNode1Uuid);
        checkEquipmentUpdatingFinishedMessagesReceived(studyNameUserIdUuid, modificationNode1Uuid);
        checkElementUpdatedMessageSent(studyNameUserIdUuid, userId);
        wireMockStubs.verifyNetworkModificationPut(stubPutId, MODIFICATION_UUID, substationAttributesUpdated);

        String createSubstationAttributes2 = "{\"type\":\"" + ModificationType.SUBSTATION_CREATION + "\",\"substationId\":\"substationId2\",\"substationName\":\"substationName2\",\"country\":\"AD\"}";
        // Mark the node 1 status as built
        RootNetworkNodeInfoEntity rootNetworkNodeInfo1Entity = rootNetworkNodeInfoRepository.findByNodeInfoIdAndRootNetworkId(modificationNode1Uuid, studyTestUtils.getOneRootNetworkUuid(studyNameUserIdUuid)).orElseThrow(() -> new StudyException(NOT_FOUND, "Root network not found"));
        rootNetworkNodeInfo1Entity.setNodeBuildStatus(NodeBuildStatusEmbeddable.from(BuildStatus.BUILDING));
        rootNetworkNodeInfoRepository.save(rootNetworkNodeInfo1Entity);
        // create substation on building node
        mockMvc.perform(post(URI_NETWORK_MODIF, studyNameUserIdUuid, modificationNode1Uuid)
                        .content(createSubstationAttributes2).contentType(MediaType.APPLICATION_JSON)
                        .header(USER_ID_HEADER, userId))
                .andExpect(status().isForbidden());
    }

    @Test
    void testCreateVoltageLevel() throws Exception {
        String userId = "userId";
        StudyEntity studyEntity = insertDummyStudy(UUID.fromString(NETWORK_UUID_STRING), CASE_UUID, "UCTE");
        UUID studyNameUserIdUuid = studyEntity.getId();
        UUID firstRootNetworkUuid = studyTestUtils.getOneRootNetworkUuid(studyNameUserIdUuid);
        UUID rootNodeUuid = getRootNode(studyNameUserIdUuid).getId();
        NetworkModificationNode modificationNode1 = createNetworkModificationNode(studyNameUserIdUuid, rootNodeUuid, VARIANT_ID, "node 1", userId);
        UUID modificationNode1Uuid = modificationNode1.getId();
        NetworkModificationNode modificationNode2 = createNetworkModificationNode(studyNameUserIdUuid,
                modificationNode1Uuid, UUID.randomUUID(), VARIANT_ID_2, "node 2", userId);
        UUID modificationNode2Uuid = modificationNode2.getId();

        String createVoltageLevelAttributes = "{\"type\":\"" + ModificationType.VOLTAGE_LEVEL_CREATION + "\",\"voltageLevelId\":\"voltageLevelId1\",\"voltageLevelName\":\"voltageLevelName1\""
                + ",\"nominalVoltage\":\"379.1\", \"substationId\":\"s1\"}";

        // create voltage level on root node (not allowed)
        mockMvc.perform(post(URI_NETWORK_MODIF, studyNameUserIdUuid, rootNodeUuid)
                        .content(createVoltageLevelAttributes).contentType(MediaType.APPLICATION_JSON)
                        .header(USER_ID_HEADER, userId))
                .andExpect(status().isForbidden());

        // create voltage level
        UUID stubPostId = wireMockStubs.stubNetworkModificationPost(mapper.writeValueAsString(new NetworkModificationsResult(List.of(UUID.randomUUID()), List.of(Optional.empty()))));
        mockMvc.perform(post(URI_NETWORK_MODIF, studyNameUserIdUuid, modificationNode1Uuid)
                        .content(createVoltageLevelAttributes).contentType(MediaType.APPLICATION_JSON)
                        .header(USER_ID_HEADER, userId))
                .andExpect(status().isOk());
        checkUpdateModelsStatusMessagesReceived(studyNameUserIdUuid, modificationNode1Uuid);
        checkEquipmentCreatingMessagesReceived(studyNameUserIdUuid, modificationNode1Uuid);
        checkEquipmentUpdatingFinishedMessagesReceived(studyNameUserIdUuid, modificationNode1Uuid);
        checkElementUpdatedMessageSent(studyNameUserIdUuid, userId);
        Pair<String, List<ModificationApplicationContext>> modificationBody = Pair.of(createVoltageLevelAttributes, List.of(rootNetworkNodeInfoService.getNetworkModificationApplicationContext(firstRootNetworkUuid, modificationNode1Uuid, NETWORK_UUID)));
        wireMockStubs.verifyNetworkModificationPostWithVariant(stubPostId, getModificationContextJsonString(mapper, modificationBody));

        // create voltage level on second modification node
        mockMvc.perform(post(URI_NETWORK_MODIF, studyNameUserIdUuid, modificationNode2Uuid)
                        .content(createVoltageLevelAttributes).contentType(MediaType.APPLICATION_JSON)
                        .header(USER_ID_HEADER, userId))
                .andExpect(status().isOk());
        checkUpdateModelsStatusMessagesReceived(studyNameUserIdUuid, modificationNode2Uuid);
        checkEquipmentCreatingMessagesReceived(studyNameUserIdUuid, modificationNode2Uuid);
        checkEquipmentUpdatingFinishedMessagesReceived(studyNameUserIdUuid, modificationNode2Uuid);
        checkElementUpdatedMessageSent(studyNameUserIdUuid, userId);
        modificationBody = Pair.of(createVoltageLevelAttributes, List.of(rootNetworkNodeInfoService.getNetworkModificationApplicationContext(firstRootNetworkUuid, modificationNode2Uuid, NETWORK_UUID)));
        wireMockStubs.verifyNetworkModificationPostWithVariant(stubPostId, getModificationContextJsonString(mapper, modificationBody));

        // update voltage level creation
        UUID stubPutId = wireMockStubs.stubNetworkModificationPut(MODIFICATION_UUID);
        String voltageLevelAttributesUpdated = "{\"type\":\"" + ModificationType.VOLTAGE_LEVEL_CREATION + "\",\"voltageLevelId\":\"voltageLevelId2\",\"voltageLevelName\":\"voltageLevelName2\""
                + ",\"nominalVoltage\":\"379.1\", \"substationId\":\"s2\"}";
        mockMvc.perform(put(URI_NETWORK_MODIF_WITH_ID, studyNameUserIdUuid, modificationNode1Uuid, MODIFICATION_UUID)
                        .content(voltageLevelAttributesUpdated).contentType(MediaType.APPLICATION_JSON)
                        .header(USER_ID_HEADER, userId))
                .andExpect(status().isOk());
        checkEquipmentUpdatingMessagesReceived(studyNameUserIdUuid, modificationNode1Uuid);
        checkUpdateEquipmentCreationMessagesReceived(studyNameUserIdUuid, modificationNode1Uuid);
        checkEquipmentUpdatingFinishedMessagesReceived(studyNameUserIdUuid, modificationNode1Uuid);
        checkElementUpdatedMessageSent(studyNameUserIdUuid, userId);
        wireMockStubs.verifyNetworkModificationPut(stubPutId, MODIFICATION_UUID, voltageLevelAttributesUpdated);

        String createVoltageLevelAttributes2 = "{\"type\":\"" + ModificationType.VOLTAGE_LEVEL_CREATION + "\",\"voltageLevelId\":\"voltageLevelId3\",\"voltageLevelName\":\"voltageLevelName3\""
                + ",\"nominalVoltage\":\"379.1\", \"substationId\":\"s2\"}";
        // Mark the node 1 status as building
        RootNetworkNodeInfoEntity rootNetworkNodeInfo1Entity = rootNetworkNodeInfoRepository.findByNodeInfoIdAndRootNetworkId(modificationNode1Uuid, studyTestUtils.getOneRootNetworkUuid(studyNameUserIdUuid)).orElseThrow(() -> new StudyException(NOT_FOUND, "Root network not found"));
        rootNetworkNodeInfo1Entity.setNodeBuildStatus(NodeBuildStatusEmbeddable.from(BuildStatus.BUILDING));
        rootNetworkNodeInfoRepository.save(rootNetworkNodeInfo1Entity);
        // create voltage level on building node
        mockMvc.perform(post(URI_NETWORK_MODIF, studyNameUserIdUuid, modificationNode1Uuid)
                        .content(createVoltageLevelAttributes2).contentType(MediaType.APPLICATION_JSON)
                        .header(USER_ID_HEADER, userId))
                .andExpect(status().isForbidden());
    }

    @Test
    void testLineSplitWithVoltageLevel() throws Exception {
        String userId = "userId";
        StudyEntity studyEntity = insertDummyStudy(UUID.fromString(NETWORK_UUID_STRING), CASE_UUID, "UCTE");
        UUID studyNameUserIdUuid = studyEntity.getId();
        UUID firstRootNetworkUuid = studyTestUtils.getOneRootNetworkUuid(studyNameUserIdUuid);
        UUID rootNodeUuid = getRootNode(studyNameUserIdUuid).getId();
        NetworkModificationNode modificationNode = createNetworkModificationNode(studyNameUserIdUuid, rootNodeUuid, VARIANT_ID, "node", "userId");
        UUID modificationNodeUuid = modificationNode.getId();

        VoltageLevelCreationInfos vl1 = VoltageLevelCreationInfos.builder()
                .equipmentId("vl1")
                .equipmentName("NewVoltageLevel")
                .nominalVoltage(379.3)
                .substationId("s1")
                .busbarSections(Collections.singletonList(new BusbarSectionCreationInfos("v1bbs", "BBS1", 1, 1)))
                .busbarConnections(Collections.emptyList())
                .build();
        LineSplitWithVoltageLevelInfos lineSplitWoVL = new LineSplitWithVoltageLevelInfos("line3", 10.0, vl1, null, "1.A",
                "nl1", "NewLine1", "nl2", "NewLine2");
        lineSplitWoVL.setType(ModificationType.LINE_SPLIT_WITH_VOLTAGE_LEVEL);
        String lineSplitWoVLasJSON = mapper.writeValueAsString(lineSplitWoVL);

        UUID stubPostId = wireMockStubs.stubNetworkModificationPost(mapper.writeValueAsString(new NetworkModificationsResult(List.of(UUID.randomUUID()), List.of(Optional.empty()))));
        mockMvc.perform(post(URI_NETWORK_MODIF, studyNameUserIdUuid, modificationNodeUuid)
                        .content(lineSplitWoVLasJSON).contentType(MediaType.APPLICATION_JSON)
                        .header(USER_ID_HEADER, userId))
                .andExpect(status().isOk());
        checkUpdateModelsStatusMessagesReceived(studyNameUserIdUuid, modificationNodeUuid);
        checkEquipmentCreatingMessagesReceived(studyNameUserIdUuid, modificationNodeUuid);
        checkEquipmentUpdatingFinishedMessagesReceived(studyNameUserIdUuid, modificationNodeUuid);
        checkElementUpdatedMessageSent(studyNameUserIdUuid, userId);
        Pair<String, List<ModificationApplicationContext>> modificationBody = Pair.of(lineSplitWoVLasJSON, List.of(rootNetworkNodeInfoService.getNetworkModificationApplicationContext(firstRootNetworkUuid, modificationNodeUuid, NETWORK_UUID)));
        wireMockStubs.verifyNetworkModificationPostWithVariant(stubPostId, getModificationContextJsonString(mapper, modificationBody));

        UUID stubPutId = wireMockStubs.stubNetworkModificationPutWithBody(MODIFICATION_UUID, lineSplitWoVLasJSON);
        mockMvc.perform(put(URI_NETWORK_MODIF_WITH_ID, studyNameUserIdUuid, modificationNodeUuid, MODIFICATION_UUID)
                        .content(lineSplitWoVLasJSON).contentType(MediaType.APPLICATION_JSON)
                        .header(USER_ID_HEADER, userId))
                .andExpect(status().isOk());
        checkEquipmentUpdatingMessagesReceived(studyNameUserIdUuid, modificationNodeUuid);
        checkUpdateEquipmentModificationMessagesReceived(studyNameUserIdUuid, modificationNodeUuid);
        checkEquipmentUpdatingFinishedMessagesReceived(studyNameUserIdUuid, modificationNodeUuid);
        checkElementUpdatedMessageSent(studyNameUserIdUuid, userId);
        wireMockStubs.verifyNetworkModificationPut(stubPutId, MODIFICATION_UUID, lineSplitWoVLasJSON);

        String badBody = "{\"type\":\"" + ModificationType.LINE_SPLIT_WITH_VOLTAGE_LEVEL + "\",\"bogus\":\"bogus\"}";
        String modificationBodyJson = getModificationContextJsonString(mapper, Pair.of(badBody, List.of(rootNetworkNodeInfoService.getNetworkModificationApplicationContext(firstRootNetworkUuid, modificationNodeUuid, NETWORK_UUID))));
        stubPostId = wireMockStubs.stubNetworkModificationPostWithBodyAndError(modificationBodyJson);
        stubPutId = wireMockStubs.stubNetworkModificationPutWithBodyAndError(MODIFICATION_UUID, badBody);
        mockMvc.perform(post(URI_NETWORK_MODIF, studyNameUserIdUuid, modificationNodeUuid)
                        .content(badBody).contentType(MediaType.APPLICATION_JSON)
                        .header(USER_ID_HEADER, userId))
            .andExpect(status().isBadRequest());
        checkUpdateModelsStatusMessagesReceived(studyNameUserIdUuid, modificationNodeUuid);
        checkEquipmentCreatingMessagesReceived(studyNameUserIdUuid, modificationNodeUuid);
        checkEquipmentUpdatingFinishedMessagesReceived(studyNameUserIdUuid, modificationNodeUuid);
        mockMvc.perform(put(URI_NETWORK_MODIF_WITH_ID, studyNameUserIdUuid, modificationNodeUuid, MODIFICATION_UUID)
                        .content(badBody).contentType(MediaType.APPLICATION_JSON)
                        .header(USER_ID_HEADER, userId))
            .andExpect(status().isBadRequest());
        checkEquipmentUpdatingMessagesReceived(studyNameUserIdUuid, modificationNodeUuid);
        checkEquipmentUpdatingFinishedMessagesReceived(studyNameUserIdUuid, modificationNodeUuid);
        wireMockStubs.verifyNetworkModificationPost(stubPostId, modificationBodyJson);
        wireMockStubs.verifyNetworkModificationPut(stubPutId, MODIFICATION_UUID, badBody);
    }

    @Test
    void testLineAttachToVoltageLevel() throws Exception {
        String userId = "userId";
        StudyEntity studyEntity = insertDummyStudy(UUID.fromString(NETWORK_UUID_STRING), CASE_UUID, "UCTE");
        UUID studyNameUserIdUuid = studyEntity.getId();
        UUID firstRootNetworkUuid = studyTestUtils.getOneRootNetworkUuid(studyNameUserIdUuid);
        UUID rootNodeUuid = getRootNode(studyNameUserIdUuid).getId();
        NetworkModificationNode modificationNode = createNetworkModificationNode(studyNameUserIdUuid, rootNodeUuid, VARIANT_ID, "node", "userId");
        UUID modificationNodeUuid = modificationNode.getId();

        String createVoltageLevelAttributes = "{\"voltageLevelId\":\"vl1\",\"voltageLevelName\":\"voltageLevelName1\""
                + ",\"nominalVoltage\":\"379.1\",\"substationId\":\"s1\"}";
        String createLineAttributes = "{\"seriesResistance\":\"25\",\"seriesReactance\":\"12\"}";
        String createLineAttachToVoltageLevelAttributes = "{\"type\":\"" + ModificationType.LINE_ATTACH_TO_VOLTAGE_LEVEL + "\",\"lineToAttachToId\":\"line3\",\"percent\":\"10\",\"mayNewVoltageLevelInfos\":" +
                createVoltageLevelAttributes + ",\"attachmentLine\":" + createLineAttributes + "}";

        UUID stubPostId = wireMockStubs.stubNetworkModificationPost(mapper.writeValueAsString(new NetworkModificationsResult(List.of(UUID.randomUUID()), List.of(Optional.empty()))));
        mockMvc.perform(post(URI_NETWORK_MODIF, studyNameUserIdUuid, modificationNodeUuid)
                        .content(createLineAttachToVoltageLevelAttributes).contentType(MediaType.APPLICATION_JSON)
                        .header(USER_ID_HEADER, userId))
                .andExpect(status().isOk());
        checkUpdateModelsStatusMessagesReceived(studyNameUserIdUuid, modificationNodeUuid);
        checkEquipmentCreatingMessagesReceived(studyNameUserIdUuid, modificationNodeUuid);
        checkEquipmentUpdatingFinishedMessagesReceived(studyNameUserIdUuid, modificationNodeUuid);
        checkElementUpdatedMessageSent(studyNameUserIdUuid, userId);
        Pair<String, List<ModificationApplicationContext>> modificationBody = Pair.of(createLineAttachToVoltageLevelAttributes, List.of(rootNetworkNodeInfoService.getNetworkModificationApplicationContext(firstRootNetworkUuid, modificationNodeUuid, NETWORK_UUID)));
        wireMockStubs.verifyNetworkModificationPostWithVariant(stubPostId, getModificationContextJsonString(mapper, modificationBody));

        UUID stubPutId = wireMockStubs.stubNetworkModificationPutWithBody(MODIFICATION_UUID, createLineAttachToVoltageLevelAttributes);
        mockMvc.perform(put(URI_NETWORK_MODIF_WITH_ID, studyNameUserIdUuid, modificationNodeUuid, MODIFICATION_UUID)
                        .content(createLineAttachToVoltageLevelAttributes).contentType(MediaType.APPLICATION_JSON)
                        .header(USER_ID_HEADER, userId))
                .andExpect(status().isOk());
        checkEquipmentUpdatingMessagesReceived(studyNameUserIdUuid, modificationNodeUuid);
        checkUpdateEquipmentModificationMessagesReceived(studyNameUserIdUuid, modificationNodeUuid);
        checkEquipmentUpdatingFinishedMessagesReceived(studyNameUserIdUuid, modificationNodeUuid);
        checkElementUpdatedMessageSent(studyNameUserIdUuid, userId);
        wireMockStubs.verifyNetworkModificationPut(stubPutId, MODIFICATION_UUID, createLineAttachToVoltageLevelAttributes);
    }

    @Test
    void testLinesAttachToSplitLines() throws Exception {
        String userId = "userId";
        StudyEntity studyEntity = insertDummyStudy(UUID.fromString(NETWORK_UUID_STRING), CASE_UUID, "UCTE");
        UUID studyNameUserIdUuid = studyEntity.getId();
        UUID firstRootNetworkUuid = studyTestUtils.getOneRootNetworkUuid(studyNameUserIdUuid);
        UUID rootNodeUuid = getRootNode(studyNameUserIdUuid).getId();
        NetworkModificationNode modificationNode = createNetworkModificationNode(studyNameUserIdUuid, rootNodeUuid, VARIANT_ID, "node", "userId");
        UUID modificationNodeUuid = modificationNode.getId();

        String createLinesAttachToSplitLinesAttributes = "{\"type\":\"" + ModificationType.LINES_ATTACH_TO_SPLIT_LINES + "\",\"lineToAttachTo1Id\":\"line1\",\"lineToAttachTo2Id\":\"line2\",\"attachedLineId\":\"line3\",\"voltageLevelId\":\"vl1\",\"bbsBusId\":\"v1bbs\",\"replacingLine1Id\":\"replacingLine1Id\",\"replacingLine1Name\":\"replacingLine1Name\",\"replacingLine2Id\":\"replacingLine2Id\",\"replacingLine2Name\":\"replacingLine2Name\"}";
        UUID stubPostId = wireMockStubs.stubNetworkModificationPost(mapper.writeValueAsString(new NetworkModificationsResult(List.of(UUID.randomUUID()), List.of(Optional.empty()))));
        mockMvc.perform(post(URI_NETWORK_MODIF, studyNameUserIdUuid, modificationNodeUuid)
                        .content(createLinesAttachToSplitLinesAttributes).contentType(MediaType.APPLICATION_JSON)
                        .header(USER_ID_HEADER, userId))
                .andExpect(status().isOk());
        checkUpdateModelsStatusMessagesReceived(studyNameUserIdUuid, modificationNodeUuid);
        checkEquipmentCreatingMessagesReceived(studyNameUserIdUuid, modificationNodeUuid);
        checkEquipmentUpdatingFinishedMessagesReceived(studyNameUserIdUuid, modificationNodeUuid);
        checkElementUpdatedMessageSent(studyNameUserIdUuid, userId);
        Pair<String, List<ModificationApplicationContext>> modificationBody = Pair.of(createLinesAttachToSplitLinesAttributes, List.of(rootNetworkNodeInfoService.getNetworkModificationApplicationContext(firstRootNetworkUuid, modificationNodeUuid, NETWORK_UUID)));
        wireMockStubs.verifyNetworkModificationPostWithVariant(stubPostId, getModificationContextJsonString(mapper, modificationBody));

        UUID stubPutId = wireMockStubs.stubNetworkModificationPutWithBody(MODIFICATION_UUID, createLinesAttachToSplitLinesAttributes);
        mockMvc.perform(put(URI_NETWORK_MODIF_WITH_ID, studyNameUserIdUuid, modificationNodeUuid, MODIFICATION_UUID)
                        .content(createLinesAttachToSplitLinesAttributes).contentType(MediaType.APPLICATION_JSON)
                        .header(USER_ID_HEADER, userId))
                .andExpect(status().isOk());
        checkEquipmentUpdatingMessagesReceived(studyNameUserIdUuid, modificationNodeUuid);
        checkUpdateEquipmentModificationMessagesReceived(studyNameUserIdUuid, modificationNodeUuid);
        checkEquipmentUpdatingFinishedMessagesReceived(studyNameUserIdUuid, modificationNodeUuid);
        checkElementUpdatedMessageSent(studyNameUserIdUuid, userId);
        wireMockStubs.verifyNetworkModificationPut(stubPutId, MODIFICATION_UUID, createLinesAttachToSplitLinesAttributes);

        String badBody = "{\"type\":\"" + ModificationType.LINES_ATTACH_TO_SPLIT_LINES + "\",\"bogus\":\"bogus\"}";
        String modificationBodyJson = getModificationContextJsonString(mapper, Pair.of(badBody, List.of(rootNetworkNodeInfoService.getNetworkModificationApplicationContext(firstRootNetworkUuid, modificationNodeUuid, NETWORK_UUID))));
        stubPostId = wireMockStubs.stubNetworkModificationPostWithBodyAndError(modificationBodyJson);
        stubPutId = wireMockStubs.stubNetworkModificationPutWithBodyAndError(MODIFICATION_UUID, badBody);
        mockMvc.perform(post(URI_NETWORK_MODIF, studyNameUserIdUuid, modificationNodeUuid)
                        .content(badBody).contentType(MediaType.APPLICATION_JSON)
                        .header(USER_ID_HEADER, userId))
                .andExpect(status().isBadRequest());
        checkUpdateModelsStatusMessagesReceived(studyNameUserIdUuid, modificationNodeUuid);
        checkEquipmentCreatingMessagesReceived(studyNameUserIdUuid, modificationNodeUuid);
        checkEquipmentUpdatingFinishedMessagesReceived(studyNameUserIdUuid, modificationNodeUuid);
        mockMvc.perform(put(URI_NETWORK_MODIF_WITH_ID, studyNameUserIdUuid, modificationNodeUuid, MODIFICATION_UUID)
                        .content(badBody).contentType(MediaType.APPLICATION_JSON)
                        .header(USER_ID_HEADER, userId))
                .andExpect(status().isBadRequest());
        checkEquipmentUpdatingMessagesReceived(studyNameUserIdUuid, modificationNodeUuid);
        checkEquipmentUpdatingFinishedMessagesReceived(studyNameUserIdUuid, modificationNodeUuid);
        wireMockStubs.verifyNetworkModificationPost(stubPostId, modificationBodyJson);
        wireMockStubs.verifyNetworkModificationPut(stubPutId, MODIFICATION_UUID, badBody);
    }

    @ParameterizedTest
    @EnumSource(value = ModificationType.class, names = {"GENERATOR_SCALING", "LOAD_SCALING"})
    void testScaling(ModificationType scalingType) throws Exception {
        String userId = "userId";
        ModificationInfos modificationInfos = ModificationInfos.builder().type(scalingType).substationIds(Set.of("s1")).build();
        String requestBody = mapper.writeValueAsString(modificationInfos);

        StudyEntity studyEntity = insertDummyStudy(UUID.fromString(NETWORK_UUID_STRING), CASE_UUID, "UCTE");
        UUID studyNameUserIdUuid = studyEntity.getId();
        UUID firstRootNetworkUuid = studyTestUtils.getOneRootNetworkUuid(studyNameUserIdUuid);
        UUID rootNodeUuid = getRootNode(studyNameUserIdUuid).getId();
        NetworkModificationNode modificationNode = createNetworkModificationNode(studyNameUserIdUuid, rootNodeUuid, VARIANT_ID, "node", "userId");
        UUID modificationNodeUuid = modificationNode.getId();

        UUID stubPostId = wireMockStubs.stubNetworkModificationPost(mapper.writeValueAsString(new NetworkModificationsResult(List.of(UUID.randomUUID()), List.of(Optional.empty()))));
        mockMvc.perform(post(URI_NETWORK_MODIF, studyNameUserIdUuid, modificationNodeUuid)
                        .content(requestBody).contentType(MediaType.APPLICATION_JSON)
                        .header(USER_ID_HEADER, userId))
                .andExpect(status().isOk());
        checkUpdateModelsStatusMessagesReceived(studyNameUserIdUuid, modificationNodeUuid);
        checkEquipmentCreatingMessagesReceived(studyNameUserIdUuid, modificationNodeUuid);
        checkEquipmentUpdatingFinishedMessagesReceived(studyNameUserIdUuid, modificationNodeUuid);
        checkElementUpdatedMessageSent(studyNameUserIdUuid, userId);
        Pair<String, List<ModificationApplicationContext>> modificationBody = Pair.of(requestBody, List.of(rootNetworkNodeInfoService.getNetworkModificationApplicationContext(firstRootNetworkUuid, modificationNodeUuid, NETWORK_UUID)));
        wireMockStubs.verifyNetworkModificationPostWithVariant(stubPostId, getModificationContextJsonString(mapper, modificationBody));

        UUID stubPutId = wireMockStubs.stubNetworkModificationPutWithBody(MODIFICATION_UUID, requestBody);
        mockMvc.perform(put(URI_NETWORK_MODIF_WITH_ID, studyNameUserIdUuid, modificationNodeUuid, MODIFICATION_UUID)
                        .content(requestBody).contentType(MediaType.APPLICATION_JSON)
                        .header(USER_ID_HEADER, userId))
                .andExpect(status().isOk());
        checkEquipmentUpdatingMessagesReceived(studyNameUserIdUuid, modificationNodeUuid);
        checkUpdateEquipmentModificationMessagesReceived(studyNameUserIdUuid, modificationNodeUuid);
        checkEquipmentUpdatingFinishedMessagesReceived(studyNameUserIdUuid, modificationNodeUuid);
        checkElementUpdatedMessageSent(studyNameUserIdUuid, userId);
        wireMockStubs.verifyNetworkModificationPut(stubPutId, MODIFICATION_UUID, requestBody);

        // test with errors
        String modificationBodyJson = getModificationContextJsonString(mapper, Pair.of(requestBody, List.of(rootNetworkNodeInfoService.getNetworkModificationApplicationContext(firstRootNetworkUuid, modificationNodeUuid, NETWORK_UUID))));
        stubPostId = wireMockStubs.stubNetworkModificationPostWithBodyAndError(modificationBodyJson);
        mockMvc.perform(post(URI_NETWORK_MODIF, studyNameUserIdUuid, modificationNodeUuid)
                        .content(requestBody).contentType(MediaType.APPLICATION_JSON)
                        .header(USER_ID_HEADER, userId))
                .andExpect(status().is4xxClientError());
        checkUpdateModelsStatusMessagesReceived(studyNameUserIdUuid, modificationNodeUuid);
        checkEquipmentCreatingMessagesReceived(studyNameUserIdUuid, modificationNodeUuid);
        checkEquipmentUpdatingFinishedMessagesReceived(studyNameUserIdUuid, modificationNodeUuid);
        wireMockStubs.verifyNetworkModificationPost(stubPostId, modificationBodyJson);

        stubPutId = wireMockStubs.stubNetworkModificationPutWithBodyAndError(MODIFICATION_UUID, requestBody);
        mockMvc.perform(put(URI_NETWORK_MODIF_WITH_ID, studyNameUserIdUuid, modificationNodeUuid, MODIFICATION_UUID)
                        .content(requestBody).contentType(MediaType.APPLICATION_JSON)
                        .header(USER_ID_HEADER, userId))
                .andExpect(status().is4xxClientError());
        checkEquipmentUpdatingMessagesReceived(studyNameUserIdUuid, modificationNodeUuid);
        checkEquipmentUpdatingFinishedMessagesReceived(studyNameUserIdUuid, modificationNodeUuid);
        wireMockStubs.verifyNetworkModificationPut(stubPutId, MODIFICATION_UUID, requestBody);
    }

    @Test
    void testDeleteVoltageLevelOnline() throws Exception {
        String userId = "userId";
        StudyEntity studyEntity = insertDummyStudy(UUID.fromString(NETWORK_UUID_STRING), CASE_UUID, "UCTE");
        UUID studyNameUserIdUuid = studyEntity.getId();
        UUID firstRootNetworkUuid = studyTestUtils.getOneRootNetworkUuid(studyNameUserIdUuid);
        UUID rootNodeUuid = getRootNode(studyNameUserIdUuid).getId();
        NetworkModificationNode modificationNode = createNetworkModificationNode(studyNameUserIdUuid, rootNodeUuid, VARIANT_ID, "node", "userId");
        UUID modificationNodeUuid = modificationNode.getId();

        String createDeleteVoltageLevelOnlineAttributes = "{\"type\":\"" + ModificationType.DELETE_VOLTAGE_LEVEL_ON_LINE + "\",\"lineToAttachTo1Id\":\"line1\",\"lineToAttachTo2Id\":\"line2\",\"replacingLine1Id\":\"replacingLine1Id\",\"replacingLine1Name\":\"replacingLine1Name\"}";
        UUID stubPostId = wireMockStubs.stubNetworkModificationPost(mapper.writeValueAsString(new NetworkModificationsResult(List.of(UUID.randomUUID()), List.of(Optional.empty()))));
        mockMvc.perform(post(URI_NETWORK_MODIF, studyNameUserIdUuid, modificationNodeUuid)
                        .content(createDeleteVoltageLevelOnlineAttributes).contentType(MediaType.APPLICATION_JSON)
                        .header(USER_ID_HEADER, userId))
                        .andExpect(status().isOk());
        checkUpdateModelsStatusMessagesReceived(studyNameUserIdUuid, modificationNodeUuid);
        checkEquipmentCreatingMessagesReceived(studyNameUserIdUuid, modificationNodeUuid);
        checkEquipmentUpdatingFinishedMessagesReceived(studyNameUserIdUuid, modificationNodeUuid);
        Pair<String, List<ModificationApplicationContext>> modificationBody = Pair.of(createDeleteVoltageLevelOnlineAttributes, List.of(rootNetworkNodeInfoService.getNetworkModificationApplicationContext(firstRootNetworkUuid, modificationNodeUuid, NETWORK_UUID)));
        wireMockStubs.verifyNetworkModificationPostWithVariant(stubPostId, getModificationContextJsonString(mapper, modificationBody));

        UUID stubIdPut = wireMockStubs.stubNetworkModificationPutWithBody(MODIFICATION_UUID, createDeleteVoltageLevelOnlineAttributes);
        mockMvc.perform(put(URI_NETWORK_MODIF_WITH_ID, studyNameUserIdUuid, modificationNodeUuid, MODIFICATION_UUID)
                        .content(createDeleteVoltageLevelOnlineAttributes).contentType(MediaType.APPLICATION_JSON)
                        .header(USER_ID_HEADER, userId))
                        .andExpect(status().isOk());
        checkEquipmentUpdatingMessagesReceived(studyNameUserIdUuid, modificationNodeUuid);
        checkUpdateEquipmentModificationMessagesReceived(studyNameUserIdUuid, modificationNodeUuid);
        checkEquipmentUpdatingFinishedMessagesReceived(studyNameUserIdUuid, modificationNodeUuid);
        wireMockStubs.verifyNetworkModificationPut(stubIdPut, MODIFICATION_UUID, createDeleteVoltageLevelOnlineAttributes);

        String badBody = "{\"type\":\"" + ModificationType.DELETE_VOLTAGE_LEVEL_ON_LINE + "\",\"bogus\":\"bogus\"}";
        String modificationBodyJson = getModificationContextJsonString(mapper, Pair.of(badBody, List.of(rootNetworkNodeInfoService.getNetworkModificationApplicationContext(firstRootNetworkUuid, modificationNodeUuid, NETWORK_UUID))));
        UUID stubIdPostErr = wireMockStubs.stubNetworkModificationPostWithBodyAndError(modificationBodyJson);
        UUID stubIdPutErr = wireMockStubs.stubNetworkModificationPutWithBodyAndError(MODIFICATION_UUID, badBody);
        mockMvc.perform(post(URI_NETWORK_MODIF, studyNameUserIdUuid, modificationNodeUuid).header(USER_ID_HEADER, userId)
                .content(badBody).contentType(MediaType.APPLICATION_JSON))
                .andExpect(status().isBadRequest());
        checkUpdateModelsStatusMessagesReceived(studyNameUserIdUuid, modificationNodeUuid);
        checkEquipmentCreatingMessagesReceived(studyNameUserIdUuid, modificationNodeUuid);
        checkEquipmentUpdatingFinishedMessagesReceived(studyNameUserIdUuid, modificationNodeUuid);
        wireMockStubs.verifyNetworkModificationPost(stubIdPostErr, modificationBodyJson);

        mockMvc.perform(put(URI_NETWORK_MODIF_WITH_ID, studyNameUserIdUuid, modificationNodeUuid, MODIFICATION_UUID)
                        .header(USER_ID_HEADER, userId)
                        .content(badBody).contentType(MediaType.APPLICATION_JSON))
                        .andExpect(status().isBadRequest());
        checkEquipmentUpdatingMessagesReceived(studyNameUserIdUuid, modificationNodeUuid);
        checkEquipmentUpdatingFinishedMessagesReceived(studyNameUserIdUuid, modificationNodeUuid);
        wireMockStubs.verifyNetworkModificationPut(stubIdPutErr, MODIFICATION_UUID, badBody);
    }

    @Test
    void testDeleteAttachingline() throws Exception {
        String userId = "userId";
        StudyEntity studyEntity = insertDummyStudy(UUID.fromString(NETWORK_UUID_STRING), CASE_UUID, "UCTE");
        UUID studyNameUserIdUuid = studyEntity.getId();
        UUID firstRootNetworkUuid = studyTestUtils.getOneRootNetworkUuid(studyNameUserIdUuid);
        UUID rootNodeUuid = getRootNode(studyNameUserIdUuid).getId();
        NetworkModificationNode modificationNode = createNetworkModificationNode(studyNameUserIdUuid, rootNodeUuid, VARIANT_ID, "node", "userId");
        UUID modificationNodeUuid = modificationNode.getId();

        String createDeleteAttachingLineAttributes = "{\"type\":\"" + ModificationType.DELETE_ATTACHING_LINE + "\",\"lineToAttachTo1Id\":\"line1\",\"lineToAttachTo2Id\":\"line2\",\"attachedLineId\":\"line3\",\"replacingLine1Id\":\"replacingLine1Id\",\"replacingLine1Name\":\"replacingLine1Name\"}";
        UUID stubPostId = wireMockStubs.stubNetworkModificationPost(mapper.writeValueAsString(new NetworkModificationsResult(List.of(UUID.randomUUID()), List.of(Optional.empty()))));
        mockMvc.perform(post(URI_NETWORK_MODIF, studyNameUserIdUuid, modificationNodeUuid)
                    .content(createDeleteAttachingLineAttributes).contentType(MediaType.APPLICATION_JSON)
                    .header(USER_ID_HEADER, userId))
                    .andExpect(status().isOk());
        checkUpdateModelsStatusMessagesReceived(studyNameUserIdUuid, modificationNodeUuid);
        checkEquipmentCreatingMessagesReceived(studyNameUserIdUuid, modificationNodeUuid);
        checkEquipmentUpdatingFinishedMessagesReceived(studyNameUserIdUuid, modificationNodeUuid);
        Pair<String, List<ModificationApplicationContext>> modificationBody = Pair.of(createDeleteAttachingLineAttributes, List.of(rootNetworkNodeInfoService.getNetworkModificationApplicationContext(firstRootNetworkUuid, modificationNodeUuid, NETWORK_UUID)));
        wireMockStubs.verifyNetworkModificationPostWithVariant(stubPostId, getModificationContextJsonString(mapper, modificationBody));

        UUID stubIdPut = wireMockStubs.stubNetworkModificationPutWithBody(MODIFICATION_UUID, createDeleteAttachingLineAttributes);
        mockMvc.perform(put(URI_NETWORK_MODIF_WITH_ID, studyNameUserIdUuid, modificationNodeUuid, MODIFICATION_UUID)
                        .header(USER_ID_HEADER, userId)
                        .content(createDeleteAttachingLineAttributes).contentType(MediaType.APPLICATION_JSON))
                .andExpect(status().isOk());
        checkEquipmentUpdatingMessagesReceived(studyNameUserIdUuid, modificationNodeUuid);
        checkUpdateEquipmentModificationMessagesReceived(studyNameUserIdUuid, modificationNodeUuid);
        checkEquipmentUpdatingFinishedMessagesReceived(studyNameUserIdUuid, modificationNodeUuid);
        wireMockStubs.verifyNetworkModificationPut(stubIdPut, MODIFICATION_UUID, createDeleteAttachingLineAttributes);

        String badBody = "{\"type\":\"" + ModificationType.DELETE_ATTACHING_LINE + "\",\"bogus\":\"bogus\"}";
        String modificationBodyJson = getModificationContextJsonString(mapper, Pair.of(badBody, List.of(rootNetworkNodeInfoService.getNetworkModificationApplicationContext(firstRootNetworkUuid, modificationNodeUuid, NETWORK_UUID))));
        UUID stubIdPostErr = wireMockStubs.stubNetworkModificationPostWithBodyAndError(modificationBodyJson);
        UUID stubIdPutErr = wireMockStubs.stubNetworkModificationPutWithBodyAndError(MODIFICATION_UUID, badBody);
        mockMvc.perform(post(URI_NETWORK_MODIF, studyNameUserIdUuid, modificationNodeUuid)
                        .content(badBody).contentType(MediaType.APPLICATION_JSON)
                        .header(USER_ID_HEADER, userId))
                        .andExpect(status().isBadRequest());
        checkUpdateModelsStatusMessagesReceived(studyNameUserIdUuid, modificationNodeUuid);
        checkEquipmentCreatingMessagesReceived(studyNameUserIdUuid, modificationNodeUuid);
        checkEquipmentUpdatingFinishedMessagesReceived(studyNameUserIdUuid, modificationNodeUuid);
        wireMockStubs.verifyNetworkModificationPost(stubIdPostErr, modificationBodyJson);

        mockMvc.perform(put(URI_NETWORK_MODIF_WITH_ID, studyNameUserIdUuid, modificationNodeUuid, MODIFICATION_UUID)
                        .content(badBody).contentType(MediaType.APPLICATION_JSON)
                        .header(USER_ID_HEADER, userId))
                        .andExpect(status().isBadRequest());
        checkEquipmentUpdatingMessagesReceived(studyNameUserIdUuid, modificationNodeUuid);
        checkEquipmentUpdatingFinishedMessagesReceived(studyNameUserIdUuid, modificationNodeUuid);
        wireMockStubs.verifyNetworkModificationPut(stubIdPutErr, MODIFICATION_UUID, badBody);
    }

    @Test
    void testReorderModification() throws Exception {
        String userId = "userId";
        StudyEntity studyEntity = insertDummyStudy(UUID.fromString(NETWORK_UUID_STRING), CASE_UUID, "UCTE");
        UUID studyNameUserIdUuid = studyEntity.getId();
        UUID firstRootNetworkUuid = studyTestUtils.getOneRootNetworkUuid(studyNameUserIdUuid);
        UUID rootNodeUuid = getRootNode(studyNameUserIdUuid).getId();
        NetworkModificationNode modificationNode = createNetworkModificationNode(studyNameUserIdUuid, rootNodeUuid,
            UUID.randomUUID(), VARIANT_ID, "node", userId);
        UUID modificationNodeUuid = modificationNode.getId();

        UUID modification1 = UUID.randomUUID();
        UUID modification2 = UUID.randomUUID();

        UUID groupStubId = wireMockServer.stubFor(WireMock.any(WireMock.urlPathMatching("/v1/groups/.*"))
                .withQueryParam("action", WireMock.equalTo("MOVE"))
                .willReturn(WireMock.ok()
                        .withBody(mapper.writeValueAsString(new NetworkModificationsResult(Arrays.asList(modification1, modification2), List.of(Optional.empty()))))
                        .withHeader(HttpHeaders.CONTENT_TYPE, MediaType.APPLICATION_JSON_VALUE))).getId();

        // switch the 2 modifications order (modification1 is set at the end, after modification2)
        mockMvc.perform(put("/v1/studies/{studyUuid}/nodes/{nodeUuid}/network-modification/{modificationID}",
                studyNameUserIdUuid, modificationNodeUuid, modification1).header(USER_ID_HEADER, "userId"))
            .andExpect(status().isOk());
        checkUpdateModelsStatusMessagesReceived(studyNameUserIdUuid, modificationNodeUuid);
        checkEquipmentUpdatingMessagesReceived(studyNameUserIdUuid, modificationNodeUuid);
        checkEquipmentUpdatingFinishedMessagesReceived(studyNameUserIdUuid, modificationNodeUuid);
        checkElementUpdatedMessageSent(studyNameUserIdUuid, userId);

        Pair<List<UUID>, List<ModificationApplicationContext>> expectedBody = Pair.of(Collections.singletonList(modification1), List.of(rootNetworkNodeInfoService.getNetworkModificationApplicationContext(firstRootNetworkUuid, modificationNodeUuid, NETWORK_UUID)));
        String expectedBodyStr = mapper.writeValueAsString(expectedBody);
        String url = "/v1/groups/" + modificationNode.getModificationGroupUuid();
        WireMockUtils.verifyPutRequestWithUrlMatching(wireMockServer, groupStubId, url, Map.of(
                        "action", WireMock.equalTo("MOVE"),
                        "originGroupUuid", WireMock.equalTo(modificationNode.getModificationGroupUuid().toString()),
                        "build", WireMock.equalTo("false")),
                expectedBodyStr);

        // switch back the 2 modifications order (modification1 is set before modification2)
        mockMvc.perform(put("/v1/studies/{studyUuid}/nodes/{nodeUuid}/network-modification/{modificationID}?beforeUuid={modificationID2}",
                studyNameUserIdUuid, modificationNodeUuid, modification1, modification2).header(USER_ID_HEADER, "userId"))
            .andExpect(status().isOk());
        checkUpdateModelsStatusMessagesReceived(studyNameUserIdUuid, modificationNodeUuid);
        checkEquipmentUpdatingMessagesReceived(studyNameUserIdUuid, modificationNodeUuid);
        checkEquipmentUpdatingFinishedMessagesReceived(studyNameUserIdUuid, modificationNodeUuid);
        checkElementUpdatedMessageSent(studyNameUserIdUuid, userId);
        url = "/v1/groups/" + modificationNode.getModificationGroupUuid();
        WireMockUtils.verifyPutRequestWithUrlMatching(wireMockServer, groupStubId, url, Map.of(
                        "action", WireMock.equalTo("MOVE"),
                        "originGroupUuid", WireMock.equalTo(modificationNode.getModificationGroupUuid().toString()),
                        "build", WireMock.equalTo("false"),
                        "before", WireMock.equalTo(modification2.toString())),
                expectedBodyStr);
    }

    @Test
    void testReorderModificationErrorCase() throws Exception {
        String userId = "userId";
        StudyEntity studyEntity = insertDummyStudy(UUID.fromString(NETWORK_UUID_STRING), CASE_UUID, "UCTE");
        UUID studyNameUserIdUuid = studyEntity.getId();
        UUID rootNodeUuid = getRootNode(studyNameUserIdUuid).getId();
        NetworkModificationNode modificationNode = createNetworkModificationNode(studyNameUserIdUuid, rootNodeUuid,
                UUID.randomUUID(), VARIANT_ID, "node", userId);
        UUID modificationNodeUuid = modificationNode.getId();

        UUID modification1 = UUID.randomUUID();
        UUID modification2 = UUID.randomUUID();
        UUID studyNameUserIdUuid1 = UUID.randomUUID();
        UUID nodeIdUuid1 = UUID.randomUUID();

        mockMvc.perform(put("/v1/studies/{studyUuid}/nodes/{nodeUuid}/network-modification/{modificationID}?beforeUuid={modificationID2}",
                        studyNameUserIdUuid, nodeIdUuid1, modification1, modification2).header(USER_ID_HEADER, "userId"))
                .andExpect(status().isNotFound());

        mockMvc.perform(put("/v1/studies/{studyUuid}/nodes/{nodeUuid}/network-modification/{modificationID}?beforeUuid={modificationID2}",
                        studyNameUserIdUuid1, modificationNodeUuid, modification1, modification2).header(USER_ID_HEADER, "userId"))
                .andExpect(status().isNotFound());
    }

    @Test
    void testDuplicateModification() throws Exception {
        String userId = "userId";
        StudyEntity studyEntity = insertDummyStudy(UUID.fromString(NETWORK_UUID_STRING), CASE_UUID, "UCTE");
        UUID studyUuid = studyEntity.getId();
        UUID firstRootNetworkUuid = studyTestUtils.getOneRootNetworkUuid(studyUuid);
        UUID rootNodeUuid = getRootNode(studyUuid).getId();
        NetworkModificationNode node1 = createNetworkModificationNode(studyUuid, rootNodeUuid,
            UUID.randomUUID(), VARIANT_ID, "New node 1", "userId");
        UUID nodeUuid1 = node1.getId();
        UUID modification1 = UUID.randomUUID();
        UUID modification2 = UUID.randomUUID();
        String modificationUuidListBody = mapper.writeValueAsString(Arrays.asList(modification1, modification2));

        UUID groupStubId = wireMockServer.stubFor(WireMock.any(WireMock.urlPathMatching("/v1/groups/.*"))
                .withQueryParam("action", WireMock.equalTo("COPY"))
                .willReturn(WireMock.ok()
                    .withBody(mapper.writeValueAsString(new NetworkModificationsResult(List.of(UUID.randomUUID(), UUID.randomUUID()), List.of(Optional.empty()))))
                    .withHeader(HttpHeaders.CONTENT_TYPE, MediaType.APPLICATION_JSON_VALUE))).getId();

        // duplicate 2 modifications in node1
        mockMvc.perform(put("/v1/studies/{studyUuid}/nodes/{nodeUuid}?originStudyUuid={originStudyUuid}&originNodeUuid={originNodeUuid}&action=COPY",
                studyUuid, nodeUuid1, studyUuid, nodeUuid1)
                .contentType(MediaType.APPLICATION_JSON)
                .content(modificationUuidListBody)
                .header(USER_ID_HEADER, "userId"))
            .andExpect(status().isOk());
        checkUpdateModelsStatusMessagesReceived(studyUuid, nodeUuid1);
        checkEquipmentUpdatingMessagesReceived(studyUuid, nodeUuid1);
        checkEquipmentUpdatingFinishedMessagesReceived(studyUuid, nodeUuid1);
        checkElementUpdatedMessageSent(studyUuid, userId);

        Pair<List<UUID>, List<ModificationApplicationContext>> modificationBody = Pair.of(List.of(modification1, modification2), List.of(rootNetworkNodeInfoService.getNetworkModificationApplicationContext(firstRootNetworkUuid, node1.getId(), NETWORK_UUID)));
        String expectedBody = mapper.writeValueAsString(modificationBody);
        String url = "/v1/groups/" + node1.getModificationGroupUuid();
        WireMockUtils.verifyPutRequestWithUrlMatching(wireMockServer, groupStubId, url, Map.of(
                        "action", WireMock.equalTo("COPY")),
                expectedBody);

        verify(rootNetworkNodeInfoService, times(1)).copyModificationsToExclude(any(), any(), any());

        // now we do the same but on a built node
        RootNetworkNodeInfoEntity rootNetworkNodeInfo1Entity = rootNetworkNodeInfoRepository.findByNodeInfoIdAndRootNetworkId(nodeUuid1, studyTestUtils.getOneRootNetworkUuid(studyUuid)).orElseThrow(() -> new StudyException(NOT_FOUND, "Root network not found"));
        rootNetworkNodeInfo1Entity.setNodeBuildStatus(NodeBuildStatusEmbeddable.from(BuildStatus.BUILT));
        rootNetworkNodeInfoRepository.save(rootNetworkNodeInfo1Entity);

        groupStubId = wireMockServer.stubFor(WireMock.any(WireMock.urlPathMatching("/v1/groups/.*"))
                .withQueryParam("action", WireMock.equalTo("COPY"))
                .willReturn(WireMock.ok()
                        .withBody(mapper.writeValueAsString(new NetworkModificationsResult(List.of(UUID.randomUUID(), UUID.randomUUID()), List.of(Optional.of(NetworkModificationResult.builder().build())))))
                        .withHeader(HttpHeaders.CONTENT_TYPE, MediaType.APPLICATION_JSON_VALUE))).getId();

        mockMvc.perform(put("/v1/studies/{studyUuid}/nodes/{nodeUuid}?originStudyUuid={originStudyUuid}&originNodeUuid={originNodeUuid}&action=COPY",
                        studyUuid, nodeUuid1, studyUuid, nodeUuid1)
                        .contentType(MediaType.APPLICATION_JSON)
                        .content(modificationUuidListBody)
                        .header(USER_ID_HEADER, "userId"))
                .andExpect(status().isOk());

        NetworkImpactsInfos expectedPayload = NetworkImpactsInfos.builder().build();
        checkUpdateModelsStatusMessagesReceived(studyUuid, nodeUuid1);
        checkEquipmentUpdatingMessagesReceived(studyUuid, nodeUuid1);
        checkElementUpdatedMessageSent(studyUuid, userId);
        checkEquipmentMessagesReceived(studyUuid, List.of(nodeUuid1), expectedPayload);
        checkEquipmentUpdatingFinishedMessagesReceived(studyUuid, nodeUuid1);

        url = "/v1/groups/" + node1.getModificationGroupUuid();
        WireMockUtils.verifyPutRequestWithUrlMatching(wireMockServer, groupStubId, url, Map.of(
                        "action", WireMock.equalTo("COPY")),
                expectedBody);
    }

    @Test
    void testDuplicateModificationBetweenStudies() throws Exception {
        String userId = "userId";

        // Create first study
        StudyEntity studyEntity1 = insertDummyStudy(UUID.fromString(NETWORK_UUID_STRING), CASE_UUID, "UCTE");
        NetworkModificationNode node1 = createNetworkModificationNode(studyEntity1.getId(), getRootNode(studyEntity1.getId()).getId(), UUID.randomUUID(), VARIANT_ID, "New node 1", "userId");

        // Create another study
        StudyEntity studyEntity2 = insertDummyStudy(UUID.fromString(NETWORK_UUID_2_STRING), CASE_UUID, "UCTE");
        NetworkModificationNode node2 = createNetworkModificationNode(studyEntity2.getId(), getRootNode(studyEntity2.getId()).getId(), UUID.randomUUID(), VARIANT_ID_2, "New node 2", "userId");

        UUID groupStubId = wireMockServer.stubFor(WireMock.any(WireMock.urlPathMatching("/v1/groups/.*"))
            .withQueryParam("action", WireMock.equalTo("COPY"))
            .willReturn(WireMock.ok()
                .withBody(mapper.writeValueAsString(new NetworkModificationsResult(List.of(UUID.randomUUID(), UUID.randomUUID()), List.of(Optional.empty()))))
                .withHeader(HttpHeaders.CONTENT_TYPE, MediaType.APPLICATION_JSON_VALUE))).getId();

        // Duplicate modification from node2 (study2) to node1 (study1)
        List<UUID> modifications = List.of(UUID.randomUUID());
        String modificationUuidListBody = mapper.writeValueAsString(modifications);
        mockMvc.perform(put("/v1/studies/{studyUuid}/nodes/{nodeUuid}?originStudyUuid={originStudyUuid}&originNodeUuid={originNodeUuid}&action=COPY",
                studyEntity1.getId(), node1.getId(), studyEntity2.getId(), node2.getId())
                .contentType(MediaType.APPLICATION_JSON)
                .content(modificationUuidListBody)
                .header(USER_ID_HEADER, "userId"))
            .andExpect(status().isOk());
        checkUpdateModelsStatusMessagesReceived(studyEntity1.getId(), node1.getId());
        checkEquipmentUpdatingMessagesReceived(studyEntity1.getId(), node1.getId());
        checkEquipmentUpdatingFinishedMessagesReceived(studyEntity1.getId(), node1.getId());
        checkElementUpdatedMessageSent(studyEntity1.getId(), userId);

        Pair<List<UUID>, List<ModificationApplicationContext>> modificationBody = Pair.of(modifications, List.of(rootNetworkNodeInfoService.getNetworkModificationApplicationContext(studyTestUtils.getOneRootNetworkUuid(studyEntity1.getId()), node1.getId(), NETWORK_UUID)));
        String expectedBody = mapper.writeValueAsString(modificationBody);
        String url = "/v1/groups/" + node1.getModificationGroupUuid();
        WireMockUtils.verifyPutRequestWithUrlMatching(wireMockServer, groupStubId, url, Map.of(
                "action", WireMock.equalTo("COPY")),
            expectedBody);

        verify(rootNetworkNodeInfoService, times(0)).copyModificationsToExclude(any(), any(), any());

        // Move modification between studies is forbidden
        mockMvc.perform(put("/v1/studies/{studyUuid}/nodes/{nodeUuid}?originStudyUuid={originStudyUuid}&originNodeUuid={originNodeUuid}&action=MOVE",
                studyEntity1.getId(), node1.getId(), studyEntity2.getId(), node2.getId())
                .contentType(MediaType.APPLICATION_JSON)
                .content(modificationUuidListBody)
                .header(USER_ID_HEADER, "userId"))
            .andExpect(status().isForbidden());
    }

    @Test
    void testDuplicateModificationErrorCase() throws Exception {
        StudyEntity studyEntity = insertDummyStudy(UUID.fromString(NETWORK_UUID_STRING), CASE_UUID, "UCTE");
        UUID studyUuid = studyEntity.getId();
        UUID rootNodeUuid = getRootNode(studyUuid).getId();
        createNetworkModificationNode(studyUuid, rootNodeUuid, UUID.randomUUID(), VARIANT_ID, "New node 1", "userId");
        UUID modification1 = UUID.randomUUID();
        UUID modification2 = UUID.randomUUID();
        String modificationUuidListBody = mapper.writeValueAsString(Arrays.asList(modification1, modification2));

        // Random/bad studyId error case
        mockMvc.perform(put("/v1/studies/{studyUuid}/nodes/{nodeUuid}?originStudyUuid={originStudyUuid}&originNodeUuid={originNodeUuid}&action=COPY",
                        UUID.randomUUID(), rootNodeUuid, UUID.randomUUID(), UUID.randomUUID())
                        .contentType(MediaType.APPLICATION_JSON)
                        .content(modificationUuidListBody)
                        .header(USER_ID_HEADER, "userId"))
                .andExpect(status().isNotFound());

        // Random/bad nodeId error case
        mockMvc.perform(put("/v1/studies/{studyUuid}/nodes/{nodeUuid}?originStudyUuid={originStudyUuid}&originNodeUuid={originNodeUuid}&action=COPY",
                        studyUuid, UUID.randomUUID(), studyUuid, UUID.randomUUID())
                        .contentType(MediaType.APPLICATION_JSON)
                        .content(modificationUuidListBody)
                        .header(USER_ID_HEADER, "userId"))
                .andExpect(status().isNotFound());

    }

    @Test
    void testCutAndPasteModification() throws Exception {
        String userId = "userId";
        StudyEntity studyEntity = insertDummyStudy(UUID.fromString(NETWORK_UUID_STRING), CASE_UUID, "UCTE");
        UUID studyUuid = studyEntity.getId();
        UUID firstRootNetworkUuid = studyTestUtils.getOneRootNetworkUuid(studyUuid);
        UUID rootNodeUuid = getRootNode(studyUuid).getId();
        NetworkModificationNode node1 = createNetworkModificationNode(studyUuid, rootNodeUuid,
                UUID.randomUUID(), VARIANT_ID, "New node 1", userId);
        UUID nodeUuid1 = node1.getId();
        NetworkModificationNode node2 = createNetworkModificationNode(studyUuid, rootNodeUuid,
                UUID.randomUUID(), VARIANT_ID, "New node 2", userId);
        UUID nodeUuid2 = node2.getId();
        UUID modification1 = UUID.randomUUID();
        UUID modification2 = UUID.randomUUID();
        String modificationUuidListBody = mapper.writeValueAsString(Arrays.asList(modification1, modification2));

        UUID groupStubId = wireMockServer.stubFor(WireMock.any(WireMock.urlPathMatching("/v1/groups/.*"))
                .withQueryParam("action", WireMock.equalTo("MOVE"))
                .willReturn(WireMock.ok()
                        .withBody(mapper.writeValueAsString(new NetworkModificationsResult(Arrays.asList(modification1, modification2), List.of(Optional.empty()))))
                        .withHeader(HttpHeaders.CONTENT_TYPE, MediaType.APPLICATION_JSON_VALUE))).getId();

        // move 2 modifications within node 1
        mockMvc.perform(put("/v1/studies/{studyUuid}/nodes/{nodeUuid}?originStudyUuid={originStudyUuid}&originNodeUuid={originNodeUuid}&action=MOVE",
                        studyUuid, nodeUuid1, studyUuid, nodeUuid1)
                        .contentType(MediaType.APPLICATION_JSON)
                        .content(modificationUuidListBody)
                        .header(USER_ID_HEADER, "userId"))
                .andExpect(status().isOk());
        checkUpdateModelsStatusMessagesReceived(studyUuid, nodeUuid1);
        checkEquipmentUpdatingMessagesReceived(studyUuid, nodeUuid1);
        checkEquipmentUpdatingFinishedMessagesReceived(studyUuid, nodeUuid1);

        Pair<List<UUID>, List<ModificationApplicationContext>> expectedBody = Pair.of(List.of(modification1, modification2), List.of(rootNetworkNodeInfoService.getNetworkModificationApplicationContext(firstRootNetworkUuid, node1.getId(), NETWORK_UUID)));
        String expectedBodyStr = mapper.writeValueAsString(expectedBody);
        String url = "/v1/groups/" + node1.getModificationGroupUuid();
        WireMockUtils.verifyPutRequestWithUrlMatching(wireMockServer, groupStubId, url, Map.of(
                        "action", WireMock.equalTo("MOVE"),
                        "originGroupUuid", WireMock.equalTo(node1.getModificationGroupUuid().toString()),
                        "build", WireMock.equalTo("false")),
                expectedBodyStr);

        // move 2 modifications from node1 to node2
        mockMvc.perform(put("/v1/studies/{studyUuid}/nodes/{nodeUuid}?originStudyUuid={originStudyUuid}&originNodeUuid={originNodeUuid}&action=MOVE",
                        studyUuid, nodeUuid2, studyUuid, nodeUuid1)
                        .contentType(MediaType.APPLICATION_JSON)
                        .content(modificationUuidListBody)
                        .header(USER_ID_HEADER, "userId"))
                .andExpect(status().isOk());
        checkUpdateModelsStatusMessagesReceived(studyUuid, nodeUuid1);
        checkUpdateModelsStatusMessagesReceived(studyUuid, nodeUuid2);
        checkEquipmentUpdatingMessagesReceived(studyUuid, nodeUuid2);
        checkEquipmentUpdatingMessagesReceived(studyUuid, nodeUuid1);
        checkEquipmentUpdatingFinishedMessagesReceived(studyUuid, nodeUuid2);
        checkEquipmentUpdatingFinishedMessagesReceived(studyUuid, nodeUuid1);
        checkElementUpdatedMessageSent(studyUuid, userId);
        checkElementUpdatedMessageSent(studyUuid, userId);

        expectedBody = Pair.of(List.of(modification1, modification2), List.of(rootNetworkNodeInfoService.getNetworkModificationApplicationContext(firstRootNetworkUuid, node2.getId(), NETWORK_UUID)));
        expectedBodyStr = mapper.writeValueAsString(expectedBody);
        url = "/v1/groups/" + node2.getModificationGroupUuid();
        WireMockUtils.verifyPutRequestWithUrlMatching(wireMockServer, groupStubId, url, Map.of(
                        "action", WireMock.equalTo("MOVE"),
                        "originGroupUuid", WireMock.equalTo(node1.getModificationGroupUuid().toString()),
                        "build", WireMock.equalTo("true")),
                expectedBodyStr);

        // move modification without defining originNodeUuid
        mockMvc.perform(put("/v1/studies/{studyUuid}/nodes/{nodeUuid}?action=MOVE",
                        studyUuid, nodeUuid1)
                        .contentType(MediaType.APPLICATION_JSON)
                        .content(modificationUuidListBody)
                        .header(USER_ID_HEADER, "userId"))
                .andExpect(status().isBadRequest());
    }

    @Test
    void testCutAndPasteModificationErrorCase() throws Exception {
        String userId = "userId";
        StudyEntity studyEntity = insertDummyStudy(UUID.fromString(NETWORK_UUID_STRING), CASE_UUID, "UCTE");
        UUID studyUuid = studyEntity.getId();
        UUID rootNodeUuid = getRootNode(studyUuid).getId();
        createNetworkModificationNode(studyUuid, rootNodeUuid, UUID.randomUUID(), VARIANT_ID, "New node 1", userId);
        createNetworkModificationNode(studyUuid, rootNodeUuid, UUID.randomUUID(), VARIANT_ID, "New node 2", userId);
        UUID modification1 = UUID.randomUUID();
        UUID modification2 = UUID.randomUUID();
        String modificationUuidListBody = mapper.writeValueAsString(Arrays.asList(modification1, modification2));

        // Random/bad studyId error case
        mockMvc.perform(put("/v1/studies/{studyUuid}/nodes/{nodeUuid}?originStudyUuid={originStudyUuid}&originNodeUuid={originNodeUuid}&action=MOVE",
                        UUID.randomUUID(), rootNodeUuid, UUID.randomUUID(), UUID.randomUUID())
                        .contentType(MediaType.APPLICATION_JSON)
                        .content(modificationUuidListBody)
                        .header(USER_ID_HEADER, "userId"))
                .andExpect(status().isNotFound());

        // Random/bad nodeId error case
        mockMvc.perform(put("/v1/studies/{studyUuid}/nodes/{nodeUuid}?originStudyUuid={originStudyUuid}&originNodeUuid={originNodeUuid}&action=MOVE",
                        studyUuid, UUID.randomUUID(), studyUuid, UUID.randomUUID())
                        .contentType(MediaType.APPLICATION_JSON)
                        .content(modificationUuidListBody)
                        .header(USER_ID_HEADER, "userId"))
                .andExpect(status().isNotFound());
    }

    @Test
    void testDeleteEquipment() throws Exception {
        String userId = "userId";
        StudyEntity studyEntity = insertDummyStudy(UUID.fromString(NETWORK_UUID_STRING), CASE_UUID, "UCTE");
        UUID studyNameUserIdUuid = studyEntity.getId();
        UUID firstRootNetworkUuid = studyTestUtils.getOneRootNetworkUuid(studyNameUserIdUuid);
        UUID rootNodeUuid = getRootNode(studyNameUserIdUuid).getId();
        NetworkModificationNode modificationNode1 = createNetworkModificationNode(studyNameUserIdUuid, rootNodeUuid,
                UUID.randomUUID(), VARIANT_ID, "node 1", userId);
        UUID modificationNode1Uuid = modificationNode1.getId();
        NetworkModificationNode modificationNode2 = createNetworkModificationNode(studyNameUserIdUuid,
                modificationNode1Uuid, UUID.randomUUID(), VARIANT_ID_2, "node 2", userId);
        UUID modificationNode2Uuid = modificationNode2.getId();

        Map<String, Object> body = Map.of(
                "type", ModificationType.EQUIPMENT_DELETION,
                "equipmentId", "idLoadToDelete",
                "equipmentType", "LOAD",
                "substationIds", List.of("s2"));
        String bodyJson = mapper.writeValueAsString(body);

        // delete equipment on root node (not allowed)
        mockMvc.perform(post(URI_NETWORK_MODIF, studyNameUserIdUuid, rootNodeUuid)
                        .content(bodyJson).contentType(MediaType.APPLICATION_JSON)
                        .header(USER_ID_HEADER, userId))
                .andExpect(status().isForbidden());

        // delete equipment on first modification node
        UUID stubPostId = wireMockStubs.stubNetworkModificationPost(mapper.writeValueAsString(new NetworkModificationsResult(List.of(UUID.randomUUID()), List.of(Optional.empty()))));
        mockMvc.perform(post(URI_NETWORK_MODIF, studyNameUserIdUuid, modificationNode1Uuid)
                        .content(bodyJson).contentType(MediaType.APPLICATION_JSON)
                        .header(USER_ID_HEADER, userId))
                .andExpect(status().isOk());
        checkUpdateModelsStatusMessagesReceived(studyNameUserIdUuid, modificationNode1Uuid);
        checkEquipmentCreatingMessagesReceived(studyNameUserIdUuid, modificationNode1Uuid);
        checkEquipmentUpdatingFinishedMessagesReceived(studyNameUserIdUuid, modificationNode1Uuid);
        checkElementUpdatedMessageSent(studyNameUserIdUuid, userId);
        Pair<String, List<ModificationApplicationContext>> modificationBody = Pair.of(bodyJson, List.of(rootNetworkNodeInfoService.getNetworkModificationApplicationContext(firstRootNetworkUuid, modificationNode1Uuid, NETWORK_UUID)));
        wireMockStubs.verifyNetworkModificationPostWithVariant(stubPostId, getModificationContextJsonString(mapper, modificationBody));

        // delete equipment on second modification node
        mockMvc.perform(post(URI_NETWORK_MODIF, studyNameUserIdUuid, modificationNode2Uuid)
                        .content(bodyJson).contentType(MediaType.APPLICATION_JSON)
                        .header(USER_ID_HEADER, userId))
                .andExpect(status().isOk());
        checkUpdateModelsStatusMessagesReceived(studyNameUserIdUuid, modificationNode2Uuid);
        checkEquipmentCreatingMessagesReceived(studyNameUserIdUuid, modificationNode2Uuid);
        checkEquipmentUpdatingFinishedMessagesReceived(studyNameUserIdUuid, modificationNode2Uuid);
        checkElementUpdatedMessageSent(studyNameUserIdUuid, userId);
        modificationBody = Pair.of(bodyJson, List.of(rootNetworkNodeInfoService.getNetworkModificationApplicationContext(firstRootNetworkUuid, modificationNode2Uuid, NETWORK_UUID)));
        wireMockStubs.verifyNetworkModificationPostWithVariant(stubPostId, getModificationContextJsonString(mapper, modificationBody));

        // update equipment deletion
        UUID stubPutId = wireMockStubs.stubNetworkModificationPut(MODIFICATION_UUID);
        mockMvc.perform(put(URI_NETWORK_MODIF_WITH_ID, studyNameUserIdUuid, modificationNode1Uuid, MODIFICATION_UUID)
                        .content(bodyJson).contentType(MediaType.APPLICATION_JSON)
                        .header(USER_ID_HEADER, userId))
                .andExpect(status().isOk());
        checkEquipmentUpdatingMessagesReceived(studyNameUserIdUuid, modificationNode1Uuid);
        checkUpdateEquipmentCreationMessagesReceived(studyNameUserIdUuid, modificationNode1Uuid);
        checkEquipmentUpdatingFinishedMessagesReceived(studyNameUserIdUuid, modificationNode1Uuid);
        checkElementUpdatedMessageSent(studyNameUserIdUuid, userId);
        wireMockStubs.verifyNetworkModificationPut(stubPutId, MODIFICATION_UUID, bodyJson);
    }

    @Test
    void testNodesInvalidation(final MockWebServer server) throws Exception {
        String userId = "userId";
        StudyEntity studyEntity = insertDummyStudy(UUID.fromString(NETWORK_UUID_STRING), CASE_UUID, "UCTE");
        UUID firstRootNetworkUuid = studyTestUtils.getOneRootNetworkUuid(studyEntity.getId());
        UUID studyNameUserIdUuid = studyEntity.getId();
        UUID rootNodeUuid = getRootNode(studyNameUserIdUuid).getId();
        NetworkModificationNode modificationNode1 = createNetworkModificationNode(studyNameUserIdUuid, rootNodeUuid, UUID.randomUUID(), VARIANT_ID, "node 1", NetworkModificationNodeType.CONSTRUCTION, BuildStatus.BUILT, userId);
        UUID modificationNode1Uuid = modificationNode1.getId();
        NetworkModificationNode modificationNode2 = createNetworkModificationNode(studyNameUserIdUuid, modificationNode1Uuid, UUID.randomUUID(), VARIANT_ID_2, "node 2", NetworkModificationNodeType.SECURITY, BuildStatus.BUILT, userId);
        UUID modificationNode2Uuid = modificationNode2.getId();
        NetworkModificationNode modificationNode3 = createNetworkModificationNode(studyNameUserIdUuid, modificationNode2Uuid, UUID.randomUUID(), VARIANT_ID_3, "node 3", NetworkModificationNodeType.SECURITY, BuildStatus.BUILT, userId);
        UUID modificationNode3Uuid = modificationNode3.getId();

        RootNetworkNodeInfoEntity rootNetworkNodeInfoEntity = rootNetworkNodeInfoRepository.findByNodeInfoIdAndRootNetworkId(modificationNode1Uuid, studyTestUtils.getOneRootNetworkUuid(studyNameUserIdUuid)).orElseThrow(() -> new StudyException(NOT_FOUND, "Root network not found"));
        rootNetworkNodeInfoEntity.setSecurityAnalysisResultUuid(UUID.fromString(SECURITY_ANALYSIS_RESULT_UUID));
        rootNetworkNodeInfoEntity.setSensitivityAnalysisResultUuid(UUID.fromString(SENSITIVITY_ANALYSIS_RESULT_UUID));
        rootNetworkNodeInfoEntity.setShortCircuitAnalysisResultUuid(UUID.fromString(SHORTCIRCUIT_ANALYSIS_RESULT_UUID));
        rootNetworkNodeInfoEntity.setOneBusShortCircuitAnalysisResultUuid(UUID.fromString(ONE_BUS_SHORTCIRCUIT_ANALYSIS_RESULT_UUID));
        rootNetworkNodeInfoEntity.setVoltageInitResultUuid(UUID.fromString(VOLTAGE_INIT_RESULT_UUID));
        rootNetworkNodeInfoEntity.setStateEstimationResultUuid(UUID.fromString(STATE_ESTIMATION_RESULT_UUID));
        rootNetworkNodeInfoEntity.setPccMinResultUuid(UUID.fromString(PCC_MIN_RESULT_UUID));
        rootNetworkNodeInfoRepository.save(rootNetworkNodeInfoEntity);

        networkModificationTreeService.updateNode(studyNameUserIdUuid, modificationNode1, userId);
        checkElementUpdatedMessageSent(studyNameUserIdUuid, userId);
        output.receive(TIMEOUT, STUDY_UPDATE_DESTINATION);
        networkModificationTreeService.updateNode(studyNameUserIdUuid, modificationNode3, userId);
        checkElementUpdatedMessageSent(studyNameUserIdUuid, userId);
        output.receive(TIMEOUT, STUDY_UPDATE_DESTINATION);

        // Update a network modification on construction node 1 (already built) -> build invalidation of all children nodes
        String generatorAttributesUpdated = "{\"type\":\"" + ModificationType.GENERATOR_MODIFICATION + "\",\"generatorId\":\"generatorId1\",\"generatorType\":\"FICTITIOUS\",\"activePower\":\"70.0\"}";
        UUID stubUuid = wireMockStubs.stubNetworkModificationPutWithBody(MODIFICATION_UUID, generatorAttributesUpdated);
        UUID deleteModificationIndexStub = wireMockStubs.stubNetworkModificationDeleteIndex();
        mockMvc.perform(put(URI_NETWORK_MODIF_WITH_ID, studyNameUserIdUuid, modificationNode1Uuid, MODIFICATION_UUID)
                        .content(generatorAttributesUpdated).contentType(MediaType.APPLICATION_JSON)
                        .header(USER_ID_HEADER, userId))
                .andExpect(status().isOk());
        wireMockStubs.verifyNetworkModificationDeleteIndex(deleteModificationIndexStub);
        checkEquipmentUpdatingMessagesReceived(studyNameUserIdUuid, modificationNode1Uuid);
        checkNodesInvalidationMessagesReceived(studyNameUserIdUuid, List.of(modificationNode1Uuid, modificationNode2Uuid, modificationNode3Uuid));
        checkUpdateModelsStatusMessagesReceived(studyNameUserIdUuid, modificationNode1Uuid);
        checkEquipmentUpdatingFinishedMessagesReceived(studyNameUserIdUuid, modificationNode1Uuid);
        checkElementUpdatedMessageSent(studyNameUserIdUuid, userId);

        wireMockStubs.verifyNetworkModificationPut(stubUuid, MODIFICATION_UUID, generatorAttributesUpdated);
        var requests = TestUtils.getRequestsWithBodyDone(15, server);
        assertEquals(1, requests.stream().filter(r -> r.getPath().matches("/v1/reports")).count());
        assertTrue(requests.stream().anyMatch(r -> r.getPath().matches("/v1/results\\?resultsUuids=" + SECURITY_ANALYSIS_RESULT_UUID)));
        assertTrue(requests.stream().anyMatch(r -> r.getPath().matches("/v1/results\\?resultsUuids=" + SENSITIVITY_ANALYSIS_RESULT_UUID)));
        assertTrue(requests.stream().anyMatch(r -> r.getPath().matches("/v1/results\\?resultsUuids=" + SHORTCIRCUIT_ANALYSIS_RESULT_UUID)));
        assertTrue(requests.stream().anyMatch(r -> r.getPath().matches("/v1/results\\?resultsUuids=" + ONE_BUS_SHORTCIRCUIT_ANALYSIS_RESULT_UUID)));
        assertTrue(requests.stream().anyMatch(r -> r.getPath().matches("/v1/results\\?resultsUuids=" + VOLTAGE_INIT_RESULT_UUID)));
        assertTrue(requests.stream().anyMatch(r -> r.getPath().matches("/v1/results\\?resultsUuids=" + PCC_MIN_RESULT_UUID)));
        assertTrue(requests.stream().anyMatch(r -> r.getPath().matches("/v1/results\\?resultsUuids=" + STATE_ESTIMATION_RESULT_UUID)));

        // Mark nodes 2 and 3 status as built
        rootNetworkNodeInfoEntity = rootNetworkNodeInfoRepository.findByNodeInfoIdAndRootNetworkId(modificationNode2Uuid, studyTestUtils.getOneRootNetworkUuid(studyNameUserIdUuid)).orElseThrow(() -> new StudyException(NOT_FOUND, "Root network not found"));
        rootNetworkNodeInfoEntity.setNodeBuildStatus(NodeBuildStatusEmbeddable.from(BuildStatus.BUILT));
        rootNetworkNodeInfoRepository.save(rootNetworkNodeInfoEntity);
        rootNetworkNodeInfoEntity = rootNetworkNodeInfoRepository.findByNodeInfoIdAndRootNetworkId(modificationNode3Uuid, studyTestUtils.getOneRootNetworkUuid(studyNameUserIdUuid)).orElseThrow(() -> new StudyException(NOT_FOUND, "Root network not found"));
        rootNetworkNodeInfoEntity.setNodeBuildStatus(NodeBuildStatusEmbeddable.from(BuildStatus.BUILT));
        rootNetworkNodeInfoRepository.save(rootNetworkNodeInfoEntity);

        // Create a network modification on security node 2 (with a LF) -> build invalidation of node 2 and 3
        when(rootNetworkNodeInfoService.isLoadflowDone(modificationNode2Uuid, firstRootNetworkUuid)).thenReturn(true);
        Map<String, Object> createLoadInfos = Map.of("type", ModificationType.LOAD_CREATION, "equipmentId", "loadId");
        String jsonCreateLoadInfos = mapper.writeValueAsString(createLoadInfos);
        UUID stubPostId = wireMockStubs.stubNetworkModificationPost(mapper.writeValueAsString(new NetworkModificationsResult(List.of(UUID.randomUUID()), List.of(Optional.empty()))));
        mockMvc.perform(post(URI_NETWORK_MODIF, studyNameUserIdUuid, modificationNode2Uuid)
                        .content(jsonCreateLoadInfos).contentType(MediaType.APPLICATION_JSON)
                        .header(USER_ID_HEADER, userId))
                .andExpect(status().isOk());
        wireMockStubs.verifyNetworkModificationDeleteIndex(deleteModificationIndexStub);
        checkNodesInvalidationMessagesReceived(studyNameUserIdUuid, List.of(modificationNode2Uuid, modificationNode3Uuid));
        checkUpdateModelsStatusMessagesReceived(studyNameUserIdUuid, modificationNode2Uuid);
        checkEquipmentCreatingMessagesReceived(studyNameUserIdUuid, modificationNode2Uuid);
        checkEquipmentUpdatingFinishedMessagesReceived(studyNameUserIdUuid, modificationNode2Uuid);
        checkElementUpdatedMessageSent(studyNameUserIdUuid, userId);
        assertEquals(BuildStatus.NOT_BUILT, networkModificationTreeService.getNodeBuildStatus(modificationNode3Uuid, firstRootNetworkUuid).getGlobalBuildStatus());
        Pair<String, List<ModificationApplicationContext>> modificationBody = Pair.of(jsonCreateLoadInfos, List.of(rootNetworkNodeInfoService.getNetworkModificationApplicationContext(firstRootNetworkUuid, modificationNode2Uuid, NETWORK_UUID)));
        wireMockStubs.verifyNetworkModificationPostWithVariant(stubPostId, getModificationContextJsonString(mapper, modificationBody));

        requests = TestUtils.getRequestsWithBodyDone(1, server);
        assertEquals(1, requests.stream().filter(r -> r.getPath().matches("/v1/reports")).count());
    }

    @Test
    void testRemoveLoadFlowComputationReport(final MockWebServer server) throws Exception {
        String userId = "userId";
        StudyEntity studyEntity = insertDummyStudy(UUID.fromString(NETWORK_UUID_STRING), CASE_UUID, "UCTE");
        UUID studyNameUserIdUuid = studyEntity.getId();
        UUID firstRootNetworkUuid = studyTestUtils.getOneRootNetworkUuid(studyNameUserIdUuid);
        UUID rootNodeUuid = getRootNode(studyNameUserIdUuid).getId();
        NetworkModificationNode modificationNode1 = createNetworkModificationNode(studyNameUserIdUuid, rootNodeUuid, UUID.randomUUID(), VARIANT_ID, "node 1", NetworkModificationNodeType.SECURITY, BuildStatus.BUILT, userId);
        UUID modificationNode1Uuid = modificationNode1.getId();
        // In this node, let's say we have all computations results
        RootNetworkNodeInfoEntity rootNetworkNodeInfoEntity = rootNetworkNodeInfoRepository.findByNodeInfoIdAndRootNetworkId(modificationNode1Uuid, studyTestUtils.getOneRootNetworkUuid(studyNameUserIdUuid)).orElseThrow(() -> new StudyException(NOT_FOUND, "Root network not found"));
        rootNetworkNodeInfoEntity.setLoadFlowResultUuid(LOADFLOW_RESULT_UUID);
        rootNetworkNodeInfoEntity.setSecurityAnalysisResultUuid(UUID.fromString(SECURITY_ANALYSIS_RESULT_UUID));
        rootNetworkNodeInfoEntity.setDynamicSimulationResultUuid(DYNAMIC_SIMULATION_RESULT_UUID);
        rootNetworkNodeInfoEntity.setDynamicSecurityAnalysisResultUuid(DYNAMIC_SECURITY_ANALYSIS_RESULT_UUID);
        rootNetworkNodeInfoEntity.setSensitivityAnalysisResultUuid(UUID.fromString(SENSITIVITY_ANALYSIS_RESULT_UUID));
        rootNetworkNodeInfoEntity.setShortCircuitAnalysisResultUuid(UUID.fromString(SHORTCIRCUIT_ANALYSIS_RESULT_UUID));
        rootNetworkNodeInfoEntity.setOneBusShortCircuitAnalysisResultUuid(UUID.fromString(ONE_BUS_SHORTCIRCUIT_ANALYSIS_RESULT_UUID));
        rootNetworkNodeInfoEntity.setVoltageInitResultUuid(UUID.fromString(VOLTAGE_INIT_RESULT_UUID));
        rootNetworkNodeInfoEntity.setStateEstimationResultUuid(UUID.fromString(STATE_ESTIMATION_RESULT_UUID));
        rootNetworkNodeInfoEntity.setComputationReports(Map.of(
            ComputationType.LOAD_FLOW.name(), UUID.randomUUID(),
            ComputationType.SECURITY_ANALYSIS.name(), UUID.randomUUID(),
            ComputationType.DYNAMIC_SIMULATION.name(), UUID.randomUUID(),
            ComputationType.DYNAMIC_SECURITY_ANALYSIS.name(), UUID.randomUUID(),
            ComputationType.SENSITIVITY_ANALYSIS.name(), UUID.randomUUID(),
            ComputationType.SHORT_CIRCUIT.name(), UUID.randomUUID(),
            ComputationType.SHORT_CIRCUIT_ONE_BUS.name(), UUID.randomUUID(),
            ComputationType.VOLTAGE_INITIALIZATION.name(), UUID.randomUUID(),
            ComputationType.STATE_ESTIMATION.name(), UUID.randomUUID()
        ));
        rootNetworkNodeInfoRepository.save(rootNetworkNodeInfoEntity);

        // A modification body
        Map<String, Object> body = Map.of(
                "type", ModificationType.EQUIPMENT_ATTRIBUTE_MODIFICATION,
                "equipmentAttributeName", "open",
                "equipmentAttributeValue", true,
                "equipmentType", "SWITCH",
                "equipmentId", "switchId"
        );
        String bodyJson = mapper.writeValueAsString(body);

        // add this modification to the node => invalidate the LF
        UUID stubPostId = wireMockStubs.stubNetworkModificationPost(mapper.writeValueAsString(new NetworkModificationsResult(List.of(UUID.randomUUID()), List.of(Optional.empty()))));
        UUID deleteModificationIndexStub = wireMockStubs.stubNetworkModificationDeleteIndex();
        mockMvc.perform(post(URI_NETWORK_MODIF, studyNameUserIdUuid, modificationNode1Uuid)
                        .content(bodyJson).contentType(MediaType.APPLICATION_JSON)
                        .header(USER_ID_HEADER, userId))
                .andExpect(status().isOk());
        checkNodesBuildStatusUpdatedMessageReceived(studyNameUserIdUuid, List.of(modificationNode1Uuid));
        checkUpdateModelsStatusMessagesReceived(studyNameUserIdUuid, modificationNode1Uuid);
        checkEquipmentCreatingMessagesReceived(studyNameUserIdUuid, modificationNode1Uuid);
        checkEquipmentUpdatingFinishedMessagesReceived(studyNameUserIdUuid, modificationNode1Uuid);
        checkElementUpdatedMessageSent(studyNameUserIdUuid, userId);
        Pair<String, List<ModificationApplicationContext>> modificationBody = Pair.of(bodyJson, List.of(rootNetworkNodeInfoService.getNetworkModificationApplicationContext(firstRootNetworkUuid, modificationNode1Uuid, NETWORK_UUID)));
        wireMockStubs.verifyNetworkModificationPostWithVariant(stubPostId, getModificationContextJsonString(mapper, modificationBody));
        wireMockStubs.verifyNetworkModificationDeleteIndex(deleteModificationIndexStub);

        var requests = TestUtils.getRequestsDone(20, server); // 1 status LF + 2 x 9 computations + 1 report
        List.of(
                LOADFLOW_RESULT_UUID,
                SECURITY_ANALYSIS_RESULT_UUID,
                DYNAMIC_SIMULATION_RESULT_UUID,
                DYNAMIC_SECURITY_ANALYSIS_RESULT_UUID,
                SENSITIVITY_ANALYSIS_RESULT_UUID,
                SHORTCIRCUIT_ANALYSIS_RESULT_UUID,
                ONE_BUS_SHORTCIRCUIT_ANALYSIS_RESULT_UUID,
                VOLTAGE_INIT_RESULT_UUID,
                STATE_ESTIMATION_RESULT_UUID
        ).forEach(uuid -> {
            assertTrue(requests.stream().anyMatch(r -> r.equals("/v1/results?resultsUuids=" + uuid)));
            assertTrue(requests.stream().anyMatch(r -> r.equals("/v1/results/" + uuid + "/status")));
        });
        // requests for computation sub-report deletion
        assertTrue(requests.stream().anyMatch(r -> r.equals("/v1/reports")));
    }

    @Test
    void testUpdateOfBuildStatus() throws Exception {
        StudyEntity studyEntity = insertDummyStudy(UUID.fromString(NETWORK_UUID_STRING), CASE_UUID, "UCTE");
        UUID firstRootNetworkUuid = studyTestUtils.getOneRootNetworkUuid(studyEntity.getId());
        UUID studyNameUserIdUuid = studyEntity.getId();
        UUID rootNodeUuid = getRootNode(studyNameUserIdUuid).getId();
        String userId = "userId";
        NetworkModificationNode modificationNode = createNetworkModificationNode(studyNameUserIdUuid, rootNodeUuid,
                UUID.randomUUID(), VARIANT_ID, "node 1", userId);
        UUID modificationNodeUuid = modificationNode.getId();

        Map<String, Object> createLoadInfos = Map.of("type", ModificationType.LOAD_CREATION, "equipmentId", "loadId");
        String jsonCreateLoadInfos = mapper.writeValueAsString(createLoadInfos);

        // Create network modification on NOT_BUILT modification node
        UUID stubPostId = wireMockStubs.stubNetworkModificationPost(mapper.writeValueAsString(new NetworkModificationsResult(List.of(UUID.randomUUID()), List.of(Optional.empty()))));
        mockMvc.perform(post(URI_NETWORK_MODIF, studyNameUserIdUuid, modificationNodeUuid)
                        .content(jsonCreateLoadInfos).contentType(MediaType.APPLICATION_JSON)
                        .header(USER_ID_HEADER, userId))
                .andExpect(status().isOk());
        checkUpdateModelsStatusMessagesReceived(studyNameUserIdUuid, modificationNodeUuid);
        checkEquipmentCreatingMessagesReceived(studyNameUserIdUuid, modificationNodeUuid);
        checkEquipmentUpdatingFinishedMessagesReceived(studyNameUserIdUuid, modificationNodeUuid);
        checkElementUpdatedMessageSent(studyNameUserIdUuid, userId);
        assertEquals(BuildStatus.NOT_BUILT, networkModificationTreeService.getNodeBuildStatus(modificationNodeUuid, firstRootNetworkUuid).getGlobalBuildStatus());
        Pair<String, List<ModificationApplicationContext>> modificationBody = Pair.of(jsonCreateLoadInfos, List.of(rootNetworkNodeInfoService.getNetworkModificationApplicationContext(firstRootNetworkUuid, modificationNodeUuid, NETWORK_UUID)));
        wireMockStubs.verifyNetworkModificationPostWithVariant(stubPostId, getModificationContextJsonString(mapper, modificationBody));

        // Mark the node status as built
        RootNetworkNodeInfoEntity rootNetworkNodeInfoEntity = rootNetworkNodeInfoRepository.findByNodeInfoIdAndRootNetworkId(modificationNode.getId(), studyTestUtils.getOneRootNetworkUuid(studyNameUserIdUuid)).orElseThrow(() -> new StudyException(NOT_FOUND, "Root network not found"));
        rootNetworkNodeInfoEntity.setNodeBuildStatus(NodeBuildStatusEmbeddable.from(BuildStatus.BUILT));
        rootNetworkNodeInfoRepository.save(rootNetworkNodeInfoEntity);

        // Create network modification on BUILT modification node
        Optional<NetworkModificationResult> networkModificationResult =
                createModificationResultWithElementImpact(SimpleImpactType.CREATION, IdentifiableType.LOAD, "loadId", Set.of("s1"));
        stubPostId = wireMockStubs.stubNetworkModificationPost(mapper.writeValueAsString(new NetworkModificationsResult(List.of(UUID.randomUUID()), List.of(networkModificationResult))));
        mockMvc.perform(post(URI_NETWORK_MODIF, studyNameUserIdUuid, modificationNodeUuid)
                        .content(jsonCreateLoadInfos).contentType(MediaType.APPLICATION_JSON)
                        .header(USER_ID_HEADER, userId))
                .andExpect(status().isOk());
        NetworkImpactsInfos expectedPayload = NetworkImpactsInfos.builder().impactedSubstationsIds(ImmutableSet.of("s1")).deletedEquipments(ImmutableSet.of()).build();
        checkUpdateModelsStatusMessagesReceived(studyNameUserIdUuid, modificationNodeUuid);
        checkEquipmentCreatingMessagesReceived(studyNameUserIdUuid, modificationNodeUuid);
        checkElementUpdatedMessageSent(studyNameUserIdUuid, userId);
        checkEquipmentMessagesReceived(studyNameUserIdUuid, modificationNodeUuid, expectedPayload);
        checkEquipmentUpdatingFinishedMessagesReceived(studyNameUserIdUuid, modificationNodeUuid);
        assertEquals(BuildStatus.BUILT, networkModificationTreeService.getNodeBuildStatus(modificationNodeUuid, firstRootNetworkUuid).getGlobalBuildStatus());
        modificationBody = Pair.of(jsonCreateLoadInfos, List.of(rootNetworkNodeInfoService.getNetworkModificationApplicationContext(firstRootNetworkUuid, modificationNodeUuid, NETWORK_UUID)));
        wireMockStubs.verifyNetworkModificationPostWithVariant(stubPostId, getModificationContextJsonString(mapper, modificationBody));

        // Built with warnings
        networkModificationResult.get().setApplicationStatus(NetworkModificationResult.ApplicationStatus.WITH_WARNINGS);
        stubPostId = wireMockStubs.stubNetworkModificationPost(mapper.writeValueAsString(new NetworkModificationsResult(List.of(UUID.randomUUID()), List.of(networkModificationResult))));
        mockMvc.perform(post(URI_NETWORK_MODIF, studyNameUserIdUuid, modificationNodeUuid)
                        .content(jsonCreateLoadInfos).contentType(MediaType.APPLICATION_JSON)
                        .header(USER_ID_HEADER, userId))
                .andExpect(status().isOk());
        checkUpdateModelsStatusMessagesReceived(studyNameUserIdUuid, modificationNodeUuid);
        checkEquipmentCreatingMessagesReceived(studyNameUserIdUuid, modificationNodeUuid);
        checkElementUpdatedMessageSent(studyNameUserIdUuid, userId);
        checkNodesBuildStatusUpdatedMessageReceived(studyNameUserIdUuid, List.of(modificationNodeUuid));
        checkEquipmentMessagesReceived(studyNameUserIdUuid, modificationNodeUuid, expectedPayload);
        checkEquipmentUpdatingFinishedMessagesReceived(studyNameUserIdUuid, modificationNodeUuid);
        assertEquals(BuildStatus.BUILT_WITH_WARNING, networkModificationTreeService.getNodeBuildStatus(modificationNodeUuid, firstRootNetworkUuid).getGlobalBuildStatus());
        modificationBody = Pair.of(jsonCreateLoadInfos, List.of(rootNetworkNodeInfoService.getNetworkModificationApplicationContext(firstRootNetworkUuid, modificationNodeUuid, NETWORK_UUID)));
        wireMockStubs.verifyNetworkModificationPostWithVariant(stubPostId, getModificationContextJsonString(mapper, modificationBody));

        // Built with errors
        networkModificationResult.get().setApplicationStatus(NetworkModificationResult.ApplicationStatus.WITH_ERRORS);
        stubPostId = wireMockStubs.stubNetworkModificationPost(mapper.writeValueAsString(new NetworkModificationsResult(List.of(UUID.randomUUID()), List.of(networkModificationResult))));
        mockMvc.perform(post(URI_NETWORK_MODIF, studyNameUserIdUuid, modificationNodeUuid)
                        .content(jsonCreateLoadInfos).contentType(MediaType.APPLICATION_JSON)
                        .header(USER_ID_HEADER, userId))
                .andExpect(status().isOk());
        checkUpdateModelsStatusMessagesReceived(studyNameUserIdUuid, modificationNodeUuid);
        checkEquipmentCreatingMessagesReceived(studyNameUserIdUuid, modificationNodeUuid);
        checkElementUpdatedMessageSent(studyNameUserIdUuid, userId);
        checkNodesBuildStatusUpdatedMessageReceived(studyNameUserIdUuid, List.of(modificationNodeUuid));
        checkEquipmentMessagesReceived(studyNameUserIdUuid, modificationNodeUuid, expectedPayload);
        checkEquipmentUpdatingFinishedMessagesReceived(studyNameUserIdUuid, modificationNodeUuid);
        assertEquals(BuildStatus.BUILT_WITH_ERROR, networkModificationTreeService.getNodeBuildStatus(modificationNodeUuid, firstRootNetworkUuid).getGlobalBuildStatus());
        modificationBody = Pair.of(jsonCreateLoadInfos, List.of(rootNetworkNodeInfoService.getNetworkModificationApplicationContext(firstRootNetworkUuid, modificationNodeUuid, NETWORK_UUID)));
        wireMockStubs.verifyNetworkModificationPostWithVariant(stubPostId, getModificationContextJsonString(mapper, modificationBody));
    }

    private void testBuildWithNodeUuid(UUID studyUuid, UUID nodeUuid, UUID rootNetworkUuid, String userId, UUID profileStubId) throws Exception {
        // build node
        mockMvc.perform(post("/v1/studies/{studyUuid}/root-networks/{rootNetworkUuid}/nodes/{nodeUuid}/build", studyUuid, rootNetworkUuid, nodeUuid)
                        .header(USER_ID_HEADER, userId))
                .andExpect(status().isOk());

        // Initial node update -> BUILDING
        Message<byte[]> buildStatusMessage = output.receive(TIMEOUT, STUDY_UPDATE_DESTINATION);
        assertEquals(studyUuid, buildStatusMessage.getHeaders().get(NotificationService.HEADER_STUDY_UUID));
        assertEquals(NotificationService.NODE_BUILD_STATUS_UPDATED, buildStatusMessage.getHeaders().get(NotificationService.HEADER_UPDATE_TYPE));

        // Successful ->  Node update -> BUILT
        buildStatusMessage = output.receive(TIMEOUT, STUDY_UPDATE_DESTINATION);
        assertEquals(studyUuid, buildStatusMessage.getHeaders().get(NotificationService.HEADER_STUDY_UUID));
        assertEquals(NotificationService.NODE_BUILD_STATUS_UPDATED, buildStatusMessage.getHeaders().get(NotificationService.HEADER_UPDATE_TYPE));

        buildStatusMessage = output.receive(TIMEOUT, STUDY_UPDATE_DESTINATION);
        assertEquals(studyUuid, buildStatusMessage.getHeaders().get(NotificationService.HEADER_STUDY_UUID));
        assertEquals(nodeUuid, buildStatusMessage.getHeaders().get(NotificationService.HEADER_NODE));
        assertEquals(NotificationService.UPDATE_TYPE_BUILD_COMPLETED, buildStatusMessage.getHeaders().get(NotificationService.HEADER_UPDATE_TYPE));
        assertEquals(Set.of("s1", "s2"), buildStatusMessage.getHeaders().get(NotificationService.HEADER_UPDATE_TYPE_SUBSTATIONS_IDS));

        WireMockUtils.verifyGetRequest(wireMockServer, profileStubId, "/v1/users/" + userId + "/profile/max-builds", Map.of());
        WireMockUtils.verifyPostRequest(wireMockServer, buildOkStubId, "/v1/networks/" + NETWORK_UUID_STRING + "/build", Map.of(QUERY_PARAM_RECEIVER, WireMock.matching(".*")));

        assertEquals(BuildStatus.BUILT, networkModificationTreeService.getNodeBuildStatus(nodeUuid, rootNetworkUuid).getGlobalBuildStatus());
    }

    private void testBuildAndStopWithNodeUuid(UUID studyUuid, UUID nodeUuid, UUID rootNetworkUuid, String userId, UUID profileStubId) throws Exception {
        // build node
        mockMvc.perform(post("/v1/studies/{studyUuid}/root-networks/{rootNetworkUuid}/nodes/{nodeUuid}/build", studyUuid, rootNetworkUuid, nodeUuid)
                        .header(USER_ID_HEADER, userId))
            .andExpect(status().isOk());

        // Initial node update -> BUILDING
        Message<byte[]> buildStatusMessage = output.receive(TIMEOUT, STUDY_UPDATE_DESTINATION);
        assertEquals(studyUuid, buildStatusMessage.getHeaders().get(NotificationService.HEADER_STUDY_UUID));
        assertEquals(NotificationService.NODE_BUILD_STATUS_UPDATED, buildStatusMessage.getHeaders().get(NotificationService.HEADER_UPDATE_TYPE));

        // Successful ->  Node update -> BUILT
        buildStatusMessage = output.receive(TIMEOUT, STUDY_UPDATE_DESTINATION);
        assertEquals(studyUuid, buildStatusMessage.getHeaders().get(NotificationService.HEADER_STUDY_UUID));
        assertEquals(NotificationService.NODE_BUILD_STATUS_UPDATED, buildStatusMessage.getHeaders().get(NotificationService.HEADER_UPDATE_TYPE));

        buildStatusMessage = output.receive(TIMEOUT, STUDY_UPDATE_DESTINATION);
        assertEquals(studyUuid, buildStatusMessage.getHeaders().get(NotificationService.HEADER_STUDY_UUID));
        assertEquals(nodeUuid, buildStatusMessage.getHeaders().get(NotificationService.HEADER_NODE));
        assertEquals(NotificationService.UPDATE_TYPE_BUILD_COMPLETED, buildStatusMessage.getHeaders().get(NotificationService.HEADER_UPDATE_TYPE));
        assertEquals(Set.of("s1", "s2"), buildStatusMessage.getHeaders().get(NotificationService.HEADER_UPDATE_TYPE_SUBSTATIONS_IDS));

        WireMockUtils.verifyPostRequest(wireMockServer, buildOkStubId, "/v1/networks/" + NETWORK_UUID_STRING + "/build", Map.of(QUERY_PARAM_RECEIVER, WireMock.matching(".*")));
        WireMockUtils.verifyGetRequest(wireMockServer, profileStubId, "/v1/users/" + userId + "/profile/max-builds", Map.of());
        assertEquals(BuildStatus.BUILT, networkModificationTreeService.getNodeBuildStatus(nodeUuid, rootNetworkUuid).getGlobalBuildStatus());  // node is built

        networkModificationTreeService.updateNodeBuildStatus(nodeUuid, rootNetworkUuid, NodeBuildStatus.from(BuildStatus.BUILDING));

        // stop build
        mockMvc.perform(put("/v1/studies/{studyUuid}/root-networks/{rootNetworkUuid}/nodes/{nodeUuid}/build/stop", studyUuid, rootNetworkUuid, nodeUuid))
            .andExpect(status().isOk());

        buildStatusMessage = output.receive(TIMEOUT, STUDY_UPDATE_DESTINATION);
        assertEquals(studyUuid, buildStatusMessage.getHeaders().get(NotificationService.HEADER_STUDY_UUID));
        assertEquals(NotificationService.NODE_BUILD_STATUS_UPDATED, buildStatusMessage.getHeaders().get(NotificationService.HEADER_UPDATE_TYPE));

        output.receive(TIMEOUT, STUDY_UPDATE_DESTINATION);
        buildStatusMessage = output.receive(TIMEOUT, STUDY_UPDATE_DESTINATION);
        assertEquals(studyUuid, buildStatusMessage.getHeaders().get(NotificationService.HEADER_STUDY_UUID));
        assertEquals(nodeUuid, buildStatusMessage.getHeaders().get(NotificationService.HEADER_NODE));
        assertEquals(NotificationService.UPDATE_TYPE_BUILD_CANCELLED, buildStatusMessage.getHeaders().get(NotificationService.HEADER_UPDATE_TYPE));
        assertEquals(BuildStatus.NOT_BUILT, networkModificationTreeService.getNodeBuildStatus(nodeUuid, rootNetworkUuid).getGlobalBuildStatus()); // node is not built

        WireMockUtils.verifyPutRequest(wireMockServer, buildStopStubId, "/v1/build/stop", true, Map.of(QUERY_PARAM_RECEIVER, WireMock.matching(".*")), null);
    }

    // builds on network 2 will fail
    private void testBuildFailedWithNodeUuid(UUID studyUuid, UUID nodeUuid, UUID rootNetworkUuid) throws Exception {
        // build node
        mockMvc.perform(post("/v1/studies/{studyUuid}/root-networks/{rootNetworkUuid}/nodes/{nodeUuid}/build", studyUuid, rootNetworkUuid, nodeUuid)
                        .header(USER_ID_HEADER, USER_ID))
            .andExpect(status().isOk());

        // initial node update -> building
        Message<byte[]> buildStatusMessage = output.receive(TIMEOUT, STUDY_UPDATE_DESTINATION);
        assertEquals(studyUuid, buildStatusMessage.getHeaders().get(NotificationService.HEADER_STUDY_UUID));
        assertEquals(NotificationService.NODE_BUILD_STATUS_UPDATED, buildStatusMessage.getHeaders().get(NotificationService.HEADER_UPDATE_TYPE));

        // fail -> second node update -> not built
        buildStatusMessage = output.receive(TIMEOUT, STUDY_UPDATE_DESTINATION);
        assertEquals(studyUuid, buildStatusMessage.getHeaders().get(NotificationService.HEADER_STUDY_UUID));
        assertEquals(NotificationService.NODE_BUILD_STATUS_UPDATED, buildStatusMessage.getHeaders().get(NotificationService.HEADER_UPDATE_TYPE));

        // error message sent to frontend
        buildStatusMessage = output.receive(TIMEOUT, STUDY_UPDATE_DESTINATION);
        assertEquals(studyUuid, buildStatusMessage.getHeaders().get(NotificationService.HEADER_STUDY_UUID));
        assertEquals(nodeUuid, buildStatusMessage.getHeaders().get(NotificationService.HEADER_NODE));
        assertEquals(NotificationService.UPDATE_TYPE_BUILD_FAILED, buildStatusMessage.getHeaders().get(NotificationService.HEADER_UPDATE_TYPE));
        assertEquals(ERROR_MESSAGE, buildStatusMessage.getHeaders().get(NotificationService.HEADER_ERROR));

        WireMockUtils.verifyPostRequest(wireMockServer, buildFailedStubId, "/v1/networks/" + NETWORK_UUID_2_STRING + "/build", Map.of(QUERY_PARAM_RECEIVER, WireMock.matching(".*")));
        WireMockUtils.verifyGetRequest(wireMockServer, userProfileQuotaStubId, "/v1/users/" + USER_ID + "/profile/max-builds", Map.of());

        assertEquals(BuildStatus.NOT_BUILT, networkModificationTreeService.getNodeBuildStatus(nodeUuid, rootNetworkUuid).getGlobalBuildStatus());  // node is not built
    }

    // builds on network 3 will throw an error on networkmodificationservice call
    private void testBuildErrorWithNodeUuid(UUID studyUuid, UUID nodeUuid, UUID rootNetworkUuid) throws Exception {
        // build node
        mockMvc.perform(post("/v1/studies/{studyUuid}/root-networks/{rootNetworkUuid}/nodes/{nodeUuid}/build", studyUuid, rootNetworkUuid, nodeUuid)
                        .header(USER_ID_HEADER, USER_ID))
            .andExpect(status().isInternalServerError());

        // initial node update -> building
        Message<byte[]> buildStatusMessage = output.receive(TIMEOUT, STUDY_UPDATE_DESTINATION);
        assertEquals(studyUuid, buildStatusMessage.getHeaders().get(NotificationService.HEADER_STUDY_UUID));
        assertEquals(NotificationService.NODE_BUILD_STATUS_UPDATED, buildStatusMessage.getHeaders().get(NotificationService.HEADER_UPDATE_TYPE));

        // error -> second node update -> not built
        buildStatusMessage = output.receive(TIMEOUT, STUDY_UPDATE_DESTINATION);
        assertEquals(studyUuid, buildStatusMessage.getHeaders().get(NotificationService.HEADER_STUDY_UUID));
        assertEquals(NotificationService.NODE_BUILD_STATUS_UPDATED, buildStatusMessage.getHeaders().get(NotificationService.HEADER_UPDATE_TYPE));

        WireMockUtils.verifyPostRequest(wireMockServer, buildErrorStubId, "/v1/networks/" + NETWORK_UUID_3_STRING + "/build", Map.of(QUERY_PARAM_RECEIVER, WireMock.matching(".*")));
        WireMockUtils.verifyGetRequest(wireMockServer, userProfileQuotaStubId, "/v1/users/" + USER_ID + "/profile/max-builds", Map.of());

        assertEquals(BuildStatus.NOT_BUILT, networkModificationTreeService.getNodeBuildStatus(nodeUuid, rootNetworkUuid).getGlobalBuildStatus());  // node is not built
    }

    private void checkEquipmentCreatingMessagesReceived(UUID studyNameUserIdUuid, UUID nodeUuid) {
        // assert that the broker message has been sent for updating study type
        Message<byte[]> messageStudyUpdate = output.receive(TIMEOUT, STUDY_UPDATE_DESTINATION);
        assertEquals("", new String(messageStudyUpdate.getPayload()));
        MessageHeaders headersStudyUpdate = messageStudyUpdate.getHeaders();
        assertEquals(studyNameUserIdUuid, headersStudyUpdate.get(NotificationService.HEADER_STUDY_UUID));
        assertEquals(nodeUuid, headersStudyUpdate.get(NotificationService.HEADER_PARENT_NODE));
        assertEquals(NotificationService.MODIFICATIONS_CREATING_IN_PROGRESS, headersStudyUpdate.get(NotificationService.HEADER_UPDATE_TYPE));
    }

    private void checkUpdateModelStatusMessagesReceived(UUID studyUuid, UUID nodeUuid, String updateType) {
        // assert that the broker message has been sent for updating model status
        Message<byte[]> messageStatus = output.receive(TIMEOUT, STUDY_UPDATE_DESTINATION);
        assertEquals("", new String(messageStatus.getPayload()));
        MessageHeaders headersStatus = messageStatus.getHeaders();
        assertEquals(studyUuid, headersStatus.get(NotificationService.HEADER_STUDY_UUID));
        if (nodeUuid != null) {
            assertEquals(nodeUuid, headersStatus.get(NotificationService.HEADER_NODE));
        }
        assertEquals(updateType, headersStatus.get(NotificationService.HEADER_UPDATE_TYPE));
    }

    private void checkUpdateModelsStatusMessagesReceived(UUID studyUuid, UUID nodeUuid) {
        checkUpdateModelStatusMessagesReceived(studyUuid, nodeUuid, NotificationService.UPDATE_TYPE_LOADFLOW_STATUS);
        checkUpdateModelStatusMessagesReceived(studyUuid, nodeUuid, NotificationService.UPDATE_TYPE_SECURITY_ANALYSIS_STATUS);
        checkUpdateModelStatusMessagesReceived(studyUuid, nodeUuid, NotificationService.UPDATE_TYPE_SENSITIVITY_ANALYSIS_STATUS);
        checkUpdateModelStatusMessagesReceived(studyUuid, nodeUuid, NotificationService.UPDATE_TYPE_SHORT_CIRCUIT_STATUS);
        checkUpdateModelStatusMessagesReceived(studyUuid, nodeUuid, NotificationService.UPDATE_TYPE_ONE_BUS_SHORT_CIRCUIT_STATUS);
        checkUpdateModelStatusMessagesReceived(studyUuid, nodeUuid, NotificationService.UPDATE_TYPE_VOLTAGE_INIT_STATUS);
        checkUpdateModelStatusMessagesReceived(studyUuid, nodeUuid, NotificationService.UPDATE_TYPE_DYNAMIC_SIMULATION_STATUS);
        checkUpdateModelStatusMessagesReceived(studyUuid, nodeUuid, NotificationService.UPDATE_TYPE_DYNAMIC_SECURITY_ANALYSIS_STATUS);
        checkUpdateModelStatusMessagesReceived(studyUuid, nodeUuid, NotificationService.UPDATE_TYPE_STATE_ESTIMATION_STATUS);
        checkUpdateModelStatusMessagesReceived(studyUuid, nodeUuid, NotificationService.UPDATE_TYPE_PCC_MIN_STATUS);
    }

    private void checkNodesBuildStatusUpdatedMessageReceived(UUID studyUuid, List<UUID> nodesUuids) {
        Message<byte[]> messageStatus = output.receive(TIMEOUT, STUDY_UPDATE_DESTINATION);
        assertEquals("", new String(messageStatus.getPayload()));
        MessageHeaders headersStatus = messageStatus.getHeaders();
        assertEquals(studyUuid, headersStatus.get(NotificationService.HEADER_STUDY_UUID));
        assertEquals(new TreeSet<>(nodesUuids), new TreeSet<>((List) headersStatus.get(NotificationService.HEADER_NODES)));
        assertEquals(NotificationService.NODE_BUILD_STATUS_UPDATED, headersStatus.get(NotificationService.HEADER_UPDATE_TYPE));
    }

    private void checkUpdateEquipmentModificationMessagesReceived(UUID studyNameUserIdUuid, UUID nodeUuid) {
        checkUpdateModelsStatusMessagesReceived(studyNameUserIdUuid, nodeUuid);
    }

    private void checkEquipmentMessagesReceived(UUID studyNameUserIdUuid, UUID nodeUuid,
                                                NetworkImpactsInfos expectedPayload) throws Exception {
        checkEquipmentMessagesReceived(studyNameUserIdUuid, List.of(nodeUuid), expectedPayload);
    }

    private void checkEquipmentMessagesReceived(UUID studyNameUserIdUuid, List<UUID> nodeUuids, NetworkImpactsInfos expectedPayload) throws Exception {
        // assert that the broker message has been sent for updating study type
        Message<byte[]> messageStudyUpdate = output.receive(TIMEOUT, STUDY_UPDATE_DESTINATION);
        NetworkImpactsInfos actualPayload = mapper.readValue(new String(messageStudyUpdate.getPayload()), new TypeReference<>() { });
        assertThat(expectedPayload, new MatcherJson<>(mapper, actualPayload));
        MessageHeaders headersStudyUpdate = messageStudyUpdate.getHeaders();
        assertEquals(studyNameUserIdUuid, headersStudyUpdate.get(NotificationService.HEADER_STUDY_UUID));
        assertEquals(nodeUuids.get(0), headersStudyUpdate.get(NotificationService.HEADER_NODE));
        assertEquals(NotificationService.UPDATE_TYPE_STUDY, headersStudyUpdate.get(NotificationService.HEADER_UPDATE_TYPE));
    }

    private void checkEquipmentDeletingMessagesReceived(UUID studyNameUserIdUuid, UUID nodeUuid) {
        // assert that the broker message has been sent for updating study type
        Message<byte[]> messageStudyUpdate = output.receive(TIMEOUT, STUDY_UPDATE_DESTINATION);
        assertEquals("", new String(messageStudyUpdate.getPayload()));
        MessageHeaders headersStudyUpdate = messageStudyUpdate.getHeaders();
        assertEquals(studyNameUserIdUuid, headersStudyUpdate.get(NotificationService.HEADER_STUDY_UUID));
        assertEquals(nodeUuid, headersStudyUpdate.get(NotificationService.HEADER_PARENT_NODE));
        assertEquals(NotificationService.MODIFICATIONS_DELETING_IN_PROGRESS, headersStudyUpdate.get(NotificationService.HEADER_UPDATE_TYPE));
    }

    private void checkEquipmentUpdatingMessagesReceived(UUID studyNameUserIdUuid, UUID nodeUuid) {
        // assert that the broker message has been sent for updating study type
        Message<byte[]> messageStudyUpdate = output.receive(TIMEOUT, STUDY_UPDATE_DESTINATION);
        assertEquals("", new String(messageStudyUpdate.getPayload()));
        MessageHeaders headersStudyUpdate = messageStudyUpdate.getHeaders();
        assertEquals(studyNameUserIdUuid, headersStudyUpdate.get(NotificationService.HEADER_STUDY_UUID));
        assertEquals(nodeUuid, headersStudyUpdate.get(NotificationService.HEADER_PARENT_NODE));
        assertEquals(NotificationService.MODIFICATIONS_UPDATING_IN_PROGRESS, headersStudyUpdate.get(NotificationService.HEADER_UPDATE_TYPE));
    }

    private void checkUpdateEquipmentCreationMessagesReceived(UUID studyNameUserIdUuid, UUID nodeUuid) {
        checkUpdateModelsStatusMessagesReceived(studyNameUserIdUuid, nodeUuid);
    }

    private void checkEquipmentUpdatingFinishedMessagesReceived(UUID studyNameUserIdUuid, UUID nodeUuid) {
        checkEquipmentFinishedMessagesReceived(studyNameUserIdUuid, nodeUuid, NotificationService.MODIFICATIONS_UPDATING_FINISHED);
    }

    private void checkEquipmentDeletingFinishedMessagesReceived(UUID studyNameUserIdUuid, UUID nodeUuid) {
        checkEquipmentFinishedMessagesReceived(studyNameUserIdUuid, nodeUuid, NotificationService.MODIFICATIONS_DELETING_FINISHED);
    }

    private void checkEquipmentFinishedMessagesReceived(UUID studyNameUserIdUuid, UUID nodeUuid, String updateType) {
        // assert that the broker message has been sent for updating study type
        Message<byte[]> messageStudyUpdate = output.receive(TIMEOUT, STUDY_UPDATE_DESTINATION);
        assertEquals("", new String(messageStudyUpdate.getPayload()));
        MessageHeaders headersStudyUpdate = messageStudyUpdate.getHeaders();
        assertEquals(studyNameUserIdUuid, headersStudyUpdate.get(NotificationService.HEADER_STUDY_UUID));
        assertEquals(nodeUuid, headersStudyUpdate.get(NotificationService.HEADER_PARENT_NODE));
        assertEquals(updateType, headersStudyUpdate.get(NotificationService.HEADER_UPDATE_TYPE));
    }

    private void checkEquipmentDeletedMessagesReceived(UUID studyNameUserIdUuid, UUID nodeUuid, NetworkImpactsInfos expectedPayload) throws Exception {
        // assert that the broker message has been sent for updating study type
        Message<byte[]> messageStudyUpdate = output.receive(TIMEOUT, STUDY_UPDATE_DESTINATION);
        NetworkImpactsInfos actualPayload = mapper.readValue(new String(messageStudyUpdate.getPayload()), new TypeReference<NetworkImpactsInfos>() { });
        assertThat(expectedPayload, new MatcherJson<>(mapper, actualPayload));
        MessageHeaders headersStudyUpdate = messageStudyUpdate.getHeaders();
        assertEquals(studyNameUserIdUuid, headersStudyUpdate.get(NotificationService.HEADER_STUDY_UUID));
        assertEquals(nodeUuid, headersStudyUpdate.get(NotificationService.HEADER_NODE));
        assertEquals(NotificationService.UPDATE_TYPE_STUDY, headersStudyUpdate.get(NotificationService.HEADER_UPDATE_TYPE));

        checkNodesBuildStatusUpdatedMessageReceived(studyNameUserIdUuid, List.of(nodeUuid));

        // assert that the broker message has been sent for updating load flow status
        checkUpdateModelsStatusMessagesReceived(studyNameUserIdUuid, nodeUuid);
    }

    private void checkNodesInvalidationMessagesReceived(UUID studyNameUserIdUuid, List<UUID> invalidatedNodes) {
        checkNodesBuildStatusUpdatedMessageReceived(studyNameUserIdUuid, invalidatedNodes);
    }

    private StudyEntity insertDummyStudy(UUID networkUuid, UUID caseUuid, String caseFormat) {
        StudyEntity studyEntity = TestUtils.createDummyStudy(networkUuid, "netId", caseUuid, caseFormat, "", null, UUID.randomUUID(), null, null, null, null, null);
        var study = studyRepository.save(studyEntity);
        networkModificationTreeService.createRoot(studyEntity);
        return study;
    }

    private RootNode getRootNode(UUID study) throws Exception {

        return mapper.readValue(mockMvc.perform(get("/v1/studies/{uuid}/tree", study))
                    .andExpect(status().isOk())
                    .andReturn()
                    .getResponse()
                    .getContentAsString(), new TypeReference<>() { });
    }

    private NetworkModificationNode createNetworkModificationNode(UUID studyUuid, UUID parentNodeUuid, String variantId, String nodeName, String userId) throws Exception {
        return createNetworkModificationNode(studyUuid, parentNodeUuid, UUID.randomUUID(), variantId, nodeName, NetworkModificationNodeType.SECURITY, userId);
    }

    private NetworkModificationNode createNetworkModificationNode(UUID studyUuid, UUID parentNodeUuid,
                                                                  UUID modificationGroupUuid, String variantId, String nodeName, String userId) throws Exception {
        return createNetworkModificationNode(studyUuid, parentNodeUuid,
            modificationGroupUuid, variantId, nodeName, NetworkModificationNodeType.SECURITY, BuildStatus.NOT_BUILT, userId);
    }

    private NetworkModificationNode createNetworkModificationNode(UUID studyUuid, UUID parentNodeUuid,
                UUID modificationGroupUuid, String variantId, String nodeName, NetworkModificationNodeType nodeType, String userId) throws Exception {
        return createNetworkModificationNode(studyUuid, parentNodeUuid,
                modificationGroupUuid, variantId, nodeName, nodeType, BuildStatus.NOT_BUILT, userId);
    }

    private NetworkModificationNode createNetworkModificationNode(UUID studyUuid, UUID parentNodeUuid,
            UUID modificationGroupUuid, String variantId, String nodeName, NetworkModificationNodeType nodeType, BuildStatus buildStatus, String userId) throws Exception {
        NetworkModificationNode modificationNode = NetworkModificationNode.builder().name(nodeName)
                .description("description").modificationGroupUuid(modificationGroupUuid).variantId(variantId)
                .nodeType(nodeType)
                .nodeBuildStatus(NodeBuildStatus.from(buildStatus))
                .children(Collections.emptyList()).build();

        // Only for tests
        String mnBodyJson = mapper.writeValueAsString(modificationNode);
        JSONObject jsonObject = new JSONObject(mnBodyJson);
        jsonObject.put("variantId", variantId);
        jsonObject.put("modificationGroupUuid", modificationGroupUuid);
        mnBodyJson = jsonObject.toString();

        mockMvc.perform(post("/v1/studies/{studyUuid}/tree/nodes/{id}", studyUuid, parentNodeUuid).header(USER_ID_HEADER, userId).content(mnBodyJson).contentType(MediaType.APPLICATION_JSON))
            .andExpect(status().isOk());
        checkElementUpdatedMessageSent(studyUuid, userId);
        var mess = output.receive(TIMEOUT, STUDY_UPDATE_DESTINATION);
        assertNotNull(mess);
        modificationNode.setId(UUID.fromString(String.valueOf(mess.getHeaders().get(NotificationService.HEADER_NEW_NODE))));
        assertEquals(InsertMode.CHILD.name(), mess.getHeaders().get(NotificationService.HEADER_INSERT_MODE));

        rootNetworkNodeInfoService.updateRootNetworkNode(modificationNode.getId(), studyTestUtils.getOneRootNetworkUuid(studyUuid),
            RootNetworkNodeInfo.builder().variantId(variantId).nodeBuildStatus(NodeBuildStatus.from(buildStatus)).build());

        return modificationNode;
    }

    @Test
    void testCreateModificationWithErrors() throws Exception {
        StudyEntity studyEntity = insertDummyStudy(UUID.fromString(NETWORK_UUID_STRING), CASE_UUID, "UCTE");
        UUID studyNameUserIdUuid = studyEntity.getId();
        UUID firstRootNetworkUuid = studyTestUtils.getOneRootNetworkUuid(studyNameUserIdUuid);
        UUID rootNodeUuid = getRootNode(studyNameUserIdUuid).getId();
        String userId = "userId";
        NetworkModificationNode modificationNode = createNetworkModificationNode(studyNameUserIdUuid, rootNodeUuid,
            UUID.randomUUID(), VARIANT_ID, "node 1", userId);
        UUID modificationNodeUuid = modificationNode.getId();

        Map<String, Object> createLoadInfos = Map.of("type", ModificationType.LOAD_CREATION, "equipmentId", "loadId");
        String jsonCreateLoadInfos = mapper.writeValueAsString(createLoadInfos);

        // Create network modification on first modification node
        UUID stubPostId = wireMockStubs.stubNetworkModificationPost(mapper.writeValueAsString(new NetworkModificationsResult(List.of(UUID.randomUUID()), List.of(Optional.empty()))));
        mockMvc.perform(post(URI_NETWORK_MODIF, studyNameUserIdUuid, modificationNodeUuid)
                .content(jsonCreateLoadInfos).contentType(MediaType.APPLICATION_JSON)
                .header(USER_ID_HEADER, userId))
            .andExpect(status().isOk());
        checkUpdateModelsStatusMessagesReceived(studyNameUserIdUuid, modificationNodeUuid);
        checkEquipmentCreatingMessagesReceived(studyNameUserIdUuid, modificationNodeUuid);
        checkEquipmentUpdatingFinishedMessagesReceived(studyNameUserIdUuid, modificationNodeUuid);
        checkElementUpdatedMessageSent(studyNameUserIdUuid, userId);
        String modificationBodyJson = getModificationContextJsonString(mapper, Pair.of(jsonCreateLoadInfos, List.of(rootNetworkNodeInfoService.getNetworkModificationApplicationContext(firstRootNetworkUuid, modificationNodeUuid, NETWORK_UUID))));
        wireMockStubs.verifyNetworkModificationPostWithVariant(stubPostId, modificationBodyJson);

        // String message error
        String contentErrorMessage = "Internal Server Error";
        UUID stubId = wireMockStubs.stubNetworkModificationPostWithError(modificationBodyJson);
        mockMvc.perform(post(URI_NETWORK_MODIF, studyNameUserIdUuid, modificationNodeUuid)
                .content(jsonCreateLoadInfos).contentType(MediaType.APPLICATION_JSON)
                .header(USER_ID_HEADER, userId))
            .andExpect(status().isInternalServerError())
            .andReturn();
        checkUpdateModelsStatusMessagesReceived(studyNameUserIdUuid, modificationNodeUuid);
        checkEquipmentCreatingMessagesReceived(studyNameUserIdUuid, modificationNodeUuid);
        checkEquipmentUpdatingFinishedMessagesReceived(studyNameUserIdUuid, modificationNodeUuid);
        wireMockStubs.verifyNetworkModificationPost(stubId, modificationBodyJson);

        // Json message error
        stubId = wireMockStubs.stubNetworkModificationPostWithError(modificationBodyJson, String.format("{\"message\" : \"%s\"}", contentErrorMessage));
        mockMvc.perform(post(URI_NETWORK_MODIF, studyNameUserIdUuid, modificationNodeUuid)
                .content(jsonCreateLoadInfos).contentType(MediaType.APPLICATION_JSON)
                .header(USER_ID_HEADER, userId))
            .andExpect(status().isInternalServerError());
        checkUpdateModelsStatusMessagesReceived(studyNameUserIdUuid, modificationNodeUuid);
        checkEquipmentCreatingMessagesReceived(studyNameUserIdUuid, modificationNodeUuid);
        checkEquipmentUpdatingFinishedMessagesReceived(studyNameUserIdUuid, modificationNodeUuid);
        wireMockStubs.verifyNetworkModificationPost(stubId, modificationBodyJson);

        // Bad json message error
        contentErrorMessage = String.format("{\"foo\" : \"%s\"}", contentErrorMessage);
        stubId = wireMockStubs.stubNetworkModificationPostWithError(modificationBodyJson, contentErrorMessage);
        mockMvc.perform(post(URI_NETWORK_MODIF, studyNameUserIdUuid, modificationNodeUuid)
                .content(jsonCreateLoadInfos).contentType(MediaType.APPLICATION_JSON)
                .header(USER_ID_HEADER, userId))
            .andExpect(status().isInternalServerError());
        checkUpdateModelsStatusMessagesReceived(studyNameUserIdUuid, modificationNodeUuid);
        checkEquipmentCreatingMessagesReceived(studyNameUserIdUuid, modificationNodeUuid);
        checkEquipmentUpdatingFinishedMessagesReceived(studyNameUserIdUuid, modificationNodeUuid);
        wireMockStubs.verifyNetworkModificationPost(stubId, modificationBodyJson);
    }

    private void checkElementUpdatedMessageSent(UUID elementUuid, String userId) {
        Message<byte[]> message = output.receive(TIMEOUT, ELEMENT_UPDATE_DESTINATION);
        assertEquals(elementUuid, message.getHeaders().get(NotificationService.HEADER_ELEMENT_UUID));
        assertEquals(userId, message.getHeaders().get(NotificationService.HEADER_MODIFIED_BY));
    }

    @AfterEach
    void tearDown(final MockWebServer server) throws Exception {
        studyRepository.findAll().forEach(s -> networkModificationTreeService.doDeleteTree(s.getId()));
        studyRepository.deleteAll();

        TestUtils.assertQueuesEmptyThenClear(List.of(STUDY_UPDATE_DESTINATION), output);

        try {
            TestUtils.assertWiremockServerRequestsEmptyThenShutdown(wireMockServer);
            TestUtils.assertServerRequestsEmptyThenShutdown(server);
        } catch (UncheckedInterruptedException e) {
            LOGGER.error("Error while attempting to get the request done : ", e);
        }
    }
}<|MERGE_RESOLUTION|>--- conflicted
+++ resolved
@@ -483,15 +483,10 @@
                         .contentType(APPLICATION_JSON)
                 ).andExpect(status().isForbidden())
                 .andReturn();
-<<<<<<< HEAD
-        assertTrue(result.getResponse().getContentAsString().equalsIgnoreCase("MAX_NODE_BUILDS_EXCEEDED max allowed built nodes : 1"));
-        WireMockUtils.verifyGetRequest(wireMockServer, userProfileQuotaExceededStubId, "/v1/users/" + userId + "/profile/max-builds", Map.of());
-=======
         var problemDetail = objectMapper.readValue(result.getResponse().getContentAsString(), PowsyblWsProblemDetail.class);
         assertEquals(MAX_NODE_BUILDS_EXCEEDED.value(), problemDetail.getBusinessErrorCode());
         assertEquals("max allowed built nodes : 1", problemDetail.getDetail());
-        wireMockUtils.verifyGetRequest(userProfileQuotaExceededStubId, "/v1/users/" + userId + "/profile/max-builds", Map.of());
->>>>>>> 84f0878c
+        WireMockUtils.verifyGetRequest(wireMockServer, userProfileQuotaExceededStubId, "/v1/users/" + userId + "/profile/max-builds", Map.of());
     }
 
     @Test
@@ -1185,13 +1180,8 @@
         mockMvc.perform(delete("/v1/studies/{studyUuid}/nodes/{nodeUuid}/network-modifications", studyUuid, modificationNode.getId())
                 .queryParam("uuids", modificationUuid.toString())
                 .header(USER_ID_HEADER, "userId"))
-<<<<<<< HEAD
-            .andExpect(status().isBadRequest());
+            .andExpect(status().isInternalServerError());
         WireMockUtils.verifyDeleteRequest(wireMockServer, stubId, "/v1/network-modifications", false, Map.of("uuids", WireMock.equalTo(modificationUuid.toString())));
-=======
-            .andExpect(status().isInternalServerError());
-        wireMockUtils.verifyDeleteRequest(stubId, "/v1/network-modifications", false, Map.of("uuids", WireMock.equalTo(modificationUuid.toString())));
->>>>>>> 84f0878c
         checkEquipmentDeletingMessagesReceived(studyUuid, modificationNode.getId());
         checkEquipmentDeletingFinishedMessagesReceived(studyUuid, modificationNode.getId());
     }
