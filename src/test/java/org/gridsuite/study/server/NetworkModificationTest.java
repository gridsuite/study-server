/**
 * Copyright (c) 2022, RTE (http://www.rte-france.com)
 * This Source Code Form is subject to the terms of the Mozilla Public
 * License, v. 2.0. If a copy of the MPL was not distributed with this
 * file, You can obtain one at http://mozilla.org/MPL/2.0/.
 */
package org.gridsuite.study.server;

import com.fasterxml.jackson.core.type.TypeReference;
import com.fasterxml.jackson.databind.ObjectMapper;
import com.github.tomakehurst.wiremock.WireMockServer;
import com.github.tomakehurst.wiremock.client.WireMock;
import com.google.common.collect.ImmutableSet;
import com.powsybl.commons.datasource.ReadOnlyDataSource;
import com.powsybl.commons.datasource.ResourceDataSource;
import com.powsybl.commons.datasource.ResourceSet;
import com.powsybl.commons.exceptions.UncheckedInterruptedException;
import com.powsybl.iidm.network.IdentifiableType;
import com.powsybl.iidm.network.Network;
import com.powsybl.iidm.network.VariantManagerConstants;
import com.powsybl.iidm.serde.XMLImporter;
import com.powsybl.network.store.client.NetworkStoreService;
import com.powsybl.network.store.iidm.impl.NetworkFactoryImpl;
import lombok.SneakyThrows;
import mockwebserver3.Dispatcher;
import mockwebserver3.MockResponse;
import mockwebserver3.MockWebServer;
import mockwebserver3.RecordedRequest;
import mockwebserver3.junit5.internal.MockWebServerExtension;
import okhttp3.Headers;
import okhttp3.HttpUrl;
import org.gridsuite.study.server.dto.BuildInfos;
import org.gridsuite.study.server.dto.ComputationType;
import org.gridsuite.study.server.dto.CreatedStudyBasicInfos;
import org.gridsuite.study.server.dto.Report;
import org.gridsuite.study.server.dto.impacts.SimpleElementImpact.SimpleImpactType;
import org.gridsuite.study.server.dto.modification.*;
import org.gridsuite.study.server.networkmodificationtree.dto.*;
import org.gridsuite.study.server.notification.NotificationService;
import org.gridsuite.study.server.notification.dto.NetworkImpactsInfos;
import org.gridsuite.study.server.repository.StudyEntity;
import org.gridsuite.study.server.repository.StudyRepository;
import org.gridsuite.study.server.service.*;
import org.gridsuite.study.server.service.shortcircuit.ShortCircuitService;
import org.gridsuite.study.server.utils.*;
import org.gridsuite.study.server.utils.elasticsearch.DisableElasticsearch;
import org.jetbrains.annotations.NotNull;
import org.json.JSONObject;
import org.junit.jupiter.api.AfterEach;
import org.junit.jupiter.api.BeforeEach;
import org.junit.jupiter.api.Test;
import org.junit.jupiter.api.extension.ExtendWith;
import org.junit.jupiter.params.ParameterizedTest;
import org.junit.jupiter.params.provider.EnumSource;
import org.slf4j.Logger;
import org.slf4j.LoggerFactory;
import org.springframework.beans.factory.annotation.Autowired;
import org.springframework.boot.test.autoconfigure.web.servlet.AutoConfigureMockMvc;
import org.springframework.boot.test.context.SpringBootTest;
import org.springframework.boot.test.mock.mockito.MockBean;
import org.springframework.cloud.stream.binder.test.InputDestination;
import org.springframework.cloud.stream.binder.test.OutputDestination;
import org.springframework.http.HttpHeaders;
import org.springframework.http.MediaType;
import org.springframework.messaging.Message;
import org.springframework.messaging.MessageHeaders;
import org.springframework.test.web.servlet.MockMvc;
import org.springframework.test.web.servlet.MvcResult;

import java.util.*;

import static com.github.tomakehurst.wiremock.core.WireMockConfiguration.wireMockConfig;
import static org.gridsuite.study.server.StudyConstants.QUERY_PARAM_RECEIVER;
import static org.gridsuite.study.server.utils.ImpactUtils.createModificationResultWithElementImpact;
import static org.gridsuite.study.server.utils.MatcherCreatedStudyBasicInfos.createMatcherCreatedStudyBasicInfos;
import static org.gridsuite.study.server.utils.SendInput.POST_ACTION_SEND_INPUT;
import static org.hamcrest.MatcherAssert.assertThat;
import static org.junit.jupiter.api.Assertions.*;
import static org.mockito.Mockito.when;
import static org.springframework.http.MediaType.APPLICATION_JSON;
import static org.springframework.test.web.servlet.request.MockMvcRequestBuilders.*;
import static org.springframework.test.web.servlet.result.MockMvcResultMatchers.content;
import static org.springframework.test.web.servlet.result.MockMvcResultMatchers.status;

@ExtendWith(MockWebServerExtension.class)
@AutoConfigureMockMvc
@SpringBootTest
@DisableElasticsearch
@ContextConfigurationWithTestChannel
class NetworkModificationTest {
    private static final Logger LOGGER = LoggerFactory.getLogger(NetworkModificationTest.class);

    private static final String NETWORK_UUID_STRING = "38400000-8cf0-11bd-b23e-10b96e4ef00d";
    private static final UUID NETWORK_UUID = UUID.fromString(NETWORK_UUID_STRING);
    private static final String NETWORK_UUID_2_STRING = "11111111-aaaa-48be-be46-ef7b93331e32";
    private static final String NETWORK_UUID_3_STRING = "22222222-bd31-43be-be46-e50296951e32";

    private static final String CASE_UUID_STRING = "00000000-8cf0-11bd-b23e-10b96e4ef00d";
    private static final String CASE_2_UUID_STRING = "656719f3-aaaa-48be-be46-ef7b93331e32";
    private static final String CASE_3_UUID_STRING = "790769f9-bd31-43be-be46-e50296951e32";
    private static final UUID CASE_UUID = UUID.fromString(CASE_UUID_STRING);
    private static final UUID CASE_2_UUID = UUID.fromString(CASE_2_UUID_STRING);
    private static final UUID CASE_3_UUID = UUID.fromString(CASE_3_UUID_STRING);

    private static final String VARIANT_ID = "variant_1";
    private static final String VARIANT_ID_2 = "variant_2";
    private static final String VARIANT_ID_3 = "variant_3";

    private static final UUID LOADFLOW_RESULT_UUID = UUID.randomUUID();
    private static final String SECURITY_ANALYSIS_RESULT_UUID = "f3a85c9b-9594-4e55-8ec7-07ea965d24eb";
    private static final String SECURITY_ANALYSIS_STATUS_JSON = "\"CONVERGED\"";

    private static final String SENSITIVITY_ANALYSIS_RESULT_UUID = "b3a84c9b-9594-4e85-8ec7-07ea965d24eb";
    private static final String SENSITIVITY_ANALYSIS_NON_EVACUATED_ENERGY_RESULT_UUID = "b3a84c9b-9594-4e85-8ec7-07ea965d24eb";
    private static final String SENSITIVITY_ANALYSIS_STATUS_JSON = "{\"status\":\"COMPLETED\"}";
    private static final String LOADFLOW_STATUS_JSON = "{\"status\":\"COMPLETED\"}";
    private static final String SENSITIVITY_ANALYSIS_NON_EVACUATED_ENERGY_STATUS_JSON = "{\"status\":\"COMPLETED\"}";

    private static final String SHORTCIRCUIT_ANALYSIS_RESULT_UUID = "72f94d64-4fc6-11ed-bdc3-0242ac120002";
    private static final String ONE_BUS_SHORTCIRCUIT_ANALYSIS_RESULT_UUID = "72f94d88-4fc6-11ed-bdc3-0242ac120009";

    private static final String SHORTCIRCUIT_ANALYSIS_STATUS_JSON = "{\"status\":\"COMPLETED\"}";
    private static final String ONE_BUS_SHORTCIRCUIT_ANALYSIS_STATUS_JSON = "{\"status\":\"COMPLETED\"}";

    private static final String VOLTAGE_INIT_RESULT_UUID = "37cf33ad-f4a0-4ab8-84c5-6ad2e22d9866";

    private static final String VOLTAGE_INIT_STATUS_JSON = "{\"status\":\"COMPLETED\"}";

    private static final String STATE_ESTIMATION_RESULT_UUID = "d3a85e9b-9894-4255-8ec7-07ea965d24eb";
    private static final String STATE_ESTIMATION_STATUS_JSON = "\"COMPLETED\"";

    private static final String MODIFICATION_UUID = "796719f5-bd31-48be-be46-ef7b96951e32";

    private static final Report REPORT_TEST = Report.builder().id(UUID.randomUUID()).message("test").severities(List.of(StudyConstants.Severity.WARN)).build();

    private static final String TEST_FILE = "testCase.xiidm";

    private static final String USER_ID_HEADER = "userId";
    private static final String USER_ID = "userLambda";
    private static final String USER_ID_NO_PROFILE = "userNoProfile";
    private static final String USER_ID_NO_QUOTA = "userNoQuota";
    private static final String USER_ID_QUOTA_EXCEEDED = "userOverQuota";

    private static final long TIMEOUT = 1000;

    private static final String URI_NETWORK_MODIF = "/v1/studies/{studyUuid}/nodes/{nodeUuid}/network-modifications";
    private static final String URI_NETWORK_MODIF_WITH_ID = "/v1/studies/{studyUuid}/nodes/{nodeUuid}/network-modifications/{uuid}";

    private static final NetworkModificationResult DEFAULT_BUILD_RESULT = createModificationResultWithElementImpact(SimpleImpactType.CREATION, IdentifiableType.LINE, "lineId", Set.of("s1", "s2")).get();

    @Autowired
    private MockMvc mockMvc;

    private WireMockServer wireMockServer;

    private WireMockUtils wireMockUtils;

    @Autowired
    private OutputDestination output;

    @Autowired
    private InputDestination input;

    @Autowired
    private ObjectMapper mapper;

    @Autowired
    private NetworkModificationTreeService networkModificationTreeService;

    @Autowired
    private NetworkModificationService networkModificationService;

    @Autowired
    private ReportService reportService;

    @Autowired
    private SecurityAnalysisService securityAnalysisService;

    @Autowired
    private LoadFlowService loadFlowService;

    @Autowired
    private SensitivityAnalysisService sensitivityAnalysisService;

    @Autowired
    private NonEvacuatedEnergyService nonEvacuatedEnergyService;

    @Autowired
    private ShortCircuitService shortCircuitService;

    @Autowired
    private VoltageInitService voltageInitService;

    @Autowired
    private StateEstimationService stateEstimationService;

    @Autowired
    private UserAdminService userAdminService;

    @MockBean
    private NetworkStoreService networkStoreService;

    @Autowired
    private StudyRepository studyRepository;

    //output destinations
    private static final String STUDY_UPDATE_DESTINATION = "study.update";
    private static final String ELEMENT_UPDATE_DESTINATION = "element.update";

    private UUID buildOkStubId;
    private UUID buildStopStubId;
    private UUID buildFailedStubId;
    private UUID buildErrorStubId;
    private UUID userProfileQuotaStubId;
    private UUID userProfileQuotaExceededStubId;
    private UUID userProfileNoQuotaStubId;
    private UUID userNoProfileStubId;

    private static final String ERROR_MESSAGE = "nullPointerException: unexpected null somewhere";

    @BeforeEach
    void setup(final MockWebServer server) {
        ReadOnlyDataSource dataSource = new ResourceDataSource("testCase", new ResourceSet("", TEST_FILE));
        Network network = new XMLImporter().importData(dataSource, new NetworkFactoryImpl(), null);
        network.getVariantManager().cloneVariant(VariantManagerConstants.INITIAL_VARIANT_ID, VARIANT_ID);
        network.getVariantManager().setWorkingVariant(VariantManagerConstants.INITIAL_VARIANT_ID);

        when(networkStoreService.getNetwork(NETWORK_UUID)).thenReturn(network);

        wireMockServer = new WireMockServer(wireMockConfig().dynamicPort().extensions(new SendInput(input)));
        wireMockUtils = new WireMockUtils(wireMockServer);

        // Start the mock servers
        wireMockServer.start();

        // Ask the server for its URL. You'll need this to make HTTP requests.
        HttpUrl baseHttpUrl = server.url("");
        String baseUrl = baseHttpUrl.toString().substring(0, baseHttpUrl.toString().length() - 1);
        reportService.setReportServerBaseUri(baseUrl);
        loadFlowService.setLoadFlowServerBaseUri(baseUrl);
        securityAnalysisService.setSecurityAnalysisServerBaseUri(baseUrl);
        sensitivityAnalysisService.setSensitivityAnalysisServerBaseUri(baseUrl);
        nonEvacuatedEnergyService.setSensitivityAnalysisServerBaseUri(baseUrl);
        shortCircuitService.setShortCircuitServerBaseUri(baseUrl);
        voltageInitService.setVoltageInitServerBaseUri(baseUrl);
        stateEstimationService.setStateEstimationServerServerBaseUri(baseUrl);

        String baseUrlWireMock = wireMockServer.baseUrl();
        networkModificationService.setNetworkModificationServerBaseUri(baseUrlWireMock);
        userAdminService.setUserAdminServerBaseUri(baseUrlWireMock);

        buildOkStubId = wireMockServer.stubFor(WireMock.post(WireMock.urlPathEqualTo("/v1/networks/" + NETWORK_UUID_STRING + "/build"))
            .withPostServeAction(POST_ACTION_SEND_INPUT, Map.of("payload", DEFAULT_BUILD_RESULT, "destination", "build.result"))
            .willReturn(WireMock.ok())).getId();
        buildFailedStubId = wireMockServer.stubFor(WireMock.post(WireMock.urlPathEqualTo("/v1/networks/" + NETWORK_UUID_2_STRING + "/build"))
            .withPostServeAction(POST_ACTION_SEND_INPUT, Map.of("payload", "", "destination", "build.failed", "message", ERROR_MESSAGE))
            .willReturn(WireMock.ok())).getId();
        buildErrorStubId = wireMockServer.stubFor(WireMock.post(WireMock.urlPathEqualTo("/v1/networks/" + NETWORK_UUID_3_STRING + "/build"))
            .willReturn(WireMock.serverError())).getId();
        buildStopStubId = wireMockServer.stubFor(WireMock.put(WireMock.urlPathEqualTo("/v1/build/stop"))
            .withPostServeAction(POST_ACTION_SEND_INPUT, Map.of("payload", "", "destination", "build.stopped"))
            .willReturn(WireMock.ok())).getId();
        userProfileQuotaStubId = wireMockServer.stubFor(WireMock.get(WireMock.urlPathMatching("/v1/users/" + USER_ID + "/profile/max-builds"))
            .willReturn(WireMock.ok()
                .withBody("10")
                .withHeader(HttpHeaders.CONTENT_TYPE, MediaType.APPLICATION_JSON_VALUE))).getId();
        userProfileQuotaExceededStubId = wireMockServer.stubFor(WireMock.get(WireMock.urlPathMatching("/v1/users/" + USER_ID_QUOTA_EXCEEDED + "/profile/max-builds"))
            .willReturn(WireMock.ok()
                .withBody("1")
                .withHeader(HttpHeaders.CONTENT_TYPE, MediaType.APPLICATION_JSON_VALUE))).getId();
        userProfileNoQuotaStubId = wireMockServer.stubFor(WireMock.get(WireMock.urlPathMatching("/v1/users/" + USER_ID_NO_QUOTA + "/profile/max-builds"))
                .willReturn(WireMock.ok()
                .withBody((String) null)
                .withHeader(HttpHeaders.CONTENT_TYPE, MediaType.APPLICATION_JSON_VALUE))).getId();
        userNoProfileStubId = wireMockServer.stubFor(WireMock.get(WireMock.urlPathMatching("/v1/users/" + USER_ID_NO_PROFILE + "/profile/max-builds"))
                .willReturn(WireMock.notFound())).getId();

        final Dispatcher dispatcher = new Dispatcher() {
            @SneakyThrows
            @Override
            @NotNull
            public MockResponse dispatch(RecordedRequest request) {
                String path = Objects.requireNonNull(request.getPath());

                if (path.matches("/v1/reports/.*")) {
                    return new MockResponse(200, Headers.of(HttpHeaders.CONTENT_TYPE, MediaType.APPLICATION_JSON_VALUE), mapper.writeValueAsString(REPORT_TEST));
                } else if (path.matches("/v1/reports")) {
                    return new MockResponse(200);
                } else if (("/v1/results/invalidate-status?resultUuid=" + SECURITY_ANALYSIS_RESULT_UUID).equals(path)) {
                    return new MockResponse(200);
                } else if (("/v1/results/" + SECURITY_ANALYSIS_RESULT_UUID + "/status").equals(path)) {
                    return new MockResponse(200, Headers.of(HttpHeaders.CONTENT_TYPE, MediaType.APPLICATION_JSON_VALUE), SECURITY_ANALYSIS_STATUS_JSON);
                } else if (("/v1/results/" + SECURITY_ANALYSIS_RESULT_UUID).equals(path)) {
                    if (request.getMethod().equals("DELETE")) {
                        return new MockResponse(200, Headers.of(HttpHeaders.CONTENT_TYPE, MediaType.APPLICATION_JSON_VALUE), SECURITY_ANALYSIS_STATUS_JSON);
                    }
                    return new MockResponse(500);
                } else if (("/v1/results/invalidate-status?resultUuid=" + SENSITIVITY_ANALYSIS_RESULT_UUID).equals(path)) {
                    return new MockResponse(200);
                } else if (("/v1/results/" + SENSITIVITY_ANALYSIS_RESULT_UUID + "/status").equals(path)) {
                    return new MockResponse(200, Headers.of(HttpHeaders.CONTENT_TYPE, MediaType.APPLICATION_JSON_VALUE), SENSITIVITY_ANALYSIS_STATUS_JSON);
                } else if (("/v1/results/" + SENSITIVITY_ANALYSIS_RESULT_UUID).equals(path)) {
                    if (request.getMethod().equals("DELETE")) {
                        return new MockResponse(200, Headers.of(HttpHeaders.CONTENT_TYPE, MediaType.APPLICATION_JSON_VALUE), SENSITIVITY_ANALYSIS_STATUS_JSON);
                    }
                    return new MockResponse(500);
                } else if (("/v1/non-evacuated-energy/results/invalidate-status?resultUuid=" + SENSITIVITY_ANALYSIS_NON_EVACUATED_ENERGY_RESULT_UUID).equals(path)) {
                    return new MockResponse(200);
                } else if (("/v1/non-evacuated-energy/results/" + SENSITIVITY_ANALYSIS_NON_EVACUATED_ENERGY_RESULT_UUID + "/status").equals(path)) {
                    return new MockResponse(200, Headers.of(HttpHeaders.CONTENT_TYPE, MediaType.APPLICATION_JSON_VALUE), SENSITIVITY_ANALYSIS_NON_EVACUATED_ENERGY_STATUS_JSON);
                } else if (("/v1/non-evacuated-energy/results/" + SENSITIVITY_ANALYSIS_NON_EVACUATED_ENERGY_RESULT_UUID).equals(path)) {
                    if (request.getMethod().equals("DELETE")) {
                        return new MockResponse(200, Headers.of(HttpHeaders.CONTENT_TYPE, MediaType.APPLICATION_JSON_VALUE), SENSITIVITY_ANALYSIS_NON_EVACUATED_ENERGY_STATUS_JSON);
                    }
                    return new MockResponse(500);
                } else if (("/v1/results/invalidate-status?resultUuid=" + SHORTCIRCUIT_ANALYSIS_RESULT_UUID).equals(path)) {
                    return new MockResponse(200);
                } else if (("/v1/results/invalidate-status?resultUuid=" + ONE_BUS_SHORTCIRCUIT_ANALYSIS_RESULT_UUID).equals(path)) {
                    return new MockResponse(200);
                } else if (("/v1/results/" + SHORTCIRCUIT_ANALYSIS_RESULT_UUID + "/status").equals(path)) {
                    return new MockResponse(200, Headers.of(HttpHeaders.CONTENT_TYPE, MediaType.APPLICATION_JSON_VALUE), SHORTCIRCUIT_ANALYSIS_STATUS_JSON);
                } else if (("/v1/results/" + ONE_BUS_SHORTCIRCUIT_ANALYSIS_RESULT_UUID + "/status").equals(path)) {
                    return new MockResponse(200, Headers.of(HttpHeaders.CONTENT_TYPE, MediaType.APPLICATION_JSON_VALUE), ONE_BUS_SHORTCIRCUIT_ANALYSIS_STATUS_JSON);
                } else if (("/v1/results/" + SHORTCIRCUIT_ANALYSIS_RESULT_UUID).equals(path)) {
                    if (request.getMethod().equals("DELETE")) {
                        return new MockResponse(200, Headers.of(HttpHeaders.CONTENT_TYPE, MediaType.APPLICATION_JSON_VALUE), SHORTCIRCUIT_ANALYSIS_STATUS_JSON);
                    }
                    return new MockResponse(500);
                } else if (("/v1/results/" + ONE_BUS_SHORTCIRCUIT_ANALYSIS_RESULT_UUID).equals(path)) {
                    if (request.getMethod().equals("DELETE")) {
                        return new MockResponse(200, Headers.of(HttpHeaders.CONTENT_TYPE, MediaType.APPLICATION_JSON_VALUE), ONE_BUS_SHORTCIRCUIT_ANALYSIS_STATUS_JSON);
                    }
                    return new MockResponse(500);
                } else if (("/v1/results/invalidate-status?resultUuid=" + VOLTAGE_INIT_RESULT_UUID).equals(path)) {
                    return new MockResponse(200);
                } else if (("/v1/results/" + VOLTAGE_INIT_RESULT_UUID + "/status").equals(path)) {
                    return new MockResponse(200, Headers.of(HttpHeaders.CONTENT_TYPE, MediaType.APPLICATION_JSON_VALUE), VOLTAGE_INIT_STATUS_JSON);
                } else if (("/v1/results/" + VOLTAGE_INIT_RESULT_UUID).equals(path)) {
                    if (request.getMethod().equals("DELETE")) {
                        return new MockResponse(200, Headers.of(HttpHeaders.CONTENT_TYPE, MediaType.APPLICATION_JSON_VALUE), VOLTAGE_INIT_STATUS_JSON);
                    }
                    return new MockResponse(500);
                } else if (("/v1/results/invalidate-status?resultUuid=" + LOADFLOW_RESULT_UUID).equals(path)) {
                    return new MockResponse(200);
                } else if (("/v1/results/" + LOADFLOW_RESULT_UUID + "/status").equals(path)) {
                    return new MockResponse(200, Headers.of(HttpHeaders.CONTENT_TYPE, MediaType.APPLICATION_JSON_VALUE), LOADFLOW_STATUS_JSON);
                } else if (("/v1/results/" + LOADFLOW_RESULT_UUID).equals(path)) {
                    if (request.getMethod().equals("DELETE")) {
                        return new MockResponse(200, Headers.of(HttpHeaders.CONTENT_TYPE, MediaType.APPLICATION_JSON_VALUE), LOADFLOW_STATUS_JSON);
                    }
                    return new MockResponse(500);
                } else if (("/v1/results/invalidate-status?resultUuid=" + STATE_ESTIMATION_RESULT_UUID).equals(path)) {
                    return new MockResponse(200);
                } else if (("/v1/results/" + STATE_ESTIMATION_RESULT_UUID + "/status").equals(path)) {
                    return new MockResponse(200, Headers.of(HttpHeaders.CONTENT_TYPE, MediaType.APPLICATION_JSON_VALUE), STATE_ESTIMATION_STATUS_JSON);
                } else if (("/v1/results/" + STATE_ESTIMATION_RESULT_UUID).equals(path)) {
                    if (request.getMethod().equals("DELETE")) {
                        return new MockResponse(200, Headers.of(HttpHeaders.CONTENT_TYPE, MediaType.APPLICATION_JSON_VALUE), STATE_ESTIMATION_STATUS_JSON);
                    }
                    return new MockResponse(500);
                } else {
                    LOGGER.error("Unhandled method+path: {} {}", request.getMethod(), request.getPath());
                    return new MockResponse.Builder().code(418).body("Unhandled method+path: " + request.getMethod() + " " + request.getPath()).build();
                }
            }
        };
        server.setDispatcher(dispatcher);
    }

    @Test
    void testBuildFailed() throws Exception {
        StudyEntity studyEntity = insertDummyStudy(UUID.fromString(NETWORK_UUID_2_STRING), CASE_2_UUID, "UCTE");
        UUID studyUuid = studyEntity.getId();
        UUID rootNodeUuid = getRootNode(studyUuid).getId();

        UUID modificationGroupUuid1 = UUID.randomUUID();
        NetworkModificationNode modificationNode = createNetworkModificationNode(studyUuid, rootNodeUuid,
                modificationGroupUuid1, "variant_1", "node 1", USER_ID);

        testBuildFailedWithNodeUuid(studyUuid, modificationNode.getId());
    }

    @Test
    void testBuildError() throws Exception {
        StudyEntity studyEntity = insertDummyStudy(UUID.fromString(NETWORK_UUID_3_STRING), CASE_3_UUID, "UCTE");
        UUID studyUuid = studyEntity.getId();
        UUID rootNodeUuid = getRootNode(studyUuid).getId();
        UUID modificationGroupUuid1 = UUID.randomUUID();
        NetworkModificationNode modificationNode = createNetworkModificationNode(studyUuid, rootNodeUuid,
                modificationGroupUuid1, "variant_1", "node 1", USER_ID);

        testBuildErrorWithNodeUuid(studyUuid, modificationNode.getId());
    }

    @Test
    void testBuildQuotaExceeded() throws Exception {
        String userId = USER_ID_QUOTA_EXCEEDED;
        StudyEntity studyEntity = insertDummyStudy(UUID.fromString(NETWORK_UUID_STRING), CASE_UUID, "UCTE");
        UUID studyNameUserIdUuid = studyEntity.getId();
        UUID rootNodeUuid = getRootNode(studyNameUserIdUuid).getId();
        UUID modificationGroupUuid1 = UUID.randomUUID();
        NetworkModificationNode modificationNode1 = createNetworkModificationNode(studyNameUserIdUuid, rootNodeUuid,
                modificationGroupUuid1, "variant_1", "node 1", userId);
        UUID modificationGroupUuid2 = UUID.randomUUID();
        NetworkModificationNode modificationNode2 = createNetworkModificationNode(studyNameUserIdUuid,
                modificationNode1.getId(), modificationGroupUuid2, "variant_2", "node 2", userId);

        // build modificationNode1: ok
        testBuildWithNodeUuid(studyNameUserIdUuid, modificationNode1.getId(), userId, userProfileQuotaExceededStubId);

        // build modificationNode2: cannot be done cause quota is 1 build max (err 403)
        MvcResult result = mockMvc.perform(post("/v1/studies/{studyUuid}/nodes/{nodeUuid}/build", studyNameUserIdUuid, modificationNode2.getId())
                        .header("userId", userId)
                        .contentType(APPLICATION_JSON)
                ).andExpect(status().isForbidden())
                .andReturn();
        assertTrue(result.getResponse().getContentAsString().equalsIgnoreCase("MAX_NODE_BUILDS_EXCEEDED max allowed built nodes : 1"));
        wireMockUtils.verifyGetRequest(userProfileQuotaExceededStubId, "/v1/users/" + userId + "/profile/max-builds", Map.of());
    }

    @Test
    void testBuildNoQuotaInProfile() throws Exception {
        String userId = USER_ID_NO_QUOTA;
        StudyEntity studyEntity = insertDummyStudy(UUID.fromString(NETWORK_UUID_STRING), CASE_UUID, "UCTE");
        UUID studyNameUserIdUuid = studyEntity.getId();
        UUID rootNodeUuid = getRootNode(studyNameUserIdUuid).getId();
        UUID modificationGroupUuid1 = UUID.randomUUID();
        NetworkModificationNode modificationNode1 = createNetworkModificationNode(studyNameUserIdUuid, rootNodeUuid,
                modificationGroupUuid1, "variant_1", "node 1", userId);

        // build modificationNode1: ok
        testBuildWithNodeUuid(studyNameUserIdUuid, modificationNode1.getId(), userId, userProfileNoQuotaStubId);
    }

    @Test
    void testBuildNoProfile() throws Exception {
        String userId = USER_ID_NO_PROFILE;
        StudyEntity studyEntity = insertDummyStudy(UUID.fromString(NETWORK_UUID_STRING), CASE_UUID, "UCTE");
        UUID studyNameUserIdUuid = studyEntity.getId();
        UUID rootNodeUuid = getRootNode(studyNameUserIdUuid).getId();
        UUID modificationGroupUuid1 = UUID.randomUUID();
        NetworkModificationNode modificationNode1 = createNetworkModificationNode(studyNameUserIdUuid, rootNodeUuid,
                modificationGroupUuid1, "variant_1", "node 1", userId);

        // build modificationNode1: ok
        testBuildWithNodeUuid(studyNameUserIdUuid, modificationNode1.getId(), userId, userNoProfileStubId);
    }

    @Test
    void testBuild() throws Exception {
        String userId = USER_ID;
        StudyEntity studyEntity = insertDummyStudy(UUID.fromString(NETWORK_UUID_STRING), CASE_UUID, "UCTE");
        UUID studyNameUserIdUuid = studyEntity.getId();
        UUID rootNodeUuid = getRootNode(studyNameUserIdUuid).getId();
        UUID modificationGroupUuid1 = UUID.randomUUID();
        NetworkModificationNode modificationNode1 = createNetworkModificationNode(studyNameUserIdUuid, rootNodeUuid,
                modificationGroupUuid1, "variant_1", "node 1", userId);
        UUID modificationGroupUuid2 = UUID.randomUUID();
        NetworkModificationNode modificationNode2 = createNetworkModificationNode(studyNameUserIdUuid,
                modificationNode1.getId(), modificationGroupUuid2, "variant_2", "node 2", userId);
        UUID modificationGroupUuid3 = UUID.randomUUID();
        NetworkModificationNode modificationNode3 = createNetworkModificationNode(studyNameUserIdUuid,
                modificationNode2.getId(), modificationGroupUuid3, "variant_3", "node 3", userId);
        UUID modificationGroupUuid4 = UUID.randomUUID();
        NetworkModificationNode modificationNode4 = createNetworkModificationNode(studyNameUserIdUuid,
                modificationNode3.getId(), modificationGroupUuid4, "variant_4", "node 4", userId);
        UUID modificationGroupUuid5 = UUID.randomUUID();
        NetworkModificationNode modificationNode5 = createNetworkModificationNode(studyNameUserIdUuid,
                modificationNode4.getId(), modificationGroupUuid5, "variant_5", "node 5", userId);

        /*
            root
             |
          modificationNode1
             |
          modificationNode2
             |
          modificationNode3
             |
          modificationNode4
             |
          modificationNode5
         */

        BuildInfos buildInfos = networkModificationTreeService.getBuildInfos(modificationNode5.getId());
        assertNull(buildInfos.getOriginVariantId());  // previous built node is root node
        assertEquals("variant_5", buildInfos.getDestinationVariantId());
        assertEquals(List.of(modificationGroupUuid1, modificationGroupUuid2, modificationGroupUuid3, modificationGroupUuid4, modificationGroupUuid5), buildInfos.getModificationGroupUuids());

        modificationNode3.setNodeBuildStatus(NodeBuildStatus.from(BuildStatus.BUILT));  // mark node modificationNode3 as built
        networkModificationTreeService.updateNode(studyNameUserIdUuid, modificationNode3, userId);
        checkElementUpdatedMessageSent(studyNameUserIdUuid, userId);
        output.receive(TIMEOUT, STUDY_UPDATE_DESTINATION);

        buildInfos = networkModificationTreeService.getBuildInfos(modificationNode4.getId());
        assertEquals("variant_3", buildInfos.getOriginVariantId()); // variant to clone is variant associated to node
                                                                    // modificationNode3
        assertEquals("variant_4", buildInfos.getDestinationVariantId());
        assertEquals(List.of(modificationGroupUuid4), buildInfos.getModificationGroupUuids());

        modificationNode2.setNodeBuildStatus(NodeBuildStatus.from(BuildStatus.NOT_BUILT));  // mark node modificationNode2 as not built
        networkModificationTreeService.updateNode(studyNameUserIdUuid, modificationNode2, userId);
        checkElementUpdatedMessageSent(studyNameUserIdUuid, userId);
        output.receive(TIMEOUT, STUDY_UPDATE_DESTINATION);
        modificationNode4.setNodeBuildStatus(NodeBuildStatus.from(BuildStatus.NOT_BUILT));  // mark node modificationNode4 as built invalid
        networkModificationTreeService.updateNode(studyNameUserIdUuid, modificationNode4, userId);
        checkElementUpdatedMessageSent(studyNameUserIdUuid, userId);
        output.receive(TIMEOUT, STUDY_UPDATE_DESTINATION);
        modificationNode5.setNodeBuildStatus(NodeBuildStatus.from(BuildStatus.BUILT));  // mark node modificationNode5 as built
        networkModificationTreeService.updateNode(studyNameUserIdUuid, modificationNode5, userId);
        checkElementUpdatedMessageSent(studyNameUserIdUuid, userId);
        output.receive(TIMEOUT, STUDY_UPDATE_DESTINATION);

        // build modificationNode2 and stop build
        testBuildAndStopWithNodeUuid(studyNameUserIdUuid, modificationNode2.getId(), userId, userProfileQuotaStubId);

        assertEquals(BuildStatus.BUILT, networkModificationTreeService.getNodeBuildStatus(modificationNode3.getId()).getGlobalBuildStatus());
        assertEquals(BuildStatus.NOT_BUILT, networkModificationTreeService.getNodeBuildStatus(modificationNode4.getId()).getGlobalBuildStatus());
        assertEquals(BuildStatus.BUILT, networkModificationTreeService.getNodeBuildStatus(modificationNode5.getId()).getGlobalBuildStatus());

        modificationNode3.setNodeBuildStatus(NodeBuildStatus.from(BuildStatus.NOT_BUILT));  // mark node modificationNode3 as built
        networkModificationTreeService.updateNode(studyNameUserIdUuid, modificationNode3, userId);
        checkElementUpdatedMessageSent(studyNameUserIdUuid, userId);
        output.receive(TIMEOUT, STUDY_UPDATE_DESTINATION);

        // build modificationNode3 and stop build
        testBuildAndStopWithNodeUuid(studyNameUserIdUuid, modificationNode3.getId(), userId, userProfileQuotaStubId);

        assertEquals(BuildStatus.NOT_BUILT, networkModificationTreeService.getNodeBuildStatus(modificationNode4.getId()).getGlobalBuildStatus());
        assertEquals(BuildStatus.BUILT, networkModificationTreeService.getNodeBuildStatus(modificationNode5.getId()).getGlobalBuildStatus());
    }

    @Test
    void testLocalBuildValue() throws Exception {
        StudyEntity studyEntity = insertDummyStudy(UUID.fromString(NETWORK_UUID_STRING), CASE_UUID, "UCTE");
        UUID studyNameUserIdUuid = studyEntity.getId();
        UUID rootNodeUuid = getRootNode(studyNameUserIdUuid).getId();
        String userId = "userId";
        NetworkModificationNode modificationNode = createNetworkModificationNode(studyNameUserIdUuid, rootNodeUuid,
                UUID.randomUUID(), VARIANT_ID, "node 1", userId);
        UUID modificationNodeUuid = modificationNode.getId();

        Map<String, Object> createLoadInfos = Map.of("type", ModificationType.LOAD_CREATION, "equipmentId", "loadId");
        String jsonCreateLoadInfos = mapper.writeValueAsString(createLoadInfos);
        wireMockUtils.stubNetworkModificationPost(mapper.writeValueAsString(Optional.empty()));

        // Mark the node status as built
        modificationNode.setNodeBuildStatus(NodeBuildStatus.from(BuildStatus.BUILT));
        networkModificationTreeService.updateNode(studyNameUserIdUuid, modificationNode, userId);
        checkElementUpdatedMessageSent(studyNameUserIdUuid, userId);
        output.receive(TIMEOUT, STUDY_UPDATE_DESTINATION);

        NetworkModificationNode modificationNode2 = createNetworkModificationNode(studyNameUserIdUuid, modificationNodeUuid,
                UUID.randomUUID(), VARIANT_ID, "node 2", userId);
        UUID modificationNode2Uuid = modificationNode2.getId();

        // Create network modification on BUILT modification node
        Optional<NetworkModificationResult> networkModificationResult =
                createModificationResultWithElementImpact(SimpleImpactType.CREATION, IdentifiableType.LOAD, "loadId", Set.of("s1"));
        wireMockUtils.stubNetworkModificationPost(mapper.writeValueAsString(networkModificationResult));
        NetworkImpactsInfos expectedPayload = NetworkImpactsInfos.builder().impactedSubstationsIds(ImmutableSet.of("s1")).deletedEquipments(ImmutableSet.of()).build();

        // Build first node with errors
        networkModificationResult.get().setApplicationStatus(NetworkModificationResult.ApplicationStatus.WITH_ERRORS);
        UUID stubId = wireMockUtils.stubNetworkModificationPost(mapper.writeValueAsString(networkModificationResult));
        mockMvc.perform(post(URI_NETWORK_MODIF, studyNameUserIdUuid, modificationNodeUuid)
                        .content(jsonCreateLoadInfos).contentType(MediaType.APPLICATION_JSON)
                        .header(USER_ID_HEADER, userId))
                .andExpect(status().isOk());

        checkEquipmentCreatingMessagesReceived(studyNameUserIdUuid, modificationNodeUuid);
        checkElementUpdatedMessageSent(studyNameUserIdUuid, userId);
        checkNodesBuildStatusUpdatedMessageReceived(studyNameUserIdUuid, List.of(modificationNodeUuid));
        checkEquipmentMessagesReceived(studyNameUserIdUuid, modificationNodeUuid, expectedPayload);
        checkNodesBuildStatusUpdatedMessageReceived(studyNameUserIdUuid, List.of(modificationNodeUuid));
        checkUpdateModelsStatusMessagesReceived(studyNameUserIdUuid, modificationNodeUuid);
        checkEquipmentUpdatingFinishedMessagesReceived(studyNameUserIdUuid, modificationNodeUuid);
        assertEquals(BuildStatus.BUILT_WITH_ERROR, networkModificationTreeService.getNodeBuildStatus(modificationNodeUuid).getGlobalBuildStatus());
        wireMockUtils.verifyNetworkModificationPost(stubId, jsonCreateLoadInfos, NETWORK_UUID_STRING);

        // Build second node is OK
        networkModificationResult.get().setApplicationStatus(NetworkModificationResult.ApplicationStatus.ALL_OK);
        stubId = wireMockUtils.stubNetworkModificationPost(mapper.writeValueAsString(networkModificationResult));
        mockMvc.perform(post(URI_NETWORK_MODIF, studyNameUserIdUuid, modificationNode2Uuid)
                        .content(jsonCreateLoadInfos).contentType(MediaType.APPLICATION_JSON)
                        .header(USER_ID_HEADER, userId))
                .andExpect(status().isOk());

        checkEquipmentCreatingMessagesReceived(studyNameUserIdUuid, modificationNode2Uuid);
        checkElementUpdatedMessageSent(studyNameUserIdUuid, userId);
        checkNodesBuildStatusUpdatedMessageReceived(studyNameUserIdUuid, List.of(modificationNode2Uuid));
        checkEquipmentMessagesReceived(studyNameUserIdUuid, modificationNode2Uuid, expectedPayload);
        checkNodesBuildStatusUpdatedMessageReceived(studyNameUserIdUuid, List.of(modificationNode2Uuid));
        checkUpdateModelsStatusMessagesReceived(studyNameUserIdUuid, modificationNode2Uuid);
        checkEquipmentUpdatingFinishedMessagesReceived(studyNameUserIdUuid, modificationNode2Uuid);
        assertEquals(BuildStatus.BUILT_WITH_ERROR, networkModificationTreeService.getNodeBuildStatus(modificationNode2Uuid).getGlobalBuildStatus());
        wireMockUtils.verifyNetworkModificationPost(stubId, jsonCreateLoadInfos, NETWORK_UUID_STRING);

        //Build modification node 2, local status should be BUILT and computed one should be BUILT_WITH_ERRORS
        assertEquals(BuildStatus.BUILT, networkModificationTreeService.getNodeBuildStatus(modificationNode2Uuid).getLocalBuildStatus());
        assertEquals(BuildStatus.BUILT_WITH_ERROR, networkModificationTreeService.getNodeBuildStatus(modificationNode2Uuid).getGlobalBuildStatus());
    }

    @Test
    void testNetworkModificationSwitch(final MockWebServer server) throws Exception {

        MvcResult mvcResult;
        String resultAsString;
        String userId = "userId";

        StudyEntity studyEntity = insertDummyStudy(UUID.fromString(NETWORK_UUID_STRING), CASE_UUID, "UCTE");
        UUID studyNameUserIdUuid = studyEntity.getId();
        UUID rootNodeUuid = getRootNode(studyNameUserIdUuid).getId();
        NetworkModificationNode modificationNode1 = createNetworkModificationNode(studyNameUserIdUuid, rootNodeUuid,
                UUID.randomUUID(), VARIANT_ID, "node 1", userId);
        UUID modificationNode1Uuid = modificationNode1.getId();
        NetworkModificationNode modificationNode2 = createNetworkModificationNode(studyNameUserIdUuid,
                modificationNode1Uuid, UUID.randomUUID(), VARIANT_ID_2, "node 2", userId);
        UUID modificationNode2Uuid = modificationNode2.getId();

        Map<String, Object> body = Map.of(
                "type", ModificationType.EQUIPMENT_ATTRIBUTE_MODIFICATION,
                "equipmentAttributeName", "open",
                "equipmentAttributeValue", true,
                "equipmentType", "SWITCH",
                "equipmentId", "switchId"
        );
        String bodyJson = mapper.writeValueAsString(body);

        // update switch on root node (not allowed)
        mockMvc.perform(post(URI_NETWORK_MODIF, studyNameUserIdUuid, rootNodeUuid)
                        .content(bodyJson).contentType(MediaType.APPLICATION_JSON)
                        .header(USER_ID_HEADER, userId))
                .andExpect(status().isForbidden());

        // update switch on first modification node
        UUID stubId = wireMockUtils.stubNetworkModificationPost(mapper.writeValueAsString(Optional.empty()));
        mockMvc.perform(post(URI_NETWORK_MODIF, studyNameUserIdUuid, modificationNode1Uuid)
                        .content(bodyJson).contentType(MediaType.APPLICATION_JSON)
                        .header(USER_ID_HEADER, userId))
                .andExpect(status().isOk());
        checkEquipmentCreatingMessagesReceived(studyNameUserIdUuid, modificationNode1Uuid);
        checkNodesInvalidationMessagesReceived(studyNameUserIdUuid, List.of(modificationNode1Uuid));
        checkUpdateModelsStatusMessagesReceived(studyNameUserIdUuid, modificationNode1Uuid);
        checkEquipmentUpdatingFinishedMessagesReceived(studyNameUserIdUuid, modificationNode1Uuid);
        checkElementUpdatedMessageSent(studyNameUserIdUuid, userId);
        wireMockUtils.verifyNetworkModificationPostWithVariant(stubId, bodyJson, NETWORK_UUID_STRING, VARIANT_ID);

        mvcResult = mockMvc.perform(get("/v1/studies").header(USER_ID_HEADER, userId)).andExpectAll(
                status().isOk(),
                content().contentType(MediaType.APPLICATION_JSON))
            .andReturn();
        resultAsString = mvcResult.getResponse().getContentAsString();
        List<CreatedStudyBasicInfos> csbiListResult = mapper.readValue(resultAsString, new TypeReference<>() { });

        assertThat(csbiListResult.get(0), createMatcherCreatedStudyBasicInfos(studyNameUserIdUuid, "UCTE"));

        // update switch on second modification node
        mockMvc.perform(post(URI_NETWORK_MODIF, studyNameUserIdUuid, modificationNode2Uuid)
                        .content(bodyJson).contentType(MediaType.APPLICATION_JSON)
                        .header(USER_ID_HEADER, userId))
                .andExpect(status().isOk());
        checkEquipmentCreatingMessagesReceived(studyNameUserIdUuid, modificationNode2Uuid);
        checkNodesInvalidationMessagesReceived(studyNameUserIdUuid, List.of(modificationNode2Uuid));
        checkUpdateModelsStatusMessagesReceived(studyNameUserIdUuid, modificationNode2Uuid);
        checkEquipmentUpdatingFinishedMessagesReceived(studyNameUserIdUuid, modificationNode2Uuid);
        checkElementUpdatedMessageSent(studyNameUserIdUuid, userId);

        wireMockUtils.verifyNetworkModificationPostWithVariant(stubId, bodyJson, NETWORK_UUID_STRING, VARIANT_ID_2);

        // test build status on switch modification
        modificationNode1.setNodeBuildStatus(NodeBuildStatus.from(BuildStatus.BUILT));  // mark modificationNode1 as built
        networkModificationTreeService.updateNode(studyNameUserIdUuid, modificationNode1, userId);
        checkElementUpdatedMessageSent(studyNameUserIdUuid, userId);
        output.receive(TIMEOUT, STUDY_UPDATE_DESTINATION);
        modificationNode2.setNodeBuildStatus(NodeBuildStatus.from(BuildStatus.BUILT));  // mark modificationNode2 as built
        networkModificationTreeService.updateNode(studyNameUserIdUuid, modificationNode2, userId);
        checkElementUpdatedMessageSent(studyNameUserIdUuid, userId);
        output.receive(TIMEOUT, STUDY_UPDATE_DESTINATION);

        Optional<NetworkModificationResult> networkModificationResult =
            createModificationResultWithElementImpact(SimpleImpactType.MODIFICATION, IdentifiableType.SWITCH, "switchId", Set.of("s1", "s2", "s3"));
        stubId = wireMockUtils.stubNetworkModificationPost(mapper.writeValueAsString(networkModificationResult));
        mockMvc.perform(post(URI_NETWORK_MODIF, studyNameUserIdUuid, modificationNode1Uuid)
                        .content(bodyJson).contentType(MediaType.APPLICATION_JSON)
                        .header(USER_ID_HEADER, userId))
                .andExpect(status().isOk());
        Set<String> substationsSet = ImmutableSet.of("s3", "s1", "s2");
        NetworkImpactsInfos expectedPayload = NetworkImpactsInfos.builder().impactedSubstationsIds(substationsSet).build();
        checkEquipmentCreatingMessagesReceived(studyNameUserIdUuid, modificationNode1Uuid);
        checkElementUpdatedMessageSent(studyNameUserIdUuid, userId);
        checkSwitchModificationMessagesReceived(studyNameUserIdUuid, List.of(modificationNode1Uuid, modificationNode2Uuid), expectedPayload);
        checkEquipmentUpdatingFinishedMessagesReceived(studyNameUserIdUuid, modificationNode1Uuid);

        wireMockUtils.verifyNetworkModificationPostWithVariant(stubId, bodyJson, NETWORK_UUID_STRING, VARIANT_ID);

        Set<RequestWithBody> requests = TestUtils.getRequestsWithBodyDone(1, server);
        assertTrue(requests.stream().anyMatch(r -> r.getPath().matches("/v1/reports")));

        // modificationNode2 is still built
        assertEquals(BuildStatus.BUILT, networkModificationTreeService.getNodeBuildStatus(modificationNode1Uuid).getGlobalBuildStatus());

        // modificationNode2 is now invalid
        assertEquals(BuildStatus.NOT_BUILT, networkModificationTreeService.getNodeBuildStatus(modificationNode2Uuid).getGlobalBuildStatus());
    }

    @Test
    void testNetworkModificationEquipment() throws Exception {
        MvcResult mvcResult;
        String resultAsString;
        String userId = "userId";

        StudyEntity studyEntity = insertDummyStudy(UUID.fromString(NETWORK_UUID_STRING), CASE_UUID, "UCTE");
        UUID studyNameUserIdUuid = studyEntity.getId();
        UUID rootNodeUuid = getRootNode(studyNameUserIdUuid).getId();
        NetworkModificationNode modificationNode = createNetworkModificationNode(studyNameUserIdUuid, rootNodeUuid, VARIANT_ID, "node 1", userId);
        UUID modificationNodeUuid = modificationNode.getId();
        NetworkModificationNode modificationNode2 = createNetworkModificationNode(studyNameUserIdUuid,
                modificationNodeUuid, VARIANT_ID_2, "node 2", userId);
        UUID modificationNodeUuid2 = modificationNode2.getId();

        Map<String, Object> body = Map.of(
                "type", ModificationType.GROOVY_SCRIPT,
                "script", "equipment = network.getGenerator('idGen')\nequipment.setTargetP('42')"
        );
        String bodyJson = mapper.writeValueAsString(body);

        //update equipment on root node (not allowed)
        mockMvc.perform(post(URI_NETWORK_MODIF, studyNameUserIdUuid, rootNodeUuid)
                        .content(bodyJson).contentType(MediaType.APPLICATION_JSON)
                        .header(USER_ID_HEADER, userId))
                .andExpect(status().isForbidden());

        //update equipment
        UUID stubId = wireMockUtils.stubNetworkModificationPost(mapper.writeValueAsString(Optional.empty()));
        mockMvc.perform(post(URI_NETWORK_MODIF, studyNameUserIdUuid, modificationNodeUuid)
                        .content(bodyJson).contentType(MediaType.APPLICATION_JSON)
                        .header(USER_ID_HEADER, userId))
                .andExpect(status().isOk());
        checkEquipmentCreatingMessagesReceived(studyNameUserIdUuid, modificationNodeUuid);
        checkNodesInvalidationMessagesReceived(studyNameUserIdUuid, List.of(modificationNodeUuid));
        checkUpdateModelsStatusMessagesReceived(studyNameUserIdUuid, modificationNodeUuid);
        checkEquipmentUpdatingFinishedMessagesReceived(studyNameUserIdUuid, modificationNodeUuid);
        wireMockUtils.verifyNetworkModificationPost(stubId, bodyJson, NETWORK_UUID_STRING);

        mvcResult = mockMvc.perform(get("/v1/studies").header(USER_ID_HEADER, "userId").header(USER_ID_HEADER, "userId")).andExpectAll(
                        status().isOk(),
                        content().contentType(MediaType.APPLICATION_JSON))
                .andReturn();
        resultAsString = mvcResult.getResponse().getContentAsString();
        List<CreatedStudyBasicInfos> csbiListResponse = mapper.readValue(resultAsString, new TypeReference<>() { });

        assertThat(csbiListResponse.get(0), createMatcherCreatedStudyBasicInfos(studyNameUserIdUuid, "UCTE"));

        // update equipment on second modification node
        mockMvc.perform(post(URI_NETWORK_MODIF, studyNameUserIdUuid, modificationNodeUuid2)
                        .content(bodyJson).contentType(MediaType.APPLICATION_JSON)
                        .header(USER_ID_HEADER, userId))
                .andExpect(status().isOk());
        checkEquipmentCreatingMessagesReceived(studyNameUserIdUuid, modificationNodeUuid2);
        checkNodesInvalidationMessagesReceived(studyNameUserIdUuid, List.of(modificationNodeUuid2));
        checkUpdateModelsStatusMessagesReceived(studyNameUserIdUuid, modificationNodeUuid2);
        checkEquipmentUpdatingFinishedMessagesReceived(studyNameUserIdUuid, modificationNodeUuid2);
        checkElementUpdatedMessageSent(studyNameUserIdUuid, userId);

        wireMockUtils.verifyNetworkModificationPostWithVariant(stubId, bodyJson, NETWORK_UUID_STRING, VARIANT_ID_2);
    }

    @Test
    void testCreateGenerator() throws Exception {
        String userId = "userId";
        StudyEntity studyEntity = insertDummyStudy(UUID.fromString(NETWORK_UUID_STRING), CASE_UUID, "UCTE");
        UUID studyNameUserIdUuid = studyEntity.getId();
        UUID rootNodeUuid = getRootNode(studyNameUserIdUuid).getId();
        NetworkModificationNode modificationNode1 = createNetworkModificationNode(studyNameUserIdUuid, rootNodeUuid,
                UUID.randomUUID(), VARIANT_ID, "node 1", userId);
        UUID modificationNode1Uuid = modificationNode1.getId();
        NetworkModificationNode modificationNode2 = createNetworkModificationNode(studyNameUserIdUuid,
                modificationNode1Uuid, UUID.randomUUID(), VARIANT_ID_2, "node 2", userId);
        UUID modificationNode2Uuid = modificationNode2.getId();

        Map<String, Object> body = new HashMap<>();
        body.put("type", ModificationType.GENERATOR_CREATION);
        body.put("generatorId", "generatorId1");
        body.put("generatorName", "generatorName1");
        body.put("energySource", "UNDEFINED");
        body.put("minActivePower", "100.0");
        body.put("maxActivePower", "200.0");
        body.put("ratedNominalPower", "50.0");
        body.put("activePowerSetpoint", "10.0");
        body.put("reactivePowerSetpoint", "20.0");
        body.put("voltageRegulatorOn", "true");
        body.put("voltageSetpoint", "225.0");
        body.put("voltageLevelId", "idVL1");
        body.put("busOrBusbarSectionId", "idBus1");
        String bodyJsonCreate = mapper.writeValueAsString(body);

        // create generator on root node (not allowed)
        mockMvc.perform(post(URI_NETWORK_MODIF, studyNameUserIdUuid, rootNodeUuid)
                        .content(bodyJsonCreate).contentType(MediaType.APPLICATION_JSON)
                        .header(USER_ID_HEADER, userId))
                .andExpect(status().isForbidden());

        // create generator on first modification node
        UUID stubPostId = wireMockUtils.stubNetworkModificationPost(mapper.writeValueAsString(Optional.empty()));
        mockMvc.perform(post(URI_NETWORK_MODIF, studyNameUserIdUuid, modificationNode1Uuid)
                        .content(bodyJsonCreate).contentType(MediaType.APPLICATION_JSON)
                        .header(USER_ID_HEADER, userId))
                .andExpect(status().isOk());
        checkEquipmentCreatingMessagesReceived(studyNameUserIdUuid, modificationNode1Uuid);
        checkNodesInvalidationMessagesReceived(studyNameUserIdUuid, List.of(modificationNode1Uuid));
        checkUpdateModelsStatusMessagesReceived(studyNameUserIdUuid, modificationNode1Uuid);
        checkEquipmentUpdatingFinishedMessagesReceived(studyNameUserIdUuid, modificationNode1Uuid);
        checkElementUpdatedMessageSent(studyNameUserIdUuid, userId);
        wireMockUtils.verifyNetworkModificationPostWithVariant(stubPostId, bodyJsonCreate, NETWORK_UUID_STRING, VARIANT_ID);

        // create generator on second modification node
        mockMvc.perform(post(URI_NETWORK_MODIF, studyNameUserIdUuid, modificationNode2Uuid)
                        .content(bodyJsonCreate).contentType(MediaType.APPLICATION_JSON)
                        .header(USER_ID_HEADER, userId))
                .andExpect(status().isOk());
        checkEquipmentCreatingMessagesReceived(studyNameUserIdUuid, modificationNode2Uuid);
        checkNodesInvalidationMessagesReceived(studyNameUserIdUuid, List.of(modificationNode2Uuid));
        checkUpdateModelsStatusMessagesReceived(studyNameUserIdUuid, modificationNode2Uuid);
        checkEquipmentUpdatingFinishedMessagesReceived(studyNameUserIdUuid, modificationNode2Uuid);
        checkElementUpdatedMessageSent(studyNameUserIdUuid, userId);
        wireMockUtils.verifyNetworkModificationPostWithVariant(stubPostId, bodyJsonCreate, NETWORK_UUID_STRING, VARIANT_ID_2);

        // update generator creation
        body.replace("generatorId", "generatorId2");
        body.replace("generatorName", "generatorName2");
        body.replace("energySource", "UNDEFINED");
        body.replace("minActivePower", "150.0");
        body.replace("maxActivePower", "50.0");
        UUID stubPutId = wireMockUtils.stubNetworkModificationPut(MODIFICATION_UUID);
        String bodyJsonUpdate = mapper.writeValueAsString(body);
        mockMvc.perform(put(URI_NETWORK_MODIF_WITH_ID, studyNameUserIdUuid, modificationNode1Uuid, MODIFICATION_UUID)
                        .content(bodyJsonUpdate).contentType(MediaType.APPLICATION_JSON)
                        .header(USER_ID_HEADER, userId))
                .andExpect(status().isOk());
        checkEquipmentUpdatingMessagesReceived(studyNameUserIdUuid, modificationNode1Uuid);
        checkUpdateEquipmentCreationMessagesReceived(studyNameUserIdUuid, modificationNode1Uuid);
        checkEquipmentUpdatingFinishedMessagesReceived(studyNameUserIdUuid, modificationNode1Uuid);
        checkElementUpdatedMessageSent(studyNameUserIdUuid, userId);
        wireMockUtils.verifyNetworkModificationPut(stubPutId, MODIFICATION_UUID, bodyJsonUpdate);

        // create generator on building node
        body.replace("generatorId", "generatorId3");
        body.replace("generatorName", "generatorName3");
        body.replace("energySource", "UNDEFINED");
        body.replace("minActivePower", "100.0");
        body.replace("maxActivePower", "200.0");
        String bodyJsonCreateBis = mapper.writeValueAsString(body);
        modificationNode1.setNodeBuildStatus(NodeBuildStatus.from(BuildStatus.BUILDING));
        networkModificationTreeService.updateNode(studyNameUserIdUuid, modificationNode1, userId);
        checkElementUpdatedMessageSent(studyNameUserIdUuid, userId);
        output.receive(TIMEOUT, STUDY_UPDATE_DESTINATION);
        mockMvc.perform(post(URI_NETWORK_MODIF, studyNameUserIdUuid, modificationNode1Uuid)
                        .content(bodyJsonCreateBis).contentType(MediaType.APPLICATION_JSON)
                        .header(USER_ID_HEADER, userId))
                .andExpect(status().isForbidden());
    }

    @Test
    void testCreateShuntsCompensator() throws Exception {
        String userId = "userId";
        StudyEntity studyEntity = insertDummyStudy(UUID.fromString(NETWORK_UUID_STRING), CASE_UUID, "UCTE");
        UUID studyNameUserIdUuid = studyEntity.getId();
        UUID rootNodeUuid = getRootNode(studyNameUserIdUuid).getId();
        NetworkModificationNode modificationNode1 = createNetworkModificationNode(studyNameUserIdUuid, rootNodeUuid,
                UUID.randomUUID(), VARIANT_ID, "node 1", userId);
        UUID modificationNode1Uuid = modificationNode1.getId();

        String createShuntCompensatorAttributes = "{\"type\":\"" + ModificationType.SHUNT_COMPENSATOR_CREATION + "\",\"shuntCompensatorId\":\"shuntCompensatorId1\",\"shuntCompensatorName\":\"shuntCompensatorName1\",\"voltageLevelId\":\"idVL1\",\"busOrBusbarSectionId\":\"idBus1\"}";

        // create shuntCompensator on root node (not allowed)
        mockMvc.perform(post(URI_NETWORK_MODIF, studyNameUserIdUuid, rootNodeUuid)
                        .content(createShuntCompensatorAttributes).contentType(MediaType.APPLICATION_JSON)
                        .header(USER_ID_HEADER, userId))
                .andExpect(status().isForbidden());

        // create shuntCompensator on modification node child of root node
        UUID stubPostId = wireMockUtils.stubNetworkModificationPost(mapper.writeValueAsString(Optional.empty()));
        mockMvc.perform(post(URI_NETWORK_MODIF, studyNameUserIdUuid, modificationNode1Uuid)
                        .content(createShuntCompensatorAttributes).contentType(MediaType.APPLICATION_JSON)
                        .header(USER_ID_HEADER, userId))
                .andExpect(status().isOk());
        checkEquipmentCreatingMessagesReceived(studyNameUserIdUuid, modificationNode1Uuid);
        checkNodesInvalidationMessagesReceived(studyNameUserIdUuid, List.of(modificationNode1Uuid));
        checkUpdateModelsStatusMessagesReceived(studyNameUserIdUuid, modificationNode1Uuid);
        checkEquipmentUpdatingFinishedMessagesReceived(studyNameUserIdUuid, modificationNode1Uuid);
        checkElementUpdatedMessageSent(studyNameUserIdUuid, userId);
        wireMockUtils.verifyNetworkModificationPostWithVariant(stubPostId, createShuntCompensatorAttributes, NETWORK_UUID_STRING, VARIANT_ID);

        // update shunt compensator creation
        UUID stubPutId = wireMockUtils.stubNetworkModificationPut(MODIFICATION_UUID);
        String shuntCompensatorAttributesUpdated = "{\"type\":\"" + ModificationType.SHUNT_COMPENSATOR_CREATION + "\",\"shuntCompensatorId\":\"shuntCompensatorId2\",\"shuntCompensatorName\":\"shuntCompensatorName2\",\"voltageLevelId\":\"idVL2\",\"busOrBusbarSectionId\":\"idBus1\"}";
        mockMvc.perform(put(URI_NETWORK_MODIF_WITH_ID, studyNameUserIdUuid, modificationNode1Uuid, MODIFICATION_UUID)
                        .content(shuntCompensatorAttributesUpdated).contentType(MediaType.APPLICATION_JSON)
                        .header(USER_ID_HEADER, userId))
                .andExpect(status().isOk());
        checkEquipmentUpdatingMessagesReceived(studyNameUserIdUuid, modificationNode1Uuid);
        checkUpdateEquipmentCreationMessagesReceived(studyNameUserIdUuid, modificationNode1Uuid);
        checkEquipmentUpdatingFinishedMessagesReceived(studyNameUserIdUuid, modificationNode1Uuid);
        checkElementUpdatedMessageSent(studyNameUserIdUuid, userId);
        wireMockUtils.verifyNetworkModificationPut(stubPutId, MODIFICATION_UUID, shuntCompensatorAttributesUpdated);

        String createShuntCompensatorAttributes2 = "{\"type\":\"" + ModificationType.SHUNT_COMPENSATOR_CREATION + "\",\"shuntCompensatorId\":\"shuntCompensatorId3\",\"shuntCompensatorName\":\"shuntCompensatorName3\",\"voltageLevelId\":\"idVL1\",\"busOrBusbarSectionId\":\"idBus1\"}";
        modificationNode1.setNodeBuildStatus(NodeBuildStatus.from(BuildStatus.BUILDING));
        networkModificationTreeService.updateNode(studyNameUserIdUuid, modificationNode1, userId);
        checkElementUpdatedMessageSent(studyNameUserIdUuid, userId);
        output.receive(TIMEOUT, STUDY_UPDATE_DESTINATION);
        // create shunt compensator on building node
        mockMvc.perform(post(URI_NETWORK_MODIF, studyNameUserIdUuid, modificationNode1Uuid)
                        .content(createShuntCompensatorAttributes2).contentType(MediaType.APPLICATION_JSON)
                        .header(USER_ID_HEADER, userId))
                .andExpect(status().isForbidden());
    }

    @Test
    void testCreateLine() throws Exception {
        String userId = "userId";
        StudyEntity studyEntity = insertDummyStudy(UUID.fromString(NETWORK_UUID_STRING), CASE_UUID, "UCTE");
        UUID studyNameUserIdUuid = studyEntity.getId();
        UUID rootNodeUuid = getRootNode(studyNameUserIdUuid).getId();
        NetworkModificationNode modificationNode1 = createNetworkModificationNode(studyNameUserIdUuid, rootNodeUuid,
                UUID.randomUUID(), VARIANT_ID, "node 1", userId);
        UUID modificationNode1Uuid = modificationNode1.getId();
        NetworkModificationNode modificationNode2 = createNetworkModificationNode(studyNameUserIdUuid,
                modificationNode1Uuid, UUID.randomUUID(), VARIANT_ID_2, "node 2", userId);
        UUID modificationNode2Uuid = modificationNode2.getId();

        String createLineAttributes = "{\"type\":\"" + ModificationType.LINE_CREATION
                + "\",\"lineId\":\"lineId1\"," + "\"lineName\":\"lineName1\","
                + "\"seriesResistance\":\"50.0\"," + "\"seriesReactance\":\"50.0\","
                + "\"shuntConductance1\":\"100.0\"," + "\"shuntSusceptance1\":\"100.0\","
                + "\"shuntConductance2\":\"200.0\"," + "\"shuntSusceptance2\":\"200.0\","
                + "\"voltageLevelId1\":\"idVL1\"," + "\"busOrBusbarSectionId1\":\"idBus1\","
                + "\"voltageLevelId2\":\"idVL2\"," + "\"busOrBusbarSectionId2\":\"idBus2\"}";

        // create line on root node (not allowed)
        mockMvc.perform(post(URI_NETWORK_MODIF, studyNameUserIdUuid, rootNodeUuid)
                        .content(createLineAttributes).contentType(MediaType.APPLICATION_JSON)
                        .header(USER_ID_HEADER, userId))
                .andExpect(status().isForbidden());

        // create line on first modification node
        UUID stubPostId = wireMockUtils.stubNetworkModificationPost(mapper.writeValueAsString(Optional.empty()));
        mockMvc.perform(post(URI_NETWORK_MODIF, studyNameUserIdUuid, modificationNode1Uuid)
                        .content(createLineAttributes).contentType(MediaType.APPLICATION_JSON)
                        .header(USER_ID_HEADER, userId))
                .andExpect(status().isOk());
        checkEquipmentCreatingMessagesReceived(studyNameUserIdUuid, modificationNode1Uuid);
        checkNodesInvalidationMessagesReceived(studyNameUserIdUuid, List.of(modificationNode1Uuid));
        checkUpdateModelsStatusMessagesReceived(studyNameUserIdUuid, modificationNode1Uuid);
        checkEquipmentUpdatingFinishedMessagesReceived(studyNameUserIdUuid, modificationNode1Uuid);
        checkElementUpdatedMessageSent(studyNameUserIdUuid, userId);
        wireMockUtils.verifyNetworkModificationPostWithVariant(stubPostId, createLineAttributes, NETWORK_UUID_STRING, VARIANT_ID);

        // create line on second modification node
        mockMvc.perform(post(URI_NETWORK_MODIF, studyNameUserIdUuid, modificationNode2Uuid)
                        .content(createLineAttributes).contentType(MediaType.APPLICATION_JSON)
                        .header(USER_ID_HEADER, userId))
                .andExpect(status().isOk());
        checkEquipmentCreatingMessagesReceived(studyNameUserIdUuid, modificationNode2Uuid);
        checkNodesInvalidationMessagesReceived(studyNameUserIdUuid, List.of(modificationNode2Uuid));
        checkUpdateModelsStatusMessagesReceived(studyNameUserIdUuid, modificationNode2Uuid);
        checkEquipmentUpdatingFinishedMessagesReceived(studyNameUserIdUuid, modificationNode2Uuid);
        checkElementUpdatedMessageSent(studyNameUserIdUuid, userId);
        wireMockUtils.verifyNetworkModificationPostWithVariant(stubPostId, createLineAttributes, NETWORK_UUID_STRING, VARIANT_ID_2);

        // update line creation
        String lineAttributesUpdated = "{\"type\":\"" + ModificationType.LINE_CREATION
                + "\",\"lineId\":\"lineId2\"," + "\"lineName\":\"lineName2\","
                + "\"seriesResistance\":\"54.0\"," + "\"seriesReactance\":\"55.0\","
                + "\"shuntConductance1\":\"100.0\"," + "\"shuntSusceptance1\":\"100.0\","
                + "\"shuntConductance2\":\"200.0\"," + "\"shuntSusceptance2\":\"200.0\","
                + "\"voltageLevelId1\":\"idVL2\"," + "\"busOrBusbarSectionId1\":\"idBus1\","
                + "\"voltageLevelId2\":\"idVL2\"," + "\"busOrBusbarSectionId2\":\"idBus2\"}";
        UUID stubPutId = wireMockUtils.stubNetworkModificationPut(MODIFICATION_UUID);
        mockMvc.perform(put(URI_NETWORK_MODIF_WITH_ID, studyNameUserIdUuid, modificationNode1Uuid, MODIFICATION_UUID)
                        .content(lineAttributesUpdated).contentType(MediaType.APPLICATION_JSON)
                        .header(USER_ID_HEADER, userId))
                .andExpect(status().isOk());
        checkEquipmentUpdatingMessagesReceived(studyNameUserIdUuid, modificationNode1Uuid);
        checkUpdateEquipmentCreationMessagesReceived(studyNameUserIdUuid, modificationNode1Uuid);
        checkEquipmentUpdatingFinishedMessagesReceived(studyNameUserIdUuid, modificationNode1Uuid);
        checkElementUpdatedMessageSent(studyNameUserIdUuid, userId);
        wireMockUtils.verifyNetworkModificationPut(stubPutId, MODIFICATION_UUID, lineAttributesUpdated);

        String createLineAttributes2 = "{\"type\":\"" + ModificationType.LINE_CREATION
                + "\",\"lineId\":\"lineId3\"," + "\"lineName\":\"lineName3\","
                + "\"seriesResistance\":\"50.0\"," + "\"seriesReactance\":\"50.0\","
                + "\"shuntConductance1\":\"100.0\"," + "\"shuntSusceptance1\":\"100.0\","
                + "\"shuntConductance2\":\"200.0\"," + "\"shuntSusceptance2\":\"200.0\","
                + "\"voltageLevelId1\":\"idVL1\"," + "\"busOrBusbarSectionId1\":\"idBus1\","
                + "\"voltageLevelId2\":\"idVL2\"," + "\"busOrBusbarSectionId2\":\"idBus2\"}";
        modificationNode1.setNodeBuildStatus(NodeBuildStatus.from(BuildStatus.BUILDING));
        networkModificationTreeService.updateNode(studyNameUserIdUuid, modificationNode1, userId);
        checkElementUpdatedMessageSent(studyNameUserIdUuid, userId);
        output.receive(TIMEOUT, STUDY_UPDATE_DESTINATION);
        // create line on building node
        mockMvc.perform(post(URI_NETWORK_MODIF, studyNameUserIdUuid, modificationNode1Uuid)
                        .content(createLineAttributes2).contentType(MediaType.APPLICATION_JSON)
                        .header(USER_ID_HEADER, userId))
                .andExpect(status().isForbidden());
    }

    @Test
    void testCreateTwoWindingsTransformer() throws Exception {
        String userId = "userId";
        StudyEntity studyEntity = insertDummyStudy(UUID.fromString(NETWORK_UUID_STRING), CASE_UUID, "UCTE");
        UUID studyNameUserIdUuid = studyEntity.getId();
        UUID rootNodeUuid = getRootNode(studyNameUserIdUuid).getId();
        NetworkModificationNode modificationNode1 = createNetworkModificationNode(studyNameUserIdUuid, rootNodeUuid,
                UUID.randomUUID(), VARIANT_ID, "node 1", userId);
        UUID modificationNode1Uuid = modificationNode1.getId();
        NetworkModificationNode modificationNode2 = createNetworkModificationNode(studyNameUserIdUuid,
                modificationNode1Uuid, UUID.randomUUID(), VARIANT_ID_2, "node 2", userId);
        UUID modificationNode2Uuid = modificationNode2.getId();

        String createTwoWindingsTransformerAttributes = "{\"type\":\"" + ModificationType.TWO_WINDINGS_TRANSFORMER_CREATION + "\",\"equipmentId\":\"2wtId\",\"equipmentName\":\"2wtName\",\"seriesResistance\":\"10\",\"seriesReactance\":\"10\",\"magnetizingConductance\":\"100\",\"magnetizingSusceptance\":\"100\",\"ratedVoltage1\":\"480\",\"ratedVoltage2\":\"380\",\"voltageLevelId1\":\"CHOO5P6\",\"busOrBusbarSectionId1\":\"CHOO5P6_1\",\"voltageLevelId2\":\"CHOO5P6\",\"busOrBusbarSectionId2\":\"CHOO5P6_1\"}";

        // create 2WT on root node (not allowed)
        mockMvc.perform(post(URI_NETWORK_MODIF, studyNameUserIdUuid, rootNodeUuid)
                        .content(createTwoWindingsTransformerAttributes).contentType(MediaType.APPLICATION_JSON)
                        .header(USER_ID_HEADER, userId))
                .andExpect(status().isForbidden());

        // create 2WT on first modification node
        UUID stubPostId = wireMockUtils.stubNetworkModificationPost(mapper.writeValueAsString(Optional.empty()));
        mockMvc.perform(post(URI_NETWORK_MODIF, studyNameUserIdUuid, modificationNode1Uuid)
                        .content(createTwoWindingsTransformerAttributes).contentType(MediaType.APPLICATION_JSON)
                        .header(USER_ID_HEADER, userId))
                .andExpect(status().isOk());
        checkEquipmentCreatingMessagesReceived(studyNameUserIdUuid, modificationNode1Uuid);
        checkNodesInvalidationMessagesReceived(studyNameUserIdUuid, List.of(modificationNode1Uuid));
        checkUpdateModelsStatusMessagesReceived(studyNameUserIdUuid, modificationNode1Uuid);
        checkEquipmentUpdatingFinishedMessagesReceived(studyNameUserIdUuid, modificationNode1Uuid);
        checkElementUpdatedMessageSent(studyNameUserIdUuid, userId);
        wireMockUtils.verifyNetworkModificationPostWithVariant(stubPostId, createTwoWindingsTransformerAttributes, NETWORK_UUID_STRING, VARIANT_ID);

        // create 2WT on second modification node
        mockMvc.perform(post(URI_NETWORK_MODIF, studyNameUserIdUuid, modificationNode2Uuid)
                        .content(createTwoWindingsTransformerAttributes).contentType(MediaType.APPLICATION_JSON)
                        .header(USER_ID_HEADER, userId))
                .andExpect(status().isOk());
        checkEquipmentCreatingMessagesReceived(studyNameUserIdUuid, modificationNode2Uuid);
        checkNodesInvalidationMessagesReceived(studyNameUserIdUuid, List.of(modificationNode2Uuid));
        checkUpdateModelsStatusMessagesReceived(studyNameUserIdUuid, modificationNode2Uuid);
        checkEquipmentUpdatingFinishedMessagesReceived(studyNameUserIdUuid, modificationNode2Uuid);
        checkElementUpdatedMessageSent(studyNameUserIdUuid, userId);
        wireMockUtils.verifyNetworkModificationPostWithVariant(stubPostId, createTwoWindingsTransformerAttributes, NETWORK_UUID_STRING, VARIANT_ID_2);

        // update Two Windings Transformer creation
        String twoWindingsTransformerAttributesUpdated = "{\"type\":\"" + ModificationType.TWO_WINDINGS_TRANSFORMER_CREATION + "\",\"equipmentId\":\"2wtId\",\"equipmentName\":\"2wtName\",\"seriesResistance\":\"10\",\"seriesReactance\":\"10\",\"magnetizingConductance\":\"100\",\"magnetizingSusceptance\":\"100\",\"ratedVoltage1\":\"480\",\"ratedVoltage2\":\"380\",\"voltageLevelId1\":\"CHOO5P6\",\"busOrBusbarSectionId1\":\"CHOO5P6_1\",\"voltageLevelId2\":\"CHOO5P6\",\"busOrBusbarSectionId2\":\"CHOO5P6_1\"}";
        UUID stubPutId = wireMockUtils.stubNetworkModificationPut(MODIFICATION_UUID);
        mockMvc.perform(put(URI_NETWORK_MODIF_WITH_ID, studyNameUserIdUuid, modificationNode1Uuid, MODIFICATION_UUID)
                        .content(twoWindingsTransformerAttributesUpdated).contentType(MediaType.APPLICATION_JSON)
                        .header(USER_ID_HEADER, userId))
                .andExpect(status().isOk());
        checkEquipmentUpdatingMessagesReceived(studyNameUserIdUuid, modificationNode1Uuid);
        checkUpdateEquipmentCreationMessagesReceived(studyNameUserIdUuid, modificationNode1Uuid);
        checkEquipmentUpdatingFinishedMessagesReceived(studyNameUserIdUuid, modificationNode1Uuid);
        checkElementUpdatedMessageSent(studyNameUserIdUuid, userId);
        wireMockUtils.verifyNetworkModificationPut(stubPutId, MODIFICATION_UUID, twoWindingsTransformerAttributesUpdated);

        String createTwoWindingsTransformerAttributes2 = "{\"type\":\"" + ModificationType.TWO_WINDINGS_TRANSFORMER_CREATION + "\",\"equipmentId\":\"2wtId3\",\"equipmentName\":\"2wtName3\",\"seriesResistance\":\"10\",\"seriesReactance\":\"10\",\"magnetizingConductance\":\"100\",\"magnetizingSusceptance\":\"100\",\"ratedVoltage1\":\"480\",\"ratedVoltage2\":\"380\",\"voltageLevelId1\":\"CHOO5P6\",\"busOrBusbarSectionId1\":\"CHOO5P6_1\",\"voltageLevelId2\":\"CHOO5P6\",\"busOrBusbarSectionId2\":\"CHOO5P6_1\"}";
        modificationNode1.setNodeBuildStatus(NodeBuildStatus.from(BuildStatus.BUILDING));
        networkModificationTreeService.updateNode(studyNameUserIdUuid, modificationNode1, userId);
        checkElementUpdatedMessageSent(studyNameUserIdUuid, userId);
        output.receive(TIMEOUT, STUDY_UPDATE_DESTINATION);
        // create Two Windings Transformer on building node
        mockMvc.perform(post(URI_NETWORK_MODIF, studyNameUserIdUuid, modificationNode1Uuid)
                        .content(createTwoWindingsTransformerAttributes2).contentType(MediaType.APPLICATION_JSON)
                        .header(USER_ID_HEADER, userId))
                .andExpect(status().isForbidden());
    }

    @Test
<<<<<<< HEAD
    public void deleteModificationRequest() throws Exception {
=======
    void testChangeModificationActiveState() throws Exception {
        String userId = "userId";
        StudyEntity studyEntity = insertDummyStudy(UUID.fromString(NETWORK_UUID_STRING), CASE_UUID, "UCTE");
        UUID studyUuid = studyEntity.getId();
        UUID rootNodeUuid = getRootNode(studyUuid).getId();
        UUID modificationGroupUuid1 = UUID.randomUUID();
        NetworkModificationNode modificationNode1 = createNetworkModificationNode(studyUuid, rootNodeUuid,
                modificationGroupUuid1, "variant_1", "node 1", "userId");

        UUID modificationUuid = UUID.randomUUID();
        UUID nodeNotFoundUuid = UUID.randomUUID();

        // deactivate modification on modificationNode
        mockMvc.perform(put("/v1/studies/{studyUuid}/nodes/{nodeUuid}/network_modifications/{modificationUuid}?active=false",
                studyUuid, nodeNotFoundUuid, modificationUuid).header(USER_ID_HEADER, "userId")
                .header(USER_ID_HEADER, userId))
            .andExpect(status().isNotFound());

        mockMvc.perform(put("/v1/studies/{studyUuid}/nodes/{nodeUuid}/network_modifications/{modificationUuid}?active=false",
                        studyUuid, modificationNode1.getId(), modificationUuid).header(USER_ID_HEADER, "userId")
                .header(USER_ID_HEADER, userId))
            .andExpect(status().isOk());

        AtomicReference<AbstractNode> node = new AtomicReference<>();
        node.set(networkModificationTreeService.getNode(modificationNode1.getId()));
        NetworkModificationNode modificationNode = (NetworkModificationNode) node.get();
        assertEquals(Set.of(modificationUuid), modificationNode.getModificationsToExclude());

        checkNodesBuildStatusUpdatedMessageReceived(studyUuid, List.of(modificationNode1.getId()));
        checkUpdateModelsStatusMessagesReceived(studyUuid, modificationNode1.getId());

        // reactivate modification
        mockMvc.perform(put("/v1/studies/{studyUuid}/nodes/{nodeUuid}/network_modifications/{modificationUuid}?active=true",
                        studyUuid, modificationNode1.getId(), modificationUuid).header(USER_ID_HEADER, "userId")
                .header(USER_ID_HEADER, userId))
            .andExpect(status().isOk());

        node.set(networkModificationTreeService.getNode(modificationNode1.getId()));
        modificationNode = (NetworkModificationNode) node.get();
        assertTrue(modificationNode.getModificationsToExclude().isEmpty());

        checkNodesBuildStatusUpdatedMessageReceived(studyUuid, List.of(modificationNode1.getId()));
        checkUpdateModelsStatusMessagesReceived(studyUuid, modificationNode1.getId());
    }

    @Test
    void deleteModificationRequest() throws Exception {
>>>>>>> 574f6fe0
        String userId = "userId";

        UUID stubId = wireMockServer.stubFor(WireMock.delete(WireMock.urlPathMatching("/v1/network-modifications")).willReturn(WireMock.ok())).getId();

        StudyEntity studyEntity = insertDummyStudy(UUID.fromString(NETWORK_UUID_STRING), CASE_UUID, "UCTE");
        UUID studyUuid = studyEntity.getId();
        UUID rootNodeUuid = getRootNode(studyUuid).getId();
        NetworkModificationNode modificationNode = createNetworkModificationNode(studyUuid, rootNodeUuid, VARIANT_ID, "node 1", userId);
        createNetworkModificationNode(studyUuid, rootNodeUuid, VARIANT_ID_2, "node 2", userId);
        NetworkModificationNode node3 = createNetworkModificationNode(studyUuid, modificationNode.getId(), "variant_3", "node 3", userId);
        /*  root
           /   \
         node  modification node
                 \
                node3
            node is only there to test that when we update modification node, it is not in notifications list
         */
        UUID studyUuid1 = UUID.randomUUID();
        mockMvc.perform(delete(URI_NETWORK_MODIF, studyUuid1, modificationNode.getId())
                        .queryParam("uuids", node3.getId().toString())
                        .header(USER_ID_HEADER, userId))
                .andExpect(status().isForbidden());
        checkEquipmentDeletingMessagesReceived(studyUuid1, modificationNode.getId());
        checkEquipmentDeletingFinishedMessagesReceived(studyUuid1, modificationNode.getId());

        UUID modificationUuid = UUID.randomUUID();
        mockMvc.perform(delete(URI_NETWORK_MODIF, studyUuid, modificationNode.getId())
                        .queryParam("uuids", modificationUuid.toString())
                        .header(USER_ID_HEADER, userId))
                .andExpect(status().isOk());
        wireMockUtils.verifyDeleteRequest(stubId, "/v1/network-modifications", false, Map.of("uuids", WireMock.equalTo(modificationUuid.toString())));
        checkEquipmentDeletingMessagesReceived(studyUuid, modificationNode.getId());
        checkUpdateModelsStatusMessagesReceived(studyUuid, modificationNode.getId());
        checkEquipmentDeletingFinishedMessagesReceived(studyUuid, modificationNode.getId());

        stubId = wireMockServer.stubFor(WireMock.delete(WireMock.urlPathMatching("/v1/network-modifications.*"))
            .willReturn(WireMock.serverError().withBody("Internal Server Error"))
        ).getId();
        mockMvc.perform(delete("/v1/studies/{studyUuid}/nodes/{nodeUuid}/network-modifications", studyUuid, modificationNode.getId())
                .queryParam("uuids", modificationUuid.toString())
                .header(USER_ID_HEADER, "userId"))
            .andExpect(status().isBadRequest());
        wireMockUtils.verifyDeleteRequest(stubId, "/v1/network-modifications", false, Map.of("uuids", WireMock.equalTo(modificationUuid.toString())));
        checkEquipmentDeletingMessagesReceived(studyUuid, modificationNode.getId());
        checkEquipmentDeletingFinishedMessagesReceived(studyUuid, modificationNode.getId());
    }

    @Test
    void testUpdateLines() throws Exception {
        String userId = "userId";
        StudyEntity studyEntity = insertDummyStudy(UUID.fromString(NETWORK_UUID_STRING), CASE_UUID, "UCTE");
        UUID studyNameUserIdUuid = studyEntity.getId();
        UUID rootNodeUuid = getRootNode(studyNameUserIdUuid).getId();
        NetworkModificationNode modificationNode1 = createNetworkModificationNode(studyNameUserIdUuid, rootNodeUuid,
                UUID.randomUUID(), VARIANT_ID, "node 1", userId);
        UUID modificationNode1Uuid = modificationNode1.getId();
        NetworkModificationNode modificationNode2 = createNetworkModificationNode(studyNameUserIdUuid,
                modificationNode1Uuid, UUID.randomUUID(), VARIANT_ID_2, "node 2", userId);
        UUID modificationNode2Uuid = modificationNode2.getId();

        HashMap<String, Object> bodyLineInfos = new HashMap<>();
        bodyLineInfos.put("type", ModificationType.OPERATING_STATUS_MODIFICATION);
        bodyLineInfos.put("equipmentId", "line12");
        bodyLineInfos.put("action", "lockout");
        String bodyJsonCreate1 = mapper.writeValueAsString(bodyLineInfos);

        // change line status on root node (not allowed)
        UUID stubPostId = wireMockUtils.stubNetworkModificationPost(mapper.writeValueAsString(Optional.empty()));
        mockMvc.perform(post(URI_NETWORK_MODIF, studyNameUserIdUuid, rootNodeUuid)
                        .content(bodyJsonCreate1).contentType(MediaType.APPLICATION_JSON)
                        .header(USER_ID_HEADER, userId))
                .andExpect(status().isForbidden());

        // lockout line
        mockMvc.perform(post(URI_NETWORK_MODIF, studyNameUserIdUuid, modificationNode1Uuid)
                        .content(bodyJsonCreate1).contentType(MediaType.APPLICATION_JSON)
                        .header(USER_ID_HEADER, userId))
                .andExpect(status().isOk());
        checkEquipmentCreatingMessagesReceived(studyNameUserIdUuid, modificationNode1Uuid);
        checkNodesInvalidationMessagesReceived(studyNameUserIdUuid, List.of(modificationNode1Uuid));
        checkUpdateModelsStatusMessagesReceived(studyNameUserIdUuid, modificationNode1Uuid);
        checkEquipmentUpdatingFinishedMessagesReceived(studyNameUserIdUuid, modificationNode1Uuid);
        checkElementUpdatedMessageSent(studyNameUserIdUuid, userId);
        wireMockUtils.verifyNetworkModificationPost(stubPostId, bodyJsonCreate1, NETWORK_UUID_STRING);

        bodyLineInfos.put("equipmentId", "lineFailedId");
        String bodyJsonCreate2 = mapper.writeValueAsString(bodyLineInfos);
        stubPostId = wireMockUtils.stubNetworkModificationPostWithError(bodyJsonCreate2);
        mockMvc.perform(post(URI_NETWORK_MODIF, studyNameUserIdUuid, modificationNode1Uuid)
                        .content(bodyJsonCreate2).contentType(MediaType.APPLICATION_JSON)
                        .header(USER_ID_HEADER, userId))
                .andExpect(status().isBadRequest());
        checkEquipmentCreatingMessagesReceived(studyNameUserIdUuid, modificationNode1Uuid);
        checkEquipmentUpdatingFinishedMessagesReceived(studyNameUserIdUuid, modificationNode1Uuid);
        wireMockUtils.verifyNetworkModificationPost(stubPostId, bodyJsonCreate2, NETWORK_UUID_STRING);

        // trip line
        bodyLineInfos.put("equipmentId", "line23");
        bodyLineInfos.put("action", "trip");
        String bodyJsonCreate3 = mapper.writeValueAsString(bodyLineInfos);
        stubPostId = wireMockUtils.stubNetworkModificationPost(mapper.writeValueAsString(Optional.empty()));
        mockMvc.perform(post(URI_NETWORK_MODIF, studyNameUserIdUuid, modificationNode1Uuid)
                        .content(bodyJsonCreate3).contentType(MediaType.APPLICATION_JSON)
                        .header(USER_ID_HEADER, userId))
                .andExpect(status().isOk());
        checkEquipmentCreatingMessagesReceived(studyNameUserIdUuid, modificationNode1Uuid);
        checkNodesInvalidationMessagesReceived(studyNameUserIdUuid, List.of(modificationNode1Uuid));
        checkUpdateModelsStatusMessagesReceived(studyNameUserIdUuid, modificationNode1Uuid);
        checkEquipmentUpdatingFinishedMessagesReceived(studyNameUserIdUuid, modificationNode1Uuid);
        checkElementUpdatedMessageSent(studyNameUserIdUuid, userId);
        wireMockUtils.verifyNetworkModificationPost(stubPostId, bodyJsonCreate3, NETWORK_UUID_STRING);

        bodyLineInfos.put("equipmentId", "lineFailedId");
        String bodyJsonCreate4 = mapper.writeValueAsString(bodyLineInfos);
        stubPostId = wireMockUtils.stubNetworkModificationPostWithError(bodyJsonCreate4);
        mockMvc.perform(post(URI_NETWORK_MODIF, studyNameUserIdUuid, modificationNode1Uuid)
                        .content(bodyJsonCreate4).contentType(MediaType.APPLICATION_JSON)
                        .header(USER_ID_HEADER, userId))
                .andExpect(status().isBadRequest());
        checkEquipmentCreatingMessagesReceived(studyNameUserIdUuid, modificationNode1Uuid);
        checkEquipmentUpdatingFinishedMessagesReceived(studyNameUserIdUuid, modificationNode1Uuid);
        wireMockUtils.verifyNetworkModificationPost(stubPostId, bodyJsonCreate4, NETWORK_UUID_STRING);

        // energise line end
        bodyLineInfos.put("equipmentId", "line13");
        bodyLineInfos.put("action", "energiseEndOne");
        String bodyJsonCreate5 = mapper.writeValueAsString(bodyLineInfos);
        stubPostId = wireMockUtils.stubNetworkModificationPost(mapper.writeValueAsString(Optional.empty()));
        mockMvc.perform(post(URI_NETWORK_MODIF, studyNameUserIdUuid, modificationNode1Uuid)
                        .content(bodyJsonCreate5).contentType(MediaType.APPLICATION_JSON)
                        .header(USER_ID_HEADER, userId))
                .andExpect(status().isOk());
        checkEquipmentCreatingMessagesReceived(studyNameUserIdUuid, modificationNode1Uuid);
        checkNodesInvalidationMessagesReceived(studyNameUserIdUuid, List.of(modificationNode1Uuid));
        checkUpdateModelsStatusMessagesReceived(studyNameUserIdUuid, modificationNode1Uuid);
        checkEquipmentUpdatingFinishedMessagesReceived(studyNameUserIdUuid, modificationNode1Uuid);
        checkElementUpdatedMessageSent(studyNameUserIdUuid, userId);
        wireMockUtils.verifyNetworkModificationPost(stubPostId, bodyJsonCreate5, NETWORK_UUID_STRING);

        bodyLineInfos.put("equipmentId", "lineFailedId");
        String bodyJsonCreate6 = mapper.writeValueAsString(bodyLineInfos);
        stubPostId = wireMockUtils.stubNetworkModificationPostWithError(bodyJsonCreate6);
        mockMvc.perform(post(URI_NETWORK_MODIF, studyNameUserIdUuid, modificationNode1Uuid)
                        .content(bodyJsonCreate6).contentType(MediaType.APPLICATION_JSON)
                        .header(USER_ID_HEADER, userId))
                .andExpect(status().isBadRequest());
        checkEquipmentCreatingMessagesReceived(studyNameUserIdUuid, modificationNode1Uuid);
        checkEquipmentUpdatingFinishedMessagesReceived(studyNameUserIdUuid, modificationNode1Uuid);
        wireMockUtils.verifyNetworkModificationPost(stubPostId, bodyJsonCreate6, NETWORK_UUID_STRING);

        // switch on line
        bodyLineInfos.put("equipmentId", "line13");
        bodyLineInfos.put("action", "switchOn");
        String bodyJsonCreate7 = mapper.writeValueAsString(bodyLineInfos);
        stubPostId = wireMockUtils.stubNetworkModificationPost(mapper.writeValueAsString(Optional.empty()));
        mockMvc.perform(post(URI_NETWORK_MODIF, studyNameUserIdUuid, modificationNode1Uuid)
                        .content(bodyJsonCreate7).contentType(MediaType.APPLICATION_JSON)
                        .header(USER_ID_HEADER, userId))
                .andExpect(status().isOk());
        checkEquipmentCreatingMessagesReceived(studyNameUserIdUuid, modificationNode1Uuid);
        checkNodesInvalidationMessagesReceived(studyNameUserIdUuid, List.of(modificationNode1Uuid));
        checkUpdateModelsStatusMessagesReceived(studyNameUserIdUuid, modificationNode1Uuid);
        checkEquipmentUpdatingFinishedMessagesReceived(studyNameUserIdUuid, modificationNode1Uuid);
        checkElementUpdatedMessageSent(studyNameUserIdUuid, userId);
        wireMockUtils.verifyNetworkModificationPost(stubPostId, bodyJsonCreate7, NETWORK_UUID_STRING);

        bodyLineInfos.put("equipmentId", "lineFailedId");
        String bodyJsonCreate8 = mapper.writeValueAsString(bodyLineInfos);
        stubPostId = wireMockUtils.stubNetworkModificationPostWithError(bodyJsonCreate8);
        mockMvc.perform(post(URI_NETWORK_MODIF, studyNameUserIdUuid, modificationNode1Uuid)
                        .content(bodyJsonCreate8).contentType(MediaType.APPLICATION_JSON)
                        .header(USER_ID_HEADER, userId))
                .andExpect(status().isBadRequest());
        checkEquipmentCreatingMessagesReceived(studyNameUserIdUuid, modificationNode1Uuid);
        checkEquipmentUpdatingFinishedMessagesReceived(studyNameUserIdUuid, modificationNode1Uuid);
        wireMockUtils.verifyNetworkModificationPost(stubPostId, bodyJsonCreate8, NETWORK_UUID_STRING);

        // switch on line on second modification node
        String bodyJsonCreate9 = bodyJsonCreate7;
        stubPostId = wireMockUtils.stubNetworkModificationPost(mapper.writeValueAsString(Optional.empty()));
        mockMvc.perform(post(URI_NETWORK_MODIF, studyNameUserIdUuid, modificationNode2Uuid)
                        .content(bodyJsonCreate9).contentType(MediaType.APPLICATION_JSON)
                        .header(USER_ID_HEADER, userId))
                .andExpect(status().isOk());
        checkEquipmentCreatingMessagesReceived(studyNameUserIdUuid, modificationNode2Uuid);
        checkNodesInvalidationMessagesReceived(studyNameUserIdUuid, List.of(modificationNode2Uuid));
        checkUpdateModelsStatusMessagesReceived(studyNameUserIdUuid, modificationNode2Uuid);
        checkEquipmentUpdatingFinishedMessagesReceived(studyNameUserIdUuid, modificationNode2Uuid);
        checkElementUpdatedMessageSent(studyNameUserIdUuid, userId);
        wireMockUtils.verifyNetworkModificationPostWithVariant(stubPostId, bodyJsonCreate9, NETWORK_UUID_STRING, VARIANT_ID_2);
    }

    @Test
    void testCreateLoad() throws Exception {
        String userId = "userId";
        StudyEntity studyEntity = insertDummyStudy(UUID.fromString(NETWORK_UUID_STRING), CASE_UUID, "UCTE");
        UUID studyNameUserIdUuid = studyEntity.getId();
        UUID rootNodeUuid = getRootNode(studyNameUserIdUuid).getId();
        NetworkModificationNode modificationNode1 = createNetworkModificationNode(studyNameUserIdUuid, rootNodeUuid,
                UUID.randomUUID(), VARIANT_ID, "node 1", userId);
        UUID modificationNode1Uuid = modificationNode1.getId();
        NetworkModificationNode modificationNode2 = createNetworkModificationNode(studyNameUserIdUuid,
                modificationNode1Uuid, UUID.randomUUID(), VARIANT_ID_2, "node 2", userId);
        UUID modificationNode2Uuid = modificationNode2.getId();
        NetworkModificationNode modificationNode3 = createNetworkModificationNode(studyNameUserIdUuid, rootNodeUuid,
                UUID.randomUUID(), VARIANT_ID, "node 3", userId);
        UUID modificationNode3Uuid = modificationNode3.getId();

        String createLoadAttributes = "{\"type\":\"" + ModificationType.LOAD_CREATION + "\",\"loadId\":\"loadId1\",\"loadName\":\"loadName1\",\"loadType\":\"UNDEFINED\",\"activePower\":\"100.0\",\"reactivePower\":\"50.0\",\"voltageLevelId\":\"idVL1\",\"busId\":\"idBus1\"}";

        // create load on root node (not allowed)
        mockMvc.perform(post(URI_NETWORK_MODIF, studyNameUserIdUuid, rootNodeUuid)
                        .content(createLoadAttributes).contentType(MediaType.APPLICATION_JSON)
                        .header(USER_ID_HEADER, userId))
                .andExpect(status().isForbidden());

        // create load on first modification node
        UUID stubPostId = wireMockUtils.stubNetworkModificationPost(mapper.writeValueAsString(Optional.empty()));
        mockMvc.perform(post(URI_NETWORK_MODIF, studyNameUserIdUuid, modificationNode1Uuid)
                        .content(createLoadAttributes).contentType(MediaType.APPLICATION_JSON)
                        .header(USER_ID_HEADER, userId))
                .andExpect(status().isOk());
        checkEquipmentCreatingMessagesReceived(studyNameUserIdUuid, modificationNode1Uuid);
        checkNodesInvalidationMessagesReceived(studyNameUserIdUuid, List.of(modificationNode1Uuid));
        checkUpdateModelsStatusMessagesReceived(studyNameUserIdUuid, modificationNode1Uuid);
        checkEquipmentUpdatingFinishedMessagesReceived(studyNameUserIdUuid, modificationNode1Uuid);
        checkElementUpdatedMessageSent(studyNameUserIdUuid, userId);
        wireMockUtils.verifyNetworkModificationPostWithVariant(stubPostId, createLoadAttributes, NETWORK_UUID_STRING, VARIANT_ID);

        // create load on second modification node
        mockMvc.perform(post(URI_NETWORK_MODIF, studyNameUserIdUuid, modificationNode2Uuid)
                        .content(createLoadAttributes).contentType(MediaType.APPLICATION_JSON)
                        .header(USER_ID_HEADER, userId))
                .andExpect(status().isOk());
        checkEquipmentCreatingMessagesReceived(studyNameUserIdUuid, modificationNode2Uuid);
        checkNodesInvalidationMessagesReceived(studyNameUserIdUuid, List.of(modificationNode2Uuid));
        checkUpdateModelsStatusMessagesReceived(studyNameUserIdUuid, modificationNode2Uuid);
        checkEquipmentUpdatingFinishedMessagesReceived(studyNameUserIdUuid, modificationNode2Uuid);
        checkElementUpdatedMessageSent(studyNameUserIdUuid, userId);
        wireMockUtils.verifyNetworkModificationPostWithVariant(stubPostId, createLoadAttributes, NETWORK_UUID_STRING, VARIANT_ID_2);

        // update load creation
        String loadAttributesUpdated = "{\"type\":\"" + ModificationType.LOAD_CREATION + "\",\"loadId\":\"loadId2\",\"loadName\":\"loadName2\",\"loadType\":\"UNDEFINED\",\"activePower\":\"50.0\",\"reactivePower\":\"25.0\",\"voltageLevelId\":\"idVL2\",\"busId\":\"idBus2\"}";
        stubPostId = wireMockUtils.stubNetworkModificationPutWithBody(MODIFICATION_UUID, loadAttributesUpdated);
        mockMvc.perform(put(URI_NETWORK_MODIF_WITH_ID, studyNameUserIdUuid, modificationNode1Uuid, MODIFICATION_UUID)
                        .content(loadAttributesUpdated).contentType(MediaType.APPLICATION_JSON)
                        .header(USER_ID_HEADER, userId))
                .andExpect(status().isOk());
        checkEquipmentUpdatingMessagesReceived(studyNameUserIdUuid, modificationNode1Uuid);
        checkUpdateEquipmentCreationMessagesReceived(studyNameUserIdUuid, modificationNode1Uuid);
        checkEquipmentUpdatingFinishedMessagesReceived(studyNameUserIdUuid, modificationNode1Uuid);
        checkElementUpdatedMessageSent(studyNameUserIdUuid, userId);
        wireMockUtils.verifyNetworkModificationPut(stubPostId, MODIFICATION_UUID, loadAttributesUpdated);

        String createLoadAttributes2 = "{\"type\":\"" + ModificationType.LOAD_CREATION + "\",\"loadId\":\"loadId3\",\"loadName\":\"loadName3\",\"loadType\":\"UNDEFINED\",\"activePower\":\"100.0\",\"reactivePower\":\"50.0\",\"voltageLevelId\":\"idVL1\",\"busId\":\"idBus1\"}";
        modificationNode3.setNodeBuildStatus(NodeBuildStatus.from(BuildStatus.BUILDING));
        networkModificationTreeService.updateNode(studyNameUserIdUuid, modificationNode3, userId);
        checkElementUpdatedMessageSent(studyNameUserIdUuid, userId);
        output.receive(TIMEOUT, STUDY_UPDATE_DESTINATION);

        // create load on building node
        mockMvc.perform(post(URI_NETWORK_MODIF, studyNameUserIdUuid, modificationNode3Uuid)
                        .content(createLoadAttributes2).contentType(MediaType.APPLICATION_JSON)
                        .header(USER_ID_HEADER, userId))
                .andExpect(status().isForbidden());
    }

    @Test
    void testModifyLoad() throws Exception {
        String userId = "userId";
        StudyEntity studyEntity = insertDummyStudy(UUID.fromString(NETWORK_UUID_STRING), CASE_UUID, "UCTE");
        UUID studyNameUserIdUuid = studyEntity.getId();
        UUID rootNodeUuid = getRootNode(studyNameUserIdUuid).getId();
        NetworkModificationNode modificationNode = createNetworkModificationNode(studyNameUserIdUuid, rootNodeUuid,
                UUID.randomUUID(), VARIANT_ID, "node 1", userId);
        UUID modificationNodeUuid = modificationNode.getId();
        NetworkModificationNode modificationNode2 = createNetworkModificationNode(studyNameUserIdUuid,
                modificationNodeUuid, UUID.randomUUID(), VARIANT_ID_2, "node 2", userId);
        UUID modificationNodeUuid2 = modificationNode2.getId();

        String loadModificationAttributes = "{\"type\":\"" + ModificationType.LOAD_MODIFICATION + "\",\"equipmentId\":\"loadId1\",\"loadName\":\"loadName1\",\"loadType\":\"AUXILIARY\",\"activePower\":\"100.0\"}";

        // modify load on root node (not allowed)
        mockMvc.perform(post(URI_NETWORK_MODIF, studyNameUserIdUuid, rootNodeUuid)
                        .content(loadModificationAttributes).contentType(MediaType.APPLICATION_JSON)
                        .header(USER_ID_HEADER, userId))
                .andExpect(status().isForbidden());

        // modify load on first modification node
        UUID stubPostId = wireMockUtils.stubNetworkModificationPost(mapper.writeValueAsString(Optional.empty()));
        mockMvc.perform(post(URI_NETWORK_MODIF, studyNameUserIdUuid, modificationNodeUuid)
                        .content(loadModificationAttributes).contentType(MediaType.APPLICATION_JSON)
                        .header(USER_ID_HEADER, userId))
                .andExpect(status().isOk());
        checkEquipmentCreatingMessagesReceived(studyNameUserIdUuid, modificationNodeUuid);
        checkNodesInvalidationMessagesReceived(studyNameUserIdUuid, List.of(modificationNodeUuid));
        checkUpdateModelsStatusMessagesReceived(studyNameUserIdUuid, modificationNodeUuid);
        checkEquipmentUpdatingFinishedMessagesReceived(studyNameUserIdUuid, modificationNodeUuid);
        checkElementUpdatedMessageSent(studyNameUserIdUuid, userId);
        wireMockUtils.verifyNetworkModificationPostWithVariant(stubPostId, loadModificationAttributes, NETWORK_UUID_STRING, VARIANT_ID);

        // modify load on second modification node
        mockMvc.perform(post(URI_NETWORK_MODIF, studyNameUserIdUuid, modificationNodeUuid2)
                        .content(loadModificationAttributes).contentType(MediaType.APPLICATION_JSON)
                        .header(USER_ID_HEADER, userId))
                .andExpect(status().isOk());
        checkEquipmentCreatingMessagesReceived(studyNameUserIdUuid, modificationNodeUuid2);
        checkNodesInvalidationMessagesReceived(studyNameUserIdUuid, List.of(modificationNodeUuid2));
        checkUpdateModelsStatusMessagesReceived(studyNameUserIdUuid, modificationNodeUuid2);
        checkEquipmentUpdatingFinishedMessagesReceived(studyNameUserIdUuid, modificationNodeUuid2);
        checkElementUpdatedMessageSent(studyNameUserIdUuid, userId);
        wireMockUtils.verifyNetworkModificationPostWithVariant(stubPostId, loadModificationAttributes, NETWORK_UUID_STRING, VARIANT_ID_2);

        // update load modification
        UUID stubPutId = wireMockUtils.stubNetworkModificationPut(MODIFICATION_UUID);
        String loadAttributesUpdated = "{\"type\":\"" + ModificationType.LOAD_MODIFICATION + "\",\"loadId\":\"loadId1\",\"loadType\":\"FICTITIOUS\",\"activePower\":\"70.0\"}";
        mockMvc.perform(put(URI_NETWORK_MODIF_WITH_ID, studyNameUserIdUuid, modificationNodeUuid, MODIFICATION_UUID)
                        .content(loadAttributesUpdated).contentType(MediaType.APPLICATION_JSON)
                        .header(USER_ID_HEADER, userId))
                .andExpect(status().isOk());
        checkEquipmentUpdatingMessagesReceived(studyNameUserIdUuid, modificationNodeUuid);
        checkUpdateEquipmentModificationMessagesReceived(studyNameUserIdUuid, modificationNodeUuid);
        checkEquipmentUpdatingFinishedMessagesReceived(studyNameUserIdUuid, modificationNodeUuid);
        checkElementUpdatedMessageSent(studyNameUserIdUuid, userId);
        wireMockUtils.verifyNetworkModificationPut(stubPutId, MODIFICATION_UUID, loadAttributesUpdated);
    }

    @Test
    void testModifyEquipment() throws Exception {
        String userId = "userId";
        StudyEntity studyEntity = insertDummyStudy(UUID.fromString(NETWORK_UUID_STRING), CASE_UUID, "UCTE");
        UUID studyNameUserIdUuid = studyEntity.getId();
        UUID rootNodeUuid = getRootNode(studyNameUserIdUuid).getId();
        NetworkModificationNode modificationNode = createNetworkModificationNode(studyNameUserIdUuid, rootNodeUuid, UUID.randomUUID(), VARIANT_ID, "node 1", userId);
        UUID modificationNodeUuid = modificationNode.getId();
        NetworkModificationNode modificationNode2 = createNetworkModificationNode(studyNameUserIdUuid, modificationNodeUuid, UUID.randomUUID(), VARIANT_ID_2, "node 2", userId);
        UUID modificationNodeUuid2 = modificationNode2.getId();

        // modify generator on root node (not allowed)
        String equipmentModificationAttribute = "{\"type\":\"" + ModificationType.GENERATOR_MODIFICATION + "\",\"equipmentId\":\"equipmentId\"}";
        mockMvc.perform(post(URI_NETWORK_MODIF, studyNameUserIdUuid, rootNodeUuid)
                        .content(equipmentModificationAttribute).contentType(MediaType.APPLICATION_JSON)
                        .header(USER_ID_HEADER, userId))
                .andExpect(status().isForbidden());

        // modify generator on first modification node
        UUID stubPostId = wireMockUtils.stubNetworkModificationPost(mapper.writeValueAsString(Optional.empty()));
        mockMvc.perform(post(URI_NETWORK_MODIF, studyNameUserIdUuid, modificationNodeUuid)
                        .content(equipmentModificationAttribute).contentType(MediaType.APPLICATION_JSON)
                        .header(USER_ID_HEADER, userId))
                .andExpect(status().isOk());
        checkEquipmentCreatingMessagesReceived(studyNameUserIdUuid, modificationNodeUuid);
        checkNodesInvalidationMessagesReceived(studyNameUserIdUuid, List.of(modificationNodeUuid));
        checkUpdateModelsStatusMessagesReceived(studyNameUserIdUuid, modificationNodeUuid);
        checkEquipmentUpdatingFinishedMessagesReceived(studyNameUserIdUuid, modificationNodeUuid);
        checkElementUpdatedMessageSent(studyNameUserIdUuid, userId);
        wireMockUtils.verifyNetworkModificationPostWithVariant(stubPostId, equipmentModificationAttribute, NETWORK_UUID_STRING, VARIANT_ID);

        // modify generator on second modification node
        mockMvc.perform(post(URI_NETWORK_MODIF, studyNameUserIdUuid, modificationNodeUuid2)
                        .content(equipmentModificationAttribute).contentType(MediaType.APPLICATION_JSON)
                        .header(USER_ID_HEADER, userId))
                .andExpect(status().isOk());
        checkEquipmentCreatingMessagesReceived(studyNameUserIdUuid, modificationNodeUuid2);
        checkNodesInvalidationMessagesReceived(studyNameUserIdUuid, List.of(modificationNodeUuid2));
        checkUpdateModelsStatusMessagesReceived(studyNameUserIdUuid, modificationNodeUuid2);
        checkEquipmentUpdatingFinishedMessagesReceived(studyNameUserIdUuid, modificationNodeUuid2);
        checkElementUpdatedMessageSent(studyNameUserIdUuid, userId);
        wireMockUtils.verifyNetworkModificationPostWithVariant(stubPostId, equipmentModificationAttribute, NETWORK_UUID_STRING, VARIANT_ID_2);

        // update generator modification
        String generatorAttributesUpdated = "{\"type\":\"" + ModificationType.GENERATOR_MODIFICATION + "\",\"generatorId\":\"generatorId1\",\"generatorType\":\"FICTITIOUS\",\"activePower\":\"70.0\"}";
        UUID stubPutId = wireMockUtils.stubNetworkModificationPutWithBody(MODIFICATION_UUID, generatorAttributesUpdated);
        mockMvc.perform(put(URI_NETWORK_MODIF_WITH_ID, studyNameUserIdUuid, modificationNodeUuid, MODIFICATION_UUID)
                        .content(generatorAttributesUpdated).contentType(MediaType.APPLICATION_JSON)
                        .header(USER_ID_HEADER, userId))
                .andExpect(status().isOk());
        checkEquipmentUpdatingMessagesReceived(studyNameUserIdUuid, modificationNodeUuid);
        checkUpdateEquipmentModificationMessagesReceived(studyNameUserIdUuid, modificationNodeUuid);
        checkEquipmentUpdatingFinishedMessagesReceived(studyNameUserIdUuid, modificationNodeUuid);
        checkElementUpdatedMessageSent(studyNameUserIdUuid, userId);
        wireMockUtils.verifyNetworkModificationPut(stubPutId, MODIFICATION_UUID, generatorAttributesUpdated);
    }

    @Test
    void testCreateSubstation() throws Exception {
        String userId = "userId";
        StudyEntity studyEntity = insertDummyStudy(UUID.fromString(NETWORK_UUID_STRING), CASE_UUID, "UCTE");
        UUID studyNameUserIdUuid = studyEntity.getId();
        UUID rootNodeUuid = getRootNode(studyNameUserIdUuid).getId();
        NetworkModificationNode modificationNode1 = createNetworkModificationNode(studyNameUserIdUuid, rootNodeUuid,
                UUID.randomUUID(), VARIANT_ID, "node 1", userId);
        UUID modificationNode1Uuid = modificationNode1.getId();
        NetworkModificationNode modificationNode2 = createNetworkModificationNode(studyNameUserIdUuid,
                modificationNode1Uuid, UUID.randomUUID(), VARIANT_ID_2, "node 2", userId);
        UUID modificationNode2Uuid = modificationNode2.getId();

        String createSubstationAttributes = "{\"type\":\"" + ModificationType.SUBSTATION_CREATION + "\",\"substationId\":\"substationId1\",\"substationName\":\"substationName1\",\"country\":\"AD\"}";

        // create substation on root node (not allowed)
        mockMvc.perform(post(URI_NETWORK_MODIF, studyNameUserIdUuid, rootNodeUuid)
                        .content(createSubstationAttributes).contentType(MediaType.APPLICATION_JSON)
                        .header(USER_ID_HEADER, userId))
                .andExpect(status().isForbidden());

        // create substation on first modification node
        UUID stubPostId = wireMockUtils.stubNetworkModificationPost(mapper.writeValueAsString(Optional.empty()));
        mockMvc.perform(post(URI_NETWORK_MODIF, studyNameUserIdUuid, modificationNode1Uuid)
                        .content(createSubstationAttributes).contentType(MediaType.APPLICATION_JSON)
                        .header(USER_ID_HEADER, userId))
                .andExpect(status().isOk());
        checkEquipmentCreatingMessagesReceived(studyNameUserIdUuid, modificationNode1Uuid);
        checkNodesInvalidationMessagesReceived(studyNameUserIdUuid, List.of(modificationNode1Uuid));
        checkUpdateModelsStatusMessagesReceived(studyNameUserIdUuid, modificationNode1Uuid);
        checkEquipmentUpdatingFinishedMessagesReceived(studyNameUserIdUuid, modificationNode1Uuid);
        checkElementUpdatedMessageSent(studyNameUserIdUuid, userId);
        wireMockUtils.verifyNetworkModificationPostWithVariant(stubPostId, createSubstationAttributes, NETWORK_UUID_STRING, VARIANT_ID);

        // create substation on second modification node
        mockMvc.perform(post(URI_NETWORK_MODIF, studyNameUserIdUuid, modificationNode2Uuid)
                        .content(createSubstationAttributes).contentType(MediaType.APPLICATION_JSON)
                        .header(USER_ID_HEADER, userId))
                .andExpect(status().isOk());
        checkEquipmentCreatingMessagesReceived(studyNameUserIdUuid, modificationNode2Uuid);
        checkNodesInvalidationMessagesReceived(studyNameUserIdUuid, List.of(modificationNode2Uuid));
        checkUpdateModelsStatusMessagesReceived(studyNameUserIdUuid, modificationNode2Uuid);
        checkEquipmentUpdatingFinishedMessagesReceived(studyNameUserIdUuid, modificationNode2Uuid);
        checkElementUpdatedMessageSent(studyNameUserIdUuid, userId);
        wireMockUtils.verifyNetworkModificationPostWithVariant(stubPostId, createSubstationAttributes, NETWORK_UUID_STRING, VARIANT_ID_2);

        // update substation creation
        UUID stubPutId = wireMockUtils.stubNetworkModificationPut(MODIFICATION_UUID);
        String substationAttributesUpdated = "{\"type\":\"" + ModificationType.SUBSTATION_CREATION + "\",\"substationId\":\"substationId2\",\"substationName\":\"substationName2\",\"country\":\"FR\"}";
        mockMvc.perform(put(URI_NETWORK_MODIF_WITH_ID, studyNameUserIdUuid, modificationNode1Uuid, MODIFICATION_UUID)
                        .content(substationAttributesUpdated).contentType(MediaType.APPLICATION_JSON)
                        .header(USER_ID_HEADER, userId))
                .andExpect(status().isOk());
        checkEquipmentUpdatingMessagesReceived(studyNameUserIdUuid, modificationNode1Uuid);
        checkUpdateEquipmentCreationMessagesReceived(studyNameUserIdUuid, modificationNode1Uuid);
        checkEquipmentUpdatingFinishedMessagesReceived(studyNameUserIdUuid, modificationNode1Uuid);
        checkElementUpdatedMessageSent(studyNameUserIdUuid, userId);
        wireMockUtils.verifyNetworkModificationPut(stubPutId, MODIFICATION_UUID, substationAttributesUpdated);

        String createSubstationAttributes2 = "{\"type\":\"" + ModificationType.SUBSTATION_CREATION + "\",\"substationId\":\"substationId2\",\"substationName\":\"substationName2\",\"country\":\"AD\"}";
        modificationNode1.setNodeBuildStatus(NodeBuildStatus.from(BuildStatus.BUILDING));
        networkModificationTreeService.updateNode(studyNameUserIdUuid, modificationNode1, userId);
        checkElementUpdatedMessageSent(studyNameUserIdUuid, userId);
        output.receive(TIMEOUT, STUDY_UPDATE_DESTINATION);
        // create substation on building node
        mockMvc.perform(post(URI_NETWORK_MODIF, studyNameUserIdUuid, modificationNode1Uuid)
                        .content(createSubstationAttributes2).contentType(MediaType.APPLICATION_JSON)
                        .header(USER_ID_HEADER, userId))
                .andExpect(status().isForbidden());
    }

    @Test
    void testCreateVoltageLevel() throws Exception {
        String userId = "userId";
        StudyEntity studyEntity = insertDummyStudy(UUID.fromString(NETWORK_UUID_STRING), CASE_UUID, "UCTE");
        UUID studyNameUserIdUuid = studyEntity.getId();
        UUID rootNodeUuid = getRootNode(studyNameUserIdUuid).getId();
        NetworkModificationNode modificationNode1 = createNetworkModificationNode(studyNameUserIdUuid, rootNodeUuid, VARIANT_ID, "node 1", userId);
        UUID modificationNode1Uuid = modificationNode1.getId();
        NetworkModificationNode modificationNode2 = createNetworkModificationNode(studyNameUserIdUuid,
                modificationNode1Uuid, UUID.randomUUID(), VARIANT_ID_2, "node 2", userId);
        UUID modificationNode2Uuid = modificationNode2.getId();

        String createVoltageLevelAttributes = "{\"type\":\"" + ModificationType.VOLTAGE_LEVEL_CREATION + "\",\"voltageLevelId\":\"voltageLevelId1\",\"voltageLevelName\":\"voltageLevelName1\""
                + ",\"nominalVoltage\":\"379.1\", \"substationId\":\"s1\"}";

        // create voltage level on root node (not allowed)
        mockMvc.perform(post(URI_NETWORK_MODIF, studyNameUserIdUuid, rootNodeUuid)
                        .content(createVoltageLevelAttributes).contentType(MediaType.APPLICATION_JSON)
                        .header(USER_ID_HEADER, userId))
                .andExpect(status().isForbidden());

        // create voltage level
        UUID stubPostId = wireMockUtils.stubNetworkModificationPost(mapper.writeValueAsString(Optional.empty()));
        mockMvc.perform(post(URI_NETWORK_MODIF, studyNameUserIdUuid, modificationNode1Uuid)
                        .content(createVoltageLevelAttributes).contentType(MediaType.APPLICATION_JSON)
                        .header(USER_ID_HEADER, userId))
                .andExpect(status().isOk());
        checkEquipmentCreatingMessagesReceived(studyNameUserIdUuid, modificationNode1Uuid);
        checkNodesInvalidationMessagesReceived(studyNameUserIdUuid, List.of(modificationNode1Uuid));
        checkUpdateModelsStatusMessagesReceived(studyNameUserIdUuid, modificationNode1Uuid);
        checkEquipmentUpdatingFinishedMessagesReceived(studyNameUserIdUuid, modificationNode1Uuid);
        checkElementUpdatedMessageSent(studyNameUserIdUuid, userId);
        wireMockUtils.verifyNetworkModificationPostWithVariant(stubPostId, createVoltageLevelAttributes, NETWORK_UUID_STRING, VARIANT_ID);

        // create voltage level on second modification node
        mockMvc.perform(post(URI_NETWORK_MODIF, studyNameUserIdUuid, modificationNode2Uuid)
                        .content(createVoltageLevelAttributes).contentType(MediaType.APPLICATION_JSON)
                        .header(USER_ID_HEADER, userId))
                .andExpect(status().isOk());
        checkEquipmentCreatingMessagesReceived(studyNameUserIdUuid, modificationNode2Uuid);
        checkNodesInvalidationMessagesReceived(studyNameUserIdUuid, List.of(modificationNode2Uuid));
        checkUpdateModelsStatusMessagesReceived(studyNameUserIdUuid, modificationNode2Uuid);
        checkEquipmentUpdatingFinishedMessagesReceived(studyNameUserIdUuid, modificationNode2Uuid);
        checkElementUpdatedMessageSent(studyNameUserIdUuid, userId);
        wireMockUtils.verifyNetworkModificationPostWithVariant(stubPostId, createVoltageLevelAttributes, NETWORK_UUID_STRING, VARIANT_ID_2);

        // update voltage level creation
        UUID stubPutId = wireMockUtils.stubNetworkModificationPut(MODIFICATION_UUID);
        String voltageLevelAttributesUpdated = "{\"type\":\"" + ModificationType.VOLTAGE_LEVEL_CREATION + "\",\"voltageLevelId\":\"voltageLevelId2\",\"voltageLevelName\":\"voltageLevelName2\""
                + ",\"nominalVoltage\":\"379.1\", \"substationId\":\"s2\"}";
        mockMvc.perform(put(URI_NETWORK_MODIF_WITH_ID, studyNameUserIdUuid, modificationNode1Uuid, MODIFICATION_UUID)
                        .content(voltageLevelAttributesUpdated).contentType(MediaType.APPLICATION_JSON)
                        .header(USER_ID_HEADER, userId))
                .andExpect(status().isOk());
        checkEquipmentUpdatingMessagesReceived(studyNameUserIdUuid, modificationNode1Uuid);
        checkUpdateEquipmentCreationMessagesReceived(studyNameUserIdUuid, modificationNode1Uuid);
        checkEquipmentUpdatingFinishedMessagesReceived(studyNameUserIdUuid, modificationNode1Uuid);
        checkElementUpdatedMessageSent(studyNameUserIdUuid, userId);
        wireMockUtils.verifyNetworkModificationPut(stubPutId, MODIFICATION_UUID, voltageLevelAttributesUpdated);

        String createVoltageLevelAttributes2 = "{\"type\":\"" + ModificationType.VOLTAGE_LEVEL_CREATION + "\",\"voltageLevelId\":\"voltageLevelId3\",\"voltageLevelName\":\"voltageLevelName3\""
                + ",\"nominalVoltage\":\"379.1\", \"substationId\":\"s2\"}";
        modificationNode1.setNodeBuildStatus(NodeBuildStatus.from(BuildStatus.BUILDING));
        networkModificationTreeService.updateNode(studyNameUserIdUuid, modificationNode1, userId);
        checkElementUpdatedMessageSent(studyNameUserIdUuid, userId);
        output.receive(TIMEOUT, STUDY_UPDATE_DESTINATION);
        // create voltage level on building node
        mockMvc.perform(post(URI_NETWORK_MODIF, studyNameUserIdUuid, modificationNode1Uuid)
                        .content(createVoltageLevelAttributes2).contentType(MediaType.APPLICATION_JSON)
                        .header(USER_ID_HEADER, userId))
                .andExpect(status().isForbidden());
    }

    @Test
    void testLineSplitWithVoltageLevel() throws Exception {
        String userId = "userId";
        StudyEntity studyEntity = insertDummyStudy(UUID.fromString(NETWORK_UUID_STRING), CASE_UUID, "UCTE");
        UUID studyNameUserIdUuid = studyEntity.getId();
        UUID rootNodeUuid = getRootNode(studyNameUserIdUuid).getId();
        NetworkModificationNode modificationNode = createNetworkModificationNode(studyNameUserIdUuid, rootNodeUuid, VARIANT_ID, "node", "userId");
        UUID modificationNodeUuid = modificationNode.getId();

        VoltageLevelCreationInfos vl1 = VoltageLevelCreationInfos.builder()
                .equipmentId("vl1")
                .equipmentName("NewVoltageLevel")
                .nominalVoltage(379.3)
                .substationId("s1")
                .busbarSections(Collections.singletonList(new BusbarSectionCreationInfos("v1bbs", "BBS1", 1, 1)))
                .busbarConnections(Collections.emptyList())
                .build();
        LineSplitWithVoltageLevelInfos lineSplitWoVL = new LineSplitWithVoltageLevelInfos("line3", 10.0, vl1, null, "1.A",
                "nl1", "NewLine1", "nl2", "NewLine2");
        lineSplitWoVL.setType(ModificationType.LINE_SPLIT_WITH_VOLTAGE_LEVEL);
        String lineSplitWoVLasJSON = mapper.writeValueAsString(lineSplitWoVL);

        UUID stubPostId = wireMockUtils.stubNetworkModificationPost(mapper.writeValueAsString(Optional.empty()));
        mockMvc.perform(post(URI_NETWORK_MODIF, studyNameUserIdUuid, modificationNodeUuid)
                        .content(lineSplitWoVLasJSON).contentType(MediaType.APPLICATION_JSON)
                        .header(USER_ID_HEADER, userId))
                .andExpect(status().isOk());
        checkEquipmentCreatingMessagesReceived(studyNameUserIdUuid, modificationNodeUuid);
        checkNodesInvalidationMessagesReceived(studyNameUserIdUuid, List.of(modificationNodeUuid));
        checkUpdateModelsStatusMessagesReceived(studyNameUserIdUuid, modificationNodeUuid);
        checkEquipmentUpdatingFinishedMessagesReceived(studyNameUserIdUuid, modificationNodeUuid);
        checkElementUpdatedMessageSent(studyNameUserIdUuid, userId);
        wireMockUtils.verifyNetworkModificationPost(stubPostId, lineSplitWoVLasJSON, NETWORK_UUID_STRING);

        UUID stubPutId = wireMockUtils.stubNetworkModificationPutWithBody(MODIFICATION_UUID, lineSplitWoVLasJSON);
        mockMvc.perform(put(URI_NETWORK_MODIF_WITH_ID, studyNameUserIdUuid, modificationNodeUuid, MODIFICATION_UUID)
                        .content(lineSplitWoVLasJSON).contentType(MediaType.APPLICATION_JSON)
                        .header(USER_ID_HEADER, userId))
                .andExpect(status().isOk());
        checkEquipmentUpdatingMessagesReceived(studyNameUserIdUuid, modificationNodeUuid);
        checkUpdateEquipmentModificationMessagesReceived(studyNameUserIdUuid, modificationNodeUuid);
        checkEquipmentUpdatingFinishedMessagesReceived(studyNameUserIdUuid, modificationNodeUuid);
        checkElementUpdatedMessageSent(studyNameUserIdUuid, userId);
        wireMockUtils.verifyNetworkModificationPut(stubPutId, MODIFICATION_UUID, lineSplitWoVLasJSON);

        String badBody = "{\"type\":\"" + ModificationType.LINE_SPLIT_WITH_VOLTAGE_LEVEL + "\",\"bogus\":\"bogus\"}";
        stubPostId = wireMockUtils.stubNetworkModificationPostWithBodyAndError(badBody);
        stubPutId = wireMockUtils.stubNetworkModificationPutWithBodyAndError(MODIFICATION_UUID, badBody);
        mockMvc.perform(post(URI_NETWORK_MODIF, studyNameUserIdUuid, modificationNodeUuid)
                        .content(badBody).contentType(MediaType.APPLICATION_JSON)
                        .header(USER_ID_HEADER, userId))
                .andExpectAll(
                        status().isBadRequest(),
                        content().string("400 BAD_REQUEST"));
        checkEquipmentCreatingMessagesReceived(studyNameUserIdUuid, modificationNodeUuid);
        checkEquipmentUpdatingFinishedMessagesReceived(studyNameUserIdUuid, modificationNodeUuid);
        mockMvc.perform(put(URI_NETWORK_MODIF_WITH_ID, studyNameUserIdUuid, modificationNodeUuid, MODIFICATION_UUID)
                        .content(badBody).contentType(MediaType.APPLICATION_JSON)
                        .header(USER_ID_HEADER, userId))
                .andExpectAll(
                        status().isBadRequest(),
                        content().string("400 BAD_REQUEST"));
        checkEquipmentUpdatingMessagesReceived(studyNameUserIdUuid, modificationNodeUuid);
        checkEquipmentUpdatingFinishedMessagesReceived(studyNameUserIdUuid, modificationNodeUuid);
        wireMockUtils.verifyNetworkModificationPost(stubPostId, badBody, NETWORK_UUID_STRING);
        wireMockUtils.verifyNetworkModificationPut(stubPutId, MODIFICATION_UUID, badBody);
    }

    @Test
    void testLineAttachToVoltageLevel() throws Exception {
        String userId = "userId";
        StudyEntity studyEntity = insertDummyStudy(UUID.fromString(NETWORK_UUID_STRING), CASE_UUID, "UCTE");
        UUID studyNameUserIdUuid = studyEntity.getId();
        UUID rootNodeUuid = getRootNode(studyNameUserIdUuid).getId();
        NetworkModificationNode modificationNode = createNetworkModificationNode(studyNameUserIdUuid, rootNodeUuid, VARIANT_ID, "node", "userId");
        UUID modificationNodeUuid = modificationNode.getId();

        String createVoltageLevelAttributes = "{\"voltageLevelId\":\"vl1\",\"voltageLevelName\":\"voltageLevelName1\""
                + ",\"nominalVoltage\":\"379.1\",\"substationId\":\"s1\"}";
        String createLineAttributes = "{\"seriesResistance\":\"25\",\"seriesReactance\":\"12\"}";
        String createLineAttachToVoltageLevelAttributes = "{\"type\":\"" + ModificationType.LINE_ATTACH_TO_VOLTAGE_LEVEL + "\",\"lineToAttachToId\":\"line3\",\"percent\":\"10\",\"mayNewVoltageLevelInfos\":" +
                createVoltageLevelAttributes + ",\"attachmentLine\":" + createLineAttributes + "}";

        UUID stubPostId = wireMockUtils.stubNetworkModificationPost(mapper.writeValueAsString(Optional.empty()));
        mockMvc.perform(post(URI_NETWORK_MODIF, studyNameUserIdUuid, modificationNodeUuid)
                        .content(createLineAttachToVoltageLevelAttributes).contentType(MediaType.APPLICATION_JSON)
                        .header(USER_ID_HEADER, userId))
                .andExpect(status().isOk());
        checkEquipmentCreatingMessagesReceived(studyNameUserIdUuid, modificationNodeUuid);
        checkNodesInvalidationMessagesReceived(studyNameUserIdUuid, List.of(modificationNodeUuid));
        checkUpdateModelsStatusMessagesReceived(studyNameUserIdUuid, modificationNodeUuid);
        checkEquipmentUpdatingFinishedMessagesReceived(studyNameUserIdUuid, modificationNodeUuid);
        checkElementUpdatedMessageSent(studyNameUserIdUuid, userId);
        wireMockUtils.verifyNetworkModificationPost(stubPostId, createLineAttachToVoltageLevelAttributes, NETWORK_UUID_STRING);

        UUID stubPutId = wireMockUtils.stubNetworkModificationPutWithBody(MODIFICATION_UUID, createLineAttachToVoltageLevelAttributes);
        mockMvc.perform(put(URI_NETWORK_MODIF_WITH_ID, studyNameUserIdUuid, modificationNodeUuid, MODIFICATION_UUID)
                        .content(createLineAttachToVoltageLevelAttributes).contentType(MediaType.APPLICATION_JSON)
                        .header(USER_ID_HEADER, userId))
                .andExpect(status().isOk());
        checkEquipmentUpdatingMessagesReceived(studyNameUserIdUuid, modificationNodeUuid);
        checkUpdateEquipmentModificationMessagesReceived(studyNameUserIdUuid, modificationNodeUuid);
        checkEquipmentUpdatingFinishedMessagesReceived(studyNameUserIdUuid, modificationNodeUuid);
        checkElementUpdatedMessageSent(studyNameUserIdUuid, userId);
        wireMockUtils.verifyNetworkModificationPut(stubPutId, MODIFICATION_UUID, createLineAttachToVoltageLevelAttributes);
    }

    @Test
    void testLinesAttachToSplitLines() throws Exception {
        String userId = "userId";
        StudyEntity studyEntity = insertDummyStudy(UUID.fromString(NETWORK_UUID_STRING), CASE_UUID, "UCTE");
        UUID studyNameUserIdUuid = studyEntity.getId();
        UUID rootNodeUuid = getRootNode(studyNameUserIdUuid).getId();
        NetworkModificationNode modificationNode = createNetworkModificationNode(studyNameUserIdUuid, rootNodeUuid, VARIANT_ID, "node", "userId");
        UUID modificationNodeUuid = modificationNode.getId();

        String createLinesAttachToSplitLinesAttributes = "{\"type\":\"" + ModificationType.LINES_ATTACH_TO_SPLIT_LINES + "\",\"lineToAttachTo1Id\":\"line1\",\"lineToAttachTo2Id\":\"line2\",\"attachedLineId\":\"line3\",\"voltageLevelId\":\"vl1\",\"bbsBusId\":\"v1bbs\",\"replacingLine1Id\":\"replacingLine1Id\",\"replacingLine1Name\":\"replacingLine1Name\",\"replacingLine2Id\":\"replacingLine2Id\",\"replacingLine2Name\":\"replacingLine2Name\"}";
        UUID stubPostId = wireMockUtils.stubNetworkModificationPost(mapper.writeValueAsString(Optional.empty()));
        mockMvc.perform(post(URI_NETWORK_MODIF, studyNameUserIdUuid, modificationNodeUuid)
                        .content(createLinesAttachToSplitLinesAttributes).contentType(MediaType.APPLICATION_JSON)
                        .header(USER_ID_HEADER, userId))
                .andExpect(status().isOk());
        checkEquipmentCreatingMessagesReceived(studyNameUserIdUuid, modificationNodeUuid);
        checkNodesInvalidationMessagesReceived(studyNameUserIdUuid, List.of(modificationNodeUuid));
        checkUpdateModelsStatusMessagesReceived(studyNameUserIdUuid, modificationNodeUuid);
        checkEquipmentUpdatingFinishedMessagesReceived(studyNameUserIdUuid, modificationNodeUuid);
        checkElementUpdatedMessageSent(studyNameUserIdUuid, userId);
        wireMockUtils.verifyNetworkModificationPost(stubPostId, createLinesAttachToSplitLinesAttributes, NETWORK_UUID_STRING);

        UUID stubPutId = wireMockUtils.stubNetworkModificationPutWithBody(MODIFICATION_UUID, createLinesAttachToSplitLinesAttributes);
        mockMvc.perform(put(URI_NETWORK_MODIF_WITH_ID, studyNameUserIdUuid, modificationNodeUuid, MODIFICATION_UUID)
                        .content(createLinesAttachToSplitLinesAttributes).contentType(MediaType.APPLICATION_JSON)
                        .header(USER_ID_HEADER, userId))
                .andExpect(status().isOk());
        checkEquipmentUpdatingMessagesReceived(studyNameUserIdUuid, modificationNodeUuid);
        checkUpdateEquipmentModificationMessagesReceived(studyNameUserIdUuid, modificationNodeUuid);
        checkEquipmentUpdatingFinishedMessagesReceived(studyNameUserIdUuid, modificationNodeUuid);
        checkElementUpdatedMessageSent(studyNameUserIdUuid, userId);
        wireMockUtils.verifyNetworkModificationPut(stubPutId, MODIFICATION_UUID, createLinesAttachToSplitLinesAttributes);

        String badBody = "{\"type\":\"" + ModificationType.LINES_ATTACH_TO_SPLIT_LINES + "\",\"bogus\":\"bogus\"}";
        stubPostId = wireMockUtils.stubNetworkModificationPostWithBodyAndError(badBody);
        stubPutId = wireMockUtils.stubNetworkModificationPutWithBodyAndError(MODIFICATION_UUID, badBody);
        mockMvc.perform(post(URI_NETWORK_MODIF, studyNameUserIdUuid, modificationNodeUuid)
                        .content(badBody).contentType(MediaType.APPLICATION_JSON)
                        .header(USER_ID_HEADER, userId))
                .andExpect(status().isBadRequest());
        checkEquipmentCreatingMessagesReceived(studyNameUserIdUuid, modificationNodeUuid);
        checkEquipmentUpdatingFinishedMessagesReceived(studyNameUserIdUuid, modificationNodeUuid);
        mockMvc.perform(put(URI_NETWORK_MODIF_WITH_ID, studyNameUserIdUuid, modificationNodeUuid, MODIFICATION_UUID)
                        .content(badBody).contentType(MediaType.APPLICATION_JSON)
                        .header(USER_ID_HEADER, userId))
                .andExpect(status().isBadRequest());
        checkEquipmentUpdatingMessagesReceived(studyNameUserIdUuid, modificationNodeUuid);
        checkEquipmentUpdatingFinishedMessagesReceived(studyNameUserIdUuid, modificationNodeUuid);
        wireMockUtils.verifyNetworkModificationPost(stubPostId, badBody, NETWORK_UUID_STRING);
        wireMockUtils.verifyNetworkModificationPut(stubPutId, MODIFICATION_UUID, badBody);
    }

    @ParameterizedTest
    @EnumSource(value = ModificationType.class, names = {"GENERATOR_SCALING", "LOAD_SCALING"})
    void testScaling(ModificationType scalingType) throws Exception {
        String userId = "userId";
        ModificationInfos modificationInfos = ModificationInfos.builder().type(scalingType).substationIds(Set.of("s1")).build();
        String requestBody = mapper.writeValueAsString(modificationInfos);

        StudyEntity studyEntity = insertDummyStudy(UUID.fromString(NETWORK_UUID_STRING), CASE_UUID, "UCTE");
        UUID studyNameUserIdUuid = studyEntity.getId();
        UUID rootNodeUuid = getRootNode(studyNameUserIdUuid).getId();
        NetworkModificationNode modificationNode = createNetworkModificationNode(studyNameUserIdUuid, rootNodeUuid, VARIANT_ID, "node", "userId");
        UUID modificationNodeUuid = modificationNode.getId();

        UUID stubPostId = wireMockUtils.stubNetworkModificationPost(mapper.writeValueAsString(Optional.empty()));
        mockMvc.perform(post(URI_NETWORK_MODIF, studyNameUserIdUuid, modificationNodeUuid)
                        .content(requestBody).contentType(MediaType.APPLICATION_JSON)
                        .header(USER_ID_HEADER, userId))
                .andExpect(status().isOk());
        checkEquipmentCreatingMessagesReceived(studyNameUserIdUuid, modificationNodeUuid);
        checkNodesInvalidationMessagesReceived(studyNameUserIdUuid, List.of(modificationNodeUuid));
        checkUpdateModelsStatusMessagesReceived(studyNameUserIdUuid, modificationNodeUuid);
        checkEquipmentUpdatingFinishedMessagesReceived(studyNameUserIdUuid, modificationNodeUuid);
        checkElementUpdatedMessageSent(studyNameUserIdUuid, userId);
        wireMockUtils.verifyNetworkModificationPost(stubPostId, requestBody, NETWORK_UUID_STRING);

        UUID stubPutId = wireMockUtils.stubNetworkModificationPutWithBody(MODIFICATION_UUID, requestBody);
        mockMvc.perform(put(URI_NETWORK_MODIF_WITH_ID, studyNameUserIdUuid, modificationNodeUuid, MODIFICATION_UUID)
                        .content(requestBody).contentType(MediaType.APPLICATION_JSON)
                        .header(USER_ID_HEADER, userId))
                .andExpect(status().isOk());
        checkEquipmentUpdatingMessagesReceived(studyNameUserIdUuid, modificationNodeUuid);
        checkUpdateEquipmentModificationMessagesReceived(studyNameUserIdUuid, modificationNodeUuid);
        checkEquipmentUpdatingFinishedMessagesReceived(studyNameUserIdUuid, modificationNodeUuid);
        checkElementUpdatedMessageSent(studyNameUserIdUuid, userId);
        wireMockUtils.verifyNetworkModificationPut(stubPutId, MODIFICATION_UUID, requestBody);

        // test with errors
        stubPostId = wireMockUtils.stubNetworkModificationPostWithBodyAndError(requestBody);
        mockMvc.perform(post(URI_NETWORK_MODIF, studyNameUserIdUuid, modificationNodeUuid)
                        .content(requestBody).contentType(MediaType.APPLICATION_JSON)
                        .header(USER_ID_HEADER, userId))
                .andExpect(status().is4xxClientError());
        checkEquipmentCreatingMessagesReceived(studyNameUserIdUuid, modificationNodeUuid);
        checkEquipmentUpdatingFinishedMessagesReceived(studyNameUserIdUuid, modificationNodeUuid);
        wireMockUtils.verifyNetworkModificationPost(stubPostId, requestBody, NETWORK_UUID_STRING);

        stubPutId = wireMockUtils.stubNetworkModificationPutWithBodyAndError(MODIFICATION_UUID, requestBody);
        mockMvc.perform(put(URI_NETWORK_MODIF_WITH_ID, studyNameUserIdUuid, modificationNodeUuid, MODIFICATION_UUID)
                        .content(requestBody).contentType(MediaType.APPLICATION_JSON)
                        .header(USER_ID_HEADER, userId))
                .andExpect(status().is4xxClientError());
        checkEquipmentUpdatingMessagesReceived(studyNameUserIdUuid, modificationNodeUuid);
        checkEquipmentUpdatingFinishedMessagesReceived(studyNameUserIdUuid, modificationNodeUuid);
        wireMockUtils.verifyNetworkModificationPut(stubPutId, MODIFICATION_UUID, requestBody);
    }

    @Test
    void testDeleteVoltageLevelOnline() throws Exception {
        String userId = "userId";
        StudyEntity studyEntity = insertDummyStudy(UUID.fromString(NETWORK_UUID_STRING), CASE_UUID, "UCTE");
        UUID studyNameUserIdUuid = studyEntity.getId();
        UUID rootNodeUuid = getRootNode(studyNameUserIdUuid).getId();
        NetworkModificationNode modificationNode = createNetworkModificationNode(studyNameUserIdUuid, rootNodeUuid, VARIANT_ID, "node", "userId");
        UUID modificationNodeUuid = modificationNode.getId();

        String createDeleteVoltageLevelOnlineAttributes = "{\"type\":\"" + ModificationType.DELETE_VOLTAGE_LEVEL_ON_LINE + "\",\"lineToAttachTo1Id\":\"line1\",\"lineToAttachTo2Id\":\"line2\",\"replacingLine1Id\":\"replacingLine1Id\",\"replacingLine1Name\":\"replacingLine1Name\"}";

        UUID stubIdPost = wireMockUtils.stubNetworkModificationPost(mapper.writeValueAsString(Optional.empty()));
        mockMvc.perform(post(URI_NETWORK_MODIF, studyNameUserIdUuid, modificationNodeUuid)
                        .content(createDeleteVoltageLevelOnlineAttributes).contentType(MediaType.APPLICATION_JSON)
                        .header(USER_ID_HEADER, userId))
                        .andExpect(status().isOk());
        checkEquipmentCreatingMessagesReceived(studyNameUserIdUuid, modificationNodeUuid);
        checkNodesInvalidationMessagesReceived(studyNameUserIdUuid, List.of(modificationNodeUuid));
        checkUpdateModelsStatusMessagesReceived(studyNameUserIdUuid, modificationNodeUuid);
        checkEquipmentUpdatingFinishedMessagesReceived(studyNameUserIdUuid, modificationNodeUuid);
        wireMockUtils.verifyNetworkModificationPost(stubIdPost, createDeleteVoltageLevelOnlineAttributes, NETWORK_UUID_STRING);

        UUID stubIdPut = wireMockUtils.stubNetworkModificationPutWithBody(MODIFICATION_UUID, createDeleteVoltageLevelOnlineAttributes);
        mockMvc.perform(put(URI_NETWORK_MODIF_WITH_ID, studyNameUserIdUuid, modificationNodeUuid, MODIFICATION_UUID)
                        .content(createDeleteVoltageLevelOnlineAttributes).contentType(MediaType.APPLICATION_JSON)
                        .header(USER_ID_HEADER, userId))
                        .andExpect(status().isOk());
        checkEquipmentUpdatingMessagesReceived(studyNameUserIdUuid, modificationNodeUuid);
        checkUpdateEquipmentModificationMessagesReceived(studyNameUserIdUuid, modificationNodeUuid);
        checkEquipmentUpdatingFinishedMessagesReceived(studyNameUserIdUuid, modificationNodeUuid);
        wireMockUtils.verifyNetworkModificationPut(stubIdPut, MODIFICATION_UUID, createDeleteVoltageLevelOnlineAttributes);

        String badBody = "{\"type\":\"" + ModificationType.DELETE_VOLTAGE_LEVEL_ON_LINE + "\",\"bogus\":\"bogus\"}";
        UUID stubIdPostErr = wireMockUtils.stubNetworkModificationPostWithBodyAndError(badBody);
        UUID stubIdPutErr = wireMockUtils.stubNetworkModificationPutWithBodyAndError(MODIFICATION_UUID, badBody);
        mockMvc.perform(post(URI_NETWORK_MODIF, studyNameUserIdUuid, modificationNodeUuid).header(USER_ID_HEADER, userId)
                .content(badBody).contentType(MediaType.APPLICATION_JSON))
                .andExpect(status().isBadRequest());
        checkEquipmentCreatingMessagesReceived(studyNameUserIdUuid, modificationNodeUuid);
        checkEquipmentUpdatingFinishedMessagesReceived(studyNameUserIdUuid, modificationNodeUuid);
        wireMockUtils.verifyNetworkModificationPost(stubIdPostErr, badBody, NETWORK_UUID_STRING);

        mockMvc.perform(put(URI_NETWORK_MODIF_WITH_ID, studyNameUserIdUuid, modificationNodeUuid, MODIFICATION_UUID)
                        .header(USER_ID_HEADER, userId)
                        .content(badBody).contentType(MediaType.APPLICATION_JSON))
                        .andExpect(status().isBadRequest());
        checkEquipmentUpdatingMessagesReceived(studyNameUserIdUuid, modificationNodeUuid);
        checkEquipmentUpdatingFinishedMessagesReceived(studyNameUserIdUuid, modificationNodeUuid);
        wireMockUtils.verifyNetworkModificationPut(stubIdPutErr, MODIFICATION_UUID, badBody);
    }

    @Test
    void testDeleteAttachingline() throws Exception {
        String userId = "userId";
        StudyEntity studyEntity = insertDummyStudy(UUID.fromString(NETWORK_UUID_STRING), CASE_UUID, "UCTE");
        UUID studyNameUserIdUuid = studyEntity.getId();
        UUID rootNodeUuid = getRootNode(studyNameUserIdUuid).getId();
        NetworkModificationNode modificationNode = createNetworkModificationNode(studyNameUserIdUuid, rootNodeUuid, VARIANT_ID, "node", "userId");
        UUID modificationNodeUuid = modificationNode.getId();

        String createDeleteAttachingLineAttributes = "{\"type\":\"" + ModificationType.DELETE_ATTACHING_LINE + "\",\"lineToAttachTo1Id\":\"line1\",\"lineToAttachTo2Id\":\"line2\",\"attachedLineId\":\"line3\",\"replacingLine1Id\":\"replacingLine1Id\",\"replacingLine1Name\":\"replacingLine1Name\"}";
        UUID stubIdPost = wireMockUtils.stubNetworkModificationPost(mapper.writeValueAsString(Optional.empty()));
        mockMvc.perform(post(URI_NETWORK_MODIF, studyNameUserIdUuid, modificationNodeUuid)
                    .content(createDeleteAttachingLineAttributes).contentType(MediaType.APPLICATION_JSON)
                    .header(USER_ID_HEADER, userId))
                    .andExpect(status().isOk());
        checkEquipmentCreatingMessagesReceived(studyNameUserIdUuid, modificationNodeUuid);
        checkNodesInvalidationMessagesReceived(studyNameUserIdUuid, List.of(modificationNodeUuid));
        checkUpdateModelsStatusMessagesReceived(studyNameUserIdUuid, modificationNodeUuid);
        checkEquipmentUpdatingFinishedMessagesReceived(studyNameUserIdUuid, modificationNodeUuid);
        wireMockUtils.verifyNetworkModificationPost(stubIdPost, createDeleteAttachingLineAttributes, NETWORK_UUID_STRING);

        UUID stubIdPut = wireMockUtils.stubNetworkModificationPutWithBody(MODIFICATION_UUID, createDeleteAttachingLineAttributes);
        mockMvc.perform(put(URI_NETWORK_MODIF_WITH_ID, studyNameUserIdUuid, modificationNodeUuid, MODIFICATION_UUID)
                        .header(USER_ID_HEADER, userId)
                        .content(createDeleteAttachingLineAttributes).contentType(MediaType.APPLICATION_JSON))
                .andExpect(status().isOk());
        checkEquipmentUpdatingMessagesReceived(studyNameUserIdUuid, modificationNodeUuid);
        checkUpdateEquipmentModificationMessagesReceived(studyNameUserIdUuid, modificationNodeUuid);
        checkEquipmentUpdatingFinishedMessagesReceived(studyNameUserIdUuid, modificationNodeUuid);
        wireMockUtils.verifyNetworkModificationPut(stubIdPut, MODIFICATION_UUID, createDeleteAttachingLineAttributes);

        String badBody = "{\"type\":\"" + ModificationType.DELETE_ATTACHING_LINE + "\",\"bogus\":\"bogus\"}";
        UUID stubIdPostErr = wireMockUtils.stubNetworkModificationPostWithBodyAndError(badBody);
        UUID stubIdPutErr = wireMockUtils.stubNetworkModificationPutWithBodyAndError(MODIFICATION_UUID, badBody);
        mockMvc.perform(post(URI_NETWORK_MODIF, studyNameUserIdUuid, modificationNodeUuid)
                        .content(badBody).contentType(MediaType.APPLICATION_JSON)
                        .header(USER_ID_HEADER, userId))
                        .andExpect(status().isBadRequest());
        checkEquipmentCreatingMessagesReceived(studyNameUserIdUuid, modificationNodeUuid);
        checkEquipmentUpdatingFinishedMessagesReceived(studyNameUserIdUuid, modificationNodeUuid);
        wireMockUtils.verifyNetworkModificationPost(stubIdPostErr, badBody, NETWORK_UUID_STRING);

        mockMvc.perform(put(URI_NETWORK_MODIF_WITH_ID, studyNameUserIdUuid, modificationNodeUuid, MODIFICATION_UUID)
                        .content(badBody).contentType(MediaType.APPLICATION_JSON)
                        .header(USER_ID_HEADER, userId))
                        .andExpect(status().isBadRequest());
        checkEquipmentUpdatingMessagesReceived(studyNameUserIdUuid, modificationNodeUuid);
        checkEquipmentUpdatingFinishedMessagesReceived(studyNameUserIdUuid, modificationNodeUuid);
        wireMockUtils.verifyNetworkModificationPut(stubIdPutErr, MODIFICATION_UUID, badBody);
    }

    @Test
    void testReorderModification() throws Exception {
        String userId = "userId";
        StudyEntity studyEntity = insertDummyStudy(UUID.fromString(NETWORK_UUID_STRING), CASE_UUID, "UCTE");
        UUID studyNameUserIdUuid = studyEntity.getId();
        UUID rootNodeUuid = getRootNode(studyNameUserIdUuid).getId();
        NetworkModificationNode modificationNode = createNetworkModificationNode(studyNameUserIdUuid, rootNodeUuid,
            UUID.randomUUID(), VARIANT_ID, "node", userId);
        UUID modificationNodeUuid = modificationNode.getId();

        UUID modification1 = UUID.randomUUID();
        UUID modification2 = UUID.randomUUID();

        UUID groupStubId = wireMockServer.stubFor(WireMock.any(WireMock.urlPathMatching("/v1/groups/.*"))
                .withQueryParam("action", WireMock.equalTo("MOVE"))
                .willReturn(WireMock.ok()
                        .withBody(mapper.writeValueAsString(Optional.empty()))
                        .withHeader(HttpHeaders.CONTENT_TYPE, MediaType.APPLICATION_JSON_VALUE))).getId();

        // switch the 2 modifications order (modification1 is set at the end, after modification2)
        mockMvc.perform(put("/v1/studies/{studyUuid}/nodes/{nodeUuid}/network-modification/{modificationID}",
                studyNameUserIdUuid, modificationNodeUuid, modification1).header(USER_ID_HEADER, "userId"))
            .andExpect(status().isOk());
        checkEquipmentUpdatingMessagesReceived(studyNameUserIdUuid, modificationNodeUuid);
        checkNodesBuildStatusUpdatedMessageReceived(studyNameUserIdUuid, List.of(modificationNodeUuid));
        checkUpdateModelsStatusMessagesReceived(studyNameUserIdUuid, modificationNodeUuid);
        checkEquipmentUpdatingFinishedMessagesReceived(studyNameUserIdUuid, modificationNodeUuid);
        checkElementUpdatedMessageSent(studyNameUserIdUuid, userId);

        List<UUID> modificationUuidList = Collections.singletonList(modification1);
        String expectedBody = mapper.writeValueAsString(modificationUuidList);
        String url = "/v1/groups/" + modificationNode.getModificationGroupUuid();
        wireMockUtils.verifyPutRequestWithUrlMatching(groupStubId, url, Map.of(
                        "action", WireMock.equalTo("MOVE"),
                        "networkUuid", WireMock.equalTo(NETWORK_UUID_STRING),
                        "reportUuid", WireMock.matching(".*"),
                        "reporterId", WireMock.equalTo(modificationNode.getId().toString()),
                        "variantId", WireMock.equalTo(VARIANT_ID),
                        "originGroupUuid", WireMock.equalTo(modificationNode.getModificationGroupUuid().toString()),
                        "build", WireMock.equalTo("false")),
                expectedBody);

        // switch back the 2 modifications order (modification1 is set before modification2)
        mockMvc.perform(put("/v1/studies/{studyUuid}/nodes/{nodeUuid}/network-modification/{modificationID}?beforeUuid={modificationID2}",
                studyNameUserIdUuid, modificationNodeUuid, modification1, modification2).header(USER_ID_HEADER, "userId"))
            .andExpect(status().isOk());
        checkEquipmentUpdatingMessagesReceived(studyNameUserIdUuid, modificationNodeUuid);
        checkNodesBuildStatusUpdatedMessageReceived(studyNameUserIdUuid, List.of(modificationNodeUuid));
        checkUpdateModelsStatusMessagesReceived(studyNameUserIdUuid, modificationNodeUuid);
        checkEquipmentUpdatingFinishedMessagesReceived(studyNameUserIdUuid, modificationNodeUuid);
        checkElementUpdatedMessageSent(studyNameUserIdUuid, userId);
        url = "/v1/groups/" + modificationNode.getModificationGroupUuid();
        wireMockUtils.verifyPutRequestWithUrlMatching(groupStubId, url, Map.of(
                        "action", WireMock.equalTo("MOVE"),
                        "networkUuid", WireMock.equalTo(NETWORK_UUID_STRING),
                        "reportUuid", WireMock.matching(".*"),
                        "reporterId", WireMock.equalTo(modificationNode.getId().toString()),
                        "variantId", WireMock.equalTo(VARIANT_ID),
                        "originGroupUuid", WireMock.equalTo(modificationNode.getModificationGroupUuid().toString()),
                        "build", WireMock.equalTo("false"),
                        "before", WireMock.equalTo(modification2.toString())),
                expectedBody);
    }

    @Test
    void testReorderModificationErrorCase() throws Exception {
        String userId = "userId";
        StudyEntity studyEntity = insertDummyStudy(UUID.fromString(NETWORK_UUID_STRING), CASE_UUID, "UCTE");
        UUID studyNameUserIdUuid = studyEntity.getId();
        UUID rootNodeUuid = getRootNode(studyNameUserIdUuid).getId();
        NetworkModificationNode modificationNode = createNetworkModificationNode(studyNameUserIdUuid, rootNodeUuid,
                UUID.randomUUID(), VARIANT_ID, "node", userId);
        UUID modificationNodeUuid = modificationNode.getId();

        UUID modification1 = UUID.randomUUID();
        UUID modification2 = UUID.randomUUID();
        UUID studyNameUserIdUuid1 = UUID.randomUUID();
        UUID nodeIdUuid1 = UUID.randomUUID();

        mockMvc.perform(put("/v1/studies/{studyUuid}/nodes/{nodeUuid}/network-modification/{modificationID}?beforeUuid={modificationID2}",
                        studyNameUserIdUuid, nodeIdUuid1, modification1, modification2).header(USER_ID_HEADER, "userId"))
                .andExpect(status().isNotFound());
        checkEquipmentUpdatingMessagesReceived(studyNameUserIdUuid, nodeIdUuid1);
        checkEquipmentUpdatingFinishedMessagesReceived(studyNameUserIdUuid, nodeIdUuid1);

        mockMvc.perform(put("/v1/studies/{studyUuid}/nodes/{nodeUuid}/network-modification/{modificationID}?beforeUuid={modificationID2}",
                        studyNameUserIdUuid1, modificationNodeUuid, modification1, modification2).header(USER_ID_HEADER, "userId"))
                .andExpect(status().isForbidden());
        checkEquipmentUpdatingMessagesReceived(studyNameUserIdUuid1, modificationNodeUuid);
        checkEquipmentUpdatingFinishedMessagesReceived(studyNameUserIdUuid1, modificationNodeUuid);
    }

    @Test
    void testDuplicateModification() throws Exception {
        String userId = "userId";
        StudyEntity studyEntity = insertDummyStudy(UUID.fromString(NETWORK_UUID_STRING), CASE_UUID, "UCTE");
        UUID studyUuid = studyEntity.getId();
        UUID rootNodeUuid = getRootNode(studyUuid).getId();
        NetworkModificationNode node1 = createNetworkModificationNode(studyUuid, rootNodeUuid,
            UUID.randomUUID(), VARIANT_ID, "New node 1", "userId");
        UUID nodeUuid1 = node1.getId();
        UUID modification1 = UUID.randomUUID();
        UUID modification2 = UUID.randomUUID();
        String modificationUuidListBody = mapper.writeValueAsString(Arrays.asList(modification1, modification2));

        UUID groupStubId = wireMockServer.stubFor(WireMock.any(WireMock.urlPathMatching("/v1/groups/.*"))
                .withQueryParam("action", WireMock.equalTo("COPY"))
                .willReturn(WireMock.ok()
                        .withBody(mapper.writeValueAsString(Optional.empty()))
                        .withHeader(HttpHeaders.CONTENT_TYPE, MediaType.APPLICATION_JSON_VALUE))).getId();

        // duplicate 2 modifications in node1
        mockMvc.perform(put("/v1/studies/{studyUuid}/nodes/{nodeUuid}?action=COPY",
                studyUuid, nodeUuid1)
                .contentType(MediaType.APPLICATION_JSON)
                .content(modificationUuidListBody)
                .header(USER_ID_HEADER, "userId"))
            .andExpect(status().isOk());
        checkEquipmentUpdatingMessagesReceived(studyUuid, nodeUuid1);
        checkNodesBuildStatusUpdatedMessageReceived(studyUuid, List.of(nodeUuid1));
        checkUpdateModelsStatusMessagesReceived(studyUuid, nodeUuid1);
        checkEquipmentUpdatingFinishedMessagesReceived(studyUuid, nodeUuid1);
        checkElementUpdatedMessageSent(studyUuid, userId);

        List<UUID> expectedList = List.of(modification1, modification2);
        String expectedBody = mapper.writeValueAsString(expectedList);
        String url = "/v1/groups/" + node1.getModificationGroupUuid();
        wireMockUtils.verifyPutRequestWithUrlMatching(groupStubId, url, Map.of(
                        "action", WireMock.equalTo("COPY"),
                        "networkUuid", WireMock.equalTo(NETWORK_UUID_STRING),
                        "reportUuid", WireMock.matching(".*"),
                        "reporterId", WireMock.equalTo(node1.getId().toString()),
                        "variantId", WireMock.equalTo(VARIANT_ID)),
                expectedBody);

        // now we do the same but on a built node
        node1.setNodeBuildStatus(NodeBuildStatus.from(BuildStatus.BUILT));  // mark node1 as built
        networkModificationTreeService.updateNode(studyUuid, node1, userId);
        checkElementUpdatedMessageSent(studyUuid, userId);
        output.receive(TIMEOUT, STUDY_UPDATE_DESTINATION);

        groupStubId = wireMockServer.stubFor(WireMock.any(WireMock.urlPathMatching("/v1/groups/.*"))
                .withQueryParam("action", WireMock.equalTo("COPY"))
                .willReturn(WireMock.ok()
                        .withBody(mapper.writeValueAsString(Optional.of(NetworkModificationResult.builder().build())))
                        .withHeader(HttpHeaders.CONTENT_TYPE, MediaType.APPLICATION_JSON_VALUE))).getId();

        mockMvc.perform(put("/v1/studies/{studyUuid}/nodes/{nodeUuid}?action=COPY",
                        studyUuid, nodeUuid1)
                        .contentType(MediaType.APPLICATION_JSON)
                        .content(modificationUuidListBody)
                        .header(USER_ID_HEADER, "userId"))
                .andExpect(status().isOk());

        NetworkImpactsInfos expectedPayload = NetworkImpactsInfos.builder().build();
        checkEquipmentUpdatingMessagesReceived(studyUuid, nodeUuid1);
        checkElementUpdatedMessageSent(studyUuid, userId);
        checkEquipmentMessagesReceived(studyUuid, List.of(nodeUuid1), expectedPayload);
        checkNodesBuildStatusUpdatedMessageReceived(studyUuid, List.of(nodeUuid1));
        checkUpdateModelsStatusMessagesReceived(studyUuid, nodeUuid1);
        checkEquipmentUpdatingFinishedMessagesReceived(studyUuid, nodeUuid1);

        expectedList = List.of(modification1, modification2);
        expectedBody = mapper.writeValueAsString(expectedList);
        url = "/v1/groups/" + node1.getModificationGroupUuid();
        wireMockUtils.verifyPutRequestWithUrlMatching(groupStubId, url, Map.of(
                        "action", WireMock.equalTo("COPY"),
                        "networkUuid", WireMock.equalTo(NETWORK_UUID_STRING),
                        "reportUuid", WireMock.matching(".*"),
                        "reporterId", WireMock.equalTo(node1.getId().toString()),
                        "variantId", WireMock.equalTo(VARIANT_ID)),
                expectedBody);
    }

    @Test
    void testDuplicateModificationErrorCase() throws Exception {
        StudyEntity studyEntity = insertDummyStudy(UUID.fromString(NETWORK_UUID_STRING), CASE_UUID, "UCTE");
        UUID studyUuid = studyEntity.getId();
        UUID rootNodeUuid = getRootNode(studyUuid).getId();
        createNetworkModificationNode(studyUuid, rootNodeUuid, UUID.randomUUID(), VARIANT_ID, "New node 1", "userId");
        UUID modification1 = UUID.randomUUID();
        UUID modification2 = UUID.randomUUID();
        String modificationUuidListBody = mapper.writeValueAsString(Arrays.asList(modification1, modification2));

        // Random/bad studyId error case
        mockMvc.perform(put("/v1/studies/{studyUuid}/nodes/{nodeUuid}?action=COPY",
                        UUID.randomUUID(), rootNodeUuid)
                        .contentType(MediaType.APPLICATION_JSON)
                        .content(modificationUuidListBody)
                        .header(USER_ID_HEADER, "userId"))
                .andExpect(status().isNotFound());

        // Random/bad nodeId error case
        mockMvc.perform(put("/v1/studies/{studyUuid}/nodes/{nodeUuid}?action=COPY",
                        studyUuid, UUID.randomUUID())
                        .contentType(MediaType.APPLICATION_JSON)
                        .content(modificationUuidListBody)
                        .header(USER_ID_HEADER, "userId"))
                .andExpect(status().isNotFound());

    }

    @Test
    void testCutAndPasteModification() throws Exception {
        String userId = "userId";
        StudyEntity studyEntity = insertDummyStudy(UUID.fromString(NETWORK_UUID_STRING), CASE_UUID, "UCTE");
        UUID studyUuid = studyEntity.getId();
        UUID rootNodeUuid = getRootNode(studyUuid).getId();
        NetworkModificationNode node1 = createNetworkModificationNode(studyUuid, rootNodeUuid,
                UUID.randomUUID(), VARIANT_ID, "New node 1", userId);
        UUID nodeUuid1 = node1.getId();
        NetworkModificationNode node2 = createNetworkModificationNode(studyUuid, rootNodeUuid,
                UUID.randomUUID(), VARIANT_ID, "New node 2", userId);
        UUID nodeUuid2 = node2.getId();
        UUID modification1 = UUID.randomUUID();
        UUID modification2 = UUID.randomUUID();
        String modificationUuidListBody = mapper.writeValueAsString(Arrays.asList(modification1, modification2));

        UUID groupStubId = wireMockServer.stubFor(WireMock.any(WireMock.urlPathMatching("/v1/groups/.*"))
                .withQueryParam("action", WireMock.equalTo("MOVE"))
                .willReturn(WireMock.ok()
                        .withBody(mapper.writeValueAsString(Optional.empty()))
                        .withHeader(HttpHeaders.CONTENT_TYPE, MediaType.APPLICATION_JSON_VALUE))).getId();

        // move 2 modifications within node 1
        mockMvc.perform(put("/v1/studies/{studyUuid}/nodes/{nodeUuid}?originNodeUuid={originNodeUuid}&action=MOVE",
                        studyUuid, nodeUuid1, nodeUuid1)
                        .contentType(MediaType.APPLICATION_JSON)
                        .content(modificationUuidListBody)
                        .header(USER_ID_HEADER, "userId"))
                .andExpect(status().isOk());
        checkEquipmentUpdatingMessagesReceived(studyUuid, nodeUuid1);
        checkNodesBuildStatusUpdatedMessageReceived(studyUuid, List.of(nodeUuid1));
        checkUpdateModelsStatusMessagesReceived(studyUuid, nodeUuid1);
        checkEquipmentUpdatingFinishedMessagesReceived(studyUuid, nodeUuid1);

        List<UUID> expectedList = List.of(modification1, modification2);
        String expectedBody = mapper.writeValueAsString(expectedList);
        String url = "/v1/groups/" + node1.getModificationGroupUuid();
        wireMockUtils.verifyPutRequestWithUrlMatching(groupStubId, url, Map.of(
                        "action", WireMock.equalTo("MOVE"),
                        "networkUuid", WireMock.equalTo(NETWORK_UUID_STRING),
                        "reportUuid", WireMock.matching(".*"),
                        "reporterId", WireMock.equalTo(node1.getId().toString()),
                        "variantId", WireMock.equalTo(VARIANT_ID),
                        "originGroupUuid", WireMock.equalTo(node1.getModificationGroupUuid().toString()),
                        "build", WireMock.equalTo("false")),
                expectedBody);

        // move 2 modifications from node1 to node2
        mockMvc.perform(put("/v1/studies/{studyUuid}/nodes/{nodeUuid}?originNodeUuid={originNodeUuid}&action=MOVE",
                        studyUuid, nodeUuid2, nodeUuid1)
                        .contentType(MediaType.APPLICATION_JSON)
                        .content(modificationUuidListBody)
                        .header(USER_ID_HEADER, "userId"))
                .andExpect(status().isOk());
        checkEquipmentUpdatingMessagesReceived(studyUuid, nodeUuid2);
        checkEquipmentUpdatingMessagesReceived(studyUuid, nodeUuid1);
        checkNodesBuildStatusUpdatedMessageReceived(studyUuid, List.of(nodeUuid2));
        checkUpdateModelsStatusMessagesReceived(studyUuid, nodeUuid2);
        checkNodesBuildStatusUpdatedMessageReceived(studyUuid, List.of(nodeUuid1));
        checkUpdateModelsStatusMessagesReceived(studyUuid, nodeUuid1);
        checkEquipmentUpdatingFinishedMessagesReceived(studyUuid, nodeUuid2);
        checkEquipmentUpdatingFinishedMessagesReceived(studyUuid, nodeUuid1);
        checkElementUpdatedMessageSent(studyUuid, userId);
        checkElementUpdatedMessageSent(studyUuid, userId);

        expectedList = List.of(modification1, modification2);
        expectedBody = mapper.writeValueAsString(expectedList);
        url = "/v1/groups/" + node2.getModificationGroupUuid();
        wireMockUtils.verifyPutRequestWithUrlMatching(groupStubId, url, Map.of(
                        "action", WireMock.equalTo("MOVE"),
                        "networkUuid", WireMock.equalTo(NETWORK_UUID_STRING),
                        "reportUuid", WireMock.matching(".*"),
                        "reporterId", WireMock.equalTo(node2.getId().toString()),
                        "variantId", WireMock.equalTo(VARIANT_ID),
                        "originGroupUuid", WireMock.equalTo(node1.getModificationGroupUuid().toString()),
                        "build", WireMock.equalTo("true")),
                expectedBody);

        // move modification without defining originNodeUuid
        mockMvc.perform(put("/v1/studies/{studyUuid}/nodes/{nodeUuid}?action=MOVE",
                        studyUuid, nodeUuid1)
                        .contentType(MediaType.APPLICATION_JSON)
                        .content(modificationUuidListBody)
                        .header(USER_ID_HEADER, "userId"))
                .andExpect(status().isBadRequest());
    }

    @Test
    void testCutAndPasteModificationErrorCase() throws Exception {
        String userId = "userId";
        StudyEntity studyEntity = insertDummyStudy(UUID.fromString(NETWORK_UUID_STRING), CASE_UUID, "UCTE");
        UUID studyUuid = studyEntity.getId();
        UUID rootNodeUuid = getRootNode(studyUuid).getId();
        createNetworkModificationNode(studyUuid, rootNodeUuid, UUID.randomUUID(), VARIANT_ID, "New node 1", userId);
        createNetworkModificationNode(studyUuid, rootNodeUuid, UUID.randomUUID(), VARIANT_ID, "New node 2", userId);
        UUID modification1 = UUID.randomUUID();
        UUID modification2 = UUID.randomUUID();
        String modificationUuidListBody = mapper.writeValueAsString(Arrays.asList(modification1, modification2));

        // Random/bad studyId error case
        mockMvc.perform(put("/v1/studies/{studyUuid}/nodes/{nodeUuid}?originNodeUuid={originNodeUuid}&action=MOVE",
                        UUID.randomUUID(), rootNodeUuid, UUID.randomUUID())
                        .contentType(MediaType.APPLICATION_JSON)
                        .content(modificationUuidListBody)
                        .header(USER_ID_HEADER, "userId"))
                .andExpect(status().isNotFound());

        // Random/bad nodeId error case
        mockMvc.perform(put("/v1/studies/{studyUuid}/nodes/{nodeUuid}?originNodeUuid={originNodeUuid}&action=MOVE",
                        studyUuid, UUID.randomUUID(), UUID.randomUUID())
                        .contentType(MediaType.APPLICATION_JSON)
                        .content(modificationUuidListBody)
                        .header(USER_ID_HEADER, "userId"))
                .andExpect(status().isNotFound());
    }

    @Test
    void testDeleteEquipment() throws Exception {
        String userId = "userId";
        StudyEntity studyEntity = insertDummyStudy(UUID.fromString(NETWORK_UUID_STRING), CASE_UUID, "UCTE");
        UUID studyNameUserIdUuid = studyEntity.getId();
        UUID rootNodeUuid = getRootNode(studyNameUserIdUuid).getId();
        NetworkModificationNode modificationNode1 = createNetworkModificationNode(studyNameUserIdUuid, rootNodeUuid,
                UUID.randomUUID(), VARIANT_ID, "node 1", userId);
        UUID modificationNode1Uuid = modificationNode1.getId();
        NetworkModificationNode modificationNode2 = createNetworkModificationNode(studyNameUserIdUuid,
                modificationNode1Uuid, UUID.randomUUID(), VARIANT_ID_2, "node 2", userId);
        UUID modificationNode2Uuid = modificationNode2.getId();

        Map<String, Object> body = Map.of(
                "type", ModificationType.EQUIPMENT_DELETION,
                "equipmentId", "idLoadToDelete",
                "equipmentType", "LOAD",
                "substationIds", List.of("s2"));
        String bodyJson = mapper.writeValueAsString(body);

        // delete equipment on root node (not allowed)
        mockMvc.perform(post(URI_NETWORK_MODIF, studyNameUserIdUuid, rootNodeUuid)
                        .content(bodyJson).contentType(MediaType.APPLICATION_JSON)
                        .header(USER_ID_HEADER, userId))
                .andExpect(status().isForbidden());

        // delete equipment on first modification node
        UUID stubPostId = wireMockUtils.stubNetworkModificationPost(mapper.writeValueAsString(Optional.empty()));
        mockMvc.perform(post(URI_NETWORK_MODIF, studyNameUserIdUuid, modificationNode1Uuid)
                        .content(bodyJson).contentType(MediaType.APPLICATION_JSON)
                        .header(USER_ID_HEADER, userId))
                .andExpect(status().isOk());
        checkEquipmentCreatingMessagesReceived(studyNameUserIdUuid, modificationNode1Uuid);
        checkNodesInvalidationMessagesReceived(studyNameUserIdUuid, List.of(modificationNode1Uuid));
        checkUpdateModelsStatusMessagesReceived(studyNameUserIdUuid, modificationNode1Uuid);
        checkEquipmentUpdatingFinishedMessagesReceived(studyNameUserIdUuid, modificationNode1Uuid);
        checkElementUpdatedMessageSent(studyNameUserIdUuid, userId);
        wireMockUtils.verifyNetworkModificationPostWithVariant(stubPostId, bodyJson, NETWORK_UUID_STRING, VARIANT_ID);

        // delete equipment on second modification node
        mockMvc.perform(post(URI_NETWORK_MODIF, studyNameUserIdUuid, modificationNode2Uuid)
                        .content(bodyJson).contentType(MediaType.APPLICATION_JSON)
                        .header(USER_ID_HEADER, userId))
                .andExpect(status().isOk());
        checkEquipmentCreatingMessagesReceived(studyNameUserIdUuid, modificationNode2Uuid);
        checkNodesInvalidationMessagesReceived(studyNameUserIdUuid, List.of(modificationNode2Uuid));
        checkUpdateModelsStatusMessagesReceived(studyNameUserIdUuid, modificationNode2Uuid);
        checkEquipmentUpdatingFinishedMessagesReceived(studyNameUserIdUuid, modificationNode2Uuid);
        checkElementUpdatedMessageSent(studyNameUserIdUuid, userId);
        wireMockUtils.verifyNetworkModificationPostWithVariant(stubPostId, bodyJson, NETWORK_UUID_STRING, VARIANT_ID_2);

        // update equipment deletion
        UUID stubPutId = wireMockUtils.stubNetworkModificationPut(MODIFICATION_UUID);
        mockMvc.perform(put(URI_NETWORK_MODIF_WITH_ID, studyNameUserIdUuid, modificationNode1Uuid, MODIFICATION_UUID)
                        .content(bodyJson).contentType(MediaType.APPLICATION_JSON)
                        .header(USER_ID_HEADER, userId))
                .andExpect(status().isOk());
        checkEquipmentUpdatingMessagesReceived(studyNameUserIdUuid, modificationNode1Uuid);
        checkUpdateEquipmentCreationMessagesReceived(studyNameUserIdUuid, modificationNode1Uuid);
        checkEquipmentUpdatingFinishedMessagesReceived(studyNameUserIdUuid, modificationNode1Uuid);
        checkElementUpdatedMessageSent(studyNameUserIdUuid, userId);
        wireMockUtils.verifyNetworkModificationPut(stubPutId, MODIFICATION_UUID, bodyJson);
    }

    @Test
    void testNodesInvalidation(final MockWebServer server) throws Exception {
        String userId = "userId";
        StudyEntity studyEntity = insertDummyStudy(UUID.fromString(NETWORK_UUID_STRING), CASE_UUID, "UCTE");
        UUID studyNameUserIdUuid = studyEntity.getId();
        UUID rootNodeUuid = getRootNode(studyNameUserIdUuid).getId();
        NetworkModificationNode modificationNode1 = createNetworkModificationNode(studyNameUserIdUuid, rootNodeUuid, UUID.randomUUID(), VARIANT_ID, "node 1", BuildStatus.BUILT, userId);
        UUID modificationNode1Uuid = modificationNode1.getId();
        NetworkModificationNode modificationNode2 = createNetworkModificationNode(studyNameUserIdUuid, modificationNode1Uuid, UUID.randomUUID(), VARIANT_ID_2, "node 2", BuildStatus.BUILT, userId);
        UUID modificationNode2Uuid = modificationNode2.getId();
        NetworkModificationNode modificationNode3 = createNetworkModificationNode(studyNameUserIdUuid, modificationNode2Uuid, UUID.randomUUID(), VARIANT_ID_3, "node 3", BuildStatus.BUILT, userId);
        UUID modificationNode3Uuid = modificationNode3.getId();

        modificationNode1.setSecurityAnalysisResultUuid(UUID.fromString(SECURITY_ANALYSIS_RESULT_UUID));
        modificationNode1.setSensitivityAnalysisResultUuid(UUID.fromString(SENSITIVITY_ANALYSIS_RESULT_UUID));
        modificationNode1.setNonEvacuatedEnergyResultUuid(UUID.fromString(SENSITIVITY_ANALYSIS_NON_EVACUATED_ENERGY_RESULT_UUID));
        modificationNode1.setShortCircuitAnalysisResultUuid(UUID.fromString(SHORTCIRCUIT_ANALYSIS_RESULT_UUID));
        modificationNode1.setOneBusShortCircuitAnalysisResultUuid(UUID.fromString(ONE_BUS_SHORTCIRCUIT_ANALYSIS_RESULT_UUID));
        modificationNode1.setVoltageInitResultUuid(UUID.fromString(VOLTAGE_INIT_RESULT_UUID));
        modificationNode1.setStateEstimationResultUuid(UUID.fromString(STATE_ESTIMATION_RESULT_UUID));

        networkModificationTreeService.updateNode(studyNameUserIdUuid, modificationNode1, userId);
        checkElementUpdatedMessageSent(studyNameUserIdUuid, userId);
        output.receive(TIMEOUT, STUDY_UPDATE_DESTINATION);
        networkModificationTreeService.updateNode(studyNameUserIdUuid, modificationNode3, userId);
        checkElementUpdatedMessageSent(studyNameUserIdUuid, userId);
        output.receive(TIMEOUT, STUDY_UPDATE_DESTINATION);

        // Update a network modification on node 1 (already built) -> build invalidation of all nodes
        String generatorAttributesUpdated = "{\"type\":\"" + ModificationType.GENERATOR_MODIFICATION + "\",\"generatorId\":\"generatorId1\",\"generatorType\":\"FICTITIOUS\",\"activePower\":\"70.0\"}";
        UUID stubUuid = wireMockUtils.stubNetworkModificationPutWithBody(MODIFICATION_UUID, generatorAttributesUpdated);
        mockMvc.perform(put(URI_NETWORK_MODIF_WITH_ID, studyNameUserIdUuid, modificationNode1Uuid, MODIFICATION_UUID)
                        .content(generatorAttributesUpdated).contentType(MediaType.APPLICATION_JSON)
                        .header(USER_ID_HEADER, userId))
                .andExpect(status().isOk());
        checkEquipmentUpdatingMessagesReceived(studyNameUserIdUuid, modificationNode1Uuid);
        checkNodesInvalidationMessagesReceived(studyNameUserIdUuid, List.of(modificationNode1Uuid, modificationNode2Uuid, modificationNode3Uuid));
        checkUpdateModelsStatusMessagesReceived(studyNameUserIdUuid, modificationNode1Uuid);
        checkEquipmentUpdatingFinishedMessagesReceived(studyNameUserIdUuid, modificationNode1Uuid);
        checkElementUpdatedMessageSent(studyNameUserIdUuid, userId);

        wireMockUtils.verifyNetworkModificationPut(stubUuid, MODIFICATION_UUID, generatorAttributesUpdated);
        var requests = TestUtils.getRequestsWithBodyDone(15, server);
        assertEquals(1, requests.stream().filter(r -> r.getPath().matches("/v1/reports")).count());
        assertTrue(requests.stream().anyMatch(r -> r.getPath().matches("/v1/results/" + SECURITY_ANALYSIS_RESULT_UUID)));
        assertTrue(requests.stream().anyMatch(r -> r.getPath().matches("/v1/results/" + SENSITIVITY_ANALYSIS_RESULT_UUID)));
        assertTrue(requests.stream().anyMatch(r -> r.getPath().matches("/v1/non-evacuated-energy/results/" + SENSITIVITY_ANALYSIS_NON_EVACUATED_ENERGY_RESULT_UUID)));
        assertTrue(requests.stream().anyMatch(r -> r.getPath().matches("/v1/results/" + SHORTCIRCUIT_ANALYSIS_RESULT_UUID)));
        assertTrue(requests.stream().anyMatch(r -> r.getPath().matches("/v1/results/" + ONE_BUS_SHORTCIRCUIT_ANALYSIS_RESULT_UUID)));
        assertTrue(requests.stream().anyMatch(r -> r.getPath().matches("/v1/results/" + VOLTAGE_INIT_RESULT_UUID)));
        assertTrue(requests.stream().anyMatch(r -> r.getPath().matches("/v1/results/" + STATE_ESTIMATION_RESULT_UUID)));

        // Mark the node 3 status as built
        modificationNode3.setNodeBuildStatus(NodeBuildStatus.from(BuildStatus.BUILT));
        networkModificationTreeService.updateNode(studyNameUserIdUuid, modificationNode3, userId);
        checkElementUpdatedMessageSent(studyNameUserIdUuid, userId);
        output.receive(TIMEOUT, STUDY_UPDATE_DESTINATION);

        // Create a network modification on node 2 (not built) -> build invalidation of node 3
        Map<String, Object> createLoadInfos = Map.of("type", ModificationType.LOAD_CREATION, "equipmentId", "loadId");
        String jsonCreateLoadInfos = mapper.writeValueAsString(createLoadInfos);
        stubUuid = wireMockUtils.stubNetworkModificationPost(mapper.writeValueAsString(Optional.empty()));
        mockMvc.perform(post(URI_NETWORK_MODIF, studyNameUserIdUuid, modificationNode2Uuid)
                        .content(jsonCreateLoadInfos).contentType(MediaType.APPLICATION_JSON)
                        .header(USER_ID_HEADER, userId))
                .andExpect(status().isOk());
        checkEquipmentCreatingMessagesReceived(studyNameUserIdUuid, modificationNode2Uuid);
        checkNodesInvalidationMessagesReceived(studyNameUserIdUuid, List.of(modificationNode2Uuid, modificationNode3Uuid));
        checkUpdateModelsStatusMessagesReceived(studyNameUserIdUuid, modificationNode2Uuid);
        checkEquipmentUpdatingFinishedMessagesReceived(studyNameUserIdUuid, modificationNode2Uuid);
        checkElementUpdatedMessageSent(studyNameUserIdUuid, userId);
        assertEquals(BuildStatus.NOT_BUILT, networkModificationTreeService.getNodeBuildStatus(modificationNode3Uuid).getGlobalBuildStatus());
        wireMockUtils.verifyNetworkModificationPost(stubUuid, jsonCreateLoadInfos, NETWORK_UUID_STRING);

        requests = TestUtils.getRequestsWithBodyDone(1, server);
        assertEquals(1, requests.stream().filter(r -> r.getPath().matches("/v1/reports")).count());
    }

    @Test
    void testRemoveLoadFlowComputationReport(final MockWebServer server) throws Exception {
        String userId = "userId";
        StudyEntity studyEntity = insertDummyStudy(UUID.fromString(NETWORK_UUID_STRING), CASE_UUID, "UCTE");
        UUID studyNameUserIdUuid = studyEntity.getId();
        UUID rootNodeUuid = getRootNode(studyNameUserIdUuid).getId();
        NetworkModificationNode modificationNode1 = createNetworkModificationNode(studyNameUserIdUuid, rootNodeUuid, UUID.randomUUID(), VARIANT_ID, "node 1", BuildStatus.BUILT, userId);
        UUID modificationNode1Uuid = modificationNode1.getId();
        // In this node, let's say we have all computations results
        modificationNode1.setLoadFlowResultUuid(LOADFLOW_RESULT_UUID);
        modificationNode1.setSecurityAnalysisResultUuid(UUID.fromString(SECURITY_ANALYSIS_RESULT_UUID));
        modificationNode1.setSensitivityAnalysisResultUuid(UUID.fromString(SENSITIVITY_ANALYSIS_RESULT_UUID));
        modificationNode1.setNonEvacuatedEnergyResultUuid(UUID.fromString(SENSITIVITY_ANALYSIS_NON_EVACUATED_ENERGY_RESULT_UUID));
        modificationNode1.setShortCircuitAnalysisResultUuid(UUID.fromString(SHORTCIRCUIT_ANALYSIS_RESULT_UUID));
        modificationNode1.setOneBusShortCircuitAnalysisResultUuid(UUID.fromString(ONE_BUS_SHORTCIRCUIT_ANALYSIS_RESULT_UUID));
        modificationNode1.setVoltageInitResultUuid(UUID.fromString(VOLTAGE_INIT_RESULT_UUID));
        modificationNode1.setStateEstimationResultUuid(UUID.fromString(STATE_ESTIMATION_RESULT_UUID));
        modificationNode1.setComputationsReports(Map.of(
                ComputationType.LOAD_FLOW.name(), UUID.randomUUID(),
                ComputationType.SECURITY_ANALYSIS.name(), UUID.randomUUID(),
                ComputationType.SENSITIVITY_ANALYSIS.name(), UUID.randomUUID(),
                ComputationType.NON_EVACUATED_ENERGY_ANALYSIS.name(), UUID.randomUUID(),
                ComputationType.SHORT_CIRCUIT.name(), UUID.randomUUID(),
                ComputationType.SHORT_CIRCUIT_ONE_BUS.name(), UUID.randomUUID(),
                ComputationType.VOLTAGE_INITIALIZATION.name(), UUID.randomUUID(),
                ComputationType.STATE_ESTIMATION.name(), UUID.randomUUID()
        ));

        networkModificationTreeService.updateNode(studyNameUserIdUuid, modificationNode1, userId);
        checkElementUpdatedMessageSent(studyNameUserIdUuid, userId);
        output.receive(TIMEOUT, STUDY_UPDATE_DESTINATION);

        // A modification body
        Map<String, Object> body = Map.of(
                "type", ModificationType.EQUIPMENT_ATTRIBUTE_MODIFICATION,
                "equipmentAttributeName", "open",
                "equipmentAttributeValue", true,
                "equipmentType", "SWITCH",
                "equipmentId", "switchId"
        );
        String bodyJson = mapper.writeValueAsString(body);

        // add this modification to the node => invalidate the LF
        UUID stubId = wireMockUtils.stubNetworkModificationPost(mapper.writeValueAsString(Optional.empty()));
        mockMvc.perform(post(URI_NETWORK_MODIF, studyNameUserIdUuid, modificationNode1Uuid)
                        .content(bodyJson).contentType(MediaType.APPLICATION_JSON)
                        .header(USER_ID_HEADER, userId))
                .andExpect(status().isOk());
        checkEquipmentCreatingMessagesReceived(studyNameUserIdUuid, modificationNode1Uuid);
        checkNodesInvalidationMessagesReceived(studyNameUserIdUuid, List.of(modificationNode1Uuid));
        checkUpdateModelsStatusMessagesReceived(studyNameUserIdUuid, modificationNode1Uuid);
        checkEquipmentUpdatingFinishedMessagesReceived(studyNameUserIdUuid, modificationNode1Uuid);
        checkElementUpdatedMessageSent(studyNameUserIdUuid, userId);
        wireMockUtils.verifyNetworkModificationPostWithVariant(stubId, bodyJson, NETWORK_UUID_STRING, VARIANT_ID);

        var requests = TestUtils.getRequestsDone(17, server); // 3 x 8 computations
        List.of(LOADFLOW_RESULT_UUID, SECURITY_ANALYSIS_RESULT_UUID, SENSITIVITY_ANALYSIS_RESULT_UUID, SENSITIVITY_ANALYSIS_NON_EVACUATED_ENERGY_RESULT_UUID,
                SHORTCIRCUIT_ANALYSIS_RESULT_UUID, ONE_BUS_SHORTCIRCUIT_ANALYSIS_RESULT_UUID, VOLTAGE_INIT_RESULT_UUID, STATE_ESTIMATION_RESULT_UUID).forEach(uuid -> {
                    assertTrue(requests.stream().anyMatch(r -> r.equals("/v1/results/" + uuid)));
                    assertTrue(requests.stream().anyMatch(r -> r.equals("/v1/results/" + uuid + "/status")));
                });
        // requests for computation sub-report deletion
        assertTrue(requests.stream().anyMatch(r -> r.equals("/v1/reports")));
    }

    @Test
    void testUpdateOfBuildStatus() throws Exception {
        StudyEntity studyEntity = insertDummyStudy(UUID.fromString(NETWORK_UUID_STRING), CASE_UUID, "UCTE");
        UUID studyNameUserIdUuid = studyEntity.getId();
        UUID rootNodeUuid = getRootNode(studyNameUserIdUuid).getId();
        String userId = "userId";
        NetworkModificationNode modificationNode = createNetworkModificationNode(studyNameUserIdUuid, rootNodeUuid,
                UUID.randomUUID(), VARIANT_ID, "node 1", userId);
        UUID modificationNodeUuid = modificationNode.getId();

        Map<String, Object> createLoadInfos = Map.of("type", ModificationType.LOAD_CREATION, "equipmentId", "loadId");
        String jsonCreateLoadInfos = mapper.writeValueAsString(createLoadInfos);

        // Create network modification on NOT_BUILT modification node
        UUID stubId = wireMockUtils.stubNetworkModificationPost(mapper.writeValueAsString(Optional.empty()));
        mockMvc.perform(post(URI_NETWORK_MODIF, studyNameUserIdUuid, modificationNodeUuid)
                        .content(jsonCreateLoadInfos).contentType(MediaType.APPLICATION_JSON)
                        .header(USER_ID_HEADER, userId))
                .andExpect(status().isOk());
        checkEquipmentCreatingMessagesReceived(studyNameUserIdUuid, modificationNodeUuid);
        checkNodesInvalidationMessagesReceived(studyNameUserIdUuid, List.of(modificationNodeUuid));
        checkUpdateModelsStatusMessagesReceived(studyNameUserIdUuid, modificationNodeUuid);
        checkEquipmentUpdatingFinishedMessagesReceived(studyNameUserIdUuid, modificationNodeUuid);
        checkElementUpdatedMessageSent(studyNameUserIdUuid, userId);
        assertEquals(BuildStatus.NOT_BUILT, networkModificationTreeService.getNodeBuildStatus(modificationNodeUuid).getGlobalBuildStatus());
        wireMockUtils.verifyNetworkModificationPostWithVariant(stubId, jsonCreateLoadInfos, NETWORK_UUID_STRING, VARIANT_ID);

        // Mark the node status as built
        modificationNode.setNodeBuildStatus(NodeBuildStatus.from(BuildStatus.BUILT));

        networkModificationTreeService.updateNode(studyNameUserIdUuid, modificationNode, userId);
        checkElementUpdatedMessageSent(studyNameUserIdUuid, userId);
        output.receive(TIMEOUT, STUDY_UPDATE_DESTINATION);

        // Create network modification on BUILT modification node
        Optional<NetworkModificationResult> networkModificationResult =
                createModificationResultWithElementImpact(SimpleImpactType.CREATION, IdentifiableType.LOAD, "loadId", Set.of("s1"));
        stubId = wireMockUtils.stubNetworkModificationPost(mapper.writeValueAsString(networkModificationResult));
        mockMvc.perform(post(URI_NETWORK_MODIF, studyNameUserIdUuid, modificationNodeUuid)
                        .content(jsonCreateLoadInfos).contentType(MediaType.APPLICATION_JSON)
                        .header(USER_ID_HEADER, userId))
                .andExpect(status().isOk());
        NetworkImpactsInfos expectedPayload = NetworkImpactsInfos.builder().impactedSubstationsIds(ImmutableSet.of("s1")).deletedEquipments(ImmutableSet.of()).build();
        checkEquipmentCreatingMessagesReceived(studyNameUserIdUuid, modificationNodeUuid);
        checkElementUpdatedMessageSent(studyNameUserIdUuid, userId);
        checkEquipmentMessagesReceived(studyNameUserIdUuid, modificationNodeUuid, expectedPayload);
        checkNodesBuildStatusUpdatedMessageReceived(studyNameUserIdUuid, List.of(modificationNodeUuid));
        checkUpdateModelsStatusMessagesReceived(studyNameUserIdUuid, modificationNodeUuid);
        checkEquipmentUpdatingFinishedMessagesReceived(studyNameUserIdUuid, modificationNodeUuid);
        assertEquals(BuildStatus.BUILT, networkModificationTreeService.getNodeBuildStatus(modificationNodeUuid).getGlobalBuildStatus());
        wireMockUtils.verifyNetworkModificationPostWithVariant(stubId, jsonCreateLoadInfos, NETWORK_UUID_STRING, VARIANT_ID);

        // Built with warnings
        networkModificationResult.get().setApplicationStatus(NetworkModificationResult.ApplicationStatus.WITH_WARNINGS);
        stubId = wireMockUtils.stubNetworkModificationPost(mapper.writeValueAsString(networkModificationResult));
        mockMvc.perform(post(URI_NETWORK_MODIF, studyNameUserIdUuid, modificationNodeUuid)
                        .content(jsonCreateLoadInfos).contentType(MediaType.APPLICATION_JSON)
                        .header(USER_ID_HEADER, userId))
                .andExpect(status().isOk());
        checkEquipmentCreatingMessagesReceived(studyNameUserIdUuid, modificationNodeUuid);
        checkElementUpdatedMessageSent(studyNameUserIdUuid, userId);
        checkNodesBuildStatusUpdatedMessageReceived(studyNameUserIdUuid, List.of(modificationNodeUuid));
        checkEquipmentMessagesReceived(studyNameUserIdUuid, modificationNodeUuid, expectedPayload);
        checkNodesBuildStatusUpdatedMessageReceived(studyNameUserIdUuid, List.of(modificationNodeUuid));
        checkUpdateModelsStatusMessagesReceived(studyNameUserIdUuid, modificationNodeUuid);
        checkEquipmentUpdatingFinishedMessagesReceived(studyNameUserIdUuid, modificationNodeUuid);
        assertEquals(BuildStatus.BUILT_WITH_WARNING, networkModificationTreeService.getNodeBuildStatus(modificationNodeUuid).getGlobalBuildStatus());
        wireMockUtils.verifyNetworkModificationPost(stubId, jsonCreateLoadInfos, NETWORK_UUID_STRING);

        // Built with errors
        networkModificationResult.get().setApplicationStatus(NetworkModificationResult.ApplicationStatus.WITH_ERRORS);
        stubId = wireMockUtils.stubNetworkModificationPost(mapper.writeValueAsString(networkModificationResult));
        mockMvc.perform(post(URI_NETWORK_MODIF, studyNameUserIdUuid, modificationNodeUuid)
                        .content(jsonCreateLoadInfos).contentType(MediaType.APPLICATION_JSON)
                        .header(USER_ID_HEADER, userId))
                .andExpect(status().isOk());
        checkEquipmentCreatingMessagesReceived(studyNameUserIdUuid, modificationNodeUuid);
        checkElementUpdatedMessageSent(studyNameUserIdUuid, userId);
        checkNodesBuildStatusUpdatedMessageReceived(studyNameUserIdUuid, List.of(modificationNodeUuid));
        checkEquipmentMessagesReceived(studyNameUserIdUuid, modificationNodeUuid, expectedPayload);
        checkNodesBuildStatusUpdatedMessageReceived(studyNameUserIdUuid, List.of(modificationNodeUuid));
        checkUpdateModelsStatusMessagesReceived(studyNameUserIdUuid, modificationNodeUuid);
        checkEquipmentUpdatingFinishedMessagesReceived(studyNameUserIdUuid, modificationNodeUuid);
        assertEquals(BuildStatus.BUILT_WITH_ERROR, networkModificationTreeService.getNodeBuildStatus(modificationNodeUuid).getGlobalBuildStatus());
        wireMockUtils.verifyNetworkModificationPost(stubId, jsonCreateLoadInfos, NETWORK_UUID_STRING);
    }

    private void testBuildWithNodeUuid(UUID studyUuid, UUID nodeUuid, String userId, UUID profileStubId) throws Exception {
        // build node
        mockMvc.perform(post("/v1/studies/{studyUuid}/nodes/{nodeUuid}/build", studyUuid, nodeUuid)
                        .header(USER_ID_HEADER, userId))
                .andExpect(status().isOk());

        // Initial node update -> BUILDING
        Message<byte[]> buildStatusMessage = output.receive(TIMEOUT, STUDY_UPDATE_DESTINATION);
        assertEquals(studyUuid, buildStatusMessage.getHeaders().get(NotificationService.HEADER_STUDY_UUID));
        assertEquals(NotificationService.NODE_BUILD_STATUS_UPDATED, buildStatusMessage.getHeaders().get(NotificationService.HEADER_UPDATE_TYPE));

        // Successful ->  Node update -> BUILT
        buildStatusMessage = output.receive(TIMEOUT, STUDY_UPDATE_DESTINATION);
        assertEquals(studyUuid, buildStatusMessage.getHeaders().get(NotificationService.HEADER_STUDY_UUID));
        assertEquals(NotificationService.NODE_BUILD_STATUS_UPDATED, buildStatusMessage.getHeaders().get(NotificationService.HEADER_UPDATE_TYPE));

        buildStatusMessage = output.receive(TIMEOUT, STUDY_UPDATE_DESTINATION);
        assertEquals(studyUuid, buildStatusMessage.getHeaders().get(NotificationService.HEADER_STUDY_UUID));
        assertEquals(nodeUuid, buildStatusMessage.getHeaders().get(NotificationService.HEADER_NODE));
        assertEquals(NotificationService.UPDATE_TYPE_BUILD_COMPLETED, buildStatusMessage.getHeaders().get(NotificationService.HEADER_UPDATE_TYPE));
        assertEquals(Set.of("s1", "s2"), buildStatusMessage.getHeaders().get(NotificationService.HEADER_UPDATE_TYPE_SUBSTATIONS_IDS));

        wireMockUtils.verifyGetRequest(profileStubId, "/v1/users/" + userId + "/profile/max-builds", Map.of());
        wireMockUtils.verifyPostRequest(buildOkStubId, "/v1/networks/" + NETWORK_UUID_STRING + "/build", Map.of(QUERY_PARAM_RECEIVER, WireMock.matching(".*")));

        assertEquals(BuildStatus.BUILT, networkModificationTreeService.getNodeBuildStatus(nodeUuid).getGlobalBuildStatus());
    }

    private void testBuildAndStopWithNodeUuid(UUID studyUuid, UUID nodeUuid, String userId, UUID profileStubId) throws Exception {
        // build node
        mockMvc.perform(post("/v1/studies/{studyUuid}/nodes/{nodeUuid}/build", studyUuid, nodeUuid)
                        .header(USER_ID_HEADER, userId))
            .andExpect(status().isOk());

        // Initial node update -> BUILDING
        Message<byte[]> buildStatusMessage = output.receive(TIMEOUT, STUDY_UPDATE_DESTINATION);
        assertEquals(studyUuid, buildStatusMessage.getHeaders().get(NotificationService.HEADER_STUDY_UUID));
        assertEquals(NotificationService.NODE_BUILD_STATUS_UPDATED, buildStatusMessage.getHeaders().get(NotificationService.HEADER_UPDATE_TYPE));

        // Successful ->  Node update -> BUILT
        buildStatusMessage = output.receive(TIMEOUT, STUDY_UPDATE_DESTINATION);
        assertEquals(studyUuid, buildStatusMessage.getHeaders().get(NotificationService.HEADER_STUDY_UUID));
        assertEquals(NotificationService.NODE_BUILD_STATUS_UPDATED, buildStatusMessage.getHeaders().get(NotificationService.HEADER_UPDATE_TYPE));

        buildStatusMessage = output.receive(TIMEOUT, STUDY_UPDATE_DESTINATION);
        assertEquals(studyUuid, buildStatusMessage.getHeaders().get(NotificationService.HEADER_STUDY_UUID));
        assertEquals(nodeUuid, buildStatusMessage.getHeaders().get(NotificationService.HEADER_NODE));
        assertEquals(NotificationService.UPDATE_TYPE_BUILD_COMPLETED, buildStatusMessage.getHeaders().get(NotificationService.HEADER_UPDATE_TYPE));
        assertEquals(Set.of("s1", "s2"), buildStatusMessage.getHeaders().get(NotificationService.HEADER_UPDATE_TYPE_SUBSTATIONS_IDS));

        wireMockUtils.verifyPostRequest(buildOkStubId, "/v1/networks/" + NETWORK_UUID_STRING + "/build", Map.of(QUERY_PARAM_RECEIVER, WireMock.matching(".*")));
        wireMockUtils.verifyGetRequest(profileStubId, "/v1/users/" + userId + "/profile/max-builds", Map.of());
        assertEquals(BuildStatus.BUILT, networkModificationTreeService.getNodeBuildStatus(nodeUuid).getGlobalBuildStatus());  // node is built

        networkModificationTreeService.updateNodeBuildStatus(nodeUuid, NodeBuildStatus.from(BuildStatus.BUILDING));

        // stop build
        mockMvc.perform(put("/v1/studies/{studyUuid}/nodes/{nodeUuid}/build/stop", studyUuid, nodeUuid))
            .andExpect(status().isOk());

        buildStatusMessage = output.receive(TIMEOUT, STUDY_UPDATE_DESTINATION);
        assertEquals(studyUuid, buildStatusMessage.getHeaders().get(NotificationService.HEADER_STUDY_UUID));
        assertEquals(NotificationService.NODE_BUILD_STATUS_UPDATED, buildStatusMessage.getHeaders().get(NotificationService.HEADER_UPDATE_TYPE));

        output.receive(TIMEOUT, STUDY_UPDATE_DESTINATION);
        buildStatusMessage = output.receive(TIMEOUT, STUDY_UPDATE_DESTINATION);
        assertEquals(studyUuid, buildStatusMessage.getHeaders().get(NotificationService.HEADER_STUDY_UUID));
        assertEquals(nodeUuid, buildStatusMessage.getHeaders().get(NotificationService.HEADER_NODE));
        assertEquals(NotificationService.UPDATE_TYPE_BUILD_CANCELLED, buildStatusMessage.getHeaders().get(NotificationService.HEADER_UPDATE_TYPE));
        assertEquals(BuildStatus.NOT_BUILT, networkModificationTreeService.getNodeBuildStatus(nodeUuid).getGlobalBuildStatus()); // node is not built

        wireMockUtils.verifyPutRequest(buildStopStubId, "/v1/build/stop", true, Map.of(QUERY_PARAM_RECEIVER, WireMock.matching(".*")), null);
    }

    // builds on network 2 will fail
    private void testBuildFailedWithNodeUuid(UUID studyUuid, UUID nodeUuid) throws Exception {
        // build node
        mockMvc.perform(post("/v1/studies/{studyUuid}/nodes/{nodeUuid}/build", studyUuid, nodeUuid)
                        .header(USER_ID_HEADER, USER_ID))
            .andExpect(status().isOk());

        // initial node update -> building
        Message<byte[]> buildStatusMessage = output.receive(TIMEOUT, STUDY_UPDATE_DESTINATION);
        assertEquals(studyUuid, buildStatusMessage.getHeaders().get(NotificationService.HEADER_STUDY_UUID));
        assertEquals(NotificationService.NODE_BUILD_STATUS_UPDATED, buildStatusMessage.getHeaders().get(NotificationService.HEADER_UPDATE_TYPE));

        // fail -> second node update -> not built
        buildStatusMessage = output.receive(TIMEOUT, STUDY_UPDATE_DESTINATION);
        assertEquals(studyUuid, buildStatusMessage.getHeaders().get(NotificationService.HEADER_STUDY_UUID));
        assertEquals(NotificationService.NODE_BUILD_STATUS_UPDATED, buildStatusMessage.getHeaders().get(NotificationService.HEADER_UPDATE_TYPE));

        // error message sent to frontend
        buildStatusMessage = output.receive(TIMEOUT, STUDY_UPDATE_DESTINATION);
        assertEquals(studyUuid, buildStatusMessage.getHeaders().get(NotificationService.HEADER_STUDY_UUID));
        assertEquals(nodeUuid, buildStatusMessage.getHeaders().get(NotificationService.HEADER_NODE));
        assertEquals(NotificationService.UPDATE_TYPE_BUILD_FAILED, buildStatusMessage.getHeaders().get(NotificationService.HEADER_UPDATE_TYPE));
        assertEquals(ERROR_MESSAGE, buildStatusMessage.getHeaders().get(NotificationService.HEADER_ERROR));

        wireMockUtils.verifyPostRequest(buildFailedStubId, "/v1/networks/" + NETWORK_UUID_2_STRING + "/build", Map.of(QUERY_PARAM_RECEIVER, WireMock.matching(".*")));
        wireMockUtils.verifyGetRequest(userProfileQuotaStubId, "/v1/users/" + USER_ID + "/profile/max-builds", Map.of());

        assertEquals(BuildStatus.NOT_BUILT, networkModificationTreeService.getNodeBuildStatus(nodeUuid).getGlobalBuildStatus());  // node is not built
    }

    // builds on network 3 will throw an error on networkmodificationservice call
    private void testBuildErrorWithNodeUuid(UUID studyUuid, UUID nodeUuid) throws Exception {
        // build node
        mockMvc.perform(post("/v1/studies/{studyUuid}/nodes/{nodeUuid}/build", studyUuid, nodeUuid)
                        .header(USER_ID_HEADER, USER_ID))
            .andExpect(status().isInternalServerError());

        // initial node update -> building
        Message<byte[]> buildStatusMessage = output.receive(TIMEOUT, STUDY_UPDATE_DESTINATION);
        assertEquals(studyUuid, buildStatusMessage.getHeaders().get(NotificationService.HEADER_STUDY_UUID));
        assertEquals(NotificationService.NODE_BUILD_STATUS_UPDATED, buildStatusMessage.getHeaders().get(NotificationService.HEADER_UPDATE_TYPE));

        // error -> second node update -> not built
        buildStatusMessage = output.receive(TIMEOUT, STUDY_UPDATE_DESTINATION);
        assertEquals(studyUuid, buildStatusMessage.getHeaders().get(NotificationService.HEADER_STUDY_UUID));
        assertEquals(NotificationService.NODE_BUILD_STATUS_UPDATED, buildStatusMessage.getHeaders().get(NotificationService.HEADER_UPDATE_TYPE));

        wireMockUtils.verifyPostRequest(buildErrorStubId, "/v1/networks/" + NETWORK_UUID_3_STRING + "/build", Map.of(QUERY_PARAM_RECEIVER, WireMock.matching(".*")));
        wireMockUtils.verifyGetRequest(userProfileQuotaStubId, "/v1/users/" + USER_ID + "/profile/max-builds", Map.of());

        assertEquals(BuildStatus.NOT_BUILT, networkModificationTreeService.getNodeBuildStatus(nodeUuid).getGlobalBuildStatus());  // node is not built
    }

    private void checkEquipmentCreatingMessagesReceived(UUID studyNameUserIdUuid, UUID nodeUuid) {
        // assert that the broker message has been sent for updating study type
        Message<byte[]> messageStudyUpdate = output.receive(TIMEOUT, STUDY_UPDATE_DESTINATION);
        assertEquals("", new String(messageStudyUpdate.getPayload()));
        MessageHeaders headersStudyUpdate = messageStudyUpdate.getHeaders();
        assertEquals(studyNameUserIdUuid, headersStudyUpdate.get(NotificationService.HEADER_STUDY_UUID));
        assertEquals(nodeUuid, headersStudyUpdate.get(NotificationService.HEADER_PARENT_NODE));
        assertEquals(NotificationService.MODIFICATIONS_CREATING_IN_PROGRESS, headersStudyUpdate.get(NotificationService.HEADER_UPDATE_TYPE));
    }

    private void checkUpdateModelStatusMessagesReceived(UUID studyUuid, UUID nodeUuid, String updateType) {
        // assert that the broker message has been sent for updating model status
        Message<byte[]> messageStatus = output.receive(TIMEOUT, STUDY_UPDATE_DESTINATION);
        assertEquals("", new String(messageStatus.getPayload()));
        MessageHeaders headersStatus = messageStatus.getHeaders();
        assertEquals(studyUuid, headersStatus.get(NotificationService.HEADER_STUDY_UUID));
        if (nodeUuid != null) {
            assertEquals(nodeUuid, headersStatus.get(NotificationService.HEADER_NODE));
        }
        assertEquals(updateType, headersStatus.get(NotificationService.HEADER_UPDATE_TYPE));
    }

    private void checkUpdateModelsStatusMessagesReceived(UUID studyUuid, UUID nodeUuid) {
        checkUpdateModelStatusMessagesReceived(studyUuid, nodeUuid, NotificationService.UPDATE_TYPE_LOADFLOW_STATUS);
        checkUpdateModelStatusMessagesReceived(studyUuid, nodeUuid, NotificationService.UPDATE_TYPE_SECURITY_ANALYSIS_STATUS);
        checkUpdateModelStatusMessagesReceived(studyUuid, nodeUuid, NotificationService.UPDATE_TYPE_SENSITIVITY_ANALYSIS_STATUS);
        checkUpdateModelStatusMessagesReceived(studyUuid, nodeUuid, NotificationService.UPDATE_TYPE_NON_EVACUATED_ENERGY_STATUS);
        checkUpdateModelStatusMessagesReceived(studyUuid, nodeUuid, NotificationService.UPDATE_TYPE_SHORT_CIRCUIT_STATUS);
        checkUpdateModelStatusMessagesReceived(studyUuid, nodeUuid, NotificationService.UPDATE_TYPE_ONE_BUS_SHORT_CIRCUIT_STATUS);
        checkUpdateModelStatusMessagesReceived(studyUuid, nodeUuid, NotificationService.UPDATE_TYPE_VOLTAGE_INIT_STATUS);
        checkUpdateModelStatusMessagesReceived(studyUuid, nodeUuid, NotificationService.UPDATE_TYPE_DYNAMIC_SIMULATION_STATUS);
        checkUpdateModelStatusMessagesReceived(studyUuid, nodeUuid, NotificationService.UPDATE_TYPE_STATE_ESTIMATION_STATUS);
    }

    private void checkNodesBuildStatusUpdatedMessageReceived(UUID studyUuid, List<UUID> nodesUuids) {
        Message<byte[]> messageStatus = output.receive(TIMEOUT, STUDY_UPDATE_DESTINATION);
        assertEquals("", new String(messageStatus.getPayload()));
        MessageHeaders headersStatus = messageStatus.getHeaders();
        assertEquals(studyUuid, headersStatus.get(NotificationService.HEADER_STUDY_UUID));
        assertEquals(nodesUuids, headersStatus.get(NotificationService.HEADER_NODES));
        assertEquals(NotificationService.NODE_BUILD_STATUS_UPDATED, headersStatus.get(NotificationService.HEADER_UPDATE_TYPE));
    }

    private void checkUpdateEquipmentModificationMessagesReceived(UUID studyNameUserIdUuid, UUID nodeUuid) {
        checkNodesBuildStatusUpdatedMessageReceived(studyNameUserIdUuid, List.of(nodeUuid));
        checkUpdateModelsStatusMessagesReceived(studyNameUserIdUuid, nodeUuid);
    }

    private void checkEquipmentMessagesReceived(UUID studyNameUserIdUuid, UUID nodeUuid,
                                                NetworkImpactsInfos expectedPayload) throws Exception {
        checkEquipmentMessagesReceived(studyNameUserIdUuid, List.of(nodeUuid), expectedPayload);
    }

    private void checkEquipmentMessagesReceived(UUID studyNameUserIdUuid, List<UUID> nodeUuids, NetworkImpactsInfos expectedPayload) throws Exception {
        // assert that the broker message has been sent for updating study type
        Message<byte[]> messageStudyUpdate = output.receive(TIMEOUT, STUDY_UPDATE_DESTINATION);
        NetworkImpactsInfos actualPayload = mapper.readValue(new String(messageStudyUpdate.getPayload()), new TypeReference<>() { });
        assertThat(expectedPayload, new MatcherJson<>(mapper, actualPayload));
        MessageHeaders headersStudyUpdate = messageStudyUpdate.getHeaders();
        assertEquals(studyNameUserIdUuid, headersStudyUpdate.get(NotificationService.HEADER_STUDY_UUID));
        assertEquals(nodeUuids.get(0), headersStudyUpdate.get(NotificationService.HEADER_NODE));
        assertEquals(NotificationService.UPDATE_TYPE_STUDY, headersStudyUpdate.get(NotificationService.HEADER_UPDATE_TYPE));
    }

    private void checkEquipmentDeletingMessagesReceived(UUID studyNameUserIdUuid, UUID nodeUuid) {
        // assert that the broker message has been sent for updating study type
        Message<byte[]> messageStudyUpdate = output.receive(TIMEOUT, STUDY_UPDATE_DESTINATION);
        assertEquals("", new String(messageStudyUpdate.getPayload()));
        MessageHeaders headersStudyUpdate = messageStudyUpdate.getHeaders();
        assertEquals(studyNameUserIdUuid, headersStudyUpdate.get(NotificationService.HEADER_STUDY_UUID));
        assertEquals(nodeUuid, headersStudyUpdate.get(NotificationService.HEADER_PARENT_NODE));
        assertEquals(NotificationService.MODIFICATIONS_DELETING_IN_PROGRESS, headersStudyUpdate.get(NotificationService.HEADER_UPDATE_TYPE));
    }

    private void checkSwitchModificationMessagesReceived(UUID studyNameUserIdUuid, List<UUID> nodeUuids,
            NetworkImpactsInfos expectedPayload) throws Exception {
        assertFalse(nodeUuids.isEmpty());

        checkEquipmentMessagesReceived(studyNameUserIdUuid, nodeUuids, expectedPayload);

        checkNodesBuildStatusUpdatedMessageReceived(studyNameUserIdUuid, nodeUuids);
        checkUpdateModelsStatusMessagesReceived(studyNameUserIdUuid, nodeUuids.get(0));
    }

    private void checkEquipmentUpdatingMessagesReceived(UUID studyNameUserIdUuid, UUID nodeUuid) {
        // assert that the broker message has been sent for updating study type
        Message<byte[]> messageStudyUpdate = output.receive(TIMEOUT, STUDY_UPDATE_DESTINATION);
        assertEquals("", new String(messageStudyUpdate.getPayload()));
        MessageHeaders headersStudyUpdate = messageStudyUpdate.getHeaders();
        assertEquals(studyNameUserIdUuid, headersStudyUpdate.get(NotificationService.HEADER_STUDY_UUID));
        assertEquals(nodeUuid, headersStudyUpdate.get(NotificationService.HEADER_PARENT_NODE));
        assertEquals(NotificationService.MODIFICATIONS_UPDATING_IN_PROGRESS, headersStudyUpdate.get(NotificationService.HEADER_UPDATE_TYPE));
    }

    private void checkUpdateEquipmentCreationMessagesReceived(UUID studyNameUserIdUuid, UUID nodeUuid) {
        checkNodesBuildStatusUpdatedMessageReceived(studyNameUserIdUuid, List.of(nodeUuid));
        checkUpdateModelsStatusMessagesReceived(studyNameUserIdUuid, nodeUuid);
    }

    private void checkEquipmentUpdatingFinishedMessagesReceived(UUID studyNameUserIdUuid, UUID nodeUuid) {
        checkEquipmentFinishedMessagesReceived(studyNameUserIdUuid, nodeUuid, NotificationService.MODIFICATIONS_UPDATING_FINISHED);
    }

    private void checkEquipmentDeletingFinishedMessagesReceived(UUID studyNameUserIdUuid, UUID nodeUuid) {
        checkEquipmentFinishedMessagesReceived(studyNameUserIdUuid, nodeUuid, NotificationService.MODIFICATIONS_DELETING_FINISHED);
    }

    private void checkEquipmentFinishedMessagesReceived(UUID studyNameUserIdUuid, UUID nodeUuid, String updateType) {
        // assert that the broker message has been sent for updating study type
        Message<byte[]> messageStudyUpdate = output.receive(TIMEOUT, STUDY_UPDATE_DESTINATION);
        assertEquals("", new String(messageStudyUpdate.getPayload()));
        MessageHeaders headersStudyUpdate = messageStudyUpdate.getHeaders();
        assertEquals(studyNameUserIdUuid, headersStudyUpdate.get(NotificationService.HEADER_STUDY_UUID));
        assertEquals(nodeUuid, headersStudyUpdate.get(NotificationService.HEADER_PARENT_NODE));
        assertEquals(updateType, headersStudyUpdate.get(NotificationService.HEADER_UPDATE_TYPE));
    }

    private void checkEquipmentDeletedMessagesReceived(UUID studyNameUserIdUuid, UUID nodeUuid, NetworkImpactsInfos expectedPayload) throws Exception {
        // assert that the broker message has been sent for updating study type
        Message<byte[]> messageStudyUpdate = output.receive(TIMEOUT, STUDY_UPDATE_DESTINATION);
        NetworkImpactsInfos actualPayload = mapper.readValue(new String(messageStudyUpdate.getPayload()), new TypeReference<NetworkImpactsInfos>() { });
        assertThat(expectedPayload, new MatcherJson<>(mapper, actualPayload));
        MessageHeaders headersStudyUpdate = messageStudyUpdate.getHeaders();
        assertEquals(studyNameUserIdUuid, headersStudyUpdate.get(NotificationService.HEADER_STUDY_UUID));
        assertEquals(nodeUuid, headersStudyUpdate.get(NotificationService.HEADER_NODE));
        assertEquals(NotificationService.UPDATE_TYPE_STUDY, headersStudyUpdate.get(NotificationService.HEADER_UPDATE_TYPE));

        checkNodesBuildStatusUpdatedMessageReceived(studyNameUserIdUuid, List.of(nodeUuid));

        // assert that the broker message has been sent for updating load flow status
        checkUpdateModelsStatusMessagesReceived(studyNameUserIdUuid, nodeUuid);
    }

    private void checkNodesInvalidationMessagesReceived(UUID studyNameUserIdUuid, List<UUID> invalidatedNodes) {
        checkNodesBuildStatusUpdatedMessageReceived(studyNameUserIdUuid, invalidatedNodes);
    }

    private StudyEntity insertDummyStudy(UUID networkUuid, UUID caseUuid, String caseFormat) {
        StudyEntity studyEntity = TestUtils.createDummyStudy(networkUuid, caseUuid, caseFormat, UUID.randomUUID(), null, null, null, null);
        var study = studyRepository.save(studyEntity);
        networkModificationTreeService.createRoot(studyEntity, null);
        return study;
    }

    private RootNode getRootNode(UUID study) throws Exception {

        return mapper.readValue(mockMvc.perform(get("/v1/studies/{uuid}/tree", study))
                    .andExpect(status().isOk())
                    .andReturn()
                    .getResponse()
                    .getContentAsString(), new TypeReference<>() { });
    }

    private NetworkModificationNode createNetworkModificationNode(UUID studyUuid, UUID parentNodeUuid, String variantId, String nodeName, String userId) throws Exception {
        return createNetworkModificationNode(studyUuid, parentNodeUuid, UUID.randomUUID(), variantId, nodeName, userId);
    }

    private NetworkModificationNode createNetworkModificationNode(UUID studyUuid, UUID parentNodeUuid,
                UUID modificationGroupUuid, String variantId, String nodeName, String userId) throws Exception {
        return createNetworkModificationNode(studyUuid, parentNodeUuid,
                modificationGroupUuid, variantId, nodeName, BuildStatus.NOT_BUILT, userId);
    }

    private NetworkModificationNode createNetworkModificationNode(UUID studyUuid, UUID parentNodeUuid,
            UUID modificationGroupUuid, String variantId, String nodeName, BuildStatus buildStatus, String userId) throws Exception {
        NetworkModificationNode modificationNode = NetworkModificationNode.builder().name(nodeName)
                .description("description").modificationGroupUuid(modificationGroupUuid).variantId(variantId)
                .nodeBuildStatus(NodeBuildStatus.from(buildStatus))
                .children(Collections.emptyList()).build();

        // Only for tests
        String mnBodyJson = mapper.writeValueAsString(modificationNode);
        JSONObject jsonObject = new JSONObject(mnBodyJson);
        jsonObject.put("variantId", variantId);
        jsonObject.put("modificationGroupUuid", modificationGroupUuid);
        mnBodyJson = jsonObject.toString();

        mockMvc.perform(post("/v1/studies/{studyUuid}/tree/nodes/{id}", studyUuid, parentNodeUuid).header(USER_ID_HEADER, userId).content(mnBodyJson).contentType(MediaType.APPLICATION_JSON))
            .andExpect(status().isOk());
        checkElementUpdatedMessageSent(studyUuid, userId);
        var mess = output.receive(TIMEOUT, STUDY_UPDATE_DESTINATION);
        assertNotNull(mess);
        modificationNode.setId(UUID.fromString(String.valueOf(mess.getHeaders().get(NotificationService.HEADER_NEW_NODE))));
        assertEquals(InsertMode.CHILD.name(), mess.getHeaders().get(NotificationService.HEADER_INSERT_MODE));
        return modificationNode;
    }

    @Test
    void testCreateModificationWithErrors() throws Exception {
        StudyEntity studyEntity = insertDummyStudy(UUID.fromString(NETWORK_UUID_STRING), CASE_UUID, "UCTE");
        UUID studyNameUserIdUuid = studyEntity.getId();
        UUID rootNodeUuid = getRootNode(studyNameUserIdUuid).getId();
        String userId = "userId";
        NetworkModificationNode modificationNode = createNetworkModificationNode(studyNameUserIdUuid, rootNodeUuid,
            UUID.randomUUID(), VARIANT_ID, "node 1", userId);
        UUID modificationNodeUuid = modificationNode.getId();

        Map<String, Object> createLoadInfos = Map.of("type", ModificationType.LOAD_CREATION, "equipmentId", "loadId");
        String jsonCreateLoadInfos = mapper.writeValueAsString(createLoadInfos);

        // Create network modification on first modification node
        UUID stubId = wireMockUtils.stubNetworkModificationPost(mapper.writeValueAsString(Optional.empty()));
        mockMvc.perform(post(URI_NETWORK_MODIF, studyNameUserIdUuid, modificationNodeUuid)
                .content(jsonCreateLoadInfos).contentType(MediaType.APPLICATION_JSON)
                .header(USER_ID_HEADER, userId))
            .andExpect(status().isOk());
        checkEquipmentCreatingMessagesReceived(studyNameUserIdUuid, modificationNodeUuid);
        checkNodesInvalidationMessagesReceived(studyNameUserIdUuid, List.of(modificationNodeUuid));
        checkUpdateModelsStatusMessagesReceived(studyNameUserIdUuid, modificationNodeUuid);
        checkEquipmentUpdatingFinishedMessagesReceived(studyNameUserIdUuid, modificationNodeUuid);
        checkElementUpdatedMessageSent(studyNameUserIdUuid, userId);
        wireMockUtils.verifyNetworkModificationPostWithVariant(stubId, jsonCreateLoadInfos, NETWORK_UUID_STRING, VARIANT_ID);

        // String message error
        String contentErrorMessage = "Internal Server Error";
        stubId = wireMockUtils.stubNetworkModificationPostWithError(jsonCreateLoadInfos);
        mockMvc.perform(post(URI_NETWORK_MODIF, studyNameUserIdUuid, modificationNodeUuid)
                .content(jsonCreateLoadInfos).contentType(MediaType.APPLICATION_JSON)
                .header(USER_ID_HEADER, userId))
            .andExpectAll(status().isBadRequest(), content().string(contentErrorMessage));
        checkEquipmentCreatingMessagesReceived(studyNameUserIdUuid, modificationNodeUuid);
        checkEquipmentUpdatingFinishedMessagesReceived(studyNameUserIdUuid, modificationNodeUuid);
        wireMockUtils.verifyNetworkModificationPost(stubId, jsonCreateLoadInfos, NETWORK_UUID_STRING);

        // Json message error
        stubId = wireMockUtils.stubNetworkModificationPostWithError(jsonCreateLoadInfos, String.format("{\"message\" : \"%s\"}", contentErrorMessage));
        mockMvc.perform(post(URI_NETWORK_MODIF, studyNameUserIdUuid, modificationNodeUuid)
                .content(jsonCreateLoadInfos).contentType(MediaType.APPLICATION_JSON)
                .header(USER_ID_HEADER, userId))
            .andExpectAll(status().isBadRequest(), content().string(contentErrorMessage));
        checkEquipmentCreatingMessagesReceived(studyNameUserIdUuid, modificationNodeUuid);
        checkEquipmentUpdatingFinishedMessagesReceived(studyNameUserIdUuid, modificationNodeUuid);
        wireMockUtils.verifyNetworkModificationPost(stubId, jsonCreateLoadInfos, NETWORK_UUID_STRING);

        // Bad json message error
        contentErrorMessage = String.format("{\"foo\" : \"%s\"}", contentErrorMessage);
        stubId = wireMockUtils.stubNetworkModificationPostWithError(jsonCreateLoadInfos, contentErrorMessage);
        mockMvc.perform(post(URI_NETWORK_MODIF, studyNameUserIdUuid, modificationNodeUuid)
                .content(jsonCreateLoadInfos).contentType(MediaType.APPLICATION_JSON)
                .header(USER_ID_HEADER, userId))
            .andExpectAll(status().isBadRequest(), content().string(contentErrorMessage));
        checkEquipmentCreatingMessagesReceived(studyNameUserIdUuid, modificationNodeUuid);
        checkEquipmentUpdatingFinishedMessagesReceived(studyNameUserIdUuid, modificationNodeUuid);
        wireMockUtils.verifyNetworkModificationPost(stubId, jsonCreateLoadInfos, NETWORK_UUID_STRING);
    }

    private void checkElementUpdatedMessageSent(UUID elementUuid, String userId) {
        Message<byte[]> message = output.receive(TIMEOUT, ELEMENT_UPDATE_DESTINATION);
        assertEquals(elementUuid, message.getHeaders().get(NotificationService.HEADER_ELEMENT_UUID));
        assertEquals(userId, message.getHeaders().get(NotificationService.HEADER_MODIFIED_BY));
    }

    @AfterEach
    void tearDown(final MockWebServer server) throws Exception {
        studyRepository.findAll().forEach(s -> networkModificationTreeService.doDeleteTree(s.getId()));
        studyRepository.deleteAll();

        TestUtils.assertQueuesEmptyThenClear(List.of(STUDY_UPDATE_DESTINATION), output);

        try {
            TestUtils.assertWiremockServerRequestsEmptyThenShutdown(wireMockServer);
            TestUtils.assertServerRequestsEmptyThenShutdown(server);
        } catch (UncheckedInterruptedException e) {
            LOGGER.error("Error while attempting to get the request done : ", e);
        }
    }
}<|MERGE_RESOLUTION|>--- conflicted
+++ resolved
@@ -1078,57 +1078,7 @@
     }
 
     @Test
-<<<<<<< HEAD
-    public void deleteModificationRequest() throws Exception {
-=======
-    void testChangeModificationActiveState() throws Exception {
-        String userId = "userId";
-        StudyEntity studyEntity = insertDummyStudy(UUID.fromString(NETWORK_UUID_STRING), CASE_UUID, "UCTE");
-        UUID studyUuid = studyEntity.getId();
-        UUID rootNodeUuid = getRootNode(studyUuid).getId();
-        UUID modificationGroupUuid1 = UUID.randomUUID();
-        NetworkModificationNode modificationNode1 = createNetworkModificationNode(studyUuid, rootNodeUuid,
-                modificationGroupUuid1, "variant_1", "node 1", "userId");
-
-        UUID modificationUuid = UUID.randomUUID();
-        UUID nodeNotFoundUuid = UUID.randomUUID();
-
-        // deactivate modification on modificationNode
-        mockMvc.perform(put("/v1/studies/{studyUuid}/nodes/{nodeUuid}/network_modifications/{modificationUuid}?active=false",
-                studyUuid, nodeNotFoundUuid, modificationUuid).header(USER_ID_HEADER, "userId")
-                .header(USER_ID_HEADER, userId))
-            .andExpect(status().isNotFound());
-
-        mockMvc.perform(put("/v1/studies/{studyUuid}/nodes/{nodeUuid}/network_modifications/{modificationUuid}?active=false",
-                        studyUuid, modificationNode1.getId(), modificationUuid).header(USER_ID_HEADER, "userId")
-                .header(USER_ID_HEADER, userId))
-            .andExpect(status().isOk());
-
-        AtomicReference<AbstractNode> node = new AtomicReference<>();
-        node.set(networkModificationTreeService.getNode(modificationNode1.getId()));
-        NetworkModificationNode modificationNode = (NetworkModificationNode) node.get();
-        assertEquals(Set.of(modificationUuid), modificationNode.getModificationsToExclude());
-
-        checkNodesBuildStatusUpdatedMessageReceived(studyUuid, List.of(modificationNode1.getId()));
-        checkUpdateModelsStatusMessagesReceived(studyUuid, modificationNode1.getId());
-
-        // reactivate modification
-        mockMvc.perform(put("/v1/studies/{studyUuid}/nodes/{nodeUuid}/network_modifications/{modificationUuid}?active=true",
-                        studyUuid, modificationNode1.getId(), modificationUuid).header(USER_ID_HEADER, "userId")
-                .header(USER_ID_HEADER, userId))
-            .andExpect(status().isOk());
-
-        node.set(networkModificationTreeService.getNode(modificationNode1.getId()));
-        modificationNode = (NetworkModificationNode) node.get();
-        assertTrue(modificationNode.getModificationsToExclude().isEmpty());
-
-        checkNodesBuildStatusUpdatedMessageReceived(studyUuid, List.of(modificationNode1.getId()));
-        checkUpdateModelsStatusMessagesReceived(studyUuid, modificationNode1.getId());
-    }
-
-    @Test
     void deleteModificationRequest() throws Exception {
->>>>>>> 574f6fe0
         String userId = "userId";
 
         UUID stubId = wireMockServer.stubFor(WireMock.delete(WireMock.urlPathMatching("/v1/network-modifications")).willReturn(WireMock.ok())).getId();
