--- conflicted
+++ resolved
@@ -12,11 +12,8 @@
 import com.powsybl.loadflow.LoadFlowParameters;
 import mockwebserver3.junit5.internal.MockWebServerExtension;
 import org.gridsuite.study.server.dto.BuildInfos;
-<<<<<<< HEAD
+import org.gridsuite.study.server.dto.NodeReceiver;
 import org.gridsuite.study.server.dto.LoadFlowParametersInfos;
-=======
-import org.gridsuite.study.server.dto.NodeReceiver;
->>>>>>> 4be4bf6d
 import org.gridsuite.study.server.dto.RootNetworkIndexationStatus;
 import org.gridsuite.study.server.dto.workflow.RerunLoadFlowInfos;
 import org.gridsuite.study.server.networkmodificationtree.dto.*;
@@ -224,18 +221,7 @@
         ArgumentCaptor<RerunLoadFlowInfos> rerunLoadFlowWorkflowInfosArgumentCaptor = ArgumentCaptor.forClass(RerunLoadFlowInfos.class);
         Mockito.verify(networkModificationService, times(1)).buildNode(eq(nodeUuid), eq(rootNetworkUuid), any(BuildInfos.class), rerunLoadFlowWorkflowInfosArgumentCaptor.capture());
         assertEquals(withRatioTapChangers, rerunLoadFlowWorkflowInfosArgumentCaptor.getValue().isWithRatioTapChangers());
-<<<<<<< HEAD
         wireMockUtils.verifyLoadFlowParametersGet(loadFlowParametersStubUuid, parametersUuid);
-
-    }
-
-    private LoadFlowParametersInfos createLoadFlowParametersInfos(String provider) {
-        return LoadFlowParametersInfos.builder()
-                .provider(provider)
-                .commonParameters(LoadFlowParameters.load())
-                .specificParametersPerProvider(Map.of())
-                .build();
-=======
 
         // verify that the node is blocked
         // build is forbidden, for example
@@ -255,7 +241,14 @@
         Optional<RootNetworkNodeInfoEntity> networkNodeInfoEntity = rootNetworkNodeInfoService.getRootNetworkNodeInfo(nodeUuid, rootNetworkUuid);
         assertTrue(networkNodeInfoEntity.isPresent());
         assertEquals(isNodeBlocked, networkNodeInfoEntity.get().getBlockedBuild());
->>>>>>> 4be4bf6d
+    }
+
+    private LoadFlowParametersInfos createLoadFlowParametersInfos(String provider) {
+        return LoadFlowParametersInfos.builder()
+            .provider(provider)
+            .commonParameters(LoadFlowParameters.load())
+            .specificParametersPerProvider(Map.of())
+            .build();
     }
 
     private StudyEntity insertStudy() {
