/**
 * Copyright (c) 2021, RTE (http://www.rte-france.com)
 * This Source Code Form is subject to the terms of the Mozilla Public
 * License, v. 2.0. If a copy of the MPL was not distributed with this
 * file, You can obtain one at http://mozilla.org/MPL/2.0/.
 */
package org.gridsuite.study.server;

import co.elastic.clients.elasticsearch._types.query_dsl.BoolQuery;
import com.fasterxml.jackson.core.type.TypeReference;
import com.fasterxml.jackson.databind.ObjectMapper;
import com.fasterxml.jackson.databind.ObjectWriter;
import com.github.tomakehurst.wiremock.WireMockServer;
import com.powsybl.commons.PowsyblException;
import com.powsybl.commons.datasource.ReadOnlyDataSource;
import com.powsybl.commons.datasource.ResourceDataSource;
import com.powsybl.commons.datasource.ResourceSet;
import com.powsybl.commons.exceptions.UncheckedInterruptedException;
import com.powsybl.iidm.network.Line;
import com.powsybl.iidm.network.Network;
import com.powsybl.iidm.network.VariantManagerConstants;
import com.powsybl.iidm.serde.XMLImporter;
import com.powsybl.network.store.client.NetworkStoreService;
import com.powsybl.network.store.client.PreloadingStrategy;
import com.powsybl.network.store.iidm.impl.NetworkFactoryImpl;
import lombok.SneakyThrows;
import mockwebserver3.Dispatcher;
import mockwebserver3.MockResponse;
import mockwebserver3.MockWebServer;
import mockwebserver3.RecordedRequest;
import mockwebserver3.junit5.internal.MockWebServerExtension;
import okhttp3.Headers;
import okhttp3.HttpUrl;
import okio.Buffer;
import org.gridsuite.study.server.dto.*;
import org.gridsuite.study.server.dto.elasticsearch.EquipmentInfos;
import org.gridsuite.study.server.dto.modification.ModificationInfos;
import org.gridsuite.study.server.dto.modification.ModificationType;
import org.gridsuite.study.server.elasticsearch.EquipmentInfosService;
import org.gridsuite.study.server.elasticsearch.StudyInfosService;
import org.gridsuite.study.server.networkmodificationtree.dto.*;
import org.gridsuite.study.server.networkmodificationtree.entities.NodeEntity;
import org.gridsuite.study.server.notification.NotificationService;
import org.gridsuite.study.server.repository.StudyCreationRequestRepository;
import org.gridsuite.study.server.repository.StudyEntity;
import org.gridsuite.study.server.repository.StudyRepository;
import org.gridsuite.study.server.repository.rootnetwork.RootNetworkEntity;
import org.gridsuite.study.server.repository.rootnetwork.RootNetworkRepository;
import org.gridsuite.study.server.service.*;
import org.gridsuite.study.server.service.shortcircuit.ShortCircuitService;
import org.gridsuite.study.server.utils.*;
import org.gridsuite.study.server.utils.elasticsearch.DisableElasticsearch;
import org.jetbrains.annotations.NotNull;
import org.json.JSONArray;
import org.json.JSONObject;
import org.junit.jupiter.api.AfterEach;
import org.junit.jupiter.api.BeforeEach;
import org.junit.jupiter.api.Test;
import org.junit.jupiter.api.extension.ExtendWith;
import org.mockito.stubbing.Answer;
import org.slf4j.Logger;
import org.slf4j.LoggerFactory;
import org.springframework.beans.factory.annotation.Autowired;
import org.springframework.beans.factory.annotation.Value;
import org.springframework.boot.test.autoconfigure.web.servlet.AutoConfigureMockMvc;
import org.springframework.boot.test.context.SpringBootTest;
import org.springframework.boot.test.mock.mockito.MockBean;
import org.springframework.boot.test.mock.mockito.SpyBean;
import org.springframework.cloud.stream.binder.test.InputDestination;
import org.springframework.cloud.stream.binder.test.OutputDestination;
import org.springframework.http.HttpHeaders;
import org.springframework.http.HttpStatus;
import org.springframework.http.MediaType;
import org.springframework.messaging.Message;
import org.springframework.messaging.MessageHeaders;
import org.springframework.messaging.support.MessageBuilder;
import org.springframework.test.web.servlet.MockMvc;
import org.springframework.test.web.servlet.MvcResult;

import java.net.URLDecoder;
import java.nio.charset.StandardCharsets;
import java.util.*;
import java.util.concurrent.CountDownLatch;
import java.util.concurrent.TimeUnit;
import java.util.regex.Matcher;
import java.util.regex.Pattern;
import java.util.stream.Collectors;
import java.util.stream.IntStream;
import java.util.stream.Stream;

import static com.github.tomakehurst.wiremock.core.WireMockConfiguration.wireMockConfig;
import static org.gridsuite.study.server.StudyConstants.CASE_API_VERSION;
import static org.gridsuite.study.server.StudyConstants.HEADER_USER_ID;
import static org.gridsuite.study.server.StudyException.Type.STUDY_NOT_FOUND;
import static org.gridsuite.study.server.StudyException.Type.ROOTNETWORK_NOT_FOUND;
import static org.gridsuite.study.server.notification.NotificationService.DEFAULT_ERROR_MESSAGE;
import static org.gridsuite.study.server.notification.NotificationService.UPDATE_TYPE_COMPUTATION_PARAMETERS;
import static org.gridsuite.study.server.utils.MatcherBasicStudyInfos.createMatcherStudyBasicInfos;
import static org.gridsuite.study.server.utils.MatcherCreatedStudyBasicInfos.createMatcherCreatedStudyBasicInfos;
import static org.gridsuite.study.server.utils.MatcherStudyInfos.createMatcherStudyInfos;
import static org.hamcrest.MatcherAssert.assertThat;
import static org.junit.jupiter.api.Assertions.*;
import static org.mockito.ArgumentMatchers.any;
import static org.mockito.Mockito.*;
import static org.springframework.test.web.servlet.request.MockMvcRequestBuilders.*;
import static org.springframework.test.web.servlet.result.MockMvcResultMatchers.*;

/**
 * @author Abdelsalem Hedhili <abdelsalem.hedhili at rte-france.com>
 * @author Franck Lecuyer <franck.lecuyer at rte-france.com>
 */
@ExtendWith(MockWebServerExtension.class)
@AutoConfigureMockMvc
@SpringBootTest
@DisableElasticsearch
@ContextConfigurationWithTestChannel
class StudyTest {
    private static final Logger LOGGER = LoggerFactory.getLogger(StudyTest.class);

    @Autowired
    private MockMvc mockMvc;

    private static final String FIRST_VARIANT_ID = "first_variant_id";
    private static final long TIMEOUT = 1000;
    private static final String STUDIES_URL = "/v1/studies";
    private static final String TEST_FILE_UCTE = "testCase.ucte";
    private static final String TEST_FILE = "testCase.xiidm";
    private static final String TEST_FILE_IMPORT_ERRORS = "testCase_import_errors.xiidm";
    private static final String NETWORK_UUID_STRING = "38400000-8cf0-11bd-b23e-10b96e4ef00d";
    private static final String CASE_UUID_STRING = "00000000-8cf0-11bd-b23e-10b96e4ef00d";
    private static final String IMPORTED_CASE_UUID_STRING = "11111111-0000-0000-0000-000000000000";
    private static final String CLONED_CASE_UUID_STRING = "22222222-1111-0000-0000-000000000000";
    private static final String IMPORTED_BLOCKING_CASE_UUID_STRING = "22111111-0000-0000-0000-000000000000";
    private static final String IMPORTED_CASE_WITH_ERRORS_UUID_STRING = "88888888-0000-0000-0000-000000000000";
    private static final String NEW_STUDY_CASE_UUID = "11888888-0000-0000-0000-000000000000";
    private static final String DUPLICATED_STUDY_UUID = "11888888-0000-0000-0000-111111111111";
    private static final String NOT_EXISTING_CASE_UUID = "00000000-0000-0000-0000-000000000000";
    private static final String NOT_EXISTING_NETWORK_CASE_UUID_STRING = "00000000-0000-0000-0000-000000000001";
    private static final String HEADER_UPDATE_TYPE = "updateType";
    private static final String USER_ID_HEADER = "userId";
    private static final UUID NETWORK_UUID = UUID.fromString(NETWORK_UUID_STRING);
    private static final UUID NOT_EXISTING_NETWORK_UUID = UUID.randomUUID();
    private static final UUID CASE_UUID = UUID.fromString(CASE_UUID_STRING);
    private static final UUID NOT_EXISTING_NETWORK_CASE_UUID = UUID.fromString(NOT_EXISTING_NETWORK_CASE_UUID_STRING);
    private static final UUID CLONED_CASE_UUID = UUID.fromString(CLONED_CASE_UUID_STRING);
    private static final NetworkInfos NETWORK_INFOS = new NetworkInfos(NETWORK_UUID, "20140116_0830_2D4_UX1_pst");
    private static final NetworkInfos NOT_EXISTING_NETWORK_INFOS = new NetworkInfos(NOT_EXISTING_NETWORK_UUID, "not_existing_network_id");
    private static final UUID REPORT_UUID = UUID.randomUUID();
    private static final Report REPORT_TEST = Report.builder().id(REPORT_UUID).message("test").severities(List.of(StudyConstants.Severity.WARN)).build();
    private static final UUID REPORT_LOG_PARENT_UUID = UUID.randomUUID();
    private static final UUID REPORT_ID = UUID.randomUUID();
    private static final List<ReportLog> REPORT_LOGS = List.of(new ReportLog("test", Set.of(StudyConstants.Severity.WARN), REPORT_LOG_PARENT_UUID));
    private static final String VARIANT_ID = "variant_1";
    private static final String POST = "POST";
    private static final String DELETE = "DELETE";
    private static final String VARIANT_ID_2 = "variant_2";
    private static final String VARIANT_ID_3 = "variant_3";
    private static final String MODIFICATION_UUID = "796719f5-bd31-48be-be46-ef7b96951e32";
    private static final String CASE_2_UUID_STRING = "656719f3-aaaa-48be-be46-ef7b93331e32";
    private static final String CASE_3_UUID_STRING = "790769f9-bd31-43be-be46-e50296951e32";
    private static final String CASE_UUID_CAUSING_IMPORT_ERROR = "178719f5-cccc-48be-be46-e92345951e32";
    private static final String CASE_UUID_CAUSING_STUDY_CREATION_ERROR = "278719f5-cccc-48be-be46-e92345951e32";
    private static final String CASE_UUID_CAUSING_CONVERSION_ERROR = "278719f5-cccc-48be-be46-e92345951e33";
    private static final String NETWORK_UUID_2_STRING = "11111111-aaaa-48be-be46-ef7b93331e32";
    private static final String NETWORK_UUID_3_STRING = "22222222-bd31-43be-be46-e50296951e32";
    private static final NetworkInfos NETWORK_INFOS_2 = new NetworkInfos(UUID.fromString(NETWORK_UUID_2_STRING), "file_2.xiidm");
    private static final NetworkInfos NETWORK_INFOS_3 = new NetworkInfos(UUID.fromString(NETWORK_UUID_3_STRING), "file_3.xiidm");
    private static final String CASE_NAME = "DefaultCaseName";
    private static final UUID EMPTY_MODIFICATION_GROUP_UUID = UUID.randomUUID();
    private static final String STUDY_CREATION_ERROR_MESSAGE = "Une erreur est survenue lors de la création de l'étude";
    private static final String URI_NETWORK_MODIF = "/v1/studies/{studyUuid}/nodes/{nodeUuid}/network-modifications";
    private static final String CASE_FORMAT = "caseFormat";
    private static final String NO_PARAMS_IN_PROFILE_USER_ID = "noParamInProfileUser";
    private static final String USER_PROFILE_NO_PARAMS_JSON = "{\"id\":\"97bb1890-a90c-43c3-a004-e631246d42d6\",\"name\":\"Profile No params\"}";
    private static final String INVALID_PARAMS_IN_PROFILE_USER_ID = "invalidParamInProfileUser";
    private static final String PROFILE_LOADFLOW_INVALID_PARAMETERS_UUID_STRING = "f09f5282-8e34-48b5-b66e-7ef9f3f36c4f";
    private static final String USER_PROFILE_INVALID_PARAMS_JSON = "{\"id\":\"97bb1890-a90c-43c3-a004-e631246d42d6\",\"name\":\"Profile with broken params\",\"loadFlowParameterId\":\"" + PROFILE_LOADFLOW_INVALID_PARAMETERS_UUID_STRING + "\",\"allParametersLinksValid\":false}";
    private static final String VALID_PARAMS_IN_PROFILE_USER_ID = "validParamInProfileUser";
    private static final String PROFILE_LOADFLOW_VALID_PARAMETERS_UUID_STRING = "1cec4a7b-ab7e-4d78-9dd7-ce73c5ef11d9";
    private static final String USER_PROFILE_VALID_PARAMS_JSON = "{\"id\":\"97bb1890-a90c-43c3-a004-e631246d42d6\",\"name\":\"Profile with valid params\",\"loadFlowParameterId\":\"" + PROFILE_LOADFLOW_VALID_PARAMETERS_UUID_STRING + "\",\"allParametersLinksValid\":true}";
    private static final String PROFILE_LOADFLOW_DUPLICATED_PARAMETERS_UUID_STRING = "a4ce25e1-59a7-401d-abb1-04425fe24587";
    private static final String DUPLICATED_PARAMS_JSON = "\"" + PROFILE_LOADFLOW_DUPLICATED_PARAMETERS_UUID_STRING + "\"";

    private static final String DEFAULT_PROVIDER = "defaultProvider";

    @Value("${non-evacuated-energy.default-provider}")
    private String defaultNonEvacuatedEnergyProvider;

    @Autowired
    private OutputDestination output;

    @Autowired
    private InputDestination input;

    @SpyBean
    private CaseService caseService;

    @Autowired
    private NetworkService networkService;

    @Autowired
    private NetworkConversionService networkConversionService;

    @Autowired
    private NetworkModificationService networkModificationService;

    @Autowired
    private ReportService reportService;

    @Autowired
    private UserAdminService userAdminService;

    @Autowired
    private SensitivityAnalysisService sensitivityAnalysisService;

    @Autowired
    private SecurityAnalysisService securityAnalysisService;

    @Autowired
    private VoltageInitService voltageInitService;

    @Autowired
    private LoadFlowService loadflowService;

    @Autowired
    private ShortCircuitService shortCircuitService;

    @Autowired
    private StateEstimationService stateEstimationService;

    @MockBean
    private EquipmentInfosService equipmentInfosService;

    @MockBean
    private StudyInfosService studyInfosService;

    @Autowired
    private StudyService studyService;

    @Autowired
    private ObjectMapper mapper;

    private ObjectWriter objectWriter;

    private List<EquipmentInfos> linesInfos;

    private List<CreatedStudyBasicInfos> studiesInfos;

    // new mock server (use this one to mock API calls)
    private WireMockServer wireMockServer;

    private WireMockUtils wireMockUtils;

    @Autowired
    private StudyRepository studyRepository;

    @Autowired
    private NetworkModificationTreeService networkModificationTreeService;

    @Autowired
    private StudyCreationRequestRepository studyCreationRequestRepository;

    //used by testGetStudyCreationRequests to control asynchronous case import
    private CountDownLatch countDownLatch;

    @MockBean
    private NetworkStoreService networkStoreService;

    //output destinations
    private final String studyUpdateDestination = "study.update";
    private final String elementUpdateDestination = "element.update";

    private boolean indexed = false;
    @Autowired
    private RootNetworkRepository rootNetworkRepository;
    @Autowired
    private RootNetworkService rootNetworkService;

    private static EquipmentInfos toEquipmentInfos(Line line) {
        return EquipmentInfos.builder()
            .networkUuid(NETWORK_UUID)
            .id(line.getId())
            .name(line.getNameOrId())
            .type("LINE")
            .variantId("InitialState")
            .voltageLevels(Set.of(VoltageLevelInfos.builder().id(line.getTerminal1().getVoltageLevel().getId()).name(line.getTerminal1().getVoltageLevel().getNameOrId()).build()))
            .build();
    }

    private void initMockBeans(Network network) {
        linesInfos = network.getLineStream().map(StudyTest::toEquipmentInfos).collect(Collectors.toList());

        studiesInfos = List.of(
                CreatedStudyBasicInfos.builder().id(UUID.fromString(DUPLICATED_STUDY_UUID)).userId("userId1").caseFormat("XIIDM").build(),
                CreatedStudyBasicInfos.builder().id(UUID.fromString("11888888-0000-0000-0000-111111111112")).userId("userId1").caseFormat("UCTE").build()
        );

        when(studyInfosService.search(String.format("userId:%s", "userId")))
                .then((Answer<List<CreatedStudyBasicInfos>>) invocation -> studiesInfos);

        when(equipmentInfosService.searchEquipments(any(), any(), any(), any(), any())).thenCallRealMethod();
        when(equipmentInfosService.searchEquipments(any(BoolQuery.class))).then((Answer<List<EquipmentInfos>>) invocation -> linesInfos);
        when(equipmentInfosService.getEquipmentInfosCount()).then((Answer<Long>) invocation -> Long.parseLong("32"));
        when(equipmentInfosService.getEquipmentInfosCount(NETWORK_UUID)).then((Answer<Long>) invocation -> Long.parseLong("16"));
        when(equipmentInfosService.getTombstonedEquipmentInfosCount()).then((Answer<Long>) invocation -> Long.parseLong("8"));
        when(equipmentInfosService.getTombstonedEquipmentInfosCount(NETWORK_UUID)).then((Answer<Long>) invocation -> Long.parseLong("4"));

        when(networkStoreService.cloneNetwork(NETWORK_UUID, Collections.emptyList())).thenReturn(network);
        when(networkStoreService.getNetworkUuid(network)).thenReturn(NETWORK_UUID);
        when(networkStoreService.getNetwork(NETWORK_UUID)).thenReturn(network);

        doNothing().when(networkStoreService).deleteNetwork(NETWORK_UUID);
    }

    private void initMockBeansNetworkNotExisting() {
        when(networkStoreService.cloneNetwork(NOT_EXISTING_NETWORK_UUID, Collections.emptyList())).thenThrow(new PowsyblException("Network " + NOT_EXISTING_NETWORK_UUID + " not found"));
        when(networkStoreService.getNetwork(NOT_EXISTING_NETWORK_UUID)).thenThrow(new PowsyblException("Network " + NOT_EXISTING_NETWORK_UUID + " not found"));
        when(networkStoreService.getNetwork(NOT_EXISTING_NETWORK_UUID, PreloadingStrategy.COLLECTION)).thenThrow(new PowsyblException("Network " + NOT_EXISTING_NETWORK_UUID + " not found"));
        when(networkStoreService.getNetwork(NOT_EXISTING_NETWORK_UUID, PreloadingStrategy.NONE)).thenThrow(new PowsyblException("Network " + NOT_EXISTING_NETWORK_UUID + " not found"));

        doNothing().when(networkStoreService).deleteNetwork(NOT_EXISTING_NETWORK_UUID);
    }

    @BeforeEach
    void setup(final MockWebServer server) throws Exception {
        ReadOnlyDataSource dataSource = new ResourceDataSource("testCase", new ResourceSet("", TEST_FILE));
        Network network = new XMLImporter().importData(dataSource, new NetworkFactoryImpl(), null);
        network.getVariantManager().cloneVariant(VariantManagerConstants.INITIAL_VARIANT_ID, VARIANT_ID);
        network.getVariantManager().setWorkingVariant(VariantManagerConstants.INITIAL_VARIANT_ID);
        initMockBeans(network);

        Network notExistingNetwork = new XMLImporter().importData(dataSource, new NetworkFactoryImpl(), null);
        notExistingNetwork.getVariantManager().cloneVariant(VariantManagerConstants.INITIAL_VARIANT_ID, VARIANT_ID);
        notExistingNetwork.getVariantManager().setWorkingVariant(VariantManagerConstants.INITIAL_VARIANT_ID);
        initMockBeansNetworkNotExisting();

        wireMockServer = new WireMockServer(wireMockConfig().dynamicPort().extensions(new SendInput(input)));
        wireMockUtils = new WireMockUtils(wireMockServer);

        objectWriter = mapper.writer().withDefaultPrettyPrinter();

        // Start the server.
        wireMockServer.start();

        // Ask the server for its URL. You'll need this to make HTTP requests.
        HttpUrl baseHttpUrl = server.url("");
        String baseUrl = baseHttpUrl.toString().substring(0, baseHttpUrl.toString().length() - 1);
        caseService.setCaseServerBaseUri(baseUrl);
        networkConversionService.setNetworkConversionServerBaseUri(baseUrl);
        securityAnalysisService.setSecurityAnalysisServerBaseUri(baseUrl);
        reportService.setReportServerBaseUri(baseUrl);
        userAdminService.setUserAdminServerBaseUri(baseUrl);
        sensitivityAnalysisService.setSensitivityAnalysisServerBaseUri(baseUrl);
        voltageInitService.setVoltageInitServerBaseUri(baseUrl);
        loadflowService.setLoadFlowServerBaseUri(baseUrl);
        shortCircuitService.setShortCircuitServerBaseUri(baseUrl);
        stateEstimationService.setStateEstimationServerServerBaseUri(baseUrl);

        String baseUrlWireMock = wireMockServer.baseUrl();
        networkModificationService.setNetworkModificationServerBaseUri(baseUrlWireMock);

        String networkInfosAsString = mapper.writeValueAsString(NETWORK_INFOS);
        String notExistingNetworkInfosAsString = mapper.writeValueAsString(NOT_EXISTING_NETWORK_INFOS);
        String networkInfos2AsString = mapper.writeValueAsString(NETWORK_INFOS_2);
        String networkInfos3AsString = mapper.writeValueAsString(NETWORK_INFOS_3);
        String clonedCaseUuidAsString = mapper.writeValueAsString(CLONED_CASE_UUID);

        final Dispatcher dispatcher = new Dispatcher() {
            @SneakyThrows
            @Override
            @NotNull
            public MockResponse dispatch(RecordedRequest request) {
                String path = Objects.requireNonNull(request.getPath());
                Buffer body = request.getBody();

                if (path.matches("/v1/groups/" + EMPTY_MODIFICATION_GROUP_UUID + "/.*")) {
                    return new MockResponse(200, Headers.of(HttpHeaders.CONTENT_TYPE, MediaType.APPLICATION_JSON_VALUE), new JSONArray(List.of()).toString());
                } else if (path.matches("/v1/groups/.*") ||
                    path.matches("/v1/networks/" + NETWORK_UUID_STRING + "/switches/switchId\\?group=.*&open=true") ||
                    path.matches("/v1/networks/" + NETWORK_UUID_STRING + "/switches/switchId\\?group=.*&open=true&variantId=" + VARIANT_ID) ||
                    path.matches("/v1/networks/" + NETWORK_UUID_STRING + "/switches/switchId\\?group=.*&open=true&variantId=" + VARIANT_ID_2)) {
                    JSONObject jsonObject = new JSONObject(Map.of("substationIds", List.of("s1", "s2", "s3")));
                    return new MockResponse(200, Headers.of(HttpHeaders.CONTENT_TYPE, MediaType.APPLICATION_JSON_VALUE), new JSONArray(List.of(jsonObject)).toString());
                } else if (path.matches("/v1/groups\\?duplicateFrom=.*&groupUuid=.*")) {
                    return new MockResponse(200);
                } else if (path.matches("/v1/network-modifications.*") && POST.equals(request.getMethod())) {
                    ModificationInfos modificationInfos = mapper.readValue(body.readUtf8(), new TypeReference<>() { });
                    modificationInfos.setSubstationIds(Set.of("s2"));
                    return new MockResponse(200, Headers.of(HttpHeaders.CONTENT_TYPE, MediaType.APPLICATION_JSON_VALUE), "[" + mapper.writeValueAsString(modificationInfos) + "]");
                } else if (path.startsWith("/v1/modifications/" + MODIFICATION_UUID + "/")) {
                    if (!"PUT".equals(request.getMethod()) || !body.peek().readUtf8().equals("bogus")) {
                        return new MockResponse(200);
                    } else {
                        return new MockResponse(HttpStatus.BAD_REQUEST.value());
                    }
                } else if (path.matches("/v1/networks/" + NOT_EXISTING_NETWORK_UUID + "/reindex-all")) {
                    return new MockResponse(404);
                } else if (path.matches("/v1/networks/.*/reindex-all")) {
                    // simulate a server error
                    if (indexed) {
                        return new MockResponse(500);
                    }
                    indexed = true;
                    return new MockResponse(200);
                } else if (path.matches("/v1/networks/" + NOT_EXISTING_NETWORK_UUID + "/indexed-equipments")) {
                    return new MockResponse(404);
                } else if (path.matches("/v1/networks/.*/indexed-equipments")) {
                    return new MockResponse(indexed ? 200 : 204);
                } else if (path.matches("/v1/networks\\?caseUuid=" + CASE_UUID_STRING + "&variantId=" + FIRST_VARIANT_ID + "&reportUuid=.*&receiver=.*")) {
                    sendCaseImportSucceededMessage(path, NETWORK_INFOS, "UCTE");
                    return new MockResponse(200);
                } else if (path.matches("/v1/networks\\?caseUuid=" + NOT_EXISTING_NETWORK_CASE_UUID_STRING + "&variantId=" + FIRST_VARIANT_ID + "&reportUuid=.*&receiver=.*")) {
                    sendCaseImportSucceededMessage(path, NOT_EXISTING_NETWORK_INFOS, "UCTE");
                    return new MockResponse(200);
                } else if (path.matches("/v1/networks\\?caseUuid=" + CASE_2_UUID_STRING + "&variantId=" + FIRST_VARIANT_ID + "&reportUuid=.*&receiver=.*")) {
                    sendCaseImportSucceededMessage(path, NETWORK_INFOS_2, "UCTE");
                    return new MockResponse(200);
                } else if (path.matches("/v1/networks\\?caseUuid=" + CASE_3_UUID_STRING + "&variantId=" + FIRST_VARIANT_ID + "&reportUuid=.*")) {
                    sendCaseImportSucceededMessage(path, NETWORK_INFOS_3, "UCTE");
                    return new MockResponse(200);
                } else if (path.matches("/v1/networks\\?caseUuid=" + IMPORTED_CASE_WITH_ERRORS_UUID_STRING + "&variantId=" + FIRST_VARIANT_ID + "&reportUuid=.*")) {
                    return new MockResponse(500, Headers.of("Content-Type", "application/json; charset=utf-8"),
                        "{\"timestamp\":\"2020-12-14T10:27:11.760+0000\",\"status\":500,\"error\":\"Internal Server Error\",\"message\":\"The network 20140116_0830_2D4_UX1_pst already contains an object 'GeneratorImpl' with the id 'BBE3AA1 _generator'\",\"path\":\"/v1/networks\"}");
                } else if (path.matches("/v1/networks\\?caseUuid=" + IMPORTED_BLOCKING_CASE_UUID_STRING + "&variantId=" + FIRST_VARIANT_ID + "&reportUuid=.*")) {
                    // need asynchronous run to get study creation requests
                    new Thread(() -> {
                        try {
                            countDownLatch.await();
                            sendCaseImportSucceededMessage(path, NETWORK_INFOS, "XIIDM");
                        } catch (Exception e) {
                            LOGGER.error("Error while waiting", e);
                        }
                    }).start();
                    return new MockResponse(200);
                } else if (path.matches("/v1/networks\\?caseUuid=" + CASE_UUID_CAUSING_STUDY_CREATION_ERROR + "&variantId=" + FIRST_VARIANT_ID + "&reportUuid=.*&receiver=.*")) {
                    sendCaseImportFailedMessage(path, STUDY_CREATION_ERROR_MESSAGE);
                    return new MockResponse(200);
                } else if (path.matches("/v1/networks\\?caseUuid=" + CASE_UUID_CAUSING_CONVERSION_ERROR + "&variantId=" + FIRST_VARIANT_ID + "&reportUuid=.*&receiver=.*")) {
                    sendCaseImportFailedMessage(path, null); // some conversion errors don't returnany error mesage
                    return new MockResponse(200);
                } else if (path.matches("/v1/reports/" + REPORT_ID + "/logs.*")) {
                    return new MockResponse(200, Headers.of(HttpHeaders.CONTENT_TYPE, MediaType.APPLICATION_JSON_VALUE), mapper.writeValueAsString(REPORT_LOGS));
                } else if (path.matches("/v1/reports/.*/logs.*")) {
                    return new MockResponse(200, Headers.of(HttpHeaders.CONTENT_TYPE, MediaType.APPLICATION_JSON_VALUE), mapper.writeValueAsString(REPORT_LOGS));
                } else if (path.matches("/v1/reports/.*")) {
                    return new MockResponse(200, Headers.of(HttpHeaders.CONTENT_TYPE, MediaType.APPLICATION_JSON_VALUE), mapper.writeValueAsString(REPORT_TEST));
                } else if (path.matches("/v1/networks\\?caseUuid=" + NEW_STUDY_CASE_UUID + "&variantId=" + FIRST_VARIANT_ID + "&reportUuid=.*&receiver=.*")) {
                    // need asynchronous run to get study creation requests
                    new Thread(() -> {
                        try {
                            countDownLatch.await();
                            sendCaseImportSucceededMessage(path, NETWORK_INFOS, "XIIDM");
                        } catch (Exception e) {
                            LOGGER.error("Error while waiting", e);
                        }
                    }).start();
                    return new MockResponse(200);
                } else if (path.matches("/v1/networks\\?caseUuid=" + IMPORTED_CASE_UUID_STRING + "&variantId=" + FIRST_VARIANT_ID + "&reportUuid=.*&receiver=.*")) {
                    sendCaseImportSucceededMessage(path, NETWORK_INFOS, "XIIDM");
                    return new MockResponse(200);
                } else if (path.matches("/v1/networks\\?caseUuid=" + CLONED_CASE_UUID_STRING + "&variantId=" + FIRST_VARIANT_ID + "&reportUuid=.*&receiver=.*")) {
                    sendCaseImportSucceededMessage(path, NETWORK_INFOS, "UCTE");
                    return new MockResponse(200);
                } else if (path.matches("/v1/parameters.*") && POST.equals(request.getMethod())) {
                    if (path.matches("/v1/parameters\\?duplicateFrom=" + PROFILE_LOADFLOW_INVALID_PARAMETERS_UUID_STRING)) {
                        return new MockResponse(404); // params duplication request KO
                    } else if (path.matches("/v1/parameters\\?duplicateFrom=" + PROFILE_LOADFLOW_VALID_PARAMETERS_UUID_STRING)) {
                        return new MockResponse(200, Headers.of(HttpHeaders.CONTENT_TYPE, MediaType.APPLICATION_JSON_VALUE), DUPLICATED_PARAMS_JSON); // params duplication request OK
                    } else {
                        return new MockResponse(200, Headers.of(HttpHeaders.CONTENT_TYPE, MediaType.APPLICATION_JSON_VALUE), mapper.writeValueAsString(UUID.randomUUID()));
                    }
                } else if (path.matches("/v1/parameters/.*") && DELETE.equals(request.getMethod())) {
                    return new MockResponse(200);
                } else if (path.matches("/v1/parameters/.*/provider")) {
                    return new MockResponse(200);
                } else if (path.matches("/v1/default-provider")) {
                    return new MockResponse.Builder().code(200).body(DEFAULT_PROVIDER).build();
                } else if (path.matches("/v1/users/" + NO_PARAMS_IN_PROFILE_USER_ID + "/profile")) {
                    return new MockResponse(200, Headers.of(HttpHeaders.CONTENT_TYPE, MediaType.APPLICATION_JSON_VALUE), USER_PROFILE_NO_PARAMS_JSON);
                } else if (path.matches("/v1/users/" + INVALID_PARAMS_IN_PROFILE_USER_ID + "/profile")) {
                    return new MockResponse(200, Headers.of(HttpHeaders.CONTENT_TYPE, MediaType.APPLICATION_JSON_VALUE), USER_PROFILE_INVALID_PARAMS_JSON);
                } else if (path.matches("/v1/users/" + VALID_PARAMS_IN_PROFILE_USER_ID + "/profile")) {
                    return new MockResponse(200, Headers.of(HttpHeaders.CONTENT_TYPE, MediaType.APPLICATION_JSON_VALUE), USER_PROFILE_VALID_PARAMS_JSON);
                }

                switch (path) {
                    case "/v1/networks/" + NETWORK_UUID_STRING:
                    case "/v1/studies/cases/{caseUuid}":
                        return new MockResponse(200, Headers.of(HttpHeaders.CONTENT_TYPE, MediaType.APPLICATION_JSON_VALUE), "CGMES");
                    case "/v1/studies/newStudy/cases/" + IMPORTED_CASE_WITH_ERRORS_UUID_STRING:
                        return new MockResponse(200, Headers.of(HttpHeaders.CONTENT_TYPE, MediaType.APPLICATION_JSON_VALUE), "XIIDM");

                    case "/v1/cases/" + CASE_UUID_STRING + "/exists":
                    case "/v1/cases/" + NOT_EXISTING_NETWORK_CASE_UUID_STRING + "/exists":
                    case "/v1/cases/" + IMPORTED_CASE_UUID_STRING + "/exists":
                    case "/v1/cases/" + IMPORTED_CASE_WITH_ERRORS_UUID_STRING + "/exists":
                    case "/v1/cases/" + NEW_STUDY_CASE_UUID + "/exists":
                    case "/v1/cases/" + CASE_2_UUID_STRING + "/exists":
                    case "/v1/cases/" + CASE_3_UUID_STRING + "/exists":
                    case "/v1/cases/" + CASE_UUID_CAUSING_IMPORT_ERROR + "/exists":
                    case "/v1/cases/" + CASE_UUID_CAUSING_STUDY_CREATION_ERROR + "/exists":
                        return new MockResponse(200, Headers.of(HttpHeaders.CONTENT_TYPE, MediaType.APPLICATION_JSON_VALUE), "true");
                    case "/v1/cases/" + CASE_UUID_CAUSING_CONVERSION_ERROR + "/exists":
                        return new MockResponse(200, Headers.of(HttpHeaders.CONTENT_TYPE, MediaType.APPLICATION_JSON_VALUE), "true");
                    case "/v1/cases/" + CASE_UUID_STRING + "/infos":
                        return new MockResponse(200, Headers.of(HttpHeaders.CONTENT_TYPE, MediaType.APPLICATION_JSON_VALUE), "{\"uuid\":\"" + CASE_UUID_STRING + "\",\"name\":\"" + TEST_FILE_UCTE + "\",\"format\":\"UCTE\"}");
                    case "/v1/cases/" + NOT_EXISTING_NETWORK_CASE_UUID_STRING + "/infos":
                        return new MockResponse(200, Headers.of(HttpHeaders.CONTENT_TYPE, MediaType.APPLICATION_JSON_VALUE), "{\"uuid\":\"" + NOT_EXISTING_NETWORK_CASE_UUID_STRING + "\",\"name\":\"" + TEST_FILE_UCTE + "\",\"format\":\"UCTE\"}");
                    case "/v1/cases/" + IMPORTED_CASE_WITH_ERRORS_UUID_STRING + "/infos":
                        return new MockResponse(200, Headers.of(HttpHeaders.CONTENT_TYPE, MediaType.APPLICATION_JSON_VALUE), "{\"uuid\":\"" + IMPORTED_CASE_WITH_ERRORS_UUID_STRING + "\",\"name\":\"" + TEST_FILE_IMPORT_ERRORS + "\",\"format\":\"XIIDM\"}");
                    case "/v1/cases/" + IMPORTED_CASE_UUID_STRING + "/infos":
                        return new MockResponse(200, Headers.of(HttpHeaders.CONTENT_TYPE, MediaType.APPLICATION_JSON_VALUE), "{\"uuid\":\"" + IMPORTED_CASE_UUID_STRING + "\",\"name\":\"" + CASE_NAME + "\",\"format\":\"XIIDM\"}");
                    case "/v1/cases/" + NEW_STUDY_CASE_UUID + "/infos":
                        return new MockResponse(200, Headers.of(HttpHeaders.CONTENT_TYPE, MediaType.APPLICATION_JSON_VALUE), "{\"uuid\":\"" + NEW_STUDY_CASE_UUID + "\",\"name\":\"" + CASE_NAME + "\",\"format\":\"XIIDM\"}");
                    case "/v1/cases/" + IMPORTED_BLOCKING_CASE_UUID_STRING + "/infos":
                        return new MockResponse(200, Headers.of(HttpHeaders.CONTENT_TYPE, MediaType.APPLICATION_JSON_VALUE), "{\"uuid\":\"" + IMPORTED_BLOCKING_CASE_UUID_STRING + "\",\"name\":\"" + CASE_NAME + "\",\"format\":\"XIIDM\"}");
                    case "/v1/cases/" + CASE_2_UUID_STRING + "/infos":
                        return new MockResponse(200, Headers.of(HttpHeaders.CONTENT_TYPE, MediaType.APPLICATION_JSON_VALUE), "{\"uuid\":\"" + CASE_2_UUID_STRING + "\",\"name\":\"" + CASE_NAME + "\",\"format\":\"XIIDM\"}");
                    case "/v1/cases/" + CASE_3_UUID_STRING + "/infos":
                        return new MockResponse(200, Headers.of(HttpHeaders.CONTENT_TYPE, MediaType.APPLICATION_JSON_VALUE), "{\"uuid\":\"" + CASE_3_UUID_STRING + "\",\"name\":\"" + CASE_NAME + "\",\"format\":\"XIIDM\"}");
                    case "/v1/cases/" + CASE_UUID_STRING + "/format":
                    case "/v1/cases/" + NOT_EXISTING_NETWORK_CASE_UUID_STRING + "/format":
                        return new MockResponse(200, Headers.of(HttpHeaders.CONTENT_TYPE, MediaType.APPLICATION_JSON_VALUE), "UCTE");
                    case "/v1/cases/" + IMPORTED_CASE_UUID_STRING + "/format":
                    case "/v1/cases/" + IMPORTED_CASE_WITH_ERRORS_UUID_STRING + "/format":
                    case "/v1/cases/" + NEW_STUDY_CASE_UUID + "/format":
                    case "/v1/cases/" + IMPORTED_BLOCKING_CASE_UUID_STRING + "/format":
                    case "/v1/cases/" + CASE_2_UUID_STRING + "/format":
                    case "/v1/cases/" + CASE_3_UUID_STRING + "/format":
                        return new MockResponse(200, Headers.of(HttpHeaders.CONTENT_TYPE, MediaType.APPLICATION_JSON_VALUE), "XIIDM");
                    case "/v1/cases/" + NOT_EXISTING_CASE_UUID + "/exists":
                        return new MockResponse(200, Headers.of(HttpHeaders.CONTENT_TYPE, MediaType.APPLICATION_JSON_VALUE), "false");
                    // duplicate case
                    case "/v1/cases?duplicateFrom=" + CASE_UUID_STRING + "&withExpiration=true":
                    case "/v1/cases?duplicateFrom=" + CASE_UUID_STRING + "&withExpiration=false":
                        return new MockResponse(200, Headers.of(HttpHeaders.CONTENT_TYPE, MediaType.APPLICATION_JSON_VALUE), clonedCaseUuidAsString);
                    // delete case
                    case "/v1/cases/" + CASE_UUID_STRING:
                    // disable case expiration
                    case "/v1/cases/" + CASE_UUID_STRING + "/disableExpiration":
                        return new MockResponse(200);

                    case "/" + CASE_API_VERSION + "/cases/" + IMPORTED_CASE_UUID_STRING:
                        JSONObject jsonObject = new JSONObject(Map.of("substationIds", List.of("s1", "s2", "s3")));
                        return new MockResponse(200, Headers.of(HttpHeaders.CONTENT_TYPE, MediaType.APPLICATION_JSON_VALUE), new JSONArray(List.of(jsonObject)).toString());

                    case "/v1/networks?caseUuid=" + NEW_STUDY_CASE_UUID + "&variantId=" + FIRST_VARIANT_ID:
                    case "/v1/networks?caseUuid=" + IMPORTED_BLOCKING_CASE_UUID_STRING + "&variantId=" + FIRST_VARIANT_ID:
                        countDownLatch.await(2, TimeUnit.SECONDS);
                        return new MockResponse(200, Headers.of(HttpHeaders.CONTENT_TYPE, MediaType.APPLICATION_JSON_VALUE), networkInfosAsString);
                    case "/v1/networks?caseUuid=" + CASE_UUID_STRING + "&variantId=" + FIRST_VARIANT_ID:
                    case "/v1/networks?caseUuid=" + IMPORTED_CASE_UUID_STRING + "&variantId=" + FIRST_VARIANT_ID:
                        return new MockResponse(200, Headers.of(HttpHeaders.CONTENT_TYPE, MediaType.APPLICATION_JSON_VALUE), networkInfosAsString);
                    case "/v1/networks?caseUuid=" + NOT_EXISTING_NETWORK_CASE_UUID_STRING + "&variantId=" + FIRST_VARIANT_ID:
                        return new MockResponse(200, Headers.of(HttpHeaders.CONTENT_TYPE, MediaType.APPLICATION_JSON_VALUE), notExistingNetworkInfosAsString);
                    case "/v1/networks?caseUuid=" + CASE_2_UUID_STRING + "&variantId=" + FIRST_VARIANT_ID:
                        return new MockResponse(200, Headers.of(HttpHeaders.CONTENT_TYPE, MediaType.APPLICATION_JSON_VALUE), networkInfos2AsString);
                    case "/v1/networks?caseUuid=" + CASE_3_UUID_STRING + "&variantId=" + FIRST_VARIANT_ID:
                        return new MockResponse(200, Headers.of(HttpHeaders.CONTENT_TYPE, MediaType.APPLICATION_JSON_VALUE), networkInfos3AsString);
                    case "/v1/networks?caseUuid=" + CASE_UUID_CAUSING_IMPORT_ERROR + "&variantId=" + FIRST_VARIANT_ID:
                        return new MockResponse(500);
                    case "/v1/networks?caseUuid=" + CASE_UUID_CAUSING_STUDY_CREATION_ERROR + "&variantId=" + FIRST_VARIANT_ID:
                        sendCaseImportFailedMessage(path, "ERROR WHILE IMPORTING STUDY");
                        return new MockResponse(200);
                    case "/v1/networks?caseUuid=" + IMPORTED_CASE_WITH_ERRORS_UUID_STRING + "&variantId=" + FIRST_VARIANT_ID:
                        return new MockResponse(500, Headers.of(HttpHeaders.CONTENT_TYPE, MediaType.APPLICATION_JSON_VALUE),
                            "{\"timestamp\":\"2020-12-14T10:27:11.760+0000\",\"status\":500,\"error\":\"Internal Server Error\",\"message\":\"The network 20140116_0830_2D4_UX1_pst already contains an object 'GeneratorImpl' with the id 'BBE3AA1 _generator'\",\"path\":\"/v1/networks\"}");

                    case "/v1/reports/" + NETWORK_UUID_STRING:
                        return new MockResponse(200, Headers.of(HttpHeaders.CONTENT_TYPE, MediaType.APPLICATION_JSON_VALUE), mapper.writeValueAsString(REPORT_TEST));
                    case "/v1/reports":
                        return new MockResponse(200);
                    case "/v1/export/formats":
                        return new MockResponse(200, Headers.of(HttpHeaders.CONTENT_TYPE, MediaType.APPLICATION_JSON_VALUE), "[\"CGMES\",\"UCTE\",\"XIIDM\"]");
                    case "/v1/networks/" + NETWORK_UUID_STRING + "/export/XIIDM?fileName=" + "myFileName":
                        return new MockResponse(200, Headers.of(HttpHeaders.CONTENT_DISPOSITION, "attachment; filename=fileName", HttpHeaders.CONTENT_TYPE, MediaType.APPLICATION_XML_VALUE), "byteData");
                    case "/v1/networks/" + NETWORK_UUID_STRING + "/export/XIIDM":
                        return new MockResponse(200, Headers.of(HttpHeaders.CONTENT_DISPOSITION, "attachment; filename=fileName", HttpHeaders.CONTENT_TYPE, MediaType.APPLICATION_XML_VALUE), "byteData");
                    case "/v1/networks/" + NETWORK_UUID_STRING + "/export/XIIDM" + "?variantId=" + VARIANT_ID + "&fileName=" + "myFileName":
                        return new MockResponse(200, Headers.of(HttpHeaders.CONTENT_DISPOSITION, "attachment; filename=fileName", HttpHeaders.CONTENT_TYPE, MediaType.APPLICATION_XML_VALUE), "byteData");
                    case "/v1/networks/" + NETWORK_UUID_STRING + "/export/XIIDM" + "?variantId=" + VARIANT_ID:
                        return new MockResponse(200, Headers.of(HttpHeaders.CONTENT_DISPOSITION, "attachment; filename=fileName", HttpHeaders.CONTENT_TYPE, MediaType.APPLICATION_XML_VALUE), "byteData");

                    case "/v1/networks/" + NETWORK_UUID_STRING + "/" + VARIANT_ID:
                    case "/v1/networks/" + NETWORK_UUID_STRING + "/" + VARIANT_ID_2:
                    case "/v1/networks/" + NETWORK_UUID_STRING + "/" + VARIANT_ID_3:
                        return new MockResponse(200);
                    default:
                        LOGGER.error("Unhandled method+path: {} {}", request.getMethod(), request.getPath());
                        return new MockResponse.Builder().code(418).body("Unhandled method+path: " + request.getMethod() + " " + request.getPath()).build();
                }
            }
        };
        server.setDispatcher(dispatcher);
    }

    private void sendCaseImportSucceededMessage(String requestPath, NetworkInfos networkInfos, String format) {
        Pattern receiverPattern = Pattern.compile("receiver=(.*)");
        Matcher matcher = receiverPattern.matcher(requestPath);
        if (matcher.find()) {
            String receiverUrlString = matcher.group(1);
            Map<String, String> importParameters = new HashMap<>();
            importParameters.put("param1", "changedValue1, changedValue2");
            importParameters.put("param2", "changedValue");
            input.send(MessageBuilder.withPayload("").setHeader("receiver", URLDecoder.decode(receiverUrlString, StandardCharsets.UTF_8))
                    .setHeader("networkUuid", networkInfos.getNetworkUuid().toString())
                    .setHeader("networkId", networkInfos.getNetworkId())
                    .setHeader("caseFormat", format)
                    .setHeader("caseName", "caseName")
                    .setHeader("importParameters", importParameters)
                    .build(), "case.import.succeeded");
        }
    }

    private void sendCaseImportFailedMessage(String requestPath, String errorMessage) {
        Pattern receiverPattern = Pattern.compile("receiver=(.*)");
        Matcher matcher = receiverPattern.matcher(requestPath);
        if (matcher.find()) {
            String receiverUrlString = matcher.group(1);
            input.send(MessageBuilder.withPayload("").setHeader("receiver", URLDecoder.decode(receiverUrlString, StandardCharsets.UTF_8))
                    .setHeader("errorMessage", errorMessage)
                    .build(), "case.import.failed");
        }
    }

    private UUID getRootNodeUuid(UUID studyUuid) {
        return networkModificationTreeService.getStudyRootNodeUuid(studyUuid);
    }

    @Test
    void testSearch(final MockWebServer mockWebServer) throws Exception {
        MvcResult mvcResult;
        String resultAsString;
        UUID studyUuid = createStudy(mockWebServer, "userId", CASE_UUID);
        UUID rootNodeId = getRootNodeUuid(studyUuid);

        mvcResult = mockMvc
                .perform(get("/v1/search?q={request}", String.format("userId:%s", "userId")).header(USER_ID_HEADER, "userId"))
                .andExpectAll(status().isOk(), content().contentType(MediaType.APPLICATION_JSON)).andReturn();
        resultAsString = mvcResult.getResponse().getContentAsString();
        List<CreatedStudyBasicInfos> createdStudyBasicInfosList = mapper.readValue(resultAsString, new TypeReference<>() { });
        assertThat(createdStudyBasicInfosList, new MatcherJson<>(mapper, studiesInfos));

        mvcResult = mockMvc
                .perform(get("/v1/studies/{studyUuid}/nodes/{nodeUuid}/search?userInput={request}&fieldSelector=NAME",
                        studyUuid, rootNodeId, "B").header(USER_ID_HEADER, "userId"))
                .andExpectAll(status().isOk(), content().contentType(MediaType.APPLICATION_JSON)).andReturn();
        resultAsString = mvcResult.getResponse().getContentAsString();
        List<EquipmentInfos> equipmentInfos = mapper.readValue(resultAsString, new TypeReference<>() { });
        assertThat(equipmentInfos, new MatcherJson<>(mapper, linesInfos));

        mvcResult = mockMvc
                .perform(get("/v1/studies/{studyUuid}/nodes/{nodeUuid}/search?userInput={request}&fieldSelector=NAME",
                        studyUuid, rootNodeId, "B").header(USER_ID_HEADER, "userId"))
                .andExpectAll(status().isOk(), content().contentType(MediaType.APPLICATION_JSON)).andReturn();
        resultAsString = mvcResult.getResponse().getContentAsString();
        equipmentInfos = mapper.readValue(resultAsString, new TypeReference<>() { });
        assertThat(equipmentInfos, new MatcherJson<>(mapper, linesInfos));

        mvcResult = mockMvc
                .perform(get("/v1/studies/{studyUuid}/nodes/{nodeUuid}/search?userInput={request}&fieldSelector=ID",
                        studyUuid, rootNodeId, "B").header(USER_ID_HEADER, "userId"))
                .andExpectAll(status().isOk(), content().contentType(MediaType.APPLICATION_JSON)).andReturn();
        resultAsString = mvcResult.getResponse().getContentAsString();
        equipmentInfos = mapper.readValue(resultAsString, new TypeReference<>() { });
        assertThat(equipmentInfos, new MatcherJson<>(mapper, linesInfos));

        mockMvc.perform(get("/v1/studies/{studyUuid}/nodes/{nodeUuid}/search?userInput={request}&fieldSelector=bogus",
                        studyUuid, rootNodeId, "B").header(USER_ID_HEADER, "userId"))
                .andExpectAll(status().isBadRequest(),
                        content().string("Enum unknown entry 'bogus' should be among NAME, ID"))
                .andReturn();
    }

    @Test
    void test(final MockWebServer server) throws Exception {
        MvcResult result;
        String resultAsString;
        String userId = "userId";

        //empty list
        mockMvc.perform(get("/v1/studies").header(USER_ID_HEADER, "userId")).andExpectAll(status().isOk(),
            content().contentType(MediaType.APPLICATION_JSON), content().string("[]"));

        //empty list
        mockMvc.perform(get("/v1/study_creation_requests").header(USER_ID_HEADER, "userId")).andExpectAll(status().isOk(),
            content().contentType(MediaType.APPLICATION_JSON), content().string("[]"));

        //insert a study
        UUID studyUuid = createStudy(server, "userId", CASE_UUID);

        // check the study
        result = mockMvc.perform(get("/v1/studies/{studyUuid}", studyUuid).header(USER_ID_HEADER, "userId"))
                     .andExpectAll(status().isOk(), content().contentType(MediaType.APPLICATION_JSON)).andReturn();

        resultAsString = result.getResponse().getContentAsString();
        StudyInfos infos = mapper.readValue(resultAsString, StudyInfos.class);

        assertThat(infos, createMatcherStudyInfos(studyUuid, "UCTE"));

        //insert a study with a non-existing case and except exception
        result = mockMvc.perform(post("/v1/studies/cases/{caseUuid}",
                NOT_EXISTING_CASE_UUID, "false").header(USER_ID_HEADER, "userId").param(CASE_FORMAT, "XIIDM"))
                     .andExpectAll(status().isFailedDependency(), content().contentType(MediaType.valueOf("text/plain;charset=UTF-8"))).andReturn();
        assertEquals("The case '" + NOT_EXISTING_CASE_UUID + "' does not exist", result.getResponse().getContentAsString());

        assertTrue(TestUtils.getRequestsDone(1, server)
                       .contains(String.format("/v1/cases/%s/exists", NOT_EXISTING_CASE_UUID)));

        result = mockMvc.perform(get("/v1/studies").header(USER_ID_HEADER, "userId"))
                     .andExpectAll(status().isOk(), content().contentType(MediaType.APPLICATION_JSON)).andReturn();

        resultAsString = result.getResponse().getContentAsString();
        List<CreatedStudyBasicInfos> createdStudyBasicInfosList = mapper.readValue(resultAsString, new TypeReference<>() { });

        assertThat(createdStudyBasicInfosList.get(0), createMatcherCreatedStudyBasicInfos(studyUuid, "UCTE"));

        //insert the same study but with another user (should work)
        //even with the same name should work
        studyUuid = createStudy(server, "userId2", CASE_UUID);

        resultAsString = mockMvc.perform(get("/v1/studies").header("userId", "userId2"))
                             .andExpectAll(status().isOk(), content().contentType(MediaType.APPLICATION_JSON)).andReturn().getResponse().getContentAsString();

        createdStudyBasicInfosList = mapper.readValue(resultAsString, new TypeReference<>() { });

        assertThat(createdStudyBasicInfosList.get(1),
            createMatcherCreatedStudyBasicInfos(studyUuid, "UCTE"));

        UUID randomUuid = UUID.randomUUID();
        //get a non-existing study -> 404 not found
        mockMvc.perform(get("/v1/studies/{studyUuid}", randomUuid).header(USER_ID_HEADER, "userId"))
            .andExpectAll(status().isNotFound(),
                content().contentType(MediaType.APPLICATION_JSON),
                jsonPath("$").value(STUDY_NOT_FOUND.name()));

        UUID studyNameUserIdUuid = studyRepository.findAll().get(0).getId();

        // expect only 1 study (public one) since the other is private and we use
        // another userId
        result = mockMvc.perform(get("/v1/studies").header("userId", "a"))
                     .andExpectAll(status().isOk(), content().contentType(MediaType.APPLICATION_JSON)).andReturn();

        resultAsString = result.getResponse().getContentAsString();
        createdStudyBasicInfosList = mapper.readValue(resultAsString, new TypeReference<>() { });
        assertEquals(2, createdStudyBasicInfosList.size());

        //get available export format
        mockMvc.perform(get("/v1/export-network-formats")).andExpectAll(status().isOk(),
            content().string("[\"CGMES\",\"UCTE\",\"XIIDM\"]"));

        assertTrue(TestUtils.getRequestsDone(1, server).contains("/v1/export/formats"));

        //export a network
        UUID rootNodeUuid = getRootNodeUuid(studyNameUserIdUuid);
        mockMvc.perform(get("/v1/studies/{studyUuid}/nodes/{nodeUuid}/export-network/{format}?fileName=myFileName", studyNameUserIdUuid, rootNodeUuid, "XIIDM"))
            .andExpect(status().isOk());

        assertTrue(TestUtils.getRequestsDone(1, server).contains(String.format("/v1/networks/%s/export/XIIDM?fileName=%s", NETWORK_UUID_STRING, "myFileName")));

        mockMvc.perform(get("/v1/studies/{studyUuid}/nodes/{nodeUuid}/export-network/{format}?fileName=myFileName&formatParameters=%7B%22iidm.export.xml.indent%22%3Afalse%7D", studyNameUserIdUuid, rootNodeUuid, "XIIDM"))
            .andExpect(status().isOk());
        TestUtils.getRequestsDone(1, server); // just consume it

        NetworkModificationNode modificationNode1 = createNetworkModificationNode(studyNameUserIdUuid, rootNodeUuid, UUID.randomUUID(), VARIANT_ID, "node 3", userId);
        UUID modificationNode1Uuid = modificationNode1.getId();

        mockMvc.perform(get("/v1/studies/{studyUuid}/nodes/{nodeUuid}/export-network/{format}?fileName=myFileName", studyNameUserIdUuid, modificationNode1Uuid, "XIIDM"))
            .andExpect(status().isInternalServerError());

        modificationNode1.setNodeBuildStatus(NodeBuildStatus.from(BuildStatus.BUILT));
        networkModificationTreeService.updateNode(studyNameUserIdUuid, modificationNode1, userId);
        output.receive(TIMEOUT, studyUpdateDestination);
        checkElementUpdatedMessageSent(studyNameUserIdUuid, userId);

        mockMvc.perform(get("/v1/studies/{studyUuid}/nodes/{nodeUuid}/export-network/{format}?fileName=myFileName",
                        studyNameUserIdUuid,
                        modificationNode1Uuid,
                        "XIIDM"))
            .andExpect(status().isOk());

        assertTrue(TestUtils.getRequestsDone(1, server)
                .contains(String.format("/v1/networks/%s/export/XIIDM?variantId=%s&fileName=%s", NETWORK_UUID_STRING, VARIANT_ID, "myFileName")));
    }

    @Test
    void testCreateStudyWithImportParameters(final MockWebServer mockWebServer) throws Exception {
        Map<String, Object> importParameters = new HashMap<>();
        ArrayList<String> randomListParam = new ArrayList<>();
        randomListParam.add("paramValue1");
        randomListParam.add("paramValue2");
        importParameters.put("param1", randomListParam);
        UUID studyUuid = createStudyWithImportParameters(mockWebServer, "userId", CASE_UUID, "UCTE", importParameters);

        StudyEntity studyEntity = studyRepository.findById(studyUuid).get();
        assertEquals(studyUuid, studyEntity.getId());
    }

    @Test
    void testCreateStudyWithDuplicateCase(final MockWebServer mockWebServer) throws Exception {
        createStudyWithDuplicateCase(mockWebServer, "userId", CASE_UUID);
    }

    @Test
    void testDeleteStudy(final MockWebServer server) throws Exception {
        UUID studyUuid = createStudy(server, "userId", CASE_UUID);
        StudyEntity studyEntity = studyRepository.findById(studyUuid).orElseThrow();
        studyEntity.setVoltageInitParametersUuid(UUID.randomUUID()); // does not have default params
        studyRepository.save(studyEntity);

        UUID stubUuid = wireMockUtils.stubNetworkModificationDeleteGroup();
        mockMvc.perform(delete("/v1/studies/{studyUuid}", studyUuid).header(USER_ID_HEADER, "userId"))
                .andExpect(status().isOk());

        assertTrue(studyRepository.findById(studyUuid).isEmpty());

        wireMockUtils.verifyNetworkModificationDeleteGroup(stubUuid);

        Set<RequestWithBody> requests = TestUtils.getRequestsWithBodyDone(6, server);
        assertTrue(requests.stream().anyMatch(r -> r.getPath().matches("/v1/reports")));
        assertTrue(requests.stream().anyMatch(r -> r.getPath().matches("/v1/cases/" + CASE_UUID)));
        assertTrue(requests.stream().anyMatch(r -> r.getPath().matches("/v1/parameters/" + studyEntity.getVoltageInitParametersUuid())));
        assertTrue(requests.stream().anyMatch(r -> r.getPath().matches("/v1/parameters/" + studyEntity.getLoadFlowParametersUuid())));
        assertTrue(requests.stream().anyMatch(r -> r.getPath().matches("/v1/parameters/" + studyEntity.getSecurityAnalysisParametersUuid())));
        assertTrue(requests.stream().anyMatch(r -> r.getPath().matches("/v1/parameters/" + studyEntity.getSensitivityAnalysisParametersUuid())));
    }

    @Test
    void testDeleteStudyWithError(final MockWebServer server) throws Exception {
        UUID studyUuid = createStudy(server, "userId", CASE_UUID);
        StudyEntity studyEntity = studyRepository.findById(studyUuid).orElseThrow();
        studyEntity.setLoadFlowParametersUuid(null);
        studyEntity.setSecurityAnalysisParametersUuid(null);
        studyEntity.setVoltageInitParametersUuid(null);
        studyEntity.setSensitivityAnalysisParametersUuid(null);
        studyRepository.save(studyEntity);

        doAnswer(invocation -> {
            throw new InterruptedException();
        }).when(caseService).deleteCase(any());

        UUID stubUuid = wireMockUtils.stubNetworkModificationDeleteGroup();
        mockMvc.perform(delete("/v1/studies/{studyUuid}", studyUuid).header(USER_ID_HEADER, "userId"))
                .andExpectAll(status().isInternalServerError(), content().string(InterruptedException.class.getName()));

        wireMockUtils.verifyNetworkModificationDeleteGroup(stubUuid);

        Set<RequestWithBody> requests = TestUtils.getRequestsWithBodyDone(1, server);
        assertTrue(requests.stream().anyMatch(r -> r.getPath().matches("/v1/reports")));
    }

    @Test
    void testDeleteStudyWithNonExistingCase(final MockWebServer server) throws Exception {
        UUID studyUuid = createStudy(server, "userId", CASE_UUID);

        UUID stubUuid = wireMockUtils.stubNetworkModificationDeleteGroup();

        // Changing the study case uuid with a non-existing case
        StudyEntity studyEntity = studyRepository.findById(studyUuid).orElse(null);
        assertNotNull(studyEntity);
        UUID nonExistingCaseUuid = UUID.randomUUID();
        RootNetworkEntity rootNetworkEntity = rootNetworkRepository.findAllByStudyId(studyUuid).stream().findFirst().orElseThrow(() -> new StudyException(ROOTNETWORK_NOT_FOUND));
        rootNetworkEntity.setCaseUuid(nonExistingCaseUuid);
        rootNetworkRepository.save(rootNetworkEntity);

        mockMvc.perform(delete("/v1/studies/{studyUuid}", studyUuid).header(USER_ID_HEADER, "userId"))
            .andExpect(status().isOk());

        assertTrue(studyRepository.findById(studyUuid).isEmpty());

        wireMockUtils.verifyNetworkModificationDeleteGroup(stubUuid);

        Set<RequestWithBody> requests = TestUtils.getRequestsWithBodyDone(5, server);
        assertTrue(requests.stream().anyMatch(r -> r.getPath().matches("/v1/reports")));
        assertTrue(requests.stream().anyMatch(r -> r.getPath().matches("/v1/cases/" + nonExistingCaseUuid)));
        assertTrue(requests.stream().anyMatch(r -> r.getPath().matches("/v1/parameters/.*"))); // x 3
    }

    @Test
    void testMetadata(final MockWebServer mockWebServer) throws Exception {
        UUID studyUuid = createStudy(mockWebServer, "userId", CASE_UUID);
        UUID oldStudyUuid = studyUuid;

        studyUuid = createStudy(mockWebServer, "userId2", CASE_UUID);

        MvcResult mvcResult = mockMvc
                .perform(get("/v1/studies/metadata?ids="
                        + Stream.of(oldStudyUuid, studyUuid).map(Object::toString).collect(Collectors.joining(",")))
                        .header(USER_ID_HEADER, "userId"))
                .andExpectAll(status().isOk(), content().contentType(MediaType.APPLICATION_JSON)).andReturn();
        String resultAsString = mvcResult.getResponse().getContentAsString();
        List<CreatedStudyBasicInfos> createdStudyBasicInfosList = mapper.readValue(resultAsString, new TypeReference<>() { });

        assertNotNull(createdStudyBasicInfosList);
        assertEquals(2, createdStudyBasicInfosList.size());
        if (!createdStudyBasicInfosList.get(0).getId().equals(oldStudyUuid)) {
            Collections.reverse(createdStudyBasicInfosList);
        }
        assertTrue(createMatcherCreatedStudyBasicInfos(oldStudyUuid, "UCTE")
                .matchesSafely(createdStudyBasicInfosList.get(0)));
        assertTrue(createMatcherCreatedStudyBasicInfos(studyUuid, "UCTE")
                .matchesSafely(createdStudyBasicInfosList.get(1)));
    }

    @Test
    void testNotifyStudyMetadataUpdated() throws Exception {
        UUID studyUuid = UUID.randomUUID();
        mockMvc.perform(post("/v1/studies/{studyUuid}/notification?type=metadata_updated", studyUuid)
                .header(USER_ID_HEADER, "userId"))
                .andExpect(status().isOk());
        checkStudyMetadataUpdatedMessagesReceived();

        mockMvc.perform(post("/v1/studies/{studyUuid}/notification?type=NOT_EXISTING_TYPE", UUID.randomUUID())
                .header(USER_ID_HEADER, "userId"))
                .andExpect(status().isBadRequest());
    }

    @Test
    void testLogsReport(final MockWebServer server) throws Exception {
        UUID studyUuid = createStudy(server, "userId", CASE_UUID);
        UUID rootNodeUuid = getRootNodeUuid(studyUuid);

        MvcResult mvcResult = mockMvc.perform(get("/v1/studies/{studyUuid}/nodes/{nodeUuid}/parent-nodes-report?reportType=NETWORK_MODIFICATION", studyUuid, rootNodeUuid).header(USER_ID_HEADER, "userId"))
                .andExpect(status().isOk()).andReturn();
        String resultAsString = mvcResult.getResponse().getContentAsString();
        List<Report> reports = mapper.readValue(resultAsString, new TypeReference<>() { });
        assertEquals(1, reports.size());
        assertThat(reports.get(0), new MatcherReport(REPORT_TEST));
        assertTrue(TestUtils.getRequestsDone(1, server).stream().anyMatch(r -> r.matches("/v1/reports/.*")));
    }

    @Test
    void testGetNodeReportLogs(final MockWebServer server) throws Exception {
        UUID studyUuid = createStudy(server, "userId", CASE_UUID);
        UUID rootNodeUuid = getRootNodeUuid(studyUuid);

        MvcResult mvcResult = mockMvc.perform(get("/v1/studies/{studyUuid}/nodes/{nodeUuid}/report/{reportId}/logs", studyUuid, rootNodeUuid, REPORT_ID).header(USER_ID_HEADER, "userId"))
                .andExpect(status().isOk()).andReturn();
        String resultAsString = mvcResult.getResponse().getContentAsString();
        List<ReportLog> reportLogs = mapper.readValue(resultAsString, new TypeReference<List<ReportLog>>() { });
        assertEquals(1, reportLogs.size());
        assertThat(reportLogs.get(0), new MatcherReportLog(REPORT_LOGS.get(0)));
        assertTrue(TestUtils.getRequestsDone(1, server).stream().anyMatch(r -> r.matches("/v1/reports/" + REPORT_ID + "/logs")));

        //test with severityFilter and messageFilter param
        mvcResult = mockMvc.perform(get("/v1/studies/{studyUuid}/nodes/{nodeUuid}/report/{reportId}/logs?severityLevels=WARN&message=testMsgFilter", studyUuid, rootNodeUuid, REPORT_ID).header(USER_ID_HEADER, "userId"))
                .andExpect(status().isOk()).andReturn();
        resultAsString = mvcResult.getResponse().getContentAsString();
        reportLogs = mapper.readValue(resultAsString, new TypeReference<List<ReportLog>>() { });
        assertEquals(1, reportLogs.size());
        assertThat(reportLogs.get(0), new MatcherReportLog(REPORT_LOGS.get(0)));
        assertTrue(TestUtils.getRequestsDone(1, server).stream().anyMatch(r -> r.matches("/v1/reports/" + REPORT_ID + "/logs\\?severityLevels=WARN&message=testMsgFilter")));
    }

    @Test
    void testGetParentNodesReportLogs(final MockWebServer server) throws Exception {
        String userId = "userId";
<<<<<<< HEAD
        UUID studyUuid = createStudy(userId, CASE_UUID);
        UUID rootNetworkUuid = rootNetworkRepository.findAllByStudyId(studyUuid).stream().findFirst().orElseThrow(() -> new StudyException(StudyException.Type.ROOTNETWORK_NOT_FOUND)).getId();
=======
        UUID studyUuid = createStudy(server, userId, CASE_UUID);
>>>>>>> f0d46647
        RootNode rootNode = networkModificationTreeService.getStudyTree(studyUuid);
        UUID modificationNodeUuid = rootNode.getChildren().get(0).getId();
        AbstractNode modificationNode = rootNode.getChildren().get(0);
        NetworkModificationNode node1 = createNetworkModificationNode(studyUuid, modificationNodeUuid, VARIANT_ID, "node1", userId);
        NetworkModificationNode node2 = createNetworkModificationNode(studyUuid, node1.getId(), VARIANT_ID_2, "node2", userId);
        createNetworkModificationNode(studyUuid, modificationNodeUuid, VARIANT_ID_3, "node3", userId);
        UUID rootNodeReportId = networkModificationTreeService.getReportUuid(rootNode.getId(), rootNetworkUuid);
        UUID modificationNodeReportId = networkModificationTreeService.getReportUuid(modificationNode.getId(), rootNetworkUuid);
        UUID node1ReportId = networkModificationTreeService.getReportUuid(node1.getId(), rootNetworkUuid);
        UUID node2ReportId = networkModificationTreeService.getReportUuid(node2.getId(), rootNetworkUuid);

        //          root
        //           |
        //     modificationNode
        //           |
        //         node1
        //         /   \
        //     node2  node3

        //get logs of node2 and all its parents (should not get node3 logs)
        MvcResult mvcResult = mockMvc.perform(get("/v1/studies/{studyUuid}/nodes/{nodeUuid}/report/logs", studyUuid, node2.getId()).header(USER_ID_HEADER, "userId"))
                .andExpect(status().isOk()).andReturn();
        String resultAsString = mvcResult.getResponse().getContentAsString();
        List<ReportLog> reportLogs = mapper.readValue(resultAsString, new TypeReference<List<ReportLog>>() { });
        assertEquals(4, reportLogs.size());
        var requests = TestUtils.getRequestsDone(4, server);
        assertTrue(requests.stream().anyMatch(r -> r.matches("/v1/reports/" + node2ReportId + "/logs")));
        assertTrue(requests.stream().anyMatch(r -> r.matches("/v1/reports/" + node1ReportId + "/logs")));
        assertTrue(requests.stream().anyMatch(r -> r.matches("/v1/reports/" + modificationNodeReportId + "/logs")));
        assertTrue(requests.stream().anyMatch(r -> r.matches("/v1/reports/" + rootNodeReportId + "/logs")));

        //get logs of node2 and all its parents (should not get node3 logs) with severityFilter and messageFilter param
        mvcResult = mockMvc.perform(get("/v1/studies/{studyUuid}/nodes/{nodeUuid}/report/logs?severityLevels=WARN&message=testMsgFilter", studyUuid, node2.getId()).header(USER_ID_HEADER, "userId"))
                .andExpect(status().isOk()).andReturn();
        resultAsString = mvcResult.getResponse().getContentAsString();
        reportLogs = mapper.readValue(resultAsString, new TypeReference<List<ReportLog>>() { });
        assertEquals(4, reportLogs.size());
        requests = TestUtils.getRequestsDone(4, server);
        assertTrue(requests.stream().anyMatch(r -> r.matches("/v1/reports/" + node2ReportId + "/logs\\?severityLevels=WARN&message=testMsgFilter")));
        assertTrue(requests.stream().anyMatch(r -> r.matches("/v1/reports/" + node1ReportId + "/logs\\?severityLevels=WARN&message=testMsgFilter")));
        assertTrue(requests.stream().anyMatch(r -> r.matches("/v1/reports/" + modificationNodeReportId + "/logs\\?severityLevels=WARN&message=testMsgFilter")));
        assertTrue(requests.stream().anyMatch(r -> r.matches("/v1/reports/" + rootNodeReportId + "/logs\\?severityLevels=WARN&message=testMsgFilter")));
    }

    private NetworkModificationNode createNetworkModificationNode(UUID studyUuid, UUID parentNodeUuid, String variantId, String nodeName, String userId) throws Exception {
        return createNetworkModificationNode(studyUuid, parentNodeUuid, UUID.randomUUID(), variantId, nodeName, userId);
    }

    private NetworkModificationNode createNetworkModificationNode(UUID studyUuid, UUID parentNodeUuid,
                                                                  UUID modificationGroupUuid, String variantId, String nodeName, String userId) throws Exception {
        return createNetworkModificationNode(studyUuid, parentNodeUuid,
                modificationGroupUuid, variantId, nodeName, BuildStatus.NOT_BUILT, userId);
    }

    private NetworkModificationNode createNetworkModificationNode(UUID studyUuid, UUID parentNodeUuid,
            UUID modificationGroupUuid, String variantId, String nodeName, BuildStatus buildStatus, String userId) throws Exception {
        NetworkModificationNode modificationNode = NetworkModificationNode.builder().name(nodeName)
                .description("description").modificationGroupUuid(modificationGroupUuid).variantId(variantId)
                .nodeBuildStatus(NodeBuildStatus.from(buildStatus))
                .children(Collections.emptyList()).build();

        // Only for tests
        String mnBodyJson = objectWriter.writeValueAsString(modificationNode);
        JSONObject jsonObject = new JSONObject(mnBodyJson);
        jsonObject.put("variantId", variantId);
        jsonObject.put("modificationGroupUuid", modificationGroupUuid);
        mnBodyJson = jsonObject.toString();

        mockMvc.perform(post("/v1/studies/{studyUuid}/tree/nodes/{id}", studyUuid, parentNodeUuid).content(mnBodyJson).contentType(MediaType.APPLICATION_JSON).header(USER_ID_HEADER, userId))
            .andExpect(status().isOk());
        checkElementUpdatedMessageSent(studyUuid, userId);
        var mess = output.receive(TIMEOUT, studyUpdateDestination);
        assertNotNull(mess);
        modificationNode.setId(UUID.fromString(String.valueOf(mess.getHeaders().get(NotificationService.HEADER_NEW_NODE))));
        assertEquals(InsertMode.CHILD.name(), mess.getHeaders().get(NotificationService.HEADER_INSERT_MODE));
        return modificationNode;
    }

    private UUID createStudy(final MockWebServer mockWebServer, String userId, UUID caseUuid) throws Exception {
        return createStudy(mockWebServer, userId, caseUuid, null, false);
    }

    private UUID createStudy(final MockWebServer server, String userId, UUID caseUuid, String parameterDuplicatedUuid, boolean parameterDuplicationSuccess) throws Exception {
        MvcResult result = mockMvc.perform(post("/v1/studies/cases/{caseUuid}", caseUuid)
                        .header("userId", userId)
                        .param(CASE_FORMAT, "UCTE"))
                .andExpect(status().isOk())
                .andReturn();
        String resultAsString = result.getResponse().getContentAsString();
        BasicStudyInfos infos = mapper.readValue(resultAsString, BasicStudyInfos.class);
        UUID studyUuid = infos.getId();

        assertStudyCreation(studyUuid, userId);

        // assert that all http requests have been sent to remote services
        int nbRequest = 8;
        if (parameterDuplicatedUuid != null && !parameterDuplicationSuccess) {
            nbRequest++;
        }
        var requests = TestUtils.getRequestsDone(nbRequest, server);
        assertTrue(requests.contains(String.format("/v1/cases/%s/exists", caseUuid)));
        assertTrue(requests.stream().anyMatch(r -> r.matches("/v1/networks\\?caseUuid=" + caseUuid + "&variantId=" + FIRST_VARIANT_ID + "&reportUuid=.*&receiver=.*" + "&caseFormat=UCTE")));
        assertTrue(requests.stream().anyMatch(r -> r.matches("/v1/parameters/default")));
        assertTrue(requests.contains(String.format("/v1/cases/%s/disableExpiration", caseUuid)));
        assertTrue(requests.stream().anyMatch(r -> r.equals("/v1/users/" + userId + "/profile")));
        if (parameterDuplicatedUuid != null) {
            assertTrue(requests.stream().anyMatch(r -> r.equals("/v1/parameters?duplicateFrom=" + parameterDuplicatedUuid))); // post duplicate
        }

        return studyUuid;
    }

    protected UUID createStudyWithImportParameters(final MockWebServer server, String userId, UUID caseUuid, String caseFormat, Map<String, Object> importParameters) throws Exception {
        MvcResult result = mockMvc.perform(post("/v1/studies/cases/{caseUuid}", caseUuid)
                        .header("userId", userId).contentType(MediaType.APPLICATION_JSON)
                        .param(CASE_FORMAT, caseFormat)
                        .content(mapper.writeValueAsString(importParameters)))
                .andExpect(status().isOk())
                .andReturn();
        String resultAsString = result.getResponse().getContentAsString();
        BasicStudyInfos infos = mapper.readValue(resultAsString, BasicStudyInfos.class);
        UUID studyUuid = infos.getId();

        assertStudyCreation(studyUuid, userId);

        // assert that all http requests have been sent to remote services
        Set<RequestWithBody> requests = TestUtils.getRequestsWithBodyDone(8, server);
        assertTrue(requests.stream().anyMatch(r -> r.getPath().matches(String.format("/v1/cases/%s/exists", caseUuid))));
        assertTrue(requests.stream().anyMatch(r -> r.getPath().matches("/v1/networks\\?caseUuid=" + caseUuid + "&variantId=" + FIRST_VARIANT_ID + "&reportUuid=.*")));
        assertTrue(requests.stream().anyMatch(r -> r.getPath().matches(String.format("/v1/cases/%s/disableExpiration", caseUuid))));
        assertTrue(requests.stream().anyMatch(r -> r.getPath().matches("/v1/parameters/default")));

        assertEquals(mapper.writeValueAsString(importParameters), requests.stream()
                .filter(r -> r.getPath().matches("/v1/networks\\?caseUuid=" + caseUuid + "&variantId=" + FIRST_VARIANT_ID + "&reportUuid=.*"))
                .findFirst()
                .orElseThrow()
                .getBody());
        return studyUuid;
    }

    private UUID createStudyWithDuplicateCase(final MockWebServer server, String userId, UUID caseUuid) throws Exception {
        MvcResult result = mockMvc.perform(post("/v1/studies/cases/{caseUuid}", caseUuid)
                        .param("duplicateCase", "true")
                        .param(CASE_FORMAT, "UCTE")
                        .header("userId", userId))
                .andExpect(status().isOk())
                .andReturn();
        String resultAsString = result.getResponse().getContentAsString();
        BasicStudyInfos infos = mapper.readValue(resultAsString, BasicStudyInfos.class);
        UUID studyUuid = infos.getId();

        assertStudyCreation(studyUuid, userId);

        // assert that all http requests have been sent to remote services
        var requests = TestUtils.getRequestsDone(9, server);
        assertTrue(requests.contains(String.format("/v1/cases/%s/exists", caseUuid)));
        assertTrue(requests.contains(String.format("/v1/cases?duplicateFrom=%s&withExpiration=%s", caseUuid, true)));
        // note : it's a new case UUID
        assertTrue(requests.stream().anyMatch(r -> r.matches("/v1/networks\\?caseUuid=" + CLONED_CASE_UUID_STRING + "&variantId=" + FIRST_VARIANT_ID + "&reportUuid=.*&receiver=.*")));
        assertTrue(requests.contains(String.format("/v1/cases/%s/disableExpiration", CLONED_CASE_UUID_STRING)));
        assertTrue(requests.stream().anyMatch(r -> r.matches("/v1/parameters/default")));
        assertTrue(requests.stream().anyMatch(r -> r.equals("/v1/users/" + userId + "/profile")));

        return studyUuid;
    }

    private void assertStudyCreation(UUID studyUuid, String userId, String... errorMessage) {
        assertTrue(studyRepository.findById(studyUuid).isPresent());

        // assert that the broker message has been sent a study creation request message
        Message<byte[]> message = output.receive(TIMEOUT, studyUpdateDestination);

        assertEquals("", new String(message.getPayload()));
        MessageHeaders headers = message.getHeaders();
        assertEquals(userId, headers.get(HEADER_USER_ID));
        assertEquals(studyUuid, headers.get(NotificationService.HEADER_STUDY_UUID));
        assertEquals(NotificationService.UPDATE_TYPE_STUDIES, headers.get(HEADER_UPDATE_TYPE));

        output.receive(TIMEOUT, studyUpdateDestination);  // message for first modification node creation

        // assert that the broker message has been sent a study creation message for creation
        message = output.receive(TIMEOUT, studyUpdateDestination);
        assertEquals("", new String(message.getPayload()));
        headers = message.getHeaders();
        assertEquals(userId, headers.get(HEADER_USER_ID));
        assertEquals(studyUuid, headers.get(NotificationService.HEADER_STUDY_UUID));
        assertEquals(NotificationService.UPDATE_TYPE_STUDIES, headers.get(HEADER_UPDATE_TYPE));
        assertEquals(errorMessage.length != 0 ? errorMessage[0] : null, headers.get(NotificationService.HEADER_ERROR));
    }

    @Test
    void testGetNullNetwork() {
        // just for test coverage
        assertNull(networkService.getNetwork(UUID.randomUUID(), PreloadingStrategy.COLLECTION, null));
    }

    @Test
    void testCreateStudyWithErrorDuringCaseImport(final MockWebServer server) throws Exception {
        String userId = "userId";
        mockMvc.perform(post("/v1/studies/cases/{caseUuid}", CASE_UUID_CAUSING_IMPORT_ERROR)
                        .header("userId", userId)
                        .param(CASE_FORMAT, "UCTE"))
            .andExpect(status().is5xxServerError());

       // assert that the broker message has been sent a study creation request message
        Message<byte[]> message = output.receive(TIMEOUT, "study.update");

        MessageHeaders headers = message.getHeaders();
        assertEquals(userId, headers.get(HEADER_USER_ID));
        assertEquals(NotificationService.UPDATE_TYPE_STUDIES, headers.get(HEADER_UPDATE_TYPE));

        MvcResult mvcResult = mockMvc.perform(get("/v1/study_creation_requests").header(USER_ID_HEADER, "userId")).andExpectAll(
                status().isOk(),
                content().contentType(MediaType.APPLICATION_JSON))
            .andReturn();

        String resultAsString = mvcResult.getResponse().getContentAsString();
        List<BasicStudyInfos> bsiListResult = mapper.readValue(resultAsString, new TypeReference<>() { });

        assertEquals(List.of(), bsiListResult);

        var requests = TestUtils.getRequestsDone(2, server);
        assertTrue(requests.contains(String.format("/v1/cases/%s/exists", CASE_UUID_CAUSING_IMPORT_ERROR)));
        assertTrue(requests.stream().anyMatch(r -> r.matches("/v1/networks\\?caseUuid=" + CASE_UUID_CAUSING_IMPORT_ERROR + "&variantId=" + FIRST_VARIANT_ID + "&reportUuid=.*")));
    }

    @Test
    void testCreateStudyCreationFailedWithoutErrorMessage(final MockWebServer server) throws Exception {
        String userId = "userId";
        mockMvc.perform(post("/v1/studies/cases/{caseUuid}", CASE_UUID_CAUSING_CONVERSION_ERROR)
                        .header("userId", userId)
                        .param(CASE_FORMAT, "XIIDM"))
                .andExpect(status().isOk());

        // assert that the broker message has been sent a study creation request message
        Message<byte[]> message = output.receive(TIMEOUT, "study.update");
        MessageHeaders headers = message.getHeaders();
        assertEquals(userId, headers.get(HEADER_USER_ID));
        assertEquals(NotificationService.UPDATE_TYPE_STUDIES, headers.get(HEADER_UPDATE_TYPE));

        // checks that the error message has a default value set
        message = output.receive(TIMEOUT, "study.update");
        headers = message.getHeaders();
        assertEquals(userId, headers.get(HEADER_USER_ID));
        assertEquals(NotificationService.UPDATE_TYPE_STUDIES, headers.get(HEADER_UPDATE_TYPE));
        assertEquals(DEFAULT_ERROR_MESSAGE, headers.get(NotificationService.HEADER_ERROR));

        TestUtils.getRequestsDone(2, server);
    }

    @Test
    void testCreateStudyWithErrorDuringStudyCreation(final MockWebServer server) throws Exception {
        String userId = "userId";
        mockMvc.perform(post("/v1/studies/cases/{caseUuid}", CASE_UUID_CAUSING_STUDY_CREATION_ERROR)
                        .header("userId", userId)
                        .param(CASE_FORMAT, "UCTE"))
            .andExpect(status().isOk());

        // assert that the broker message has been sent a study creation request message
        Message<byte[]> message = output.receive(TIMEOUT, "study.update");
        MessageHeaders headers = message.getHeaders();
        assertEquals(userId, headers.get(HEADER_USER_ID));
        assertEquals(NotificationService.UPDATE_TYPE_STUDIES, headers.get(HEADER_UPDATE_TYPE));

        // study error message
        message = output.receive(TIMEOUT, "study.update");
        headers = message.getHeaders();
        assertEquals(userId, headers.get(HEADER_USER_ID));
        assertEquals(NotificationService.UPDATE_TYPE_STUDIES, headers.get(HEADER_UPDATE_TYPE));
        assertEquals(STUDY_CREATION_ERROR_MESSAGE, headers.get(NotificationService.HEADER_ERROR));

        var requests = TestUtils.getRequestsDone(2, server);
        assertTrue(requests.contains(String.format("/v1/cases/%s/exists", CASE_UUID_CAUSING_STUDY_CREATION_ERROR)));
        assertTrue(requests.stream().anyMatch(r -> r.matches("/v1/networks\\?caseUuid=" + CASE_UUID_CAUSING_STUDY_CREATION_ERROR + "&variantId=" + FIRST_VARIANT_ID + "&reportUuid=.*")));
    }

    @SuppressWarnings({"java:S1481", "java:S1854"}) //TODO found better way to test json result that Sonar wouldn't flag because of unused/useless local variables
    @Test
    void testGetStudyCreationRequests(final MockWebServer server) throws Exception {
        MvcResult mvcResult;
        String resultAsString;
        countDownLatch = new CountDownLatch(1);

        mvcResult = mockMvc.perform(get("/v1/study_creation_requests").header(USER_ID_HEADER, "userId")).andExpectAll(
                status().isOk(),
                content().contentType(MediaType.APPLICATION_JSON))
                        .andReturn();
        resultAsString = mvcResult.getResponse().getContentAsString();
        List<BasicStudyInfos> bsiListResult = mapper.readValue(resultAsString, new TypeReference<>() { });

        // once we checked study creation requests, we can countDown latch to trigger study creation request
        countDownLatch.countDown();

        // drop the broker message for study creation request (creation)
        output.receive(TIMEOUT, studyUpdateDestination);
        // drop the broker message for study creation
        output.receive(TIMEOUT * 3, studyUpdateDestination);
        // drop the broker message for node creation
        output.receive(TIMEOUT, studyUpdateDestination);
        // drop the broker message for study creation request (deletion)
        output.receive(TIMEOUT, studyUpdateDestination);

        mvcResult = mockMvc.perform(get("/v1/study_creation_requests").header(USER_ID_HEADER, "userId")).andExpectAll(
                status().isOk(),
                content().contentType(MediaType.APPLICATION_JSON))
                        .andReturn();

        resultAsString = mvcResult.getResponse().getContentAsString();
        bsiListResult = mapper.readValue(resultAsString, new TypeReference<>() { });

        assertEquals(List.of(), bsiListResult);

        mvcResult = mockMvc.perform(get("/v1/studies").header(USER_ID_HEADER, "userId")).andExpectAll(
                status().isOk(),
                content().contentType(MediaType.APPLICATION_JSON))
                        .andReturn();

        resultAsString = mvcResult.getResponse().getContentAsString();
        List<CreatedStudyBasicInfos> csbiListResponse = mapper.readValue(resultAsString, new TypeReference<>() { });

        countDownLatch = new CountDownLatch(1);

        //insert a study
        mvcResult = mockMvc.perform(post("/v1/studies/cases/{caseUuid}", NEW_STUDY_CASE_UUID, "false")
                                        .header(USER_ID_HEADER, "userId")
                        .param(CASE_FORMAT, "XIIDM"))
                        .andExpect(status().isOk())
                        .andReturn();
        resultAsString = mvcResult.getResponse().getContentAsString();

        BasicStudyInfos bsiResult = mapper.readValue(resultAsString, BasicStudyInfos.class);

        assertThat(bsiResult, createMatcherStudyBasicInfos(studyCreationRequestRepository.findAll().get(0).getId()));

        mvcResult = mockMvc.perform(get("/v1/study_creation_requests", NEW_STUDY_CASE_UUID, "false")
                                        .header(USER_ID_HEADER, "userId")).andExpectAll(
                status().isOk(),
                content().contentType(MediaType.APPLICATION_JSON))
                        .andReturn();
        resultAsString = mvcResult.getResponse().getContentAsString();

        bsiListResult = mapper.readValue(resultAsString, new TypeReference<>() { });

        countDownLatch.countDown();

        // drop the broker message for study creation request (creation)
        output.receive(TIMEOUT, studyUpdateDestination);
        // drop the broker message for study creation
        output.receive(TIMEOUT * 3);
        // drop the broker message for node creation
        output.receive(TIMEOUT, studyUpdateDestination);
        // drop the broker message for study creation request (deletion)
        output.receive(TIMEOUT, studyUpdateDestination);

        mvcResult = mockMvc.perform(get("/v1/study_creation_requests")
                                        .header(USER_ID_HEADER, "userId")).andExpectAll(
                status().isOk(),
                content().contentType(MediaType.APPLICATION_JSON))
                        .andReturn();
        resultAsString = mvcResult.getResponse().getContentAsString();

        bsiListResult = mapper.readValue(resultAsString, new TypeReference<>() { });

        assertEquals(List.of(), bsiListResult);

        mvcResult = mockMvc.perform(get("/v1/studies")
                                        .header(USER_ID_HEADER, "userId")).andExpectAll(
                status().isOk(),
                content().contentType(MediaType.APPLICATION_JSON))
                        .andReturn();
        resultAsString = mvcResult.getResponse().getContentAsString();
        csbiListResponse = mapper.readValue(resultAsString, new TypeReference<>() { });

        // assert that all http requests have been sent to remote services
        var requests = TestUtils.getRequestsDone(8, server);
        assertTrue(requests.contains(String.format("/v1/cases/%s/exists", NEW_STUDY_CASE_UUID)));
        assertTrue(requests.stream().anyMatch(r -> r.matches("/v1/networks\\?caseUuid=" + NEW_STUDY_CASE_UUID + "&variantId=" + FIRST_VARIANT_ID + "&reportUuid=.*")));
        assertTrue(requests.contains(String.format("/v1/cases/%s/disableExpiration", NEW_STUDY_CASE_UUID)));
        assertTrue(requests.contains("/v1/parameters/default"));
        assertTrue(requests.stream().anyMatch(r -> r.equals("/v1/users/userId/profile")));
    }

    private void checkUpdateModelStatusMessagesReceived(UUID studyUuid, UUID nodeUuid, String updateType) {
        // assert that the broker message has been sent for updating model status
        Message<byte[]> messageStatus = output.receive(TIMEOUT, studyUpdateDestination);
        assertEquals("", new String(messageStatus.getPayload()));
        MessageHeaders headersStatus = messageStatus.getHeaders();
        assertEquals(studyUuid, headersStatus.get(NotificationService.HEADER_STUDY_UUID));
        if (nodeUuid != null) {
            assertEquals(nodeUuid, headersStatus.get(NotificationService.HEADER_NODE));
        }
        assertEquals(updateType, headersStatus.get(NotificationService.HEADER_UPDATE_TYPE));
    }

    private void checkUpdateModelsStatusMessagesReceived(UUID studyUuid, UUID nodeUuid) {
        checkUpdateModelStatusMessagesReceived(studyUuid, nodeUuid, NotificationService.UPDATE_TYPE_LOADFLOW_STATUS);
        checkUpdateModelStatusMessagesReceived(studyUuid, nodeUuid, NotificationService.UPDATE_TYPE_SECURITY_ANALYSIS_STATUS);
        checkUpdateModelStatusMessagesReceived(studyUuid, nodeUuid, NotificationService.UPDATE_TYPE_SENSITIVITY_ANALYSIS_STATUS);
        checkUpdateModelStatusMessagesReceived(studyUuid, nodeUuid, NotificationService.UPDATE_TYPE_NON_EVACUATED_ENERGY_STATUS);
        checkUpdateModelStatusMessagesReceived(studyUuid, nodeUuid, NotificationService.UPDATE_TYPE_SHORT_CIRCUIT_STATUS);
        checkUpdateModelStatusMessagesReceived(studyUuid, nodeUuid, NotificationService.UPDATE_TYPE_ONE_BUS_SHORT_CIRCUIT_STATUS);
        checkUpdateModelStatusMessagesReceived(studyUuid, nodeUuid, NotificationService.UPDATE_TYPE_VOLTAGE_INIT_STATUS);
        checkUpdateModelStatusMessagesReceived(studyUuid, nodeUuid, NotificationService.UPDATE_TYPE_DYNAMIC_SIMULATION_STATUS);
        checkUpdateModelStatusMessagesReceived(studyUuid, nodeUuid, NotificationService.UPDATE_TYPE_STATE_ESTIMATION_STATUS);
    }

    private void checkNodeBuildStatusUpdatedMessageReceived(UUID studyUuid, List<UUID> nodesUuids) {
        Message<byte[]> messageStatus = output.receive(TIMEOUT, studyUpdateDestination);
        assertEquals("", new String(messageStatus.getPayload()));
        MessageHeaders headersStatus = messageStatus.getHeaders();
        assertEquals(studyUuid, headersStatus.get(NotificationService.HEADER_STUDY_UUID));
        assertEquals(nodesUuids, headersStatus.get(NotificationService.HEADER_NODES));
        assertEquals(NotificationService.NODE_BUILD_STATUS_UPDATED, headersStatus.get(NotificationService.HEADER_UPDATE_TYPE));
    }

    private void checkEquipmentCreatingMessagesReceived(UUID studyNameUserIdUuid, UUID nodeUuid) {
        // assert that the broker message has been sent for updating study type
        Message<byte[]> messageStudyUpdate = output.receive(TIMEOUT, studyUpdateDestination);
        assertEquals("", new String(messageStudyUpdate.getPayload()));
        MessageHeaders headersStudyUpdate = messageStudyUpdate.getHeaders();
        assertEquals(studyNameUserIdUuid, headersStudyUpdate.get(NotificationService.HEADER_STUDY_UUID));
        assertEquals(nodeUuid, headersStudyUpdate.get(NotificationService.HEADER_PARENT_NODE));
        assertEquals(NotificationService.MODIFICATIONS_CREATING_IN_PROGRESS, headersStudyUpdate.get(NotificationService.HEADER_UPDATE_TYPE));
    }

    private void checkEquipmentUpdatingFinishedMessagesReceived(UUID studyNameUserIdUuid, UUID nodeUuid) {
        // assert that the broker message has been sent for updating study type
        Message<byte[]> messageStudyUpdate = output.receive(TIMEOUT, studyUpdateDestination);
        assertEquals("", new String(messageStudyUpdate.getPayload()));
        MessageHeaders headersStudyUpdate = messageStudyUpdate.getHeaders();
        assertEquals(studyNameUserIdUuid, headersStudyUpdate.get(NotificationService.HEADER_STUDY_UUID));
        assertEquals(nodeUuid, headersStudyUpdate.get(NotificationService.HEADER_PARENT_NODE));
        assertEquals(NotificationService.MODIFICATIONS_UPDATING_FINISHED, headersStudyUpdate.get(NotificationService.HEADER_UPDATE_TYPE));
    }

    private void checkStudyMetadataUpdatedMessagesReceived() {
        // assert that the broker message has been sent for updating study type
        Message<byte[]> messageStudyUpdate = output.receive(TIMEOUT, studyUpdateDestination);
        assertEquals("", new String(messageStudyUpdate.getPayload()));
        MessageHeaders headersStudyUpdate = messageStudyUpdate.getHeaders();
        assertEquals(NotificationService.UPDATE_TYPE_STUDY_METADATA_UPDATED, headersStudyUpdate.get(NotificationService.HEADER_UPDATE_TYPE));
    }

    @Test
    void testCreateStudyWithDefaultLoadflow(final MockWebServer mockWebServer) throws Exception {
        createStudy(mockWebServer, "userId", CASE_UUID);
        StudyEntity study = studyRepository.findAll().get(0);
        assertEquals(study.getNonEvacuatedEnergyProvider(), defaultNonEvacuatedEnergyProvider);
    }

    @Test
    void testCreateStudyWithDefaultLoadflowUserHasNoParamsInProfile(final MockWebServer mockWebServer) throws Exception {
        createStudy(mockWebServer, NO_PARAMS_IN_PROFILE_USER_ID, CASE_UUID, null, false);
    }

    @Test
    void testCreateStudyWithDefaultLoadflowUserHasInvalidParamsInProfile(final MockWebServer mockWebServer) throws Exception {
        createStudy(mockWebServer, INVALID_PARAMS_IN_PROFILE_USER_ID, CASE_UUID, PROFILE_LOADFLOW_INVALID_PARAMETERS_UUID_STRING, false);
    }

    @Test
    void testCreateStudyWithDefaultLoadflowUserHasValidParamsInProfile(final MockWebServer mockWebServer) throws Exception {
        createStudy(mockWebServer, VALID_PARAMS_IN_PROFILE_USER_ID, CASE_UUID, PROFILE_LOADFLOW_VALID_PARAMETERS_UUID_STRING, true);
    }

    private void testDuplicateStudy(final MockWebServer mockWebServer, UUID study1Uuid) throws Exception {
        String userId = "userId";
        RootNode rootNode = networkModificationTreeService.getStudyTree(study1Uuid);
        UUID modificationNodeUuid = rootNode.getChildren().get(0).getId();
        NetworkModificationNode node1 = createNetworkModificationNode(study1Uuid, modificationNodeUuid, VARIANT_ID, "node1", userId);
        NetworkModificationNode node2 = createNetworkModificationNode(study1Uuid, modificationNodeUuid, VARIANT_ID_2, "node2", userId);

        // add modification on node "node1"
        String createTwoWindingsTransformerAttributes = "{\"type\":\"" + ModificationType.TWO_WINDINGS_TRANSFORMER_CREATION + "\",\"equipmentId\":\"2wtId\",\"equipmentName\":\"2wtName\",\"seriesResistance\":\"10\",\"seriesReactance\":\"10\",\"magnetizingConductance\":\"100\",\"magnetizingSusceptance\":\"100\",\"ratedVoltage1\":\"480\",\"ratedVoltage2\":\"380\",\"voltageLevelId1\":\"CHOO5P6\",\"busOrBusbarSectionId1\":\"CHOO5P6_1\",\"voltageLevelId2\":\"CHOO5P6\",\"busOrBusbarSectionId2\":\"CHOO5P6_1\"}";

        UUID stubPostId = wireMockUtils.stubNetworkModificationPost(mapper.writeValueAsString(Optional.empty()));
        mockMvc.perform(post(URI_NETWORK_MODIF, study1Uuid, node1.getId())
                .contentType(MediaType.APPLICATION_JSON)
                .content(createTwoWindingsTransformerAttributes)
                .header(USER_ID_HEADER, "userId"))
                .andExpect(status().isOk());
        checkEquipmentCreatingMessagesReceived(study1Uuid, node1.getId());
        checkNodeBuildStatusUpdatedMessageReceived(study1Uuid, List.of(node1.getId()));
        checkUpdateModelsStatusMessagesReceived(study1Uuid, node1.getId());
        checkEquipmentUpdatingFinishedMessagesReceived(study1Uuid, node1.getId());
        checkElementUpdatedMessageSent(study1Uuid, userId);
        wireMockUtils.verifyNetworkModificationPostWithVariant(stubPostId, createTwoWindingsTransformerAttributes, NETWORK_UUID_STRING, VARIANT_ID);

        // add modification on node "node2"
        String createLoadAttributes = "{\"type\":\"" + ModificationType.LOAD_CREATION + "\",\"loadId\":\"loadId1\",\"loadName\":\"loadName1\",\"loadType\":\"UNDEFINED\",\"activePower\":\"100.0\",\"reactivePower\":\"50.0\",\"voltageLevelId\":\"idVL1\",\"busId\":\"idBus1\"}";

        stubPostId = wireMockUtils.stubNetworkModificationPost(mapper.writeValueAsString(Optional.empty()));
        mockMvc.perform(post(URI_NETWORK_MODIF, study1Uuid, node2.getId())
            .contentType(MediaType.APPLICATION_JSON)
            .content(createLoadAttributes)
            .header(USER_ID_HEADER, "userId"))
            .andExpect(status().isOk());
        checkEquipmentCreatingMessagesReceived(study1Uuid, node2.getId());
        checkNodeBuildStatusUpdatedMessageReceived(study1Uuid, List.of(node2.getId()));
        checkUpdateModelsStatusMessagesReceived(study1Uuid, node2.getId());
        checkEquipmentUpdatingFinishedMessagesReceived(study1Uuid, node2.getId());
        checkElementUpdatedMessageSent(study1Uuid, userId);
        wireMockUtils.verifyNetworkModificationPostWithVariant(stubPostId, createLoadAttributes, NETWORK_UUID_STRING, VARIANT_ID_2);

        node2.setSecurityAnalysisResultUuid(UUID.randomUUID());
        node2.setSensitivityAnalysisResultUuid(UUID.randomUUID());
        node2.setShortCircuitAnalysisResultUuid(UUID.randomUUID());
        node2.setOneBusShortCircuitAnalysisResultUuid(UUID.randomUUID());
        node2.setDynamicSimulationResultUuid(UUID.randomUUID());
        node2.setVoltageInitResultUuid(UUID.randomUUID());
        node2.setStateEstimationResultUuid(UUID.randomUUID());
        networkModificationTreeService.updateNode(study1Uuid, node2, userId);
        output.receive(TIMEOUT, studyUpdateDestination);
        checkElementUpdatedMessageSent(study1Uuid, userId);

        // duplicate the study
        StudyEntity duplicatedStudy = duplicateStudy(mockWebServer, study1Uuid);
        assertNotEquals(study1Uuid, duplicatedStudy.getId());

        //Test duplication from a non-existing source study
        mockMvc.perform(post(STUDIES_URL + "?duplicateFrom={studyUuid}", UUID.randomUUID())
                .header(USER_ID_HEADER, "userId"))
                .andExpect(status().isNotFound());
    }

    @Test
    void testDuplicateStudyWithParametersUuid(final MockWebServer mockWebServer) throws Exception {
        UUID study1Uuid = createStudy(mockWebServer, "userId", CASE_UUID);
        StudyEntity studyEntity = studyRepository.findById(study1Uuid).orElseThrow();
        studyEntity.setLoadFlowParametersUuid(UUID.randomUUID());
        studyEntity.setSecurityAnalysisParametersUuid(UUID.randomUUID());
        studyEntity.setVoltageInitParametersUuid(UUID.randomUUID());
        studyEntity.setSensitivityAnalysisParametersUuid(UUID.randomUUID());
        studyRepository.save(studyEntity);
        testDuplicateStudy(mockWebServer, study1Uuid);
    }

    @Test
    void testDuplicateStudyWithoutParametersUuid(final MockWebServer mockWebServer) throws Exception {
        UUID study1Uuid = createStudy(mockWebServer, "userId", CASE_UUID);
        StudyEntity studyEntity = studyRepository.findById(study1Uuid).orElseThrow();
        studyEntity.setLoadFlowParametersUuid(null);
        studyEntity.setSecurityAnalysisParametersUuid(null);
        studyEntity.setSensitivityAnalysisParametersUuid(null);
        studyRepository.save(studyEntity);
        testDuplicateStudy(mockWebServer, study1Uuid);
    }

    @Test
    void testDuplicateStudyWithErrorDuringCaseDuplication(final MockWebServer mockWebServer) throws Exception {
        UUID studyUuid = createStudy(mockWebServer, "userId", CASE_UUID);
        StudyEntity studyEntity = studyRepository.findById(studyUuid).orElseThrow();
        studyRepository.save(studyEntity);

        doAnswer(invocation -> {
            throw new RuntimeException();
        }).when(caseService).duplicateCase(any(), any());

        String response = mockMvc.perform(post(STUDIES_URL + "?duplicateFrom={studyUuid}", studyUuid)
                        .param(CASE_FORMAT, "XIIDM")
                        .header(USER_ID_HEADER, "userId"))
                .andExpect(status().isOk()).andReturn().getResponse().getContentAsString();

        ObjectMapper mapper = new ObjectMapper();
        String duplicatedStudyUuid = mapper.readValue(response, String.class);
        assertNotNull(output.receive(TIMEOUT, studyUpdateDestination));

        assertNull(studyRepository.findById(UUID.fromString(duplicatedStudyUuid)).orElse(null));
    }

    private StudyEntity duplicateStudy(final MockWebServer server, UUID studyUuid) throws Exception {
        UUID stubUuid = wireMockUtils.stubDuplicateModificationGroup();
        String response = mockMvc.perform(post(STUDIES_URL + "?duplicateFrom={studyUuid}", studyUuid)
                        .header(USER_ID_HEADER, "userId"))
                .andExpect(status().isOk()).andReturn().getResponse().getContentAsString();
        ObjectMapper mapper = new ObjectMapper();
        String newUuid = mapper.readValue(response, String.class);
        StudyEntity sourceStudy = studyRepository.findById(studyUuid).orElseThrow();
        assertNotNull(output.receive(TIMEOUT, studyUpdateDestination));
        assertNotNull(output.receive(TIMEOUT, studyUpdateDestination));
        assertNotNull(output.receive(TIMEOUT, studyUpdateDestination));
        assertNotNull(output.receive(TIMEOUT, studyUpdateDestination));
        assertNotNull(output.receive(TIMEOUT, studyUpdateDestination));
        Message<byte[]> indexationStatusMessageOnGoing = output.receive(TIMEOUT, studyUpdateDestination);
        assertEquals(newUuid, indexationStatusMessageOnGoing.getHeaders().get(NotificationService.HEADER_STUDY_UUID).toString());
        assertEquals(NotificationService.UPDATE_TYPE_INDEXATION_STATUS, indexationStatusMessageOnGoing.getHeaders().get(HEADER_UPDATE_TYPE));
        assertEquals(StudyIndexationStatus.INDEXING_ONGOING.name(), indexationStatusMessageOnGoing.getHeaders().get(NotificationService.HEADER_INDEXATION_STATUS));
        Message<byte[]> indexationStatusMessageDone = output.receive(TIMEOUT, studyUpdateDestination);
        assertEquals(newUuid, indexationStatusMessageDone.getHeaders().get(NotificationService.HEADER_STUDY_UUID).toString());
        assertEquals(NotificationService.UPDATE_TYPE_INDEXATION_STATUS, indexationStatusMessageDone.getHeaders().get(HEADER_UPDATE_TYPE));
        assertEquals(StudyIndexationStatus.INDEXED.name(), indexationStatusMessageDone.getHeaders().get(NotificationService.HEADER_INDEXATION_STATUS));
        assertNotNull(output.receive(TIMEOUT, studyUpdateDestination));

        StudyEntity duplicatedStudy = studyRepository.findById(UUID.fromString(newUuid)).orElse(null);
        assertNotNull(duplicatedStudy);
        RootNode duplicatedRootNode = networkModificationTreeService.getStudyTree(UUID.fromString(newUuid));
        assertNotNull(duplicatedRootNode);

        //Check tree node has been duplicated
        assertEquals(1, duplicatedRootNode.getChildren().size());
        NetworkModificationNode duplicatedModificationNode = (NetworkModificationNode) duplicatedRootNode.getChildren().get(0);
        assertEquals(2, duplicatedModificationNode.getChildren().size());

        assertNull(((NetworkModificationNode) duplicatedModificationNode.getChildren().get(0)).getLoadFlowResultUuid());
        assertNull(((NetworkModificationNode) duplicatedModificationNode.getChildren().get(0)).getSecurityAnalysisResultUuid());
        assertNull(((NetworkModificationNode) duplicatedModificationNode.getChildren().get(0)).getSensitivityAnalysisResultUuid());
        assertNull(((NetworkModificationNode) duplicatedModificationNode.getChildren().get(0)).getNonEvacuatedEnergyResultUuid());
        assertNull(((NetworkModificationNode) duplicatedModificationNode.getChildren().get(0)).getStateEstimationResultUuid());

        assertNull(((NetworkModificationNode) duplicatedModificationNode.getChildren().get(1)).getLoadFlowResultUuid());
        assertNull(((NetworkModificationNode) duplicatedModificationNode.getChildren().get(1)).getSecurityAnalysisResultUuid());
        assertNull(((NetworkModificationNode) duplicatedModificationNode.getChildren().get(1)).getSensitivityAnalysisResultUuid());
        assertNull(((NetworkModificationNode) duplicatedModificationNode.getChildren().get(1)).getNonEvacuatedEnergyResultUuid());
        assertNull(((NetworkModificationNode) duplicatedModificationNode.getChildren().get(1)).getStateEstimationResultUuid());

        //Check requests to duplicate modification groups has been emitted (3 nodes)
        wireMockUtils.verifyDuplicateModificationGroup(stubUuid, 3);

        Set<RequestWithBody> requests;
        int numberOfRequests = 2;
        if (sourceStudy.getSecurityAnalysisParametersUuid() == null) {
            // if we don't have a securityAnalysisParametersUuid we don't call the security-analysis-server to duplicate them
            assertNull(duplicatedStudy.getSecurityAnalysisParametersUuid());
        } else {
            // else we call the security-analysis-server to duplicate them
            assertNotNull(duplicatedStudy.getSecurityAnalysisParametersUuid());
            numberOfRequests++;
        }
        if (sourceStudy.getVoltageInitParametersUuid() == null) {
            assertNull(duplicatedStudy.getVoltageInitParametersUuid());
        } else {
            assertNotNull(duplicatedStudy.getVoltageInitParametersUuid());
            numberOfRequests++;
        }
        if (sourceStudy.getSensitivityAnalysisParametersUuid() == null) {
            assertNull(duplicatedStudy.getSensitivityAnalysisParametersUuid());
        } else {
            assertNotNull(duplicatedStudy.getSensitivityAnalysisParametersUuid());
            numberOfRequests++;
        }
        if (sourceStudy.getLoadFlowParametersUuid() != null) {
            assertNotNull(duplicatedStudy.getLoadFlowParametersUuid());
            numberOfRequests++;
        }
        if (sourceStudy.getShortCircuitParametersUuid() == null) {
            assertNull(duplicatedStudy.getShortCircuitParametersUuid());
        } else {
            assertNotNull(duplicatedStudy.getShortCircuitParametersUuid());
            numberOfRequests++;
        }
        requests = TestUtils.getRequestsWithBodyDone(numberOfRequests, server);

        RootNetworkEntity rootNetworkEntity = rootNetworkRepository.findAllByStudyId(duplicatedStudy.getId()).stream().findFirst().orElseThrow(() -> new StudyException(ROOTNETWORK_NOT_FOUND));
        assertEquals(1, requests.stream().filter(r -> r.getPath().matches("/v1/networks/" + rootNetworkEntity.getNetworkUuid() + "/reindex-all")).count());
        assertEquals(1, requests.stream().filter(r -> r.getPath().matches("/v1/cases\\?duplicateFrom=.*&withExpiration=false")).count());
        if (sourceStudy.getVoltageInitParametersUuid() != null) {
            assertEquals(1, requests.stream().filter(r -> r.getPath().matches("/v1/parameters\\?duplicateFrom=" + sourceStudy.getVoltageInitParametersUuid())).count());
        }
        if (sourceStudy.getLoadFlowParametersUuid() != null) {
            assertEquals(1, requests.stream().filter(r -> r.getPath().matches("/v1/parameters\\?duplicateFrom=" + sourceStudy.getLoadFlowParametersUuid())).count());
        }
        if (sourceStudy.getShortCircuitParametersUuid() != null) {
            assertEquals(1, requests.stream().filter(r -> r.getPath().matches("/v1/parameters\\?duplicateFrom=" + sourceStudy.getShortCircuitParametersUuid())).count());
        }
        if (sourceStudy.getSecurityAnalysisParametersUuid() != null) {
            assertEquals(1, requests.stream().filter(r -> r.getPath().matches("/v1/parameters\\?duplicateFrom=" + sourceStudy.getSecurityAnalysisParametersUuid())).count());
        }
        if (sourceStudy.getSensitivityAnalysisParametersUuid() != null) {
            assertEquals(1, requests.stream().filter(r -> r.getPath().matches("/v1/parameters\\?duplicateFrom=" + sourceStudy.getSensitivityAnalysisParametersUuid())).count());
        }
        return duplicatedStudy;
    }

    @Test
    void testCutAndPasteNode(final MockWebServer mockWebServer) throws Exception {
        String userId = "userId";
        UUID study1Uuid = createStudy(mockWebServer, "userId", CASE_UUID);
        RootNode rootNode = networkModificationTreeService.getStudyTree(study1Uuid);
        UUID modificationNodeUuid = rootNode.getChildren().get(0).getId();
        NetworkModificationNode node1 = createNetworkModificationNode(study1Uuid, modificationNodeUuid, VARIANT_ID, "node1", userId);
        NetworkModificationNode node2 = createNetworkModificationNode(study1Uuid, modificationNodeUuid, VARIANT_ID_2, "node2", userId);
        NetworkModificationNode emptyNode = createNetworkModificationNode(study1Uuid, rootNode.getId(), EMPTY_MODIFICATION_GROUP_UUID, VARIANT_ID_2, "emptyNode", userId);

        /*
         *              rootNode
         *              /      \
         * modificationNode   emptyNode
         *       /  \
         *    node1 node2
         *
         */

        // add modification on node "node1"
        String createTwoWindingsTransformerAttributes = "{\"type\":\"" + ModificationType.TWO_WINDINGS_TRANSFORMER_CREATION + "\",\"equipmentId\":\"2wtId\",\"equipmentName\":\"2wtName\",\"seriesResistance\":\"10\",\"seriesReactance\":\"10\",\"magnetizingConductance\":\"100\",\"magnetizingSusceptance\":\"100\",\"ratedVoltage1\":\"480\",\"ratedVoltage2\":\"380\",\"voltageLevelId1\":\"CHOO5P6\",\"busOrBusbarSectionId1\":\"CHOO5P6_1\",\"voltageLevelId2\":\"CHOO5P6\",\"busOrBusbarSectionId2\":\"CHOO5P6_1\"}";
        UUID stubUuid = wireMockUtils.stubNetworkModificationPost(mapper.writeValueAsString(Optional.empty()));
        mockMvc.perform(post(URI_NETWORK_MODIF, study1Uuid, node1.getId())
                        .content(createTwoWindingsTransformerAttributes).contentType(MediaType.APPLICATION_JSON)
                        .header(USER_ID_HEADER, userId))
                .andExpect(status().isOk());
        checkEquipmentCreatingMessagesReceived(study1Uuid, node1.getId());
        checkNodeBuildStatusUpdatedMessageReceived(study1Uuid, List.of(node1.getId()));
        checkUpdateModelsStatusMessagesReceived(study1Uuid, node1.getId());
        checkEquipmentUpdatingFinishedMessagesReceived(study1Uuid, node1.getId());
        checkElementUpdatedMessageSent(study1Uuid, userId);
        wireMockUtils.verifyNetworkModificationPost(stubUuid, createTwoWindingsTransformerAttributes, NETWORK_UUID_STRING);

        // add modification on node "node2"
        String createLoadAttributes = "{\"type\":\"" + ModificationType.LOAD_CREATION + "\",\"loadId\":\"loadId1\",\"loadName\":\"loadName1\",\"loadType\":\"UNDEFINED\",\"activePower\":\"100.0\",\"reactivePower\":\"50.0\",\"voltageLevelId\":\"idVL1\",\"busId\":\"idBus1\"}";
        stubUuid = wireMockUtils.stubNetworkModificationPost(mapper.writeValueAsString(Optional.empty()));
        mockMvc.perform(post(URI_NETWORK_MODIF, study1Uuid, node2.getId())
                .contentType(MediaType.APPLICATION_JSON)
                .content(createLoadAttributes)
                .header(USER_ID_HEADER, userId))
                .andExpect(status().isOk());
        checkEquipmentCreatingMessagesReceived(study1Uuid, node2.getId());
        checkNodeBuildStatusUpdatedMessageReceived(study1Uuid, List.of(node2.getId()));
        checkUpdateModelsStatusMessagesReceived(study1Uuid, node2.getId());
        checkEquipmentUpdatingFinishedMessagesReceived(study1Uuid, node2.getId());
        checkElementUpdatedMessageSent(study1Uuid, userId);
        wireMockUtils.verifyNetworkModificationPost(stubUuid, createLoadAttributes, NETWORK_UUID_STRING);

        node2.setLoadFlowResultUuid(UUID.randomUUID());
        node2.setSecurityAnalysisResultUuid(UUID.randomUUID());
        node2.setStateEstimationResultUuid(UUID.randomUUID());
        networkModificationTreeService.updateNode(study1Uuid, node2, userId);
        output.receive(TIMEOUT, studyUpdateDestination);
        checkElementUpdatedMessageSent(study1Uuid, userId);

        // node2 should not have any child
        List<NodeEntity> allNodes = networkModificationTreeService.getAllNodes(study1Uuid);
        assertEquals(0, allNodes.stream().filter(nodeEntity -> nodeEntity.getParentNode() != null && nodeEntity.getParentNode().getIdNode().equals(node2.getId())).count());

        // cut the node1 and paste it after node2
        cutAndPasteNode(study1Uuid, node1, node2.getId(), InsertMode.AFTER, 0, userId);

        /*
         *              rootNode
         *              /      \
         * modificationNode   emptyNode
         *       |
         *     node2
         *       |
         *     node1
         */

        //node2 should now have 1 child : node 1
        allNodes = networkModificationTreeService.getAllNodes(study1Uuid);
        assertEquals(List.of(node1.getId()), allNodes.stream()
                .filter(nodeEntity ->
                           nodeEntity.getParentNode() != null
                        && nodeEntity.getParentNode().getIdNode().equals(node2.getId()))
                .map(NodeEntity::getIdNode)
                .collect(Collectors.toList()));

        //modificationNode should now have 1 child : node2
        assertEquals(List.of(node2.getId()), allNodes.stream()
                .filter(nodeEntity ->
                           nodeEntity.getParentNode() != null
                        && nodeEntity.getParentNode().getIdNode().equals(modificationNodeUuid))
                .map(NodeEntity::getIdNode)
                .collect(Collectors.toList()));

        // cut and paste the node2 before emptyNode
        cutAndPasteNode(study1Uuid, node2, emptyNode.getId(), InsertMode.BEFORE, 1, userId);
        allNodes = networkModificationTreeService.getAllNodes(study1Uuid);

        /*
         *              rootNode
         *              /      \
         * modificationNode   node2
         *       |              |
         *     node1        emptyNode
         */

        //rootNode should now have 2 children : modificationNode and node2
        assertEquals(List.of(modificationNodeUuid, node2.getId()), allNodes.stream()
                .filter(nodeEntity ->
                           nodeEntity.getParentNode() != null
                        && nodeEntity.getParentNode().getIdNode().equals(rootNode.getId()))
                .map(NodeEntity::getIdNode)
                .collect(Collectors.toList()));

        //node1 parent should be modificiationNode
        assertEquals(List.of(node1.getId()), allNodes.stream()
                .filter(nodeEntity ->
                           nodeEntity.getParentNode() != null
                        && nodeEntity.getParentNode().getIdNode().equals(modificationNodeUuid))
                .map(NodeEntity::getIdNode)
                .collect(Collectors.toList()));

        // emptyNode parent should be node2
        assertEquals(List.of(emptyNode.getId()), allNodes.stream()
                .filter(nodeEntity ->
                           nodeEntity.getParentNode() != null
                        && nodeEntity.getParentNode().getIdNode().equals(node2.getId()))
                .map(NodeEntity::getIdNode)
                .collect(Collectors.toList()));

        //cut and paste node2 in a new branch starting from modificationNode
        cutAndPasteNode(study1Uuid, node2, modificationNodeUuid, InsertMode.CHILD, 1, userId);
        allNodes = networkModificationTreeService.getAllNodes(study1Uuid);

        /*
         *              rootNode
         *              /      \
         * modificationNode   emptyNode
         *     /      \
         *  node1    node2
         */

        //modificationNode should now have 2 children : node1 and node2
        assertEquals(List.of(node1.getId(), node2.getId()), allNodes.stream()
                .filter(nodeEntity ->
                           nodeEntity.getParentNode() != null
                        && nodeEntity.getParentNode().getIdNode().equals(modificationNodeUuid))
                .map(NodeEntity::getIdNode)
                .collect(Collectors.toList()));

        // modificationNode should now have 2 children : emptyNode and modificationNode
        assertEquals(List.of(modificationNodeUuid, emptyNode.getId()), allNodes.stream()
                .filter(nodeEntity ->
                           nodeEntity.getParentNode() != null
                        && nodeEntity.getParentNode().getIdNode().equals(rootNode.getId()))
                .map(NodeEntity::getIdNode)
                .collect(Collectors.toList()));
    }

    @Test
    void testCutAndPasteNodeAroundItself(final MockWebServer mockWebServer) throws Exception {
        String userId = "userId";
        UUID study1Uuid = createStudy(mockWebServer, userId, CASE_UUID);
        RootNode rootNode = networkModificationTreeService.getStudyTree(study1Uuid);
        UUID modificationNodeUuid = rootNode.getChildren().get(0).getId();
        NetworkModificationNode node1 = createNetworkModificationNode(study1Uuid, modificationNodeUuid, VARIANT_ID, "node1", userId);

        UUID stubGetCountUuid = wireMockUtils.stubNetworkModificationCountGet(node1.getModificationGroupUuid().toString(), 0);

        //try to cut and paste a node before itself and expect forbidden
        mockMvc.perform(post(STUDIES_URL +
                    "/{studyUuid}/tree/nodes?nodeToCutUuid={nodeUuid}&referenceNodeUuid={referenceNodeUuid}&insertMode={insertMode}",
            study1Uuid, node1.getId(), node1.getId(), InsertMode.BEFORE)
            .header(USER_ID_HEADER, "userId"))
            .andExpect(status().isForbidden());
        wireMockUtils.verifyNetworkModificationCountsGet(stubGetCountUuid, node1.getModificationGroupUuid().toString());

        //try to cut and paste a node after itself and expect forbidden
        mockMvc.perform(post(STUDIES_URL +
                    "/{studyUuid}/tree/nodes?nodeToCutUuid={nodeUuid}&referenceNodeUuid={referenceNodeUuid}&insertMode={insertMode}",
            study1Uuid, node1.getId(), node1.getId(), InsertMode.AFTER)
            .header(USER_ID_HEADER, "userId"))
            .andExpect(status().isForbidden());
        wireMockUtils.verifyNetworkModificationCountsGet(stubGetCountUuid, node1.getModificationGroupUuid().toString());

        //try to cut and paste a node in a new branch after itself and expect forbidden
        mockMvc.perform(post(STUDIES_URL +
                    "/{studyUuid}/tree/nodes?nodeToCutUuid={nodeUuid}&referenceNodeUuid={referenceNodeUuid}&insertMode={insertMode}",
            study1Uuid, node1.getId(), node1.getId(), InsertMode.CHILD)
            .header(USER_ID_HEADER, "userId"))
            .andExpect(status().isForbidden());
        wireMockUtils.verifyNetworkModificationCountsGet(stubGetCountUuid, node1.getModificationGroupUuid().toString());
    }

    @Test
    void testCutAndPasteNodeWithoutModification(final MockWebServer server) throws Exception {
        String userId = "userId";
<<<<<<< HEAD
        UUID study1Uuid = createStudy(userId, CASE_UUID);
        UUID rootNetworkUuid = rootNetworkRepository.findAllByStudyId(study1Uuid).stream().findFirst().orElseThrow(() -> new StudyException(ROOTNETWORK_NOT_FOUND)).getId();
=======
        UUID study1Uuid = createStudy(server, userId, CASE_UUID);
>>>>>>> f0d46647
        RootNode rootNode = networkModificationTreeService.getStudyTree(study1Uuid);
        UUID modificationNodeUuid = rootNode.getChildren().get(0).getId();
        NetworkModificationNode node1 = createNetworkModificationNode(study1Uuid, modificationNodeUuid, UUID.randomUUID(), VARIANT_ID, "node1", BuildStatus.BUILT, userId);

        NetworkModificationNode emptyNode = createNetworkModificationNode(study1Uuid, rootNode.getId(), EMPTY_MODIFICATION_GROUP_UUID, VARIANT_ID_2, "emptyNode", BuildStatus.BUILT, userId);
        NetworkModificationNode emptyNodeChild = createNetworkModificationNode(study1Uuid, emptyNode.getId(), UUID.randomUUID(), VARIANT_ID_3, "emptyNodeChild", BuildStatus.BUILT, userId);

        cutAndPasteNode(study1Uuid, emptyNode, node1.getId(), InsertMode.BEFORE, 1, userId);

        Set<String> request = TestUtils.getRequestsDone(1, server);
        assertTrue(request.stream().allMatch(r -> r.matches("/v1/reports")));

        assertEquals(BuildStatus.NOT_BUILT, networkModificationTreeService.getNodeBuildStatus(emptyNode.getId(), rootNetworkUuid).getGlobalBuildStatus());
        assertEquals(BuildStatus.BUILT, networkModificationTreeService.getNodeBuildStatus(node1.getId(), rootNetworkUuid).getGlobalBuildStatus());
        assertEquals(BuildStatus.BUILT, networkModificationTreeService.getNodeBuildStatus(emptyNodeChild.getId(), rootNetworkUuid).getGlobalBuildStatus());
    }

    @Test
    void testCutAndPasteNodeWithModification(final MockWebServer server) throws Exception {
        String userId = "userId";
<<<<<<< HEAD
        UUID study1Uuid = createStudy(userId, CASE_UUID);
        UUID rootNetworkUuid = rootNetworkRepository.findAllByStudyId(study1Uuid).stream().findFirst().orElseThrow(() -> new StudyException(ROOTNETWORK_NOT_FOUND)).getId();
=======
        UUID study1Uuid = createStudy(server, userId, CASE_UUID);
>>>>>>> f0d46647
        RootNode rootNode = networkModificationTreeService.getStudyTree(study1Uuid);
        UUID modificationNodeUuid = rootNode.getChildren().get(0).getId();
        NetworkModificationNode node1 = createNetworkModificationNode(study1Uuid, modificationNodeUuid, UUID.randomUUID(), VARIANT_ID, "node1", BuildStatus.BUILT, userId);

        NetworkModificationNode notEmptyNode = createNetworkModificationNode(study1Uuid, rootNode.getId(), UUID.randomUUID(), VARIANT_ID_2, "notEmptyNode", BuildStatus.BUILT, userId);
        NetworkModificationNode notEmptyNodeChild = createNetworkModificationNode(study1Uuid, notEmptyNode.getId(), UUID.randomUUID(), VARIANT_ID_3, "notEmptyNodeChild", BuildStatus.BUILT, userId);

        cutAndPasteNode(study1Uuid, notEmptyNode, node1.getId(), InsertMode.BEFORE, 1, userId);

        Set<String> request = TestUtils.getRequestsDone(2, server);
        assertTrue(request.stream().allMatch(r -> r.matches("/v1/reports")));

        assertEquals(BuildStatus.NOT_BUILT, networkModificationTreeService.getNodeBuildStatus(notEmptyNode.getId(), rootNetworkUuid).getGlobalBuildStatus());
        assertEquals(BuildStatus.NOT_BUILT, networkModificationTreeService.getNodeBuildStatus(node1.getId(), rootNetworkUuid).getGlobalBuildStatus());
        assertEquals(BuildStatus.NOT_BUILT, networkModificationTreeService.getNodeBuildStatus(notEmptyNodeChild.getId(), rootNetworkUuid).getGlobalBuildStatus());
    }

    @Test
    void testCutAndPastErrors(final MockWebServer mockWebServer) throws Exception {
        String userId = "userId";
        UUID study1Uuid = createStudy(mockWebServer, "userId", CASE_UUID);
        RootNode rootNode = networkModificationTreeService.getStudyTree(study1Uuid);
        UUID modificationNodeUuid = rootNode.getChildren().get(0).getId();
        NetworkModificationNode node1 = createNetworkModificationNode(study1Uuid, modificationNodeUuid, VARIANT_ID, "node1", userId);

        //try cut non-existing node and expect not found
        mockMvc.perform(post(STUDIES_URL +
                        "/{studyUuid}/tree/nodes?nodeToCutUuid={nodeUuid}&referenceNodeUuid={referenceNodeUuid}&insertMode={insertMode}",
                study1Uuid, UUID.randomUUID(), node1.getId(), InsertMode.AFTER)
                .header(USER_ID_HEADER, "userId"))
                .andExpect(status().isNotFound());

        //try to cut to a non-existing position and expect not found
        mockMvc.perform(post(STUDIES_URL +
                        "/{studyUuid}/tree/nodes?nodeToCutUuid={nodeUuid}&referenceNodeUuid={referenceNodeUuid}&insertMode={insertMode}",
                study1Uuid, node1.getId(), UUID.randomUUID(), InsertMode.AFTER)
                .header(USER_ID_HEADER, "userId"))
                .andExpect(status().isNotFound());

        //try to cut and paste to before the root node and expect forbidden
        UUID stubUuid = wireMockUtils.stubNetworkModificationCountGet(node1.getModificationGroupUuid().toString(), 0);
        mockMvc.perform(post(STUDIES_URL +
                        "/{studyUuid}/tree/nodes?nodeToCutUuid={nodeUuid}&referenceNodeUuid={referenceNodeUuid}&insertMode={insertMode}",
                study1Uuid, node1.getId(), rootNode.getId(), InsertMode.BEFORE)
                .header(USER_ID_HEADER, "userId"))
                .andExpect(status().isForbidden());

        wireMockUtils.verifyNetworkModificationCountsGet(stubUuid, node1.getModificationGroupUuid().toString());
    }

    @Test
    void testCutAndPasteSubtree(final MockWebServer server) throws Exception {
        String userId = "userId";
<<<<<<< HEAD
        UUID study1Uuid = createStudy(userId, CASE_UUID);
        UUID rootNetworkUuid = rootNetworkRepository.findAllByStudyId(study1Uuid).stream().findFirst().orElseThrow(() -> new StudyException(ROOTNETWORK_NOT_FOUND)).getId();
=======
        UUID study1Uuid = createStudy(server, userId, CASE_UUID);
>>>>>>> f0d46647
        RootNode rootNode = networkModificationTreeService.getStudyTree(study1Uuid);
        UUID modificationNodeUuid = rootNode.getChildren().get(0).getId();
        NetworkModificationNode node1 = createNetworkModificationNode(study1Uuid, modificationNodeUuid, UUID.randomUUID(), VARIANT_ID, "node1", BuildStatus.BUILT, userId);

        NetworkModificationNode emptyNode = createNetworkModificationNode(study1Uuid, rootNode.getId(), EMPTY_MODIFICATION_GROUP_UUID, VARIANT_ID_2, "emptyNode", BuildStatus.BUILT, userId);
        NetworkModificationNode emptyNodeChild = createNetworkModificationNode(study1Uuid, emptyNode.getId(), UUID.randomUUID(), VARIANT_ID_3, "emptyNodeChild", BuildStatus.BUILT, userId);

        mockMvc.perform(post(STUDIES_URL +
                                "/{studyUuid}/tree/subtrees?subtreeToCutParentNodeUuid={nodeUuid}&referenceNodeUuid={referenceNodeUuid}",
                        study1Uuid, emptyNode.getId(), emptyNodeChild.getId())
                        .header(USER_ID_HEADER, userId))
                .andExpect(status().isForbidden());

        mockMvc.perform(post(STUDIES_URL +
                                "/{studyUuid}/tree/subtrees?subtreeToCutParentNodeUuid={nodeUuid}&referenceNodeUuid={referenceNodeUuid}",
                        study1Uuid, emptyNode.getId(), node1.getId())
                        .header(USER_ID_HEADER, userId))
                .andExpect(status().isOk());

        checkNodeBuildStatusUpdatedMessageReceived(study1Uuid, List.of(emptyNode.getId(), emptyNodeChild.getId()));

        //loadflow_status
        assertNotNull(output.receive(TIMEOUT, studyUpdateDestination));
        //securityAnalysis_status
        assertNotNull(output.receive(TIMEOUT, studyUpdateDestination));
        //sensitivityAnalysis_status
        assertNotNull(output.receive(TIMEOUT, studyUpdateDestination));
        //nonEvacuatedEnergy_status
        assertNotNull(output.receive(TIMEOUT, studyUpdateDestination));
        //shortCircuitAnalysis_status
        assertNotNull(output.receive(TIMEOUT, studyUpdateDestination));
        //oneBusShortCircuitAnalysis_status
        assertNotNull(output.receive(TIMEOUT, studyUpdateDestination));
        //dynamicSimulation_status
        assertNotNull(output.receive(TIMEOUT, studyUpdateDestination));
        //voltageInit_status
        assertNotNull(output.receive(TIMEOUT, studyUpdateDestination));
        //stateEstimation_status
        assertNotNull(output.receive(TIMEOUT, studyUpdateDestination));

        checkSubtreeMovedMessageSent(study1Uuid, emptyNode.getId(), node1.getId());
        checkElementUpdatedMessageSent(study1Uuid, userId);

        var request = TestUtils.getRequestsDone(1, server);
        assertTrue(request.stream().allMatch(r -> r.matches("/v1/reports")));

        assertEquals(BuildStatus.BUILT, networkModificationTreeService.getNodeBuildStatus(node1.getId(), rootNetworkUuid).getGlobalBuildStatus());
        assertEquals(BuildStatus.NOT_BUILT, networkModificationTreeService.getNodeBuildStatus(emptyNode.getId(), rootNetworkUuid).getGlobalBuildStatus());
        assertEquals(BuildStatus.NOT_BUILT, networkModificationTreeService.getNodeBuildStatus(emptyNodeChild.getId(), rootNetworkUuid).getGlobalBuildStatus());

        mockMvc.perform(get(STUDIES_URL +
                        "/{studyUuid}/subtree?parentNodeUuid={parentSubtreeNode}",
                study1Uuid, emptyNode.getId())
                .header(USER_ID_HEADER, "userId")).andExpect(status().isOk());

        mockMvc.perform(get(STUDIES_URL +
                        "/{studyUuid}/subtree?parentNodeUuid={parentSubtreeNode}",
                study1Uuid, UUID.randomUUID())
                .header(USER_ID_HEADER, "userId")).andExpect(status().isNotFound());
    }

    @Test
    void testDuplicateNode(final MockWebServer mockWebServer) throws Exception {
        String userId = "userId";
        UUID study1Uuid = createStudy(mockWebServer, userId, CASE_UUID);
        RootNode rootNode = networkModificationTreeService.getStudyTree(study1Uuid);
        UUID modificationNodeUuid = rootNode.getChildren().get(0).getId();
        NetworkModificationNode node1 = createNetworkModificationNode(study1Uuid, modificationNodeUuid, VARIANT_ID, "node1", userId);
        NetworkModificationNode node2 = createNetworkModificationNode(study1Uuid, modificationNodeUuid, VARIANT_ID_2, "node2", userId);
        NetworkModificationNode node3 = createNetworkModificationNode(study1Uuid, rootNode.getId(), UUID.randomUUID(), VARIANT_ID, "node3", BuildStatus.BUILT, userId);
        NetworkModificationNode emptyNode = createNetworkModificationNode(study1Uuid, rootNode.getId(), EMPTY_MODIFICATION_GROUP_UUID, VARIANT_ID_2, "emptyNode", userId);

        // add modification on node "node1"
        String createTwoWindingsTransformerAttributes = "{\"type\":\"" + ModificationType.TWO_WINDINGS_TRANSFORMER_CREATION + "\",\"equipmentId\":\"2wtId\",\"equipmentName\":\"2wtName\",\"seriesResistance\":\"10\",\"seriesReactance\":\"10\",\"magnetizingConductance\":\"100\",\"magnetizingSusceptance\":\"100\",\"ratedVoltage1\":\"480\",\"ratedVoltage2\":\"380\",\"voltageLevelId1\":\"CHOO5P6\",\"busOrBusbarSectionId1\":\"CHOO5P6_1\",\"voltageLevelId2\":\"CHOO5P6\",\"busOrBusbarSectionId2\":\"CHOO5P6_1\"}";
        UUID stubUuid = wireMockUtils.stubNetworkModificationPost(mapper.writeValueAsString(Optional.empty()));
        mockMvc.perform(post(URI_NETWORK_MODIF, study1Uuid, node1.getId())
                .contentType(MediaType.APPLICATION_JSON)
                .content(createTwoWindingsTransformerAttributes)
                .header(USER_ID_HEADER, "userId"))
                .andExpect(status().isOk());
        checkEquipmentCreatingMessagesReceived(study1Uuid, node1.getId());
        checkNodeBuildStatusUpdatedMessageReceived(study1Uuid, List.of(node1.getId()));
        checkUpdateModelsStatusMessagesReceived(study1Uuid, node1.getId());
        checkEquipmentUpdatingFinishedMessagesReceived(study1Uuid, node1.getId());
        checkElementUpdatedMessageSent(study1Uuid, userId);
        wireMockUtils.verifyNetworkModificationPostWithVariant(stubUuid, createTwoWindingsTransformerAttributes, NETWORK_UUID_STRING, VARIANT_ID);

        // add modification on node "node2"
        String createLoadAttributes = "{\"type\":\"" + ModificationType.LOAD_CREATION + "\",\"loadId\":\"loadId1\",\"loadName\":\"loadName1\",\"loadType\":\"UNDEFINED\",\"activePower\":\"100.0\",\"reactivePower\":\"50.0\",\"voltageLevelId\":\"idVL1\",\"busId\":\"idBus1\"}";
        stubUuid = wireMockUtils.stubNetworkModificationPost(mapper.writeValueAsString(Optional.empty()));
        mockMvc.perform(post(URI_NETWORK_MODIF, study1Uuid, node2.getId())
                .contentType(MediaType.APPLICATION_JSON)
                .content(createLoadAttributes)
                .header(USER_ID_HEADER, "userId"))
                .andExpect(status().isOk());
        checkEquipmentCreatingMessagesReceived(study1Uuid, node2.getId());
        checkNodeBuildStatusUpdatedMessageReceived(study1Uuid, List.of(node2.getId()));
        checkUpdateModelsStatusMessagesReceived(study1Uuid, node2.getId());
        checkEquipmentUpdatingFinishedMessagesReceived(study1Uuid, node2.getId());
        checkElementUpdatedMessageSent(study1Uuid, userId);
        wireMockUtils.verifyNetworkModificationPostWithVariant(stubUuid, createLoadAttributes, NETWORK_UUID_STRING, VARIANT_ID_2);

        node2.setLoadFlowResultUuid(UUID.randomUUID());
        node2.setSecurityAnalysisResultUuid(UUID.randomUUID());
        node2.setStateEstimationResultUuid(UUID.randomUUID());
        networkModificationTreeService.updateNode(study1Uuid, node2, userId);
        output.receive(TIMEOUT, studyUpdateDestination);
        checkElementUpdatedMessageSent(study1Uuid, userId);

        //node2 should not have any child
        List<NodeEntity> allNodes = networkModificationTreeService.getAllNodes(study1Uuid);
        assertEquals(0, allNodes.stream().filter(nodeEntity -> nodeEntity.getParentNode() != null && nodeEntity.getParentNode().getIdNode().equals(node2.getId())).count());

        // duplicate the node1 after node2
        UUID duplicatedNodeUuid = duplicateNode(study1Uuid, study1Uuid, node1, node2.getId(), InsertMode.AFTER, userId);

        //node2 should now have 1 child
        allNodes = networkModificationTreeService.getAllNodes(study1Uuid);
        assertEquals(1, allNodes.stream()
                .filter(nodeEntity -> nodeEntity.getParentNode() != null
                        && nodeEntity.getIdNode().equals(duplicatedNodeUuid)
                        && nodeEntity.getParentNode().getIdNode().equals(node2.getId()))
                .count());

        // duplicate the node2 before node1
        UUID duplicatedNodeUuid2 = duplicateNode(study1Uuid, study1Uuid, node2, node1.getId(), InsertMode.BEFORE, userId);
        allNodes = networkModificationTreeService.getAllNodes(study1Uuid);
        assertEquals(1, allNodes.stream()
                .filter(nodeEntity -> nodeEntity.getParentNode() != null
                        && nodeEntity.getIdNode().equals(duplicatedNodeUuid2)
                        && nodeEntity.getParentNode().getIdNode().equals(modificationNodeUuid))
                .count());

        //now the tree looks like root -> modificationNode -> duplicatedNode2 -> node1 -> node2 -> duplicatedNode1
        //duplicate node1 in a new branch starting from duplicatedNode2
        UUID duplicatedNodeUuid3 = duplicateNode(study1Uuid, study1Uuid, node1, duplicatedNodeUuid2, InsertMode.CHILD, userId);
        allNodes = networkModificationTreeService.getAllNodes(study1Uuid);
        //expect to have modificationNode as a parent
        assertEquals(1, allNodes.stream()
                .filter(nodeEntity -> nodeEntity.getParentNode() != null
                        && nodeEntity.getIdNode().equals(duplicatedNodeUuid3)
                        && nodeEntity.getParentNode().getIdNode().equals(duplicatedNodeUuid2))
                .count());
        //and expect that no other node has the new branch create node as parent
        assertEquals(0, allNodes.stream().filter(nodeEntity -> nodeEntity.getParentNode() != null && nodeEntity.getParentNode().getIdNode().equals(duplicatedNodeUuid3)).count());

        //try copy non-existing node and expect not found
        mockMvc.perform(post(STUDIES_URL +
                        "/{studyUuid}/tree/nodes?nodeToCopyUuid={nodeUuid}&referenceNodeUuid={referenceNodeUuid}&insertMode={insertMode}&sourceStudyUuid={sourceStudyUuid}",
                study1Uuid, UUID.randomUUID(), node1.getId(), InsertMode.AFTER, study1Uuid)
                .header(USER_ID_HEADER, "userId"))
                .andExpect(status().isNotFound());

        //try to copy to a non-existing position and expect not found
        mockMvc.perform(post(STUDIES_URL +
                        "/{studyUuid}/tree/nodes?nodeToCopyUuid={nodeUuid}&referenceNodeUuid={referenceNodeUuid}&insertMode={insertMode}&sourceStudyUuid={sourceStudyUuid}",
                study1Uuid, node1.getId(), UUID.randomUUID(), InsertMode.AFTER, study1Uuid)
                .header(USER_ID_HEADER, "userId"))
                .andExpect(status().isNotFound());

        //try to copy to before the root node and expect forbidden
        mockMvc.perform(post(STUDIES_URL +
                        "/{studyUuid}/tree/nodes?nodeToCopyUuid={nodeUuid}&referenceNodeUuid={referenceNodeUuid}&insertMode={insertMode}&sourceStudyUuid={sourceStudyUuid}",
                study1Uuid, node1.getId(), rootNode.getId(), InsertMode.BEFORE, study1Uuid)
                .header(USER_ID_HEADER, "userId"))
                .andExpect(status().isForbidden());

        // Test Built status when duplicating an empty node
        UUID rootNetworkUuid = studyService.getStudyFirstRootNetworkUuid(study1Uuid);
        assertEquals(BuildStatus.BUILT, networkModificationTreeService.getNodeBuildStatus(node3.getId(), rootNetworkUuid).getGlobalBuildStatus());
        duplicateNode(study1Uuid, study1Uuid, emptyNode, node3.getId(), InsertMode.BEFORE, userId);
        assertEquals(BuildStatus.BUILT, networkModificationTreeService.getNodeBuildStatus(node3.getId(), rootNetworkUuid).getGlobalBuildStatus());
    }

    @Test
    void testDuplicateSubtree(final MockWebServer server) throws Exception {
        String userId = "userId";
<<<<<<< HEAD
        UUID study1Uuid = createStudy(userId, CASE_UUID);
        UUID rootNetworkUuid = rootNetworkRepository.findAllByStudyId(study1Uuid).stream().findFirst().orElseThrow(() -> new StudyException(ROOTNETWORK_NOT_FOUND)).getId();
=======
        UUID study1Uuid = createStudy(server, userId, CASE_UUID);
>>>>>>> f0d46647
        RootNode rootNode = networkModificationTreeService.getStudyTree(study1Uuid);
        UUID modificationNodeUuid = rootNode.getChildren().get(0).getId();
        NetworkModificationNode node1 = createNetworkModificationNode(study1Uuid, modificationNodeUuid, VARIANT_ID, "node1", userId);
        NetworkModificationNode node2 = createNetworkModificationNode(study1Uuid, node1.getId(), VARIANT_ID_2, "node2", userId);
        NetworkModificationNode node3 = createNetworkModificationNode(study1Uuid, node2.getId(), UUID.randomUUID(), VARIANT_ID, "node3", BuildStatus.BUILT, userId);
        NetworkModificationNode node4 = createNetworkModificationNode(study1Uuid, rootNode.getId(), EMPTY_MODIFICATION_GROUP_UUID, VARIANT_ID_2, "emptyNode", userId);

        /*tree state
            root
            ├── root children
            │   └── node 1
            │       └── node 2
            │           └── node 3
            └── node 4
         */

        // add modification on node "node1" (not built) -> invalidation of node 3
        String createTwoWindingsTransformerAttributes = "{\"type\":\"" + ModificationType.TWO_WINDINGS_TRANSFORMER_CREATION + "\",\"equipmentId\":\"2wtId\",\"equipmentName\":\"2wtName\",\"seriesResistance\":\"10\",\"seriesReactance\":\"10\",\"magnetizingConductance\":\"100\",\"magnetizingSusceptance\":\"100\",\"ratedVoltage1\":\"480\",\"ratedVoltage2\":\"380\",\"voltageLevelId1\":\"CHOO5P6\",\"busOrBusbarSectionId1\":\"CHOO5P6_1\",\"voltageLevelId2\":\"CHOO5P6\",\"busOrBusbarSectionId2\":\"CHOO5P6_1\"}";
        UUID stubUuid = wireMockUtils.stubNetworkModificationPost(mapper.writeValueAsString(Optional.empty()));
        mockMvc.perform(post(URI_NETWORK_MODIF, study1Uuid, node1.getId())
                        .contentType(MediaType.APPLICATION_JSON)
                        .content(createTwoWindingsTransformerAttributes)
                        .header(USER_ID_HEADER, "userId"))
                .andExpect(status().isOk());
        checkEquipmentCreatingMessagesReceived(study1Uuid, node1.getId());
        checkNodeBuildStatusUpdatedMessageReceived(study1Uuid, List.of(node1.getId(), node3.getId()));
        checkUpdateModelsStatusMessagesReceived(study1Uuid, node1.getId());
        checkEquipmentUpdatingFinishedMessagesReceived(study1Uuid, node1.getId());
        checkElementUpdatedMessageSent(study1Uuid, userId);
        wireMockUtils.verifyNetworkModificationPostWithVariant(stubUuid, createTwoWindingsTransformerAttributes, NETWORK_UUID_STRING, VARIANT_ID);

        // Invalidation node 3
        assertEquals(BuildStatus.NOT_BUILT, networkModificationTreeService.getNodeBuildStatus(node3.getId(), rootNetworkUuid).getGlobalBuildStatus());
        Set<RequestWithBody> requests = TestUtils.getRequestsWithBodyDone(1, server);
        assertEquals(1, requests.stream().filter(r -> r.getPath().matches("/v1/reports")).count());

        // add modification on node "node2"
        String createLoadAttributes = "{\"type\":\"" + ModificationType.LOAD_CREATION + "\",\"loadId\":\"loadId1\",\"loadName\":\"loadName1\",\"loadType\":\"UNDEFINED\",\"activePower\":\"100.0\",\"reactivePower\":\"50.0\",\"voltageLevelId\":\"idVL1\",\"busId\":\"idBus1\"}";
        stubUuid = wireMockUtils.stubNetworkModificationPost(mapper.writeValueAsString(Optional.empty()));
        mockMvc.perform(post(URI_NETWORK_MODIF, study1Uuid, node2.getId())
                        .contentType(MediaType.APPLICATION_JSON)
                        .content(createLoadAttributes)
                        .header(USER_ID_HEADER, "userId"))
                .andExpect(status().isOk());
        checkEquipmentCreatingMessagesReceived(study1Uuid, node2.getId());
        checkNodeBuildStatusUpdatedMessageReceived(study1Uuid, List.of(node2.getId()));
        checkUpdateModelsStatusMessagesReceived(study1Uuid, node2.getId());
        checkEquipmentUpdatingFinishedMessagesReceived(study1Uuid, node2.getId());
        checkElementUpdatedMessageSent(study1Uuid, userId);
        wireMockUtils.verifyNetworkModificationPostWithVariant(stubUuid, createLoadAttributes, NETWORK_UUID_STRING, VARIANT_ID_2);

        node2.setNodeBuildStatus(NodeBuildStatus.from(BuildStatus.BUILT));
        node2.setLoadFlowResultUuid(UUID.randomUUID());
        node2.setSecurityAnalysisResultUuid(UUID.randomUUID());
        node2.setStateEstimationResultUuid(UUID.randomUUID());
        networkModificationTreeService.updateNode(study1Uuid, node2, userId);
        output.receive(TIMEOUT, studyUpdateDestination);
        checkElementUpdatedMessageSent(study1Uuid, userId);

        //node 4 should not have any children
        List<NodeEntity> allNodes = networkModificationTreeService.getAllNodes(study1Uuid);
        assertEquals(0, allNodes.stream().filter(nodeEntity -> nodeEntity.getParentNode() != null && nodeEntity.getParentNode().getIdNode().equals(node4.getId())).count());

        // duplicate the node1 after node4
        List<UUID> allNodesBeforeDuplication = networkModificationTreeService.getAllNodes(study1Uuid).stream().map(NodeEntity::getIdNode).collect(Collectors.toList());
        UUID stubDuplicateUuid = wireMockUtils.stubDuplicateModificationGroup();

        mockMvc.perform(post(STUDIES_URL +
                                "/{study1Uuid}/tree/subtrees?subtreeToCopyParentNodeUuid={parentNodeToCopy}&referenceNodeUuid={referenceNodeUuid}&sourceStudyUuid={sourceStudyUuid}",
                        study1Uuid, node1.getId(), node4.getId(), study1Uuid)
                        .header(USER_ID_HEADER, "userId"))
                .andExpect(status().isOk());

        List<UUID> nodesAfterDuplication = networkModificationTreeService.getAllNodes(study1Uuid).stream().map(NodeEntity::getIdNode).collect(Collectors.toList());
        nodesAfterDuplication.removeAll(allNodesBeforeDuplication);
        assertEquals(3, nodesAfterDuplication.size());

        checkSubtreeCreatedMessageSent(study1Uuid, nodesAfterDuplication.get(0), node4.getId());
        checkElementUpdatedMessageSent(study1Uuid, userId);
        wireMockUtils.verifyDuplicateModificationGroup(stubDuplicateUuid, 3);

        /*tree state
            root
            ├── root children
            │   └── node 1
            │       └── node 2
            │           └── node 3
            └── node 4
                └── node 1 duplicated
                    └── node 2 duplicated
                        └── node 3 duplicated
         */

        mockMvc.perform(get(STUDIES_URL +
                                "/{studyUuid}/subtree?parentNodeUuid={parentSubtreeNode}",
                        study1Uuid, nodesAfterDuplication.get(0))
                        .header(USER_ID_HEADER, "userId")).andExpect(status().isOk());

        mockMvc.perform(get(STUDIES_URL +
                        "/{studyUuid}/subtree?parentNodeUuid={parentSubtreeNode}",
                study1Uuid, UUID.randomUUID())
                .header(USER_ID_HEADER, "userId")).andExpect(status().isNotFound());

        allNodes = networkModificationTreeService.getAllNodes(study1Uuid);

        //first root children should still have a children
        assertEquals(1, allNodes.stream()
                .filter(nodeEntity -> nodeEntity.getParentNode() != null
                        && nodeEntity.getIdNode().equals(node1.getId())
                        && nodeEntity.getParentNode().getIdNode().equals(modificationNodeUuid))
                .count());

        //node4 should now have 1 child
        assertEquals(1, allNodes.stream()
                .filter(nodeEntity -> nodeEntity.getParentNode() != null
                        && nodeEntity.getIdNode().equals(nodesAfterDuplication.get(0))
                        && nodeEntity.getParentNode().getIdNode().equals(node4.getId()))
                .count());

        //node2 should be built
        assertEquals(BuildStatus.BUILT, networkModificationTreeService.getNodeBuildStatus(node2.getId(), rootNetworkUuid).getGlobalBuildStatus());
        //duplicated node2 should now be not built
        assertEquals(BuildStatus.NOT_BUILT, networkModificationTreeService.getNodeBuildStatus(nodesAfterDuplication.get(1), rootNetworkUuid).getGlobalBuildStatus());

        //try copy non-existing node and expect not found
        mockMvc.perform(post(STUDIES_URL +
                                "/{targetStudyUuid}/tree/subtrees?subtreeToCopyParentNodeUuid={parentNodeToCopy}&referenceNodeUuid={referenceNodeUuid}&sourceStudyUuid={sourceStudyUuid}",
                        study1Uuid, UUID.randomUUID(), node1.getId(), study1Uuid)
                        .header(USER_ID_HEADER, "userId"))
                .andExpect(status().isNotFound());

        //try to copy to a non-existing position and expect not found
        mockMvc.perform(post(STUDIES_URL +
                                "/{targetStudyUuid}/tree/subtrees?subtreeToCopyParentNodeUuid={parentNodeToCopy}&referenceNodeUuid={referenceNodeUuid}&sourceStudyUuid={sourceStudyUuid}",
                        study1Uuid, node1.getId(), UUID.randomUUID(), study1Uuid)
                        .header(USER_ID_HEADER, "userId"))
                .andExpect(status().isNotFound());
    }

    @Test
    void testDuplicateNodeBetweenStudies(final MockWebServer mockWebServer) throws Exception {
        String userId = "userId";
        UUID study1Uuid = createStudy(mockWebServer, userId, CASE_UUID);
        RootNode rootNode = networkModificationTreeService.getStudyTree(study1Uuid);
        UUID modificationNodeUuid = rootNode.getChildren().get(0).getId();
        NetworkModificationNode node1 = createNetworkModificationNode(study1Uuid, modificationNodeUuid, VARIANT_ID, "node1", userId);
        NetworkModificationNode node2 = createNetworkModificationNode(study1Uuid, modificationNodeUuid, VARIANT_ID_2, "node2", userId);

        UUID study2Uuid = createStudy(mockWebServer, userId, CASE_UUID);
        RootNode study2RootNode = networkModificationTreeService.getStudyTree(study2Uuid);
        UUID study2ModificationNodeUuid = study2RootNode.getChildren().get(0).getId();
        NetworkModificationNode study2Node2 = createNetworkModificationNode(study2Uuid, study2ModificationNodeUuid, VARIANT_ID_2, "node2", userId);

        // add modification on study 1 node "node1"
        UUID stubUuid = wireMockUtils.stubNetworkModificationPost(mapper.writeValueAsString(Optional.empty()));
        String createTwoWindingsTransformerAttributes = "{\"type\":\"" + ModificationType.TWO_WINDINGS_TRANSFORMER_CREATION + "\",\"equipmentId\":\"2wtId\",\"equipmentName\":\"2wtName\",\"seriesResistance\":\"10\",\"seriesReactance\":\"10\",\"magnetizingConductance\":\"100\",\"magnetizingSusceptance\":\"100\",\"ratedVoltage1\":\"480\",\"ratedVoltage2\":\"380\",\"voltageLevelId1\":\"CHOO5P6\",\"busOrBusbarSectionId1\":\"CHOO5P6_1\",\"voltageLevelId2\":\"CHOO5P6\",\"busOrBusbarSectionId2\":\"CHOO5P6_1\"}";
        mockMvc.perform(post(URI_NETWORK_MODIF, study1Uuid, node1.getId())
                .contentType(MediaType.APPLICATION_JSON)
                .content(createTwoWindingsTransformerAttributes)
                .header(USER_ID_HEADER, "userId"))
                .andExpect(status().isOk());
        checkEquipmentCreatingMessagesReceived(study1Uuid, node1.getId());
        checkNodeBuildStatusUpdatedMessageReceived(study1Uuid, List.of(node1.getId()));
        checkUpdateModelsStatusMessagesReceived(study1Uuid, node1.getId());
        checkEquipmentUpdatingFinishedMessagesReceived(study1Uuid, node1.getId());
        checkElementUpdatedMessageSent(study1Uuid, userId);
        wireMockUtils.verifyNetworkModificationPostWithVariant(stubUuid, createTwoWindingsTransformerAttributes, NETWORK_UUID_STRING, VARIANT_ID);

        // add modification on node "node2"
        stubUuid = wireMockUtils.stubNetworkModificationPost(mapper.writeValueAsString(Optional.empty()));
        String createLoadAttributes = "{\"type\":\"" + ModificationType.LOAD_CREATION + "\",\"loadId\":\"loadId1\",\"loadName\":\"loadName1\",\"loadType\":\"UNDEFINED\",\"activePower\":\"100.0\",\"reactivePower\":\"50.0\",\"voltageLevelId\":\"idVL1\",\"busId\":\"idBus1\"}";
        mockMvc.perform(post(URI_NETWORK_MODIF, study1Uuid, node2.getId())
                .contentType(MediaType.APPLICATION_JSON)
                .content(createLoadAttributes)
                .header(USER_ID_HEADER, "userId"))
                .andExpect(status().isOk());
        checkEquipmentCreatingMessagesReceived(study1Uuid, node2.getId());
        checkNodeBuildStatusUpdatedMessageReceived(study1Uuid, List.of(node2.getId()));
        checkUpdateModelsStatusMessagesReceived(study1Uuid, node2.getId());
        checkEquipmentUpdatingFinishedMessagesReceived(study1Uuid, node2.getId());
        checkElementUpdatedMessageSent(study1Uuid, userId);
        wireMockUtils.verifyNetworkModificationPostWithVariant(stubUuid, createLoadAttributes, NETWORK_UUID_STRING, VARIANT_ID_2);

        //study 2 node2 should not have any child
        List<NodeEntity> allNodes = networkModificationTreeService.getAllNodes(study2Uuid);
        assertEquals(0, allNodes.stream().filter(nodeEntity -> nodeEntity.getParentNode() != null && nodeEntity.getParentNode().getIdNode().equals(study2Node2.getId())).count());

        // duplicate the node1 from study 1 after node2 from study 2
        UUID duplicatedNodeUuid = duplicateNode(study1Uuid, study2Uuid, node1, study2Node2.getId(), InsertMode.AFTER, userId);

        //node2 should now have 1 child
        allNodes = networkModificationTreeService.getAllNodes(study2Uuid);
        assertEquals(1, allNodes.stream()
                .filter(nodeEntity -> nodeEntity.getParentNode() != null
                        && nodeEntity.getIdNode().equals(duplicatedNodeUuid)
                        && nodeEntity.getParentNode().getIdNode().equals(study2Node2.getId()))
                .count());
    }

    private void cutAndPasteNode(UUID studyUuid, NetworkModificationNode nodeToCopy, UUID referenceNodeUuid, InsertMode insertMode, int childCount, String userId) throws Exception {
        UUID stubUuid = wireMockUtils.stubNetworkModificationCountGet(nodeToCopy.getModificationGroupUuid().toString(),
            EMPTY_MODIFICATION_GROUP_UUID.equals(nodeToCopy.getModificationGroupUuid()) ? 0 : 1);
        mockMvc.perform(post(STUDIES_URL +
                "/{studyUuid}/tree/nodes?nodeToCutUuid={nodeUuid}&referenceNodeUuid={referenceNodeUuid}&insertMode={insertMode}",
                studyUuid, nodeToCopy.getId(), referenceNodeUuid, insertMode)
                .header(USER_ID_HEADER, userId))
                .andExpect(status().isOk());
        checkElementUpdatedMessageSent(studyUuid, userId);
        wireMockUtils.verifyNetworkModificationCountsGet(stubUuid, nodeToCopy.getModificationGroupUuid().toString());

        boolean nodeHasModifications = networkModificationTreeService.hasModifications(nodeToCopy.getId(), false);
        wireMockUtils.verifyNetworkModificationCountsGet(stubUuid, nodeToCopy.getModificationGroupUuid().toString());

        /*
         * moving node
         */
        //nodeMoved
        Message<byte[]> message = output.receive(TIMEOUT, studyUpdateDestination);
        assertEquals(studyUuid, message.getHeaders().get(NotificationService.HEADER_STUDY_UUID));
        assertEquals(NotificationService.NODE_MOVED, message.getHeaders().get(NotificationService.HEADER_UPDATE_TYPE));
        assertEquals(nodeToCopy.getId(), message.getHeaders().get(NotificationService.HEADER_MOVED_NODE));
        assertEquals(insertMode.name(), message.getHeaders().get(NotificationService.HEADER_INSERT_MODE));

        if (nodeHasModifications) {
            /*
             * invalidating old children
             */
            IntStream.rangeClosed(1, childCount).forEach(i -> {
                //nodeUpdated
                assertNotNull(output.receive(TIMEOUT, studyUpdateDestination));
                //loadflow_status
                assertNotNull(output.receive(TIMEOUT, studyUpdateDestination));
                //securityAnalysis_status
                assertNotNull(output.receive(TIMEOUT, studyUpdateDestination));
                //sensitivityAnalysis_status
                assertNotNull(output.receive(TIMEOUT, studyUpdateDestination));
                //nonEvacuatedEnergy_status
                assertNotNull(output.receive(TIMEOUT, studyUpdateDestination));
                //shortCircuitAnalysis_status
                assertNotNull(output.receive(TIMEOUT, studyUpdateDestination));
                //oneBusShortCircuitAnalysis_status
                assertNotNull(output.receive(TIMEOUT, studyUpdateDestination));
                //dynamicSimulation_status
                assertNotNull(output.receive(TIMEOUT, studyUpdateDestination));
                //voltageInit_status
                assertNotNull(output.receive(TIMEOUT, studyUpdateDestination));
                //stateEstimation_status
                assertNotNull(output.receive(TIMEOUT, studyUpdateDestination));
            });

            /*
             * invalidating new children
             */
            //nodeUpdated
            assertNotNull(output.receive(TIMEOUT, studyUpdateDestination));
            //loadflow_status
            assertNotNull(output.receive(TIMEOUT, studyUpdateDestination));
            //securityAnalysis_status
            assertNotNull(output.receive(TIMEOUT, studyUpdateDestination));
            //sensitivityAnalysis_status
            assertNotNull(output.receive(TIMEOUT, studyUpdateDestination));
            //sensitivityAnalysisonEvacuated_status
            assertNotNull(output.receive(TIMEOUT, studyUpdateDestination));
            //shortCircuitAnalysis_status
            assertNotNull(output.receive(TIMEOUT, studyUpdateDestination));
            //oneBusShortCircuitAnalysis_status
            assertNotNull(output.receive(TIMEOUT, studyUpdateDestination));
            //dynamicSimulation_status
            assertNotNull(output.receive(TIMEOUT, studyUpdateDestination));
            //voltageInit_status
            assertNotNull(output.receive(TIMEOUT, studyUpdateDestination));
            //stateEstimation_status
            assertNotNull(output.receive(TIMEOUT, studyUpdateDestination));
        } else {
            /*
             * Invalidating moved node
             */
            //nodeUpdated
            assertNotNull(output.receive(TIMEOUT, studyUpdateDestination));
        }
    }

    private UUID duplicateNode(UUID sourceStudyUuid, UUID targetStudyUuid, NetworkModificationNode nodeToCopy, UUID referenceNodeUuid, InsertMode insertMode, String userId) throws Exception {
        List<UUID> allNodesBeforeDuplication = networkModificationTreeService.getAllNodes(targetStudyUuid).stream().map(NodeEntity::getIdNode).collect(Collectors.toList());
        UUID stubGetCountUuid = wireMockUtils.stubNetworkModificationCountGet(nodeToCopy.getModificationGroupUuid().toString(),
            EMPTY_MODIFICATION_GROUP_UUID.equals(nodeToCopy.getModificationGroupUuid()) ? 0 : 1);
        UUID stubDuplicateUuid = wireMockUtils.stubDuplicateModificationGroup();
        if (sourceStudyUuid.equals(targetStudyUuid)) {
            //if source and target are the same no need to pass sourceStudy param
            mockMvc.perform(post(STUDIES_URL +
                        "/{targetStudyUuid}/tree/nodes?nodeToCopyUuid={nodeUuid}&referenceNodeUuid={referenceNodeUuid}&insertMode={insertMode}",
                    targetStudyUuid, nodeToCopy.getId(), referenceNodeUuid, insertMode)
                    .header(USER_ID_HEADER, "userId"))
                .andExpect(status().isOk());
        } else {
            mockMvc.perform(post(STUDIES_URL +
                            "/{targetStudyUuid}/tree/nodes?nodeToCopyUuid={nodeUuid}&referenceNodeUuid={referenceNodeUuid}&insertMode={insertMode}&sourceStudyUuid={sourceStudyUuid}",
                    targetStudyUuid, nodeToCopy.getId(), referenceNodeUuid, insertMode, sourceStudyUuid)
                    .header(USER_ID_HEADER, "userId"))
                    .andExpect(status().isOk());
        }

        List<UUID> nodesAfterDuplication = networkModificationTreeService.getAllNodes(targetStudyUuid).stream().map(NodeEntity::getIdNode).collect(Collectors.toList());
        nodesAfterDuplication.removeAll(allNodesBeforeDuplication);
        assertEquals(1, nodesAfterDuplication.size());

        output.receive(TIMEOUT, studyUpdateDestination); // nodeCreated
        if (!EMPTY_MODIFICATION_GROUP_UUID.equals(nodeToCopy.getModificationGroupUuid())) {
            output.receive(TIMEOUT, studyUpdateDestination); // nodeUpdated
        }
        checkUpdateModelsStatusMessagesReceived(targetStudyUuid, nodesAfterDuplication.get(0));
        checkElementUpdatedMessageSent(targetStudyUuid, userId);

        wireMockUtils.verifyNetworkModificationCountsGet(stubGetCountUuid, nodeToCopy.getModificationGroupUuid().toString());
        wireMockUtils.verifyDuplicateModificationGroup(stubDuplicateUuid, 1);

        return nodesAfterDuplication.get(0);
    }

    @Test
    void testGetDefaultProviders(final MockWebServer server) throws Exception {
        // related to LoadFlowTest::testGetDefaultProvidersFromProfile but without a user, so it doesn't use profiles
        mockMvc.perform(get("/v1/loadflow-default-provider")).andExpectAll(
                status().isOk(),
                content().string(DEFAULT_PROVIDER));
        mockMvc.perform(get("/v1/security-analysis-default-provider")).andExpectAll(
                status().isOk(),
                content().string(DEFAULT_PROVIDER));
        mockMvc.perform(get("/v1/sensitivity-analysis-default-provider")).andExpectAll(
                    status().isOk(),
                    content().string(DEFAULT_PROVIDER));
        var requests = TestUtils.getRequestsDone(3, server);
        assertTrue(requests.stream().allMatch(r -> r.matches("/v1/default-provider")));

        mockMvc.perform(get("/v1/non-evacuated-energy-default-provider")).andExpectAll(
            status().isOk(),
            content().string(defaultNonEvacuatedEnergyProvider));
    }

    private void checkSubtreeMovedMessageSent(UUID studyUuid, UUID movedNodeUuid, UUID referenceNodeUuid) {
        Message<byte[]> message = output.receive(TIMEOUT, studyUpdateDestination);
        assertEquals(NotificationService.SUBTREE_MOVED, message.getHeaders().get(NotificationService.HEADER_UPDATE_TYPE));
        assertEquals(studyUuid, message.getHeaders().get(NotificationService.HEADER_STUDY_UUID));
        assertEquals(movedNodeUuid, message.getHeaders().get(NotificationService.HEADER_MOVED_NODE));
        assertEquals(referenceNodeUuid, message.getHeaders().get(NotificationService.HEADER_PARENT_NODE));

    }

    private void checkSubtreeCreatedMessageSent(UUID studyUuid, UUID newNodeUuid, UUID referenceNodeUuid) {
        Message<byte[]> message = output.receive(TIMEOUT, studyUpdateDestination);
        assertEquals(NotificationService.SUBTREE_CREATED, message.getHeaders().get(NotificationService.HEADER_UPDATE_TYPE));
        assertEquals(studyUuid, message.getHeaders().get(NotificationService.HEADER_STUDY_UUID));
        assertEquals(newNodeUuid, message.getHeaders().get(NotificationService.HEADER_NEW_NODE));
        assertEquals(referenceNodeUuid, message.getHeaders().get(NotificationService.HEADER_PARENT_NODE));

    }

    private void checkElementUpdatedMessageSent(UUID elementUuid, String userId) {
        Message<byte[]> message = output.receive(TIMEOUT, elementUpdateDestination);
        assertEquals(elementUuid, message.getHeaders().get(NotificationService.HEADER_ELEMENT_UUID));
        assertEquals(userId, message.getHeaders().get(NotificationService.HEADER_MODIFIED_BY));
    }

    @Test
    void reindexStudyTest(final MockWebServer server) throws Exception {
        mockMvc.perform(post("/v1/studies/{studyUuid}/reindex-all", UUID.randomUUID()))
            .andExpect(status().isNotFound());

        mockMvc.perform(get("/v1/studies/{studyUuid}/indexation/status", UUID.randomUUID()))
            .andExpectAll(status().isNotFound());

        UUID notExistingNetworkStudyUuid = createStudy(server, "userId", NOT_EXISTING_NETWORK_CASE_UUID);

        mockMvc.perform(post("/v1/studies/{studyUuid}/reindex-all", notExistingNetworkStudyUuid))
            .andExpect(status().isInternalServerError());
        Message<byte[]> indexationStatusMessageOnGoing = output.receive(TIMEOUT, studyUpdateDestination);
        Message<byte[]> indexationStatusMessageNotIndexed = output.receive(TIMEOUT, studyUpdateDestination);

        var requests = TestUtils.getRequestsWithBodyDone(1, server);
        assertTrue(requests.stream().anyMatch(r -> r.getPath().contains("/v1/networks/" + NOT_EXISTING_NETWORK_UUID + "/reindex-all")));

        mockMvc.perform(get("/v1/studies/{studyUuid}/indexation/status", notExistingNetworkStudyUuid))
            .andExpectAll(status().isInternalServerError());

        requests = TestUtils.getRequestsWithBodyDone(1, server);
        assertEquals(1, requests.stream().filter(r -> r.getPath().contains("/v1/networks/" + NOT_EXISTING_NETWORK_UUID + "/indexed-equipments")).count());

        UUID study1Uuid = createStudy(server, "userId", CASE_UUID);

        mockMvc.perform(get("/v1/studies/{studyUuid}/indexation/status", study1Uuid))
            .andExpectAll(status().isOk(),
                        content().string("NOT_INDEXED"));
        indexationStatusMessageNotIndexed = output.receive(TIMEOUT, studyUpdateDestination);

        mockMvc.perform(post("/v1/studies/{studyUuid}/reindex-all", study1Uuid))
            .andExpect(status().isOk());

        indexationStatusMessageOnGoing = output.receive(TIMEOUT, studyUpdateDestination);
        Message<byte[]> indexationStatusMessageDone = output.receive(TIMEOUT, studyUpdateDestination);
        assertEquals(study1Uuid, indexationStatusMessageDone.getHeaders().get(NotificationService.HEADER_STUDY_UUID));
        assertEquals(NotificationService.UPDATE_TYPE_INDEXATION_STATUS, indexationStatusMessageDone.getHeaders().get(HEADER_UPDATE_TYPE));

        mockMvc.perform(get("/v1/studies/{studyUuid}/indexation/status", study1Uuid))
            .andExpectAll(status().isOk(),
                        content().string("INDEXED"));

        requests = TestUtils.getRequestsWithBodyDone(4, server);
        assertTrue(requests.stream().anyMatch(r -> r.getPath().contains("/v1/networks/" + NETWORK_UUID_STRING + "/reindex-all")));
        assertEquals(2, requests.stream().filter(r -> r.getPath().contains("/v1/networks/" + NETWORK_UUID_STRING + "/indexed-equipments")).count());
        assertEquals(1, requests.stream().filter(r -> r.getPath().matches("/v1/reports")).count());

        Message<byte[]> buildStatusMessage = output.receive(TIMEOUT, studyUpdateDestination);
        assertEquals(study1Uuid, buildStatusMessage.getHeaders().get(NotificationService.HEADER_STUDY_UUID));
        assertEquals(NotificationService.NODE_BUILD_STATUS_UPDATED, buildStatusMessage.getHeaders().get(HEADER_UPDATE_TYPE));

        mockMvc.perform(post("/v1/studies/{studyUuid}/reindex-all", study1Uuid))
            .andExpect(status().is5xxServerError());
        indexationStatusMessageOnGoing = output.receive(TIMEOUT, studyUpdateDestination);
        indexationStatusMessageNotIndexed = output.receive(TIMEOUT, studyUpdateDestination);

        requests = TestUtils.getRequestsWithBodyDone(1, server);
        assertTrue(requests.stream().anyMatch(r -> r.getPath().contains("/v1/networks/" + NETWORK_UUID_STRING + "/reindex-all")));
    }

    @Test
    void providerTest(final MockWebServer server) throws Exception {
        UUID studyUuid = createStudy(server, USER_ID_HEADER, CASE_UUID);
        assertNotNull(studyUuid);
        mockMvc.perform(get("/v1/studies/{studyUuid}/non-evacuated-energy/provider", studyUuid))
            .andExpectAll(status().isOk(),
                content().string(defaultNonEvacuatedEnergyProvider));

        mockMvc.perform(post("/v1/studies/{studyUuid}/loadflow/provider", studyUuid)
                        .content("SuperLF")
                        .contentType(MediaType.TEXT_PLAIN)
                        .header(USER_ID_HEADER, USER_ID_HEADER))
                .andExpect(status().isOk());
        Message<byte[]> message = output.receive(TIMEOUT, studyUpdateDestination);
        assertNotNull(message);
        assertEquals(NotificationService.UPDATE_TYPE_LOADFLOW_STATUS, message.getHeaders().get(HEADER_UPDATE_TYPE));
        message = output.receive(TIMEOUT, studyUpdateDestination);
        assertNotNull(message);

        assertEquals(UPDATE_TYPE_COMPUTATION_PARAMETERS, message.getHeaders().get(NotificationService.HEADER_UPDATE_TYPE));

        assertNotNull(output.receive(TIMEOUT, elementUpdateDestination));

        mockMvc.perform(post("/v1/studies/{studyUuid}/security-analysis/provider", studyUuid)
                        .content("SuperSA")
                        .contentType(MediaType.TEXT_PLAIN)
                        .header(USER_ID_HEADER, USER_ID_HEADER))
                .andExpect(status().isOk());
        message = output.receive(TIMEOUT, studyUpdateDestination);
        assertNotNull(message);
        assertEquals(NotificationService.UPDATE_TYPE_SECURITY_ANALYSIS_STATUS, message.getHeaders().get(HEADER_UPDATE_TYPE));

        message = output.receive(TIMEOUT, studyUpdateDestination);
        assertNotNull(message);
        assertEquals(UPDATE_TYPE_COMPUTATION_PARAMETERS, message.getHeaders().get(NotificationService.HEADER_UPDATE_TYPE));
        assertNotNull(output.receive(TIMEOUT, elementUpdateDestination));

        mockMvc.perform(post("/v1/studies/{studyUuid}/non-evacuated-energy/provider", studyUuid)
                .content("SuperNEE")
                .contentType(MediaType.TEXT_PLAIN)
                .header(USER_ID_HEADER, USER_ID_HEADER))
            .andExpect(status().isOk());
        message = output.receive(TIMEOUT, studyUpdateDestination);
        assertNotNull(message);
        assertEquals(NotificationService.UPDATE_TYPE_NON_EVACUATED_ENERGY_STATUS, message.getHeaders().get(HEADER_UPDATE_TYPE));
        message = output.receive(TIMEOUT, studyUpdateDestination);
        assertNotNull(message);
        assertEquals(UPDATE_TYPE_COMPUTATION_PARAMETERS, message.getHeaders().get(NotificationService.HEADER_UPDATE_TYPE));

        assertNotNull(output.receive(TIMEOUT, elementUpdateDestination));

        mockMvc.perform(get("/v1/studies/{studyUuid}/non-evacuated-energy/provider", studyUuid))
            .andExpectAll(status().isOk(),
                content().string("SuperNEE"));

        var requests = TestUtils.getRequestsDone(2, server);
        assertTrue(requests.stream().allMatch(r -> r.matches("/v1/parameters/.*/provider")));
    }

    @AfterEach
    void tearDown(final MockWebServer server) {
        studyRepository.findAll().forEach(s -> networkModificationTreeService.doDeleteTree(s.getId()));
        studyRepository.deleteAll();
        studyCreationRequestRepository.deleteAll();

        List<String> destinations = List.of(studyUpdateDestination, elementUpdateDestination);
        TestUtils.assertQueuesEmptyThenClear(destinations, output);

        try {
            TestUtils.assertWiremockServerRequestsEmptyThenShutdown(wireMockServer);
            TestUtils.assertServerRequestsEmptyThenShutdown(server);
        } catch (UncheckedInterruptedException e) {
            LOGGER.error("Error while attempting to get the request done : ", e);
        }
    }
}<|MERGE_RESOLUTION|>--- conflicted
+++ resolved
@@ -955,12 +955,8 @@
     @Test
     void testGetParentNodesReportLogs(final MockWebServer server) throws Exception {
         String userId = "userId";
-<<<<<<< HEAD
-        UUID studyUuid = createStudy(userId, CASE_UUID);
+        UUID studyUuid = createStudy(server, userId, CASE_UUID);
         UUID rootNetworkUuid = rootNetworkRepository.findAllByStudyId(studyUuid).stream().findFirst().orElseThrow(() -> new StudyException(StudyException.Type.ROOTNETWORK_NOT_FOUND)).getId();
-=======
-        UUID studyUuid = createStudy(server, userId, CASE_UUID);
->>>>>>> f0d46647
         RootNode rootNode = networkModificationTreeService.getStudyTree(studyUuid);
         UUID modificationNodeUuid = rootNode.getChildren().get(0).getId();
         AbstractNode modificationNode = rootNode.getChildren().get(0);
@@ -1826,12 +1822,8 @@
     @Test
     void testCutAndPasteNodeWithoutModification(final MockWebServer server) throws Exception {
         String userId = "userId";
-<<<<<<< HEAD
-        UUID study1Uuid = createStudy(userId, CASE_UUID);
+        UUID study1Uuid = createStudy(server, userId, CASE_UUID);
         UUID rootNetworkUuid = rootNetworkRepository.findAllByStudyId(study1Uuid).stream().findFirst().orElseThrow(() -> new StudyException(ROOTNETWORK_NOT_FOUND)).getId();
-=======
-        UUID study1Uuid = createStudy(server, userId, CASE_UUID);
->>>>>>> f0d46647
         RootNode rootNode = networkModificationTreeService.getStudyTree(study1Uuid);
         UUID modificationNodeUuid = rootNode.getChildren().get(0).getId();
         NetworkModificationNode node1 = createNetworkModificationNode(study1Uuid, modificationNodeUuid, UUID.randomUUID(), VARIANT_ID, "node1", BuildStatus.BUILT, userId);
@@ -1852,12 +1844,8 @@
     @Test
     void testCutAndPasteNodeWithModification(final MockWebServer server) throws Exception {
         String userId = "userId";
-<<<<<<< HEAD
-        UUID study1Uuid = createStudy(userId, CASE_UUID);
+        UUID study1Uuid = createStudy(server, userId, CASE_UUID);
         UUID rootNetworkUuid = rootNetworkRepository.findAllByStudyId(study1Uuid).stream().findFirst().orElseThrow(() -> new StudyException(ROOTNETWORK_NOT_FOUND)).getId();
-=======
-        UUID study1Uuid = createStudy(server, userId, CASE_UUID);
->>>>>>> f0d46647
         RootNode rootNode = networkModificationTreeService.getStudyTree(study1Uuid);
         UUID modificationNodeUuid = rootNode.getChildren().get(0).getId();
         NetworkModificationNode node1 = createNetworkModificationNode(study1Uuid, modificationNodeUuid, UUID.randomUUID(), VARIANT_ID, "node1", BuildStatus.BUILT, userId);
@@ -1911,12 +1899,8 @@
     @Test
     void testCutAndPasteSubtree(final MockWebServer server) throws Exception {
         String userId = "userId";
-<<<<<<< HEAD
-        UUID study1Uuid = createStudy(userId, CASE_UUID);
+        UUID study1Uuid = createStudy(server, userId, CASE_UUID);
         UUID rootNetworkUuid = rootNetworkRepository.findAllByStudyId(study1Uuid).stream().findFirst().orElseThrow(() -> new StudyException(ROOTNETWORK_NOT_FOUND)).getId();
-=======
-        UUID study1Uuid = createStudy(server, userId, CASE_UUID);
->>>>>>> f0d46647
         RootNode rootNode = networkModificationTreeService.getStudyTree(study1Uuid);
         UUID modificationNodeUuid = rootNode.getChildren().get(0).getId();
         NetworkModificationNode node1 = createNetworkModificationNode(study1Uuid, modificationNodeUuid, UUID.randomUUID(), VARIANT_ID, "node1", BuildStatus.BUILT, userId);
@@ -2094,12 +2078,8 @@
     @Test
     void testDuplicateSubtree(final MockWebServer server) throws Exception {
         String userId = "userId";
-<<<<<<< HEAD
-        UUID study1Uuid = createStudy(userId, CASE_UUID);
+        UUID study1Uuid = createStudy(server, userId, CASE_UUID);
         UUID rootNetworkUuid = rootNetworkRepository.findAllByStudyId(study1Uuid).stream().findFirst().orElseThrow(() -> new StudyException(ROOTNETWORK_NOT_FOUND)).getId();
-=======
-        UUID study1Uuid = createStudy(server, userId, CASE_UUID);
->>>>>>> f0d46647
         RootNode rootNode = networkModificationTreeService.getStudyTree(study1Uuid);
         UUID modificationNodeUuid = rootNode.getChildren().get(0).getId();
         NetworkModificationNode node1 = createNetworkModificationNode(study1Uuid, modificationNodeUuid, VARIANT_ID, "node1", userId);
