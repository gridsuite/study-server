--- conflicted
+++ resolved
@@ -29,7 +29,6 @@
 import okhttp3.mockwebserver.RecordedRequest;
 import okio.Buffer;
 import org.gridsuite.study.server.dto.*;
-import org.gridsuite.study.server.dto.modification.*;
 import org.gridsuite.study.server.elasticsearch.EquipmentInfosService;
 import org.gridsuite.study.server.elasticsearch.StudyInfosService;
 import org.gridsuite.study.server.networkmodificationtree.dto.*;
@@ -504,51 +503,6 @@
         server.setDispatcher(dispatcher);
     }
 
-<<<<<<< HEAD
-=======
-    private Set<String> getRequestsDone(int n) {
-        return IntStream.range(0, n).mapToObj(i -> {
-            try {
-                return server.takeRequest(TIMEOUT, TimeUnit.MILLISECONDS).getPath();
-            } catch (InterruptedException e) {
-                LOGGER.error("Error while attempting to get the request done : ", e);
-            }
-            return null;
-        }).collect(Collectors.toSet());
-    }
-
-    private static class RequestWithBody {
-
-        public RequestWithBody(String path, String body) {
-            this.path = path;
-            this.body = body;
-        }
-
-        public String getPath() {
-            return path;
-        }
-
-        public String getBody() {
-            return body;
-        }
-
-        private final String path;
-        private final String body;
-    }
-
-    private Set<RequestWithBody> getRequestsWithBodyDone(int n) {
-        return IntStream.range(0, n).mapToObj(i -> {
-            try {
-                var request = server.takeRequest(TIMEOUT, TimeUnit.MILLISECONDS);
-                return new RequestWithBody(request.getPath(), request.getBody().readUtf8());
-            } catch (InterruptedException e) {
-                LOGGER.error("Error while attempting to get the request done : ", e);
-            }
-            return null;
-        }).collect(Collectors.toSet());
-    }
-
->>>>>>> d0713904
     private UUID getRootNodeUuid(UUID studyUuid) {
         return networkModificationTreeService.getStudyRootNodeUuid(studyUuid);
     }
@@ -1223,16 +1177,6 @@
         assertEquals(NotificationService.MODIFICATIONS_UPDATING_FINISHED, headersStudyUpdate.get(NotificationService.HEADER_UPDATE_TYPE));
     }
 
-    private void checkEquipmentUpdatingMessagesReceived(UUID studyNameUserIdUuid, UUID nodeUuid) {
-        // assert that the broker message has been sent for updating study type
-        Message<byte[]> messageStudyUpdate = output.receive(TIMEOUT, studyUpdateDestination);
-        assertEquals("", new String(messageStudyUpdate.getPayload()));
-        MessageHeaders headersStudyUpdate = messageStudyUpdate.getHeaders();
-        assertEquals(studyNameUserIdUuid, headersStudyUpdate.get(NotificationService.HEADER_STUDY_UUID));
-        assertEquals(nodeUuid, headersStudyUpdate.get(NotificationService.HEADER_PARENT_NODE));
-        assertEquals(NotificationService.MODIFICATIONS_UPDATING_IN_PROGRESS, headersStudyUpdate.get(NotificationService.HEADER_UPDATE_TYPE));
-    }
-
     private void checkStudyMetadataUpdatedMessagesReceived(UUID studyNameUserIdUuid) {
         // assert that the broker message has been sent for updating study type
         Message<byte[]> messageStudyUpdate = output.receive(TIMEOUT, studyUpdateDestination);
@@ -1241,620 +1185,12 @@
         assertEquals(NotificationService.UPDATE_TYPE_STUDY_METADATA_UPDATED, headersStudyUpdate.get(NotificationService.HEADER_UPDATE_TYPE));
     }
 
-    private void checkNodesInvalidationMessagesReceived(UUID studyNameUserIdUuid, List<UUID> invalidatedNodes) {
-        checkUpdateNodesMessageReceived(studyNameUserIdUuid, invalidatedNodes);
-    }
-
     private void checkEquipmentCreationMessagesReceived(UUID studyNameUserIdUuid, UUID nodeUuid,
             Set<String> modifiedIdsSet) {
         checkEquipmentMessagesReceived(studyNameUserIdUuid, nodeUuid, NotificationService.HEADER_UPDATE_TYPE_SUBSTATIONS_IDS,
                 modifiedIdsSet);
     }
 
-<<<<<<< HEAD
-=======
-    private void checkEquipmentModificationMessagesReceived(UUID studyNameUserIdUuid, UUID nodeUuid,
-            Set<String> modifiedIdsSet) {
-        checkEquipmentMessagesReceived(studyNameUserIdUuid, nodeUuid, NotificationService.HEADER_UPDATE_TYPE_SUBSTATIONS_IDS,
-                modifiedIdsSet);
-    }
-
-    private void checkLineModificationMessagesReceived(UUID studyNameUserIdUuid, UUID nodeUuid,
-            Set<String> modifiedSubstationsSet) {
-        checkEquipmentMessagesReceived(studyNameUserIdUuid, nodeUuid, NotificationService.HEADER_UPDATE_TYPE_SUBSTATIONS_IDS,
-                modifiedSubstationsSet);
-
-        // assert that the broker message has been sent
-        Message<byte[]> messageLine = output.receive(TIMEOUT);
-        assertEquals("", new String(messageLine.getPayload()));
-        MessageHeaders headersSwitch = messageLine.getHeaders();
-        assertEquals(studyNameUserIdUuid, headersSwitch.get(NotificationService.HEADER_STUDY_UUID));
-        assertEquals(nodeUuid, headersSwitch.get(NotificationService.HEADER_NODE));
-        assertEquals(NotificationService.UPDATE_TYPE_LINE, headersSwitch.get(NotificationService.HEADER_UPDATE_TYPE));
-    }
-
-    private void checkSwitchModificationMessagesReceived(UUID studyNameUserIdUuid, UUID nodeUuid,
-            Set<String> modifiedSubstationsSet) {
-        checkEquipmentMessagesReceived(studyNameUserIdUuid, nodeUuid, NotificationService.HEADER_UPDATE_TYPE_SUBSTATIONS_IDS,
-                modifiedSubstationsSet);
-
-        // assert that the broker message has been sent
-        Message<byte[]> messageSwitch = output.receive(TIMEOUT);
-        assertEquals("", new String(messageSwitch.getPayload()));
-        MessageHeaders headersSwitch = messageSwitch.getHeaders();
-        assertEquals(studyNameUserIdUuid, headersSwitch.get(NotificationService.HEADER_STUDY_UUID));
-        assertEquals(nodeUuid, headersSwitch.get(NotificationService.HEADER_NODE));
-        assertEquals(NotificationService.UPDATE_TYPE_SWITCH, headersSwitch.get(NotificationService.HEADER_UPDATE_TYPE));
-    }
-
-    @Test
-    public void testGetBusesOrBusbarSections() throws Exception {
-        MvcResult mvcResult;
-        String resultAsString;
-        createStudy("userId", CASE_UUID);
-        UUID studyNameUserIdUuid = studyRepository.findAll().get(0).getId();
-        UUID rootNodeUuid = getRootNodeUuid(studyNameUserIdUuid);
-
-        mvcResult = mockMvc.perform(get("/v1/studies/{studyUuid}/nodes/{nodeUuid}/network/voltage-levels/{voltageLevelId}/buses",
-                        studyNameUserIdUuid, rootNodeUuid, VOLTAGE_LEVEL_ID))
-            .andExpect(status().isOk())
-            .andReturn();
-        resultAsString = mvcResult.getResponse().getContentAsString();
-
-        List<IdentifiableInfos> iiList = mapper.readValue(resultAsString, new TypeReference<List<IdentifiableInfos>>() { });
-
-        assertThat(iiList, new MatcherJson<>(mapper, List.of(IdentifiableInfos.builder().id("BUS_1").name("BUS_1").build(),
-                        IdentifiableInfos.builder().id("BUS_2").name("BUS_2").build())));
-
-        var requests = getRequestsDone(1);
-        assertTrue(requests.stream().anyMatch(r -> r.matches(
-                "/v1/networks/" + NETWORK_UUID_STRING + "/voltage-levels/" + VOLTAGE_LEVEL_ID + "/configured-buses")));
-
-        mvcResult = mockMvc.perform(get("/v1/studies/{studyUuid}/nodes/{nodeUuid}/network/voltage-levels/{voltageLevelId}/busbar-sections",
-                studyNameUserIdUuid, rootNodeUuid, VOLTAGE_LEVEL_ID))
-                    .andExpect(status().isOk())
-                    .andReturn();
-        resultAsString = mvcResult.getResponse().getContentAsString();
-
-        iiList = mapper.readValue(resultAsString, new TypeReference<List<IdentifiableInfos>>() { });
-
-        assertThat(iiList, new MatcherJson<>(mapper,
-                        List.of(IdentifiableInfos.builder().id("BUSBAR_SECTION_1").name("BUSBAR_SECTION_1").build(),
-                                IdentifiableInfos.builder().id("BUSBAR_SECTION_2").name("BUSBAR_SECTION_2").build())));
-
-        requests = getRequestsDone(1);
-        assertTrue(requests.stream().anyMatch(r -> r.matches(
-                "/v1/networks/" + NETWORK_UUID_STRING + "/voltage-levels/" + VOLTAGE_LEVEL_ID + "/busbar-sections")));
-    }
-
-    @Test
-    public void testCreateGenerator() throws Exception {
-        createStudy("userId", CASE_UUID);
-        UUID studyNameUserIdUuid = studyRepository.findAll().get(0).getId();
-        UUID rootNodeUuid = getRootNodeUuid(studyNameUserIdUuid);
-        NetworkModificationNode modificationNode1 = createNetworkModificationNode(studyNameUserIdUuid, rootNodeUuid,
-                UUID.randomUUID(), VARIANT_ID, "node 1");
-        UUID modificationNode1Uuid = modificationNode1.getId();
-        NetworkModificationNode modificationNode2 = createNetworkModificationNode(studyNameUserIdUuid,
-                modificationNode1Uuid, UUID.randomUUID(), VARIANT_ID_2, "node 2");
-        UUID modificationNode2Uuid = modificationNode2.getId();
-
-        String createGeneratorAttributes = "{\"generatorId\":\"generatorId1\",\"generatorName\":\"generatorName1\",\"energySource\":\"UNDEFINED\",\"minActivePower\":\"100.0\",\"maxActivePower\":\"200.0\",\"ratedNominalPower\":\"50.0\",\"activePowerSetpoint\":\"10.0\",\"reactivePowerSetpoint\":\"20.0\",\"voltageRegulatorOn\":\"true\",\"voltageSetpoint\":\"225.0\",\"voltageLevelId\":\"idVL1\",\"busOrBusbarSectionId\":\"idBus1\"}";
-
-        // create generator on root node (not allowed)
-        mockMvc.perform(post("/v1/studies/{studyUuid}/nodes/{nodeUuid}/network-modification/generators",
-                        studyNameUserIdUuid, rootNodeUuid).content(createGeneratorAttributes))
-                .andExpect(status().isForbidden());
-
-        // create generator on first modification node
-        mockMvc.perform(post("/v1/studies/{studyUuid}/nodes/{nodeUuid}/network-modification/generators",
-                        studyNameUserIdUuid, modificationNode1Uuid).content(createGeneratorAttributes))
-            .andExpect(status().isOk());
-        checkEquipmentCreatingMessagesReceived(studyNameUserIdUuid, modificationNode1Uuid);
-        checkEquipmentCreationMessagesReceived(studyNameUserIdUuid, modificationNode1Uuid, ImmutableSet.of("s2"));
-        checkEquipmentUpdatingFinishedMessagesReceived(studyNameUserIdUuid, modificationNode1Uuid);
-
-        // create generator on second modification node
-        mockMvc.perform(post("/v1/studies/{studyUuid}/nodes/{nodeUuid}/network-modification/generators",
-                        studyNameUserIdUuid, modificationNode2Uuid).content(createGeneratorAttributes))
-                .andExpect(status().isOk());
-        checkEquipmentCreatingMessagesReceived(studyNameUserIdUuid, modificationNode2Uuid);
-        checkEquipmentCreationMessagesReceived(studyNameUserIdUuid, modificationNode2Uuid, ImmutableSet.of("s2"));
-        checkEquipmentUpdatingFinishedMessagesReceived(studyNameUserIdUuid, modificationNode2Uuid);
-
-        // update generator creation
-        String generatorAttributesUpdated = "{\"generatorId\":\"generatorId2\",\"generatorName\":\"generatorName2\",\"energySource\":\"UNDEFINED\",\"minActivePower\":\"150.0\",\"maxActivePower\":\"50.0\",\"ratedNominalPower\":\"50.0\",\"activePowerSetpoint\":\"10.0\",\"reactivePowerSetpoint\":\"20.0\",\"voltageRegulatorOn\":\"true\",\"voltageSetpoint\":\"225.0\",\"voltageLevelId\":\"idVL1\",\"busOrBusbarSectionId\":\"idBus1\"}";
-        mockMvc.perform(put("/v1/studies/{studyUuid}/nodes/{nodeUuid}/network-modification/modifications/{modificationUuid}/generators-creation",
-                studyNameUserIdUuid, modificationNode1Uuid, MODIFICATION_UUID).content(generatorAttributesUpdated))
-            .andExpect(status().isOk());
-        checkEquipmentUpdatingMessagesReceived(studyNameUserIdUuid, modificationNode1Uuid);
-        checkUpdateEquipmentCreationMessagesReceived(studyNameUserIdUuid, modificationNode1Uuid);
-        checkEquipmentUpdatingFinishedMessagesReceived(studyNameUserIdUuid, modificationNode1Uuid);
-
-        String createGeneratorAttributes2 = "{\"generatorId\":\"generatorId3\",\"generatorName\":\"generatorName3\",\"energySource\":\"UNDEFINED\",\"minActivePower\":\"100.0\",\"maxActivePower\":\"200.0\",\"ratedNominalPower\":\"50.0\",\"activePowerSetpoint\":\"10.0\",\"reactivePowerSetpoint\":\"20.0\",\"voltageRegulatorOn\":\"true\",\"voltageSetpoint\":\"225.0\",\"voltageLevelId\":\"idVL1\",\"busOrBusbarSectionId\":\"idBus1\"}";
-        modificationNode1.setBuildStatus(BuildStatus.BUILDING);
-        networkModificationTreeService.updateNode(studyNameUserIdUuid, modificationNode1);
-        output.receive(TIMEOUT);
-        // create generator on building node
-        mockMvc.perform(post("/v1/studies/{studyUuid}/nodes/{nodeUuid}/network-modification/generators",
-                        studyNameUserIdUuid, modificationNode1Uuid).content(createGeneratorAttributes2))
-                .andExpect(status().isForbidden());
-
-        var requests = getRequestsWithBodyDone(3);
-        assertTrue(requests.stream().anyMatch(r -> r.getPath().matches("/v1/networks/" + NETWORK_UUID_STRING + "/generators\\?group=.*") && r.getBody().equals(createGeneratorAttributes)));
-        assertTrue(requests.stream().anyMatch(r -> r.getPath().matches("/v1/networks/" + NETWORK_UUID_STRING + "/generators\\?group=.*&variantId=" + VARIANT_ID) && r.getBody().equals(createGeneratorAttributes)));
-        assertTrue(requests.stream().anyMatch(r -> r.getPath().matches("/v1/networks/" + NETWORK_UUID_STRING + "/generators\\?group=.*&variantId=" + VARIANT_ID_2) && r.getBody().equals(createGeneratorAttributes)));
-        assertTrue(requests.stream().anyMatch(r -> r.getPath().matches("/v1/modifications/" + MODIFICATION_UUID + "/generators-creation") && r.getBody().equals(generatorAttributesUpdated)));
-    }
-
-    @Test
-    public void testCreateShuntsCompensator() throws Exception {
-        createStudy("userId", CASE_UUID);
-        UUID studyNameUserIdUuid = studyRepository.findAll().get(0).getId();
-        UUID rootNodeUuid = getRootNodeUuid(studyNameUserIdUuid);
-        NetworkModificationNode modificationNode1 = createNetworkModificationNode(studyNameUserIdUuid, rootNodeUuid,
-                UUID.randomUUID(), VARIANT_ID, "node 1");
-        UUID modificationNode1Uuid = modificationNode1.getId();
-
-        String createShuntCompensatorAttributes = "{\"shuntCompensatorId\":\"shuntCompensatorId1\",\"shuntCompensatorName\":\"shuntCompensatorName1\",\"voltageLevelId\":\"idVL1\",\"busOrBusbarSectionId\":\"idBus1\"}";
-
-        // create suntCompensator on root node (not allowed)
-        mockMvc.perform(post("/v1/studies/{studyUuid}/nodes/{nodeUuid}/network-modification/shunt-compensators",
-                        studyNameUserIdUuid, rootNodeUuid).content(createShuntCompensatorAttributes))
-            .andExpect(status().isForbidden());
-
-        // create suntCompensator on modification node child of root node
-        mockMvc.perform(post("/v1/studies/{studyUuid}/nodes/{nodeUuid}/network-modification/shunt-compensators",
-                        studyNameUserIdUuid, modificationNode1Uuid).content(createShuntCompensatorAttributes))
-            .andExpect(status().isOk());
-        checkEquipmentCreatingMessagesReceived(studyNameUserIdUuid, modificationNode1Uuid);
-        checkEquipmentCreationMessagesReceived(studyNameUserIdUuid, modificationNode1Uuid, ImmutableSet.of("s2"));
-        checkEquipmentUpdatingFinishedMessagesReceived(studyNameUserIdUuid, modificationNode1Uuid);
-
-        // update shunt compensator creation
-        String shuntCompensatorAttributesUpdated = "{\"shuntCompensatorId\":\"shuntCompensatorId2\",\"shuntCompensatorName\":\"shuntCompensatorName2\",\"voltageLevelId\":\"idVL2\",\"busOrBusbarSectionId\":\"idBus1\"}";
-        mockMvc.perform(put("/v1/studies/{studyUuid}/nodes/{nodeUuid}/network-modification/modifications/{modificationUuid}/shunt-compensators-creation",
-                studyNameUserIdUuid, modificationNode1Uuid, MODIFICATION_UUID).content(shuntCompensatorAttributesUpdated))
-            .andExpect(status().isOk());
-        checkEquipmentUpdatingMessagesReceived(studyNameUserIdUuid, modificationNode1Uuid);
-        checkUpdateEquipmentCreationMessagesReceived(studyNameUserIdUuid, modificationNode1Uuid);
-        checkEquipmentUpdatingFinishedMessagesReceived(studyNameUserIdUuid, modificationNode1Uuid);
-
-        String createShuntCompensatorAttributes2 = "{\"shuntCompensatorId\":\"shuntCompensatorId3\",\"shuntCompensatorName\":\"shuntCompensatorName3\",\"voltageLevelId\":\"idVL1\",\"busOrBusbarSectionId\":\"idBus1\"}";
-        modificationNode1.setBuildStatus(BuildStatus.BUILDING);
-        networkModificationTreeService.updateNode(studyNameUserIdUuid, modificationNode1);
-        output.receive(TIMEOUT);
-        // create shunt compensator on building node
-        mockMvc.perform(post("/v1/studies/{studyUuid}/nodes/{nodeUuid}/network-modification/shunt-compensators",
-                        studyNameUserIdUuid, modificationNode1Uuid).content(createShuntCompensatorAttributes2))
-                .andExpect(status().isForbidden());
-
-        var requests = getRequestsWithBodyDone(2);
-        assertTrue(requests.stream()
-                .anyMatch(r -> r
-                        .getPath().matches("/v1/networks/" + NETWORK_UUID_STRING
-                                + "/shunt-compensators[?]group=.*&variantId=" + VARIANT_ID)
-                        && r.getBody().equals(createShuntCompensatorAttributes)));
-        assertTrue(requests.stream().anyMatch(
-            r -> r.getPath().matches("/v1/modifications/" + MODIFICATION_UUID + "/shunt-compensators-creation")
-                        && r.getBody().equals(shuntCompensatorAttributesUpdated)));
-    }
-
-    @Test
-    public void testCreateLine() throws Exception {
-        createStudy("userId", CASE_UUID);
-        UUID studyNameUserIdUuid = studyRepository.findAll().get(0).getId();
-        UUID rootNodeUuid = getRootNodeUuid(studyNameUserIdUuid);
-        NetworkModificationNode modificationNode1 = createNetworkModificationNode(studyNameUserIdUuid, rootNodeUuid,
-                UUID.randomUUID(), VARIANT_ID, "node 1");
-        UUID modificationNode1Uuid = modificationNode1.getId();
-        NetworkModificationNode modificationNode2 = createNetworkModificationNode(studyNameUserIdUuid,
-                modificationNode1Uuid, UUID.randomUUID(), VARIANT_ID_2, "node 2");
-        UUID modificationNode2Uuid = modificationNode2.getId();
-
-        String createLineAttributes = "{" + "\"lineId\":\"lineId1\"," + "\"lineName\":\"lineName1\","
-                + "\"seriesResistance\":\"50.0\"," + "\"seriesReactance\":\"50.0\","
-                + "\"shuntConductance1\":\"100.0\"," + "\"shuntSusceptance1\":\"100.0\","
-                + "\"shuntConductance2\":\"200.0\"," + "\"shuntSusceptance2\":\"200.0\","
-                + "\"voltageLevelId1\":\"idVL1\"," + "\"busOrBusbarSectionId1\":\"idBus1\","
-                + "\"voltageLevelId2\":\"idVL2\"," + "\"busOrBusbarSectionId2\":\"idBus2\"}";
-
-        // create line on root node (not allowed)
-        mockMvc.perform(post("/v1/studies/{studyUuid}/nodes/{nodeUuid}/network-modification/lines",
-                studyNameUserIdUuid, rootNodeUuid).content(createLineAttributes))
-                .andExpect(status().isForbidden());
-
-        // create line on first modification node
-        mockMvc.perform(post("/v1/studies/{studyUuid}/nodes/{nodeUuid}/network-modification/lines",
-                studyNameUserIdUuid, modificationNode1Uuid).content(createLineAttributes))
-                .andExpect(status().isOk());
-        checkEquipmentCreatingMessagesReceived(studyNameUserIdUuid, modificationNode1Uuid);
-        checkEquipmentCreationMessagesReceived(studyNameUserIdUuid, modificationNode1Uuid, ImmutableSet.of("s2"));
-        checkEquipmentUpdatingFinishedMessagesReceived(studyNameUserIdUuid, modificationNode1Uuid);
-
-        // create line on second modification node
-        mockMvc.perform(post("/v1/studies/{studyUuid}/nodes/{nodeUuid}/network-modification/lines",
-                studyNameUserIdUuid, modificationNode2Uuid).content(createLineAttributes))
-            .andExpect(status().isOk());
-        checkEquipmentCreatingMessagesReceived(studyNameUserIdUuid, modificationNode2Uuid);
-        checkEquipmentCreationMessagesReceived(studyNameUserIdUuid, modificationNode2Uuid, ImmutableSet.of("s2"));
-        checkEquipmentUpdatingFinishedMessagesReceived(studyNameUserIdUuid, modificationNode2Uuid);
-
-        // update line creation
-        String lineAttributesUpdated = "{" + "\"lineId\":\"lineId2\"," + "\"lineName\":\"lineName2\","
-                + "\"seriesResistance\":\"54.0\"," + "\"seriesReactance\":\"55.0\","
-                + "\"shuntConductance1\":\"100.0\"," + "\"shuntSusceptance1\":\"100.0\","
-                + "\"shuntConductance2\":\"200.0\"," + "\"shuntSusceptance2\":\"200.0\","
-                + "\"voltageLevelId1\":\"idVL2\"," + "\"busOrBusbarSectionId1\":\"idBus1\","
-                + "\"voltageLevelId2\":\"idVL2\"," + "\"busOrBusbarSectionId2\":\"idBus2\"}";
-        mockMvc.perform(put("/v1/studies/{studyUuid}/nodes/{nodeUuid}/network-modification/modifications/{modificationUuid}/lines-creation",
-                studyNameUserIdUuid, modificationNode1Uuid, MODIFICATION_UUID).content(lineAttributesUpdated))
-            .andExpect(status().isOk());
-        checkEquipmentUpdatingMessagesReceived(studyNameUserIdUuid, modificationNode1Uuid);
-        checkUpdateEquipmentCreationMessagesReceived(studyNameUserIdUuid, modificationNode1Uuid);
-        checkEquipmentUpdatingFinishedMessagesReceived(studyNameUserIdUuid, modificationNode1Uuid);
-
-        String createLineAttributes2 = "{" + "\"lineId\":\"lineId3\"," + "\"lineName\":\"lineName3\","
-                + "\"seriesResistance\":\"50.0\"," + "\"seriesReactance\":\"50.0\","
-                + "\"shuntConductance1\":\"100.0\"," + "\"shuntSusceptance1\":\"100.0\","
-                + "\"shuntConductance2\":\"200.0\"," + "\"shuntSusceptance2\":\"200.0\","
-                + "\"voltageLevelId1\":\"idVL1\"," + "\"busOrBusbarSectionId1\":\"idBus1\","
-                + "\"voltageLevelId2\":\"idVL2\"," + "\"busOrBusbarSectionId2\":\"idBus2\"}";
-        modificationNode1.setBuildStatus(BuildStatus.BUILDING);
-        networkModificationTreeService.updateNode(studyNameUserIdUuid, modificationNode1);
-        output.receive(TIMEOUT);
-        // create line on building node
-        mockMvc.perform(post("/v1/studies/{studyUuid}/nodes/{nodeUuid}/network-modification/lines",
-                        studyNameUserIdUuid, modificationNode1Uuid).content(createLineAttributes2))
-                .andExpect(status().isForbidden());
-
-        var requests = getRequestsWithBodyDone(3);
-        assertTrue(requests.stream().anyMatch(r -> r.getPath().matches("/v1/networks/" + NETWORK_UUID_STRING + "/lines\\?group=.*") && r.getBody().equals(createLineAttributes)));
-        assertTrue(requests.stream().anyMatch(r -> r.getPath().matches("/v1/networks/" + NETWORK_UUID_STRING + "/lines\\?group=.*&variantId=" + VARIANT_ID) && r.getBody().equals(createLineAttributes)));
-        assertTrue(requests.stream().anyMatch(r -> r.getPath().matches("/v1/networks/" + NETWORK_UUID_STRING + "/lines\\?group=.*&variantId=" + VARIANT_ID_2) && r.getBody().equals(createLineAttributes)));
-        assertTrue(requests.stream().anyMatch(r -> r.getPath().matches("/v1/modifications/" + MODIFICATION_UUID + "/lines-creation") && r.getBody().equals(lineAttributesUpdated)));
-    }
-
-    @Test
-    public void testCreateTwoWindingsTransformer() throws Exception {
-        createStudy("userId", CASE_UUID);
-        UUID studyNameUserIdUuid = studyRepository.findAll().get(0).getId();
-        UUID rootNodeUuid = getRootNodeUuid(studyNameUserIdUuid);
-        NetworkModificationNode modificationNode1 = createNetworkModificationNode(studyNameUserIdUuid, rootNodeUuid,
-                UUID.randomUUID(), VARIANT_ID, "node 1");
-        UUID modificationNode1Uuid = modificationNode1.getId();
-        NetworkModificationNode modificationNode2 = createNetworkModificationNode(studyNameUserIdUuid,
-                modificationNode1Uuid, UUID.randomUUID(), VARIANT_ID_2, "node 2");
-        UUID modificationNode2Uuid = modificationNode2.getId();
-
-        String createTwoWindingsTransformerAttributes = "{\"equipmentId\":\"2wtId\",\"equipmentName\":\"2wtName\",\"seriesResistance\":\"10\",\"seriesReactance\":\"10\",\"magnetizingConductance\":\"100\",\"magnetizingSusceptance\":\"100\",\"ratedVoltage1\":\"480\",\"ratedVoltage2\":\"380\",\"voltageLevelId1\":\"CHOO5P6\",\"busOrBusbarSectionId1\":\"CHOO5P6_1\",\"voltageLevelId2\":\"CHOO5P6\",\"busOrBusbarSectionId2\":\"CHOO5P6_1\"}";
-
-        // create 2WT on root node (not allowed)
-        mockMvc.perform(post("/v1/studies/{studyUuid}/nodes/{nodeUuid}/network-modification/two-windings-transformers",
-                        studyNameUserIdUuid, rootNodeUuid).content(createTwoWindingsTransformerAttributes))
-            .andExpect(status().isForbidden());
-
-        // create 2WT on first modification node
-        mockMvc.perform(post("/v1/studies/{studyUuid}/nodes/{nodeUuid}/network-modification/two-windings-transformers",
-                        studyNameUserIdUuid, modificationNode1Uuid).content(createTwoWindingsTransformerAttributes))
-            .andExpect(status().isOk());
-        checkEquipmentCreatingMessagesReceived(studyNameUserIdUuid, modificationNode1Uuid);
-        checkEquipmentCreationMessagesReceived(studyNameUserIdUuid, modificationNode1Uuid, ImmutableSet.of("s2"));
-        checkEquipmentUpdatingFinishedMessagesReceived(studyNameUserIdUuid, modificationNode1Uuid);
-
-        // create 2WT on second modification node
-        mockMvc.perform(post("/v1/studies/{studyUuid}/nodes/{nodeUuid}/network-modification/two-windings-transformers",
-                        studyNameUserIdUuid, modificationNode2Uuid).content(createTwoWindingsTransformerAttributes))
-            .andExpect(status().isOk());
-        checkEquipmentCreatingMessagesReceived(studyNameUserIdUuid, modificationNode2Uuid);
-        checkEquipmentCreationMessagesReceived(studyNameUserIdUuid, modificationNode2Uuid, ImmutableSet.of("s2"));
-        checkEquipmentUpdatingFinishedMessagesReceived(studyNameUserIdUuid, modificationNode2Uuid);
-
-        // update Two Windings Transformer creation
-        String twoWindingsTransformerAttributesUpdated = "{\"equipmentId\":\"2wtId\",\"equipmentName\":\"2wtName\",\"seriesResistance\":\"10\",\"seriesReactance\":\"10\",\"magnetizingConductance\":\"100\",\"magnetizingSusceptance\":\"100\",\"ratedVoltage1\":\"480\",\"ratedVoltage2\":\"380\",\"voltageLevelId1\":\"CHOO5P6\",\"busOrBusbarSectionId1\":\"CHOO5P6_1\",\"voltageLevelId2\":\"CHOO5P6\",\"busOrBusbarSectionId2\":\"CHOO5P6_1\"}";
-        mockMvc.perform(put("/v1/studies/{studyUuid}/nodes/{nodeUuid}/network-modification/modifications/{modificationUuid}/two-windings-transformers-creation",
-                studyNameUserIdUuid, modificationNode1Uuid, MODIFICATION_UUID).content(twoWindingsTransformerAttributesUpdated))
-            .andExpect(status().isOk());
-        checkEquipmentUpdatingMessagesReceived(studyNameUserIdUuid, modificationNode1Uuid);
-        checkUpdateEquipmentCreationMessagesReceived(studyNameUserIdUuid, modificationNode1Uuid);
-        checkEquipmentUpdatingFinishedMessagesReceived(studyNameUserIdUuid, modificationNode1Uuid);
-
-        String createTwoWindingsTransformerAttributes2 = "{\"equipmentId\":\"2wtId3\",\"equipmentName\":\"2wtName3\",\"seriesResistance\":\"10\",\"seriesReactance\":\"10\",\"magnetizingConductance\":\"100\",\"magnetizingSusceptance\":\"100\",\"ratedVoltage1\":\"480\",\"ratedVoltage2\":\"380\",\"voltageLevelId1\":\"CHOO5P6\",\"busOrBusbarSectionId1\":\"CHOO5P6_1\",\"voltageLevelId2\":\"CHOO5P6\",\"busOrBusbarSectionId2\":\"CHOO5P6_1\"}";
-        modificationNode1.setBuildStatus(BuildStatus.BUILDING);
-        networkModificationTreeService.updateNode(studyNameUserIdUuid, modificationNode1);
-        output.receive(TIMEOUT);
-        // create Two Windings Transformer on building node
-        mockMvc.perform(post("/v1/studies/{studyUuid}/nodes/{nodeUuid}/network-modification/two-windings-transformers",
-                        studyNameUserIdUuid, modificationNode1Uuid).content(createTwoWindingsTransformerAttributes2))
-                .andExpect(status().isForbidden());
-
-        var requests = getRequestsWithBodyDone(3);
-        assertTrue(requests.stream().anyMatch(r -> r.getPath().matches("/v1/networks/" + NETWORK_UUID_STRING + "/two-windings-transformers\\?group=.*") && r.getBody().equals(createTwoWindingsTransformerAttributes)));
-        assertTrue(requests.stream().anyMatch(r -> r.getPath().matches("/v1/networks/" + NETWORK_UUID_STRING + "/two-windings-transformers\\?group=.*&variantId=" + VARIANT_ID) && r.getBody().equals(createTwoWindingsTransformerAttributes)));
-        assertTrue(requests.stream().anyMatch(r -> r.getPath().matches("/v1/networks/" + NETWORK_UUID_STRING + "/two-windings-transformers\\?group=.*&variantId=" + VARIANT_ID_2) && r.getBody().equals(createTwoWindingsTransformerAttributes)));
-        assertTrue(requests.stream().anyMatch(r -> r.getPath().matches("/v1/modifications/" + MODIFICATION_UUID + "/two-windings-transformers-creation") && r.getBody().equals(twoWindingsTransformerAttributesUpdated)));
-
-    }
-
-    private void testBuildWithNodeUuid(UUID studyUuid, UUID nodeUuid, int nbReportExpected) throws Exception {
-        // build node
-        mockMvc.perform(post("/v1/studies/{studyUuid}/nodes/{nodeUuid}/build", studyUuid, nodeUuid))
-            .andExpect(status().isOk());
-
-        // Initial node update -> BUILDING
-        Message<byte[]> buildStatusMessage = output.receive(TIMEOUT);
-        assertEquals(studyUuid, buildStatusMessage.getHeaders().get(NotificationService.HEADER_STUDY_UUID));
-        assertEquals(NotificationService.NODE_UPDATED, buildStatusMessage.getHeaders().get(HEADER_UPDATE_TYPE));
-
-        // Successful ->  Node update -> BUILT
-        buildStatusMessage = output.receive(TIMEOUT);
-        assertEquals(studyUuid, buildStatusMessage.getHeaders().get(NotificationService.HEADER_STUDY_UUID));
-        assertEquals(NotificationService.NODE_UPDATED, buildStatusMessage.getHeaders().get(HEADER_UPDATE_TYPE));
-
-        buildStatusMessage = output.receive(TIMEOUT);
-        assertEquals(studyUuid, buildStatusMessage.getHeaders().get(NotificationService.HEADER_STUDY_UUID));
-        assertEquals(nodeUuid, buildStatusMessage.getHeaders().get(NotificationService.HEADER_NODE));
-        assertEquals(NotificationService.UPDATE_TYPE_BUILD_COMPLETED, buildStatusMessage.getHeaders().get(HEADER_UPDATE_TYPE));
-        assertEquals(Set.of("s1", "s2"), buildStatusMessage.getHeaders().get(NotificationService.HEADER_UPDATE_TYPE_SUBSTATIONS_IDS));
-
-        assertTrue(getRequestsDone(nbReportExpected).stream().allMatch(r -> r.contains("reports")));
-        assertTrue(getRequestsDone(1).stream()
-            .anyMatch(r -> r.matches("/v1/networks/" + NETWORK_UUID_STRING + "/build\\?receiver=.*")));
-
-        assertEquals(BuildStatus.BUILT, networkModificationTreeService.getBuildStatus(nodeUuid));  // node is built
-
-        networkModificationTreeService.updateBuildStatus(nodeUuid, BuildStatus.BUILDING);
-
-        // stop build
-        mockMvc.perform(put("/v1/studies/{studyUuid}/nodes/{nodeUuid}/build/stop", studyUuid, nodeUuid))
-            .andExpect(status().isOk());
-
-        buildStatusMessage = output.receive(TIMEOUT);
-        assertEquals(studyUuid, buildStatusMessage.getHeaders().get(NotificationService.HEADER_STUDY_UUID));
-        assertEquals(NotificationService.NODE_UPDATED, buildStatusMessage.getHeaders().get(HEADER_UPDATE_TYPE));
-
-        output.receive(TIMEOUT);
-        buildStatusMessage = output.receive(TIMEOUT);
-        assertEquals(studyUuid, buildStatusMessage.getHeaders().get(NotificationService.HEADER_STUDY_UUID));
-        assertEquals(nodeUuid, buildStatusMessage.getHeaders().get(NotificationService.HEADER_NODE));
-        assertEquals(NotificationService.UPDATE_TYPE_BUILD_CANCELLED, buildStatusMessage.getHeaders().get(HEADER_UPDATE_TYPE));
-
-        assertEquals(BuildStatus.NOT_BUILT, networkModificationTreeService.getBuildStatus(nodeUuid)); // node is not
-                                                                                                      // built
-
-        assertTrue(getRequestsDone(1).stream().anyMatch(r -> r.matches("/v1/build/stop\\?receiver=.*")));
-    }
-
-    // builds on network 2 will fail
-    private void testBuildFailedWithNodeUuid(UUID studyUuid, UUID nodeUuid) throws Exception {
-        // build node
-        mockMvc.perform(post("/v1/studies/{studyUuid}/nodes/{nodeUuid}/build", studyUuid, nodeUuid))
-            .andExpect(status().isOk());
-
-        // initial node update -> building
-        Message<byte[]> buildStatusMessage = output.receive(TIMEOUT);
-        assertEquals(studyUuid, buildStatusMessage.getHeaders().get(NotificationService.HEADER_STUDY_UUID));
-        assertEquals(NotificationService.NODE_UPDATED, buildStatusMessage.getHeaders().get(HEADER_UPDATE_TYPE));
-
-        // fail -> second node update -> not built
-        buildStatusMessage = output.receive(TIMEOUT);
-        assertEquals(studyUuid, buildStatusMessage.getHeaders().get(NotificationService.HEADER_STUDY_UUID));
-        assertEquals(NotificationService.NODE_UPDATED, buildStatusMessage.getHeaders().get(HEADER_UPDATE_TYPE));
-
-        // error message sent to frontend
-        buildStatusMessage = output.receive(TIMEOUT);
-        assertEquals(studyUuid, buildStatusMessage.getHeaders().get(NotificationService.HEADER_STUDY_UUID));
-        assertEquals(nodeUuid, buildStatusMessage.getHeaders().get(NotificationService.HEADER_NODE));
-        assertEquals(NotificationService.UPDATE_TYPE_BUILD_FAILED, buildStatusMessage.getHeaders().get(HEADER_UPDATE_TYPE));
-
-        assertTrue(getRequestsDone(1).iterator().next().contains("reports"));
-        assertTrue(getRequestsDone(1).stream()
-            .anyMatch(r -> r.matches("/v1/networks/" + NETWORK_UUID_2_STRING + "/build\\?receiver=.*")));
-
-        assertEquals(BuildStatus.NOT_BUILT, networkModificationTreeService.getBuildStatus(nodeUuid));  // node is not built
-    }
-
-    // builds on network 3 will throw an error on networkmodificationservice call
-    private void testBuildErrorWithNodeUuid(UUID studyUuid, UUID nodeUuid) throws Exception {
-        // build node
-        mockMvc.perform(post("/v1/studies/{studyUuid}/nodes/{nodeUuid}/build", studyUuid, nodeUuid))
-            .andExpect(status().isInternalServerError());
-
-        // initial node update -> building
-        Message<byte[]> buildStatusMessage = output.receive(TIMEOUT);
-        assertEquals(studyUuid, buildStatusMessage.getHeaders().get(NotificationService.HEADER_STUDY_UUID));
-        assertEquals(NotificationService.NODE_UPDATED, buildStatusMessage.getHeaders().get(HEADER_UPDATE_TYPE));
-
-        // error -> second node update -> not built
-        buildStatusMessage = output.receive(TIMEOUT);
-        assertEquals(studyUuid, buildStatusMessage.getHeaders().get(NotificationService.HEADER_STUDY_UUID));
-        assertEquals(NotificationService.NODE_UPDATED, buildStatusMessage.getHeaders().get(HEADER_UPDATE_TYPE));
-
-        assertTrue(getRequestsDone(1).iterator().next().contains("reports"));
-        assertTrue(getRequestsDone(1).stream()
-            .anyMatch(r -> r.matches("/v1/networks/" + NETWORK_UUID_3_STRING + "/build\\?receiver=.*")));
-
-        assertEquals(BuildStatus.NOT_BUILT, networkModificationTreeService.getBuildStatus(nodeUuid));  // node is not built
-    }
-
-    @Test
-    public void testBuildFailed() throws Exception {
-        UUID studyUuid = createStudy("userId", UUID.fromString(CASE_2_UUID_STRING));
-        UUID rootNodeUuid = getRootNodeUuid(studyUuid);
-        UUID modificationGroupUuid1 = UUID.randomUUID();
-        NetworkModificationNode modificationNode = createNetworkModificationNode(studyUuid, rootNodeUuid,
-                modificationGroupUuid1, "variant_1", "node 1");
-
-        testBuildFailedWithNodeUuid(studyUuid, modificationNode.getId());
-    }
-
-    @Test
-    public void testBuildError() throws Exception {
-        UUID studyUuid = createStudy("userId", UUID.fromString(CASE_3_UUID_STRING));
-        UUID rootNodeUuid = getRootNodeUuid(studyUuid);
-        UUID modificationGroupUuid1 = UUID.randomUUID();
-        NetworkModificationNode modificationNode = createNetworkModificationNode(studyUuid, rootNodeUuid,
-                modificationGroupUuid1, "variant_1", "node 1");
-
-        testBuildErrorWithNodeUuid(studyUuid, modificationNode.getId());
-    }
-
-    @Test
-    public void testBuild() throws Exception {
-        UUID studyNameUserIdUuid = createStudy("userId", CASE_UUID);
-        UUID rootNodeUuid = getRootNodeUuid(studyNameUserIdUuid);
-        UUID modificationGroupUuid1 = UUID.randomUUID();
-        NetworkModificationNode modificationNode1 = createNetworkModificationNode(studyNameUserIdUuid, rootNodeUuid,
-                modificationGroupUuid1, "variant_1", "node 1");
-        UUID modificationGroupUuid2 = UUID.randomUUID();
-        NetworkModificationNode modificationNode2 = createNetworkModificationNode(studyNameUserIdUuid,
-                modificationNode1.getId(), modificationGroupUuid2, "variant_2", "node 2");
-        UUID modificationGroupUuid3 = UUID.randomUUID();
-        NetworkModificationNode modificationNode3 = createNetworkModificationNode(studyNameUserIdUuid,
-                modificationNode2.getId(), modificationGroupUuid3, "variant_3", "node 3");
-        UUID modificationGroupUuid4 = UUID.randomUUID();
-        NetworkModificationNode modificationNode4 = createNetworkModificationNode(studyNameUserIdUuid,
-                modificationNode3.getId(), modificationGroupUuid4, "variant_4", "node 4");
-        UUID modificationGroupUuid5 = UUID.randomUUID();
-        NetworkModificationNode modificationNode5 = createNetworkModificationNode(studyNameUserIdUuid,
-                modificationNode4.getId(), modificationGroupUuid5, "variant_5", "node 5");
-
-        /*
-            root
-             |
-          modificationNode1
-             |
-          modificationNode2
-             |
-          modificationNode3
-             |
-          modificationNode4
-             |
-          modificationNode5
-         */
-
-        BuildInfos buildInfos = networkModificationTreeService.getBuildInfos(modificationNode5.getId());
-        assertNull(buildInfos.getOriginVariantId());  // previous built node is root node
-        assertEquals("variant_5", buildInfos.getDestinationVariantId());
-        assertEquals(List.of(modificationGroupUuid1, modificationGroupUuid2, modificationGroupUuid3, modificationGroupUuid4, modificationGroupUuid5), buildInfos.getModificationGroupUuids());
-
-        modificationNode3.setBuildStatus(BuildStatus.BUILT);  // mark node modificationNode3 as built
-        networkModificationTreeService.updateNode(studyNameUserIdUuid, modificationNode3);
-        output.receive(TIMEOUT);
-
-        buildInfos = networkModificationTreeService.getBuildInfos(modificationNode4.getId());
-        assertEquals("variant_3", buildInfos.getOriginVariantId()); // variant to clone is variant associated to node
-                                                                    // modificationNode3
-        assertEquals("variant_4", buildInfos.getDestinationVariantId());
-        assertEquals(List.of(modificationGroupUuid4), buildInfos.getModificationGroupUuids());
-
-        modificationNode2.setBuildStatus(BuildStatus.NOT_BUILT);  // mark node modificationNode2 as not built
-        networkModificationTreeService.updateNode(studyNameUserIdUuid, modificationNode2);
-        output.receive(TIMEOUT);
-        modificationNode4.setBuildStatus(BuildStatus.NOT_BUILT);  // mark node modificationNode4 as built invalid
-        networkModificationTreeService.updateNode(studyNameUserIdUuid, modificationNode4);
-        output.receive(TIMEOUT);
-        modificationNode5.setBuildStatus(BuildStatus.BUILT);  // mark node modificationNode5 as built
-        networkModificationTreeService.updateNode(studyNameUserIdUuid, modificationNode5);
-        output.receive(TIMEOUT);
-
-        // build modificationNode2 and stop build
-        testBuildWithNodeUuid(studyNameUserIdUuid, modificationNode2.getId(), 2);
-
-        assertEquals(BuildStatus.BUILT, networkModificationTreeService.getBuildStatus(modificationNode3.getId()));
-        assertEquals(BuildStatus.NOT_BUILT, networkModificationTreeService.getBuildStatus(modificationNode4.getId()));
-        assertEquals(BuildStatus.BUILT, networkModificationTreeService.getBuildStatus(modificationNode5.getId()));
-
-        modificationNode3.setBuildStatus(BuildStatus.NOT_BUILT);  // mark node modificationNode3 as built
-        networkModificationTreeService.updateNode(studyNameUserIdUuid, modificationNode3);
-        output.receive(TIMEOUT);
-
-        // build modificationNode3 and stop build
-        testBuildWithNodeUuid(studyNameUserIdUuid, modificationNode3.getId(), 3);
-
-        assertEquals(BuildStatus.NOT_BUILT, networkModificationTreeService.getBuildStatus(modificationNode4.getId()));
-        assertEquals(BuildStatus.BUILT, networkModificationTreeService.getBuildStatus(modificationNode5.getId()));
-    }
-
-    @Test
-    public void testChangeModificationActiveState() throws Exception {
-        UUID studyUuid = createStudy("userId", CASE_UUID);
-        UUID rootNodeUuid = getRootNodeUuid(studyUuid);
-        UUID modificationGroupUuid1 = UUID.randomUUID();
-        NetworkModificationNode modificationNode1 = createNetworkModificationNode(studyUuid, rootNodeUuid,
-                modificationGroupUuid1, "variant_1", "node 1");
-
-        UUID modificationUuid = UUID.randomUUID();
-        UUID nodeNotFoundUuid = UUID.randomUUID();
-
-        // deactivate modification on modificationNode
-        mockMvc.perform(put("/v1/studies/{studyUuid}/nodes/{nodeUuid}/network_modifications/{modificationUuid}?active=false",
-                studyUuid, nodeNotFoundUuid, modificationUuid))
-            .andExpect(status().isNotFound());
-
-        mockMvc.perform(put("/v1/studies/{studyUuid}/nodes/{nodeUuid}/network_modifications/{modificationUuid}?active=false",
-                        studyUuid, modificationNode1.getId(), modificationUuid))
-            .andExpect(status().isOk());
-
-        AtomicReference<AbstractNode> node = new AtomicReference<>();
-        node.set(networkModificationTreeService.getSimpleNode(modificationNode1.getId()));
-        NetworkModificationNode modificationNode = (NetworkModificationNode) node.get();
-        assertEquals(Set.of(modificationUuid), modificationNode.getModificationsToExclude());
-
-        checkUpdateNodesMessageReceived(studyUuid, List.of(modificationNode1.getId()));
-        checkUpdateModelsStatusMessagesReceived(studyUuid, modificationNode1.getId());
-
-        // reactivate modification
-        mockMvc.perform(put("/v1/studies/{studyUuid}/nodes/{nodeUuid}/network_modifications/{modificationUuid}?active=true",
-                        studyUuid, modificationNode1.getId(), modificationUuid))
-            .andExpect(status().isOk());
-
-        node.set(networkModificationTreeService.getSimpleNode(modificationNode1.getId()));
-        modificationNode = (NetworkModificationNode) node.get();
-        assertTrue(modificationNode.getModificationsToExclude().isEmpty());
-
-        checkUpdateNodesMessageReceived(studyUuid, List.of(modificationNode1.getId()));
-        checkUpdateModelsStatusMessagesReceived(studyUuid, modificationNode1.getId());
-    }
-
-    @Test
-    public void deleteModificationRequest() throws Exception {
-        createStudy("userId", CASE_UUID);
-        UUID studyUuid = studyRepository.findAll().get(0).getId();
-        UUID rootNodeUuid = getRootNodeUuid(studyUuid);
-        NetworkModificationNode modificationNode = createNetworkModificationNode(studyUuid, rootNodeUuid, VARIANT_ID, "node 1");
-        createNetworkModificationNode(studyUuid, rootNodeUuid, VARIANT_ID_2, "node 2");
-        NetworkModificationNode node3 = createNetworkModificationNode(studyUuid, modificationNode.getId(), "variant_3", "node 3");
-        /*  root
-           /   \
-         node  modification node
-                 \
-                node3
-            node is only there to test that when we update modification node, it is not in notifications list
-         */
-        UUID studyUuid1 = UUID.randomUUID();
-        mockMvc.perform(delete("/v1/studies/{studyUuid}/nodes/{nodeUuid}/network-modification?modificationsUuids={modificationUuid}",
-                        studyUuid1, modificationNode.getId(), node3.getId()))
-            .andExpect(status().isForbidden());
-
-        checkEquipmentDeletingMessagesReceived(studyUuid1, modificationNode.getId());
-        checkEquipmentUpdatingFinishedMessagesReceived(studyUuid1, modificationNode.getId());
-
-        UUID modificationUuid = UUID.randomUUID();
-        mockMvc.perform(delete("/v1/studies/{studyUuid}/nodes/{nodeUuid}/network-modification?modificationsUuids={modificationUuid}",
-                studyUuid, modificationNode.getId(), modificationUuid))
-            .andExpect(status().isOk());
-
-        assertTrue(getRequestsDone(1).stream()
-                .anyMatch(r -> r.matches("/v1/groups/" + modificationNode.getModificationGroupUuid()
-                        + "/modifications[?]modificationsUuids=.*" + modificationUuid + ".*")));
-        checkEquipmentDeletingMessagesReceived(studyUuid, modificationNode.getId());
-        checkUpdateNodesMessageReceived(studyUuid, List.of(modificationNode.getId()));
-        checkUpdateModelsStatusMessagesReceived(studyUuid, modificationNode.getId());
-        checkEquipmentUpdatingFinishedMessagesReceived(studyUuid, modificationNode.getId());
-    }
-
->>>>>>> d0713904
     @Test
     public void testCreateStudyWithDefaultLoadflow() throws Exception {
         createStudy("userId", CASE_UUID);
