/**
 * Copyright (c) 2021, RTE (http://www.rte-france.com)
 * This Source Code Form is subject to the terms of the Mozilla Public
 * License, v. 2.0. If a copy of the MPL was not distributed with this
 * file, You can obtain one at http://mozilla.org/MPL/2.0/.
 */
package org.gridsuite.study.server;

import com.fasterxml.jackson.databind.ObjectMapper;
import com.google.common.collect.ImmutableSet;
import com.powsybl.commons.datasource.ReadOnlyDataSource;
import com.powsybl.commons.datasource.ResourceDataSource;
import com.powsybl.commons.datasource.ResourceSet;
import com.powsybl.commons.reporter.ReporterModel;
import com.powsybl.commons.reporter.ReporterModelJsonModule;
import com.powsybl.iidm.network.Country;
import com.powsybl.iidm.network.Line;
import com.powsybl.iidm.network.Network;
import com.powsybl.iidm.network.VoltageLevel;
import com.powsybl.iidm.xml.XMLImporter;
import com.powsybl.loadflow.LoadFlowParameters;
import com.powsybl.network.store.iidm.impl.NetworkFactoryImpl;
import com.powsybl.network.store.model.*;
import lombok.SneakyThrows;
import okhttp3.HttpUrl;
import okhttp3.mockwebserver.Dispatcher;
import okhttp3.mockwebserver.MockResponse;
import okhttp3.mockwebserver.MockWebServer;
import okhttp3.mockwebserver.RecordedRequest;
import okio.Buffer;
import org.gridsuite.study.server.dto.*;
import org.gridsuite.study.server.dto.NetworkInfos;
import org.gridsuite.study.server.elasticsearch.EquipmentInfosService;
import org.gridsuite.study.server.elasticsearch.StudyInfosService;
import org.gridsuite.study.server.repository.StudyCreationRequestRepository;
import org.gridsuite.study.server.repository.StudyRepository;
import org.gridsuite.study.server.utils.MatcherJson;
import org.gridsuite.study.server.utils.MatcherReport;
import org.json.JSONArray;
import org.json.JSONObject;
import org.junit.After;
import org.junit.Before;
import org.junit.Test;
import org.junit.runner.RunWith;
import org.mockito.stubbing.Answer;
import org.slf4j.Logger;
import org.slf4j.LoggerFactory;
import org.springframework.beans.factory.annotation.Autowired;
import org.springframework.boot.test.autoconfigure.web.reactive.AutoConfigureWebTestClient;
import org.springframework.boot.test.context.SpringBootTest;
import org.springframework.boot.test.mock.mockito.MockBean;
import org.springframework.cloud.stream.binder.test.InputDestination;
import org.springframework.cloud.stream.binder.test.OutputDestination;
import org.springframework.cloud.stream.binder.test.TestChannelBinderConfiguration;
import org.springframework.http.HttpHeaders;
import org.springframework.http.HttpStatus;
import org.springframework.http.MediaType;
import org.springframework.http.client.MultipartBodyBuilder;
import org.springframework.messaging.Message;
import org.springframework.messaging.MessageHeaders;
import org.springframework.messaging.support.MessageBuilder;
import org.springframework.mock.web.MockMultipartFile;
import org.springframework.test.context.ContextConfiguration;
import org.springframework.test.context.ContextHierarchy;
import org.springframework.test.context.junit4.SpringRunner;
import org.springframework.test.web.reactive.server.WebTestClient;
import org.springframework.util.ResourceUtils;
import org.springframework.web.reactive.config.EnableWebFlux;
import org.springframework.web.reactive.function.BodyInserters;

import java.io.FileInputStream;
import java.io.IOException;
import java.io.InputStream;
import java.time.ZoneOffset;
import java.time.ZonedDateTime;
import java.util.*;
import java.util.concurrent.CountDownLatch;
import java.util.concurrent.TimeUnit;
import java.util.stream.Collectors;
import java.util.stream.IntStream;

import static org.gridsuite.study.server.StudyConstants.CASE_API_VERSION;
import static org.gridsuite.study.server.StudyException.Type.*;
import static org.gridsuite.study.server.StudyService.*;
import static org.gridsuite.study.server.utils.MatcherBasicStudyInfos.createMatcherStudyBasicInfos;
import static org.gridsuite.study.server.utils.MatcherCreatedStudyBasicInfos.createMatcherCreatedStudyBasicInfos;
import static org.gridsuite.study.server.utils.MatcherStudyInfos.createMatcherStudyInfos;
import static org.junit.Assert.*;
import static org.mockito.ArgumentMatchers.any;
import static org.mockito.Mockito.when;

/**
 * @author Abdelsalem Hedhili <abdelsalem.hedhili at rte-france.com>
 * @author Franck Lecuyer <franck.lecuyer at rte-france.com>
 */

@RunWith(SpringRunner.class)
@AutoConfigureWebTestClient
@EnableWebFlux
@SpringBootTest(properties = {"spring.data.elasticsearch.enabled=false"})
@ContextHierarchy({@ContextConfiguration(classes = {StudyApplication.class, EmbeddedElasticsearch.class, TestChannelBinderConfiguration.class})})
public class StudyTest {

    private static final Logger LOGGER = LoggerFactory.getLogger(StudyTest.class);

    private static final String STUDIES_URL = "/v1/studies/{studyName}";
    private static final String STUDY_EXIST_URL = "/v1/{userId}/studies/{studyName}/exists";
    private static final String DESCRIPTION = "description";
    private static final String TEST_FILE = "testCase.xiidm";
    private static final String TEST_FILE_WITH_ERRORS = "testCase_with_errors.xiidm";
    private static final String TEST_FILE_IMPORT_ERRORS = "testCase_import_errors.xiidm";
    private static final String TEST_FILE_IMPORT_ERRORS_NO_MESSAGE_IN_RESPONSE_BODY = "testCase_import_errors_no_message_in_response_body.xiidm";
    private static final String STUDY_NAME = "studyName";
    private static final String NETWORK_UUID_STRING = "38400000-8cf0-11bd-b23e-10b96e4ef00d";
    private static final String CASE_UUID_STRING = "00000000-8cf0-11bd-b23e-10b96e4ef00d";
    private static final String IMPORTED_CASE_UUID_STRING = "11111111-0000-0000-0000-000000000000";
    private static final String IMPORTED_BLOCKING_CASE_UUID_STRING = "22111111-0000-0000-0000-000000000000";
    private static final String IMPORTED_CASE_WITH_ERRORS_UUID_STRING = "88888888-0000-0000-0000-000000000000";
    private static final String NEW_STUDY_CASE_UUID = "11888888-0000-0000-0000-000000000000";
    private static final String NOT_EXISTING_CASE_UUID = "00000000-0000-0000-0000-000000000000";
    private static final String SECURITY_ANALYSIS_UUID = "f3a85c9b-9594-4e55-8ec7-07ea965d24eb";
    private static final String NOT_FOUND_SECURITY_ANALYSIS_UUID = "e3a85c9b-9594-4e55-8ec7-07ea965d24eb";
    private static final String HEADER_STUDY_NAME = "studyName";
    private static final String HEADER_UPDATE_TYPE = "updateType";
    private static final UUID NETWORK_UUID = UUID.fromString(NETWORK_UUID_STRING);
    private static final UUID CASE_UUID = UUID.fromString(CASE_UUID_STRING);
    private static final UUID IMPORTED_CASE_UUID = UUID.fromString(IMPORTED_CASE_UUID_STRING);
    private static final UUID IMPORTED_CASE_WITH_ERRORS_UUID = UUID.fromString(IMPORTED_CASE_WITH_ERRORS_UUID_STRING);
    private static final NetworkInfos NETWORK_INFOS = new NetworkInfos(NETWORK_UUID, "20140116_0830_2D4_UX1_pst");
    private static final String CONTIGENCY_LIST_NAME = "ls";
    private static final String SECURITY_ANALYSIS_RESULT_JSON = "{\"version\":\"1.0\",\"preContingencyResult\":{\"computationOk\":true,\"limitViolations\":[{\"subjectId\":\"l3\",\"limitType\":\"CURRENT\",\"acceptableDuration\":1200,\"limit\":10.0,\"limitReduction\":1.0,\"value\":11.0,\"side\":\"ONE\"}],\"actionsTaken\":[]},\"postContingencyResults\":[{\"contingency\":{\"id\":\"l1\",\"elements\":[{\"id\":\"l1\",\"type\":\"BRANCH\"}]},\"limitViolationsResult\":{\"computationOk\":true,\"limitViolations\":[{\"subjectId\":\"vl1\",\"limitType\":\"HIGH_VOLTAGE\",\"acceptableDuration\":0,\"limit\":400.0,\"limitReduction\":1.0,\"value\":410.0}],\"actionsTaken\":[]}},{\"contingency\":{\"id\":\"l2\",\"elements\":[{\"id\":\"l2\",\"type\":\"BRANCH\"}]},\"limitViolationsResult\":{\"computationOk\":true,\"limitViolations\":[{\"subjectId\":\"vl1\",\"limitType\":\"HIGH_VOLTAGE\",\"acceptableDuration\":0,\"limit\":400.0,\"limitReduction\":1.0,\"value\":410.0}],\"actionsTaken\":[]}}]}";
    private static final String SECURITY_ANALYSIS_STATUS_JSON = "{\"status\":\"COMPLETED\"}";
    private static final String CONTINGENCIES_JSON = "[{\"id\":\"l1\",\"elements\":[{\"id\":\"l1\",\"type\":\"BRANCH\"}]}]";
    public static final String LOAD_PARAMETERS_JSON = "{\"version\":\"1.5\",\"voltageInitMode\":\"UNIFORM_VALUES\",\"transformerVoltageControlOn\":false,\"phaseShifterRegulationOn\":false,\"noGeneratorReactiveLimits\":false,\"twtSplitShuntAdmittance\":false,\"simulShunt\":false,\"readSlackBus\":false,\"writeSlackBus\":false,\"dc\":false,\"distributedSlack\":true,\"balanceType\":\"PROPORTIONAL_TO_GENERATION_P_MAX\",\"dcUseTransformerRatio\":true,\"countriesToBalance\":[],\"connectedComponentMode\":\"MAIN\"}";
    public static final String LOAD_PARAMETERS_JSON2 = "{\"version\":\"1.5\",\"voltageInitMode\":\"DC_VALUES\",\"transformerVoltageControlOn\":true,\"phaseShifterRegulationOn\":true,\"noGeneratorReactiveLimits\":false,\"twtSplitShuntAdmittance\":false,\"simulShunt\":true,\"readSlackBus\":false,\"writeSlackBus\":true,\"dc\":true,\"distributedSlack\":true,\"balanceType\":\"PROPORTIONAL_TO_CONFORM_LOAD\",\"dcUseTransformerRatio\":true,\"countriesToBalance\":[],\"connectedComponentMode\":\"MAIN\"}";
    private static final ReporterModel REPORT_TEST = new ReporterModel("test", "test");
    private static final String VOLTAGE_LEVEL_ID = "VOLTAGE_LEVEL_ID";

    @Autowired
    private OutputDestination output;

    @Autowired
    private InputDestination input;

    @Autowired
    private WebTestClient webTestClient;

    @Autowired
    private StudyService studyService;

    @Autowired
    private NetworkStoreService networkStoreService;

    @Autowired
    private NetworkModificationService networkModificationService;

    @Autowired
    private ReportService reportService;

    @MockBean
    private EquipmentInfosService equipmentInfosService;

    @MockBean
    private StudyInfosService studyInfosService;

    @Autowired
    private ObjectMapper mapper;

    private TopLevelDocument<VoltageLevelAttributes> topLevelDocument;

    private TopLevelDocument<ConfiguredBusAttributes> configuredBusTopLevelDocument;

    private TopLevelDocument<BusbarSectionAttributes> busbarSectionTopLevelDocument;

    private List<EquipmentInfos> linesInfos;

    private List<CreatedStudyBasicInfos> studiesInfos;

    private MockWebServer server;

    @Autowired
    private StudyRepository studyRepository;

    @Autowired
    private NetworkModificationTreeService networkModificationTreeService;

    @Autowired
    private StudyCreationRequestRepository studyCreationRequestRepository;

    //used by testGetStudyCreationRequests to control asynchronous case import
    CountDownLatch countDownLatch;

    private static EquipmentInfos toEquipmentInfos(Line line) {
        return EquipmentInfos.builder()
            .networkUuid(NETWORK_UUID)
            .id(line.getId())
            .name(line.getNameOrId())
            .type("LINE")
            .voltageLevelsIds(Set.of(line.getTerminal1().getVoltageLevel().getId()))
            .build();
    }

    private void initMockBeans(Network network) {
        linesInfos = network.getLineStream().map(StudyTest::toEquipmentInfos).collect(Collectors.toList());

        studiesInfos = List.of(
            CreatedStudyBasicInfos.builder().studyUuid(UUID.fromString("11888888-0000-0000-0000-111111111111")).studyName("s11").userId("userId1").caseFormat("XIIDM").description("description").studyPrivate(false).creationDate(ZonedDateTime.now(ZoneOffset.UTC)).build(),
            CreatedStudyBasicInfos.builder().studyUuid(UUID.fromString("11888888-0000-0000-0000-111111111112")).studyName("s12").userId("userId1").caseFormat("UCTE").description("description").studyPrivate(false).creationDate(ZonedDateTime.now(ZoneOffset.UTC)).build()
        );

        when(studyInfosService.add(any(CreatedStudyBasicInfos.class))).thenReturn(studiesInfos.get(0));
        when(studyInfosService.search(String.format("studyName:%s AND userId:userId", STUDY_NAME)))
            .then((Answer<List<CreatedStudyBasicInfos>>) invocation -> studiesInfos);

        when(equipmentInfosService.search(String.format("networkUuid:(%s) AND equipmentType:(LINE)", NETWORK_UUID_STRING)))
            .then((Answer<List<EquipmentInfos>>) invocation -> linesInfos);
    }

    private void cleanDB() {
        studyRepository.findAll().forEach(s -> networkModificationTreeService.doDeleteTree(s.getId()));
        studyRepository.deleteAll();
        studyCreationRequestRepository.deleteAll();
    }

    @Before
    public void setup() throws IOException {
        ReadOnlyDataSource dataSource = new ResourceDataSource("testCase",
            new ResourceSet("", TEST_FILE));
        Network network = new XMLImporter().importData(dataSource, new NetworkFactoryImpl(), null);
        initMockBeans(network);

        List<Resource<VoltageLevelAttributes>> data = new ArrayList<>();

        Iterable<VoltageLevel> vls = network.getVoltageLevels();
        vls.forEach(vl -> data.add(Resource.create(ResourceType.VOLTAGE_LEVEL, vl.getId(), Resource.INITIAL_VARIANT_NUM, VoltageLevelAttributes.builder().name(vl.getNameOrId()).substationId(vl.getSubstation().getId()).build())));

        topLevelDocument = new TopLevelDocument<>(data, null);

        List<Resource<ConfiguredBusAttributes>> busesData = new ArrayList<>();
        busesData.add(Resource.create(ResourceType.CONFIGURED_BUS, "BUS_1", Resource.INITIAL_VARIANT_NUM, ConfiguredBusAttributes.builder().name("BUS_1").build()));
        busesData.add(Resource.create(ResourceType.CONFIGURED_BUS, "BUS_2", Resource.INITIAL_VARIANT_NUM, ConfiguredBusAttributes.builder().name("BUS_2").build()));
        configuredBusTopLevelDocument = new TopLevelDocument<>(busesData, null);

        List<Resource<BusbarSectionAttributes>> busbarSectionsData = new ArrayList<>();
        busbarSectionsData.add(Resource.create(ResourceType.BUSBAR_SECTION, "BUSBAR_SECTION_1", Resource.INITIAL_VARIANT_NUM, BusbarSectionAttributes.builder().name("BUSBAR_SECTION_1").build()));
        busbarSectionsData.add(Resource.create(ResourceType.BUSBAR_SECTION, "BUSBAR_SECTION_2", Resource.INITIAL_VARIANT_NUM, BusbarSectionAttributes.builder().name("BUSBAR_SECTION_2").build()));
        busbarSectionTopLevelDocument = new TopLevelDocument<>(busbarSectionsData, null);

        server = new MockWebServer();

        // Start the server.
        server.start();

        // Ask the server for its URL. You'll need this to make HTTP requests.
        HttpUrl baseHttpUrl = server.url("");
        String baseUrl = baseHttpUrl.toString().substring(0, baseHttpUrl.toString().length() - 1);
        studyService.setCaseServerBaseUri(baseUrl);
        studyService.setNetworkConversionServerBaseUri(baseUrl);
        studyService.setSingleLineDiagramServerBaseUri(baseUrl);
        studyService.setGeoDataServerBaseUri(baseUrl);
        studyService.setNetworkMapServerBaseUri(baseUrl);
        studyService.setLoadFlowServerBaseUri(baseUrl);
        studyService.setSecurityAnalysisServerBaseUri(baseUrl);
        studyService.setActionsServerBaseUri(baseUrl);
        networkStoreService.setNetworkStoreServerBaseUri(baseUrl);
        networkModificationService.setNetworkModificationServerBaseUri(baseUrl);
        reportService.setReportServerBaseUri(baseUrl);

        // FIXME: remove lines when dicos will be used on the front side
        mapper.registerModule(new ReporterModelJsonModule() {
            @Override
            public Object getTypeId() {
                return getClass().getName() + "override";
            }
        });

        String networkInfosAsString = mapper.writeValueAsString(NETWORK_INFOS);
        String importedCaseUuidAsString = mapper.writeValueAsString(IMPORTED_CASE_UUID);
        String topLevelDocumentAsString = mapper.writeValueAsString(topLevelDocument);
        String configuredBusTopLevelDocumentAsString = mapper.writeValueAsString(configuredBusTopLevelDocument);
        String busbarSectionTopLevelDocumentAsString = mapper.writeValueAsString(busbarSectionTopLevelDocument);
        String importedCaseWithErrorsUuidAsString = mapper.writeValueAsString(IMPORTED_CASE_WITH_ERRORS_UUID);
        String importedBlockingCaseUuidAsString = mapper.writeValueAsString(IMPORTED_BLOCKING_CASE_UUID_STRING);

        final Dispatcher dispatcher = new Dispatcher() {
            @SneakyThrows
            @Override
            public MockResponse dispatch(RecordedRequest request) {
                String path = Objects.requireNonNull(request.getPath());
                Buffer body = request.getBody();

                if (path.matches("/v1/networks/" + NETWORK_UUID_STRING + "/run-and-save.*")) {
                    input.send(MessageBuilder.withPayload("")
                        .setHeader("resultUuid", SECURITY_ANALYSIS_UUID)
                        .setHeader("receiver", "%7B%22studyUuid%22%3A%22" + request.getPath().split("%")[5].substring(4) + "%22%2C%22userId%22%3A%22userId%22%7D")
                        .build());
                    return new MockResponse().setResponseCode(200).setBody("\"" + SECURITY_ANALYSIS_UUID + "\"")
                        .addHeader("Content-Type", "application/json; charset=utf-8");
                } else if (path.matches("/v1/results/" + SECURITY_ANALYSIS_UUID + "/stop.*")) {
                    input.send(MessageBuilder.withPayload("")
                        .setHeader("resultUuid", SECURITY_ANALYSIS_UUID)
                        .setHeader("receiver", "%7B%22studyName%22%3A%22" + request.getPath().split("%")[5].substring(4) + "%22%2C%22userId%22%3A%22userId%22%7D")
                        .build(), "sa.stopped");
                    return new MockResponse().setResponseCode(200)
                        .addHeader("Content-Type", "application/json; charset=utf-8");
                } else if (path.matches("/v1/groups/.*") ||
                    path.matches("/v1/networks/" + NETWORK_UUID_STRING + "/switches/switchId\\?group=.*\\&open=true")) {
                    JSONObject jsonObject = new JSONObject(Map.of("substationIds", List.of("s1", "s2", "s3")));
                    return new MockResponse().setResponseCode(200)
                        .setBody(new JSONArray(List.of(jsonObject)).toString())
                        .addHeader("Content-Type", "application/json; charset=utf-8");
                } else if (path.matches("/v1/networks/" + NETWORK_UUID_STRING + "/lines/line12/status\\?group=.*")) {
                    if (Objects.nonNull(body) && body.peek().readUtf8().equals("lockout")) {
                        JSONObject jsonObject = new JSONObject(Map.of("substationIds", List.of("s1", "s2")));
                        return new MockResponse().setResponseCode(200)
                            .setBody(new JSONArray(List.of(jsonObject)).toString())
                            .addHeader("Content-Type", "application/json; charset=utf-8");
                    } else {
                        return new MockResponse().setResponseCode(500);
                    }
                } else if (path.matches("/v1/networks/" + NETWORK_UUID_STRING + "/lines/line23/status\\?group=.*")) {
                    if (Objects.nonNull(body) && body.peek().readUtf8().equals("trip")) {
                        JSONObject jsonObject = new JSONObject(Map.of("substationIds", List.of("s2", "s3")));
                        return new MockResponse().setResponseCode(200)
                            .setBody(new JSONArray(List.of(jsonObject)).toString())
                            .addHeader("Content-Type", "application/json; charset=utf-8");
                    } else {
                        return new MockResponse().setResponseCode(500);
                    }
                } else if (path.matches("/v1/networks/" + NETWORK_UUID_STRING + "/lines/line13/status\\?group=.*")) {
                    String bodyStr = Objects.nonNull(body) ? body.peek().readUtf8() : "";
                    if (bodyStr.equals("switchOn") || bodyStr.equals("energiseEndOne")) {
                        JSONObject jsonObject = new JSONObject(Map.of("substationIds", List.of("s1", "s3")));
                        return new MockResponse().setResponseCode(200)
                            .setBody(new JSONArray(List.of(jsonObject)).toString())
                            .addHeader("Content-Type", "application/json; charset=utf-8");
                    } else {
                        return new MockResponse().setResponseCode(500);
                    }
                } else if (path.matches("/v1/networks/" + NETWORK_UUID_STRING + "/lines/lineFailedId/status\\?group=.*")) {
                    return new MockResponse().setResponseCode(500).setBody(LINE_MODIFICATION_FAILED.name());
                } else if (path.matches("/v1/networks/" + NETWORK_UUID_STRING + "/groovy\\?group=.*")) {
                    JSONObject jsonObject = new JSONObject(Map.of("substationIds", List.of("s4", "s5", "s6", "s7")));
                    return new MockResponse().setResponseCode(200)
                        .setBody(new JSONArray(List.of(jsonObject)).toString())
                        .addHeader("Content-Type", "application/json; charset=utf-8");
                } else if (path.matches("/v1/networks/" + NETWORK_UUID_STRING + "/loads\\?group=.*")) {
<<<<<<< HEAD
                    JSONObject jsonObject = new JSONObject(Map.of("substationIds", List.of("s2")));
=======
                        JSONObject jsonObject = new JSONObject(Map.of("substationIds", List.of("s2")));
                        return new MockResponse().setResponseCode(200)
                                .setBody(new JSONArray(List.of(jsonObject)).toString())
                                .addHeader("Content-Type", "application/json; charset=utf-8");
                } else if (path.matches("/v1/networks/" + NETWORK_UUID_STRING + "/equipments/type/LOAD/id/idLoadToDelete\\?group=.*")) {
                    JSONObject jsonObject = new JSONObject(Map.of("equipmentId", "idLoadToDelete",
                        "equipmentType", "LOAD", "substationIds", List.of("s2")));
>>>>>>> e55e79c9
                    return new MockResponse().setResponseCode(200)
                        .setBody(new JSONArray(List.of(jsonObject)).toString())
                        .addHeader("Content-Type", "application/json; charset=utf-8");
                }

                switch (path) {
                    case "/v1/networks/38400000-8cf0-11bd-b23e-10b96e4ef00d":
                    case "/v1/networks/38400000-8cf0-11bd-b23e-10b96e4ef00d/voltage-levels":
                        return new MockResponse().setResponseCode(200).setBody(topLevelDocumentAsString)
                            .addHeader("Content-Type", "application/json; charset=utf-8");
                    case "/v1/studies/{studyName}/cases/{caseUuid}":
                        return new MockResponse().setResponseCode(200).setBody("CGMES")
                            .addHeader("Content-Type", "application/json; charset=utf-8");
                    case "/v1/studies/newStudy/cases/" + IMPORTED_CASE_WITH_ERRORS_UUID_STRING:
                        return new MockResponse().setResponseCode(200).setBody("XIIDM")
                            .addHeader("Content-Type", "application/json; charset=utf-8");

                    case "/v1/cases/00000000-8cf0-11bd-b23e-10b96e4ef00d/exists":
                    case "/v1/cases/11111111-0000-0000-0000-000000000000/exists":
                    case "/v1/cases/88888888-0000-0000-0000-000000000000/exists":
                    case "/v1/cases/11888888-0000-0000-0000-000000000000/exists":
                        return new MockResponse().setResponseCode(200).setBody("true")
                            .addHeader("Content-Type", "application/json; charset=utf-8");

                    case "/v1/cases/00000000-8cf0-11bd-b23e-10b96e4ef00d/format":
                        return new MockResponse().setResponseCode(200).setBody("UCTE")
                            .addHeader("Content-Type", "application/json; charset=utf-8");

                    case "/v1/cases/" + IMPORTED_CASE_UUID_STRING + "/format":
                    case "/v1/cases/" + IMPORTED_CASE_WITH_ERRORS_UUID_STRING + "/format":
                    case "/v1/cases/" + NEW_STUDY_CASE_UUID + "/format":
                    case "/v1/cases/" + IMPORTED_BLOCKING_CASE_UUID_STRING + "/format":
                        return new MockResponse().setResponseCode(200).setBody("XIIDM")
                            .addHeader("Content-Type", "application/json; charset=utf-8");

                    case "/v1/cases/" + NOT_EXISTING_CASE_UUID + "/exists":
                        return new MockResponse().setResponseCode(200).setBody("false")
                            .addHeader("Content-Type", "application/json; charset=utf-8");

                    case "/" + CASE_API_VERSION + "/cases/private": {
                        String bodyStr = body.readUtf8();
                        if (bodyStr.contains("filename=\"" + TEST_FILE_WITH_ERRORS + "\"")) {  // import file with errors
                            return new MockResponse().setResponseCode(200).setBody(importedCaseWithErrorsUuidAsString)
                                .addHeader("Content-Type", "application/json; charset=utf-8");
                        } else if (bodyStr.contains("filename=\"" + TEST_FILE_IMPORT_ERRORS + "\"")) {  // import file with errors during import in the case server
                            return new MockResponse().setResponseCode(500)
                                .addHeader("Content-Type", "application/json; charset=utf-8")
                                .setBody("{\"timestamp\":\"2020-12-14T10:27:11.760+0000\",\"status\":500,\"error\":\"Internal Server Error\",\"message\":\"Error during import in the case server\",\"path\":\"/v1/networks\"}");
                        } else if (bodyStr.contains("filename=\"" + TEST_FILE_IMPORT_ERRORS_NO_MESSAGE_IN_RESPONSE_BODY + "\"")) {  // import file with errors during import in the case server without message in response body
                            return new MockResponse().setResponseCode(500)
                                .addHeader("Content-Type", "application/json; charset=utf-8")
                                .setBody("{\"timestamp\":\"2020-12-14T10:27:11.760+0000\",\"status\":500,\"error\":\"Internal Server Error\",\"message2\":\"Error during import in the case server\",\"path\":\"/v1/networks\"}");
                        } else if (bodyStr.contains("filename=\"blockingCaseFile\"")) {
                            return new MockResponse().setResponseCode(200).setBody(importedBlockingCaseUuidAsString)
                                .addHeader("Content-Type", "application/json; charset=utf-8");
                        } else {
                            return new MockResponse().setResponseCode(200).setBody(importedCaseUuidAsString)
                                .addHeader("Content-Type", "application/json; charset=utf-8");
                        }
                    }

                    case "/" + CASE_API_VERSION + "/cases/11111111-0000-0000-0000-000000000000":
                        JSONObject jsonObject = new JSONObject(Map.of("substationIds", List.of("s1", "s2", "s3")));
                        return new MockResponse().setResponseCode(200)
                            .setBody(new JSONArray(List.of(jsonObject)).toString())
                            .addHeader("Content-Type", "application/json; charset=utf-8");

                    case "/v1/networks/38400000-8cf0-11bd-b23e-10b96e4ef00d/run?reportId=38400000-8cf0-11bd-b23e-10b96e4ef00d&reportName=loadflow&overwrite=true":
                        return new MockResponse().setResponseCode(200)
                            .setBody("{\n" +
                                "\"version\":\"1.1\",\n" +
                                "\"metrics\":{\n" +
                                "\"network_0_iterations\":\"7\",\n" +
                                "\"network_0_status\":\"CONVERGED\"\n" +
                                "},\n" +
                                "\"isOK\":true,\n" +
                                "\"componentResults\": [{\"componentNum\":0,\"status\":\"CONVERGED\",\"iterationCount\":7, \"slackBusId\": \"c6ace316-6b39-40ec-b1d6-09ab2fe42992\", \"slackBusActivePowerMismatch\": 3.7}]\n" +
                                "}")
                            .addHeader("Content-Type", "application/json; charset=utf-8");
                    case "/v1/networks?caseUuid=" + NEW_STUDY_CASE_UUID:
                    case "/v1/networks?caseUuid=" + IMPORTED_BLOCKING_CASE_UUID_STRING:
                        countDownLatch.await(2, TimeUnit.SECONDS);
                        return new MockResponse().setBody(String.valueOf(networkInfosAsString)).setResponseCode(200)
                            .addHeader("Content-Type", "application/json; charset=utf-8");
                    case "/v1/networks?caseUuid=" + CASE_UUID_STRING:
                    case "/v1/networks?caseUuid=" + IMPORTED_CASE_UUID_STRING:
                        return new MockResponse().setBody(String.valueOf(networkInfosAsString)).setResponseCode(200)
                            .addHeader("Content-Type", "application/json; charset=utf-8");

                    case "/v1/networks?caseUuid=" + IMPORTED_CASE_WITH_ERRORS_UUID_STRING:
                        return new MockResponse().setBody(String.valueOf(networkInfosAsString)).setResponseCode(500)
                            .addHeader("Content-Type", "application/json; charset=utf-8")
                            .setBody("{\"timestamp\":\"2020-12-14T10:27:11.760+0000\",\"status\":500,\"error\":\"Internal Server Error\",\"message\":\"The network 20140116_0830_2D4_UX1_pst already contains an object 'GeneratorImpl' with the id 'BBE3AA1 _generator'\",\"path\":\"/v1/networks\"}");

                    case "/v1/lines?networkUuid=38400000-8cf0-11bd-b23e-10b96e4ef00d":
                    case "/v1/substations?networkUuid=38400000-8cf0-11bd-b23e-10b96e4ef00d":
                    case "/v1/lines/38400000-8cf0-11bd-b23e-10b96e4ef00d":
                    case "/v1/substations/38400000-8cf0-11bd-b23e-10b96e4ef00d":
                    case "/v1/2-windings-transformers/38400000-8cf0-11bd-b23e-10b96e4ef00d":
                    case "/v1/3-windings-transformers/38400000-8cf0-11bd-b23e-10b96e4ef00d":
                    case "/v1/generators/38400000-8cf0-11bd-b23e-10b96e4ef00d":
                    case "/v1/batteries/38400000-8cf0-11bd-b23e-10b96e4ef00d":
                    case "/v1/dangling-lines/38400000-8cf0-11bd-b23e-10b96e4ef00d":
                    case "/v1/hvdc-lines/38400000-8cf0-11bd-b23e-10b96e4ef00d":
                    case "/v1/lcc-converter-stations/38400000-8cf0-11bd-b23e-10b96e4ef00d":
                    case "/v1/vsc-converter-stations/38400000-8cf0-11bd-b23e-10b96e4ef00d":
                    case "/v1/loads/38400000-8cf0-11bd-b23e-10b96e4ef00d":
                    case "/v1/shunt-compensators/38400000-8cf0-11bd-b23e-10b96e4ef00d":
                    case "/v1/static-var-compensators/38400000-8cf0-11bd-b23e-10b96e4ef00d":
                    case "/v1/all/38400000-8cf0-11bd-b23e-10b96e4ef00d":
                        return new MockResponse().setBody(" ").setResponseCode(200)
                            .addHeader("Content-Type", "application/json; charset=utf-8");

                    case "/v1/reports/38400000-8cf0-11bd-b23e-10b96e4ef00d":
                        return new MockResponse().setResponseCode(200)
                            .setBody(mapper.writeValueAsString(REPORT_TEST))
                            .addHeader(HttpHeaders.CONTENT_TYPE, MediaType.APPLICATION_JSON_VALUE);

                    case "/v1/svg/" + NETWORK_UUID_STRING + "/voltageLevelId?useName=false&centerLabel=false&diagonalLabel=false&topologicalColoring=false":
                        return new MockResponse().setResponseCode(200).setBody("byte")
                            .addHeader("Content-Type", "application/json; charset=utf-8");

                    case "/v1/svg-and-metadata/" + NETWORK_UUID_STRING + "/voltageLevelId?useName=false&centerLabel=false&diagonalLabel=false&topologicalColoring=false":
                        return new MockResponse().setResponseCode(200).setBody("svgandmetadata")
                            .addHeader("Content-Type", "application/json; charset=utf-8");

                    case "/v1/substation-svg/" + NETWORK_UUID_STRING + "/substationId?useName=false&centerLabel=false&diagonalLabel=false&topologicalColoring=false&substationLayout=horizontal":
                        return new MockResponse().setResponseCode(200).setBody("substation-byte")
                            .addHeader("Content-Type", "application/json; charset=utf-8");

                    case "/v1/substation-svg-and-metadata/" + NETWORK_UUID_STRING + "/substationId?useName=false&centerLabel=false&diagonalLabel=false&topologicalColoring=false&substationLayout=horizontal":
                        return new MockResponse().setResponseCode(200).setBody("substation-svgandmetadata")
                            .addHeader("Content-Type", "application/json; charset=utf-8");

                    case "/v1/svg-component-libraries":
                        return new MockResponse().setResponseCode(200).setBody("[\"GridSuiteAndConvergence\",\"Convergence\"]")
                            .addHeader("Content-Type", "application/json; charset=utf-8");

                    case "/v1/export/formats":
                        return new MockResponse().setResponseCode(200).setBody("[\"CGMES\",\"UCTE\",\"XIIDM\"]")
                            .addHeader("Content-Type", "application/json; charset=utf-8");

                    case "/v1/networks/38400000-8cf0-11bd-b23e-10b96e4ef00d/export/XIIDM":
                        return new MockResponse().setResponseCode(200).addHeader("Content-Disposition", "attachment; filename=fileName").setBody("byteData")
                            .addHeader("Content-Type", "application/json; charset=utf-8");

                    case "/v1/results/" + SECURITY_ANALYSIS_UUID + "?limitType":
                        return new MockResponse().setResponseCode(200).setBody(SECURITY_ANALYSIS_RESULT_JSON)
                            .addHeader("Content-Type", "application/json; charset=utf-8");

                    case "/v1/contingency-lists/" + CONTIGENCY_LIST_NAME + "/export?networkUuid=" + NETWORK_UUID_STRING:
                        return new MockResponse().setResponseCode(200).setBody(CONTINGENCIES_JSON)
                            .addHeader("Content-Type", "application/json; charset=utf-8");

                    case "/v1/results/" + SECURITY_ANALYSIS_UUID + "/status":
                        return new MockResponse().setResponseCode(200).setBody(SECURITY_ANALYSIS_STATUS_JSON)
                            .addHeader("Content-Type", "application/json; charset=utf-8");

                    case "/v1/results/" + SECURITY_ANALYSIS_UUID + "/invalidate-status":
                        return new MockResponse().setResponseCode(200)
                            .addHeader("Content-Type", "application/json; charset=utf-8");

                    case "/v1/networks/" + NETWORK_UUID_STRING + "/0/voltage-levels/" + VOLTAGE_LEVEL_ID + "/configured-buses":
                        return new MockResponse().setResponseCode(200).setBody(configuredBusTopLevelDocumentAsString)
                                .addHeader("Content-Type", "application/json; charset=utf-8");

                    case "/v1/networks/" + NETWORK_UUID_STRING + "/0/voltage-levels/" + VOLTAGE_LEVEL_ID + "/busbar-sections":
                        return new MockResponse().setResponseCode(200).setBody(busbarSectionTopLevelDocumentAsString)
                                .addHeader("Content-Type", "application/json; charset=utf-8");

                    default:
                        LOGGER.error("Path not supported: " + request.getPath());
                        return new MockResponse().setResponseCode(404);
                }
            }
        };
        server.setDispatcher(dispatcher);
        cleanDB();
    }

    private Set<String> getRequestsDone(int n) {
        return IntStream.range(0, n).mapToObj(i -> {
            try {
                return server.takeRequest(0, TimeUnit.SECONDS).getPath();
            } catch (InterruptedException e) {
                LOGGER.error("Error while attempting to get the request done : ", e);
            }
            return null;
        }).collect(Collectors.toSet());
    }

    private class RequestWithBody {

        public RequestWithBody(String path, String body) {
            this.path = path;
            this.body = body;
        }

        public String getPath() {
            return path;
        }

        public String getBody() {
            return body;
        }

        private String path;
        private String body;
    }

    private Set<RequestWithBody> getRequestsWithBodyDone(int n) {
        return IntStream.range(0, n).mapToObj(i -> {
            try {
                var request = server.takeRequest();
                return new RequestWithBody(request.getPath(), request.getBody().readUtf8());
            } catch (InterruptedException e) {
                LOGGER.error("Error while attempting to get the request done : ", e);
            }
            return null;
        }).collect(Collectors.toSet());
    }

    @Test
    public void testSearch() {
        createStudy("userId", STUDY_NAME, CASE_UUID, DESCRIPTION, false);
        UUID studyUuid = studyRepository.findByUserIdAndStudyName("userId", STUDY_NAME).get().getId();

        webTestClient.get()
            .uri("/v1/studies/search?q={request}", String.format("studyName:%s AND userId:userId", STUDY_NAME))
            .header("userId", "userId")
            .exchange()
            .expectStatus().isOk()
            .expectHeader().contentType(MediaType.APPLICATION_JSON)
            .expectBodyList(CreatedStudyBasicInfos.class)
            .value(new MatcherJson<>(mapper, studiesInfos));

        webTestClient.get()
            .uri("/v1/studies/{studyUuid}/search?q={request}", studyUuid, "equipmentType:(LINE)")
            .header("userId", "userId")
            .exchange()
            .expectStatus().isOk()
            .expectHeader().contentType(MediaType.APPLICATION_JSON)
            .expectBodyList(EquipmentInfos.class)
            .value(new MatcherJson<>(mapper, linesInfos));
    }

    @Test
    public void test() {
        //empty list
        webTestClient.get()
            .uri("/v1/studies")
            .header("userId", "userId")
            .exchange()
            .expectStatus().isOk()
            .expectHeader().contentType(MediaType.APPLICATION_JSON)
            .expectBody(String.class)
            .isEqualTo("[]");

        //empty list
        webTestClient.get()
            .uri("/v1/studies/metadata")
            .header("userId", "userId")
            .header("uuids", "")
            .exchange()
            .expectStatus().isOk()
            .expectHeader().contentType(MediaType.APPLICATION_JSON)
            .expectBody(String.class)
            .isEqualTo("[]");

        //empty list
        webTestClient.get()
            .uri("/v1/study_creation_requests")
            .header("userId", "userId")
            .exchange()
            .expectStatus().isOk()
            .expectHeader().contentType(MediaType.APPLICATION_JSON)
            .expectBody(String.class)
            .isEqualTo("[]");

        //insert a study
        createStudy("userId", STUDY_NAME, CASE_UUID, DESCRIPTION, false);
        UUID studyUuid = studyRepository.findByUserIdAndStudyName("userId", STUDY_NAME).get().getId();

        //insert a study with a non existing case and except exception
        webTestClient.post()
            .uri("/v1/studies/{studyName}/cases/{caseUuid}?description={description}&isPrivate={isPrivate}", "randomStudy", "00000000-0000-0000-0000-000000000000", DESCRIPTION, "false")
            .header("userId", "userId")
            .exchange()
            .expectStatus().isEqualTo(424)
            .expectBody()
            .jsonPath("$")
            .isEqualTo(CASE_NOT_FOUND.name());

        assertTrue(getRequestsDone(1).contains(String.format("/v1/cases/%s/exists", "00000000-0000-0000-0000-000000000000")));

        webTestClient.get()
            .uri("/v1/studies")
            .header("userId", "userId")
            .exchange()
            .expectStatus().isOk()
            .expectHeader().contentType(MediaType.APPLICATION_JSON)
            .expectBodyList(CreatedStudyBasicInfos.class)
            .value(studies -> studies.get(0),
                createMatcherCreatedStudyBasicInfos(studyUuid, STUDY_NAME, "userId", "UCTE", "description", false));

        //insert the same study but with another user (should work)
        //even with the same name should work
        createStudy("userId2", STUDY_NAME, CASE_UUID, DESCRIPTION, true);
        studyUuid = studyRepository.findByUserIdAndStudyName("userId2", STUDY_NAME).get().getId();
        UUID oldStudyUuid = studyRepository.findByUserIdAndStudyName("userId", STUDY_NAME).get().getId();

        webTestClient.get()
            .uri("/v1/studies/metadata")
            .header("userId", "userId")
            .header("uuids", oldStudyUuid + "," + studyUuid)
            .exchange()
            .expectStatus().isOk()
            .expectHeader().contentType(MediaType.APPLICATION_JSON)
            .expectBodyList(CreatedStudyBasicInfos.class)
            .value(studies -> studies.get(0),
                createMatcherCreatedStudyBasicInfos(oldStudyUuid, STUDY_NAME, "userId", "UCTE", "description", false));

        webTestClient.get()
            .uri("/v1/studies")
            .header("userId", "userId2")
            .exchange()
            .expectStatus().isOk()
            .expectHeader().contentType(MediaType.APPLICATION_JSON)
            .expectBodyList(CreatedStudyBasicInfos.class)
            .value(studies -> studies.get(0),
                createMatcherCreatedStudyBasicInfos(studyUuid, STUDY_NAME, "userId2", "UCTE", DESCRIPTION, true));

        //insert a study with a case (multipartfile)
        createStudy("userId", "s2", TEST_FILE, IMPORTED_CASE_UUID_STRING, "desc", true);
        UUID s2Uuid = studyRepository.findByUserIdAndStudyName("userId", "s2").get().getId();

        // check the study s2
        webTestClient.get()
            .uri("/v1/studies/{studyUuid}", s2Uuid)
            .header("userId", "userId")
            .exchange()
            .expectStatus().isOk()
            .expectHeader().contentType(MediaType.APPLICATION_JSON)
            .expectBody(StudyInfos.class)
            .value(createMatcherStudyInfos(s2Uuid, "s2", "userId", "XIIDM", "desc", true));

        //try to get the study s2 with another user -> unauthorized because study is private
        webTestClient.get()
            .uri("/v1/studies/{studyUuid}", s2Uuid)
            .header("userId", "userId2")
            .exchange()
            .expectStatus().isForbidden();

        UUID randomUuid = UUID.randomUUID();
        //get a non existing study -> 404 not found
        webTestClient.get()
            .uri("/v1/studies/{studyUuid}", randomUuid)
            .header("userId", "userId")
            .exchange()
            .expectStatus().isNotFound()
            .expectBody();

        // check if a non existing study exists
        webTestClient.get()
            .uri(STUDY_EXIST_URL, "userId", randomUuid)
            .exchange()
            .expectStatus().isOk()
            .expectHeader().contentType(MediaType.APPLICATION_JSON)
            .expectBody(String.class)
            .isEqualTo("false");

        // check study s2 if exists
        webTestClient.get()
            .uri(STUDY_EXIST_URL, "userId", "s2")
            .exchange()
            .expectStatus().isOk()
            .expectHeader().contentType(MediaType.APPLICATION_JSON)
            .expectBody(String.class)
            .isEqualTo("true");

        UUID studyNameUserIdUuid = studyRepository.findAll().get(0).getId();

        //delete existing study s2
        webTestClient.delete()
            .uri("/v1/studies/" + s2Uuid + "/", "s2")
            .header("userId", "userId")
            .exchange()
            .expectStatus().isOk();

        // assert that the broker message has been sent
        Message<byte[]> message = output.receive(1000);
        assertEquals("", new String(message.getPayload()));
        MessageHeaders headers = message.getHeaders();
        assertEquals("userId", headers.get(HEADER_USER_ID));
        assertEquals(s2Uuid, headers.get(HEADER_STUDY_UUID));
        assertEquals(Boolean.FALSE, headers.get(HEADER_IS_PUBLIC_STUDY));
        assertEquals(UPDATE_TYPE_STUDIES, headers.get(HEADER_UPDATE_TYPE));

        var httpRequests = getRequestsDone(2);
        assertTrue(httpRequests.contains(String.format("/v1/networks/%s", NETWORK_UUID_STRING)));
        assertTrue(httpRequests.contains(String.format("/v1/reports/%s", NETWORK_UUID_STRING)));

        //expect only 1 study (public one) since the other is private and we use another userId
        webTestClient.get()
            .uri("/v1/studies")
            .header("userId", "a")
            .exchange()
            .expectStatus().isOk()
            .expectHeader().contentType(MediaType.APPLICATION_JSON)
            .expectBodyList(CreatedStudyBasicInfos.class)
            .value(studies -> studies.get(0),
                createMatcherCreatedStudyBasicInfos(studyNameUserIdUuid, STUDY_NAME, "userId", "UCTE", "description", false));

        //rename the study
        String newStudyName = "newName";
        RenameStudyAttributes renameStudyAttributes = new RenameStudyAttributes(newStudyName);

        webTestClient.post()
            .uri("/v1/studies/" + studyNameUserIdUuid + "/rename")
            .header("userId", "userId")
            .body(BodyInserters.fromValue(renameStudyAttributes))
            .exchange()
            .expectStatus().isOk()
            .expectHeader().contentType(MediaType.APPLICATION_JSON)
            .expectBody(CreatedStudyBasicInfos.class)
            .value(createMatcherCreatedStudyBasicInfos(studyNameUserIdUuid, "newName", "userId", "UCTE", "description", false));

        // broker message for study rename
        message = output.receive(1000);
        assertEquals("", new String(message.getPayload()));
        headers = message.getHeaders();
        assertEquals(studyNameUserIdUuid, headers.get(HEADER_STUDY_UUID));
        assertEquals(UPDATE_TYPE_STUDIES, headers.get(HEADER_UPDATE_TYPE));

        webTestClient.post()
            .uri("/v1/studies/" + randomUuid + "/rename")
            .header("userId", "userId")
            .body(BodyInserters.fromValue(renameStudyAttributes))
            .exchange()
            .expectStatus().isNotFound();

        //get available export format
        webTestClient.get()
            .uri("/v1/export-network-formats")
            .exchange()
            .expectStatus().isOk()
            .expectBody(String.class)
            .isEqualTo("[\"CGMES\",\"UCTE\",\"XIIDM\"]");

        assertTrue(getRequestsDone(1).contains("/v1/export/formats"));

        //export a network
        webTestClient.get()
            .uri("/v1/studies/{studyUuid}/export-network/{format}", studyNameUserIdUuid, "XIIDM")
            .exchange()
            .expectStatus().isOk();

        assertTrue(getRequestsDone(1).contains(String.format("/v1/networks/%s/export/XIIDM", NETWORK_UUID_STRING)));

        // make public study private
        webTestClient.post()
            .uri("/v1/studies/{studyUuid}/private", studyNameUserIdUuid)
            .header("userId", "userId")
            .exchange()
            .expectStatus().isOk()
            .expectBody(StudyInfos.class)
            .value(createMatcherStudyInfos(studyNameUserIdUuid, "newName", "userId", "UCTE", "description", true));

        // make private study private should work
        webTestClient.post()
            .uri("/v1/studies/{studyUuid}/private", studyNameUserIdUuid)
            .header("userId", "userId")
            .exchange()
            .expectStatus().isOk()
            .expectBody(StudyInfos.class)
            .value(createMatcherStudyInfos(studyNameUserIdUuid, "newName", "userId", "UCTE", "description", true));

        // make private study public
        webTestClient.post()
            .uri("/v1/studies/{studyUuid}/public", studyNameUserIdUuid)
            .header("userId", "userId")
            .exchange()
            .expectStatus().isOk()
            .expectBody(StudyInfos.class)
            .value(createMatcherStudyInfos(studyNameUserIdUuid, "newName", "userId", "UCTE", "description", false));

        // drop the broker message for study deletion (due to right access change)
        output.receive(1000);
        output.receive(1000);
        output.receive(1000);

        // try to change access rights of a non-existing study
        webTestClient.post()
            .uri("/v1/studies/{studyUuid}/public", randomUuid)
            .header("userId", "userId")
            .exchange()
            .expectStatus().isNotFound();

        // try to change access rights of a non-existing study
        webTestClient.post()
            .uri("/v1/studies/{studyUuid}/private", randomUuid)
            .header("userId", "userId")
            .exchange()
            .expectStatus().isNotFound();
        UUID studyNameUserId2Uuid = studyRepository.findAll().get(1).getId();

        // try to change access right for a study of another user -> forbidden
        webTestClient.post()
            .uri("/v1/studies/{studyUuid}/private", studyNameUserId2Uuid)
            .header("userId", "notAuth")
            .exchange()
            .expectStatus().isForbidden();
    }

    @Test
    public void testLogsReport() {
        createStudy("userId", STUDY_NAME, CASE_UUID, DESCRIPTION, false);
        UUID studyId = studyRepository.findAll().get(0).getId();

        webTestClient.get()
            .uri("/v1/studies/{studyUuid}/report", studyId)
            .header("userId", "userId")
            .exchange()
            .expectStatus()
            .isOk()
            .expectBody(ReporterModel.class)
            .value(new MatcherReport(REPORT_TEST));

        assertTrue(getRequestsDone(1).contains(String.format("/v1/reports/%s", NETWORK_UUID_STRING)));

        webTestClient.delete()
            .uri("/v1/studies/{studyUuid}/report", studyId)
            .header("userId", "userId")
            .exchange()
            .expectStatus()
            .isOk();

        assertTrue(getRequestsDone(1).contains(String.format("/v1/reports/%s", NETWORK_UUID_STRING)));
    }

    @Test
    public void testLoadFlow() {
        //insert a study
        createStudy("userId", STUDY_NAME, CASE_UUID, DESCRIPTION, false);
        UUID studyNameUserIdUuid = studyRepository.findByUserIdAndStudyName("userId", STUDY_NAME).get().getId();

        //run a loadflow
        webTestClient.put()
            .uri("/v1/studies/" + studyNameUserIdUuid + "/loadflow/run")
            .exchange()
            .expectStatus().isOk();
        // assert that the broker message has been sent
        Message<byte[]> messageLfStatus = output.receive(1000);
        assertEquals("", new String(messageLfStatus.getPayload()));
        MessageHeaders headersLF = messageLfStatus.getHeaders();
        assertEquals(studyNameUserIdUuid, headersLF.get(HEADER_STUDY_UUID));
        assertEquals(UPDATE_TYPE_LOADFLOW_STATUS, headersLF.get(HEADER_UPDATE_TYPE));

        Message<byte[]> messageLf = output.receive(1000);
        assertEquals(studyNameUserIdUuid, headersLF.get(HEADER_STUDY_UUID));
        assertEquals(UPDATE_TYPE_LOADFLOW, messageLf.getHeaders().get(HEADER_UPDATE_TYPE));

        assertTrue(getRequestsDone(1).contains(String.format("/v1/networks/%s/run?reportId=%s&reportName=loadflow&overwrite=true", NETWORK_UUID_STRING, NETWORK_UUID_STRING)));

        // check load flow status
        webTestClient.get()
            .uri("/v1/studies/{studyUuid}", studyNameUserIdUuid)
            .header("userId", "userId")
            .exchange()
            .expectStatus().isOk()
            .expectHeader().contentType(MediaType.APPLICATION_JSON)
            .expectBody(StudyInfos.class)
            .value(createMatcherStudyInfos(studyNameUserIdUuid, STUDY_NAME, "userId", "UCTE", DESCRIPTION, false, LoadFlowStatus.CONVERGED));

        //try to run a another loadflow
        webTestClient.put()
            .uri("/v1/studies/" + studyNameUserIdUuid + "/loadflow/run")
            .exchange()
            .expectStatus().isEqualTo(403)
            .expectBody()
            .jsonPath("$")
            .isEqualTo(LOADFLOW_NOT_RUNNABLE.name());

        // get default LoadFlowParameters
        webTestClient.get()
            .uri("/v1/studies/{studyUuid}/loadflow/parameters", studyNameUserIdUuid)
            .exchange()
            .expectStatus().isOk()
            .expectBody(String.class).isEqualTo(LOAD_PARAMETERS_JSON);

        // setting loadFlow Parameters
        webTestClient.post()
            .uri("/v1/studies/{studyUuid}/loadflow/parameters", studyNameUserIdUuid)
            .header("userId", "userId")
            .contentType(MediaType.APPLICATION_JSON)
            .body(BodyInserters.fromValue(new LoadFlowParameters(
                LoadFlowParameters.VoltageInitMode.DC_VALUES,
                true,
                false,
                true,
                false,
                true,
                false,
                true,
                true,
                true,
                LoadFlowParameters.BalanceType.PROPORTIONAL_TO_CONFORM_LOAD,
                true,
                EnumSet.noneOf(Country.class),
                LoadFlowParameters.ConnectedComponentMode.MAIN))
            )
            .exchange()
            .expectStatus().isOk();

        // getting setted values
        webTestClient.get()
            .uri("/v1/studies/{studyUuid}/loadflow/parameters", studyNameUserIdUuid)
            .exchange()
            .expectStatus().isOk()
            .expectBody(String.class).isEqualTo(LOAD_PARAMETERS_JSON2);

        // run loadflow with new parameters
        webTestClient.put()
            .uri("/v1/studies/{studyUuid}/loadflow/run", studyNameUserIdUuid)
            .exchange()
            .expectStatus().isOk();

        // assert that the broker message has been sent
        messageLf = output.receive(1000);
        assertEquals("", new String(messageLf.getPayload()));
        headersLF = messageLf.getHeaders();
        assertEquals(studyNameUserIdUuid, headersLF.get(HEADER_STUDY_UUID));
        assertEquals(UPDATE_TYPE_LOADFLOW_STATUS, headersLF.get(HEADER_UPDATE_TYPE));
        output.receive(1000);
        output.receive(1000);
        output.receive(1000);

        assertTrue(getRequestsDone(1).contains(String.format("/v1/networks/%s/run?reportId=%s&reportName=loadflow&overwrite=true", NETWORK_UUID_STRING, NETWORK_UUID_STRING)));

        // get default load flow provider
        webTestClient.get()
            .uri("/v1/studies/{studyUuid}/loadflow/provider", studyNameUserIdUuid)
            .exchange()
            .expectStatus().isOk()
            .expectBody(String.class).isEqualTo("");

        // set load flow provider
        webTestClient.post()
            .uri("/v1/studies/{studyUuid}/loadflow/provider", studyNameUserIdUuid)
            .header("userId", "userId")
            .contentType(MediaType.TEXT_PLAIN)
            .body(BodyInserters.fromValue("Hades2"))
            .exchange()
            .expectStatus().isOk();

        messageLfStatus = output.receive(1000);
        assertEquals(UPDATE_TYPE_LOADFLOW_STATUS, messageLfStatus.getHeaders().get(HEADER_UPDATE_TYPE));

        // get load flow provider
        webTestClient.get()
            .uri("/v1/studies/{studyUuid}/loadflow/provider", studyNameUserIdUuid)
            .exchange()
            .expectStatus().isOk()
            .expectBody(String.class).isEqualTo("Hades2");

        // reset load flow provider to default one
        webTestClient.post()
            .uri("/v1/studies/{studyUuid}/loadflow/provider", studyNameUserIdUuid)
            .header("userId", "userId")
            .exchange()
            .expectStatus().isOk();

        messageLfStatus = output.receive(1000);
        assertEquals(UPDATE_TYPE_LOADFLOW_STATUS, messageLfStatus.getHeaders().get(HEADER_UPDATE_TYPE));

        // get default load flow provider again
        webTestClient.get()
            .uri("/v1/studies/{studyUuid}/loadflow/provider", studyNameUserIdUuid)
            .exchange()
            .expectStatus().isOk()
            .expectBody(String.class).isEqualTo("");
    }

    @Test
    public void testSecurityAnalysis() {
        //insert a study
        createStudy("userId", STUDY_NAME, CASE_UUID, DESCRIPTION, false);
        UUID studyNameUserIdUuid = studyRepository.findByUserIdAndStudyName("userId", STUDY_NAME).get().getId();

        // security analysis not found
        webTestClient.get()
            .uri("/v1/security-analysis/results/{resultUuid}", NOT_FOUND_SECURITY_ANALYSIS_UUID)
            .exchange()
            .expectStatus().isNotFound();

        // run security analysis
        webTestClient.post()
            .uri("/v1/studies/{studyUuid}/security-analysis/run?contingencyListName={contingencyListName}", studyNameUserIdUuid, CONTIGENCY_LIST_NAME)
            .exchange()
            .expectStatus().isOk()
            .expectBody(UUID.class)
            .isEqualTo(UUID.fromString(SECURITY_ANALYSIS_UUID));

        Message<byte[]> securityAnalysisStatusMessage = output.receive(1000);
        assertEquals(studyNameUserIdUuid, securityAnalysisStatusMessage.getHeaders().get(HEADER_STUDY_UUID));
        assertEquals(UPDATE_TYPE_SECURITY_ANALYSIS_STATUS, securityAnalysisStatusMessage.getHeaders().get(HEADER_UPDATE_TYPE));

        Message<byte[]> securityAnalysisUpdateMessage = output.receive(1000);
        assertEquals(studyNameUserIdUuid, securityAnalysisUpdateMessage.getHeaders().get(HEADER_STUDY_UUID));
        assertEquals(UPDATE_TYPE_SECURITY_ANALYSIS_RESULT, securityAnalysisUpdateMessage.getHeaders().get(HEADER_UPDATE_TYPE));

        assertTrue(getRequestsDone(1).contains("/v1/networks/" + NETWORK_UUID_STRING + "/run-and-save?contingencyListName=" + CONTIGENCY_LIST_NAME + "&receiver=%257B%2522studyUuid%2522%253A%2522" + studyNameUserIdUuid + "%2522%257D"));

        // get security analysis result
        webTestClient.get()
            .uri("/v1/studies/{studyUuid}/security-analysis/result", studyNameUserIdUuid)
            .exchange()
            .expectStatus().isOk()
            .expectBody(String.class)
            .isEqualTo(SECURITY_ANALYSIS_RESULT_JSON);

        assertTrue(getRequestsDone(1).contains(String.format("/v1/results/%s?limitType", SECURITY_ANALYSIS_UUID)));

        // get security analysis status
        webTestClient.get()
            .uri("/v1/studies/{studyUuid}/security-analysis/status", studyNameUserIdUuid)
            .exchange()
            .expectStatus().isOk()
            .expectBody(String.class)
            .isEqualTo(SECURITY_ANALYSIS_STATUS_JSON);

        assertTrue(getRequestsDone(1).contains(String.format("/v1/results/%s/status", SECURITY_ANALYSIS_UUID)));

        // stop security analysis
        webTestClient.put()
            .uri("/v1/studies/{studyUuid}/security-analysis/stop", studyNameUserIdUuid)
            .exchange()
            .expectStatus().isOk();

        securityAnalysisStatusMessage = output.receive(1000);
        assertEquals(studyNameUserIdUuid, securityAnalysisStatusMessage.getHeaders().get(HEADER_STUDY_UUID));
        assertEquals(UPDATE_TYPE_SECURITY_ANALYSIS_STATUS, securityAnalysisStatusMessage.getHeaders().get(HEADER_UPDATE_TYPE));

        assertTrue(getRequestsDone(1).contains("/v1/results/" + SECURITY_ANALYSIS_UUID + "/stop?receiver=%257B%2522studyUuid%2522%253A%2522" + studyNameUserIdUuid + "%2522%257D"));

        // get contingency count
        webTestClient.get()
            .uri("/v1/studies/{studyUuid}/contingency-count?contingencyListName={contingencyListName}", studyNameUserIdUuid, CONTIGENCY_LIST_NAME)
            .exchange()
            .expectStatus().isOk()
            .expectBody(Integer.class)
            .isEqualTo(1);

        assertTrue(getRequestsDone(1).contains(String.format("/v1/contingency-lists/%s/export?networkUuid=%s", CONTIGENCY_LIST_NAME, NETWORK_UUID_STRING)));
    }

    @Test
    public void testDiagramsAndGraphics() {
        //insert a study
        createStudy("userId", STUDY_NAME, CASE_UUID, DESCRIPTION, false);
        UUID studyNameUserIdUuid = studyRepository.findByUserIdAndStudyName("userId", STUDY_NAME).get().getId();
        UUID randomUuid = UUID.randomUUID();

        //get the voltage level diagram svg
        webTestClient.get()
            .uri("/v1/studies/{studyUuid}/network/voltage-levels/{voltageLevelId}/svg?useName=false", studyNameUserIdUuid, "voltageLevelId")
            .exchange()
            .expectHeader().contentType(MediaType.APPLICATION_XML)
            .expectStatus().isOk()
            .expectBody(String.class).isEqualTo("byte");

        assertTrue(getRequestsDone(1).contains(String.format("/v1/svg/%s/voltageLevelId?useName=false&centerLabel=false&diagonalLabel=false&topologicalColoring=false", NETWORK_UUID_STRING)));

        //get the voltage level diagram svg from a study that doesn't exist
        webTestClient.get()
            .uri("/v1/studies/{studyUuid}/network/voltage-levels/{voltageLevelId}/svg", randomUuid, "voltageLevelId")
            .exchange()
            .expectStatus().isNotFound();

        //get the voltage level diagram svg and metadata
        webTestClient.get()
            .uri("/v1/studies/{studyUuid}/network/voltage-levels/{voltageLevelId}/svg-and-metadata?useName=false", studyNameUserIdUuid, "voltageLevelId")
            .exchange()
            .expectHeader().contentType(MediaType.APPLICATION_JSON)
            .expectStatus().isOk()
            .expectBody(String.class)
            .isEqualTo("svgandmetadata");

        assertTrue(getRequestsDone(1).contains(String.format("/v1/svg-and-metadata/%s/voltageLevelId?useName=false&centerLabel=false&diagonalLabel=false&topologicalColoring=false", NETWORK_UUID_STRING)));

        //get the voltage level diagram svg and metadata from a study that doesn't exist
        webTestClient.get()
            .uri("/v1/studies/{studyUuid}/network/voltage-levels/{voltageLevelId}/svg-and-metadata", randomUuid, "voltageLevelId")
            .exchange()
            .expectStatus().isNotFound();

        // get the substation diagram svg
        webTestClient.get()
            .uri("/v1/studies/{studyUuid}/network/substations/{substationId}/svg?useName=false", studyNameUserIdUuid, "substationId")
            .exchange()
            .expectHeader().contentType(MediaType.APPLICATION_XML)
            .expectStatus().isOk()
            .expectBody(String.class).isEqualTo("substation-byte");

        assertTrue(getRequestsDone(1).contains(String.format("/v1/substation-svg/%s/substationId?useName=false&centerLabel=false&diagonalLabel=false&topologicalColoring=false&substationLayout=horizontal", NETWORK_UUID_STRING)));

        // get the substation diagram svg from a study that doesn't exist
        webTestClient.get()
            .uri("/v1/studies/{studyUuid}/network/substations/{substationId}/svg", randomUuid, "substationId")
            .exchange()
            .expectStatus().isNotFound();

        // get the substation diagram svg and metadata
        webTestClient.get()
            .uri("/v1/studies/{studyUuid}/network/substations/{substationId}/svg-and-metadata?useName=false", studyNameUserIdUuid, "substationId")
            .exchange()
            .expectHeader().contentType(MediaType.APPLICATION_JSON)
            .expectStatus().isOk()
            .expectBody(String.class)
            .isEqualTo("substation-svgandmetadata");

        assertTrue(getRequestsDone(1).contains(String.format("/v1/substation-svg-and-metadata/%s/substationId?useName=false&centerLabel=false&diagonalLabel=false&topologicalColoring=false&substationLayout=horizontal", NETWORK_UUID_STRING)));

        // get the substation diagram svg and metadata from a study that doesn't exist
        webTestClient.get()
            .uri("/v1/studies/{studyUuid}/network/substations/{substationId}/svg-and-metadata", randomUuid, "substationId")
            .exchange()
            .expectStatus().isNotFound();

        //get voltage levels
        webTestClient.get()
            .uri("/v1/studies/{studyUuid}/network/voltage-levels", studyNameUserIdUuid)
            .exchange()
            .expectStatus().isOk()
            .expectBodyList(VoltageLevelInfos.class)
            .value(new MatcherJson<>(mapper, List.of(
                VoltageLevelInfos.builder().id("FFR1AA1").name("FFR1AA1").substationId("FFR1AA").build(),
                VoltageLevelInfos.builder().id("DDE1AA1").name("DDE1AA1").substationId("DDE1AA").build(),
                VoltageLevelInfos.builder().id("DDE2AA1").name("DDE2AA1").substationId("DDE2AA").build(),
                VoltageLevelInfos.builder().id("FFR3AA1").name("FFR3AA1").substationId("FFR3AA").build(),
                VoltageLevelInfos.builder().id("DDE3AA1").name("DDE3AA1").substationId("DDE3AA").build(),
                VoltageLevelInfos.builder().id("NNL1AA1").name("NNL1AA1").substationId("NNL1AA").build(),
                VoltageLevelInfos.builder().id("BBE1AA1").name("BBE1AA1").substationId("BBE1AA").build(),
                VoltageLevelInfos.builder().id("BBE2AA1").name("BBE2AA1").substationId("BBE2AA").build(),
                VoltageLevelInfos.builder().id("NNL2AA1").name("NNL2AA1").substationId("NNL2AA").build(),
                VoltageLevelInfos.builder().id("NNL3AA1").name("NNL3AA1").substationId("NNL3AA").build()
            )));

        assertTrue(getRequestsDone(1).contains(String.format("/v1/networks/%s/voltage-levels", NETWORK_UUID_STRING)));

        //get the lines-graphics of a network
        webTestClient.get()
            .uri("/v1/studies/{studyUuid}/geo-data/lines/", studyNameUserIdUuid)
            .exchange()
            .expectStatus().isOk()
            .expectHeader().contentType(MediaType.APPLICATION_JSON);

        assertTrue(getRequestsDone(1).contains(String.format("/v1/lines?networkUuid=%s", NETWORK_UUID_STRING)));

        //get the substation-graphics of a network
        webTestClient.get()
            .uri("/v1/studies/{studyUuid}/geo-data/substations/", studyNameUserIdUuid)
            .exchange()
            .expectStatus().isOk()
            .expectHeader().contentType(MediaType.APPLICATION_JSON);

        assertTrue(getRequestsDone(1).contains(String.format("/v1/substations?networkUuid=%s", NETWORK_UUID_STRING)));

        //get the lines map data of a network
        webTestClient.get()
            .uri("/v1/studies/{studyUuid}/network-map/lines/", studyNameUserIdUuid)
            .exchange()
            .expectStatus().isOk()
            .expectHeader().contentType(MediaType.APPLICATION_JSON);

        assertTrue(getRequestsDone(1).contains(String.format("/v1/lines/%s", NETWORK_UUID_STRING)));

        //get the substation map data of a network
        webTestClient.get()
            .uri("/v1/studies/{studyUuid}/network-map/substations/", studyNameUserIdUuid)
            .exchange()
            .expectStatus().isOk()
            .expectHeader().contentType(MediaType.APPLICATION_JSON);

        assertTrue(getRequestsDone(1).contains(String.format("/v1/substations/%s", NETWORK_UUID_STRING)));

        //get the 2 windings transformers map data of a network
        webTestClient.get()
            .uri("/v1/studies/{studyUuid}/network-map/2-windings-transformers/", studyNameUserIdUuid)
            .exchange()
            .expectStatus().isOk()
            .expectHeader().contentType(MediaType.APPLICATION_JSON);

        assertTrue(getRequestsDone(1).contains(String.format("/v1/2-windings-transformers/%s", NETWORK_UUID_STRING)));

        //get the 3 windings transformers map data of a network
        webTestClient.get()
            .uri("/v1/studies/{studyUuid}/network-map/3-windings-transformers/", studyNameUserIdUuid)
            .exchange()
            .expectStatus().isOk()
            .expectHeader().contentType(MediaType.APPLICATION_JSON);

        assertTrue(getRequestsDone(1).contains(String.format("/v1/3-windings-transformers/%s", NETWORK_UUID_STRING)));

        //get the generators map data of a network
        webTestClient.get()
            .uri("/v1/studies/{studyUuid}/network-map/generators/", studyNameUserIdUuid)
            .exchange()
            .expectStatus().isOk()
            .expectHeader().contentType(MediaType.APPLICATION_JSON);

        assertTrue(getRequestsDone(1).contains(String.format("/v1/generators/%s", NETWORK_UUID_STRING)));

        //get the batteries map data of a network
        webTestClient.get()
            .uri("/v1/studies/{studyUuid}/network-map/batteries/", studyNameUserIdUuid)
            .exchange()
            .expectStatus().isOk()
            .expectHeader().contentType(MediaType.APPLICATION_JSON);

        assertTrue(getRequestsDone(1).contains(String.format("/v1/batteries/%s", NETWORK_UUID_STRING)));

        //get the dangling lines map data of a network
        webTestClient.get()
            .uri("/v1/studies/{studyUuid}/network-map/dangling-lines/", studyNameUserIdUuid)
            .exchange()
            .expectStatus().isOk()
            .expectHeader().contentType(MediaType.APPLICATION_JSON);

        assertTrue(getRequestsDone(1).contains(String.format("/v1/dangling-lines/%s", NETWORK_UUID_STRING)));

        //get the hvdc lines map data of a network
        webTestClient.get()
            .uri("/v1/studies/{studyUuid}/network-map/hvdc-lines/", studyNameUserIdUuid)
            .exchange()
            .expectStatus().isOk()
            .expectHeader().contentType(MediaType.APPLICATION_JSON);

        assertTrue(getRequestsDone(1).contains(String.format("/v1/hvdc-lines/%s", NETWORK_UUID_STRING)));

        //get the lcc converter stations map data of a network
        webTestClient.get()
            .uri("/v1/studies/{studyUuid}/network-map/lcc-converter-stations/", studyNameUserIdUuid)
            .exchange()
            .expectStatus().isOk()
            .expectHeader().contentType(MediaType.APPLICATION_JSON);

        assertTrue(getRequestsDone(1).contains(String.format("/v1/lcc-converter-stations/%s", NETWORK_UUID_STRING)));

        //get the vsc converter stations map data of a network
        webTestClient.get()
            .uri("/v1/studies/{studyUuid}/network-map/vsc-converter-stations/", studyNameUserIdUuid)
            .exchange()
            .expectStatus().isOk()
            .expectHeader().contentType(MediaType.APPLICATION_JSON);

        assertTrue(getRequestsDone(1).contains(String.format("/v1/vsc-converter-stations/%s", NETWORK_UUID_STRING)));

        //get the loads map data of a network
        webTestClient.get()
            .uri("/v1/studies/{studyUuid}/network-map/loads/", studyNameUserIdUuid)
            .exchange()
            .expectStatus().isOk()
            .expectHeader().contentType(MediaType.APPLICATION_JSON);

        assertTrue(getRequestsDone(1).contains(String.format("/v1/loads/%s", NETWORK_UUID_STRING)));

        //get the shunt compensators map data of a network
        webTestClient.get()
            .uri("/v1/studies/{studyUuid}/network-map/shunt-compensators/", studyNameUserIdUuid)
            .exchange()
            .expectStatus().isOk()
            .expectHeader().contentType(MediaType.APPLICATION_JSON);

        assertTrue(getRequestsDone(1).contains(String.format("/v1/shunt-compensators/%s", NETWORK_UUID_STRING)));

        //get the static var compensators map data of a network
        webTestClient.get()
            .uri("/v1/studies/{studyUuid}/network-map/static-var-compensators/", studyNameUserIdUuid)
            .exchange()
            .expectStatus().isOk()
            .expectHeader().contentType(MediaType.APPLICATION_JSON);

        assertTrue(getRequestsDone(1).contains(String.format("/v1/static-var-compensators/%s", NETWORK_UUID_STRING)));

        //get all map data of a network
        webTestClient.get()
            .uri("/v1/studies/{studyUuid}/network-map/all/", studyNameUserIdUuid)
            .exchange()
            .expectStatus().isOk()
            .expectHeader().contentType(MediaType.APPLICATION_JSON);

        assertTrue(getRequestsDone(1).contains(String.format("/v1/all/%s", NETWORK_UUID_STRING)));

        // get the svg component libraries
        webTestClient.get()
            .uri("/v1/svg-component-libraries")
            .exchange()
            .expectStatus().isOk()
            .expectHeader().contentType(MediaType.APPLICATION_JSON);

        assertTrue(getRequestsDone(1).contains(String.format("/v1/svg-component-libraries")));
    }

    @Test
    public void testNetworkModificationSwitch() {
        createStudy("userId", STUDY_NAME, CASE_UUID, DESCRIPTION, false);
        UUID studyNameUserIdUuid = studyRepository.findAll().get(0).getId();

        //update switch
        webTestClient.put()
            .uri("/v1/studies/{studyUuid}/network-modification/switches/{switchId}?open=true", studyNameUserIdUuid, "switchId")
            .exchange()
            .expectStatus().isOk();

        Set<String> substationsSet = ImmutableSet.of("s1", "s2", "s3");
        Message<byte[]> message = output.receive(1000);
        assertEquals("", new String(message.getPayload()));
        MessageHeaders headers = message.getHeaders();
        assertEquals(studyNameUserIdUuid, headers.get(HEADER_STUDY_UUID));
        assertEquals(UPDATE_TYPE_STUDY, headers.get(HEADER_UPDATE_TYPE));
        assertEquals(substationsSet, headers.get(HEADER_UPDATE_TYPE_SUBSTATIONS_IDS));

        message = output.receive(1000);
        assertEquals("", new String(message.getPayload()));
        headers = message.getHeaders();
        assertEquals(studyNameUserIdUuid, headers.get(HEADER_STUDY_UUID));
        assertEquals(UPDATE_TYPE_LOADFLOW_STATUS, headers.get(HEADER_UPDATE_TYPE));

        message = output.receive(1000);
        assertEquals("", new String(message.getPayload()));
        headers = message.getHeaders();
        assertEquals(studyNameUserIdUuid, headers.get(HEADER_STUDY_UUID));
        assertEquals(UPDATE_TYPE_SECURITY_ANALYSIS_STATUS, headers.get(HEADER_UPDATE_TYPE));

        message = output.receive(1000);
        assertEquals("", new String(message.getPayload()));
        headers = message.getHeaders();
        assertEquals(studyNameUserIdUuid, headers.get(HEADER_STUDY_UUID));
        assertEquals(UPDATE_TYPE_SWITCH, headers.get(HEADER_UPDATE_TYPE));

        assertTrue(getRequestsDone(1).stream().anyMatch(r -> r.matches("/v1/networks/" + NETWORK_UUID_STRING + "/switches/switchId\\?group=.*\\&open=true")));

        webTestClient.get()
            .uri("/v1/studies")
            .header("userId", "userId")
            .exchange()
            .expectStatus().isOk()
            .expectHeader().contentType(MediaType.APPLICATION_JSON)
            .expectBodyList(CreatedStudyBasicInfos.class)
            .value(studies -> studies.get(0),
                createMatcherCreatedStudyBasicInfos(studyNameUserIdUuid, STUDY_NAME, "userId", "UCTE", DESCRIPTION, false));
    }

    @Test
    public void testNetworkModificationEquipment() {
        createStudy("userId", STUDY_NAME, CASE_UUID, DESCRIPTION, false);
        UUID studyNameUserIdUuid = studyRepository.findAll().get(0).getId();

        //update equipment
        webTestClient.put()
            .uri("/v1/studies/{studyUuid}/network-modification/groovy", studyNameUserIdUuid)
            .body(BodyInserters.fromValue("equipment = network.getGenerator('idGen')\nequipment.setTargetP('42')"))
            .exchange()
            .expectStatus().isOk();

        Set<String> substationsSet = ImmutableSet.of("s4", "s5", "s6", "s7");
        Message<byte[]> message = output.receive(1000);
        assertEquals("", new String(message.getPayload()));
        MessageHeaders headers = message.getHeaders();
        assertEquals(studyNameUserIdUuid, headers.get(HEADER_STUDY_UUID));
        assertEquals("study", headers.get(HEADER_UPDATE_TYPE));
        assertEquals(substationsSet, headers.get(HEADER_UPDATE_TYPE_SUBSTATIONS_IDS));

        message = output.receive(1000);
        assertEquals("", new String(message.getPayload()));
        headers = message.getHeaders();
        assertEquals(studyNameUserIdUuid, headers.get(HEADER_STUDY_UUID));
        assertEquals(UPDATE_TYPE_LOADFLOW_STATUS, headers.get(HEADER_UPDATE_TYPE));

        message = output.receive(1000);
        assertEquals("", new String(message.getPayload()));
        headers = message.getHeaders();
        assertEquals(studyNameUserIdUuid, headers.get(HEADER_STUDY_UUID));
        assertEquals(UPDATE_TYPE_SECURITY_ANALYSIS_STATUS, headers.get(HEADER_UPDATE_TYPE));

        assertTrue(getRequestsDone(1).stream().anyMatch(r -> r.matches("/v1/networks/" + NETWORK_UUID_STRING + "/groovy\\?group=.*")));

        webTestClient.get()
            .uri("/v1/studies")
            .header("userId", "userId")
            .exchange()
            .expectStatus().isOk()
            .expectHeader().contentType(MediaType.APPLICATION_JSON)
            .expectBodyList(CreatedStudyBasicInfos.class)
            .value(studies -> studies.get(0),
                createMatcherCreatedStudyBasicInfos(studyNameUserIdUuid, STUDY_NAME, "userId", "UCTE", DESCRIPTION, false));

        // get all modifications for the default group of a network
        webTestClient.get()
            .uri("/v1/studies/{studyUuid}/network/modifications", studyNameUserIdUuid)
            .header("userId", "userId")
            .exchange()
            .expectStatus()
            .isOk();

        assertTrue(getRequestsDone(1).stream().anyMatch(r -> r.matches("/v1/groups/.*")));

        // delete all modifications for the default group of a network
        webTestClient.delete()
            .uri("/v1/studies/{studyUuid}/network/modifications", studyNameUserIdUuid)
            .header("userId", "userId")
            .exchange()
            .expectStatus()
            .isOk();

        assertTrue(getRequestsDone(1).stream().anyMatch(r -> r.matches("/v1/groups/.*")));
    }

    @Test
    public void testCreationWithErrorBadCaseFile() {
        // Create study with a bad case file -> error
        createStudy("userId", "newStudy", TEST_FILE_WITH_ERRORS, IMPORTED_CASE_WITH_ERRORS_UUID_STRING, "desc", false,
            "The network 20140116_0830_2D4_UX1_pst already contains an object 'GeneratorImpl' with the id 'BBE3AA1 _generator'");
    }

    @Test
    public void testCreationWithErrorBadExistingCase() {
        // Create study with a bad case file -> error when importing in the case server
        createStudy("userId", "newStudy", TEST_FILE_IMPORT_ERRORS, null, "desc", false,
            "Error during import in the case server");
    }

    @Test
    public void testCreationWithErrorNoMessageBadExistingCase() {
        // Create study with a bad case file -> error when importing in the case server without message in response body
        createStudy("userId", "newStudy", TEST_FILE_IMPORT_ERRORS_NO_MESSAGE_IN_RESPONSE_BODY, null, "desc", false,
            "{\"timestamp\":\"2020-12-14T10:27:11.760+0000\",\"status\":500,\"error\":\"Internal Server Error\",\"message2\":\"Error during import in the case server\",\"path\":\"/v1/networks\"}");
    }

    @SneakyThrows
    private void createStudy(String userId, String studyName, UUID caseUuid, String description, boolean isPrivate, String... errorMessage) {
        webTestClient.post()
            .uri("/v1/studies/{studyName}/cases/{caseUuid}?description={description}&isPrivate={isPrivate}",
                studyName, caseUuid, description, isPrivate)
            .header("userId", userId)
            .exchange()
            .expectStatus().isOk();

        UUID studyUuid = studyCreationRequestRepository.findAll().get(0).getId();

        // assert that the broker message has been sent a study creation request message
        Message<byte[]> message = output.receive(1000);
        assertEquals("", new String(message.getPayload()));
        MessageHeaders headers = message.getHeaders();
        assertEquals(userId, headers.get(HEADER_USER_ID));
        assertEquals(studyUuid, headers.get(HEADER_STUDY_UUID));
        assertNotEquals(isPrivate, headers.get(HEADER_IS_PUBLIC_STUDY));
        assertEquals(UPDATE_TYPE_STUDIES, headers.get(HEADER_UPDATE_TYPE));

        // assert that the broker message has been sent a study creation message for creation
        message = output.receive(1000);
        assertEquals("", new String(message.getPayload()));
        headers = message.getHeaders();
        assertEquals(userId, headers.get(HEADER_USER_ID));
        assertEquals(studyUuid, headers.get(HEADER_STUDY_UUID));
        assertNotEquals(isPrivate, headers.get(HEADER_IS_PUBLIC_STUDY));
        assertEquals(UPDATE_TYPE_STUDIES, headers.get(HEADER_UPDATE_TYPE));
        assertEquals(errorMessage.length != 0 ? errorMessage[0] : null, headers.get(HEADER_ERROR));

        // assert that the broker message has been sent a study creation request message for deletion
        message = output.receive(1000);
        assertEquals("", new String(message.getPayload()));
        headers = message.getHeaders();
        assertEquals(userId, headers.get(HEADER_USER_ID));
        assertEquals(studyUuid, headers.get(HEADER_STUDY_UUID));
        assertNotEquals(isPrivate, headers.get(HEADER_IS_PUBLIC_STUDY));
        assertEquals(UPDATE_TYPE_STUDIES, headers.get(HEADER_UPDATE_TYPE));

        // assert that all http requests have been sent to remote services
        var requests = getRequestsDone(3);
        assertTrue(requests.contains(String.format("/v1/cases/%s/exists", CASE_UUID_STRING)));
        assertTrue(requests.contains(String.format("/v1/cases/%s/format", CASE_UUID_STRING)));
        assertTrue(requests.contains(String.format("/v1/networks?caseUuid=%s", CASE_UUID_STRING)));
    }

    @SneakyThrows
    private void createStudy(String userId, String studyName, String fileName, String caseUuid, String description, boolean isPrivate, String... errorMessage) {
        final WebTestClient.ResponseSpec exchange;
        final UUID studyUuid;
        try (InputStream is = new FileInputStream(ResourceUtils.getFile("classpath:" + fileName))) {
            MockMultipartFile mockFile = new MockMultipartFile("caseFile", fileName, "text/xml", is);

            MultipartBodyBuilder bodyBuilder = new MultipartBodyBuilder();
            bodyBuilder.part("caseFile", mockFile.getBytes())
                .filename(fileName)
                .contentType(MediaType.TEXT_XML);

            exchange = webTestClient.post()
                .uri(STUDIES_URL + "?description={description}&isPrivate={isPrivate}", studyName, description, isPrivate)
                .header("userId", userId)
                .contentType(MediaType.MULTIPART_FORM_DATA)
                .body(BodyInserters.fromMultipartData(bodyBuilder.build()))
                .exchange();

            studyUuid = studyCreationRequestRepository.findAll().get(0).getId();

            exchange.expectStatus().isOk()
                .expectBody(BasicStudyInfos.class)
                .value(createMatcherStudyBasicInfos(studyUuid, userId, studyName, isPrivate));
        }

        // assert that the broker message has been sent a study creation request message
        Message<byte[]> message = output.receive(1000);
        assertEquals("", new String(message.getPayload()));
        MessageHeaders headers = message.getHeaders();
        assertEquals(userId, headers.get(HEADER_USER_ID));
        assertEquals(studyUuid, headers.get(HEADER_STUDY_UUID));
        assertNotEquals(isPrivate, headers.get(HEADER_IS_PUBLIC_STUDY));
        assertEquals(UPDATE_TYPE_STUDIES, headers.get(HEADER_UPDATE_TYPE));

        // assert that the broker message has been sent a study creation message for creation
        message = output.receive(1000);
        assertEquals("", new String(message.getPayload()));
        headers = message.getHeaders();
        assertEquals(userId, headers.get(HEADER_USER_ID));
        assertEquals(studyUuid, headers.get(HEADER_STUDY_UUID));
        assertEquals(errorMessage.length != 0 ? studyName : null, headers.get(HEADER_STUDY_NAME));
        assertNotEquals(isPrivate, headers.get(HEADER_IS_PUBLIC_STUDY));
        assertEquals(UPDATE_TYPE_STUDIES, headers.get(HEADER_UPDATE_TYPE));
        assertEquals(errorMessage.length != 0 ? errorMessage[0] : null, headers.get(HEADER_ERROR));

        // assert that the broker message has been sent a study creation request message for deletion
        message = output.receive(1000);
        assertEquals("", new String(message.getPayload()));
        headers = message.getHeaders();
        assertEquals(userId, headers.get(HEADER_USER_ID));
        assertEquals(studyUuid, headers.get(HEADER_STUDY_UUID));
        assertNotEquals(isPrivate, headers.get(HEADER_IS_PUBLIC_STUDY));
        assertEquals(UPDATE_TYPE_STUDIES, headers.get(HEADER_UPDATE_TYPE));

        // assert that all http requests have been sent to remote services
        var requests = getRequestsDone(caseUuid == null ? 1 : 3);
        assertTrue(requests.contains("/v1/cases/private"));
        if (caseUuid != null) {
            assertTrue(requests.contains(String.format("/v1/cases/%s/format", caseUuid)));
            assertTrue(requests.contains(String.format("/v1/networks?caseUuid=%s", caseUuid)));
        }
    }

    @Test
    public void testGetStudyCreationRequests() throws Exception {
        countDownLatch = new CountDownLatch(1);

        //insert a study with a case (multipartfile)
        try (InputStream is = new FileInputStream(ResourceUtils.getFile("classpath:testCase.xiidm"))) {
            MockMultipartFile mockFile = new MockMultipartFile("blockingCaseFile/cases/private", "testCase.xiidm", "text/xml", is);

            MultipartBodyBuilder bodyBuilder = new MultipartBodyBuilder();
            bodyBuilder.part("caseFile", mockFile.getBytes())
                .filename("blockingCaseFile")
                .contentType(MediaType.TEXT_XML);

            webTestClient.post()
                .uri(STUDIES_URL + "?description={description}&isPrivate={isPrivate}", "s3", DESCRIPTION, "true")
                .header("userId", "userId")
                .contentType(MediaType.MULTIPART_FORM_DATA)
                .body(BodyInserters.fromMultipartData(bodyBuilder.build()))
                .exchange()
                .expectStatus().isOk()
                .expectBody(BasicStudyInfos.class)
                .value(createMatcherStudyBasicInfos(studyCreationRequestRepository.findAll().get(0).getId(), "userId", "s3", true));
        }

        UUID studyUuid = studyCreationRequestRepository.findAll().get(0).getId();

        webTestClient.get()
            .uri("/v1/study_creation_requests")
            .header("userId", "userId")
            .exchange()
            .expectStatus().isOk()
            .expectHeader().contentType(MediaType.APPLICATION_JSON)
            .expectBodyList(BasicStudyInfos.class)
            .value(requests -> requests.get(0),
                createMatcherStudyBasicInfos(studyUuid, "userId", "s3", true));

        countDownLatch.countDown();

        // Study import is asynchronous, we have to wait because our code doesn't allow block until the study creation processing is done
        Thread.sleep(1000);

        webTestClient.get()
            .uri("/v1/study_creation_requests")
            .header("userId", "userId")
            .exchange()
            .expectStatus().isOk()
            .expectHeader().contentType(MediaType.APPLICATION_JSON)
            .expectBodyList(BasicStudyInfos.class)
            .isEqualTo(List.of());

        webTestClient.get()
            .uri("/v1/studies")
            .header("userId", "userId")
            .exchange()
            .expectStatus().isOk()
            .expectHeader().contentType(MediaType.APPLICATION_JSON)
            .expectBodyList(CreatedStudyBasicInfos.class)
            .value(requests -> requests.get(0),
                createMatcherCreatedStudyBasicInfos(studyUuid, "s3", "userId", "XIIDM", DESCRIPTION, true));

        // drop the broker message for study creation request (creation)
        output.receive(1000);
        // drop the broker message for study creation
        output.receive(1000);
        // drop the broker message for study creation request (deletion)
        output.receive(1000);

        // assert that all http requests have been sent to remote services
        var httpRequests = getRequestsDone(3);
        assertTrue(httpRequests.contains("/v1/cases/private"));
        assertTrue(httpRequests.contains(String.format("/v1/cases/%s/format", IMPORTED_BLOCKING_CASE_UUID_STRING)));
        assertTrue(httpRequests.contains(String.format("/v1/networks?caseUuid=%s", IMPORTED_BLOCKING_CASE_UUID_STRING)));

        countDownLatch = new CountDownLatch(1);

        //insert a study
        webTestClient.post()
            .uri("/v1/studies/{studyName}/cases/{caseUuid}?description={description}&isPrivate={isPrivate}", "NewStudy", NEW_STUDY_CASE_UUID, DESCRIPTION, "false")
            .header("userId", "userId")
            .exchange()
            .expectStatus().isOk()
            .expectBody(BasicStudyInfos.class)
            .value(createMatcherStudyBasicInfos(studyCreationRequestRepository.findAll().get(0).getId(), "userId", "NewStudy", false));

        studyUuid = studyCreationRequestRepository.findAll().get(0).getId();

        webTestClient.get()
            .uri("/v1/study_creation_requests")
            .header("userId", "userId")
            .exchange()
            .expectStatus().isOk()
            .expectHeader().contentType(MediaType.APPLICATION_JSON)
            .expectBodyList(BasicStudyInfos.class)
            .value(requests -> requests.get(0),
                createMatcherStudyBasicInfos(studyUuid, "userId", "NewStudy", false));

        countDownLatch.countDown();

        // Study import is asynchronous, we have to wait because our code doesn't allow block until the study creation processing is done
        Thread.sleep(1000);

        webTestClient.get()
            .uri("/v1/study_creation_requests")
            .header("userId", "userId")
            .exchange()
            .expectStatus().isOk()
            .expectHeader().contentType(MediaType.APPLICATION_JSON)
            .expectBodyList(BasicStudyInfos.class)
            .isEqualTo(List.of());

        webTestClient.get()
            .uri("/v1/studies")
            .header("userId", "userId")
            .exchange()
            .expectStatus().isOk()
            .expectHeader().contentType(MediaType.APPLICATION_JSON)
            .expectBodyList(CreatedStudyBasicInfos.class)
            .value(requests -> requests.get(0),
                createMatcherCreatedStudyBasicInfos(studyUuid, "NewStudy", "userId", "XIIDM", DESCRIPTION, false));

        // drop the broker message for study creation request (creation)
        output.receive(1000);
        // drop the broker message for study creation
        output.receive(1000);
        // drop the broker message for study creation request (deletion)
        output.receive(1000);

        // assert that all http requests have been sent to remote services
        var requests = getRequestsDone(3);
        assertTrue(requests.contains(String.format("/v1/cases/%s/exists", NEW_STUDY_CASE_UUID)));
        assertTrue(requests.contains(String.format("/v1/cases/%s/format", NEW_STUDY_CASE_UUID)));
        assertTrue(requests.contains(String.format("/v1/networks?caseUuid=%s", NEW_STUDY_CASE_UUID)));
    }

    @Test
    public void testUpdateLines() {
        createStudy("userId", STUDY_NAME, CASE_UUID, DESCRIPTION, true);
        UUID studyNameUserIdUuid = studyRepository.findAll().get(0).getId();

        // lockout line
        webTestClient.put()
            .uri("/v1/studies/{studyUuid}/network-modification/lines/{lineId}/status", studyNameUserIdUuid, "line12")
            .bodyValue("lockout")
            .exchange()
            .expectStatus().isOk();

        checkLineModificationMessagesReceived(studyNameUserIdUuid, ImmutableSet.of("s1", "s2"));

        webTestClient.put()
            .uri("/v1/studies/{studyUuid}/network-modification/lines/{lineId}/status", studyNameUserIdUuid, "lineFailedId")
            .bodyValue("lockout")
            .exchange()
            .expectStatus().isEqualTo(HttpStatus.INTERNAL_SERVER_ERROR);

        // trip line
        webTestClient.put()
            .uri("/v1/studies/{studyUuid}/network-modification/lines/{lineId}/status", studyNameUserIdUuid, "line23")
            .bodyValue("trip")
            .exchange()
            .expectStatus().isOk();

        checkLineModificationMessagesReceived(studyNameUserIdUuid, ImmutableSet.of("s2", "s3"));

        webTestClient.put()
            .uri("/v1/studies/{studyUuid}/network-modification/lines/{lineId}/status", studyNameUserIdUuid, "lineFailedId")
            .bodyValue("trip")
            .exchange()
            .expectStatus().isEqualTo(HttpStatus.INTERNAL_SERVER_ERROR);

        // energise line end
        webTestClient.put()
            .uri("/v1/studies/{studyUuid}/network-modification/lines/{lineId}/status", studyNameUserIdUuid, "line13")
            .bodyValue("energiseEndOne")
            .exchange()
            .expectStatus().isOk();

        checkLineModificationMessagesReceived(studyNameUserIdUuid, ImmutableSet.of("s1", "s3"));

        webTestClient.put()
            .uri("/v1/studies/{studyUuid}/network-modification/lines/{lineId}/status", studyNameUserIdUuid, "lineFailedId")
            .bodyValue("energiseEndTwo")
            .exchange()
            .expectStatus().isEqualTo(HttpStatus.INTERNAL_SERVER_ERROR);

        // switch on line
        webTestClient.put()
            .uri("/v1/studies/{studyUuid}/network-modification/lines/{lineId}/status", studyNameUserIdUuid, "line13")
            .bodyValue("switchOn")
            .exchange()
            .expectStatus().isOk();

        checkLineModificationMessagesReceived(studyNameUserIdUuid, ImmutableSet.of("s1", "s3"));

        webTestClient.put()
            .uri("/v1/studies/{studyUuid}/network-modification/lines/{lineId}/status", studyNameUserIdUuid, "lineFailedId")
            .bodyValue("switchOn")
            .exchange()
            .expectStatus().isEqualTo(HttpStatus.INTERNAL_SERVER_ERROR);

        var requests = getRequestsWithBodyDone(8);
        assertTrue(requests.stream().anyMatch(r -> r.getPath().matches("/v1/networks/" + NETWORK_UUID_STRING + "/lines/line12/status\\?group=.*") && r.getBody().equals("lockout")));
        assertTrue(requests.stream().anyMatch(r -> r.getPath().matches("/v1/networks/" + NETWORK_UUID_STRING + "/lines/line23/status\\?group=.*") && r.getBody().equals("trip")));
        assertTrue(requests.stream().anyMatch(r -> r.getPath().matches("/v1/networks/" + NETWORK_UUID_STRING + "/lines/line13/status\\?group=.*") && r.getBody().equals("energiseEndOne")));
        assertTrue(requests.stream().anyMatch(r -> r.getPath().matches("/v1/networks/" + NETWORK_UUID_STRING + "/lines/line13/status\\?group=.*") && r.getBody().equals("switchOn")));
        assertTrue(requests.stream().anyMatch(r -> r.getPath().matches("/v1/networks/" + NETWORK_UUID_STRING + "/lines/lineFailedId/status\\?group=.*") && r.getBody().equals("lockout")));
        assertTrue(requests.stream().anyMatch(r -> r.getPath().matches("/v1/networks/" + NETWORK_UUID_STRING + "/lines/lineFailedId/status\\?group=.*") && r.getBody().equals("trip")));
        assertTrue(requests.stream().anyMatch(r -> r.getPath().matches("/v1/networks/" + NETWORK_UUID_STRING + "/lines/lineFailedId/status\\?group=.*") && r.getBody().equals("energiseEndTwo")));
        assertTrue(requests.stream().anyMatch(r -> r.getPath().matches("/v1/networks/" + NETWORK_UUID_STRING + "/lines/lineFailedId/status\\?group=.*") && r.getBody().equals("switchOn")));
    }

    @Test
    public void testCreateLoad() {
        createStudy("userId", STUDY_NAME, CASE_UUID, DESCRIPTION, true);
        UUID studyNameUserIdUuid = studyRepository.findAll().get(0).getId();

        // create load
        String createLoadAttributes = "{\"loadId\":\"loadId1\",\"loadName\":\"loadName1\",\"loadType\":\"UNDEFINED\",\"activePower\":\"100.0\",\"reactivePower\":\"50.0\",\"voltageLevelId\":\"idVL1\",\"busId\":\"idBus1\"}";
        webTestClient.put()
            .uri("/v1/studies/{studyUuid}/network-modification/loads", studyNameUserIdUuid)
            .bodyValue(createLoadAttributes)
            .exchange()
            .expectStatus().isOk();

        checkEquipmentMessagesReceived(studyNameUserIdUuid, StudyService.HEADER_UPDATE_TYPE_SUBSTATIONS_IDS, ImmutableSet.of("s2"));

        var requests = getRequestsWithBodyDone(1);
        assertTrue(requests.stream().anyMatch(r -> r.getPath().matches("/v1/networks/" + NETWORK_UUID_STRING + "/loads\\?group=.*") && r.getBody().equals(createLoadAttributes)));
    }

    @Test
    public void testDeleteEquipment() throws Exception {
        createStudy("userId", STUDY_NAME, CASE_UUID, DESCRIPTION, true);
        UUID studyNameUserIdUuid = studyRepository.findAll().get(0).getId();

        // delete equipment
        webTestClient.delete()
            .uri("/v1/studies/{studyUuid}/network-modification/equipments/type/{equipmentType}/id/{equipmentId}",
                studyNameUserIdUuid, "LOAD", "idLoadToDelete")
            .exchange()
            .expectStatus().isOk();

        checkEquipmentDeletedMessagesReceived(studyNameUserIdUuid, HEADER_UPDATE_TYPE_DELETED_EQUIPMENT_ID, "idLoadToDelete",
            HEADER_UPDATE_TYPE_DELETED_EQUIPMENT_TYPE, "LOAD", HEADER_UPDATE_TYPE_SUBSTATIONS_IDS, ImmutableSet.of("s2"));

        var requests = getRequestsWithBodyDone(1);
        assertTrue(requests.stream().anyMatch(r -> r.getPath().matches("/v1/networks/" + NETWORK_UUID_STRING + "/equipments/type/.*/id/.*\\?group=.*")));
    }

    private void checkEquipmentDeletedMessagesReceived(UUID studyNameUserIdUuid, String headerUpdateTypeEquipmentType, String equipmentType,
        String headerUpdateTypeEquipmentId, String equipmentId, String headerUpdateTypeSubstationsIds, Set<String> modifiedSubstationsIdsSet) {
        // assert that the broker message has been sent for updating study type
        Message<byte[]> messageStudyUpdate = output.receive(1000);
        assertEquals("", new String(messageStudyUpdate.getPayload()));
        MessageHeaders headersStudyUpdate = messageStudyUpdate.getHeaders();
        assertEquals(studyNameUserIdUuid, headersStudyUpdate.get(StudyService.HEADER_STUDY_UUID));
        assertEquals(UPDATE_TYPE_STUDY, headersStudyUpdate.get(StudyService.HEADER_UPDATE_TYPE));
        assertEquals(equipmentType, headersStudyUpdate.get(headerUpdateTypeEquipmentType));
        assertEquals(equipmentId, headersStudyUpdate.get(headerUpdateTypeEquipmentId));
        assertEquals(modifiedSubstationsIdsSet, headersStudyUpdate.get(headerUpdateTypeSubstationsIds));

        // assert that the broker message has been sent for updating load flow status
        Message<byte[]> messageLFStatus = output.receive(1000);
        assertEquals("", new String(messageLFStatus.getPayload()));
        MessageHeaders headersLFStatus = messageLFStatus.getHeaders();
        assertEquals(studyNameUserIdUuid, headersLFStatus.get(StudyService.HEADER_STUDY_UUID));
        assertEquals(UPDATE_TYPE_LOADFLOW_STATUS, headersLFStatus.get(StudyService.HEADER_UPDATE_TYPE));

        // assert that the broker message has been sent for updating security analysis status
        Message<byte[]> messageSAStatus = output.receive(1000);
        assertEquals("", new String(messageSAStatus.getPayload()));
        MessageHeaders headersSAStatus = messageSAStatus.getHeaders();
        assertEquals(studyNameUserIdUuid, headersSAStatus.get(StudyService.HEADER_STUDY_UUID));
        assertEquals(UPDATE_TYPE_SECURITY_ANALYSIS_STATUS, headersSAStatus.get(StudyService.HEADER_UPDATE_TYPE));
    }

    private void checkEquipmentMessagesReceived(UUID studyNameUserIdUuid, String headerUpdateTypeId, Set<String> modifiedIdsSet) {
        // assert that the broker message has been sent for updating study type
        Message<byte[]> messageStudyUpdate = output.receive(1000);
        assertEquals("", new String(messageStudyUpdate.getPayload()));
        MessageHeaders headersStudyUpdate = messageStudyUpdate.getHeaders();
        assertEquals(studyNameUserIdUuid, headersStudyUpdate.get(StudyService.HEADER_STUDY_UUID));
        assertEquals(UPDATE_TYPE_STUDY, headersStudyUpdate.get(StudyService.HEADER_UPDATE_TYPE));
        assertEquals(modifiedIdsSet, headersStudyUpdate.get(headerUpdateTypeId));

        // assert that the broker message has been sent for updating load flow status
        Message<byte[]> messageLFStatus = output.receive(1000);
        assertEquals("", new String(messageLFStatus.getPayload()));
        MessageHeaders headersLFStatus = messageLFStatus.getHeaders();
        assertEquals(studyNameUserIdUuid, headersLFStatus.get(StudyService.HEADER_STUDY_UUID));
        assertEquals(UPDATE_TYPE_LOADFLOW_STATUS, headersLFStatus.get(StudyService.HEADER_UPDATE_TYPE));

        // assert that the broker message has been sent for updating security analysis status
        Message<byte[]> messageSAStatus = output.receive(1000);
        assertEquals("", new String(messageSAStatus.getPayload()));
        MessageHeaders headersSAStatus = messageSAStatus.getHeaders();
        assertEquals(studyNameUserIdUuid, headersSAStatus.get(StudyService.HEADER_STUDY_UUID));
        assertEquals(UPDATE_TYPE_SECURITY_ANALYSIS_STATUS, headersSAStatus.get(StudyService.HEADER_UPDATE_TYPE));
    }

    private void checkLineModificationMessagesReceived(UUID studyNameUserIdUuid, Set<String> modifiedSubstationsSet) {
        checkEquipmentMessagesReceived(studyNameUserIdUuid, StudyService.HEADER_UPDATE_TYPE_SUBSTATIONS_IDS, modifiedSubstationsSet);

        // assert that the broker message has been sent
        Message<byte[]> messageSwitch = output.receive(1000);
        assertEquals("", new String(messageSwitch.getPayload()));
        MessageHeaders headersSwitch = messageSwitch.getHeaders();
        assertEquals(studyNameUserIdUuid, headersSwitch.get(StudyService.HEADER_STUDY_UUID));
        assertEquals(StudyService.UPDATE_TYPE_LINE, headersSwitch.get(StudyService.HEADER_UPDATE_TYPE));
    }

    @Test
    public void testGetBusesOrBusbarSections() throws Exception {
        createStudy("userId", STUDY_NAME, CASE_UUID, DESCRIPTION, true);
        UUID studyNameUserIdUuid = studyRepository.findAll().get(0).getId();

        webTestClient.get()
                .uri("/v1//studies/{studyUuid}/network/0/voltage-levels/{voltageLevelId}/buses", studyNameUserIdUuid, VOLTAGE_LEVEL_ID)
                .exchange()
                .expectStatus().isOk()
                .expectBodyList(IdentifiableInfos.class)
                .value(new MatcherJson<>(mapper, List.of(
                        IdentifiableInfos.builder().id("BUS_1").name("BUS_1").build(),
                        IdentifiableInfos.builder().id("BUS_2").name("BUS_2").build()
                )));

        var requests = getRequestsDone(1);
        assertTrue(requests.stream().anyMatch(r -> r.matches("/v1/networks/" + NETWORK_UUID_STRING + "/0/voltage-levels/" + VOLTAGE_LEVEL_ID + "/configured-buses")));

        webTestClient.get()
                .uri("/v1//studies/{studyUuid}/network/0/voltage-levels/{voltageLevelId}/busbar-sections", studyNameUserIdUuid, VOLTAGE_LEVEL_ID)
                .exchange()
                .expectStatus().isOk()
                .expectBodyList(IdentifiableInfos.class)
                .value(new MatcherJson<>(mapper, List.of(
                        IdentifiableInfos.builder().id("BUSBAR_SECTION_1").name("BUSBAR_SECTION_1").build(),
                        IdentifiableInfos.builder().id("BUSBAR_SECTION_2").name("BUSBAR_SECTION_2").build()
                )));

        requests = getRequestsDone(1);
        assertTrue(requests.stream().anyMatch(r -> r.matches("/v1/networks/" + NETWORK_UUID_STRING + "/0/voltage-levels/" + VOLTAGE_LEVEL_ID + "/busbar-sections")));
    }

    @After
    public void tearDown() {
        Set<String> httpRequest = null;
        Message<byte[]> message = null;
        try {
            httpRequest = getRequestsDone(1);
            message = output.receive(1000);
        } catch (NullPointerException e) {
            // Ignoring
        }

        // Shut down the server. Instances cannot be reused.
        try {
            server.shutdown();
        } catch (Exception e) {
            // Ignoring
        }

        output.clear(); // purge in order to not fail the other tests

        assertNull("Should not be any messages : ", message);
        assertNull("Should not be any http requests : ", httpRequest);
    }
}<|MERGE_RESOLUTION|>--- conflicted
+++ resolved
@@ -345,17 +345,13 @@
                         .setBody(new JSONArray(List.of(jsonObject)).toString())
                         .addHeader("Content-Type", "application/json; charset=utf-8");
                 } else if (path.matches("/v1/networks/" + NETWORK_UUID_STRING + "/loads\\?group=.*")) {
-<<<<<<< HEAD
                     JSONObject jsonObject = new JSONObject(Map.of("substationIds", List.of("s2")));
-=======
-                        JSONObject jsonObject = new JSONObject(Map.of("substationIds", List.of("s2")));
-                        return new MockResponse().setResponseCode(200)
-                                .setBody(new JSONArray(List.of(jsonObject)).toString())
-                                .addHeader("Content-Type", "application/json; charset=utf-8");
+                    return new MockResponse().setResponseCode(200)
+                        .setBody(new JSONArray(List.of(jsonObject)).toString())
+                        .addHeader("Content-Type", "application/json; charset=utf-8");
                 } else if (path.matches("/v1/networks/" + NETWORK_UUID_STRING + "/equipments/type/LOAD/id/idLoadToDelete\\?group=.*")) {
                     JSONObject jsonObject = new JSONObject(Map.of("equipmentId", "idLoadToDelete",
                         "equipmentType", "LOAD", "substationIds", List.of("s2")));
->>>>>>> e55e79c9
                     return new MockResponse().setResponseCode(200)
                         .setBody(new JSONArray(List.of(jsonObject)).toString())
                         .addHeader("Content-Type", "application/json; charset=utf-8");
