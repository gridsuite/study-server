/**
 * Copyright (c) 2021, RTE (http://www.rte-france.com)
 * This Source Code Form is subject to the terms of the Mozilla Public
 * License, v. 2.0. If a copy of the MPL was not distributed with this
 * file, You can obtain one at http://mozilla.org/MPL/2.0/.
 */
package org.gridsuite.study.server;

import com.fasterxml.jackson.core.type.TypeReference;
import com.fasterxml.jackson.databind.ObjectMapper;
import com.fasterxml.jackson.databind.ObjectWriter;
import com.google.common.collect.ImmutableSet;
import com.powsybl.commons.datasource.ReadOnlyDataSource;
import com.powsybl.commons.datasource.ResourceDataSource;
import com.powsybl.commons.datasource.ResourceSet;
import com.powsybl.commons.exceptions.UncheckedInterruptedException;
import com.powsybl.commons.reporter.ReporterModel;
import com.powsybl.commons.reporter.ReporterModelJsonModule;
import com.powsybl.iidm.network.*;
import com.powsybl.iidm.xml.XMLImporter;
import com.powsybl.loadflow.LoadFlowResultImpl;
import com.powsybl.network.store.client.NetworkStoreService;
import com.powsybl.network.store.iidm.impl.NetworkFactoryImpl;
import lombok.SneakyThrows;
import okhttp3.HttpUrl;
import okhttp3.mockwebserver.Dispatcher;
import okhttp3.mockwebserver.MockResponse;
import okhttp3.mockwebserver.MockWebServer;
import okhttp3.mockwebserver.RecordedRequest;
import okio.Buffer;
import org.gridsuite.study.server.dto.*;
import org.gridsuite.study.server.elasticsearch.EquipmentInfosService;
import org.gridsuite.study.server.elasticsearch.StudyInfosService;
import org.gridsuite.study.server.networkmodificationtree.dto.*;
import org.gridsuite.study.server.repository.StudyCreationRequestRepository;
import org.gridsuite.study.server.repository.StudyEntity;
import org.gridsuite.study.server.repository.StudyRepository;
import org.gridsuite.study.server.service.CaseService;
import org.gridsuite.study.server.service.NetworkConversionService;
import org.gridsuite.study.server.service.NetworkModificationService;
import org.gridsuite.study.server.service.NetworkModificationTreeService;
import org.gridsuite.study.server.service.NotificationService;
import org.gridsuite.study.server.service.ReportService;
import org.gridsuite.study.server.service.SecurityAnalysisService;
import org.gridsuite.study.server.utils.MatcherJson;
import org.gridsuite.study.server.utils.MatcherReport;
import org.gridsuite.study.server.utils.RequestWithBody;
import org.gridsuite.study.server.utils.TestUtils;
import org.jetbrains.annotations.NotNull;
import org.json.JSONArray;
import org.json.JSONObject;
import org.junit.After;
import org.junit.Before;
import org.junit.Test;
import org.junit.runner.RunWith;
import org.mockito.stubbing.Answer;
import org.slf4j.Logger;
import org.slf4j.LoggerFactory;
import org.springframework.beans.factory.annotation.Autowired;
import org.springframework.beans.factory.annotation.Value;
import org.springframework.boot.test.autoconfigure.web.servlet.AutoConfigureMockMvc;
import org.springframework.boot.test.context.SpringBootTest;
import org.springframework.boot.test.mock.mockito.MockBean;
import org.springframework.cloud.stream.binder.test.InputDestination;
import org.springframework.cloud.stream.binder.test.OutputDestination;
import org.springframework.cloud.stream.binder.test.TestChannelBinderConfiguration;
import org.springframework.http.HttpHeaders;
import org.springframework.http.HttpStatus;
import org.springframework.http.MediaType;
import org.springframework.messaging.Message;
import org.springframework.messaging.MessageHeaders;
import org.springframework.messaging.support.MessageBuilder;
import org.springframework.mock.web.MockMultipartFile;
import org.springframework.test.context.ContextConfiguration;
import org.springframework.test.context.ContextHierarchy;
import org.springframework.test.context.junit4.SpringRunner;
import org.springframework.test.web.servlet.MockMvc;
import org.springframework.test.web.servlet.MvcResult;
import org.springframework.util.ResourceUtils;

import java.io.FileInputStream;
import java.io.IOException;
import java.io.InputStream;
import java.net.URLDecoder;
import java.nio.charset.StandardCharsets;
import java.time.ZoneOffset;
import java.time.ZonedDateTime;
import java.util.*;
import java.util.concurrent.CountDownLatch;
import java.util.concurrent.TimeUnit;
import java.util.regex.Matcher;
import java.util.regex.Pattern;
import java.util.stream.Collectors;
import java.util.stream.Stream;

import static org.gridsuite.study.server.StudyConstants.CASE_API_VERSION;
import static org.gridsuite.study.server.StudyException.Type.*;
import static org.gridsuite.study.server.utils.MatcherBasicStudyInfos.createMatcherStudyBasicInfos;
import static org.gridsuite.study.server.utils.MatcherCreatedStudyBasicInfos.createMatcherCreatedStudyBasicInfos;
import static org.gridsuite.study.server.utils.MatcherStudyInfos.createMatcherStudyInfos;
import static org.hamcrest.MatcherAssert.assertThat;
import static org.junit.Assert.*;
import static org.mockito.ArgumentMatchers.any;
import static org.mockito.Mockito.doNothing;
import static org.mockito.Mockito.when;
import static org.springframework.test.web.servlet.request.MockMvcRequestBuilders.*;
import static org.springframework.test.web.servlet.result.MockMvcResultMatchers.*;

/**
 * @author Abdelsalem Hedhili <abdelsalem.hedhili at rte-france.com>
 * @author Franck Lecuyer <franck.lecuyer at rte-france.com>
 */

@RunWith(SpringRunner.class)
@AutoConfigureMockMvc
@SpringBootTest
@ContextHierarchy({@ContextConfiguration(classes = {StudyApplication.class, TestChannelBinderConfiguration.class})})
public class StudyTest {

    private static final Logger LOGGER = LoggerFactory.getLogger(StudyTest.class);

    @Autowired
    private MockMvc mockMvc;

    private static final String FIRST_VARIANT_ID = "first_variant_id";

    private static final long TIMEOUT = 1000;
    private static final String STUDIES_URL = "/v1/studies";
    private static final String TEST_FILE_UCTE = "testCase.ucte";
    private static final String TEST_FILE = "testCase.xiidm";
    private static final String TEST_FILE_WITH_ERRORS = "testCase_with_errors.xiidm";
    private static final String TEST_FILE_IMPORT_ERRORS = "testCase_import_errors.xiidm";
    private static final String TEST_FILE_IMPORT_ERRORS_NO_MESSAGE_IN_RESPONSE_BODY = "testCase_import_errors_no_message_in_response_body.xiidm";
    private static final String NETWORK_UUID_STRING = "38400000-8cf0-11bd-b23e-10b96e4ef00d";
    private static final String CASE_UUID_STRING = "00000000-8cf0-11bd-b23e-10b96e4ef00d";
    private static final String IMPORTED_CASE_UUID_STRING = "11111111-0000-0000-0000-000000000000";
    private static final String IMPORTED_BLOCKING_CASE_UUID_STRING = "22111111-0000-0000-0000-000000000000";
    private static final String IMPORTED_CASE_WITH_ERRORS_UUID_STRING = "88888888-0000-0000-0000-000000000000";
    private static final String NEW_STUDY_CASE_UUID = "11888888-0000-0000-0000-000000000000";
    private static final String DUPLICATED_STUDY_UUID = "11888888-0000-0000-0000-111111111111";
    private static final String NOT_EXISTING_CASE_UUID = "00000000-0000-0000-0000-000000000000";
    private static final String SECURITY_ANALYSIS_RESULT_UUID = "f3a85c9b-9594-4e55-8ec7-07ea965d24eb";
    private static final String SECURITY_ANALYSIS_STATUS_JSON = "{\"status\":\"COMPLETED\"}";
    private static final String HEADER_UPDATE_TYPE = "updateType";
    private static final UUID NETWORK_UUID = UUID.fromString(NETWORK_UUID_STRING);
    private static final UUID CASE_UUID = UUID.fromString(CASE_UUID_STRING);
    private static final UUID IMPORTED_CASE_UUID = UUID.fromString(IMPORTED_CASE_UUID_STRING);
    private static final UUID IMPORTED_CASE_WITH_ERRORS_UUID = UUID.fromString(IMPORTED_CASE_WITH_ERRORS_UUID_STRING);
    private static final NetworkInfos NETWORK_INFOS = new NetworkInfos(NETWORK_UUID, "20140116_0830_2D4_UX1_pst");
    private static final ReporterModel REPORT_TEST = new ReporterModel("test", "test");
    private static final ReporterModel REPORT_TEST_ROOT_NODE = new ReporterModel("test", "Root");
    private static final String VARIANT_ID = "variant_1";
    public static final String POST = "POST";
    private static final String VARIANT_ID_2 = "variant_2";
    private static final String VARIANT_ID_3 = "variant_3";
    private static final String MODIFICATION_UUID = "796719f5-bd31-48be-be46-ef7b96951e32";
    private static final String CASE_2_UUID_STRING = "656719f3-aaaa-48be-be46-ef7b93331e32";
    private static final String CASE_3_UUID_STRING = "790769f9-bd31-43be-be46-e50296951e32";
    private static final String CASE_UUID_CAUSING_IMPORT_ERROR = "178719f5-cccc-48be-be46-e92345951e32";
    private static final String CASE_UUID_CAUSING_STUDY_CREATION_ERROR = "278719f5-cccc-48be-be46-e92345951e32";
    private static final String NETWORK_UUID_2_STRING = "11111111-aaaa-48be-be46-ef7b93331e32";
    private static final String NETWORK_UUID_3_STRING = "22222222-bd31-43be-be46-e50296951e32";
    private static final NetworkInfos NETWORK_INFOS_2 = new NetworkInfos(UUID.fromString(NETWORK_UUID_2_STRING), "file_2.xiidm");
    private static final NetworkInfos NETWORK_INFOS_3 = new NetworkInfos(UUID.fromString(NETWORK_UUID_3_STRING), "file_3.xiidm");
    private static final String CASE_NAME = "DefaultCaseName";

    private static final String STUDY_CREATION_ERROR_MESSAGE = "Une erreur est survenue lors de la création de l'étude";

    @Value("${loadflow.default-provider}")
    String defaultLoadflowProvider;

    @Autowired
    private OutputDestination output;

    @Autowired
    private InputDestination input;

    @Autowired
    private CaseService caseService;

    @Autowired
    private NetworkConversionService networkConversionService;

    @Autowired
    private NetworkModificationService networkModificationService;

    @Autowired
    private ReportService reportService;

    @Autowired
    private SecurityAnalysisService securityAnalysisService;

    @MockBean
    private EquipmentInfosService equipmentInfosService;

    @MockBean
    private StudyInfosService studyInfosService;

    @Autowired
    private ObjectMapper mapper;

    private ObjectWriter objectWriter;

    private List<EquipmentInfos> linesInfos;

    private List<CreatedStudyBasicInfos> studiesInfos;

    private MockWebServer server;

    @Autowired
    private StudyRepository studyRepository;

    @Autowired
    private NetworkModificationTreeService networkModificationTreeService;

    @Autowired
    private StudyCreationRequestRepository studyCreationRequestRepository;

    //used by testGetStudyCreationRequests to control asynchronous case import
    CountDownLatch countDownLatch;

    @MockBean
    private NetworkStoreService networkStoreService;

    //output destinations
    private String studyUpdateDestination = "study.update";

    private static EquipmentInfos toEquipmentInfos(Line line) {
        return EquipmentInfos.builder()
            .networkUuid(NETWORK_UUID)
            .id(line.getId())
            .name(line.getNameOrId())
            .type("LINE")
            .voltageLevels(Set.of(VoltageLevelInfos.builder().id(line.getTerminal1().getVoltageLevel().getId()).name(line.getTerminal1().getVoltageLevel().getNameOrId()).build()))
            .build();
    }

    private void initMockBeans(Network network) {
        linesInfos = network.getLineStream().map(StudyTest::toEquipmentInfos).collect(Collectors.toList());

        studiesInfos = List.of(
                CreatedStudyBasicInfos.builder().id(UUID.fromString(DUPLICATED_STUDY_UUID)).userId("userId1").caseFormat("XIIDM").creationDate(ZonedDateTime.now(ZoneOffset.UTC)).build(),
                CreatedStudyBasicInfos.builder().id(UUID.fromString("11888888-0000-0000-0000-111111111112")).userId("userId1").caseFormat("UCTE").creationDate(ZonedDateTime.now(ZoneOffset.UTC)).build()
        );

        when(studyInfosService.add(any(CreatedStudyBasicInfos.class))).thenReturn(studiesInfos.get(0));
        when(studyInfosService.search(String.format("userId:%s", "userId")))
                .then((Answer<List<CreatedStudyBasicInfos>>) invocation -> studiesInfos);

        when(equipmentInfosService.searchEquipments(String.format("networkUuid.keyword:(%s) AND variantId.keyword:(%s) AND equipmentName.fullascii:(*B*)", NETWORK_UUID_STRING, VariantManagerConstants.INITIAL_VARIANT_ID)))
            .then((Answer<List<EquipmentInfos>>) invocation -> linesInfos);

        when(equipmentInfosService.searchEquipments(String.format("networkUuid.keyword:(%s) AND variantId.keyword:(%s) AND equipmentId.fullascii:(*B*)", NETWORK_UUID_STRING, VariantManagerConstants.INITIAL_VARIANT_ID)))
            .then((Answer<List<EquipmentInfos>>) invocation -> linesInfos);

        when(networkStoreService.cloneNetwork(NETWORK_UUID, Collections.emptyList())).thenReturn(network);
        when(networkStoreService.getNetworkUuid(network)).thenReturn(NETWORK_UUID);
        when(networkStoreService.getNetwork(NETWORK_UUID)).thenReturn(network);

        doNothing().when(networkStoreService).deleteNetwork(NETWORK_UUID);
    }

    private void cleanDB() {
        studyRepository.findAll().forEach(s -> networkModificationTreeService.doDeleteTree(s.getId()));
        studyRepository.deleteAll();
        studyCreationRequestRepository.deleteAll();
        equipmentInfosService.deleteAll(NETWORK_UUID);
    }

    @Before
    public void setup() throws IOException {
        ReadOnlyDataSource dataSource = new ResourceDataSource("testCase",
            new ResourceSet("", TEST_FILE));
        Network network = new XMLImporter().importData(dataSource, new NetworkFactoryImpl(), null);
        network.getVariantManager().cloneVariant(VariantManagerConstants.INITIAL_VARIANT_ID, VARIANT_ID);
        network.getVariantManager().setWorkingVariant(VariantManagerConstants.INITIAL_VARIANT_ID);
        initMockBeans(network);

        server = new MockWebServer();

        objectWriter = mapper.writer().withDefaultPrettyPrinter();

        // Start the server.
        server.start();

        // Ask the server for its URL. You'll need this to make HTTP requests.
        HttpUrl baseHttpUrl = server.url("");
        String baseUrl = baseHttpUrl.toString().substring(0, baseHttpUrl.toString().length() - 1);
        caseService.setCaseServerBaseUri(baseUrl);
        networkConversionService.setNetworkConversionServerBaseUri(baseUrl);
        securityAnalysisService.setSecurityAnalysisServerBaseUri(baseUrl);
        networkModificationService.setNetworkModificationServerBaseUri(baseUrl);
        reportService.setReportServerBaseUri(baseUrl);

        // FIXME: remove lines when dicos will be used on the front side
        mapper.registerModule(new ReporterModelJsonModule() {
            @Override
            public Object getTypeId() {
                return getClass().getName() + "override";
            }
        });

        String networkInfosAsString = mapper.writeValueAsString(NETWORK_INFOS);
        String networkInfos2AsString = mapper.writeValueAsString(NETWORK_INFOS_2);
        String networkInfos3AsString = mapper.writeValueAsString(NETWORK_INFOS_3);
        String importedCaseUuidAsString = mapper.writeValueAsString(IMPORTED_CASE_UUID);

        String voltageLevelsMapDataAsString = mapper.writeValueAsString(List.of(
            VoltageLevelMapData.builder().id("BBE1AA1").name("BBE1AA1").substationId("BBE1AA").nominalVoltage(380).topologyKind(TopologyKind.BUS_BREAKER).build(),
            VoltageLevelMapData.builder().id("BBE2AA1").name("BBE2AA1").substationId("BBE2AA").nominalVoltage(380).topologyKind(TopologyKind.BUS_BREAKER).build(),
            VoltageLevelMapData.builder().id("DDE1AA1").name("DDE1AA1").substationId("DDE1AA").nominalVoltage(380).topologyKind(TopologyKind.BUS_BREAKER).build(),
            VoltageLevelMapData.builder().id("DDE2AA1").name("DDE2AA1").substationId("DDE2AA").nominalVoltage(380).topologyKind(TopologyKind.BUS_BREAKER).build(),
            VoltageLevelMapData.builder().id("DDE3AA1").name("DDE3AA1").substationId("DDE3AA").nominalVoltage(380).topologyKind(TopologyKind.BUS_BREAKER).build(),
            VoltageLevelMapData.builder().id("FFR1AA1").name("FFR1AA1").substationId("FFR1AA").nominalVoltage(380).topologyKind(TopologyKind.BUS_BREAKER).build(),
            VoltageLevelMapData.builder().id("FFR3AA1").name("FFR3AA1").substationId("FFR3AA").nominalVoltage(380).topologyKind(TopologyKind.BUS_BREAKER).build(),
            VoltageLevelMapData.builder().id("NNL1AA1").name("NNL1AA1").substationId("NNL1AA").nominalVoltage(380).topologyKind(TopologyKind.BUS_BREAKER).build(),
            VoltageLevelMapData.builder().id("NNL2AA1").name("NNL2AA1").substationId("NNL2AA").nominalVoltage(380).topologyKind(TopologyKind.BUS_BREAKER).build(),
            VoltageLevelMapData.builder().id("NNL3AA1").name("NNL3AA1").substationId("NNL3AA").nominalVoltage(380).topologyKind(TopologyKind.BUS_BREAKER).build()));

        String importedCaseWithErrorsUuidAsString = mapper.writeValueAsString(IMPORTED_CASE_WITH_ERRORS_UUID);
        String importedBlockingCaseUuidAsString = mapper.writeValueAsString(IMPORTED_BLOCKING_CASE_UUID_STRING);

        final Dispatcher dispatcher = new Dispatcher() {
            @SneakyThrows
            @Override
            @NotNull
            public MockResponse dispatch(RecordedRequest request) {
                String path = Objects.requireNonNull(request.getPath());
                Buffer body = request.getBody();

                if (path.matches("/v1/groups/.*") ||
                    path.matches("/v1/networks/" + NETWORK_UUID_STRING + "/switches/switchId\\?group=.*&open=true") ||
                    path.matches("/v1/networks/" + NETWORK_UUID_STRING + "/switches/switchId\\?group=.*&open=true&variantId=" + VARIANT_ID) ||
                    path.matches("/v1/networks/" + NETWORK_UUID_STRING + "/switches/switchId\\?group=.*&open=true&variantId=" + VARIANT_ID_2)) {
                    JSONObject jsonObject = new JSONObject(Map.of("substationIds", List.of("s1", "s2", "s3")));
                    return new MockResponse().setResponseCode(200)
                        .setBody(new JSONArray(List.of(jsonObject)).toString())
                        .addHeader("Content-Type", "application/json; charset=utf-8");
                } else if (path.matches("/v1/groups\\?duplicateFrom=.*&groupUuid=.*&reportUuid=.*")) {
                    return new MockResponse().setResponseCode(200)
                            .addHeader("Content-Type", "application/json; charset=utf-8");
                } else if (path.matches("/v1/networks/" + NETWORK_UUID_STRING + "/two-windings-transformers\\?group=.*") && POST.equals(request.getMethod())) {
                    JSONObject jsonObject = new JSONObject(Map.of("substationIds", List.of("s2")));
                    return new MockResponse().setResponseCode(200)
                        .setBody(new JSONArray(List.of(jsonObject)).toString())
                        .addHeader("Content-Type", "application/json; charset=utf-8");
                } else if (path.startsWith("/v1/modifications/" + MODIFICATION_UUID + "/")) {
                    if (!"PUT".equals(request.getMethod()) || !body.peek().readUtf8().equals("bogus")) {
                        return new MockResponse().setResponseCode(200);
                    } else {
                        return new MockResponse().setResponseCode(HttpStatus.BAD_REQUEST.value());
                    }
                } else if (path.matches("/v1/networks/" + NETWORK_UUID_STRING + "/equipments/type/LOAD/id/idLoadToDelete\\?group=.*")) {
                    JSONObject jsonObject = new JSONObject(Map.of("equipmentId", "idLoadToDelete",
                            "equipmentType", "LOAD", "substationIds", List.of("s2")));
                    return new MockResponse().setResponseCode(200)
                        .setBody(new JSONArray(List.of(jsonObject)).toString())
                        .addHeader("Content-Type", "application/json; charset=utf-8");
                } else if (path.matches("/v1/networks/" + NETWORK_UUID_STRING + "/generators\\?group=.*")) {
                    JSONObject jsonObject = new JSONObject(Map.of("substationIds", List.of("s2")));
                    return new MockResponse().setResponseCode(200)
                        .setBody(new JSONArray(List.of(jsonObject)).toString())
                        .addHeader("Content-Type", "application/json; charset=utf-8");
                } else if (path.matches("/v1/networks/" + NETWORK_UUID_STRING + "/loads(-modification)?\\?group=.*")) {
                    JSONObject jsonObject = new JSONObject(Map.of("substationIds", List.of("s2")));
                    return new MockResponse().setResponseCode(200)
                        .setBody(new JSONArray(List.of(jsonObject)).toString())
                        .addHeader("Content-Type", "application/json; charset=utf-8");
                } else if (path.matches("/v1/networks/.*/reindex-all")) {
                    return new MockResponse().setResponseCode(200);
                } else if (path.matches("/v1/networks\\?caseUuid=" + CASE_UUID_STRING + "&variantId=" + FIRST_VARIANT_ID + "&reportUuid=.*&receiver=.*")) {
                    sendCaseImportSucceededMessage(path, NETWORK_INFOS, "UCTE");
                    return new MockResponse().setResponseCode(200)
                        .addHeader("Content-Type", "application/json; charset=utf-8");
                } else if (path.matches("/v1/networks\\?caseUuid=" + CASE_2_UUID_STRING + "&variantId=" + FIRST_VARIANT_ID + "&reportUuid=.*&receiver=.*")) {
                    sendCaseImportSucceededMessage(path, NETWORK_INFOS_2, "UCTE");
                    return new MockResponse().setResponseCode(200)
                        .addHeader("Content-Type", "application/json; charset=utf-8");
                } else if (path.matches("/v1/networks\\?caseUuid=" + CASE_3_UUID_STRING + "&variantId=" + FIRST_VARIANT_ID + "&reportUuid=.*")) {
                    sendCaseImportSucceededMessage(path, NETWORK_INFOS_3, "UCTE");
                    return new MockResponse().setResponseCode(200)
                        .addHeader("Content-Type", "application/json; charset=utf-8");
                } else if (path.matches("/v1/networks\\?caseUuid=" + IMPORTED_CASE_WITH_ERRORS_UUID_STRING + "&variantId=" + FIRST_VARIANT_ID + "&reportUuid=.*")) {
                    return new MockResponse().setBody(String.valueOf(networkInfosAsString)).setResponseCode(500)
                        .addHeader("Content-Type", "application/json; charset=utf-8")
                        .setBody("{\"timestamp\":\"2020-12-14T10:27:11.760+0000\",\"status\":500,\"error\":\"Internal Server Error\",\"message\":\"The network 20140116_0830_2D4_UX1_pst already contains an object 'GeneratorImpl' with the id 'BBE3AA1 _generator'\",\"path\":\"/v1/networks\"}");
                } else if (path.matches("/v1/networks\\?caseUuid=" + IMPORTED_BLOCKING_CASE_UUID_STRING + "&variantId=" + FIRST_VARIANT_ID + "&reportUuid=.*")) {
                    // need asynchronous run to get study creation requests
                    new Thread(() -> {
                        try {
                            countDownLatch.await();
                            sendCaseImportSucceededMessage(path, NETWORK_INFOS, "XIIDM");
                        } catch (Exception e) {
                            System.err.println(e);
                        }
                    }).start();
                    return new MockResponse().setResponseCode(200);
                } else if (path.matches("/v1/networks\\?caseUuid=" + CASE_UUID_CAUSING_STUDY_CREATION_ERROR + "&variantId=" + FIRST_VARIANT_ID + "&reportUuid=.*&receiver=.*")) {
                    sendCaseImportFailedMessage(path, STUDY_CREATION_ERROR_MESSAGE);
                    return new MockResponse().setResponseCode(200)
                        .addHeader("Content-Type", "application/json; charset=utf-8");
                } else if (path.matches("/v1/reports/.*")) {
                    return new MockResponse().setResponseCode(200).setBody(mapper.writeValueAsString(REPORT_TEST))
                        .addHeader(HttpHeaders.CONTENT_TYPE, MediaType.APPLICATION_JSON_VALUE);
                } else if (path.matches("/v1/networks\\?caseUuid=" + NEW_STUDY_CASE_UUID + "&variantId=" + FIRST_VARIANT_ID + "&reportUuid=.*&receiver=.*")) {
                    // need asynchronous run to get study creation requests
                    new Thread(() -> {
                        try {
                            countDownLatch.await();
                            sendCaseImportSucceededMessage(path, NETWORK_INFOS, "XIIDM");
                        } catch (Exception e) {
                            System.err.println(e);
                        }
                    }).start();
                    return new MockResponse().setResponseCode(200);
                } else if (path.matches("/v1/networks\\?caseUuid=" + IMPORTED_CASE_UUID_STRING + "&variantId=" + FIRST_VARIANT_ID + "&reportUuid=.*&receiver=.*")) {
                    sendCaseImportSucceededMessage(path, NETWORK_INFOS, "XIIDM");
                    return new MockResponse().setResponseCode(200);
                }

                switch (path) {
                    case "/v1/networks/" + NETWORK_UUID_STRING:
                    case "/v1/networks/" + NETWORK_UUID_STRING + "/voltage-levels":
                        return new MockResponse().setResponseCode(200).setBody(voltageLevelsMapDataAsString)
                                .addHeader("Content-Type", "application/json; charset=utf-8");
                    case "/v1/studies/cases/{caseUuid}":
                        return new MockResponse().setResponseCode(200).setBody("CGMES")
                            .addHeader("Content-Type", "application/json; charset=utf-8");
                    case "/v1/studies/newStudy/cases/" + IMPORTED_CASE_WITH_ERRORS_UUID_STRING:
                        return new MockResponse().setResponseCode(200).setBody("XIIDM")
                            .addHeader("Content-Type", "application/json; charset=utf-8");

                    case "/v1/cases/" + CASE_UUID_STRING + "/exists":
                    case "/v1/cases/" + IMPORTED_CASE_UUID_STRING + "/exists":
                    case "/v1/cases/" + IMPORTED_CASE_WITH_ERRORS_UUID_STRING + "/exists":
                    case "/v1/cases/" + NEW_STUDY_CASE_UUID + "/exists":
                    case "/v1/cases/" + CASE_2_UUID_STRING + "/exists":
                    case "/v1/cases/" + CASE_3_UUID_STRING + "/exists":
                    case "/v1/cases/" + CASE_UUID_CAUSING_IMPORT_ERROR + "/exists":
                    case "/v1/cases/" + CASE_UUID_CAUSING_STUDY_CREATION_ERROR + "/exists":
                        return new MockResponse().setResponseCode(200).setBody("true")
                            .addHeader("Content-Type", "application/json; charset=utf-8");
                    case "/v1/cases/" + CASE_UUID_STRING + "/infos":
                        return new MockResponse().setResponseCode(200)
                                .setBody("{\"uuid\":\"" + CASE_UUID_STRING + "\",\"name\":\"" + TEST_FILE_UCTE + "\",\"format\":\"UCTE\"}")
                                .addHeader("Content-Type", "application/json; charset=utf-8");
                    case "/v1/cases/" + IMPORTED_CASE_WITH_ERRORS_UUID_STRING + "/infos":
                        return new MockResponse().setResponseCode(200)
                                .setBody("{\"uuid\":\"" + IMPORTED_CASE_WITH_ERRORS_UUID_STRING + "\",\"name\":\"" + TEST_FILE_IMPORT_ERRORS + "\",\"format\":\"XIIDM\"}")
                                .addHeader("Content-Type", "application/json; charset=utf-8");
                    case "/v1/cases/" + IMPORTED_CASE_UUID_STRING + "/infos":
                        return new MockResponse().setResponseCode(200)
                                .setBody("{\"uuid\":\"" + IMPORTED_CASE_UUID_STRING + "\",\"name\":\"" + CASE_NAME + "\",\"format\":\"XIIDM\"}")
                                .addHeader("Content-Type", "application/json; charset=utf-8");
                    case "/v1/cases/" + NEW_STUDY_CASE_UUID + "/infos":
                        return new MockResponse().setResponseCode(200)
                                .setBody("{\"uuid\":\"" + NEW_STUDY_CASE_UUID + "\",\"name\":\"" + CASE_NAME + "\",\"format\":\"XIIDM\"}")
                                .addHeader("Content-Type", "application/json; charset=utf-8");
                    case "/v1/cases/" + IMPORTED_BLOCKING_CASE_UUID_STRING + "/infos":
                        return new MockResponse().setResponseCode(200)
                                .setBody("{\"uuid\":\"" + IMPORTED_BLOCKING_CASE_UUID_STRING + "\",\"name\":\"" + CASE_NAME + "\",\"format\":\"XIIDM\"}")
                                .addHeader("Content-Type", "application/json; charset=utf-8");
                    case "/v1/cases/" + CASE_2_UUID_STRING + "/infos":
                        return new MockResponse().setResponseCode(200)
                                .setBody("{\"uuid\":\"" + CASE_2_UUID_STRING + "\",\"name\":\"" + CASE_NAME + "\",\"format\":\"XIIDM\"}")
                                .addHeader("Content-Type", "application/json; charset=utf-8");
                    case "/v1/cases/" + CASE_3_UUID_STRING + "/infos":
                        return new MockResponse().setResponseCode(200)
                                .setBody("{\"uuid\":\"" + CASE_3_UUID_STRING + "\",\"name\":\"" + CASE_NAME + "\",\"format\":\"XIIDM\"}")
                                .addHeader("Content-Type", "application/json; charset=utf-8");
                    case "/v1/cases/" + CASE_UUID_STRING + "/format":
                        return new MockResponse().setResponseCode(200).setBody("UCTE")
                                .addHeader("Content-Type", "application/json; charset=utf-8");
                    case "/v1/cases/" + IMPORTED_CASE_UUID_STRING + "/format":
                    case "/v1/cases/" + IMPORTED_CASE_WITH_ERRORS_UUID_STRING + "/format":
                    case "/v1/cases/" + NEW_STUDY_CASE_UUID + "/format":
                    case "/v1/cases/" + IMPORTED_BLOCKING_CASE_UUID_STRING + "/format":
                    case "/v1/cases/" + CASE_2_UUID_STRING + "/format":
                    case "/v1/cases/" + CASE_3_UUID_STRING + "/format":
                        return new MockResponse().setResponseCode(200).setBody("XIIDM")
                            .addHeader("Content-Type", "application/json; charset=utf-8");
                    case "/v1/cases/" + NOT_EXISTING_CASE_UUID + "/exists":
                        return new MockResponse().setResponseCode(200).setBody("false")
                            .addHeader("Content-Type", "application/json; charset=utf-8");

                    case "/" + CASE_API_VERSION + "/cases/private": {
                        String bodyStr = body.readUtf8();
                        if (bodyStr.contains("filename=\"")) {
                            String bodyFilename = bodyStr.split(System.lineSeparator())[1].split("\r")[0];
                            if (bodyFilename.matches(".*filename=\".*" + TEST_FILE_WITH_ERRORS + "\".*")) {  // import file with errors
                                return new MockResponse().setResponseCode(200).setBody(importedCaseWithErrorsUuidAsString)
                                    .addHeader("Content-Type", "application/json; charset=utf-8");
                            } else if (bodyFilename.matches(".*filename=\".*" + TEST_FILE_IMPORT_ERRORS + "\"")) {  // import file with errors during import in the case server
                                return new MockResponse().setResponseCode(500)
                                    .addHeader("Content-Type", "application/json; charset=utf-8")
                                    .setBody("{\"timestamp\":\"2020-12-14T10:27:11.760+0000\",\"status\":500,\"error\":\"Internal Server Error\",\"message\":\"Error during import in the case server\",\"path\":\"/v1/networks\"}");
                            } else if (bodyFilename.matches(".*filename=\".*" + TEST_FILE_IMPORT_ERRORS_NO_MESSAGE_IN_RESPONSE_BODY + "\"")) {  // import file with errors during import in the case server without message in response body
                                return new MockResponse().setResponseCode(500)
                                    .addHeader("Content-Type", "application/json; charset=utf-8")
                                    .setBody("{\"timestamp\":\"2020-12-14T10:27:11.760+0000\",\"status\":500,\"error\":\"Internal Server Error\",\"message2\":\"Error during import in the case server\",\"path\":\"/v1/networks\"}");
                            } else if (bodyFilename.matches(".*filename=\".*blockingCaseFile\".*")) {
                                return new MockResponse().setResponseCode(200).setBody(importedBlockingCaseUuidAsString)
                                    .addHeader("Content-Type", "application/json; charset=utf-8");
                            } else {
                                return new MockResponse().setResponseCode(200).setBody(importedCaseUuidAsString)
                                    .addHeader("Content-Type", "application/json; charset=utf-8");
                            }
                        } else {
                            return new MockResponse().setResponseCode(200).setBody(importedCaseUuidAsString)
                                .addHeader("Content-Type", "application/json; charset=utf-8");
                        }
                    }

                    case "/" + CASE_API_VERSION + "/cases/" + IMPORTED_CASE_UUID_STRING:
                        JSONObject jsonObject = new JSONObject(Map.of("substationIds", List.of("s1", "s2", "s3")));
                        return new MockResponse().setResponseCode(200)
                            .setBody(new JSONArray(List.of(jsonObject)).toString())
                            .addHeader("Content-Type", "application/json; charset=utf-8");

                    case "/v1/networks?caseUuid=" + NEW_STUDY_CASE_UUID + "&variantId=" + FIRST_VARIANT_ID:
                    case "/v1/networks?caseUuid=" + IMPORTED_BLOCKING_CASE_UUID_STRING + "&variantId=" + FIRST_VARIANT_ID:
                        countDownLatch.await(2, TimeUnit.SECONDS);
                        return new MockResponse().setBody(String.valueOf(networkInfosAsString)).setResponseCode(200)
                            .addHeader("Content-Type", "application/json; charset=utf-8");
                    case "/v1/networks?caseUuid=" + CASE_UUID_STRING + "&variantId=" + FIRST_VARIANT_ID:
                    case "/v1/networks?caseUuid=" + IMPORTED_CASE_UUID_STRING + "&variantId=" + FIRST_VARIANT_ID:
                        return new MockResponse().setBody(String.valueOf(networkInfosAsString)).setResponseCode(200)
                            .addHeader("Content-Type", "application/json; charset=utf-8");
                    case "/v1/networks?caseUuid=" + CASE_2_UUID_STRING + "&variantId=" + FIRST_VARIANT_ID:
                        return new MockResponse().setBody(String.valueOf(networkInfos2AsString)).setResponseCode(200)
                            .addHeader("Content-Type", "application/json; charset=utf-8");
                    case "/v1/networks?caseUuid=" + CASE_3_UUID_STRING + "&variantId=" + FIRST_VARIANT_ID:
                        return new MockResponse().setBody(String.valueOf(networkInfos3AsString)).setResponseCode(200)
                            .addHeader("Content-Type", "application/json; charset=utf-8");
                    case "/v1/networks?caseUuid=" + CASE_UUID_CAUSING_IMPORT_ERROR + "&variantId=" + FIRST_VARIANT_ID:
                        return new MockResponse().setResponseCode(500);
                    case "/v1/networks?caseUuid=" + CASE_UUID_CAUSING_STUDY_CREATION_ERROR + "&variantId=" + FIRST_VARIANT_ID:
                        sendCaseImportFailedMessage(path, "ERROR WHILE IMPORTING STUDY");
                        return new MockResponse().setResponseCode(200);
                    case "/v1/networks?caseUuid=" + IMPORTED_CASE_WITH_ERRORS_UUID_STRING + "&variantId=" + FIRST_VARIANT_ID:
                        return new MockResponse().setBody(String.valueOf(networkInfosAsString)).setResponseCode(500)
                            .addHeader("Content-Type", "application/json; charset=utf-8")
                            .setBody("{\"timestamp\":\"2020-12-14T10:27:11.760+0000\",\"status\":500,\"error\":\"Internal Server Error\",\"message\":\"The network 20140116_0830_2D4_UX1_pst already contains an object 'GeneratorImpl' with the id 'BBE3AA1 _generator'\",\"path\":\"/v1/networks\"}");

                    case "/v1/reports/" + NETWORK_UUID_STRING:
                        return new MockResponse().setResponseCode(200)
                            .setBody(mapper.writeValueAsString(REPORT_TEST))
                            .addHeader(HttpHeaders.CONTENT_TYPE, MediaType.APPLICATION_JSON_VALUE);

                    case "/v1/export/formats":
                        return new MockResponse().setResponseCode(200).setBody("[\"CGMES\",\"UCTE\",\"XIIDM\"]")
                            .addHeader("Content-Type", "application/json; charset=utf-8");

                    case "/v1/networks/" + NETWORK_UUID_STRING + "/export/XIIDM":
                        return new MockResponse().setResponseCode(200).addHeader("Content-Disposition", "attachment; filename=fileName").setBody("byteData")
                            .addHeader("Content-Type", "application/json; charset=utf-8");

                    case "/v1/networks/" + NETWORK_UUID_STRING + "/export/XIIDM" + "?variantId=" + VARIANT_ID:
                        return new MockResponse().setResponseCode(200).addHeader("Content-Disposition", "attachment; filename=fileName").setBody("byteData")
                                .addHeader("Content-Type", "application/json; charset=utf-8");

                    case "/v1/results/" + SECURITY_ANALYSIS_RESULT_UUID + "/status":
                        return new MockResponse().setResponseCode(200).setBody(SECURITY_ANALYSIS_STATUS_JSON)
                                .addHeader("Content-Type", "application/json; charset=utf-8");
                    case "/v1/networks/" + NETWORK_UUID_STRING + "/" + VARIANT_ID:
                    case "/v1/networks/" + NETWORK_UUID_STRING + "/" + VARIANT_ID_2:
                    case "/v1/networks/" + NETWORK_UUID_STRING + "/" + VARIANT_ID_3:
                        return new MockResponse().setResponseCode(200);
                    default:
                        LOGGER.error("Unhandled method+path: " + request.getMethod() + " " + request.getPath());
                        return new MockResponse().setResponseCode(418).setBody("Unhandled method+path: " + request.getMethod() + " " + request.getPath());
                }
            }
        };
        server.setDispatcher(dispatcher);
    }

    private void sendCaseImportSucceededMessage(String requestPath, NetworkInfos networkInfos, String format) {
        Pattern receiverPattern = Pattern.compile("receiver=(.*)");
        Matcher matcher = receiverPattern.matcher(requestPath);
        if (matcher.find()) {
            String receiverUrlString = matcher.group(1);
            input.send(MessageBuilder.withPayload("").setHeader("receiver", URLDecoder.decode(receiverUrlString, StandardCharsets.UTF_8))
                    .setHeader("networkUuid", networkInfos.getNetworkUuid().toString())
                    .setHeader("networkId", networkInfos.getNetworkId())
                    .setHeader("caseFormat", format)
                    .build(), "case.import.succeeded");
        }
    }

    private void sendCaseImportFailedMessage(String requestPath, String errorMessage) {
        Pattern receiverPattern = Pattern.compile("receiver=(.*)");
        Matcher matcher = receiverPattern.matcher(requestPath);
        if (matcher.find()) {
            String receiverUrlString = matcher.group(1);
            input.send(MessageBuilder.withPayload("").setHeader("receiver", URLDecoder.decode(receiverUrlString, StandardCharsets.UTF_8))
                    .setHeader("errorMessage", errorMessage)
                    .build(), "case.import.failed");
        }
    }

    private UUID getRootNodeUuid(UUID studyUuid) {
        return networkModificationTreeService.getStudyRootNodeUuid(studyUuid);
    }

    @Test
    public void testSearch() throws Exception {
        MvcResult mvcResult;
        String resultAsString;
        UUID studyUuid = createStudy("userId", CASE_UUID);
        UUID rootNodeId = getRootNodeUuid(studyUuid);

        mvcResult = mockMvc
                .perform(get("/v1/search?q={request}", String.format("userId:%s", "userId")).header("userId", "userId"))
                .andExpectAll(status().isOk(), content().contentType(MediaType.APPLICATION_JSON)).andReturn();
        resultAsString = mvcResult.getResponse().getContentAsString();
        List<CreatedStudyBasicInfos> createdStudyBasicInfosList = mapper.readValue(resultAsString,
                new TypeReference<List<CreatedStudyBasicInfos>>() {
                });
        assertThat(createdStudyBasicInfosList, new MatcherJson<>(mapper, studiesInfos));

        mvcResult = mockMvc
                .perform(get("/v1/studies/{studyUuid}/nodes/{nodeUuid}/search?userInput={request}&fieldSelector=name",
                        studyUuid, rootNodeId, "B").header("userId", "userId"))
                .andExpectAll(status().isOk(), content().contentType(MediaType.APPLICATION_JSON)).andReturn();
        resultAsString = mvcResult.getResponse().getContentAsString();
        List<EquipmentInfos> equipmentInfos = mapper.readValue(resultAsString,
                new TypeReference<List<EquipmentInfos>>() {
                });
        assertThat(equipmentInfos, new MatcherJson<>(mapper, linesInfos));

        mvcResult = mockMvc
                .perform(get("/v1/studies/{studyUuid}/nodes/{nodeUuid}/search?userInput={request}&fieldSelector=NAME",
                        studyUuid, rootNodeId, "B").header("userId", "userId"))
                .andExpectAll(status().isOk(), content().contentType(MediaType.APPLICATION_JSON)).andReturn();
        resultAsString = mvcResult.getResponse().getContentAsString();
        equipmentInfos = mapper.readValue(resultAsString, new TypeReference<List<EquipmentInfos>>() {
        });
        assertThat(equipmentInfos, new MatcherJson<>(mapper, linesInfos));

        mvcResult = mockMvc
                .perform(get("/v1/studies/{studyUuid}/nodes/{nodeUuid}/search?userInput={request}&fieldSelector=ID",
                        studyUuid, rootNodeId, "B").header("userId", "userId"))
                .andExpectAll(status().isOk(), content().contentType(MediaType.APPLICATION_JSON)).andReturn();
        resultAsString = mvcResult.getResponse().getContentAsString();
        equipmentInfos = mapper.readValue(resultAsString, new TypeReference<List<EquipmentInfos>>() {
        });
        assertThat(equipmentInfos, new MatcherJson<>(mapper, linesInfos));

        mvcResult = mockMvc
                .perform(get("/v1/studies/{studyUuid}/nodes/{nodeUuid}/search?userInput={request}&fieldSelector=bogus",
                        studyUuid, rootNodeId, "B").header("userId", "userId"))
                .andExpectAll(status().isBadRequest(),
                        content().string("Enum unknown entry 'bogus' should be among NAME, ID"))
                .andReturn();
    }

    @Test
    public void test() throws Exception {
        MvcResult result;
        String resultAsString;

        //empty list
        mockMvc.perform(get("/v1/studies").header("userId", "userId")).andExpectAll(status().isOk(),
                content().contentType(MediaType.APPLICATION_JSON), content().string("[]"));

        //empty list
        mockMvc.perform(get("/v1/study_creation_requests").header("userId", "userId")).andExpectAll(status().isOk(),
                content().contentType(MediaType.APPLICATION_JSON), content().string("[]"));

        //insert a study
        UUID studyUuid = createStudy("userId", CASE_UUID);

        // check the study
        result = mockMvc.perform(get("/v1/studies/{studyUuid}", studyUuid).header("userId", "userId"))
                .andExpectAll(status().isOk(), content().contentType(MediaType.APPLICATION_JSON)).andReturn();

        resultAsString = result.getResponse().getContentAsString();
        StudyInfos infos = mapper.readValue(resultAsString, StudyInfos.class);

        assertThat(infos, createMatcherStudyInfos(studyUuid, "userId", "UCTE"));

        //insert a study with a non existing case and except exception
        result = mockMvc.perform(post("/v1/studies/cases/{caseUuid}?isPrivate={isPrivate}",
                NOT_EXISTING_CASE_UUID, "false").header("userId", "userId"))
                .andExpectAll(status().isFailedDependency(), content().contentType(MediaType.valueOf("text/plain;charset=UTF-8"))).andReturn();
        assertEquals("The case '" + NOT_EXISTING_CASE_UUID + "' does not exist", result.getResponse().getContentAsString());

        assertTrue(TestUtils.getRequestsDone(1, server)
                .contains(String.format("/v1/cases/%s/exists", NOT_EXISTING_CASE_UUID)));

        result = mockMvc.perform(get("/v1/studies").header("userId", "userId"))
                .andExpectAll(status().isOk(), content().contentType(MediaType.APPLICATION_JSON)).andReturn();

        resultAsString = result.getResponse().getContentAsString();
        List<CreatedStudyBasicInfos> createdStudyBasicInfosList = mapper.readValue(resultAsString,
                new TypeReference<List<CreatedStudyBasicInfos>>() {
                });

        assertThat(createdStudyBasicInfosList.get(0), createMatcherCreatedStudyBasicInfos(studyUuid, "userId", "UCTE"));

        //insert the same study but with another user (should work)
        //even with the same name should work
        studyUuid = createStudy("userId2", CASE_UUID);

        resultAsString = mockMvc.perform(get("/v1/studies").header("userId", "userId2"))
                .andExpectAll(status().isOk(), content().contentType(MediaType.APPLICATION_JSON)).andReturn().getResponse().getContentAsString();

        createdStudyBasicInfosList = mapper.readValue(resultAsString,
                new TypeReference<List<CreatedStudyBasicInfos>>() {
                });

        assertThat(createdStudyBasicInfosList.get(0),
                        createMatcherCreatedStudyBasicInfos(studyUuid, "userId2", "UCTE"));

        //insert a study with a case (multipartfile)
        UUID s2Uuid = createStudy("userId", TEST_FILE, IMPORTED_CASE_UUID_STRING, true);

        // check the study s2
        result = mockMvc.perform(get("/v1/studies/{studyUuid}", s2Uuid).header("userId", "userId"))
                .andExpectAll(status().isOk(), content().contentType(MediaType.APPLICATION_JSON)).andReturn();

        resultAsString = result.getResponse().getContentAsString();
        StudyInfos studyInfos = mapper.readValue(resultAsString, StudyInfos.class);

        assertThat(studyInfos, createMatcherStudyInfos(s2Uuid, "userId", "XIIDM"));

        UUID randomUuid = UUID.randomUUID();
        //get a non existing study -> 404 not found
        mockMvc.perform(get("/v1/studies/{studyUuid}", randomUuid).header("userId", "userId"))
            .andExpectAll(status().isNotFound(),
                content().contentType(MediaType.APPLICATION_JSON),
                jsonPath("$").value(STUDY_NOT_FOUND.name()));

        UUID studyNameUserIdUuid = studyRepository.findAll().get(0).getId();

        //delete existing study s2
        mockMvc.perform(delete("/v1/studies/{studyUuid}", s2Uuid).header("userId", "userId"))
                .andExpect(status().isOk());

        // assert that the broker message has been sent
        Message<byte[]> message = output.receive(TIMEOUT, studyUpdateDestination);
        assertEquals("", new String(message.getPayload()));
        MessageHeaders headers = message.getHeaders();
        assertEquals("userId", headers.get(NotificationService.HEADER_USER_ID));
        assertEquals(s2Uuid, headers.get(NotificationService.HEADER_STUDY_UUID));
        assertEquals(NotificationService.UPDATE_TYPE_STUDY_DELETE, headers.get(HEADER_UPDATE_TYPE));

        var httpRequests = TestUtils.getRequestsDone(3, server);
        assertTrue(httpRequests.stream().anyMatch(r -> r.matches("/v1/groups/.*")));
        assertEquals(2, httpRequests.stream().filter(p -> p.matches("/v1/reports/.*")).count());

        // expect only 1 study (public one) since the other is private and we use
        // another userId
        result = mockMvc.perform(get("/v1/studies").header("userId", "a"))
                .andExpectAll(status().isOk(), content().contentType(MediaType.APPLICATION_JSON)).andReturn();

        resultAsString = result.getResponse().getContentAsString();
        createdStudyBasicInfosList = mapper.readValue(resultAsString,
                new TypeReference<List<CreatedStudyBasicInfos>>() {
                });
        assertEquals(2, createdStudyBasicInfosList.size());

        //get available export format
        mockMvc.perform(get("/v1/export-network-formats")).andExpectAll(status().isOk(),
                content().string("[\"CGMES\",\"UCTE\",\"XIIDM\"]"));

        assertTrue(TestUtils.getRequestsDone(1, server).contains("/v1/export/formats"));

        //export a network
        UUID rootNodeUuid = getRootNodeUuid(studyNameUserIdUuid);
        mockMvc.perform(get("/v1/studies/{studyUuid}/nodes/{nodeUuid}/export-network/{format}", studyNameUserIdUuid, rootNodeUuid, "XIIDM"))
                .andExpect(status().isOk());

        assertTrue(TestUtils.getRequestsDone(1, server).contains(String.format("/v1/networks/%s/export/XIIDM", NETWORK_UUID_STRING)));

        mockMvc.perform(get("/v1/studies/{studyUuid}/nodes/{nodeUuid}/export-network/{format}?formatParameters=%7B%22iidm.export.xml.indent%22%3Afalse%7D", studyNameUserIdUuid, rootNodeUuid, "XIIDM"))
            .andExpect(status().isOk());
        TestUtils.getRequestsDone(1, server); // just consume it

        NetworkModificationNode modificationNode1 = createNetworkModificationNode(studyNameUserIdUuid, rootNodeUuid, UUID.randomUUID(), VARIANT_ID, "node 3");
        UUID modificationNode1Uuid = modificationNode1.getId();

        mockMvc.perform(get("/v1/studies/{studyUuid}/nodes/{nodeUuid}/export-network/{format}", studyNameUserIdUuid, modificationNode1Uuid, "XIIDM"))
            .andExpect(status().isInternalServerError());

        modificationNode1.setBuildStatus(BuildStatus.BUILT);
        networkModificationTreeService.updateNode(studyNameUserIdUuid, modificationNode1);
        output.receive(TIMEOUT, studyUpdateDestination);

        mockMvc.perform(get("/v1/studies/{studyUuid}/nodes/{nodeUuid}/export-network/{format}", studyNameUserIdUuid, modificationNode1Uuid, "XIIDM"))
            .andExpect(status().isOk());

        assertTrue(TestUtils.getRequestsDone(1, server).contains(String.format("/v1/networks/%s/export/XIIDM?variantId=%s", NETWORK_UUID_STRING, VARIANT_ID)));
    }

    @Test
    public void testCreateStudyWithImportParameters() throws Exception {
        HashMap<String, Object> importParameters = new HashMap<String, Object>();
        ArrayList<String> randomListParam = new ArrayList<String>();
        randomListParam.add("paramValue1");
        randomListParam.add("paramValue2");
        importParameters.put("randomListParam", randomListParam);
        importParameters.put("randomParam2", "randomParamValue");

        createStudyWithImportParameters("userId", CASE_UUID, importParameters);
    }

    @Test
    public void testMetadata() throws Exception {
        UUID studyUuid = createStudy("userId", CASE_UUID);
        UUID oldStudyUuid = studyUuid;

        studyUuid = createStudy("userId2", CASE_UUID);

        MvcResult mvcResult = mockMvc
                .perform(get("/v1/studies/metadata?ids="
                        + Stream.of(oldStudyUuid, studyUuid).map(Object::toString).collect(Collectors.joining(",")))
                        .header("userId", "userId"))
                .andExpectAll(status().isOk(), content().contentType(MediaType.APPLICATION_JSON)).andReturn();
        String resultAsString = mvcResult.getResponse().getContentAsString();
        List<CreatedStudyBasicInfos> createdStudyBasicInfosList = mapper.readValue(resultAsString,
                new TypeReference<List<CreatedStudyBasicInfos>>() {
                });

        assertNotNull(createdStudyBasicInfosList);
        assertEquals(2, createdStudyBasicInfosList.size());
        if (!createdStudyBasicInfosList.get(0).getId().equals(oldStudyUuid)) {
            Collections.reverse(createdStudyBasicInfosList);
        }
        assertTrue(createMatcherCreatedStudyBasicInfos(oldStudyUuid, "userId", "UCTE")
                .matchesSafely(createdStudyBasicInfosList.get(0)));
        assertTrue(createMatcherCreatedStudyBasicInfos(studyUuid, "userId2", "UCTE")
                .matchesSafely(createdStudyBasicInfosList.get(1)));
    }

    @Test
    public void testNotifyStudyMetadataUpdated() throws Exception {
        UUID studyUuid = UUID.randomUUID();
        mockMvc.perform(post("/v1/studies/{studyUuid}/notification?type=metadata_updated", studyUuid)
                .header("userId", "userId"))
                .andExpect(status().isOk());
        checkStudyMetadataUpdatedMessagesReceived(studyUuid);

        mockMvc.perform(post("/v1/studies/{studyUuid}/notification?type=NOT_EXISTING_TYPE", UUID.randomUUID())
                .header("userId", "userId"))
                .andExpect(status().isBadRequest());
    }

    @Test
    public void testLogsReport() throws Exception {
        UUID studyUuid = createStudy("userId", CASE_UUID);
        UUID rootNodeUuid = getRootNodeUuid(studyUuid);

        MvcResult mvcResult = mockMvc.perform(get("/v1/studies/{studyUuid}/nodes/{nodeUuid}/report", studyUuid, rootNodeUuid).header("userId", "userId"))
                .andExpect(status().isOk()).andReturn();
        String resultAsString = mvcResult.getResponse().getContentAsString();
        List<ReporterModel> reporterModel = mapper.readValue(resultAsString, new TypeReference<List<ReporterModel>>() { });

        assertThat(reporterModel.get(0), new MatcherReport(REPORT_TEST_ROOT_NODE));
        assertTrue(TestUtils.getRequestsDone(1, server).stream().anyMatch(r -> r.matches("/v1/reports/.*")));

        mockMvc.perform(delete("/v1/studies/{studyUuid}/nodes/{nodeUuid}/report", studyUuid, rootNodeUuid).header("userId", "userId"))
            .andExpect(status().isOk());

        assertTrue(TestUtils.getRequestsDone(1, server).stream().anyMatch(r -> r.matches("/v1/reports/.*")));
    }

    @Test
    public void testCreationWithErrorBadCaseFile() throws Exception {
        // Create study with a bad case file -> error
        createStudyWithFileError("userId", TEST_FILE_WITH_ERRORS, IMPORTED_CASE_WITH_ERRORS_UUID_STRING, false,
                "The network 20140116_0830_2D4_UX1_pst already contains an object 'GeneratorImpl' with the id 'BBE3AA1 _generator'");
    }

    @Test
    public void testCreationWithErrorBadExistingCase() throws Exception {
        // Create study with a bad case file -> error when importing in the case server
        createStudyWithFileError("userId", TEST_FILE_IMPORT_ERRORS, null, false, "Error during import in the case server");
    }

    @Test
    public void testCreationWithErrorNoMessageBadExistingCase() throws Exception {
        // Create study with a bad case file -> error when importing in the case server
        // without message in response body
        createStudyWithFileError("userId", TEST_FILE_IMPORT_ERRORS_NO_MESSAGE_IN_RESPONSE_BODY, null, false,
                "{\"timestamp\":\"2020-12-14T10:27:11.760+0000\",\"status\":500,\"error\":\"Internal Server Error\",\"message2\":\"Error during import in the case server\",\"path\":\"/v1/networks\"}");
    }

    private NetworkModificationNode createNetworkModificationNode(UUID studyUuid, UUID parentNodeUuid, String variantId, String nodeName) throws Exception {
        return createNetworkModificationNode(studyUuid, parentNodeUuid, UUID.randomUUID(), variantId, nodeName);
    }

    private NetworkModificationNode createNetworkModificationNode(UUID studyUuid, UUID parentNodeUuid,
                                                                  UUID modificationGroupUuid, String variantId, String nodeName) throws Exception {
        return createNetworkModificationNode(studyUuid, parentNodeUuid,
                modificationGroupUuid, variantId, nodeName, BuildStatus.NOT_BUILT);
    }

    private NetworkModificationNode createNetworkModificationNode(UUID studyUuid, UUID parentNodeUuid,
            UUID modificationGroupUuid, String variantId, String nodeName, BuildStatus buildStatus) throws Exception {
        NetworkModificationNode modificationNode = NetworkModificationNode.builder().name(nodeName)
                .description("description").modificationGroupUuid(modificationGroupUuid).variantId(variantId)
                .loadFlowStatus(LoadFlowStatus.NOT_DONE).buildStatus(buildStatus)
                .children(Collections.emptyList()).build();

        // Only for tests
        String mnBodyJson = objectWriter.writeValueAsString(modificationNode);
        JSONObject jsonObject = new JSONObject(mnBodyJson);
        jsonObject.put("variantId", variantId);
        jsonObject.put("modificationGroupUuid", modificationGroupUuid);
        mnBodyJson = jsonObject.toString();

        mockMvc.perform(post("/v1/studies/{studyUuid}/tree/nodes/{id}", studyUuid, parentNodeUuid).content(mnBodyJson).contentType(MediaType.APPLICATION_JSON))
            .andExpect(status().isOk());
        var mess = output.receive(TIMEOUT, studyUpdateDestination);
        assertNotNull(mess);
        modificationNode.setId(UUID.fromString(String.valueOf(mess.getHeaders().get(NotificationService.HEADER_NEW_NODE))));
        assertEquals(InsertMode.CHILD.name(), mess.getHeaders().get(NotificationService.HEADER_INSERT_MODE));
        return modificationNode;
    }

    private UUID createStudy(String userId, UUID caseUuid, String... errorMessage) throws Exception {
        MvcResult result = mockMvc.perform(post("/v1/studies/cases/{caseUuid}", caseUuid).header("userId", userId))
                .andReturn();
        String resultAsString = result.getResponse().getContentAsString();

        BasicStudyInfos infos = mapper.readValue(resultAsString, BasicStudyInfos.class);

        UUID studyUuid = infos.getId();

        // assert that the broker message has been sent a study creation request message
        Message<byte[]> message = output.receive(TIMEOUT, studyUpdateDestination);

        assertEquals("", new String(message.getPayload()));
        MessageHeaders headers = message.getHeaders();
        assertEquals(userId, headers.get(NotificationService.HEADER_USER_ID));
        assertEquals(studyUuid, headers.get(NotificationService.HEADER_STUDY_UUID));
        assertEquals(NotificationService.UPDATE_TYPE_STUDIES, headers.get(HEADER_UPDATE_TYPE));

        output.receive(TIMEOUT, studyUpdateDestination);  // message for first modification node creation

        // assert that the broker message has been sent a study creation message for
        // creation
        message = output.receive(TIMEOUT, studyUpdateDestination);
        assertEquals("", new String(message.getPayload()));
        headers = message.getHeaders();
        assertEquals(userId, headers.get(NotificationService.HEADER_USER_ID));
        assertEquals(studyUuid, headers.get(NotificationService.HEADER_STUDY_UUID));
        assertEquals(NotificationService.UPDATE_TYPE_STUDIES, headers.get(HEADER_UPDATE_TYPE));
        assertEquals(errorMessage.length != 0 ? errorMessage[0] : null, headers.get(NotificationService.HEADER_ERROR));

        // assert that the broker message has been sent a study creation request message
        // for deletion
        message = output.receive(TIMEOUT, studyUpdateDestination);
        assertEquals("", new String(message.getPayload()));
        headers = message.getHeaders();
        assertEquals(userId, headers.get(NotificationService.HEADER_USER_ID));
        assertEquals(studyUuid, headers.get(NotificationService.HEADER_STUDY_UUID));
        assertEquals(NotificationService.UPDATE_TYPE_STUDY_DELETE, headers.get(HEADER_UPDATE_TYPE));

        // assert that all http requests have been sent to remote services
        var requests = TestUtils.getRequestsDone(2, server);
        assertTrue(requests.contains(String.format("/v1/cases/%s/exists", caseUuid)));
        assertTrue(requests.stream().anyMatch(r -> r.matches("/v1/networks\\?caseUuid=" + caseUuid + "&variantId=" + FIRST_VARIANT_ID + "&reportUuid=.*&receiver=.*")));

        return studyUuid;
    }

    private UUID createStudyWithImportParameters(String userId, UUID caseUuid, HashMap<String, Object> importParameters, String... errorMessage) throws Exception {
        MvcResult result = mockMvc.perform(post("/v1/studies/cases/{caseUuid}", caseUuid).header("userId", userId).contentType(MediaType.APPLICATION_JSON).content(mapper.writeValueAsString(importParameters)))
                .andExpect(status().isOk())
                .andReturn();
        String resultAsString = result.getResponse().getContentAsString();

        BasicStudyInfos infos = mapper.readValue(resultAsString, BasicStudyInfos.class);

        UUID studyUuid = infos.getId();

        // assert that the broker message has been sent a study creation request message
        Message<byte[]> message = output.receive(TIMEOUT, studyUpdateDestination);

        assertEquals("", new String(message.getPayload()));
        MessageHeaders headers = message.getHeaders();
        assertEquals(userId, headers.get(NotificationService.HEADER_USER_ID));
        assertEquals(studyUuid, headers.get(NotificationService.HEADER_STUDY_UUID));
        assertEquals(NotificationService.UPDATE_TYPE_STUDIES, headers.get(HEADER_UPDATE_TYPE));

        output.receive(TIMEOUT, studyUpdateDestination);  // message for first modification node creation

        // assert that the broker message has been sent a study creation message for
        // creation
        message = output.receive(TIMEOUT, studyUpdateDestination);
        assertEquals("", new String(message.getPayload()));
        headers = message.getHeaders();
        assertEquals(userId, headers.get(NotificationService.HEADER_USER_ID));
        assertEquals(studyUuid, headers.get(NotificationService.HEADER_STUDY_UUID));
        assertEquals(NotificationService.UPDATE_TYPE_STUDIES, headers.get(HEADER_UPDATE_TYPE));
        assertEquals(errorMessage.length != 0 ? errorMessage[0] : null, headers.get(NotificationService.HEADER_ERROR));

        // assert that the broker message has been sent a study creation request message
        // for deletion
        message = output.receive(TIMEOUT, studyUpdateDestination);
        assertEquals("", new String(message.getPayload()));
        headers = message.getHeaders();
        assertEquals(userId, headers.get(NotificationService.HEADER_USER_ID));
        assertEquals(studyUuid, headers.get(NotificationService.HEADER_STUDY_UUID));
        assertEquals(NotificationService.UPDATE_TYPE_STUDY_DELETE, headers.get(HEADER_UPDATE_TYPE));

        // assert that all http requests have been sent to remote services
        Set<RequestWithBody> requests = TestUtils.getRequestsWithBodyDone(2, server);
        assertTrue(requests.stream().anyMatch(r -> r.getPath().matches(String.format("/v1/cases/%s/exists", caseUuid))));
        assertTrue(requests.stream().anyMatch(r -> r.getPath().matches("/v1/networks\\?caseUuid=" + caseUuid + "&variantId=" + FIRST_VARIANT_ID + "&reportUuid=.*")));

        assertEquals(mapper.writeValueAsString(importParameters),
                requests.stream().filter(r -> r.getPath().matches("/v1/networks\\?caseUuid=" + caseUuid + "&variantId=" + FIRST_VARIANT_ID + "&reportUuid=.*"))
                    .findFirst().orElseThrow().getBody());
        return studyUuid;
    }

    private UUID createStudy(String userId, String fileName, String caseUuid, boolean isPrivate,
            String... errorMessage) throws Exception {
        final UUID studyUuid;
        try (InputStream is = new FileInputStream(ResourceUtils.getFile("classpath:" + fileName))) {
            MockMultipartFile mockFile = new MockMultipartFile("caseFile", fileName, "text/xml", is);

            MvcResult result = mockMvc
                    .perform(multipart(STUDIES_URL + "?isPrivate={isPrivate}", isPrivate).file(mockFile)
                            .header("userId", userId).contentType(MediaType.MULTIPART_FORM_DATA))
                    .andExpect(status().isOk()).andReturn();

            String resultAsString = result.getResponse().getContentAsString();
            BasicStudyInfos infos = mapper.readValue(resultAsString, BasicStudyInfos.class);

            studyUuid = infos.getId();
        }

        // assert that the broker message has been sent a study creation request message
        Message<byte[]> message = output.receive(TIMEOUT, studyUpdateDestination);
        assertEquals("", new String(message.getPayload()));
        MessageHeaders headers = message.getHeaders();
        assertEquals(userId, headers.get(NotificationService.HEADER_USER_ID));
        assertEquals(studyUuid, headers.get(NotificationService.HEADER_STUDY_UUID));
        assertEquals(NotificationService.UPDATE_TYPE_STUDIES, headers.get(HEADER_UPDATE_TYPE));

        if (errorMessage.length == 0) {
            output.receive(TIMEOUT, studyUpdateDestination);   // message for first modification node creation
        }

        // assert that the broker message has been sent a study creation message for
        // creation
        message = output.receive(TIMEOUT, studyUpdateDestination);
        assertEquals("", new String(message.getPayload()));
        headers = message.getHeaders();
        assertEquals(userId, headers.get(NotificationService.HEADER_USER_ID));
        assertEquals(studyUuid, headers.get(NotificationService.HEADER_STUDY_UUID));
        assertEquals(NotificationService.UPDATE_TYPE_STUDIES, headers.get(HEADER_UPDATE_TYPE));
        assertEquals(errorMessage.length != 0 ? errorMessage[0] : null, headers.get(NotificationService.HEADER_ERROR));

        // assert that the broker message has been sent a study creation request message
        // for deletion
        message = output.receive(TIMEOUT, studyUpdateDestination);
        assertEquals("", new String(message.getPayload()));
        headers = message.getHeaders();
        assertEquals(userId, headers.get(NotificationService.HEADER_USER_ID));
        assertEquals(studyUuid, headers.get(NotificationService.HEADER_STUDY_UUID));
        assertEquals(NotificationService.UPDATE_TYPE_STUDY_DELETE, headers.get(HEADER_UPDATE_TYPE));

        // assert that all http requests have been sent to remote services
        var requests = TestUtils.getRequestsDone(caseUuid == null ? 1 : 2, server);
        assertTrue(requests.contains("/v1/cases/private"));
        if (caseUuid != null) {
            assertTrue(requests.stream().anyMatch(r -> r.matches("/v1/networks\\?caseUuid=" + caseUuid + "&variantId=" + FIRST_VARIANT_ID + "&reportUuid=.*")));
        }
        return studyUuid;
    }

    private UUID createStudyWithFileError(String userId, String fileName, String caseUuid, boolean isPrivate, String errorMessage)
            throws Exception {
        try (InputStream is = new FileInputStream(ResourceUtils.getFile("classpath:" + fileName))) {
            MockMultipartFile mockFile = new MockMultipartFile("caseFile", fileName, "text/xml", is);

            mockMvc
                    .perform(multipart(STUDIES_URL + "?isPrivate={isPrivate}", isPrivate).file(mockFile)
                            .header("userId", userId).contentType(MediaType.MULTIPART_FORM_DATA))
                    .andExpect(status().is5xxServerError()).andReturn();
        }

        // assert that the broker message has been sent a study creation request message
        Message<byte[]> message = output.receive(TIMEOUT);
        assertEquals("", new String(message.getPayload()));
        MessageHeaders headers = message.getHeaders();
        assertEquals(userId, headers.get(NotificationService.HEADER_USER_ID));
        assertEquals(NotificationService.UPDATE_TYPE_STUDIES, headers.get(HEADER_UPDATE_TYPE));

        // assert that all http requests have been sent to remote services
        var requests = TestUtils.getRequestsDone(caseUuid == null ? 1 : 2, server);
        assertTrue(requests.contains("/v1/cases/private"));

        message = output.receive(TIMEOUT);
        assertEquals("", new String(message.getPayload()));
        headers = message.getHeaders();
        assertEquals(userId, headers.get(NotificationService.HEADER_USER_ID));
        assertEquals(NotificationService.UPDATE_TYPE_STUDY_DELETE, headers.get(HEADER_UPDATE_TYPE));

        MvcResult mvcResult = mockMvc.perform(get("/v1/study_creation_requests").header("userId", "userId"))
                .andExpectAll(status().isOk(), content().contentType(MediaType.APPLICATION_JSON)).andReturn();
        String resultAsString = mvcResult.getResponse().getContentAsString();

        List<BasicStudyInfos> bsiListResult = mapper.readValue(resultAsString, new TypeReference<List<BasicStudyInfos>>() {
        });

        assertEquals(List.of(), bsiListResult);

        if (caseUuid != null) {
            assertTrue(requests.stream().anyMatch(r -> r.matches(
                    "/v1/networks\\?caseUuid=" + caseUuid + "&variantId=" + FIRST_VARIANT_ID + "&reportUuid=.*")));
        }
        return null;
    }

    @Test
    public void testCreateStudyWithErrorDuringCaseImport() throws Exception {
        String userId = "userId";
        mockMvc.perform(post("/v1/studies/cases/{caseUuid}", CASE_UUID_CAUSING_IMPORT_ERROR).header("userId", userId))
            .andExpect(status().is5xxServerError());

       // assert that the broker message has been sent a study creation request message
        Message<byte[]> message = output.receive(TIMEOUT, "study.update");

        MessageHeaders headers = message.getHeaders();
        assertEquals(userId, headers.get(NotificationService.HEADER_USER_ID));
        assertEquals(NotificationService.UPDATE_TYPE_STUDIES, headers.get(HEADER_UPDATE_TYPE));

        message = output.receive(TIMEOUT);
        assertEquals("", new String(message.getPayload()));
        headers = message.getHeaders();
        assertEquals(userId, headers.get(NotificationService.HEADER_USER_ID));
        assertEquals(NotificationService.UPDATE_TYPE_STUDY_DELETE, headers.get(HEADER_UPDATE_TYPE));

        MvcResult mvcResult = mockMvc.perform(get("/v1/study_creation_requests").header("userId", "userId")).andExpectAll(
                status().isOk(),
                content().contentType(MediaType.APPLICATION_JSON))
            .andReturn();

        String resultAsString = mvcResult.getResponse().getContentAsString();
        List<BasicStudyInfos> bsiListResult = mapper.readValue(resultAsString, new TypeReference<List<BasicStudyInfos>>() { });

        assertEquals(List.of(), bsiListResult);

        var requests = TestUtils.getRequestsDone(2, server);
        assertTrue(requests.contains(String.format("/v1/cases/%s/exists", CASE_UUID_CAUSING_IMPORT_ERROR)));
        assertTrue(requests.stream().anyMatch(r -> r.matches("/v1/networks\\?caseUuid=" + CASE_UUID_CAUSING_IMPORT_ERROR + "&variantId=" + FIRST_VARIANT_ID + "&reportUuid=.*")));
    }

    @Test
    public void testCreateStudyWithErrorDuringStudyCreation() throws Exception {
        String userId = "userId";
        mockMvc.perform(post("/v1/studies/cases/{caseUuid}", CASE_UUID_CAUSING_STUDY_CREATION_ERROR).header("userId", userId))
            .andExpect(status().isOk());

        // assert that the broker message has been sent a study creation request message
        Message<byte[]> message = output.receive(TIMEOUT, "study.update");
        MessageHeaders headers = message.getHeaders();
        assertEquals(userId, headers.get(NotificationService.HEADER_USER_ID));
        assertEquals(NotificationService.UPDATE_TYPE_STUDIES, headers.get(HEADER_UPDATE_TYPE));

        // study deletion
        message = output.receive(TIMEOUT, "study.update");
        headers = message.getHeaders();
        assertEquals(userId, headers.get(NotificationService.HEADER_USER_ID));
        assertEquals(NotificationService.UPDATE_TYPE_STUDY_DELETE, headers.get(HEADER_UPDATE_TYPE));

        // study error message
        message = output.receive(TIMEOUT, "study.update");
        headers = message.getHeaders();
        assertEquals(userId, headers.get(NotificationService.HEADER_USER_ID));
        assertEquals(NotificationService.UPDATE_TYPE_STUDIES, headers.get(HEADER_UPDATE_TYPE));
        assertEquals(STUDY_CREATION_ERROR_MESSAGE, headers.get(NotificationService.HEADER_ERROR));

        var requests = TestUtils.getRequestsDone(2, server);
        assertTrue(requests.contains(String.format("/v1/cases/%s/exists", CASE_UUID_CAUSING_STUDY_CREATION_ERROR)));
        assertTrue(requests.stream().anyMatch(r -> r.matches("/v1/networks\\?caseUuid=" + CASE_UUID_CAUSING_STUDY_CREATION_ERROR + "&variantId=" + FIRST_VARIANT_ID + "&reportUuid=.*")));
    }

    @Test
    public void testGetStudyCreationRequests() throws Exception {
        MvcResult mvcResult;
        String resultAsString;
        countDownLatch = new CountDownLatch(1);

        //insert a study with a case (multipartfile)
        try (InputStream is = new FileInputStream(ResourceUtils.getFile("classpath:testCase.xiidm"))) {
            MockMultipartFile mockFile = new MockMultipartFile("caseFile", "blockingCaseFile",
                    "text/xml", is);

            mvcResult = mockMvc
                    .perform(multipart(STUDIES_URL + "?isPrivate={isPrivate}", "true").file(mockFile)
                            .header("userId", "userId").contentType(MediaType.MULTIPART_FORM_DATA))
                    .andExpect(status().isOk()).andReturn();
            resultAsString = mvcResult.getResponse().getContentAsString();
            BasicStudyInfos bsiResult = mapper.readValue(resultAsString, BasicStudyInfos.class);

            assertThat(bsiResult, createMatcherStudyBasicInfos(studyCreationRequestRepository.findAll().get(0).getId(), "userId"));
        }

        UUID studyUuid = studyCreationRequestRepository.findAll().get(0).getId();

        mvcResult = mockMvc.perform(get("/v1/study_creation_requests").header("userId", "userId")).andExpectAll(
                status().isOk(),
                content().contentType(MediaType.APPLICATION_JSON))
            .andReturn();
        resultAsString = mvcResult.getResponse().getContentAsString();
        List<BasicStudyInfos> bsiListResult = mapper.readValue(resultAsString, new TypeReference<List<BasicStudyInfos>>() { });

        assertThat(bsiListResult.get(0), createMatcherStudyBasicInfos(studyUuid, "userId"));

        // once we checked study creation requests, we can countDown latch to trigger study creation request
        countDownLatch.countDown();

        // drop the broker message for study creation request (creation)
        output.receive(TIMEOUT, studyUpdateDestination);
        // drop the broker message for study creation
        output.receive(TIMEOUT * 3, studyUpdateDestination);
        // drop the broker message for node creation
        output.receive(TIMEOUT, studyUpdateDestination);
        // drop the broker message for study creation request (deletion)
        output.receive(TIMEOUT, studyUpdateDestination);

        mvcResult = mockMvc.perform(get("/v1/study_creation_requests").header("userId", "userId")).andExpectAll(
                status().isOk(),
                content().contentType(MediaType.APPLICATION_JSON))
            .andReturn();

        resultAsString = mvcResult.getResponse().getContentAsString();
        bsiListResult = mapper.readValue(resultAsString, new TypeReference<List<BasicStudyInfos>>() { });

        assertEquals(List.of(), bsiListResult);

        mvcResult = mockMvc.perform(get("/v1/studies").header("userId", "userId")).andExpectAll(
                status().isOk(),
                content().contentType(MediaType.APPLICATION_JSON))
            .andReturn();

        resultAsString = mvcResult.getResponse().getContentAsString();
        List<CreatedStudyBasicInfos> csbiListResponse = mapper.readValue(resultAsString, new TypeReference<List<CreatedStudyBasicInfos>>() { });

        assertThat(csbiListResponse.get(0), createMatcherCreatedStudyBasicInfos(studyUuid, "userId", "XIIDM"));

        // assert that all http requests have been sent to remote services
        var httpRequests = TestUtils.getRequestsDone(2, server);
        assertTrue(httpRequests.contains("/v1/cases/private"));
        assertTrue(httpRequests.stream().anyMatch(r -> r.matches("/v1/networks\\?caseUuid=" + IMPORTED_BLOCKING_CASE_UUID_STRING + "&variantId=" + FIRST_VARIANT_ID + "&reportUuid=.*")));

        countDownLatch = new CountDownLatch(1);

      //insert a study
        mvcResult = mockMvc.perform(post("/v1/studies/cases/{caseUuid}?isPrivate={isPrivate}", NEW_STUDY_CASE_UUID, "false")
                .header("userId", "userId"))
            .andExpect(status().isOk())
            .andReturn();
        resultAsString = mvcResult.getResponse().getContentAsString();

        BasicStudyInfos bsiResult = mapper.readValue(resultAsString, BasicStudyInfos.class);

        assertThat(bsiResult, createMatcherStudyBasicInfos(studyCreationRequestRepository.findAll().get(0).getId(), "userId"));

        studyUuid = studyCreationRequestRepository.findAll().get(0).getId();

        mvcResult = mockMvc.perform(get("/v1/study_creation_requests", NEW_STUDY_CASE_UUID, "false")
                .header("userId", "userId")).andExpectAll(
                        status().isOk(),
                        content().contentType(MediaType.APPLICATION_JSON))
            .andReturn();
        resultAsString = mvcResult.getResponse().getContentAsString();

        bsiListResult = mapper.readValue(resultAsString, new TypeReference<List<BasicStudyInfos>>() { });

        assertThat(bsiListResult.get(0), createMatcherStudyBasicInfos(studyUuid, "userId"));

        countDownLatch.countDown();

        // drop the broker message for study creation request (creation)
        output.receive(TIMEOUT, studyUpdateDestination);
        // drop the broker message for study creation
        output.receive(TIMEOUT * 3);
        // drop the broker message for node creation
        output.receive(TIMEOUT, studyUpdateDestination);
        // drop the broker message for study creation request (deletion)
        output.receive(TIMEOUT, studyUpdateDestination);

        mvcResult = mockMvc.perform(get("/v1/study_creation_requests")
                .header("userId", "userId")).andExpectAll(
                        status().isOk(),
                        content().contentType(MediaType.APPLICATION_JSON))
<<<<<<< HEAD
            .andReturn();
        resultAsString = mvcResult.getResponse().getContentAsString();
        csbiListResponse = mapper.readValue(resultAsString, new TypeReference<List<CreatedStudyBasicInfos>>() { });

        assertThat(csbiListResponse.get(0), createMatcherCreatedStudyBasicInfos(studyUuid, "userId", "XIIDM"));

        // assert that all http requests have been sent to remote services
        var requests = getRequestsDone(3);
        assertTrue(requests.contains(String.format("/v1/cases/%s/exists", NEW_STUDY_CASE_UUID)));
        assertTrue(requests.contains(String.format("/v1/cases/%s/format", NEW_STUDY_CASE_UUID)));
        assertTrue(requests.stream().anyMatch(r -> r.matches("/v1/networks\\?caseUuid=" + NEW_STUDY_CASE_UUID + "&variantId=" + FIRST_VARIANT_ID + "&reportUuid=.*")));
    }

    @Test
    public void testUpdateLines() throws Exception {
        createStudy("userId", CASE_UUID);
        UUID studyNameUserIdUuid = studyRepository.findAll().get(0).getId();
        UUID rootNodeUuid = getRootNodeUuid(studyNameUserIdUuid);
        NetworkModificationNode modificationNode1 = createNetworkModificationNode(studyNameUserIdUuid, rootNodeUuid,
                UUID.randomUUID(), VARIANT_ID, "node 1");
        UUID modificationNode1Uuid = modificationNode1.getId();
        NetworkModificationNode modificationNode2 = createNetworkModificationNode(studyNameUserIdUuid,
                modificationNode1Uuid, UUID.randomUUID(), VARIANT_ID_2, "node 2");
        UUID modificationNode2Uuid = modificationNode2.getId();

        // change line status on root node (not allowed)
        mockMvc.perform(put("/v1/studies/{studyUuid}/nodes/{nodeUuid}/network-modification/lines/{lineId}/status",
                        studyNameUserIdUuid, rootNodeUuid, "line12").content("lockout").contentType(MediaType.TEXT_PLAIN_VALUE))
            .andExpect(status().isForbidden());

        // lockout line
        mockMvc.perform(put("/v1/studies/{studyUuid}/nodes/{nodeUuid}/network-modification/lines/{lineId}/status",
                        studyNameUserIdUuid, modificationNode1Uuid, "line12").content("lockout").contentType(MediaType.TEXT_PLAIN_VALUE))
            .andExpect(status().isOk());
        checkEquipmentCreatingMessagesReceived(studyNameUserIdUuid, modificationNode1Uuid);
        checkLineModificationMessagesReceived(studyNameUserIdUuid, modificationNode1Uuid, ImmutableSet.of("s1", "s2"));
        checkEquipmentUpdatingFinishedMessagesReceived(studyNameUserIdUuid, modificationNode1Uuid);

        mockMvc.perform(put("/v1/studies/{studyUuid}/nodes/{nodeUuid}/network-modification/lines/{lineId}/status",
                        studyNameUserIdUuid, modificationNode1Uuid, "lineFailedId").content("lockout").contentType(MediaType.TEXT_PLAIN_VALUE))
            .andExpect(status().isInternalServerError());
        checkEquipmentCreatingMessagesReceived(studyNameUserIdUuid, modificationNode1Uuid);
        checkEquipmentUpdatingFinishedMessagesReceived(studyNameUserIdUuid, modificationNode1Uuid);
        // trip line
        mockMvc.perform(put("/v1/studies/{studyUuid}/nodes/{nodeUuid}/network-modification/lines/{lineId}/status",
                studyNameUserIdUuid, modificationNode1Uuid, "line23").content("trip").contentType(MediaType.TEXT_PLAIN_VALUE))
            .andExpect(status().isOk());
        checkEquipmentCreatingMessagesReceived(studyNameUserIdUuid, modificationNode1Uuid);
        checkLineModificationMessagesReceived(studyNameUserIdUuid, modificationNode1Uuid, ImmutableSet.of("s2", "s3"));
        checkEquipmentUpdatingFinishedMessagesReceived(studyNameUserIdUuid, modificationNode1Uuid);

        mockMvc.perform(put("/v1/studies/{studyUuid}/nodes/{nodeUuid}/network-modification/lines/{lineId}/status",
                        studyNameUserIdUuid, modificationNode1Uuid, "lineFailedId").content("trip").contentType(MediaType.TEXT_PLAIN_VALUE))
            .andExpect(status().isInternalServerError());
        checkEquipmentCreatingMessagesReceived(studyNameUserIdUuid, modificationNode1Uuid);
        checkEquipmentUpdatingFinishedMessagesReceived(studyNameUserIdUuid, modificationNode1Uuid);
        // energise line end
        mockMvc.perform(put("/v1/studies/{studyUuid}/nodes/{nodeUuid}/network-modification/lines/{lineId}/status",
                        studyNameUserIdUuid, modificationNode1Uuid, "line13").content("energiseEndOne").contentType(MediaType.TEXT_PLAIN_VALUE))
            .andExpect(status().isOk());
        checkEquipmentCreatingMessagesReceived(studyNameUserIdUuid, modificationNode1Uuid);
        checkLineModificationMessagesReceived(studyNameUserIdUuid, modificationNode1Uuid, ImmutableSet.of("s1", "s3"));
        checkEquipmentUpdatingFinishedMessagesReceived(studyNameUserIdUuid, modificationNode1Uuid);

        mockMvc.perform(put("/v1/studies/{studyUuid}/nodes/{nodeUuid}/network-modification/lines/{lineId}/status",
                        studyNameUserIdUuid, modificationNode1Uuid, "lineFailedId").content("energiseEndTwo").contentType(MediaType.TEXT_PLAIN_VALUE))
            .andExpect(status().isInternalServerError());
        checkEquipmentCreatingMessagesReceived(studyNameUserIdUuid, modificationNode1Uuid);
        checkEquipmentUpdatingFinishedMessagesReceived(studyNameUserIdUuid, modificationNode1Uuid);
        // switch on line

        mockMvc.perform(put("/v1/studies/{studyUuid}/nodes/{nodeUuid}/network-modification/lines/{lineId}/status",
                        studyNameUserIdUuid, modificationNode1Uuid, "line13").content("switchOn").contentType(MediaType.TEXT_PLAIN_VALUE))
            .andExpect(status().isOk());
        checkEquipmentCreatingMessagesReceived(studyNameUserIdUuid, modificationNode1Uuid);
        checkLineModificationMessagesReceived(studyNameUserIdUuid, modificationNode1Uuid, ImmutableSet.of("s1", "s3"));
        checkEquipmentUpdatingFinishedMessagesReceived(studyNameUserIdUuid, modificationNode1Uuid);

        mockMvc.perform(put("/v1/studies/{studyUuid}/nodes/{nodeUuid}/network-modification/lines/{lineId}/status",
                        studyNameUserIdUuid, modificationNode1Uuid, "lineFailedId").content("switchOn").contentType(MediaType.TEXT_PLAIN_VALUE))
            .andExpect(status().isInternalServerError());
        checkEquipmentCreatingMessagesReceived(studyNameUserIdUuid, modificationNode1Uuid);
        checkEquipmentUpdatingFinishedMessagesReceived(studyNameUserIdUuid, modificationNode1Uuid);
        // switch on line on second modification node
        mockMvc.perform(put("/v1/studies/{studyUuid}/nodes/{nodeUuid}/network-modification/lines/{lineId}/status",
                        studyNameUserIdUuid, modificationNode2Uuid, "line13").content("switchOn").contentType(MediaType.TEXT_PLAIN_VALUE))
            .andExpect(status().isOk());
        checkEquipmentCreatingMessagesReceived(studyNameUserIdUuid, modificationNode2Uuid);
        checkLineModificationMessagesReceived(studyNameUserIdUuid, modificationNode2Uuid, ImmutableSet.of("s1", "s3"));
        checkEquipmentUpdatingFinishedMessagesReceived(studyNameUserIdUuid, modificationNode2Uuid);

        var requests = getRequestsWithBodyDone(9);
        assertTrue(requests.stream().anyMatch(r -> r.getPath().matches("/v1/networks/" + NETWORK_UUID_STRING + "/lines/line12/status\\?group=.*") && r.getBody().equals("lockout")));
        assertTrue(requests.stream().anyMatch(r -> r.getPath().matches("/v1/networks/" + NETWORK_UUID_STRING + "/lines/line23/status\\?group=.*") && r.getBody().equals("trip")));
        assertTrue(requests.stream().anyMatch(r -> r.getPath().matches("/v1/networks/" + NETWORK_UUID_STRING + "/lines/line13/status\\?group=.*") && r.getBody().equals("energiseEndOne")));
        assertTrue(requests.stream().anyMatch(r -> r.getPath().matches("/v1/networks/" + NETWORK_UUID_STRING + "/lines/line13/status\\?group=.*") && r.getBody().equals("switchOn")));
        assertTrue(requests.stream().anyMatch(r -> r.getPath().matches("/v1/networks/" + NETWORK_UUID_STRING + "/lines/lineFailedId/status\\?group=.*") && r.getBody().equals("lockout")));
        assertTrue(requests.stream().anyMatch(r -> r.getPath().matches("/v1/networks/" + NETWORK_UUID_STRING + "/lines/lineFailedId/status\\?group=.*") && r.getBody().equals("trip")));
        assertTrue(requests.stream().anyMatch(r -> r.getPath().matches("/v1/networks/" + NETWORK_UUID_STRING + "/lines/lineFailedId/status\\?group=.*") && r.getBody().equals("energiseEndTwo")));
        assertTrue(requests.stream().anyMatch(r -> r.getPath().matches("/v1/networks/" + NETWORK_UUID_STRING + "/lines/lineFailedId/status\\?group=.*") && r.getBody().equals("switchOn")));
        assertTrue(requests.stream().anyMatch(r -> r.getPath().matches("/v1/networks/" + NETWORK_UUID_STRING + "/lines/line13/status\\?group=.*&variantId=" + VARIANT_ID_2) && r.getBody().equals("switchOn")));
    }

    @Test
    public void testCreateLoad() throws Exception {
        createStudy("userId", CASE_UUID);
        UUID studyNameUserIdUuid = studyRepository.findAll().get(0).getId();
        UUID rootNodeUuid = getRootNodeUuid(studyNameUserIdUuid);
        NetworkModificationNode modificationNode1 = createNetworkModificationNode(studyNameUserIdUuid, rootNodeUuid,
                UUID.randomUUID(), VARIANT_ID, "node 1");
        UUID modificationNode1Uuid = modificationNode1.getId();
        NetworkModificationNode modificationNode2 = createNetworkModificationNode(studyNameUserIdUuid,
                modificationNode1Uuid, UUID.randomUUID(), VARIANT_ID_2, "node 2");
        UUID modificationNode2Uuid = modificationNode2.getId();
        NetworkModificationNode modificationNode3 = createNetworkModificationNode(studyNameUserIdUuid, rootNodeUuid,
                UUID.randomUUID(), VARIANT_ID, "node 3");
        UUID modificationNode3Uuid = modificationNode3.getId();

        String createLoadAttributes = "{\"loadId\":\"loadId1\",\"loadName\":\"loadName1\",\"loadType\":\"UNDEFINED\",\"activePower\":\"100.0\",\"reactivePower\":\"50.0\",\"voltageLevelId\":\"idVL1\",\"busId\":\"idBus1\"}";

        // create load on root node (not allowed)
        mockMvc.perform(post("/v1/studies/{studyUuid}/nodes/{nodeUuid}/network-modification/loads",
                studyNameUserIdUuid, rootNodeUuid).content(createLoadAttributes))
            .andExpect(status().isForbidden());

        // create load on first modification node
        mockMvc.perform(post("/v1/studies/{studyUuid}/nodes/{nodeUuid}/network-modification/loads",
                studyNameUserIdUuid, modificationNode1Uuid).content(createLoadAttributes))
            .andExpect(status().isOk());
        checkEquipmentCreatingMessagesReceived(studyNameUserIdUuid, modificationNode1Uuid);
        checkEquipmentCreationMessagesReceived(studyNameUserIdUuid, modificationNode1Uuid, ImmutableSet.of("s2"));
        checkEquipmentUpdatingFinishedMessagesReceived(studyNameUserIdUuid, modificationNode1Uuid);

        // create load on second modification node
        mockMvc.perform(post("/v1/studies/{studyUuid}/nodes/{nodeUuid}/network-modification/loads",
                studyNameUserIdUuid, modificationNode2Uuid).content(createLoadAttributes))
            .andExpect(status().isOk());
        checkEquipmentCreatingMessagesReceived(studyNameUserIdUuid, modificationNode2Uuid);
        checkEquipmentCreationMessagesReceived(studyNameUserIdUuid, modificationNode2Uuid, ImmutableSet.of("s2"));
        checkEquipmentUpdatingFinishedMessagesReceived(studyNameUserIdUuid, modificationNode2Uuid);

        // update load creation
        String loadAttributesUpdated = "{\"loadId\":\"loadId2\",\"loadName\":\"loadName2\",\"loadType\":\"UNDEFINED\",\"activePower\":\"50.0\",\"reactivePower\":\"25.0\",\"voltageLevelId\":\"idVL2\",\"busId\":\"idBus2\"}";
        mockMvc.perform(put("/v1/studies/{studyUuid}/nodes/{nodeUuid}/network-modification/modifications/{modificationUuid}/loads-creation",
                studyNameUserIdUuid, modificationNode1Uuid, MODIFICATION_UUID).content(loadAttributesUpdated).contentType(MediaType.APPLICATION_JSON))
            .andExpect(status().isOk());
        checkEquipmentUpdatingMessagesReceived(studyNameUserIdUuid, modificationNode1Uuid);
        checkUpdateEquipmentCreationMessagesReceived(studyNameUserIdUuid, modificationNode1Uuid);
        checkEquipmentUpdatingFinishedMessagesReceived(studyNameUserIdUuid, modificationNode1Uuid);

        String createLoadAttributes2 = "{\"loadId\":\"loadId3\",\"loadName\":\"loadName3\",\"loadType\":\"UNDEFINED\",\"activePower\":\"100.0\",\"reactivePower\":\"50.0\",\"voltageLevelId\":\"idVL1\",\"busId\":\"idBus1\"}";
        modificationNode3.setBuildStatus(BuildStatus.BUILDING);
        networkModificationTreeService.updateNode(studyNameUserIdUuid, modificationNode3);
        output.receive(TIMEOUT);
        // create load on building node
        mockMvc.perform(post("/v1/studies/{studyUuid}/nodes/{nodeUuid}/network-modification/loads",
                        studyNameUserIdUuid, modificationNode3Uuid).content(createLoadAttributes2))
                .andExpect(status().isForbidden());

        var requests = getRequestsWithBodyDone(3);
        assertTrue(requests.stream().anyMatch(r -> r.getPath().matches("/v1/networks/" + NETWORK_UUID_STRING + "/loads\\?group=.*") && r.getBody().equals(createLoadAttributes)));
        assertTrue(requests.stream().anyMatch(r -> r.getPath().matches("/v1/networks/" + NETWORK_UUID_STRING + "/loads\\?group=.*&variantId=" + VARIANT_ID) && r.getBody().equals(createLoadAttributes)));
        assertTrue(requests.stream().anyMatch(r -> r.getPath().matches("/v1/networks/" + NETWORK_UUID_STRING + "/loads\\?group=.*&variantId=" + VARIANT_ID_2) && r.getBody().equals(createLoadAttributes)));
        assertTrue(requests.stream().anyMatch(r -> r.getPath().matches("/v1/modifications/" + MODIFICATION_UUID + "/loads-creation") && r.getBody().equals(loadAttributesUpdated)));
    }

    @Test
    public void testModifyLoad() throws Exception {
        createStudy("userId", CASE_UUID);
        UUID studyNameUserIdUuid = studyRepository.findAll().get(0).getId();
        UUID rootNodeUuid = getRootNodeUuid(studyNameUserIdUuid);
        NetworkModificationNode modificationNode = createNetworkModificationNode(studyNameUserIdUuid, rootNodeUuid,
                UUID.randomUUID(), VARIANT_ID, "node 1");
        UUID modificationNodeUuid = modificationNode.getId();
        NetworkModificationNode modificationNode2 = createNetworkModificationNode(studyNameUserIdUuid,
                modificationNodeUuid, UUID.randomUUID(), VARIANT_ID_2, "node 2");
        UUID modificationNodeUuid2 = modificationNode2.getId();

        String loadModificationAttributes = "{\"equipmentId\":\"loadId1\",\"loadName\":\"loadName1\",\"loadType\":\"AUXILIARY\",\"activePower\":\"100.0\"}";

        // modify load on root node (not allowed)
        mockMvc.perform(put("/v1/studies/{studyUuid}/nodes/{nodeUuid}/network-modification/loads",
                studyNameUserIdUuid, rootNodeUuid).content(loadModificationAttributes))
            .andExpect(status().isForbidden());

        // modify load on first modification node
        mockMvc.perform(put("/v1/studies/{studyUuid}/nodes/{nodeUuid}/network-modification/loads",
                studyNameUserIdUuid, modificationNodeUuid).content(loadModificationAttributes))
            .andExpect(status().isOk());
        checkEquipmentCreatingMessagesReceived(studyNameUserIdUuid, modificationNodeUuid);
        checkEquipmentCreationMessagesReceived(studyNameUserIdUuid, modificationNodeUuid, ImmutableSet.of("s2"));
        checkEquipmentUpdatingFinishedMessagesReceived(studyNameUserIdUuid, modificationNodeUuid);

        // modify load on second modification node
        mockMvc.perform(put("/v1/studies/{studyUuid}/nodes/{nodeUuid}/network-modification/loads",
                studyNameUserIdUuid, modificationNodeUuid2).content(loadModificationAttributes))
            .andExpect(status().isOk());
        checkEquipmentCreatingMessagesReceived(studyNameUserIdUuid, modificationNodeUuid2);
        checkEquipmentModificationMessagesReceived(studyNameUserIdUuid, modificationNodeUuid2, ImmutableSet.of("s2"));
        checkEquipmentUpdatingFinishedMessagesReceived(studyNameUserIdUuid, modificationNodeUuid2);

        // update load modification
        String loadAttributesUpdated = "{\"loadId\":\"loadId1\",\"loadType\":\"FICTITIOUS\",\"activePower\":\"70.0\"}";
        mockMvc.perform(put("/v1/studies/{studyUuid}/nodes/{nodeUuid}/network-modification/modifications/{modificationUuid}/loads-modification", studyNameUserIdUuid, modificationNodeUuid, MODIFICATION_UUID).content(loadAttributesUpdated))
            .andExpect(status().isOk());
        checkEquipmentUpdatingMessagesReceived(studyNameUserIdUuid, modificationNodeUuid);
        checkUpdateEquipmentModificationMessagesReceived(studyNameUserIdUuid, modificationNodeUuid);
        checkEquipmentUpdatingFinishedMessagesReceived(studyNameUserIdUuid, modificationNodeUuid);

        var requests = getRequestsWithBodyDone(3);
        assertTrue(requests.stream().anyMatch(r -> r.getPath().matches("/v1/networks/" + NETWORK_UUID_STRING + "/loads-modification\\?group=.*") && r.getBody().equals(loadModificationAttributes)));
        assertTrue(requests.stream().anyMatch(r -> r.getPath().matches("/v1/networks/" + NETWORK_UUID_STRING + "/loads-modification\\?group=.*&variantId=" + VARIANT_ID) && r.getBody().equals(loadModificationAttributes)));
        assertTrue(requests.stream().anyMatch(r -> r.getPath().matches("/v1/networks/" + NETWORK_UUID_STRING + "/loads-modification\\?group=.*&variantId=" + VARIANT_ID_2) && r.getBody().equals(loadModificationAttributes)));
        assertTrue(requests.stream().anyMatch(r -> r.getPath().matches("/v1/modifications/" + MODIFICATION_UUID + "/loads-modification") && r.getBody().equals(loadAttributesUpdated)));
    }

    @Test
    public void testModifyEquipment() throws Exception {
        var modificationType = ModificationType.GENERATOR_MODIFICATION;
        String modificationTypeUrl = ModificationType.getUriFromType(modificationType);
        createStudy("userId", CASE_UUID);
        UUID studyNameUserIdUuid = studyRepository.findAll().get(0).getId();
        UUID rootNodeUuid = getRootNodeUuid(studyNameUserIdUuid);
        NetworkModificationNode modificationNode = createNetworkModificationNode(studyNameUserIdUuid, rootNodeUuid, UUID.randomUUID(), VARIANT_ID, "node 1");
        UUID modificationNodeUuid = modificationNode.getId();
        NetworkModificationNode modificationNode2 = createNetworkModificationNode(studyNameUserIdUuid, modificationNodeUuid, UUID.randomUUID(), VARIANT_ID_2, "node 2");
        UUID modificationNodeUuid2 = modificationNode2.getId();

        String equipmentModificationAttribute = "{\"equipmentId\":\"equipmentId\"}";

        // modify generator on root node (not allowed)
        mockMvc.perform(put("/v1/studies/{studyUuid}/nodes/{nodeUuid}/network-modification/modifications/{modificationType}", studyNameUserIdUuid, rootNodeUuid, modificationTypeUrl)
                .content(equipmentModificationAttribute))
            .andExpect(status().isForbidden());

        // modify generator on first modification node
        mockMvc.perform(put("/v1/studies/{studyUuid}/nodes/{nodeUuid}/network-modification/modifications/{modificationType}", studyNameUserIdUuid, modificationNodeUuid, modificationTypeUrl)
                .content(equipmentModificationAttribute))
            .andExpect(status().isOk());
        checkEquipmentCreatingMessagesReceived(studyNameUserIdUuid, modificationNodeUuid);
        checkEquipmentCreationMessagesReceived(studyNameUserIdUuid, modificationNodeUuid, ImmutableSet.of("s2"));
        checkEquipmentUpdatingFinishedMessagesReceived(studyNameUserIdUuid, modificationNodeUuid);

        // modify generator on second modification node
        mockMvc.perform(put("/v1/studies/{studyUuid}/nodes/{nodeUuid}/network-modification/modifications/{modificationType}", studyNameUserIdUuid, modificationNodeUuid2, modificationTypeUrl)
                .content(equipmentModificationAttribute))
            .andExpect(status().isOk());
        checkEquipmentCreatingMessagesReceived(studyNameUserIdUuid, modificationNodeUuid2);
        checkEquipmentModificationMessagesReceived(studyNameUserIdUuid, modificationNodeUuid2, ImmutableSet.of("s2"));
        checkEquipmentUpdatingFinishedMessagesReceived(studyNameUserIdUuid, modificationNodeUuid2);

        // update generator modification
        String generatorAttributesUpdated = "{\"generatorId\":\"generatorId1\",\"generatorType\":\"FICTITIOUS\",\"activePower\":\"70.0\"}";
        mockMvc.perform(put("/v1/studies/{studyUuid}/nodes/{nodeUuid}/network-modification/modifications/{modificationType}/{modificationUuid}/", studyNameUserIdUuid, modificationNodeUuid, modificationTypeUrl, MODIFICATION_UUID)
                .content(generatorAttributesUpdated))
            .andExpect(status().isOk());
        checkEquipmentUpdatingMessagesReceived(studyNameUserIdUuid, modificationNodeUuid);
        checkUpdateEquipmentModificationMessagesReceived(studyNameUserIdUuid, modificationNodeUuid);
        checkEquipmentUpdatingFinishedMessagesReceived(studyNameUserIdUuid, modificationNodeUuid);

        var requests = getRequestsWithBodyDone(3);
        assertTrue(requests.stream().anyMatch(r -> r.getPath().matches("/v1/networks/" + NETWORK_UUID_STRING + "/" + modificationTypeUrl + "\\?group=.*") && r.getBody().equals(equipmentModificationAttribute)));
        assertTrue(requests.stream().anyMatch(r -> r.getPath().matches("/v1/networks/" + NETWORK_UUID_STRING + "/" + modificationTypeUrl + "\\?group=.*\\&variantId=" + VARIANT_ID) && r.getBody().equals(equipmentModificationAttribute)));
        assertTrue(requests.stream().anyMatch(r -> r.getPath().matches("/v1/networks/" + NETWORK_UUID_STRING + "/" + modificationTypeUrl + "\\?group=.*\\&variantId=" + VARIANT_ID_2) && r.getBody().equals(equipmentModificationAttribute)));
        assertTrue(requests.stream().anyMatch(r -> r.getPath().matches("/v1/modifications/" + MODIFICATION_UUID + "/" + modificationTypeUrl) && r.getBody().equals(generatorAttributesUpdated)));

    }

    @Test
    public void testCreateSubstation() throws Exception {
        createStudy("userId", CASE_UUID);
        UUID studyNameUserIdUuid = studyRepository.findAll().get(0).getId();
        UUID rootNodeUuid = getRootNodeUuid(studyNameUserIdUuid);
        NetworkModificationNode modificationNode1 = createNetworkModificationNode(studyNameUserIdUuid, rootNodeUuid,
                UUID.randomUUID(), VARIANT_ID, "node 1");
        UUID modificationNode1Uuid = modificationNode1.getId();
        NetworkModificationNode modificationNode2 = createNetworkModificationNode(studyNameUserIdUuid,
                modificationNode1Uuid, UUID.randomUUID(), VARIANT_ID_2, "node 2");
        UUID modificationNode2Uuid = modificationNode2.getId();

        String createSubstationAttributes = "{\"substationId\":\"substationId1\",\"substationName\":\"substationName1\",\"country\":\"AD\"}";

        // create substation on root node (not allowed)
        mockMvc.perform(post("/v1/studies/{studyUuid}/nodes/{nodeUuid}/network-modification/substations",
                        studyNameUserIdUuid, rootNodeUuid).content(createSubstationAttributes))
            .andExpect(status().isForbidden());

        // create substation on first modification node
        mockMvc.perform(post("/v1/studies/{studyUuid}/nodes/{nodeUuid}/network-modification/substations",
                        studyNameUserIdUuid, modificationNode1Uuid).content(createSubstationAttributes))
            .andExpect(status().isOk());
        checkEquipmentCreatingMessagesReceived(studyNameUserIdUuid, modificationNode1Uuid);
        checkEquipmentCreationMessagesReceived(studyNameUserIdUuid, modificationNode1Uuid, new HashSet<>());
        checkEquipmentUpdatingFinishedMessagesReceived(studyNameUserIdUuid, modificationNode1Uuid);

        // create substation on second modification node
        mockMvc.perform(post("/v1/studies/{studyUuid}/nodes/{nodeUuid}/network-modification/substations",
                        studyNameUserIdUuid, modificationNode2Uuid).content(createSubstationAttributes))
            .andExpect(status().isOk());
        checkEquipmentCreatingMessagesReceived(studyNameUserIdUuid, modificationNode2Uuid);
        checkEquipmentCreationMessagesReceived(studyNameUserIdUuid, modificationNode2Uuid, new HashSet<>());
        checkEquipmentUpdatingFinishedMessagesReceived(studyNameUserIdUuid, modificationNode2Uuid);

        // update substation creation
        String substationAttributesUpdated = "{\"substationId\":\"substationId2\",\"substationName\":\"substationName2\",\"country\":\"FR\"}";
        mockMvc.perform(put("/v1/studies/{studyUuid}/nodes/{nodeUuid}/network-modification/modifications/{modificationUuid}/substations-creation",
                studyNameUserIdUuid, modificationNode1Uuid, MODIFICATION_UUID).content(substationAttributesUpdated).contentType(MediaType.APPLICATION_JSON))
            .andExpect(status().isOk());
        checkEquipmentUpdatingMessagesReceived(studyNameUserIdUuid, modificationNode1Uuid);
        checkUpdateEquipmentCreationMessagesReceived(studyNameUserIdUuid, modificationNode1Uuid);
        checkEquipmentUpdatingFinishedMessagesReceived(studyNameUserIdUuid, modificationNode1Uuid);

        String createSubstationAttributes2 = "{\"substationId\":\"substationId2\",\"substationName\":\"substationName2\",\"country\":\"AD\"}";
        modificationNode1.setBuildStatus(BuildStatus.BUILDING);
        networkModificationTreeService.updateNode(studyNameUserIdUuid, modificationNode1);
        output.receive(TIMEOUT);
        // create substation on building node
        mockMvc.perform(post("/v1/studies/{studyUuid}/nodes/{nodeUuid}/network-modification/substations",
                        studyNameUserIdUuid, modificationNode1Uuid).content(createSubstationAttributes2))
                .andExpect(status().isForbidden());

        var requests = getRequestsWithBodyDone(3);
        assertTrue(requests.stream().anyMatch(r -> r.getPath().matches("/v1/networks/" + NETWORK_UUID_STRING + "/substations\\?group=.*") && r.getBody().equals(createSubstationAttributes)));
        assertTrue(requests.stream().anyMatch(r -> r.getPath().matches("/v1/networks/" + NETWORK_UUID_STRING + "/substations\\?group=.*&variantId=" + VARIANT_ID) && r.getBody().equals(createSubstationAttributes)));
        assertTrue(requests.stream().anyMatch(r -> r.getPath().matches("/v1/networks/" + NETWORK_UUID_STRING + "/substations\\?group=.*&variantId=" + VARIANT_ID_2) && r.getBody().equals(createSubstationAttributes)));
        assertTrue(requests.stream().anyMatch(r -> r.getPath().matches("/v1/modifications/" + MODIFICATION_UUID + "/substations-creation") && r.getBody().equals(substationAttributesUpdated)));
    }

    @Test
    public void testCreateVoltageLevel() throws Exception {
        createStudy("userId", CASE_UUID);
        UUID studyNameUserIdUuid = studyRepository.findAll().get(0).getId();
        UUID rootNodeUuid = getRootNodeUuid(studyNameUserIdUuid);
        NetworkModificationNode modificationNode1 = createNetworkModificationNode(studyNameUserIdUuid, rootNodeUuid, VARIANT_ID, "node 1");
        UUID modificationNode1Uuid = modificationNode1.getId();
        NetworkModificationNode modificationNode2 = createNetworkModificationNode(studyNameUserIdUuid,
                modificationNode1Uuid, UUID.randomUUID(), VARIANT_ID_2, "node 2");
        UUID modificationNode2Uuid = modificationNode2.getId();

        String createVoltageLevelAttributes = "{\"voltageLevelId\":\"voltageLevelId1\",\"voltageLevelName\":\"voltageLevelName1\""
            + ",\"nominalVoltage\":\"379.1\", \"substationId\":\"s1\"}";

        // create voltage level on root node (not allowed)
        mockMvc.perform(post("/v1/studies/{studyUuid}/nodes/{nodeUuid}/network-modification/voltage-levels",
                        studyNameUserIdUuid, rootNodeUuid)
                .contentType(MediaType.APPLICATION_JSON)
                .content(createVoltageLevelAttributes))
            .andExpect(status().isForbidden());

        // create voltage level
        mockMvc.perform(post("/v1/studies/{studyUuid}/nodes/{nodeUuid}/network-modification/voltage-levels",
                        studyNameUserIdUuid, modificationNode1Uuid)
                .contentType(MediaType.APPLICATION_JSON)
                .content(createVoltageLevelAttributes))
            .andExpect(status().isOk());
        checkEquipmentCreatingMessagesReceived(studyNameUserIdUuid, modificationNode1Uuid);
        checkEquipmentCreationMessagesReceived(studyNameUserIdUuid, modificationNode1Uuid, new HashSet<>());
        checkEquipmentUpdatingFinishedMessagesReceived(studyNameUserIdUuid, modificationNode1Uuid);

        // create voltage level on second modification node
        mockMvc.perform(post("/v1/studies/{studyUuid}/nodes/{nodeUuid}/network-modification/voltage-levels",
                        studyNameUserIdUuid, modificationNode2Uuid).content(createVoltageLevelAttributes))
            .andExpect(status().isOk());
        checkEquipmentCreatingMessagesReceived(studyNameUserIdUuid, modificationNode2Uuid);
        checkEquipmentCreationMessagesReceived(studyNameUserIdUuid, modificationNode2Uuid, new HashSet<>());
        checkEquipmentUpdatingFinishedMessagesReceived(studyNameUserIdUuid, modificationNode2Uuid);

        // update voltage level creation
        String voltageLevelAttributesUpdated = "{\"voltageLevelId\":\"voltageLevelId2\",\"voltageLevelName\":\"voltageLevelName2\""
                + ",\"nominalVoltage\":\"379.1\", \"substationId\":\"s2\"}";
        mockMvc.perform(put("/v1/studies/{studyUuid}/nodes/{nodeUuid}/network-modification/modifications/{modificationUuid}/voltage-levels-creation",
                studyNameUserIdUuid, modificationNode1Uuid, MODIFICATION_UUID)
                .contentType(MediaType.APPLICATION_JSON)
                .content(voltageLevelAttributesUpdated))
            .andExpect(status().isOk());
        checkEquipmentUpdatingMessagesReceived(studyNameUserIdUuid, modificationNode1Uuid);
        checkUpdateEquipmentCreationMessagesReceived(studyNameUserIdUuid, modificationNode1Uuid);
        checkEquipmentUpdatingFinishedMessagesReceived(studyNameUserIdUuid, modificationNode1Uuid);

        String createVoltageLevelAttributes2 = "{\"voltageLevelId\":\"voltageLevelId3\",\"voltageLevelName\":\"voltageLevelName3\""
                + ",\"nominalVoltage\":\"379.1\", \"substationId\":\"s2\"}";
        modificationNode1.setBuildStatus(BuildStatus.BUILDING);
        networkModificationTreeService.updateNode(studyNameUserIdUuid, modificationNode1);
        output.receive(TIMEOUT);
        // create voltage level on building node
        mockMvc.perform(post("/v1/studies/{studyUuid}/nodes/{nodeUuid}/network-modification/voltage-levels",
                        studyNameUserIdUuid, modificationNode1Uuid).content(createVoltageLevelAttributes2))
                .andExpect(status().isForbidden());

        var requests = getRequestsWithBodyDone(3);
        assertTrue(requests.stream().anyMatch(r -> r.getPath().matches("/v1/networks/" + NETWORK_UUID_STRING + "/voltage-levels\\?group=.*") && r.getBody().equals(createVoltageLevelAttributes)));
        assertTrue(requests.stream().anyMatch(r -> r.getPath().matches("/v1/networks/" + NETWORK_UUID_STRING + "/voltage-levels\\?group=.*&variantId=" + VARIANT_ID) && r.getBody().equals(createVoltageLevelAttributes)));
        assertTrue(requests.stream().anyMatch(r -> r.getPath().matches("/v1/networks/" + NETWORK_UUID_STRING + "/voltage-levels\\?group=.*&variantId=" + VARIANT_ID_2) && r.getBody().equals(createVoltageLevelAttributes)));
        assertTrue(requests.stream().anyMatch(r -> r.getPath().matches("/v1/modifications/" + MODIFICATION_UUID + "/voltage-levels-creation") && r.getBody().equals(voltageLevelAttributesUpdated)));
    }

    @SneakyThrows
    @Test
    public void testLineSplitWithVoltageLevel() {
        createStudy("userId", CASE_UUID);
        UUID studyNameUserIdUuid = studyRepository.findAll().get(0).getId();
        UUID rootNodeUuid = getRootNodeUuid(studyNameUserIdUuid);
        NetworkModificationNode modificationNode = createNetworkModificationNode(studyNameUserIdUuid, rootNodeUuid, VARIANT_ID, "node");
        UUID modificationNodeUuid = modificationNode.getId();

        VoltageLevelCreationInfos vl1 = VoltageLevelCreationInfos.builder()
                .equipmentId("vl1")
                .equipmentName("NewVoltageLevel")
                .nominalVoltage(379.3)
                .substationId("s1")
                .busbarSections(Collections.singletonList(new BusbarSectionCreationInfos("v1bbs", "BBS1", 1, 1)))
                .busbarConnections(Collections.emptyList())
                .build();
        LineSplitWithVoltageLevelInfos lineSplitWoVL = new LineSplitWithVoltageLevelInfos("line3", 10.0, vl1, null, "1.A",
                "nl1", "NewLine1", "nl2", "NewLine2");
        String lineSplitWoVLasJSON = mapper.writeValueAsString(lineSplitWoVL);

        mockMvc.perform(post("/v1/studies/{studyUuid}/nodes/{nodeUuid}/network-modification/line-splits",
                studyNameUserIdUuid, modificationNodeUuid)
            .contentType(MediaType.APPLICATION_JSON)
            .content(lineSplitWoVLasJSON))
            .andExpect(status().isOk());
        checkEquipmentCreatingMessagesReceived(studyNameUserIdUuid, modificationNodeUuid);
        checkEquipmentCreationMessagesReceived(studyNameUserIdUuid, modificationNodeUuid, ImmutableSet.of("s1", "s2"));
        checkEquipmentUpdatingFinishedMessagesReceived(studyNameUserIdUuid, modificationNodeUuid);

        mockMvc.perform(put("/v1/studies/{studyUuid}/nodes/{nodeUuid}/network-modification/modifications/{modificationUuid}/line-splits",
                studyNameUserIdUuid, modificationNodeUuid, MODIFICATION_UUID)
            .contentType(MediaType.APPLICATION_JSON)
            .content(lineSplitWoVLasJSON))
            .andExpect(status().isOk());
        checkEquipmentCreatingMessagesReceived(studyNameUserIdUuid, modificationNodeUuid);
        checkUpdateEquipmentModificationMessagesReceived(studyNameUserIdUuid, modificationNodeUuid);
        checkEquipmentUpdatingFinishedMessagesReceived(studyNameUserIdUuid, modificationNodeUuid);

        var requests = getRequestsWithBodyDone(2);
        assertEquals(2, requests.size());
        Optional<RequestWithBody> creationRequest = requests.stream().filter(r -> r.getPath().matches("/v1/networks/" + NETWORK_UUID_STRING + "/line-splits\\?group=.*")).findFirst();
        Optional<RequestWithBody> updateRequest = requests.stream().filter(r -> r.getPath().matches("/v1/modifications/" + MODIFICATION_UUID + "/line-splits")).findFirst();
        assertTrue(creationRequest.isPresent());
        assertTrue(updateRequest.isPresent());
        assertEquals(lineSplitWoVLasJSON, creationRequest.get().getBody());
        assertEquals(lineSplitWoVLasJSON, updateRequest.get().getBody());

        mockMvc.perform(post("/v1/studies/{studyUuid}/nodes/{nodeUuid}/network-modification/line-splits",
                studyNameUserIdUuid, modificationNodeUuid)
            .content("bogus"))
            .andExpectAll(
                status().is5xxServerError(),
                content().string("400 BAD_REQUEST")
            );
        checkEquipmentCreatingMessagesReceived(studyNameUserIdUuid, modificationNodeUuid);
        checkEquipmentUpdatingFinishedMessagesReceived(studyNameUserIdUuid, modificationNodeUuid);
        mockMvc.perform(put("/v1/studies/{studyUuid}/nodes/{nodeUuid}/network-modification/modifications/{modificationUuid}/line-splits",
                studyNameUserIdUuid, modificationNodeUuid, MODIFICATION_UUID)
            .content("bogus"))
            .andExpectAll(
                status().is5xxServerError(),
                content().string("400 BAD_REQUEST")
            );
        checkEquipmentCreatingMessagesReceived(studyNameUserIdUuid, modificationNodeUuid);
        checkEquipmentUpdatingFinishedMessagesReceived(studyNameUserIdUuid, modificationNodeUuid);
        requests = getRequestsWithBodyDone(2);
    }

    @SneakyThrows
    @Test
    public void testLineAttachToVoltageLevel() {
        UUID studyNameUserIdUuid = createStudy("userId", CASE_UUID);
        UUID rootNodeUuid = getRootNodeUuid(studyNameUserIdUuid);
        NetworkModificationNode modificationNode = createNetworkModificationNode(studyNameUserIdUuid, rootNodeUuid, VARIANT_ID, "node");
        UUID modificationNodeUuid = modificationNode.getId();

        String createVoltageLevelAttributes = "{\"voltageLevelId\":\"vl1\",\"voltageLevelName\":\"voltageLevelName1\""
                + ",\"nominalVoltage\":\"379.1\", \"substationId\":\"s1\"}";

        String createLineAttributes = "{\"seriesResistance\":\"25\",\"seriesReactance\":\"12\"}";

        String createLineAttachToVoltageLevelAttributes = "{\"lineToAttachToId\": \"line3\", \"percent\":\"10\", \"mayNewVoltageLevelInfos\":" +
                createVoltageLevelAttributes + "\"attachmentLine\":\"" + createLineAttributes + "\"}";

        mockMvc.perform(post("/v1/studies/{studyUuid}/nodes/{nodeUuid}/network-modification/line-attach",
                        studyNameUserIdUuid, modificationNodeUuid)
                .contentType(MediaType.APPLICATION_JSON)
                .content(createLineAttachToVoltageLevelAttributes))
                .andExpect(status().isOk());
        checkEquipmentCreatingMessagesReceived(studyNameUserIdUuid, modificationNodeUuid);
        checkEquipmentCreationMessagesReceived(studyNameUserIdUuid, modificationNodeUuid, ImmutableSet.of("s1", "s2"));
        checkEquipmentUpdatingFinishedMessagesReceived(studyNameUserIdUuid, modificationNodeUuid);

        mockMvc.perform(put("/v1/studies/{studyUuid}/nodes/{nodeUuid}/network-modification/modifications/{modificationUuid}/line-attach",
                        studyNameUserIdUuid, modificationNodeUuid, MODIFICATION_UUID)
                .contentType(MediaType.APPLICATION_JSON)
                .content(createLineAttachToVoltageLevelAttributes))
                .andExpect(status().isOk());
        checkEquipmentUpdatingMessagesReceived(studyNameUserIdUuid, modificationNodeUuid);
        checkUpdateEquipmentModificationMessagesReceived(studyNameUserIdUuid, modificationNodeUuid);
        checkEquipmentUpdatingFinishedMessagesReceived(studyNameUserIdUuid, modificationNodeUuid);

        var requests = getRequestsWithBodyDone(2);
        assertEquals(2, requests.size());
        Optional<RequestWithBody> creationRequest = requests.stream().filter(r -> r.getPath().matches("/v1/networks/" + NETWORK_UUID_STRING + "/line-attach\\?group=.*")).findFirst();
        Optional<RequestWithBody> updateRequest = requests.stream().filter(r -> r.getPath().matches("/v1/modifications/" + MODIFICATION_UUID + "/line-attach-creation")).findFirst();
        assertTrue(creationRequest.isPresent());
        assertTrue(updateRequest.isPresent());
        assertEquals(createLineAttachToVoltageLevelAttributes, creationRequest.get().getBody());
        assertEquals(createLineAttachToVoltageLevelAttributes, updateRequest.get().getBody());
    }

    @Test
    public void testDuplicateModification() throws Exception {
        createStudy("userId", CASE_UUID);
        UUID studyUuid = studyRepository.findAll().get(0).getId();
        UUID rootNodeUuid = getRootNodeUuid(studyUuid);
        NetworkModificationNode node1 = createNetworkModificationNode(studyUuid, rootNodeUuid,
                UUID.randomUUID(), VARIANT_ID, "New node 1");
        UUID nodeUuid1 = node1.getId();
        UUID modification1 = UUID.randomUUID();
        UUID modification2 = UUID.randomUUID();
        String modificationUuidListBody = objectWriter.writeValueAsString(Arrays.asList(modification1, modification2));

        // Random/bad studyId error case
        mockMvc.perform(put("/v1/studies/{studyUuid}/nodes/{nodeUuid}",
                        UUID.randomUUID(), rootNodeUuid)
                        .contentType(MediaType.APPLICATION_JSON)
                        .content(modificationUuidListBody))
                .andExpect(status().isForbidden());

        // Random/bad nodeId error case
        mockMvc.perform(put("/v1/studies/{studyUuid}/nodes/{nodeUuid}",
                        studyUuid, UUID.randomUUID())
                .contentType(MediaType.APPLICATION_JSON)
                .content(modificationUuidListBody))
                .andExpect(status().isNotFound());

        // duplicate 2 modifications in node1
        mockMvc.perform(put("/v1/studies/{studyUuid}/nodes/{nodeUuid}",
                        studyUuid, nodeUuid1)
                .contentType(MediaType.APPLICATION_JSON)
                .content(modificationUuidListBody))
                .andExpect(status().isOk());
        checkEquipmentUpdatingMessagesReceived(studyUuid, nodeUuid1);
        checkUpdateNodesMessageReceived(studyUuid, List.of(nodeUuid1));
        checkUpdateModelsStatusMessagesReceived(studyUuid, nodeUuid1);
        checkEquipmentUpdatingFinishedMessagesReceived(studyUuid, nodeUuid1);

        var requests = getRequestsWithBodyDone(1);
        Optional<RequestWithBody> duplicateModificationRequest = requests.stream().filter(r -> r.getPath().matches("/v1/groups/" + node1.getModificationGroupUuid() + "[?]action=DUPLICATE")).findFirst();
        assertTrue(duplicateModificationRequest.isPresent());
        List<UUID> expectedList = List.of(modification1, modification2);
        String expectedBody = mapper.writeValueAsString(expectedList);
        assertEquals(expectedBody, duplicateModificationRequest.get().getBody());
    }

    @Test public void testReorderModification() throws Exception {
        createStudy("userId", CASE_UUID);
        UUID studyNameUserIdUuid = studyRepository.findAll().get(0).getId();
        UUID rootNodeUuid = getRootNodeUuid(studyNameUserIdUuid);
        NetworkModificationNode modificationNode = createNetworkModificationNode(studyNameUserIdUuid, rootNodeUuid,
                UUID.randomUUID(), VARIANT_ID, "node");
        UUID modificationNodeUuid = modificationNode.getId();

        UUID modification1 = UUID.randomUUID();
        UUID modification2 = UUID.randomUUID();
        UUID studyNameUserIdUuid1 = UUID.randomUUID();
        mockMvc.perform(put("/v1/studies/{studyUuid}/nodes/{nodeUuid}/network-modification/{modificationID}?beforeUuid={modificationID2}",
                studyNameUserIdUuid, UUID.randomUUID(), modification1, modification2))
            .andExpect(status().isNotFound());

        mockMvc.perform(put("/v1/studies/{studyUuid}/nodes/{nodeUuid}/network-modification/{modificationID}?beforeUuid={modificationID2}",
                        studyNameUserIdUuid1, modificationNodeUuid, modification1, modification2))
            .andExpect(status().isForbidden());
        checkEquipmentUpdatingMessagesReceived(studyNameUserIdUuid1, modificationNodeUuid);
        checkEquipmentUpdatingFinishedMessagesReceived(studyNameUserIdUuid1, modificationNodeUuid);

        // switch the 2 modifications order (modification1 is set at the end, after modification2)
        mockMvc.perform(put("/v1/studies/{studyUuid}/nodes/{nodeUuid}/network-modification/{modificationID}",
                        studyNameUserIdUuid, modificationNodeUuid, modification1))
            .andExpect(status().isOk());
        checkEquipmentUpdatingMessagesReceived(studyNameUserIdUuid, modificationNodeUuid);
        checkUpdateNodesMessageReceived(studyNameUserIdUuid, List.of(modificationNodeUuid));
        checkUpdateModelsStatusMessagesReceived(studyNameUserIdUuid, modificationNodeUuid);
        checkEquipmentUpdatingFinishedMessagesReceived(studyNameUserIdUuid, modificationNodeUuid);

        var requests = getRequestsWithBodyDone(1);
        Optional<RequestWithBody> switchModificationRequest = requests.stream().filter(r -> r.getPath().matches("/v1/groups/" + modificationNode.getModificationGroupUuid() + "[?]action=MOVE")).findFirst();
        assertTrue(switchModificationRequest.isPresent());
        List<UUID> modificationUuidList = Collections.singletonList(modification1);
        String expectedBody = mapper.writeValueAsString(modificationUuidList);
        assertEquals(expectedBody, switchModificationRequest.get().getBody()); // modification1 is in the request body

        // switch back the 2 modifications order (modification1 is set before modification2)
        mockMvc.perform(put("/v1/studies/{studyUuid}/nodes/{nodeUuid}/network-modification/{modificationID}?beforeUuid={modificationID2}",
                studyNameUserIdUuid, modificationNodeUuid, modification1, modification2))
            .andExpect(status().isOk());
        checkEquipmentUpdatingMessagesReceived(studyNameUserIdUuid, modificationNodeUuid);
        checkUpdateNodesMessageReceived(studyNameUserIdUuid, List.of(modificationNodeUuid));
        checkUpdateModelsStatusMessagesReceived(studyNameUserIdUuid, modificationNodeUuid);
        checkEquipmentUpdatingFinishedMessagesReceived(studyNameUserIdUuid, modificationNodeUuid);

        requests = getRequestsWithBodyDone(1);
        Optional<RequestWithBody> switchBackModificationRequest = requests.stream().filter(r -> r.getPath().matches("/v1/groups/" + modificationNode.getModificationGroupUuid() + "[?]action=MOVE&before=" + modification2)).findFirst();
        assertTrue(switchBackModificationRequest.isPresent());
        assertEquals(expectedBody, switchBackModificationRequest.get().getBody()); // modification1 is still in the request body
    }

    @Test
    public void testDeleteEquipment() throws Exception {
        createStudy("userId", CASE_UUID);
        UUID studyNameUserIdUuid = studyRepository.findAll().get(0).getId();
        UUID rootNodeUuid = getRootNodeUuid(studyNameUserIdUuid);
        NetworkModificationNode modificationNode1 = createNetworkModificationNode(studyNameUserIdUuid, rootNodeUuid,
                UUID.randomUUID(), VARIANT_ID, "node 1");
        UUID modificationNode1Uuid = modificationNode1.getId();
        NetworkModificationNode modificationNode2 = createNetworkModificationNode(studyNameUserIdUuid,
                modificationNode1Uuid, UUID.randomUUID(), VARIANT_ID_2, "node 2");
        UUID modificationNode2Uuid = modificationNode2.getId();

        // delete equipment on root node (not allowed)
        mockMvc.perform(delete("/v1/studies/{studyUuid}/nodes/{nodeUuid}/network-modification/equipments/type/{equipmentType}/id/{equipmentId}",
                studyNameUserIdUuid, rootNodeUuid, "LOAD", "idLoadToDelete"))
            .andExpect(status().isForbidden());

        // delete equipment on first modification node
        mockMvc.perform(delete("/v1/studies/{studyUuid}/nodes/{nodeUuid}/network-modification/equipments/type/{equipmentType}/id/{equipmentId}",
                studyNameUserIdUuid, modificationNode1Uuid, "LOAD", "idLoadToDelete"))
            .andExpect(status().isOk());
        checkEquipmentCreatingMessagesReceived(studyNameUserIdUuid, modificationNode1Uuid);
        checkEquipmentDeletedMessagesReceived(studyNameUserIdUuid, modificationNode1Uuid,
                NotificationService.HEADER_UPDATE_TYPE_DELETED_EQUIPMENT_ID, "idLoadToDelete", NotificationService.HEADER_UPDATE_TYPE_DELETED_EQUIPMENT_TYPE,
                "LOAD", NotificationService.HEADER_UPDATE_TYPE_SUBSTATIONS_IDS, ImmutableSet.of("s2"));
        checkEquipmentUpdatingFinishedMessagesReceived(studyNameUserIdUuid, modificationNode1Uuid);

        // delete equipment on second modification node
        mockMvc.perform(delete("/v1/studies/{studyUuid}/nodes/{nodeUuid}/network-modification/equipments/type/{equipmentType}/id/{equipmentId}",
                studyNameUserIdUuid, modificationNode2Uuid, "LOAD", "idLoadToDelete"))
            .andExpect(status().isOk());
        checkEquipmentCreatingMessagesReceived(studyNameUserIdUuid, modificationNode2Uuid);
        checkEquipmentDeletedMessagesReceived(studyNameUserIdUuid, modificationNode2Uuid,
                NotificationService.HEADER_UPDATE_TYPE_DELETED_EQUIPMENT_ID, "idLoadToDelete", NotificationService.HEADER_UPDATE_TYPE_DELETED_EQUIPMENT_TYPE,
                "LOAD", NotificationService.HEADER_UPDATE_TYPE_SUBSTATIONS_IDS, ImmutableSet.of("s2"));
        checkEquipmentUpdatingFinishedMessagesReceived(studyNameUserIdUuid, modificationNode2Uuid);

        var requests = getRequestsWithBodyDone(2);
        assertTrue(requests.stream().anyMatch(r -> r.getPath().matches("/v1/networks/" + NETWORK_UUID_STRING + "/equipments/type/.*/id/.*\\?group=.*")));
        assertTrue(requests.stream().anyMatch(r -> r.getPath().matches("/v1/networks/" + NETWORK_UUID_STRING + "/equipments/type/.*/id/.*\\?group=.*&variantId=" + VARIANT_ID)));
        assertTrue(requests.stream().anyMatch(r -> r.getPath().matches("/v1/networks/" + NETWORK_UUID_STRING + "/equipments/type/.*/id/.*\\?group=.*&variantId=" + VARIANT_ID_2)));
    }
=======
                .andReturn();
        resultAsString = mvcResult.getResponse().getContentAsString();
>>>>>>> d5d74f1c

        bsiListResult = mapper.readValue(resultAsString, new TypeReference<List<BasicStudyInfos>>() { });

        assertEquals(List.of(), bsiListResult);

        mvcResult = mockMvc.perform(get("/v1/studies")
                .header("userId", "userId")).andExpectAll(
                        status().isOk(),
                        content().contentType(MediaType.APPLICATION_JSON))
            .andReturn();
        resultAsString = mvcResult.getResponse().getContentAsString();
        csbiListResponse = mapper.readValue(resultAsString, new TypeReference<List<CreatedStudyBasicInfos>>() { });

        assertThat(csbiListResponse.get(0), createMatcherCreatedStudyBasicInfos(studyUuid, "userId", "XIIDM"));

        // assert that all http requests have been sent to remote services
        var requests = TestUtils.getRequestsDone(2, server);
        assertTrue(requests.contains(String.format("/v1/cases/%s/exists", NEW_STUDY_CASE_UUID)));
        assertTrue(requests.stream().anyMatch(r -> r.matches("/v1/networks\\?caseUuid=" + NEW_STUDY_CASE_UUID + "&variantId=" + FIRST_VARIANT_ID + "&reportUuid=.*")));
    }

    private void checkUpdateModelStatusMessagesReceived(UUID studyUuid, UUID nodeUuid, String updateType) {
        // assert that the broker message has been sent for updating model status
        Message<byte[]> messageStatus = output.receive(TIMEOUT, studyUpdateDestination);
        assertEquals("", new String(messageStatus.getPayload()));
        MessageHeaders headersStatus = messageStatus.getHeaders();
        assertEquals(studyUuid, headersStatus.get(NotificationService.HEADER_STUDY_UUID));
        if (nodeUuid != null) {
            assertEquals(nodeUuid, headersStatus.get(NotificationService.HEADER_NODE));
        }
        assertEquals(updateType, headersStatus.get(NotificationService.HEADER_UPDATE_TYPE));
    }

    private void checkUpdateModelsStatusMessagesReceived(UUID studyUuid, UUID nodeUuid) {
        checkUpdateModelStatusMessagesReceived(studyUuid, nodeUuid, NotificationService.UPDATE_TYPE_LOADFLOW_STATUS);
        checkUpdateModelStatusMessagesReceived(studyUuid, nodeUuid, NotificationService.UPDATE_TYPE_SECURITY_ANALYSIS_STATUS);
    }

    private void checkUpdateNodesMessageReceived(UUID studyUuid, List<UUID> nodesUuids) {
        Message<byte[]> messageStatus = output.receive(TIMEOUT, studyUpdateDestination);
        assertEquals("", new String(messageStatus.getPayload()));
        MessageHeaders headersStatus = messageStatus.getHeaders();
        assertEquals(studyUuid, headersStatus.get(NotificationService.HEADER_STUDY_UUID));
        assertEquals(nodesUuids, headersStatus.get(NotificationService.HEADER_NODES));
        assertEquals(NotificationService.NODE_UPDATED, headersStatus.get(NotificationService.HEADER_UPDATE_TYPE));
    }

    private void checkEquipmentMessagesReceived(UUID studyNameUserIdUuid, UUID nodeUuid, String headerUpdateTypeId,
            Set<String> modifiedIdsSet) {
        // assert that the broker message has been sent for updating study type
        Message<byte[]> messageStudyUpdate = output.receive(TIMEOUT, studyUpdateDestination);
        assertEquals("", new String(messageStudyUpdate.getPayload()));
        MessageHeaders headersStudyUpdate = messageStudyUpdate.getHeaders();
        assertEquals(studyNameUserIdUuid, headersStudyUpdate.get(NotificationService.HEADER_STUDY_UUID));
        assertEquals(nodeUuid, headersStudyUpdate.get(NotificationService.HEADER_NODE));
        assertEquals(NotificationService.UPDATE_TYPE_STUDY, headersStudyUpdate.get(NotificationService.HEADER_UPDATE_TYPE));
        assertEquals(modifiedIdsSet, headersStudyUpdate.get(headerUpdateTypeId));

        checkUpdateNodesMessageReceived(studyNameUserIdUuid, List.of(nodeUuid));
        checkUpdateModelsStatusMessagesReceived(studyNameUserIdUuid, nodeUuid);
    }

    private void checkEquipmentCreatingMessagesReceived(UUID studyNameUserIdUuid, UUID nodeUuid) {
        // assert that the broker message has been sent for updating study type
        Message<byte[]> messageStudyUpdate = output.receive(TIMEOUT, studyUpdateDestination);
        assertEquals("", new String(messageStudyUpdate.getPayload()));
        MessageHeaders headersStudyUpdate = messageStudyUpdate.getHeaders();
        assertEquals(studyNameUserIdUuid, headersStudyUpdate.get(NotificationService.HEADER_STUDY_UUID));
        assertEquals(nodeUuid, headersStudyUpdate.get(NotificationService.HEADER_PARENT_NODE));
        assertEquals(NotificationService.MODIFICATIONS_CREATING_IN_PROGRESS, headersStudyUpdate.get(NotificationService.HEADER_UPDATE_TYPE));
    }

    private void checkEquipmentUpdatingFinishedMessagesReceived(UUID studyNameUserIdUuid, UUID nodeUuid) {
        // assert that the broker message has been sent for updating study type
        Message<byte[]> messageStudyUpdate = output.receive(TIMEOUT, studyUpdateDestination);
        assertEquals("", new String(messageStudyUpdate.getPayload()));
        MessageHeaders headersStudyUpdate = messageStudyUpdate.getHeaders();
        assertEquals(studyNameUserIdUuid, headersStudyUpdate.get(NotificationService.HEADER_STUDY_UUID));
        assertEquals(nodeUuid, headersStudyUpdate.get(NotificationService.HEADER_PARENT_NODE));
        assertEquals(NotificationService.MODIFICATIONS_UPDATING_FINISHED, headersStudyUpdate.get(NotificationService.HEADER_UPDATE_TYPE));
    }

    private void checkStudyMetadataUpdatedMessagesReceived(UUID studyNameUserIdUuid) {
        // assert that the broker message has been sent for updating study type
        Message<byte[]> messageStudyUpdate = output.receive(TIMEOUT, studyUpdateDestination);
        assertEquals("", new String(messageStudyUpdate.getPayload()));
        MessageHeaders headersStudyUpdate = messageStudyUpdate.getHeaders();
        assertEquals(NotificationService.UPDATE_TYPE_STUDY_METADATA_UPDATED, headersStudyUpdate.get(NotificationService.HEADER_UPDATE_TYPE));
    }

    private void checkEquipmentCreationMessagesReceived(UUID studyNameUserIdUuid, UUID nodeUuid,
            Set<String> modifiedIdsSet) {
        checkEquipmentMessagesReceived(studyNameUserIdUuid, nodeUuid, NotificationService.HEADER_UPDATE_TYPE_SUBSTATIONS_IDS,
                modifiedIdsSet);
    }

    @Test
    public void testCreateStudyWithDefaultLoadflow() throws Exception {
        createStudy("userId", CASE_UUID);
        StudyEntity study = studyRepository.findAll().get(0);

        assertEquals(study.getLoadFlowProvider(), defaultLoadflowProvider);
    }

    @Test
    public void testDuplicateStudy() throws Exception {
        UUID study1Uuid = createStudy("userId", CASE_UUID);
        RootNode rootNode = networkModificationTreeService.getStudyTree(study1Uuid);
        UUID modificationNodeUuid = rootNode.getChildren().get(0).getId();
        NetworkModificationNode node1 = createNetworkModificationNode(study1Uuid, modificationNodeUuid, VARIANT_ID, "node1");
        NetworkModificationNode node2 = createNetworkModificationNode(study1Uuid, modificationNodeUuid, VARIANT_ID_2, "node2");

        // add modification on node "node1"
        String createTwoWindingsTransformerAttributes = "{\"equipmentId\":\"2wtId\",\"equipmentName\":\"2wtName\",\"seriesResistance\":\"10\",\"seriesReactance\":\"10\",\"magnetizingConductance\":\"100\",\"magnetizingSusceptance\":\"100\",\"ratedVoltage1\":\"480\",\"ratedVoltage2\":\"380\",\"voltageLevelId1\":\"CHOO5P6\",\"busOrBusbarSectionId1\":\"CHOO5P6_1\",\"voltageLevelId2\":\"CHOO5P6\",\"busOrBusbarSectionId2\":\"CHOO5P6_1\"}";

        mockMvc.perform(post("/v1/studies/{studyUuid}/nodes/{nodeUuid}/network-modification/two-windings-transformers", study1Uuid, node1.getId())
                .contentType(MediaType.APPLICATION_JSON)
                .content(createTwoWindingsTransformerAttributes))
                .andExpect(status().isOk());
        checkEquipmentCreatingMessagesReceived(study1Uuid, node1.getId());
        checkEquipmentCreationMessagesReceived(study1Uuid, node1.getId(), ImmutableSet.of("s2"));
        checkEquipmentUpdatingFinishedMessagesReceived(study1Uuid, node1.getId());

        var requests = TestUtils.getRequestsWithBodyDone(1, server);
        assertTrue(requests.stream().anyMatch(r -> r.getPath().matches("/v1/networks/" + NETWORK_UUID_STRING + "/two-windings-transformers\\?group=.*")));

        // add modification on node "node2"
        String createLoadAttributes = "{\"loadId\":\"loadId1\",\"loadName\":\"loadName1\",\"loadType\":\"UNDEFINED\",\"activePower\":\"100.0\",\"reactivePower\":\"50.0\",\"voltageLevelId\":\"idVL1\",\"busId\":\"idBus1\"}";

        mockMvc.perform(post("/v1/studies/{studyUuid}/nodes/{nodeUuid}/network-modification/loads", study1Uuid, node2.getId())
            .contentType(MediaType.APPLICATION_JSON)
            .content(createLoadAttributes))
            .andExpect(status().isOk());
        checkEquipmentCreatingMessagesReceived(study1Uuid, node2.getId());
        checkEquipmentCreationMessagesReceived(study1Uuid, node2.getId(), ImmutableSet.of("s2"));
        checkEquipmentUpdatingFinishedMessagesReceived(study1Uuid, node2.getId());

        requests = TestUtils.getRequestsWithBodyDone(1, server);
        assertTrue(requests.stream().anyMatch(r -> r.getPath().matches("/v1/networks/" + NETWORK_UUID_STRING + "/loads\\?group=.*")));

        node2.setLoadFlowStatus(LoadFlowStatus.CONVERGED);
        node2.setLoadFlowResult(new LoadFlowResultImpl(true, Map.of("key_1", "metric_1", "key_2", "metric_2"), "logs"));
        node2.setSecurityAnalysisResultUuid(UUID.randomUUID());
        networkModificationTreeService.updateNode(study1Uuid, node2);
        output.receive(TIMEOUT, studyUpdateDestination);

        // duplicate the study
        StudyEntity duplicatedStudy = duplicateStudy(study1Uuid);
        assertNotEquals(study1Uuid, duplicatedStudy.getId());

        //Test duplication from a non existing source study
        mockMvc.perform(post(STUDIES_URL + "?duplicateFrom={sourceStudyUuid}&studyUuid={studyUuid}", UUID.randomUUID(), DUPLICATED_STUDY_UUID)
                .header("userId", "userId"))
                .andExpect(status().isNotFound());
    }

    public StudyEntity duplicateStudy(UUID studyUuid) throws Exception {
        mockMvc.perform(post(STUDIES_URL + "?duplicateFrom={sourceStudyUuid}&studyUuid={studyUuid}", studyUuid, DUPLICATED_STUDY_UUID)
                        .header("userId", "userId"))
                .andExpect(status().isOk());

        output.receive(TIMEOUT, studyUpdateDestination);
        output.receive(TIMEOUT, studyUpdateDestination);
        output.receive(TIMEOUT, studyUpdateDestination);
        output.receive(TIMEOUT, studyUpdateDestination);
        output.receive(TIMEOUT, studyUpdateDestination);
        output.receive(TIMEOUT, studyUpdateDestination);

        StudyEntity duplicatedStudy = studyRepository.findById(UUID.fromString(DUPLICATED_STUDY_UUID)).orElse(null);
        RootNode duplicatedRootNode = networkModificationTreeService.getStudyTree(UUID.fromString(DUPLICATED_STUDY_UUID));

        //Check tree node has been duplicated
        assertEquals(1, duplicatedRootNode.getChildren().size());
        NetworkModificationNode duplicatedModificationNode = (NetworkModificationNode) duplicatedRootNode.getChildren().get(0);
        assertEquals(2, duplicatedModificationNode.getChildren().size());

        assertEquals(LoadFlowStatus.NOT_DONE, ((NetworkModificationNode) duplicatedModificationNode.getChildren().get(0)).getLoadFlowStatus());
        assertNull(((NetworkModificationNode) duplicatedModificationNode.getChildren().get(0)).getLoadFlowResult());
        assertNull(((NetworkModificationNode) duplicatedModificationNode.getChildren().get(0)).getSecurityAnalysisResultUuid());

        assertEquals(LoadFlowStatus.NOT_DONE, ((NetworkModificationNode) duplicatedModificationNode.getChildren().get(1)).getLoadFlowStatus());
        assertNull(((NetworkModificationNode) duplicatedModificationNode.getChildren().get(1)).getLoadFlowResult());
        assertNull(((NetworkModificationNode) duplicatedModificationNode.getChildren().get(1)).getSecurityAnalysisResultUuid());

        //Check requests to duplicate modification has been emitted
        var requests = TestUtils.getRequestsWithBodyDone(3, server);
        assertTrue(requests.stream().anyMatch(r -> r.getPath().matches("/v1/groups\\?duplicateFrom=.*&groupUuid=.*&reportUuid=.*")));

        return duplicatedStudy;
    }

    public void getDefaultLoadflowProvider() throws Exception {
        mockMvc.perform(get("/v1/loadflow-default-provider")).andExpectAll(
                status().isOk(),
                content().string(defaultLoadflowProvider));
    }

    @Test
    public void reindexStudyTest() throws Exception {
        mockMvc.perform(post("/v1/studies/{studyUuid}/reindex-all", UUID.randomUUID()))
            .andExpect(status().isNotFound());

        UUID study1Uuid = createStudy("userId", CASE_UUID);

        mockMvc.perform(post("/v1/studies/{studyUuid}/reindex-all", study1Uuid))
            .andExpect(status().isOk());

        var requests = TestUtils.getRequestsWithBodyDone(2, server);
        assertTrue(requests.stream().anyMatch(r -> r.getPath().contains("/v1/networks/" + NETWORK_UUID_STRING + "/reindex-all")));
        assertEquals(1, requests.stream().filter(r -> r.getPath().matches("/v1/reports/.*")).count());

        Message<byte[]> buildStatusMessage = output.receive(TIMEOUT, studyUpdateDestination);
        assertEquals(study1Uuid, buildStatusMessage.getHeaders().get(NotificationService.HEADER_STUDY_UUID));
        assertEquals(NotificationService.NODE_UPDATED, buildStatusMessage.getHeaders().get(HEADER_UPDATE_TYPE));
    }

    @After
    public void tearDown() {
        List<String> destinations = List.of(studyUpdateDestination);

        cleanDB();

        TestUtils.assertQueuesEmptyThenClear(destinations, output);

        try {
            TestUtils.assertServerRequestsEmptyThenShutdown(server);
        } catch (UncheckedInterruptedException e) {
            LOGGER.error("Error while attempting to get the request done : ", e);
        } catch (IOException e) {
            // Ignoring
        }
    }
}<|MERGE_RESOLUTION|>--- conflicted
+++ resolved
@@ -1293,659 +1293,8 @@
                 .header("userId", "userId")).andExpectAll(
                         status().isOk(),
                         content().contentType(MediaType.APPLICATION_JSON))
-<<<<<<< HEAD
-            .andReturn();
-        resultAsString = mvcResult.getResponse().getContentAsString();
-        csbiListResponse = mapper.readValue(resultAsString, new TypeReference<List<CreatedStudyBasicInfos>>() { });
-
-        assertThat(csbiListResponse.get(0), createMatcherCreatedStudyBasicInfos(studyUuid, "userId", "XIIDM"));
-
-        // assert that all http requests have been sent to remote services
-        var requests = getRequestsDone(3);
-        assertTrue(requests.contains(String.format("/v1/cases/%s/exists", NEW_STUDY_CASE_UUID)));
-        assertTrue(requests.contains(String.format("/v1/cases/%s/format", NEW_STUDY_CASE_UUID)));
-        assertTrue(requests.stream().anyMatch(r -> r.matches("/v1/networks\\?caseUuid=" + NEW_STUDY_CASE_UUID + "&variantId=" + FIRST_VARIANT_ID + "&reportUuid=.*")));
-    }
-
-    @Test
-    public void testUpdateLines() throws Exception {
-        createStudy("userId", CASE_UUID);
-        UUID studyNameUserIdUuid = studyRepository.findAll().get(0).getId();
-        UUID rootNodeUuid = getRootNodeUuid(studyNameUserIdUuid);
-        NetworkModificationNode modificationNode1 = createNetworkModificationNode(studyNameUserIdUuid, rootNodeUuid,
-                UUID.randomUUID(), VARIANT_ID, "node 1");
-        UUID modificationNode1Uuid = modificationNode1.getId();
-        NetworkModificationNode modificationNode2 = createNetworkModificationNode(studyNameUserIdUuid,
-                modificationNode1Uuid, UUID.randomUUID(), VARIANT_ID_2, "node 2");
-        UUID modificationNode2Uuid = modificationNode2.getId();
-
-        // change line status on root node (not allowed)
-        mockMvc.perform(put("/v1/studies/{studyUuid}/nodes/{nodeUuid}/network-modification/lines/{lineId}/status",
-                        studyNameUserIdUuid, rootNodeUuid, "line12").content("lockout").contentType(MediaType.TEXT_PLAIN_VALUE))
-            .andExpect(status().isForbidden());
-
-        // lockout line
-        mockMvc.perform(put("/v1/studies/{studyUuid}/nodes/{nodeUuid}/network-modification/lines/{lineId}/status",
-                        studyNameUserIdUuid, modificationNode1Uuid, "line12").content("lockout").contentType(MediaType.TEXT_PLAIN_VALUE))
-            .andExpect(status().isOk());
-        checkEquipmentCreatingMessagesReceived(studyNameUserIdUuid, modificationNode1Uuid);
-        checkLineModificationMessagesReceived(studyNameUserIdUuid, modificationNode1Uuid, ImmutableSet.of("s1", "s2"));
-        checkEquipmentUpdatingFinishedMessagesReceived(studyNameUserIdUuid, modificationNode1Uuid);
-
-        mockMvc.perform(put("/v1/studies/{studyUuid}/nodes/{nodeUuid}/network-modification/lines/{lineId}/status",
-                        studyNameUserIdUuid, modificationNode1Uuid, "lineFailedId").content("lockout").contentType(MediaType.TEXT_PLAIN_VALUE))
-            .andExpect(status().isInternalServerError());
-        checkEquipmentCreatingMessagesReceived(studyNameUserIdUuid, modificationNode1Uuid);
-        checkEquipmentUpdatingFinishedMessagesReceived(studyNameUserIdUuid, modificationNode1Uuid);
-        // trip line
-        mockMvc.perform(put("/v1/studies/{studyUuid}/nodes/{nodeUuid}/network-modification/lines/{lineId}/status",
-                studyNameUserIdUuid, modificationNode1Uuid, "line23").content("trip").contentType(MediaType.TEXT_PLAIN_VALUE))
-            .andExpect(status().isOk());
-        checkEquipmentCreatingMessagesReceived(studyNameUserIdUuid, modificationNode1Uuid);
-        checkLineModificationMessagesReceived(studyNameUserIdUuid, modificationNode1Uuid, ImmutableSet.of("s2", "s3"));
-        checkEquipmentUpdatingFinishedMessagesReceived(studyNameUserIdUuid, modificationNode1Uuid);
-
-        mockMvc.perform(put("/v1/studies/{studyUuid}/nodes/{nodeUuid}/network-modification/lines/{lineId}/status",
-                        studyNameUserIdUuid, modificationNode1Uuid, "lineFailedId").content("trip").contentType(MediaType.TEXT_PLAIN_VALUE))
-            .andExpect(status().isInternalServerError());
-        checkEquipmentCreatingMessagesReceived(studyNameUserIdUuid, modificationNode1Uuid);
-        checkEquipmentUpdatingFinishedMessagesReceived(studyNameUserIdUuid, modificationNode1Uuid);
-        // energise line end
-        mockMvc.perform(put("/v1/studies/{studyUuid}/nodes/{nodeUuid}/network-modification/lines/{lineId}/status",
-                        studyNameUserIdUuid, modificationNode1Uuid, "line13").content("energiseEndOne").contentType(MediaType.TEXT_PLAIN_VALUE))
-            .andExpect(status().isOk());
-        checkEquipmentCreatingMessagesReceived(studyNameUserIdUuid, modificationNode1Uuid);
-        checkLineModificationMessagesReceived(studyNameUserIdUuid, modificationNode1Uuid, ImmutableSet.of("s1", "s3"));
-        checkEquipmentUpdatingFinishedMessagesReceived(studyNameUserIdUuid, modificationNode1Uuid);
-
-        mockMvc.perform(put("/v1/studies/{studyUuid}/nodes/{nodeUuid}/network-modification/lines/{lineId}/status",
-                        studyNameUserIdUuid, modificationNode1Uuid, "lineFailedId").content("energiseEndTwo").contentType(MediaType.TEXT_PLAIN_VALUE))
-            .andExpect(status().isInternalServerError());
-        checkEquipmentCreatingMessagesReceived(studyNameUserIdUuid, modificationNode1Uuid);
-        checkEquipmentUpdatingFinishedMessagesReceived(studyNameUserIdUuid, modificationNode1Uuid);
-        // switch on line
-
-        mockMvc.perform(put("/v1/studies/{studyUuid}/nodes/{nodeUuid}/network-modification/lines/{lineId}/status",
-                        studyNameUserIdUuid, modificationNode1Uuid, "line13").content("switchOn").contentType(MediaType.TEXT_PLAIN_VALUE))
-            .andExpect(status().isOk());
-        checkEquipmentCreatingMessagesReceived(studyNameUserIdUuid, modificationNode1Uuid);
-        checkLineModificationMessagesReceived(studyNameUserIdUuid, modificationNode1Uuid, ImmutableSet.of("s1", "s3"));
-        checkEquipmentUpdatingFinishedMessagesReceived(studyNameUserIdUuid, modificationNode1Uuid);
-
-        mockMvc.perform(put("/v1/studies/{studyUuid}/nodes/{nodeUuid}/network-modification/lines/{lineId}/status",
-                        studyNameUserIdUuid, modificationNode1Uuid, "lineFailedId").content("switchOn").contentType(MediaType.TEXT_PLAIN_VALUE))
-            .andExpect(status().isInternalServerError());
-        checkEquipmentCreatingMessagesReceived(studyNameUserIdUuid, modificationNode1Uuid);
-        checkEquipmentUpdatingFinishedMessagesReceived(studyNameUserIdUuid, modificationNode1Uuid);
-        // switch on line on second modification node
-        mockMvc.perform(put("/v1/studies/{studyUuid}/nodes/{nodeUuid}/network-modification/lines/{lineId}/status",
-                        studyNameUserIdUuid, modificationNode2Uuid, "line13").content("switchOn").contentType(MediaType.TEXT_PLAIN_VALUE))
-            .andExpect(status().isOk());
-        checkEquipmentCreatingMessagesReceived(studyNameUserIdUuid, modificationNode2Uuid);
-        checkLineModificationMessagesReceived(studyNameUserIdUuid, modificationNode2Uuid, ImmutableSet.of("s1", "s3"));
-        checkEquipmentUpdatingFinishedMessagesReceived(studyNameUserIdUuid, modificationNode2Uuid);
-
-        var requests = getRequestsWithBodyDone(9);
-        assertTrue(requests.stream().anyMatch(r -> r.getPath().matches("/v1/networks/" + NETWORK_UUID_STRING + "/lines/line12/status\\?group=.*") && r.getBody().equals("lockout")));
-        assertTrue(requests.stream().anyMatch(r -> r.getPath().matches("/v1/networks/" + NETWORK_UUID_STRING + "/lines/line23/status\\?group=.*") && r.getBody().equals("trip")));
-        assertTrue(requests.stream().anyMatch(r -> r.getPath().matches("/v1/networks/" + NETWORK_UUID_STRING + "/lines/line13/status\\?group=.*") && r.getBody().equals("energiseEndOne")));
-        assertTrue(requests.stream().anyMatch(r -> r.getPath().matches("/v1/networks/" + NETWORK_UUID_STRING + "/lines/line13/status\\?group=.*") && r.getBody().equals("switchOn")));
-        assertTrue(requests.stream().anyMatch(r -> r.getPath().matches("/v1/networks/" + NETWORK_UUID_STRING + "/lines/lineFailedId/status\\?group=.*") && r.getBody().equals("lockout")));
-        assertTrue(requests.stream().anyMatch(r -> r.getPath().matches("/v1/networks/" + NETWORK_UUID_STRING + "/lines/lineFailedId/status\\?group=.*") && r.getBody().equals("trip")));
-        assertTrue(requests.stream().anyMatch(r -> r.getPath().matches("/v1/networks/" + NETWORK_UUID_STRING + "/lines/lineFailedId/status\\?group=.*") && r.getBody().equals("energiseEndTwo")));
-        assertTrue(requests.stream().anyMatch(r -> r.getPath().matches("/v1/networks/" + NETWORK_UUID_STRING + "/lines/lineFailedId/status\\?group=.*") && r.getBody().equals("switchOn")));
-        assertTrue(requests.stream().anyMatch(r -> r.getPath().matches("/v1/networks/" + NETWORK_UUID_STRING + "/lines/line13/status\\?group=.*&variantId=" + VARIANT_ID_2) && r.getBody().equals("switchOn")));
-    }
-
-    @Test
-    public void testCreateLoad() throws Exception {
-        createStudy("userId", CASE_UUID);
-        UUID studyNameUserIdUuid = studyRepository.findAll().get(0).getId();
-        UUID rootNodeUuid = getRootNodeUuid(studyNameUserIdUuid);
-        NetworkModificationNode modificationNode1 = createNetworkModificationNode(studyNameUserIdUuid, rootNodeUuid,
-                UUID.randomUUID(), VARIANT_ID, "node 1");
-        UUID modificationNode1Uuid = modificationNode1.getId();
-        NetworkModificationNode modificationNode2 = createNetworkModificationNode(studyNameUserIdUuid,
-                modificationNode1Uuid, UUID.randomUUID(), VARIANT_ID_2, "node 2");
-        UUID modificationNode2Uuid = modificationNode2.getId();
-        NetworkModificationNode modificationNode3 = createNetworkModificationNode(studyNameUserIdUuid, rootNodeUuid,
-                UUID.randomUUID(), VARIANT_ID, "node 3");
-        UUID modificationNode3Uuid = modificationNode3.getId();
-
-        String createLoadAttributes = "{\"loadId\":\"loadId1\",\"loadName\":\"loadName1\",\"loadType\":\"UNDEFINED\",\"activePower\":\"100.0\",\"reactivePower\":\"50.0\",\"voltageLevelId\":\"idVL1\",\"busId\":\"idBus1\"}";
-
-        // create load on root node (not allowed)
-        mockMvc.perform(post("/v1/studies/{studyUuid}/nodes/{nodeUuid}/network-modification/loads",
-                studyNameUserIdUuid, rootNodeUuid).content(createLoadAttributes))
-            .andExpect(status().isForbidden());
-
-        // create load on first modification node
-        mockMvc.perform(post("/v1/studies/{studyUuid}/nodes/{nodeUuid}/network-modification/loads",
-                studyNameUserIdUuid, modificationNode1Uuid).content(createLoadAttributes))
-            .andExpect(status().isOk());
-        checkEquipmentCreatingMessagesReceived(studyNameUserIdUuid, modificationNode1Uuid);
-        checkEquipmentCreationMessagesReceived(studyNameUserIdUuid, modificationNode1Uuid, ImmutableSet.of("s2"));
-        checkEquipmentUpdatingFinishedMessagesReceived(studyNameUserIdUuid, modificationNode1Uuid);
-
-        // create load on second modification node
-        mockMvc.perform(post("/v1/studies/{studyUuid}/nodes/{nodeUuid}/network-modification/loads",
-                studyNameUserIdUuid, modificationNode2Uuid).content(createLoadAttributes))
-            .andExpect(status().isOk());
-        checkEquipmentCreatingMessagesReceived(studyNameUserIdUuid, modificationNode2Uuid);
-        checkEquipmentCreationMessagesReceived(studyNameUserIdUuid, modificationNode2Uuid, ImmutableSet.of("s2"));
-        checkEquipmentUpdatingFinishedMessagesReceived(studyNameUserIdUuid, modificationNode2Uuid);
-
-        // update load creation
-        String loadAttributesUpdated = "{\"loadId\":\"loadId2\",\"loadName\":\"loadName2\",\"loadType\":\"UNDEFINED\",\"activePower\":\"50.0\",\"reactivePower\":\"25.0\",\"voltageLevelId\":\"idVL2\",\"busId\":\"idBus2\"}";
-        mockMvc.perform(put("/v1/studies/{studyUuid}/nodes/{nodeUuid}/network-modification/modifications/{modificationUuid}/loads-creation",
-                studyNameUserIdUuid, modificationNode1Uuid, MODIFICATION_UUID).content(loadAttributesUpdated).contentType(MediaType.APPLICATION_JSON))
-            .andExpect(status().isOk());
-        checkEquipmentUpdatingMessagesReceived(studyNameUserIdUuid, modificationNode1Uuid);
-        checkUpdateEquipmentCreationMessagesReceived(studyNameUserIdUuid, modificationNode1Uuid);
-        checkEquipmentUpdatingFinishedMessagesReceived(studyNameUserIdUuid, modificationNode1Uuid);
-
-        String createLoadAttributes2 = "{\"loadId\":\"loadId3\",\"loadName\":\"loadName3\",\"loadType\":\"UNDEFINED\",\"activePower\":\"100.0\",\"reactivePower\":\"50.0\",\"voltageLevelId\":\"idVL1\",\"busId\":\"idBus1\"}";
-        modificationNode3.setBuildStatus(BuildStatus.BUILDING);
-        networkModificationTreeService.updateNode(studyNameUserIdUuid, modificationNode3);
-        output.receive(TIMEOUT);
-        // create load on building node
-        mockMvc.perform(post("/v1/studies/{studyUuid}/nodes/{nodeUuid}/network-modification/loads",
-                        studyNameUserIdUuid, modificationNode3Uuid).content(createLoadAttributes2))
-                .andExpect(status().isForbidden());
-
-        var requests = getRequestsWithBodyDone(3);
-        assertTrue(requests.stream().anyMatch(r -> r.getPath().matches("/v1/networks/" + NETWORK_UUID_STRING + "/loads\\?group=.*") && r.getBody().equals(createLoadAttributes)));
-        assertTrue(requests.stream().anyMatch(r -> r.getPath().matches("/v1/networks/" + NETWORK_UUID_STRING + "/loads\\?group=.*&variantId=" + VARIANT_ID) && r.getBody().equals(createLoadAttributes)));
-        assertTrue(requests.stream().anyMatch(r -> r.getPath().matches("/v1/networks/" + NETWORK_UUID_STRING + "/loads\\?group=.*&variantId=" + VARIANT_ID_2) && r.getBody().equals(createLoadAttributes)));
-        assertTrue(requests.stream().anyMatch(r -> r.getPath().matches("/v1/modifications/" + MODIFICATION_UUID + "/loads-creation") && r.getBody().equals(loadAttributesUpdated)));
-    }
-
-    @Test
-    public void testModifyLoad() throws Exception {
-        createStudy("userId", CASE_UUID);
-        UUID studyNameUserIdUuid = studyRepository.findAll().get(0).getId();
-        UUID rootNodeUuid = getRootNodeUuid(studyNameUserIdUuid);
-        NetworkModificationNode modificationNode = createNetworkModificationNode(studyNameUserIdUuid, rootNodeUuid,
-                UUID.randomUUID(), VARIANT_ID, "node 1");
-        UUID modificationNodeUuid = modificationNode.getId();
-        NetworkModificationNode modificationNode2 = createNetworkModificationNode(studyNameUserIdUuid,
-                modificationNodeUuid, UUID.randomUUID(), VARIANT_ID_2, "node 2");
-        UUID modificationNodeUuid2 = modificationNode2.getId();
-
-        String loadModificationAttributes = "{\"equipmentId\":\"loadId1\",\"loadName\":\"loadName1\",\"loadType\":\"AUXILIARY\",\"activePower\":\"100.0\"}";
-
-        // modify load on root node (not allowed)
-        mockMvc.perform(put("/v1/studies/{studyUuid}/nodes/{nodeUuid}/network-modification/loads",
-                studyNameUserIdUuid, rootNodeUuid).content(loadModificationAttributes))
-            .andExpect(status().isForbidden());
-
-        // modify load on first modification node
-        mockMvc.perform(put("/v1/studies/{studyUuid}/nodes/{nodeUuid}/network-modification/loads",
-                studyNameUserIdUuid, modificationNodeUuid).content(loadModificationAttributes))
-            .andExpect(status().isOk());
-        checkEquipmentCreatingMessagesReceived(studyNameUserIdUuid, modificationNodeUuid);
-        checkEquipmentCreationMessagesReceived(studyNameUserIdUuid, modificationNodeUuid, ImmutableSet.of("s2"));
-        checkEquipmentUpdatingFinishedMessagesReceived(studyNameUserIdUuid, modificationNodeUuid);
-
-        // modify load on second modification node
-        mockMvc.perform(put("/v1/studies/{studyUuid}/nodes/{nodeUuid}/network-modification/loads",
-                studyNameUserIdUuid, modificationNodeUuid2).content(loadModificationAttributes))
-            .andExpect(status().isOk());
-        checkEquipmentCreatingMessagesReceived(studyNameUserIdUuid, modificationNodeUuid2);
-        checkEquipmentModificationMessagesReceived(studyNameUserIdUuid, modificationNodeUuid2, ImmutableSet.of("s2"));
-        checkEquipmentUpdatingFinishedMessagesReceived(studyNameUserIdUuid, modificationNodeUuid2);
-
-        // update load modification
-        String loadAttributesUpdated = "{\"loadId\":\"loadId1\",\"loadType\":\"FICTITIOUS\",\"activePower\":\"70.0\"}";
-        mockMvc.perform(put("/v1/studies/{studyUuid}/nodes/{nodeUuid}/network-modification/modifications/{modificationUuid}/loads-modification", studyNameUserIdUuid, modificationNodeUuid, MODIFICATION_UUID).content(loadAttributesUpdated))
-            .andExpect(status().isOk());
-        checkEquipmentUpdatingMessagesReceived(studyNameUserIdUuid, modificationNodeUuid);
-        checkUpdateEquipmentModificationMessagesReceived(studyNameUserIdUuid, modificationNodeUuid);
-        checkEquipmentUpdatingFinishedMessagesReceived(studyNameUserIdUuid, modificationNodeUuid);
-
-        var requests = getRequestsWithBodyDone(3);
-        assertTrue(requests.stream().anyMatch(r -> r.getPath().matches("/v1/networks/" + NETWORK_UUID_STRING + "/loads-modification\\?group=.*") && r.getBody().equals(loadModificationAttributes)));
-        assertTrue(requests.stream().anyMatch(r -> r.getPath().matches("/v1/networks/" + NETWORK_UUID_STRING + "/loads-modification\\?group=.*&variantId=" + VARIANT_ID) && r.getBody().equals(loadModificationAttributes)));
-        assertTrue(requests.stream().anyMatch(r -> r.getPath().matches("/v1/networks/" + NETWORK_UUID_STRING + "/loads-modification\\?group=.*&variantId=" + VARIANT_ID_2) && r.getBody().equals(loadModificationAttributes)));
-        assertTrue(requests.stream().anyMatch(r -> r.getPath().matches("/v1/modifications/" + MODIFICATION_UUID + "/loads-modification") && r.getBody().equals(loadAttributesUpdated)));
-    }
-
-    @Test
-    public void testModifyEquipment() throws Exception {
-        var modificationType = ModificationType.GENERATOR_MODIFICATION;
-        String modificationTypeUrl = ModificationType.getUriFromType(modificationType);
-        createStudy("userId", CASE_UUID);
-        UUID studyNameUserIdUuid = studyRepository.findAll().get(0).getId();
-        UUID rootNodeUuid = getRootNodeUuid(studyNameUserIdUuid);
-        NetworkModificationNode modificationNode = createNetworkModificationNode(studyNameUserIdUuid, rootNodeUuid, UUID.randomUUID(), VARIANT_ID, "node 1");
-        UUID modificationNodeUuid = modificationNode.getId();
-        NetworkModificationNode modificationNode2 = createNetworkModificationNode(studyNameUserIdUuid, modificationNodeUuid, UUID.randomUUID(), VARIANT_ID_2, "node 2");
-        UUID modificationNodeUuid2 = modificationNode2.getId();
-
-        String equipmentModificationAttribute = "{\"equipmentId\":\"equipmentId\"}";
-
-        // modify generator on root node (not allowed)
-        mockMvc.perform(put("/v1/studies/{studyUuid}/nodes/{nodeUuid}/network-modification/modifications/{modificationType}", studyNameUserIdUuid, rootNodeUuid, modificationTypeUrl)
-                .content(equipmentModificationAttribute))
-            .andExpect(status().isForbidden());
-
-        // modify generator on first modification node
-        mockMvc.perform(put("/v1/studies/{studyUuid}/nodes/{nodeUuid}/network-modification/modifications/{modificationType}", studyNameUserIdUuid, modificationNodeUuid, modificationTypeUrl)
-                .content(equipmentModificationAttribute))
-            .andExpect(status().isOk());
-        checkEquipmentCreatingMessagesReceived(studyNameUserIdUuid, modificationNodeUuid);
-        checkEquipmentCreationMessagesReceived(studyNameUserIdUuid, modificationNodeUuid, ImmutableSet.of("s2"));
-        checkEquipmentUpdatingFinishedMessagesReceived(studyNameUserIdUuid, modificationNodeUuid);
-
-        // modify generator on second modification node
-        mockMvc.perform(put("/v1/studies/{studyUuid}/nodes/{nodeUuid}/network-modification/modifications/{modificationType}", studyNameUserIdUuid, modificationNodeUuid2, modificationTypeUrl)
-                .content(equipmentModificationAttribute))
-            .andExpect(status().isOk());
-        checkEquipmentCreatingMessagesReceived(studyNameUserIdUuid, modificationNodeUuid2);
-        checkEquipmentModificationMessagesReceived(studyNameUserIdUuid, modificationNodeUuid2, ImmutableSet.of("s2"));
-        checkEquipmentUpdatingFinishedMessagesReceived(studyNameUserIdUuid, modificationNodeUuid2);
-
-        // update generator modification
-        String generatorAttributesUpdated = "{\"generatorId\":\"generatorId1\",\"generatorType\":\"FICTITIOUS\",\"activePower\":\"70.0\"}";
-        mockMvc.perform(put("/v1/studies/{studyUuid}/nodes/{nodeUuid}/network-modification/modifications/{modificationType}/{modificationUuid}/", studyNameUserIdUuid, modificationNodeUuid, modificationTypeUrl, MODIFICATION_UUID)
-                .content(generatorAttributesUpdated))
-            .andExpect(status().isOk());
-        checkEquipmentUpdatingMessagesReceived(studyNameUserIdUuid, modificationNodeUuid);
-        checkUpdateEquipmentModificationMessagesReceived(studyNameUserIdUuid, modificationNodeUuid);
-        checkEquipmentUpdatingFinishedMessagesReceived(studyNameUserIdUuid, modificationNodeUuid);
-
-        var requests = getRequestsWithBodyDone(3);
-        assertTrue(requests.stream().anyMatch(r -> r.getPath().matches("/v1/networks/" + NETWORK_UUID_STRING + "/" + modificationTypeUrl + "\\?group=.*") && r.getBody().equals(equipmentModificationAttribute)));
-        assertTrue(requests.stream().anyMatch(r -> r.getPath().matches("/v1/networks/" + NETWORK_UUID_STRING + "/" + modificationTypeUrl + "\\?group=.*\\&variantId=" + VARIANT_ID) && r.getBody().equals(equipmentModificationAttribute)));
-        assertTrue(requests.stream().anyMatch(r -> r.getPath().matches("/v1/networks/" + NETWORK_UUID_STRING + "/" + modificationTypeUrl + "\\?group=.*\\&variantId=" + VARIANT_ID_2) && r.getBody().equals(equipmentModificationAttribute)));
-        assertTrue(requests.stream().anyMatch(r -> r.getPath().matches("/v1/modifications/" + MODIFICATION_UUID + "/" + modificationTypeUrl) && r.getBody().equals(generatorAttributesUpdated)));
-
-    }
-
-    @Test
-    public void testCreateSubstation() throws Exception {
-        createStudy("userId", CASE_UUID);
-        UUID studyNameUserIdUuid = studyRepository.findAll().get(0).getId();
-        UUID rootNodeUuid = getRootNodeUuid(studyNameUserIdUuid);
-        NetworkModificationNode modificationNode1 = createNetworkModificationNode(studyNameUserIdUuid, rootNodeUuid,
-                UUID.randomUUID(), VARIANT_ID, "node 1");
-        UUID modificationNode1Uuid = modificationNode1.getId();
-        NetworkModificationNode modificationNode2 = createNetworkModificationNode(studyNameUserIdUuid,
-                modificationNode1Uuid, UUID.randomUUID(), VARIANT_ID_2, "node 2");
-        UUID modificationNode2Uuid = modificationNode2.getId();
-
-        String createSubstationAttributes = "{\"substationId\":\"substationId1\",\"substationName\":\"substationName1\",\"country\":\"AD\"}";
-
-        // create substation on root node (not allowed)
-        mockMvc.perform(post("/v1/studies/{studyUuid}/nodes/{nodeUuid}/network-modification/substations",
-                        studyNameUserIdUuid, rootNodeUuid).content(createSubstationAttributes))
-            .andExpect(status().isForbidden());
-
-        // create substation on first modification node
-        mockMvc.perform(post("/v1/studies/{studyUuid}/nodes/{nodeUuid}/network-modification/substations",
-                        studyNameUserIdUuid, modificationNode1Uuid).content(createSubstationAttributes))
-            .andExpect(status().isOk());
-        checkEquipmentCreatingMessagesReceived(studyNameUserIdUuid, modificationNode1Uuid);
-        checkEquipmentCreationMessagesReceived(studyNameUserIdUuid, modificationNode1Uuid, new HashSet<>());
-        checkEquipmentUpdatingFinishedMessagesReceived(studyNameUserIdUuid, modificationNode1Uuid);
-
-        // create substation on second modification node
-        mockMvc.perform(post("/v1/studies/{studyUuid}/nodes/{nodeUuid}/network-modification/substations",
-                        studyNameUserIdUuid, modificationNode2Uuid).content(createSubstationAttributes))
-            .andExpect(status().isOk());
-        checkEquipmentCreatingMessagesReceived(studyNameUserIdUuid, modificationNode2Uuid);
-        checkEquipmentCreationMessagesReceived(studyNameUserIdUuid, modificationNode2Uuid, new HashSet<>());
-        checkEquipmentUpdatingFinishedMessagesReceived(studyNameUserIdUuid, modificationNode2Uuid);
-
-        // update substation creation
-        String substationAttributesUpdated = "{\"substationId\":\"substationId2\",\"substationName\":\"substationName2\",\"country\":\"FR\"}";
-        mockMvc.perform(put("/v1/studies/{studyUuid}/nodes/{nodeUuid}/network-modification/modifications/{modificationUuid}/substations-creation",
-                studyNameUserIdUuid, modificationNode1Uuid, MODIFICATION_UUID).content(substationAttributesUpdated).contentType(MediaType.APPLICATION_JSON))
-            .andExpect(status().isOk());
-        checkEquipmentUpdatingMessagesReceived(studyNameUserIdUuid, modificationNode1Uuid);
-        checkUpdateEquipmentCreationMessagesReceived(studyNameUserIdUuid, modificationNode1Uuid);
-        checkEquipmentUpdatingFinishedMessagesReceived(studyNameUserIdUuid, modificationNode1Uuid);
-
-        String createSubstationAttributes2 = "{\"substationId\":\"substationId2\",\"substationName\":\"substationName2\",\"country\":\"AD\"}";
-        modificationNode1.setBuildStatus(BuildStatus.BUILDING);
-        networkModificationTreeService.updateNode(studyNameUserIdUuid, modificationNode1);
-        output.receive(TIMEOUT);
-        // create substation on building node
-        mockMvc.perform(post("/v1/studies/{studyUuid}/nodes/{nodeUuid}/network-modification/substations",
-                        studyNameUserIdUuid, modificationNode1Uuid).content(createSubstationAttributes2))
-                .andExpect(status().isForbidden());
-
-        var requests = getRequestsWithBodyDone(3);
-        assertTrue(requests.stream().anyMatch(r -> r.getPath().matches("/v1/networks/" + NETWORK_UUID_STRING + "/substations\\?group=.*") && r.getBody().equals(createSubstationAttributes)));
-        assertTrue(requests.stream().anyMatch(r -> r.getPath().matches("/v1/networks/" + NETWORK_UUID_STRING + "/substations\\?group=.*&variantId=" + VARIANT_ID) && r.getBody().equals(createSubstationAttributes)));
-        assertTrue(requests.stream().anyMatch(r -> r.getPath().matches("/v1/networks/" + NETWORK_UUID_STRING + "/substations\\?group=.*&variantId=" + VARIANT_ID_2) && r.getBody().equals(createSubstationAttributes)));
-        assertTrue(requests.stream().anyMatch(r -> r.getPath().matches("/v1/modifications/" + MODIFICATION_UUID + "/substations-creation") && r.getBody().equals(substationAttributesUpdated)));
-    }
-
-    @Test
-    public void testCreateVoltageLevel() throws Exception {
-        createStudy("userId", CASE_UUID);
-        UUID studyNameUserIdUuid = studyRepository.findAll().get(0).getId();
-        UUID rootNodeUuid = getRootNodeUuid(studyNameUserIdUuid);
-        NetworkModificationNode modificationNode1 = createNetworkModificationNode(studyNameUserIdUuid, rootNodeUuid, VARIANT_ID, "node 1");
-        UUID modificationNode1Uuid = modificationNode1.getId();
-        NetworkModificationNode modificationNode2 = createNetworkModificationNode(studyNameUserIdUuid,
-                modificationNode1Uuid, UUID.randomUUID(), VARIANT_ID_2, "node 2");
-        UUID modificationNode2Uuid = modificationNode2.getId();
-
-        String createVoltageLevelAttributes = "{\"voltageLevelId\":\"voltageLevelId1\",\"voltageLevelName\":\"voltageLevelName1\""
-            + ",\"nominalVoltage\":\"379.1\", \"substationId\":\"s1\"}";
-
-        // create voltage level on root node (not allowed)
-        mockMvc.perform(post("/v1/studies/{studyUuid}/nodes/{nodeUuid}/network-modification/voltage-levels",
-                        studyNameUserIdUuid, rootNodeUuid)
-                .contentType(MediaType.APPLICATION_JSON)
-                .content(createVoltageLevelAttributes))
-            .andExpect(status().isForbidden());
-
-        // create voltage level
-        mockMvc.perform(post("/v1/studies/{studyUuid}/nodes/{nodeUuid}/network-modification/voltage-levels",
-                        studyNameUserIdUuid, modificationNode1Uuid)
-                .contentType(MediaType.APPLICATION_JSON)
-                .content(createVoltageLevelAttributes))
-            .andExpect(status().isOk());
-        checkEquipmentCreatingMessagesReceived(studyNameUserIdUuid, modificationNode1Uuid);
-        checkEquipmentCreationMessagesReceived(studyNameUserIdUuid, modificationNode1Uuid, new HashSet<>());
-        checkEquipmentUpdatingFinishedMessagesReceived(studyNameUserIdUuid, modificationNode1Uuid);
-
-        // create voltage level on second modification node
-        mockMvc.perform(post("/v1/studies/{studyUuid}/nodes/{nodeUuid}/network-modification/voltage-levels",
-                        studyNameUserIdUuid, modificationNode2Uuid).content(createVoltageLevelAttributes))
-            .andExpect(status().isOk());
-        checkEquipmentCreatingMessagesReceived(studyNameUserIdUuid, modificationNode2Uuid);
-        checkEquipmentCreationMessagesReceived(studyNameUserIdUuid, modificationNode2Uuid, new HashSet<>());
-        checkEquipmentUpdatingFinishedMessagesReceived(studyNameUserIdUuid, modificationNode2Uuid);
-
-        // update voltage level creation
-        String voltageLevelAttributesUpdated = "{\"voltageLevelId\":\"voltageLevelId2\",\"voltageLevelName\":\"voltageLevelName2\""
-                + ",\"nominalVoltage\":\"379.1\", \"substationId\":\"s2\"}";
-        mockMvc.perform(put("/v1/studies/{studyUuid}/nodes/{nodeUuid}/network-modification/modifications/{modificationUuid}/voltage-levels-creation",
-                studyNameUserIdUuid, modificationNode1Uuid, MODIFICATION_UUID)
-                .contentType(MediaType.APPLICATION_JSON)
-                .content(voltageLevelAttributesUpdated))
-            .andExpect(status().isOk());
-        checkEquipmentUpdatingMessagesReceived(studyNameUserIdUuid, modificationNode1Uuid);
-        checkUpdateEquipmentCreationMessagesReceived(studyNameUserIdUuid, modificationNode1Uuid);
-        checkEquipmentUpdatingFinishedMessagesReceived(studyNameUserIdUuid, modificationNode1Uuid);
-
-        String createVoltageLevelAttributes2 = "{\"voltageLevelId\":\"voltageLevelId3\",\"voltageLevelName\":\"voltageLevelName3\""
-                + ",\"nominalVoltage\":\"379.1\", \"substationId\":\"s2\"}";
-        modificationNode1.setBuildStatus(BuildStatus.BUILDING);
-        networkModificationTreeService.updateNode(studyNameUserIdUuid, modificationNode1);
-        output.receive(TIMEOUT);
-        // create voltage level on building node
-        mockMvc.perform(post("/v1/studies/{studyUuid}/nodes/{nodeUuid}/network-modification/voltage-levels",
-                        studyNameUserIdUuid, modificationNode1Uuid).content(createVoltageLevelAttributes2))
-                .andExpect(status().isForbidden());
-
-        var requests = getRequestsWithBodyDone(3);
-        assertTrue(requests.stream().anyMatch(r -> r.getPath().matches("/v1/networks/" + NETWORK_UUID_STRING + "/voltage-levels\\?group=.*") && r.getBody().equals(createVoltageLevelAttributes)));
-        assertTrue(requests.stream().anyMatch(r -> r.getPath().matches("/v1/networks/" + NETWORK_UUID_STRING + "/voltage-levels\\?group=.*&variantId=" + VARIANT_ID) && r.getBody().equals(createVoltageLevelAttributes)));
-        assertTrue(requests.stream().anyMatch(r -> r.getPath().matches("/v1/networks/" + NETWORK_UUID_STRING + "/voltage-levels\\?group=.*&variantId=" + VARIANT_ID_2) && r.getBody().equals(createVoltageLevelAttributes)));
-        assertTrue(requests.stream().anyMatch(r -> r.getPath().matches("/v1/modifications/" + MODIFICATION_UUID + "/voltage-levels-creation") && r.getBody().equals(voltageLevelAttributesUpdated)));
-    }
-
-    @SneakyThrows
-    @Test
-    public void testLineSplitWithVoltageLevel() {
-        createStudy("userId", CASE_UUID);
-        UUID studyNameUserIdUuid = studyRepository.findAll().get(0).getId();
-        UUID rootNodeUuid = getRootNodeUuid(studyNameUserIdUuid);
-        NetworkModificationNode modificationNode = createNetworkModificationNode(studyNameUserIdUuid, rootNodeUuid, VARIANT_ID, "node");
-        UUID modificationNodeUuid = modificationNode.getId();
-
-        VoltageLevelCreationInfos vl1 = VoltageLevelCreationInfos.builder()
-                .equipmentId("vl1")
-                .equipmentName("NewVoltageLevel")
-                .nominalVoltage(379.3)
-                .substationId("s1")
-                .busbarSections(Collections.singletonList(new BusbarSectionCreationInfos("v1bbs", "BBS1", 1, 1)))
-                .busbarConnections(Collections.emptyList())
-                .build();
-        LineSplitWithVoltageLevelInfos lineSplitWoVL = new LineSplitWithVoltageLevelInfos("line3", 10.0, vl1, null, "1.A",
-                "nl1", "NewLine1", "nl2", "NewLine2");
-        String lineSplitWoVLasJSON = mapper.writeValueAsString(lineSplitWoVL);
-
-        mockMvc.perform(post("/v1/studies/{studyUuid}/nodes/{nodeUuid}/network-modification/line-splits",
-                studyNameUserIdUuid, modificationNodeUuid)
-            .contentType(MediaType.APPLICATION_JSON)
-            .content(lineSplitWoVLasJSON))
-            .andExpect(status().isOk());
-        checkEquipmentCreatingMessagesReceived(studyNameUserIdUuid, modificationNodeUuid);
-        checkEquipmentCreationMessagesReceived(studyNameUserIdUuid, modificationNodeUuid, ImmutableSet.of("s1", "s2"));
-        checkEquipmentUpdatingFinishedMessagesReceived(studyNameUserIdUuid, modificationNodeUuid);
-
-        mockMvc.perform(put("/v1/studies/{studyUuid}/nodes/{nodeUuid}/network-modification/modifications/{modificationUuid}/line-splits",
-                studyNameUserIdUuid, modificationNodeUuid, MODIFICATION_UUID)
-            .contentType(MediaType.APPLICATION_JSON)
-            .content(lineSplitWoVLasJSON))
-            .andExpect(status().isOk());
-        checkEquipmentCreatingMessagesReceived(studyNameUserIdUuid, modificationNodeUuid);
-        checkUpdateEquipmentModificationMessagesReceived(studyNameUserIdUuid, modificationNodeUuid);
-        checkEquipmentUpdatingFinishedMessagesReceived(studyNameUserIdUuid, modificationNodeUuid);
-
-        var requests = getRequestsWithBodyDone(2);
-        assertEquals(2, requests.size());
-        Optional<RequestWithBody> creationRequest = requests.stream().filter(r -> r.getPath().matches("/v1/networks/" + NETWORK_UUID_STRING + "/line-splits\\?group=.*")).findFirst();
-        Optional<RequestWithBody> updateRequest = requests.stream().filter(r -> r.getPath().matches("/v1/modifications/" + MODIFICATION_UUID + "/line-splits")).findFirst();
-        assertTrue(creationRequest.isPresent());
-        assertTrue(updateRequest.isPresent());
-        assertEquals(lineSplitWoVLasJSON, creationRequest.get().getBody());
-        assertEquals(lineSplitWoVLasJSON, updateRequest.get().getBody());
-
-        mockMvc.perform(post("/v1/studies/{studyUuid}/nodes/{nodeUuid}/network-modification/line-splits",
-                studyNameUserIdUuid, modificationNodeUuid)
-            .content("bogus"))
-            .andExpectAll(
-                status().is5xxServerError(),
-                content().string("400 BAD_REQUEST")
-            );
-        checkEquipmentCreatingMessagesReceived(studyNameUserIdUuid, modificationNodeUuid);
-        checkEquipmentUpdatingFinishedMessagesReceived(studyNameUserIdUuid, modificationNodeUuid);
-        mockMvc.perform(put("/v1/studies/{studyUuid}/nodes/{nodeUuid}/network-modification/modifications/{modificationUuid}/line-splits",
-                studyNameUserIdUuid, modificationNodeUuid, MODIFICATION_UUID)
-            .content("bogus"))
-            .andExpectAll(
-                status().is5xxServerError(),
-                content().string("400 BAD_REQUEST")
-            );
-        checkEquipmentCreatingMessagesReceived(studyNameUserIdUuid, modificationNodeUuid);
-        checkEquipmentUpdatingFinishedMessagesReceived(studyNameUserIdUuid, modificationNodeUuid);
-        requests = getRequestsWithBodyDone(2);
-    }
-
-    @SneakyThrows
-    @Test
-    public void testLineAttachToVoltageLevel() {
-        UUID studyNameUserIdUuid = createStudy("userId", CASE_UUID);
-        UUID rootNodeUuid = getRootNodeUuid(studyNameUserIdUuid);
-        NetworkModificationNode modificationNode = createNetworkModificationNode(studyNameUserIdUuid, rootNodeUuid, VARIANT_ID, "node");
-        UUID modificationNodeUuid = modificationNode.getId();
-
-        String createVoltageLevelAttributes = "{\"voltageLevelId\":\"vl1\",\"voltageLevelName\":\"voltageLevelName1\""
-                + ",\"nominalVoltage\":\"379.1\", \"substationId\":\"s1\"}";
-
-        String createLineAttributes = "{\"seriesResistance\":\"25\",\"seriesReactance\":\"12\"}";
-
-        String createLineAttachToVoltageLevelAttributes = "{\"lineToAttachToId\": \"line3\", \"percent\":\"10\", \"mayNewVoltageLevelInfos\":" +
-                createVoltageLevelAttributes + "\"attachmentLine\":\"" + createLineAttributes + "\"}";
-
-        mockMvc.perform(post("/v1/studies/{studyUuid}/nodes/{nodeUuid}/network-modification/line-attach",
-                        studyNameUserIdUuid, modificationNodeUuid)
-                .contentType(MediaType.APPLICATION_JSON)
-                .content(createLineAttachToVoltageLevelAttributes))
-                .andExpect(status().isOk());
-        checkEquipmentCreatingMessagesReceived(studyNameUserIdUuid, modificationNodeUuid);
-        checkEquipmentCreationMessagesReceived(studyNameUserIdUuid, modificationNodeUuid, ImmutableSet.of("s1", "s2"));
-        checkEquipmentUpdatingFinishedMessagesReceived(studyNameUserIdUuid, modificationNodeUuid);
-
-        mockMvc.perform(put("/v1/studies/{studyUuid}/nodes/{nodeUuid}/network-modification/modifications/{modificationUuid}/line-attach",
-                        studyNameUserIdUuid, modificationNodeUuid, MODIFICATION_UUID)
-                .contentType(MediaType.APPLICATION_JSON)
-                .content(createLineAttachToVoltageLevelAttributes))
-                .andExpect(status().isOk());
-        checkEquipmentUpdatingMessagesReceived(studyNameUserIdUuid, modificationNodeUuid);
-        checkUpdateEquipmentModificationMessagesReceived(studyNameUserIdUuid, modificationNodeUuid);
-        checkEquipmentUpdatingFinishedMessagesReceived(studyNameUserIdUuid, modificationNodeUuid);
-
-        var requests = getRequestsWithBodyDone(2);
-        assertEquals(2, requests.size());
-        Optional<RequestWithBody> creationRequest = requests.stream().filter(r -> r.getPath().matches("/v1/networks/" + NETWORK_UUID_STRING + "/line-attach\\?group=.*")).findFirst();
-        Optional<RequestWithBody> updateRequest = requests.stream().filter(r -> r.getPath().matches("/v1/modifications/" + MODIFICATION_UUID + "/line-attach-creation")).findFirst();
-        assertTrue(creationRequest.isPresent());
-        assertTrue(updateRequest.isPresent());
-        assertEquals(createLineAttachToVoltageLevelAttributes, creationRequest.get().getBody());
-        assertEquals(createLineAttachToVoltageLevelAttributes, updateRequest.get().getBody());
-    }
-
-    @Test
-    public void testDuplicateModification() throws Exception {
-        createStudy("userId", CASE_UUID);
-        UUID studyUuid = studyRepository.findAll().get(0).getId();
-        UUID rootNodeUuid = getRootNodeUuid(studyUuid);
-        NetworkModificationNode node1 = createNetworkModificationNode(studyUuid, rootNodeUuid,
-                UUID.randomUUID(), VARIANT_ID, "New node 1");
-        UUID nodeUuid1 = node1.getId();
-        UUID modification1 = UUID.randomUUID();
-        UUID modification2 = UUID.randomUUID();
-        String modificationUuidListBody = objectWriter.writeValueAsString(Arrays.asList(modification1, modification2));
-
-        // Random/bad studyId error case
-        mockMvc.perform(put("/v1/studies/{studyUuid}/nodes/{nodeUuid}",
-                        UUID.randomUUID(), rootNodeUuid)
-                        .contentType(MediaType.APPLICATION_JSON)
-                        .content(modificationUuidListBody))
-                .andExpect(status().isForbidden());
-
-        // Random/bad nodeId error case
-        mockMvc.perform(put("/v1/studies/{studyUuid}/nodes/{nodeUuid}",
-                        studyUuid, UUID.randomUUID())
-                .contentType(MediaType.APPLICATION_JSON)
-                .content(modificationUuidListBody))
-                .andExpect(status().isNotFound());
-
-        // duplicate 2 modifications in node1
-        mockMvc.perform(put("/v1/studies/{studyUuid}/nodes/{nodeUuid}",
-                        studyUuid, nodeUuid1)
-                .contentType(MediaType.APPLICATION_JSON)
-                .content(modificationUuidListBody))
-                .andExpect(status().isOk());
-        checkEquipmentUpdatingMessagesReceived(studyUuid, nodeUuid1);
-        checkUpdateNodesMessageReceived(studyUuid, List.of(nodeUuid1));
-        checkUpdateModelsStatusMessagesReceived(studyUuid, nodeUuid1);
-        checkEquipmentUpdatingFinishedMessagesReceived(studyUuid, nodeUuid1);
-
-        var requests = getRequestsWithBodyDone(1);
-        Optional<RequestWithBody> duplicateModificationRequest = requests.stream().filter(r -> r.getPath().matches("/v1/groups/" + node1.getModificationGroupUuid() + "[?]action=DUPLICATE")).findFirst();
-        assertTrue(duplicateModificationRequest.isPresent());
-        List<UUID> expectedList = List.of(modification1, modification2);
-        String expectedBody = mapper.writeValueAsString(expectedList);
-        assertEquals(expectedBody, duplicateModificationRequest.get().getBody());
-    }
-
-    @Test public void testReorderModification() throws Exception {
-        createStudy("userId", CASE_UUID);
-        UUID studyNameUserIdUuid = studyRepository.findAll().get(0).getId();
-        UUID rootNodeUuid = getRootNodeUuid(studyNameUserIdUuid);
-        NetworkModificationNode modificationNode = createNetworkModificationNode(studyNameUserIdUuid, rootNodeUuid,
-                UUID.randomUUID(), VARIANT_ID, "node");
-        UUID modificationNodeUuid = modificationNode.getId();
-
-        UUID modification1 = UUID.randomUUID();
-        UUID modification2 = UUID.randomUUID();
-        UUID studyNameUserIdUuid1 = UUID.randomUUID();
-        mockMvc.perform(put("/v1/studies/{studyUuid}/nodes/{nodeUuid}/network-modification/{modificationID}?beforeUuid={modificationID2}",
-                studyNameUserIdUuid, UUID.randomUUID(), modification1, modification2))
-            .andExpect(status().isNotFound());
-
-        mockMvc.perform(put("/v1/studies/{studyUuid}/nodes/{nodeUuid}/network-modification/{modificationID}?beforeUuid={modificationID2}",
-                        studyNameUserIdUuid1, modificationNodeUuid, modification1, modification2))
-            .andExpect(status().isForbidden());
-        checkEquipmentUpdatingMessagesReceived(studyNameUserIdUuid1, modificationNodeUuid);
-        checkEquipmentUpdatingFinishedMessagesReceived(studyNameUserIdUuid1, modificationNodeUuid);
-
-        // switch the 2 modifications order (modification1 is set at the end, after modification2)
-        mockMvc.perform(put("/v1/studies/{studyUuid}/nodes/{nodeUuid}/network-modification/{modificationID}",
-                        studyNameUserIdUuid, modificationNodeUuid, modification1))
-            .andExpect(status().isOk());
-        checkEquipmentUpdatingMessagesReceived(studyNameUserIdUuid, modificationNodeUuid);
-        checkUpdateNodesMessageReceived(studyNameUserIdUuid, List.of(modificationNodeUuid));
-        checkUpdateModelsStatusMessagesReceived(studyNameUserIdUuid, modificationNodeUuid);
-        checkEquipmentUpdatingFinishedMessagesReceived(studyNameUserIdUuid, modificationNodeUuid);
-
-        var requests = getRequestsWithBodyDone(1);
-        Optional<RequestWithBody> switchModificationRequest = requests.stream().filter(r -> r.getPath().matches("/v1/groups/" + modificationNode.getModificationGroupUuid() + "[?]action=MOVE")).findFirst();
-        assertTrue(switchModificationRequest.isPresent());
-        List<UUID> modificationUuidList = Collections.singletonList(modification1);
-        String expectedBody = mapper.writeValueAsString(modificationUuidList);
-        assertEquals(expectedBody, switchModificationRequest.get().getBody()); // modification1 is in the request body
-
-        // switch back the 2 modifications order (modification1 is set before modification2)
-        mockMvc.perform(put("/v1/studies/{studyUuid}/nodes/{nodeUuid}/network-modification/{modificationID}?beforeUuid={modificationID2}",
-                studyNameUserIdUuid, modificationNodeUuid, modification1, modification2))
-            .andExpect(status().isOk());
-        checkEquipmentUpdatingMessagesReceived(studyNameUserIdUuid, modificationNodeUuid);
-        checkUpdateNodesMessageReceived(studyNameUserIdUuid, List.of(modificationNodeUuid));
-        checkUpdateModelsStatusMessagesReceived(studyNameUserIdUuid, modificationNodeUuid);
-        checkEquipmentUpdatingFinishedMessagesReceived(studyNameUserIdUuid, modificationNodeUuid);
-
-        requests = getRequestsWithBodyDone(1);
-        Optional<RequestWithBody> switchBackModificationRequest = requests.stream().filter(r -> r.getPath().matches("/v1/groups/" + modificationNode.getModificationGroupUuid() + "[?]action=MOVE&before=" + modification2)).findFirst();
-        assertTrue(switchBackModificationRequest.isPresent());
-        assertEquals(expectedBody, switchBackModificationRequest.get().getBody()); // modification1 is still in the request body
-    }
-
-    @Test
-    public void testDeleteEquipment() throws Exception {
-        createStudy("userId", CASE_UUID);
-        UUID studyNameUserIdUuid = studyRepository.findAll().get(0).getId();
-        UUID rootNodeUuid = getRootNodeUuid(studyNameUserIdUuid);
-        NetworkModificationNode modificationNode1 = createNetworkModificationNode(studyNameUserIdUuid, rootNodeUuid,
-                UUID.randomUUID(), VARIANT_ID, "node 1");
-        UUID modificationNode1Uuid = modificationNode1.getId();
-        NetworkModificationNode modificationNode2 = createNetworkModificationNode(studyNameUserIdUuid,
-                modificationNode1Uuid, UUID.randomUUID(), VARIANT_ID_2, "node 2");
-        UUID modificationNode2Uuid = modificationNode2.getId();
-
-        // delete equipment on root node (not allowed)
-        mockMvc.perform(delete("/v1/studies/{studyUuid}/nodes/{nodeUuid}/network-modification/equipments/type/{equipmentType}/id/{equipmentId}",
-                studyNameUserIdUuid, rootNodeUuid, "LOAD", "idLoadToDelete"))
-            .andExpect(status().isForbidden());
-
-        // delete equipment on first modification node
-        mockMvc.perform(delete("/v1/studies/{studyUuid}/nodes/{nodeUuid}/network-modification/equipments/type/{equipmentType}/id/{equipmentId}",
-                studyNameUserIdUuid, modificationNode1Uuid, "LOAD", "idLoadToDelete"))
-            .andExpect(status().isOk());
-        checkEquipmentCreatingMessagesReceived(studyNameUserIdUuid, modificationNode1Uuid);
-        checkEquipmentDeletedMessagesReceived(studyNameUserIdUuid, modificationNode1Uuid,
-                NotificationService.HEADER_UPDATE_TYPE_DELETED_EQUIPMENT_ID, "idLoadToDelete", NotificationService.HEADER_UPDATE_TYPE_DELETED_EQUIPMENT_TYPE,
-                "LOAD", NotificationService.HEADER_UPDATE_TYPE_SUBSTATIONS_IDS, ImmutableSet.of("s2"));
-        checkEquipmentUpdatingFinishedMessagesReceived(studyNameUserIdUuid, modificationNode1Uuid);
-
-        // delete equipment on second modification node
-        mockMvc.perform(delete("/v1/studies/{studyUuid}/nodes/{nodeUuid}/network-modification/equipments/type/{equipmentType}/id/{equipmentId}",
-                studyNameUserIdUuid, modificationNode2Uuid, "LOAD", "idLoadToDelete"))
-            .andExpect(status().isOk());
-        checkEquipmentCreatingMessagesReceived(studyNameUserIdUuid, modificationNode2Uuid);
-        checkEquipmentDeletedMessagesReceived(studyNameUserIdUuid, modificationNode2Uuid,
-                NotificationService.HEADER_UPDATE_TYPE_DELETED_EQUIPMENT_ID, "idLoadToDelete", NotificationService.HEADER_UPDATE_TYPE_DELETED_EQUIPMENT_TYPE,
-                "LOAD", NotificationService.HEADER_UPDATE_TYPE_SUBSTATIONS_IDS, ImmutableSet.of("s2"));
-        checkEquipmentUpdatingFinishedMessagesReceived(studyNameUserIdUuid, modificationNode2Uuid);
-
-        var requests = getRequestsWithBodyDone(2);
-        assertTrue(requests.stream().anyMatch(r -> r.getPath().matches("/v1/networks/" + NETWORK_UUID_STRING + "/equipments/type/.*/id/.*\\?group=.*")));
-        assertTrue(requests.stream().anyMatch(r -> r.getPath().matches("/v1/networks/" + NETWORK_UUID_STRING + "/equipments/type/.*/id/.*\\?group=.*&variantId=" + VARIANT_ID)));
-        assertTrue(requests.stream().anyMatch(r -> r.getPath().matches("/v1/networks/" + NETWORK_UUID_STRING + "/equipments/type/.*/id/.*\\?group=.*&variantId=" + VARIANT_ID_2)));
-    }
-=======
                 .andReturn();
         resultAsString = mvcResult.getResponse().getContentAsString();
->>>>>>> d5d74f1c
 
         bsiListResult = mapper.readValue(resultAsString, new TypeReference<List<BasicStudyInfos>>() { });
 
