/**
 * Copyright (c) 2021, RTE (http://www.rte-france.com)
 * This Source Code Form is subject to the terms of the Mozilla Public
 * License, v. 2.0. If a copy of the MPL was not distributed with this
 * file, You can obtain one at http://mozilla.org/MPL/2.0/.
 */
package org.gridsuite.study.server;

import com.fasterxml.jackson.core.type.TypeReference;
import com.fasterxml.jackson.databind.ObjectMapper;
import com.google.common.collect.ImmutableSet;
import com.powsybl.commons.datasource.ReadOnlyDataSource;
import com.powsybl.commons.datasource.ResourceDataSource;
import com.powsybl.commons.datasource.ResourceSet;
import com.powsybl.commons.reporter.ReporterModel;
import com.powsybl.commons.reporter.ReporterModelJsonModule;
import com.powsybl.iidm.network.*;
import com.powsybl.iidm.xml.XMLImporter;
import com.powsybl.loadflow.LoadFlowParameters;
import com.powsybl.network.store.client.NetworkStoreService;
import com.powsybl.network.store.iidm.impl.NetworkFactoryImpl;
import lombok.SneakyThrows;
import nl.jqno.equalsverifier.EqualsVerifier;
import okhttp3.HttpUrl;
import okhttp3.mockwebserver.Dispatcher;
import okhttp3.mockwebserver.MockResponse;
import okhttp3.mockwebserver.MockWebServer;
import okhttp3.mockwebserver.RecordedRequest;
import okio.Buffer;
import org.gridsuite.study.server.dto.NetworkInfos;
import org.gridsuite.study.server.dto.*;
import org.gridsuite.study.server.elasticsearch.EquipmentInfosService;
import org.gridsuite.study.server.elasticsearch.StudyInfosService;
import org.gridsuite.study.server.networkmodificationtree.dto.InsertMode;
import org.gridsuite.study.server.networkmodificationtree.dto.ModelNode;
import org.gridsuite.study.server.networkmodificationtree.dto.NetworkModificationNode;
import org.gridsuite.study.server.networkmodificationtree.dto.BuildStatus;
import org.gridsuite.study.server.networkmodificationtree.dto.RootNode;
import org.gridsuite.study.server.repository.StudyCreationRequestRepository;
import org.gridsuite.study.server.repository.StudyRepository;
import org.gridsuite.study.server.utils.MatcherJson;
import org.gridsuite.study.server.utils.MatcherLoadFlowInfos;
import org.gridsuite.study.server.utils.MatcherReport;
import org.json.JSONArray;
import org.json.JSONObject;
import org.junit.After;
import org.junit.Before;
import org.junit.Test;
import org.junit.runner.RunWith;
import org.mockito.stubbing.Answer;
import org.slf4j.Logger;
import org.slf4j.LoggerFactory;
import org.springframework.beans.factory.annotation.Autowired;
import org.springframework.boot.test.autoconfigure.web.reactive.AutoConfigureWebTestClient;
import org.springframework.boot.test.context.SpringBootTest;
import org.springframework.boot.test.mock.mockito.MockBean;
import org.springframework.cloud.stream.binder.test.InputDestination;
import org.springframework.cloud.stream.binder.test.OutputDestination;
import org.springframework.cloud.stream.binder.test.TestChannelBinderConfiguration;
import org.springframework.http.HttpHeaders;
import org.springframework.http.HttpStatus;
import org.springframework.http.MediaType;
import org.springframework.http.client.MultipartBodyBuilder;
import org.springframework.messaging.Message;
import org.springframework.messaging.MessageHeaders;
import org.springframework.messaging.support.MessageBuilder;
import org.springframework.mock.web.MockMultipartFile;
import org.springframework.test.context.ContextConfiguration;
import org.springframework.test.context.ContextHierarchy;
import org.springframework.test.context.junit4.SpringRunner;
import org.springframework.test.web.reactive.server.WebTestClient;
import org.springframework.util.ResourceUtils;
import org.springframework.web.reactive.config.EnableWebFlux;
import org.springframework.web.reactive.function.BodyInserters;

import java.io.FileInputStream;
import java.io.IOException;
import java.io.InputStream;
import java.time.ZoneOffset;
import java.time.ZonedDateTime;
import java.util.*;
import java.util.concurrent.CountDownLatch;
import java.util.concurrent.TimeUnit;
import java.util.stream.Collectors;
import java.util.stream.IntStream;
import java.util.stream.Stream;

import static org.gridsuite.study.server.NetworkModificationTreeService.HEADER_INSERT_BEFORE;
import static org.gridsuite.study.server.NetworkModificationTreeService.HEADER_NEW_NODE;
import static org.gridsuite.study.server.NetworkModificationTreeService.NODE_UPDATED;
import static org.gridsuite.study.server.StudyConstants.CASE_API_VERSION;
import static org.gridsuite.study.server.StudyException.Type.*;
import static org.gridsuite.study.server.StudyService.*;
import static org.gridsuite.study.server.utils.MatcherBasicStudyInfos.createMatcherStudyBasicInfos;
import static org.gridsuite.study.server.utils.MatcherCreatedStudyBasicInfos.createMatcherCreatedStudyBasicInfos;
import static org.gridsuite.study.server.utils.MatcherStudyInfos.createMatcherStudyInfos;
import static org.junit.Assert.*;
import static org.mockito.ArgumentMatchers.any;
import static org.mockito.Mockito.doNothing;
import static org.mockito.Mockito.when;

/**
 * @author Abdelsalem Hedhili <abdelsalem.hedhili at rte-france.com>
 * @author Franck Lecuyer <franck.lecuyer at rte-france.com>
 */

@RunWith(SpringRunner.class)
@AutoConfigureWebTestClient
@EnableWebFlux
@SpringBootTest
@ContextHierarchy({@ContextConfiguration(classes = {StudyApplication.class, TestChannelBinderConfiguration.class})})
public class StudyTest {

    private static final Logger LOGGER = LoggerFactory.getLogger(StudyTest.class);

    private static final long TIMEOUT = 1000;
    private static final String STUDIES_URL = "/v1/studies";
    private static final String TEST_FILE = "testCase.xiidm";
    private static final String TEST_FILE_WITH_ERRORS = "testCase_with_errors.xiidm";
    private static final String TEST_FILE_IMPORT_ERRORS = "testCase_import_errors.xiidm";
    private static final String TEST_FILE_IMPORT_ERRORS_NO_MESSAGE_IN_RESPONSE_BODY = "testCase_import_errors_no_message_in_response_body.xiidm";
    private static final String NETWORK_UUID_STRING = "38400000-8cf0-11bd-b23e-10b96e4ef00d";
    private static final String CASE_UUID_STRING = "00000000-8cf0-11bd-b23e-10b96e4ef00d";
    private static final String IMPORTED_CASE_UUID_STRING = "11111111-0000-0000-0000-000000000000";
    private static final String IMPORTED_BLOCKING_CASE_UUID_STRING = "22111111-0000-0000-0000-000000000000";
    private static final String IMPORTED_CASE_WITH_ERRORS_UUID_STRING = "88888888-0000-0000-0000-000000000000";
    private static final String NEW_STUDY_CASE_UUID = "11888888-0000-0000-0000-000000000000";
    private static final String NOT_EXISTING_CASE_UUID = "00000000-0000-0000-0000-000000000000";
    private static final String SECURITY_ANALYSIS_RESULT_UUID = "f3a85c9b-9594-4e55-8ec7-07ea965d24eb";
    private static final String SECURITY_ANALYSIS_OTHER_NODE_RESULT_UUID = "11111111-9594-4e55-8ec7-07ea965d24eb";
    private static final String NOT_FOUND_SECURITY_ANALYSIS_UUID = "e3a85c9b-9594-4e55-8ec7-07ea965d24eb";
    private static final String HEADER_UPDATE_TYPE = "updateType";
    private static final UUID NETWORK_UUID = UUID.fromString(NETWORK_UUID_STRING);
    private static final UUID CASE_UUID = UUID.fromString(CASE_UUID_STRING);
    private static final UUID IMPORTED_CASE_UUID = UUID.fromString(IMPORTED_CASE_UUID_STRING);
    private static final UUID IMPORTED_CASE_WITH_ERRORS_UUID = UUID.fromString(IMPORTED_CASE_WITH_ERRORS_UUID_STRING);
    private static final NetworkInfos NETWORK_INFOS = new NetworkInfos(NETWORK_UUID, "20140116_0830_2D4_UX1_pst");
    private static final String CONTINGENCY_LIST_NAME = "ls";
    private static final String SECURITY_ANALYSIS_RESULT_JSON = "{\"version\":\"1.0\",\"preContingencyResult\":{\"computationOk\":true,\"limitViolations\":[{\"subjectId\":\"l3\",\"limitType\":\"CURRENT\",\"acceptableDuration\":1200,\"limit\":10.0,\"limitReduction\":1.0,\"value\":11.0,\"side\":\"ONE\"}],\"actionsTaken\":[]},\"postContingencyResults\":[{\"contingency\":{\"id\":\"l1\",\"elements\":[{\"id\":\"l1\",\"type\":\"BRANCH\"}]},\"limitViolationsResult\":{\"computationOk\":true,\"limitViolations\":[{\"subjectId\":\"vl1\",\"limitType\":\"HIGH_VOLTAGE\",\"acceptableDuration\":0,\"limit\":400.0,\"limitReduction\":1.0,\"value\":410.0}],\"actionsTaken\":[]}},{\"contingency\":{\"id\":\"l2\",\"elements\":[{\"id\":\"l2\",\"type\":\"BRANCH\"}]},\"limitViolationsResult\":{\"computationOk\":true,\"limitViolations\":[{\"subjectId\":\"vl1\",\"limitType\":\"HIGH_VOLTAGE\",\"acceptableDuration\":0,\"limit\":400.0,\"limitReduction\":1.0,\"value\":410.0}],\"actionsTaken\":[]}}]}";
    private static final String SECURITY_ANALYSIS_STATUS_JSON = "{\"status\":\"COMPLETED\"}";
    private static final String CONTINGENCIES_JSON = "[{\"id\":\"l1\",\"elements\":[{\"id\":\"l1\",\"type\":\"BRANCH\"}]}]";
    public static final String LOAD_PARAMETERS_JSON = "{\"version\":\"1.5\",\"voltageInitMode\":\"UNIFORM_VALUES\",\"transformerVoltageControlOn\":false,\"phaseShifterRegulationOn\":false,\"noGeneratorReactiveLimits\":false,\"twtSplitShuntAdmittance\":false,\"simulShunt\":false,\"readSlackBus\":false,\"writeSlackBus\":false,\"dc\":false,\"distributedSlack\":true,\"balanceType\":\"PROPORTIONAL_TO_GENERATION_P_MAX\",\"dcUseTransformerRatio\":true,\"countriesToBalance\":[],\"connectedComponentMode\":\"MAIN\"}";
    public static final String LOAD_PARAMETERS_JSON2 = "{\"version\":\"1.5\",\"voltageInitMode\":\"DC_VALUES\",\"transformerVoltageControlOn\":true,\"phaseShifterRegulationOn\":true,\"noGeneratorReactiveLimits\":false,\"twtSplitShuntAdmittance\":false,\"simulShunt\":true,\"readSlackBus\":false,\"writeSlackBus\":true,\"dc\":true,\"distributedSlack\":true,\"balanceType\":\"PROPORTIONAL_TO_CONFORM_LOAD\",\"dcUseTransformerRatio\":true,\"countriesToBalance\":[],\"connectedComponentMode\":\"MAIN\"}";
    private static final ReporterModel REPORT_TEST = new ReporterModel("test", "test");
    private static final String VOLTAGE_LEVEL_ID = "VOLTAGE_LEVEL_ID";
    private static final String VARIANT_ID = "variant_1";
    public static final String PUT = "PUT";
    private static final String VARIANT_ID_2 = "variant_2";

    @Autowired
    private OutputDestination output;

    @Autowired
    private InputDestination input;

    @Autowired
    private WebTestClient webTestClient;

    @Autowired
    private StudyService studyService;

    @Autowired
    private NetworkModificationService networkModificationService;

    @Autowired
    private ReportService reportService;

    @MockBean
    private EquipmentInfosService equipmentInfosService;

    @MockBean
    private StudyInfosService studyInfosService;

    @Autowired
    private ObjectMapper mapper;

    private List<EquipmentInfos> linesInfos;

    private List<CreatedStudyBasicInfos> studiesInfos;

    private MockWebServer server;

    @Autowired
    private StudyRepository studyRepository;

    @Autowired
    private NetworkModificationTreeService networkModificationTreeService;

    @Autowired
    private StudyCreationRequestRepository studyCreationRequestRepository;

    //used by testGetStudyCreationRequests to control asynchronous case import
    CountDownLatch countDownLatch;

    @MockBean
    private NetworkStoreService networkStoreService;

    private static EquipmentInfos toEquipmentInfos(Line line) {
        return EquipmentInfos.builder()
            .networkUuid(NETWORK_UUID)
            .id(line.getId())
            .name(line.getNameOrId())
            .type("LINE")
            .voltageLevels(Set.of(VoltageLevelInfos.builder().id(line.getTerminal1().getVoltageLevel().getId()).name(line.getTerminal1().getVoltageLevel().getNameOrId()).build()))
            .build();
    }

    private void initMockBeans(Network network) {
        linesInfos = network.getLineStream().map(StudyTest::toEquipmentInfos).collect(Collectors.toList());

        studiesInfos = List.of(
                CreatedStudyBasicInfos.builder().id(UUID.fromString("11888888-0000-0000-0000-111111111111")).userId("userId1").caseFormat("XIIDM").creationDate(ZonedDateTime.now(ZoneOffset.UTC)).build(),
                CreatedStudyBasicInfos.builder().id(UUID.fromString("11888888-0000-0000-0000-111111111112")).userId("userId1").caseFormat("UCTE").creationDate(ZonedDateTime.now(ZoneOffset.UTC)).build()
        );

        when(studyInfosService.add(any(CreatedStudyBasicInfos.class))).thenReturn(studiesInfos.get(0));
        when(studyInfosService.search(String.format("userId:%s", "userId")))
                .then((Answer<List<CreatedStudyBasicInfos>>) invocation -> studiesInfos);

        when(equipmentInfosService.searchEquipments(String.format("networkUuid.keyword:(%s) AND variantId.keyword:(%s) AND equipmentName.fullascii:(*B*)", NETWORK_UUID_STRING, VariantManagerConstants.INITIAL_VARIANT_ID)))
            .then((Answer<List<EquipmentInfos>>) invocation -> linesInfos);

        when(equipmentInfosService.searchEquipments(String.format("networkUuid.keyword:(%s) AND variantId.keyword:(%s) AND equipmentId.fullascii:(*B*)", NETWORK_UUID_STRING, VariantManagerConstants.INITIAL_VARIANT_ID)))
            .then((Answer<List<EquipmentInfos>>) invocation -> linesInfos);

        doNothing().when(networkStoreService).deleteNetwork(NETWORK_UUID);
    }

    private void cleanDB() {
        studyRepository.findAll().forEach(s -> networkModificationTreeService.doDeleteTree(s.getId()));
        studyRepository.deleteAll();
        studyCreationRequestRepository.deleteAll();
    }

    @Before
    public void setup() throws IOException {
        ReadOnlyDataSource dataSource = new ResourceDataSource("testCase",
            new ResourceSet("", TEST_FILE));
        Network network = new XMLImporter().importData(dataSource, new NetworkFactoryImpl(), null);
        network.getVariantManager().cloneVariant(VariantManagerConstants.INITIAL_VARIANT_ID, VARIANT_ID);
        network.getVariantManager().setWorkingVariant(VariantManagerConstants.INITIAL_VARIANT_ID);
        initMockBeans(network);

        server = new MockWebServer();

        // Start the server.
        server.start();

        // Ask the server for its URL. You'll need this to make HTTP requests.
        HttpUrl baseHttpUrl = server.url("");
        String baseUrl = baseHttpUrl.toString().substring(0, baseHttpUrl.toString().length() - 1);
        studyService.setCaseServerBaseUri(baseUrl);
        studyService.setNetworkConversionServerBaseUri(baseUrl);
        studyService.setSingleLineDiagramServerBaseUri(baseUrl);
        studyService.setGeoDataServerBaseUri(baseUrl);
        studyService.setNetworkMapServerBaseUri(baseUrl);
        studyService.setLoadFlowServerBaseUri(baseUrl);
        studyService.setSecurityAnalysisServerBaseUri(baseUrl);
        studyService.setActionsServerBaseUri(baseUrl);
        networkModificationService.setNetworkModificationServerBaseUri(baseUrl);
        reportService.setReportServerBaseUri(baseUrl);

        // FIXME: remove lines when dicos will be used on the front side
        mapper.registerModule(new ReporterModelJsonModule() {
            @Override
            public Object getTypeId() {
                return getClass().getName() + "override";
            }
        });

        String networkInfosAsString = mapper.writeValueAsString(NETWORK_INFOS);
        String importedCaseUuidAsString = mapper.writeValueAsString(IMPORTED_CASE_UUID);

        String voltageLevelsMapDataAsString = mapper.writeValueAsString(List.of(
            VoltageLevelMapData.builder().id("BBE1AA1").name("BBE1AA1").substationId("BBE1AA").nominalVoltage(380).topologyKind(TopologyKind.BUS_BREAKER).build(),
            VoltageLevelMapData.builder().id("BBE2AA1").name("BBE2AA1").substationId("BBE2AA").nominalVoltage(380).topologyKind(TopologyKind.BUS_BREAKER).build(),
            VoltageLevelMapData.builder().id("DDE1AA1").name("DDE1AA1").substationId("DDE1AA").nominalVoltage(380).topologyKind(TopologyKind.BUS_BREAKER).build(),
            VoltageLevelMapData.builder().id("DDE2AA1").name("DDE2AA1").substationId("DDE2AA").nominalVoltage(380).topologyKind(TopologyKind.BUS_BREAKER).build(),
            VoltageLevelMapData.builder().id("DDE3AA1").name("DDE3AA1").substationId("DDE3AA").nominalVoltage(380).topologyKind(TopologyKind.BUS_BREAKER).build(),
            VoltageLevelMapData.builder().id("FFR1AA1").name("FFR1AA1").substationId("FFR1AA").nominalVoltage(380).topologyKind(TopologyKind.BUS_BREAKER).build(),
            VoltageLevelMapData.builder().id("FFR3AA1").name("FFR3AA1").substationId("FFR3AA").nominalVoltage(380).topologyKind(TopologyKind.BUS_BREAKER).build(),
            VoltageLevelMapData.builder().id("NNL1AA1").name("NNL1AA1").substationId("NNL1AA").nominalVoltage(380).topologyKind(TopologyKind.BUS_BREAKER).build(),
            VoltageLevelMapData.builder().id("NNL2AA1").name("NNL2AA1").substationId("NNL2AA").nominalVoltage(380).topologyKind(TopologyKind.BUS_BREAKER).build(),
            VoltageLevelMapData.builder().id("NNL3AA1").name("NNL3AA1").substationId("NNL3AA").nominalVoltage(380).topologyKind(TopologyKind.BUS_BREAKER).build()));

        String busesDataAsString = mapper.writeValueAsString(List.of(
            IdentifiableInfos.builder().id("BUS_1").name("BUS_1").build(),
            IdentifiableInfos.builder().id("BUS_2").name("BUS_2").build()));

        String busbarSectionsDataAsString = mapper.writeValueAsString(List.of(
            IdentifiableInfos.builder().id("BUSBAR_SECTION_1").name("BUSBAR_SECTION_1").build(),
            IdentifiableInfos.builder().id("BUSBAR_SECTION_2").name("BUSBAR_SECTION_2").build()));

        String importedCaseWithErrorsUuidAsString = mapper.writeValueAsString(IMPORTED_CASE_WITH_ERRORS_UUID);
        String importedBlockingCaseUuidAsString = mapper.writeValueAsString(IMPORTED_BLOCKING_CASE_UUID_STRING);

        final Dispatcher dispatcher = new Dispatcher() {
            @SneakyThrows
            @Override
            public MockResponse dispatch(RecordedRequest request) {
                String path = Objects.requireNonNull(request.getPath());
                Buffer body = request.getBody();

                if (path.matches("/v1/networks/" + NETWORK_UUID_STRING + "/run-and-save.*")) {
                    String resultUuid = path.matches(".*variantId=" + VARIANT_ID_2 + ".*") ? SECURITY_ANALYSIS_OTHER_NODE_RESULT_UUID : SECURITY_ANALYSIS_RESULT_UUID;
                    input.send(MessageBuilder.withPayload("")
                        .setHeader("resultUuid", resultUuid)
                        .setHeader("receiver", "%7B%22nodeUuid%22%3A%22" + request.getPath().split("%")[5].substring(4) + "%22%2C%22userId%22%3A%22userId%22%7D")
                        .build());
                    return new MockResponse().setResponseCode(200).setBody("\"" + resultUuid + "\"")
                        .addHeader("Content-Type", "application/json; charset=utf-8");
                } else if (path.matches("/v1/results/" + SECURITY_ANALYSIS_RESULT_UUID + "/stop.*")
                           || path.matches("/v1/results/" + SECURITY_ANALYSIS_OTHER_NODE_RESULT_UUID + "/stop.*")) {
                    String resultUuid = path.matches(".*variantId=" + VARIANT_ID_2 + ".*") ? SECURITY_ANALYSIS_OTHER_NODE_RESULT_UUID : SECURITY_ANALYSIS_RESULT_UUID;
                    input.send(MessageBuilder.withPayload("")
                        .setHeader("resultUuid", resultUuid)
                        .setHeader("receiver", "%7B%22nodeUuid%22%3A%22" + request.getPath().split("%")[5].substring(4) + "%22%2C%22userId%22%3A%22userId%22%7D")
                        .build(), "sa.stopped");
                    return new MockResponse().setResponseCode(200)
                        .addHeader("Content-Type", "application/json; charset=utf-8");
                } else if (path.matches("/v1/groups/.*") ||
                    path.matches("/v1/networks/" + NETWORK_UUID_STRING + "/switches/switchId\\?group=.*\\&open=true") ||
                    path.matches("/v1/networks/" + NETWORK_UUID_STRING + "/switches/switchId\\?group=.*\\&open=true\\&variantId=" + VARIANT_ID) ||
                    path.matches("/v1/networks/" + NETWORK_UUID_STRING + "/switches/switchId\\?group=.*\\&open=true\\&variantId=" + VARIANT_ID_2)) {
                    JSONObject jsonObject = new JSONObject(Map.of("substationIds", List.of("s1", "s2", "s3")));
                    return new MockResponse().setResponseCode(200)
                        .setBody(new JSONArray(List.of(jsonObject)).toString())
                        .addHeader("Content-Type", "application/json; charset=utf-8");
                } else if (path.matches("/v1/networks/" + NETWORK_UUID_STRING + "/lines/line12/status\\?group=.*")) {
                    if (Objects.nonNull(body) && body.peek().readUtf8().equals("lockout")) {
                        JSONObject jsonObject = new JSONObject(Map.of("substationIds", List.of("s1", "s2")));
                        return new MockResponse().setResponseCode(200)
                            .setBody(new JSONArray(List.of(jsonObject)).toString())
                            .addHeader("Content-Type", "application/json; charset=utf-8");
                    } else {
                        return new MockResponse().setResponseCode(500);
                    }
                } else if (path.matches("/v1/networks/" + NETWORK_UUID_STRING + "/lines/line23/status\\?group=.*")) {
                    if (Objects.nonNull(body) && body.peek().readUtf8().equals("trip")) {
                        JSONObject jsonObject = new JSONObject(Map.of("substationIds", List.of("s2", "s3")));
                        return new MockResponse().setResponseCode(200)
                            .setBody(new JSONArray(List.of(jsonObject)).toString())
                            .addHeader("Content-Type", "application/json; charset=utf-8");
                    } else {
                        return new MockResponse().setResponseCode(500);
                    }
                } else if (path.matches("/v1/networks/" + NETWORK_UUID_STRING + "/lines/line13/status\\?group=.*")) {
                    String bodyStr = Objects.nonNull(body) ? body.peek().readUtf8() : "";
                    if (bodyStr.equals("switchOn") || bodyStr.equals("energiseEndOne")) {
                        JSONObject jsonObject = new JSONObject(Map.of("substationIds", List.of("s1", "s3")));
                        return new MockResponse().setResponseCode(200)
                            .setBody(new JSONArray(List.of(jsonObject)).toString())
                            .addHeader("Content-Type", "application/json; charset=utf-8");
                    } else {
                        return new MockResponse().setResponseCode(500);
                    }
                } else if (path.matches("/v1/networks/" + NETWORK_UUID_STRING + "/lines/lineFailedId/status\\?group=.*")) {
                    return new MockResponse().setResponseCode(500).setBody(LINE_MODIFICATION_FAILED.name());
                } else if (path.matches("/v1/networks/" + NETWORK_UUID_STRING + "/groovy\\?group=.*")) {
                    JSONObject jsonObject = new JSONObject(Map.of("substationIds", List.of("s4", "s5", "s6", "s7")));
                    return new MockResponse().setResponseCode(200)
                        .setBody(new JSONArray(List.of(jsonObject)).toString())
                        .addHeader("Content-Type", "application/json; charset=utf-8");
                } else if (path.matches("/v1/networks/" + NETWORK_UUID_STRING + "/loads\\?group=.*")) {
                    JSONObject jsonObject = new JSONObject(Map.of("substationIds", List.of("s2")));
                    return new MockResponse().setResponseCode(200)
                        .setBody(new JSONArray(List.of(jsonObject)).toString())
                        .addHeader("Content-Type", "application/json; charset=utf-8");
                } else if (path.matches("/v1/networks/" + NETWORK_UUID_STRING + "/two-windings-transformer\\?group=.*") && request.getMethod().equals("PUT")) {
                    JSONObject jsonObject = new JSONObject(Map.of("substationIds", List.of("s2")));
                    return new MockResponse().setResponseCode(200)
                            .setBody(new JSONArray(List.of(jsonObject)).toString())
                            .addHeader("Content-Type", "application/json; charset=utf-8");
                } else if (path.matches("/v1/networks/" + NETWORK_UUID_STRING + "/equipments/type/LOAD/id/idLoadToDelete\\?group=.*")) {
                    JSONObject jsonObject = new JSONObject(Map.of("equipmentId", "idLoadToDelete",
                        "equipmentType", "LOAD", "substationIds", List.of("s2")));
                    return new MockResponse().setResponseCode(200)
                        .setBody(new JSONArray(List.of(jsonObject)).toString())
                        .addHeader("Content-Type", "application/json; charset=utf-8");
                } else if (path.matches("/v1/networks/" + NETWORK_UUID_STRING + "/generators\\?group=.*")) {
                    JSONObject jsonObject = new JSONObject(Map.of("substationIds", List.of("s2")));
                    return new MockResponse().setResponseCode(200)
                        .setBody(new JSONArray(List.of(jsonObject)).toString())
                        .addHeader("Content-Type", "application/json; charset=utf-8");
                }  else if (path.matches("/v1/networks/" + NETWORK_UUID_STRING + "/shunt-compensators[?]group=.*") && PUT.equals(request.getMethod())) {
                    JSONObject jsonObject = new JSONObject(Map.of("substationIds", List.of("s2")));
                    return new MockResponse().setResponseCode(200)
                        .setBody(new JSONArray(List.of(jsonObject)).toString())
                        .addHeader("Content-Type", "application/json; charset=utf-8");
                } else if (path.matches("/v1/networks/" + NETWORK_UUID_STRING + "/lines\\?group=.*")) {
                        JSONObject jsonObject = new JSONObject(Map.of("substationIds", List.of("s2")));
                        return new MockResponse().setResponseCode(200)
                            .setBody(new JSONArray(List.of(jsonObject)).toString())
                            .addHeader("Content-Type", "application/json; charset=utf-8");
                } else if (path.matches("/v1/networks/" + NETWORK_UUID_STRING + "/run\\?reportId=" + NETWORK_UUID_STRING + "\\&reportName=loadflow\\&overwrite=true") ||
                           path.matches("/v1/networks/" + NETWORK_UUID_STRING + "/run\\?reportId=" + NETWORK_UUID_STRING + "\\&reportName=loadflow\\&overwrite=true\\&variantId=.*")) {
                        return new MockResponse().setResponseCode(200)
                            .setBody("{\n" +
                                "\"version\":\"1.1\",\n" +
                                "\"metrics\":{\n" +
                                "\"network_0_iterations\":\"7\",\n" +
                                "\"network_0_status\":\"CONVERGED\"\n" +
                                "},\n" +
                                "\"isOK\":true,\n" +
                                "\"componentResults\": [{\"componentNum\":0,\"status\":\"CONVERGED\",\"iterationCount\":7, \"slackBusId\": \"c6ace316-6b39-40ec-b1d6-09ab2fe42992\", \"slackBusActivePowerMismatch\": 3.7}]\n" +
                                "}")
                            .addHeader("Content-Type", "application/json; charset=utf-8");
                } else if (path.matches("/v1/contingency-lists/" + CONTINGENCY_LIST_NAME + "/export\\?networkUuid=" + NETWORK_UUID_STRING)
                           || path.matches("/v1/contingency-lists/" + CONTINGENCY_LIST_NAME + "/export\\?networkUuid=" + NETWORK_UUID_STRING + "\\&variantId=.*")) {
                    return new MockResponse().setResponseCode(200).setBody(CONTINGENCIES_JSON)
                        .addHeader("Content-Type", "application/json; charset=utf-8");
                } else if (path.matches("/v1/networks/" + NETWORK_UUID_STRING + "/build.*") && request.getMethod().equals("POST")) {
                    // variant build
                    input.send(MessageBuilder.withPayload("s1,s2")
                        .setHeader("receiver", "%7B%22nodeUuid%22%3A%22" + request.getPath().split("%")[5].substring(4) + "%22%2C%22userId%22%3A%22userId%22%7D")
                        .build(), "build.result");
                    return new MockResponse().setResponseCode(200)
                        .addHeader("Content-Type", "application/json; charset=utf-8");
                } else if (path.matches("/v1/build/stop.*")) {
                    // stop variant build
                    input.send(MessageBuilder.withPayload("")
                        .setHeader("receiver", "%7B%22nodeUuid%22%3A%22" + request.getPath().split("%")[5].substring(4) + "%22%2C%22userId%22%3A%22userId%22%7D")
                        .build(), "build.stopped");
                    return new MockResponse().setResponseCode(200)
                        .addHeader("Content-Type", "application/json; charset=utf-8");
                } else if (path.matches("/v1/groups/.*/modifications/.*") && request.getMethod().equals("DELETE")) {
                    return new MockResponse().setResponseCode(200);
                }

                switch (path) {
                    case "/v1/networks/38400000-8cf0-11bd-b23e-10b96e4ef00d":
                    case "/v1/networks/38400000-8cf0-11bd-b23e-10b96e4ef00d/voltage-levels":
                        return new MockResponse().setResponseCode(200).setBody(voltageLevelsMapDataAsString)
                                .addHeader("Content-Type", "application/json; charset=utf-8");
                    case "/v1/studies/cases/{caseUuid}":
                        return new MockResponse().setResponseCode(200).setBody("CGMES")
                            .addHeader("Content-Type", "application/json; charset=utf-8");
                    case "/v1/studies/newStudy/cases/" + IMPORTED_CASE_WITH_ERRORS_UUID_STRING:
                        return new MockResponse().setResponseCode(200).setBody("XIIDM")
                            .addHeader("Content-Type", "application/json; charset=utf-8");

                    case "/v1/cases/00000000-8cf0-11bd-b23e-10b96e4ef00d/exists":
                    case "/v1/cases/11111111-0000-0000-0000-000000000000/exists":
                    case "/v1/cases/88888888-0000-0000-0000-000000000000/exists":
                    case "/v1/cases/11888888-0000-0000-0000-000000000000/exists":
                        return new MockResponse().setResponseCode(200).setBody("true")
                            .addHeader("Content-Type", "application/json; charset=utf-8");

                    case "/v1/cases/00000000-8cf0-11bd-b23e-10b96e4ef00d/format":
                        return new MockResponse().setResponseCode(200).setBody("UCTE")
                            .addHeader("Content-Type", "application/json; charset=utf-8");

                    case "/v1/cases/" + IMPORTED_CASE_UUID_STRING + "/format":
                    case "/v1/cases/" + IMPORTED_CASE_WITH_ERRORS_UUID_STRING + "/format":
                    case "/v1/cases/" + NEW_STUDY_CASE_UUID + "/format":
                    case "/v1/cases/" + IMPORTED_BLOCKING_CASE_UUID_STRING + "/format":
                        return new MockResponse().setResponseCode(200).setBody("XIIDM")
                            .addHeader("Content-Type", "application/json; charset=utf-8");

                    case "/v1/cases/" + NOT_EXISTING_CASE_UUID + "/exists":
                        return new MockResponse().setResponseCode(200).setBody("false")
                            .addHeader("Content-Type", "application/json; charset=utf-8");

                    case "/" + CASE_API_VERSION + "/cases/private": {
                        String bodyStr = body.readUtf8();
                        if (bodyStr.contains("filename=\"" + TEST_FILE_WITH_ERRORS + "\"")) {  // import file with errors
                            return new MockResponse().setResponseCode(200).setBody(importedCaseWithErrorsUuidAsString)
                                .addHeader("Content-Type", "application/json; charset=utf-8");
                        } else if (bodyStr.contains("filename=\"" + TEST_FILE_IMPORT_ERRORS + "\"")) {  // import file with errors during import in the case server
                            return new MockResponse().setResponseCode(500)
                                .addHeader("Content-Type", "application/json; charset=utf-8")
                                .setBody("{\"timestamp\":\"2020-12-14T10:27:11.760+0000\",\"status\":500,\"error\":\"Internal Server Error\",\"message\":\"Error during import in the case server\",\"path\":\"/v1/networks\"}");
                        } else if (bodyStr.contains("filename=\"" + TEST_FILE_IMPORT_ERRORS_NO_MESSAGE_IN_RESPONSE_BODY + "\"")) {  // import file with errors during import in the case server without message in response body
                            return new MockResponse().setResponseCode(500)
                                .addHeader("Content-Type", "application/json; charset=utf-8")
                                .setBody("{\"timestamp\":\"2020-12-14T10:27:11.760+0000\",\"status\":500,\"error\":\"Internal Server Error\",\"message2\":\"Error during import in the case server\",\"path\":\"/v1/networks\"}");
                        } else if (bodyStr.contains("filename=\"blockingCaseFile\"")) {
                            return new MockResponse().setResponseCode(200).setBody(importedBlockingCaseUuidAsString)
                                .addHeader("Content-Type", "application/json; charset=utf-8");
                        } else {
                            return new MockResponse().setResponseCode(200).setBody(importedCaseUuidAsString)
                                .addHeader("Content-Type", "application/json; charset=utf-8");
                        }
                    }

                    case "/" + CASE_API_VERSION + "/cases/11111111-0000-0000-0000-000000000000":
                        JSONObject jsonObject = new JSONObject(Map.of("substationIds", List.of("s1", "s2", "s3")));
                        return new MockResponse().setResponseCode(200)
                            .setBody(new JSONArray(List.of(jsonObject)).toString())
                            .addHeader("Content-Type", "application/json; charset=utf-8");

                    case "/v1/networks?caseUuid=" + NEW_STUDY_CASE_UUID + "&variantId=" + FIRST_VARIANT_ID:
                    case "/v1/networks?caseUuid=" + IMPORTED_BLOCKING_CASE_UUID_STRING + "&variantId=" + FIRST_VARIANT_ID:
                        countDownLatch.await(2, TimeUnit.SECONDS);
                        return new MockResponse().setBody(String.valueOf(networkInfosAsString)).setResponseCode(200)
                            .addHeader("Content-Type", "application/json; charset=utf-8");
                    case "/v1/networks?caseUuid=" + CASE_UUID_STRING + "&variantId=" + FIRST_VARIANT_ID:
                    case "/v1/networks?caseUuid=" + IMPORTED_CASE_UUID_STRING + "&variantId=" + FIRST_VARIANT_ID:
                        return new MockResponse().setBody(String.valueOf(networkInfosAsString)).setResponseCode(200)
                            .addHeader("Content-Type", "application/json; charset=utf-8");

                    case "/v1/networks?caseUuid=" + IMPORTED_CASE_WITH_ERRORS_UUID_STRING + "&variantId=" + FIRST_VARIANT_ID:
                        return new MockResponse().setBody(String.valueOf(networkInfosAsString)).setResponseCode(500)
                            .addHeader("Content-Type", "application/json; charset=utf-8")
                            .setBody("{\"timestamp\":\"2020-12-14T10:27:11.760+0000\",\"status\":500,\"error\":\"Internal Server Error\",\"message\":\"The network 20140116_0830_2D4_UX1_pst already contains an object 'GeneratorImpl' with the id 'BBE3AA1 _generator'\",\"path\":\"/v1/networks\"}");

                    case "/v1/lines?networkUuid=38400000-8cf0-11bd-b23e-10b96e4ef00d":
                    case "/v1/substations?networkUuid=38400000-8cf0-11bd-b23e-10b96e4ef00d":
                    case "/v1/lines/38400000-8cf0-11bd-b23e-10b96e4ef00d":
                    case "/v1/substations/38400000-8cf0-11bd-b23e-10b96e4ef00d":
                    case "/v1/2-windings-transformers/38400000-8cf0-11bd-b23e-10b96e4ef00d":
                    case "/v1/3-windings-transformers/38400000-8cf0-11bd-b23e-10b96e4ef00d":
                    case "/v1/generators/38400000-8cf0-11bd-b23e-10b96e4ef00d":
                    case "/v1/batteries/38400000-8cf0-11bd-b23e-10b96e4ef00d":
                    case "/v1/dangling-lines/38400000-8cf0-11bd-b23e-10b96e4ef00d":
                    case "/v1/hvdc-lines/38400000-8cf0-11bd-b23e-10b96e4ef00d":
                    case "/v1/lcc-converter-stations/38400000-8cf0-11bd-b23e-10b96e4ef00d":
                    case "/v1/vsc-converter-stations/38400000-8cf0-11bd-b23e-10b96e4ef00d":
                    case "/v1/loads/38400000-8cf0-11bd-b23e-10b96e4ef00d":
                    case "/v1/shunt-compensators/38400000-8cf0-11bd-b23e-10b96e4ef00d":
                    case "/v1/static-var-compensators/38400000-8cf0-11bd-b23e-10b96e4ef00d":
                    case "/v1/all/38400000-8cf0-11bd-b23e-10b96e4ef00d":
                        return new MockResponse().setBody(" ").setResponseCode(200)
                            .addHeader("Content-Type", "application/json; charset=utf-8");

                    case "/v1/reports/38400000-8cf0-11bd-b23e-10b96e4ef00d":
                        return new MockResponse().setResponseCode(200)
                            .setBody(mapper.writeValueAsString(REPORT_TEST))
                            .addHeader(HttpHeaders.CONTENT_TYPE, MediaType.APPLICATION_JSON_VALUE);

                    case "/v1/svg/" + NETWORK_UUID_STRING + "/voltageLevelId?useName=false&centerLabel=false&diagonalLabel=false&topologicalColoring=false":
                        return new MockResponse().setResponseCode(200).setBody("byte")
                            .addHeader("Content-Type", "application/json; charset=utf-8");

                    case "/v1/svg-and-metadata/" + NETWORK_UUID_STRING + "/voltageLevelId?useName=false&centerLabel=false&diagonalLabel=false&topologicalColoring=false":
                        return new MockResponse().setResponseCode(200).setBody("svgandmetadata")
                            .addHeader("Content-Type", "application/json; charset=utf-8");

                    case "/v1/substation-svg/" + NETWORK_UUID_STRING + "/substationId?useName=false&centerLabel=false&diagonalLabel=false&topologicalColoring=false&substationLayout=horizontal":
                        return new MockResponse().setResponseCode(200).setBody("substation-byte")
                            .addHeader("Content-Type", "application/json; charset=utf-8");

                    case "/v1/substation-svg-and-metadata/" + NETWORK_UUID_STRING + "/substationId?useName=false&centerLabel=false&diagonalLabel=false&topologicalColoring=false&substationLayout=horizontal":
                        return new MockResponse().setResponseCode(200).setBody("substation-svgandmetadata")
                            .addHeader("Content-Type", "application/json; charset=utf-8");

                    case "/v1/svg-component-libraries":
                        return new MockResponse().setResponseCode(200).setBody("[\"GridSuiteAndConvergence\",\"Convergence\"]")
                            .addHeader("Content-Type", "application/json; charset=utf-8");

                    case "/v1/export/formats":
                        return new MockResponse().setResponseCode(200).setBody("[\"CGMES\",\"UCTE\",\"XIIDM\"]")
                            .addHeader("Content-Type", "application/json; charset=utf-8");

                    case "/v1/networks/38400000-8cf0-11bd-b23e-10b96e4ef00d/export/XIIDM":
                        return new MockResponse().setResponseCode(200).addHeader("Content-Disposition", "attachment; filename=fileName").setBody("byteData")
                            .addHeader("Content-Type", "application/json; charset=utf-8");

                    case "/v1/results/" + SECURITY_ANALYSIS_RESULT_UUID + "?limitType":
                    case "/v1/results/" + SECURITY_ANALYSIS_OTHER_NODE_RESULT_UUID + "?limitType":
                        return new MockResponse().setResponseCode(200).setBody(SECURITY_ANALYSIS_RESULT_JSON)
                            .addHeader("Content-Type", "application/json; charset=utf-8");

                    case "/v1/results/" + SECURITY_ANALYSIS_RESULT_UUID + "/status":
                    case "/v1/results/" + SECURITY_ANALYSIS_OTHER_NODE_RESULT_UUID + "/status":
                        return new MockResponse().setResponseCode(200).setBody(SECURITY_ANALYSIS_STATUS_JSON)
                            .addHeader("Content-Type", "application/json; charset=utf-8");

                    case "/v1/results/invalidate-status?resultUuid=" + SECURITY_ANALYSIS_RESULT_UUID:
                    case "/v1/results/invalidate-status?resultUuid=" + SECURITY_ANALYSIS_OTHER_NODE_RESULT_UUID:
                        return new MockResponse().setResponseCode(200)
                            .addHeader("Content-Type", "application/json; charset=utf-8");

                    case "/v1/networks/" + NETWORK_UUID_STRING + "/voltage-levels/" + VOLTAGE_LEVEL_ID + "/configured-buses":
                        return new MockResponse().setResponseCode(200).setBody(busesDataAsString)
                                .addHeader("Content-Type", "application/json; charset=utf-8");

                    case "/v1/networks/" + NETWORK_UUID_STRING + "/voltage-levels/" + VOLTAGE_LEVEL_ID + "/busbar-sections":
                        return new MockResponse().setResponseCode(200).setBody(busbarSectionsDataAsString)
                                .addHeader("Content-Type", "application/json; charset=utf-8");

                    default:
                        LOGGER.error("Path not supported: " + request.getPath());
                        return new MockResponse().setResponseCode(404);
                }
            }
        };
        server.setDispatcher(dispatcher);
    }

    private Set<String> getRequestsDone(int n) {
        return IntStream.range(0, n).mapToObj(i -> {
            try {
                return server.takeRequest(0, TimeUnit.SECONDS).getPath();
            } catch (InterruptedException e) {
                LOGGER.error("Error while attempting to get the request done : ", e);
            }
            return null;
        }).collect(Collectors.toSet());
    }

    private class RequestWithBody {

        public RequestWithBody(String path, String body) {
            this.path = path;
            this.body = body;
        }

        public String getPath() {
            return path;
        }

        public String getBody() {
            return body;
        }

        private String path;
        private String body;
    }

    private Set<RequestWithBody> getRequestsWithBodyDone(int n) {
        return IntStream.range(0, n).mapToObj(i -> {
            try {
                var request = server.takeRequest();
                return new RequestWithBody(request.getPath(), request.getBody().readUtf8());
            } catch (InterruptedException e) {
                LOGGER.error("Error while attempting to get the request done : ", e);
            }
            return null;
        }).collect(Collectors.toSet());
    }

    private UUID getRootNodeUuid(UUID studyUuid) {
        return networkModificationTreeService.getStudyRootNodeUuid(studyUuid);
    }

    @Test
    public void testSearch() {
<<<<<<< HEAD
        UUID studyUuid = createStudy("userId", CASE_UUID);
=======
        UUID studyUuid = createStudy("userId", CASE_UUID, false);
        UUID rootNodeId = getRootNodeUuid(studyUuid);
>>>>>>> c2eabe73

        webTestClient.get()
                .uri("/v1/search?q={request}", String.format("userId:%s", "userId"))
                .header("userId", "userId")
                .exchange()
                .expectStatus().isOk()
                .expectHeader().contentType(MediaType.APPLICATION_JSON)
                .expectBodyList(CreatedStudyBasicInfos.class)
                .value(new MatcherJson<>(mapper, studiesInfos));

        webTestClient.get()
            .uri("/v1/studies/{studyUuid}/nodes/{nodeUuid}/search?userInput={request}&fieldSelector=name", studyUuid, rootNodeId, "B")
            .header("userId", "userId")
            .exchange()
            .expectStatus().isOk()
            .expectHeader().contentType(MediaType.APPLICATION_JSON)
            .expectBodyList(EquipmentInfos.class)
            .value(new MatcherJson<>(mapper, linesInfos));

        webTestClient.get()
            .uri("/v1/studies/{studyUuid}/nodes/{nodeUuid}/search?userInput={request}&fieldSelector=NAME", studyUuid, rootNodeId, "B")
            .header("userId", "userId")
            .exchange()
            .expectStatus().isOk()
            .expectHeader().contentType(MediaType.APPLICATION_JSON)
            .expectBodyList(EquipmentInfos.class)
            .value(new MatcherJson<>(mapper, linesInfos));

        webTestClient.get()
            .uri("/v1/studies/{studyUuid}/nodes/{nodeUuid}/search?userInput={request}&fieldSelector=ID", studyUuid, rootNodeId, "B")
            .header("userId", "userId")
            .exchange()
            .expectStatus().isOk()
            .expectHeader().contentType(MediaType.APPLICATION_JSON)
            .expectBodyList(EquipmentInfos.class)
            .value(new MatcherJson<>(mapper, linesInfos));

        byte[] resp = webTestClient.get()
            .uri("/v1/studies/{studyUuid}/nodes/{nodeUuid}/search?userInput={request}&fieldSelector=bogus", studyUuid, rootNodeId, "B")
            .header("userId", "userId")
            .exchange()
            .expectStatus().isBadRequest()
            .expectBody().returnResult().getResponseBody();

        assertNotNull(resp);
        String asStr = new String(resp);
        assertEquals("Enum unknown entry 'bogus' should be among NAME, ID", asStr);
    }

    @Test
    public void test() {
        //empty list
        webTestClient.get()
            .uri("/v1/studies")
            .header("userId", "userId")
            .exchange()
            .expectStatus().isOk()
            .expectHeader().contentType(MediaType.APPLICATION_JSON)
            .expectBody(String.class)
            .isEqualTo("[]");

        //empty list
        webTestClient.get()
            .uri("/v1/study_creation_requests")
            .header("userId", "userId")
            .exchange()
            .expectStatus().isOk()
            .expectHeader().contentType(MediaType.APPLICATION_JSON)
            .expectBody(String.class)
            .isEqualTo("[]");

        //insert a study
        UUID studyUuid = createStudy("userId", CASE_UUID);

        // check the study
        webTestClient.get()
            .uri("/v1/studies/{studyUuid}", studyUuid)
            .header("userId", "userId")
            .exchange()
            .expectStatus().isOk()
            .expectHeader().contentType(MediaType.APPLICATION_JSON)
            .expectBody(StudyInfos.class)
            .value(createMatcherStudyInfos(studyUuid, "userId", "UCTE"));

        //insert a study with a non existing case and except exception
        webTestClient.post()
                .uri("/v1/studies/cases/{caseUuid}?isPrivate={isPrivate}", "00000000-0000-0000-0000-000000000000", "false")
                .header("userId", "userId")
                .exchange()
                .expectStatus().isEqualTo(424)
                .expectBody()
                .jsonPath("$")
                .isEqualTo(CASE_NOT_FOUND.name());

        assertTrue(getRequestsDone(1).contains(String.format("/v1/cases/%s/exists", "00000000-0000-0000-0000-000000000000")));

        webTestClient.get()
                .uri("/v1/studies")
                .header("userId", "userId")
                .exchange()
                .expectStatus().isOk()
                .expectHeader().contentType(MediaType.APPLICATION_JSON)
                .expectBodyList(CreatedStudyBasicInfos.class)
                .value(studies -> studies.get(0),
                        createMatcherCreatedStudyBasicInfos(studyUuid, "userId", "UCTE"));

        //insert the same study but with another user (should work)
        //even with the same name should work
        studyUuid = createStudy("userId2", CASE_UUID);

        webTestClient.get()
                .uri("/v1/studies")
                .header("userId", "userId2")
                .exchange()
                .expectStatus().isOk()
                .expectHeader().contentType(MediaType.APPLICATION_JSON)
                .expectBodyList(CreatedStudyBasicInfos.class)
                .value(studies -> studies.get(0),
                        createMatcherCreatedStudyBasicInfos(studyUuid, "userId2", "UCTE"));

        //insert a study with a case (multipartfile)
        UUID s2Uuid = createStudy("userId", TEST_FILE, IMPORTED_CASE_UUID_STRING, true);

        // check the study s2
        webTestClient.get()
                .uri("/v1/studies/{studyUuid}", s2Uuid)
                .header("userId", "userId")
                .exchange()
                .expectStatus().isOk()
                .expectHeader().contentType(MediaType.APPLICATION_JSON)
                .expectBody(StudyInfos.class)
                .value(createMatcherStudyInfos(s2Uuid, "userId", "XIIDM"));

        UUID randomUuid = UUID.randomUUID();
        //get a non existing study -> 404 not found
        webTestClient.get()
            .uri("/v1/studies/{studyUuid}", randomUuid)
            .header("userId", "userId")
            .exchange()
            .expectStatus().isNotFound()
            .expectBody();

        UUID studyNameUserIdUuid = studyRepository.findAll().get(0).getId();

        //delete existing study s2
        webTestClient.delete()
            .uri("/v1/studies/" + s2Uuid)
            .header("userId", "userId")
            .exchange()
            .expectStatus().isOk();

        // assert that the broker message has been sent
        Message<byte[]> message = output.receive(1000);
        assertEquals("", new String(message.getPayload()));
        MessageHeaders headers = message.getHeaders();
        assertEquals("userId", headers.get(HEADER_USER_ID));
        assertEquals(s2Uuid, headers.get(HEADER_STUDY_UUID));
        assertEquals(UPDATE_TYPE_STUDIES, headers.get(HEADER_UPDATE_TYPE));

        var httpRequests = getRequestsDone(1);
        assertTrue(httpRequests.contains(String.format("/v1/reports/%s", NETWORK_UUID_STRING)));

        //expect only 1 study (public one) since the other is private and we use another userId
        var result = webTestClient.get()
                .uri("/v1/studies")
                .header("userId", "a")
                .exchange()
                .expectStatus().isOk()
                .expectHeader().contentType(MediaType.APPLICATION_JSON)
                .expectBodyList(CreatedStudyBasicInfos.class)
                .returnResult();
        assertEquals(2, result.getResponseBody().size());

        //get available export format
        webTestClient.get()
            .uri("/v1/export-network-formats")
            .exchange()
            .expectStatus().isOk()
            .expectBody(String.class)
            .isEqualTo("[\"CGMES\",\"UCTE\",\"XIIDM\"]");

        assertTrue(getRequestsDone(1).contains("/v1/export/formats"));

        //export a network
        webTestClient.get()
            .uri("/v1/studies/{studyUuid}/export-network/{format}", studyNameUserIdUuid, "XIIDM")
            .exchange()
            .expectStatus().isOk();

        assertTrue(getRequestsDone(1).contains(String.format("/v1/networks/%s/export/XIIDM", NETWORK_UUID_STRING)));
    }

    @Test
    public void testMetadata() {
        UUID studyUuid = createStudy("userId", CASE_UUID);
        UUID oldStudyUuid = studyUuid;

        studyUuid = createStudy("userId2", CASE_UUID);

        var res = webTestClient.get()
                .uri("/v1/studies/metadata?ids=" + Stream.of(oldStudyUuid, studyUuid).map(Object::toString).collect(Collectors.joining(",")))
                .header("userId", "userId")
                .exchange()
                .expectStatus().isOk()
                .expectHeader().contentType(MediaType.APPLICATION_JSON)
                .expectBodyList(CreatedStudyBasicInfos.class)
            .returnResult().getResponseBody();

        assertNotNull(res);
        assertEquals(2, res.size());
        if (!res.get(0).getId().equals(oldStudyUuid)) {
            Collections.reverse(res);
        }
        assertTrue(createMatcherCreatedStudyBasicInfos(oldStudyUuid, "userId", "UCTE").matchesSafely(res.get(0)));
        assertTrue(createMatcherCreatedStudyBasicInfos(studyUuid, "userId2", "UCTE").matchesSafely(res.get(1)));
    }

    @Test
    public void testLogsReport() {
        createStudy("userId", CASE_UUID);
        UUID studyId = studyRepository.findAll().get(0).getId();

        webTestClient.get()
            .uri("/v1/studies/{studyUuid}/report", studyId)
            .header("userId", "userId")
            .exchange()
            .expectStatus()
            .isOk()
            .expectBody(ReporterModel.class)
            .value(new MatcherReport(REPORT_TEST));

        assertTrue(getRequestsDone(1).contains(String.format("/v1/reports/%s", NETWORK_UUID_STRING)));

        webTestClient.delete()
            .uri("/v1/studies/{studyUuid}/report", studyId)
            .header("userId", "userId")
            .exchange()
            .expectStatus()
            .isOk();

        assertTrue(getRequestsDone(1).contains(String.format("/v1/reports/%s", NETWORK_UUID_STRING)));
    }

    @Test
    public void testLoadFlow() {
        //insert a study
        UUID studyNameUserIdUuid = createStudy("userId", CASE_UUID);
        UUID rootNodeUuid = getRootNodeUuid(studyNameUserIdUuid);
        NetworkModificationNode modificationNode = createNetworkModificationNode(studyNameUserIdUuid, rootNodeUuid, UUID.randomUUID(), VARIANT_ID);
        UUID modificationNodeUuid = modificationNode.getId();
        ModelNode modelNode = createModelNode(studyNameUserIdUuid, modificationNodeUuid);
        UUID modelNodeUuid = modelNode.getId();
        NetworkModificationNode modificationNode2 = createNetworkModificationNode(studyNameUserIdUuid, modelNodeUuid, UUID.randomUUID(), VARIANT_ID_2);
        UUID modificationNodeUuid2 = modificationNode2.getId();
        ModelNode modelNode2 = createModelNode(studyNameUserIdUuid, modificationNodeUuid2);
        UUID modelNodeUuid2 = modelNode2.getId();

        //run a loadflow
        webTestClient.put()
            .uri("/v1/studies/{studyUuid}/nodes/{nodeUuid}/loadflow/run", studyNameUserIdUuid, modelNodeUuid)
            .exchange()
            .expectStatus().isOk();
        // assert that the broker message has been sent
        Message<byte[]> messageLfStatus = output.receive(1000);
        assertEquals("", new String(messageLfStatus.getPayload()));
        MessageHeaders headersLF = messageLfStatus.getHeaders();
        assertEquals(studyNameUserIdUuid, headersLF.get(HEADER_STUDY_UUID));
        assertEquals(modelNodeUuid, headersLF.get(HEADER_NODE));
        assertEquals(UPDATE_TYPE_LOADFLOW_STATUS, headersLF.get(HEADER_UPDATE_TYPE));

        Message<byte[]> messageLf = output.receive(1000);
        headersLF = messageLf.getHeaders();
        assertEquals(studyNameUserIdUuid, headersLF.get(HEADER_STUDY_UUID));
        assertEquals(modelNodeUuid, headersLF.get(HEADER_NODE));
        assertEquals(UPDATE_TYPE_LOADFLOW, headersLF.get(HEADER_UPDATE_TYPE));

        assertTrue(getRequestsDone(1).stream().anyMatch(r -> r.matches("/v1/networks/" + NETWORK_UUID_STRING + "/run\\?reportId=" + NETWORK_UUID_STRING + "\\&reportName=loadflow\\&overwrite=true\\&variantId=" + VARIANT_ID)));

        // check load flow status
        webTestClient.get()
                .uri("/v1/studies/{studyUuid}/nodes/{nodeUuid}/loadflow/infos", studyNameUserIdUuid, modelNodeUuid)
                .exchange()
                .expectStatus().isOk()
                .expectHeader().contentType(MediaType.APPLICATION_JSON)
                .expectBody(LoadFlowInfos.class)
                .value(new MatcherLoadFlowInfos(LoadFlowInfos.builder()
                    .loadFlowStatus(LoadFlowStatus.CONVERGED)
                    .build()));

        //try to run a another loadflow
        webTestClient.put()
            .uri("/v1/studies/{studyUuid}/nodes/{nodeUuid}/loadflow/run", studyNameUserIdUuid, modelNodeUuid)
            .exchange()
            .expectStatus().isEqualTo(403)
            .expectBody()
            .jsonPath("$")
            .isEqualTo(LOADFLOW_NOT_RUNNABLE.name());

        // get default LoadFlowParameters
        webTestClient.get()
            .uri("/v1/studies/{studyUuid}/loadflow/parameters", studyNameUserIdUuid)
            .exchange()
            .expectStatus().isOk()
            .expectBody(String.class).isEqualTo(LOAD_PARAMETERS_JSON);

        // setting loadFlow Parameters
        webTestClient.post()
            .uri("/v1/studies/{studyUuid}/loadflow/parameters", studyNameUserIdUuid)
            .header("userId", "userId")
            .contentType(MediaType.APPLICATION_JSON)
            .body(BodyInserters.fromValue(new LoadFlowParameters(
                LoadFlowParameters.VoltageInitMode.DC_VALUES,
                true,
                false,
                true,
                false,
                true,
                false,
                true,
                true,
                true,
                LoadFlowParameters.BalanceType.PROPORTIONAL_TO_CONFORM_LOAD,
                true,
                EnumSet.noneOf(Country.class),
                LoadFlowParameters.ConnectedComponentMode.MAIN))
            )
            .exchange()
            .expectStatus().isOk();

        messageLf = output.receive(1000);
        assertEquals("", new String(messageLf.getPayload()));
        headersLF = messageLf.getHeaders();
        assertEquals(studyNameUserIdUuid, headersLF.get(HEADER_STUDY_UUID));
        assertEquals(UPDATE_TYPE_LOADFLOW_STATUS, headersLF.get(HEADER_UPDATE_TYPE));
        messageLf = output.receive(1000);
        assertEquals("", new String(messageLf.getPayload()));
        headersLF = messageLf.getHeaders();
        assertEquals(studyNameUserIdUuid, headersLF.get(HEADER_STUDY_UUID));
        assertEquals(UPDATE_TYPE_SECURITY_ANALYSIS_STATUS, headersLF.get(HEADER_UPDATE_TYPE));

        // getting setted values
        webTestClient.get()
            .uri("/v1/studies/{studyUuid}/loadflow/parameters", studyNameUserIdUuid)
            .exchange()
            .expectStatus().isOk()
            .expectBody(String.class).isEqualTo(LOAD_PARAMETERS_JSON2);

        // run loadflow with new parameters
        webTestClient.put()
            .uri("/v1/studies/{studyUuid}/nodes/{nodeUuid}/loadflow/run", studyNameUserIdUuid, modelNodeUuid)
            .exchange()
            .expectStatus().isOk();

        // assert that the broker message has been sent
        messageLf = output.receive(1000);
        assertEquals("", new String(messageLf.getPayload()));
        headersLF = messageLf.getHeaders();
        assertEquals(studyNameUserIdUuid, headersLF.get(HEADER_STUDY_UUID));
        assertEquals(modelNodeUuid, headersLF.get(HEADER_NODE));
        assertEquals(UPDATE_TYPE_LOADFLOW_STATUS, headersLF.get(HEADER_UPDATE_TYPE));
        messageLf = output.receive(1000);
        assertEquals("", new String(messageLf.getPayload()));
        headersLF = messageLf.getHeaders();
        assertEquals(studyNameUserIdUuid, headersLF.get(HEADER_STUDY_UUID));
        assertEquals(modelNodeUuid, headersLF.get(HEADER_NODE));
        assertEquals(UPDATE_TYPE_LOADFLOW, headersLF.get(HEADER_UPDATE_TYPE));

        assertTrue(getRequestsDone(1).stream().anyMatch(r -> r.matches("/v1/networks/" + NETWORK_UUID_STRING + "/run\\?reportId=" + NETWORK_UUID_STRING + "\\&reportName=loadflow\\&overwrite=true\\&variantId=" + VARIANT_ID)));

        // get default load flow provider
        webTestClient.get()
            .uri("/v1/studies/{studyUuid}/loadflow/provider", studyNameUserIdUuid)
            .exchange()
            .expectStatus().isOk()
            .expectBody(String.class).isEqualTo("");

        // set load flow provider
        webTestClient.post()
            .uri("/v1/studies/{studyUuid}/loadflow/provider", studyNameUserIdUuid)
            .header("userId", "userId")
            .contentType(MediaType.TEXT_PLAIN)
            .body(BodyInserters.fromValue("Hades2"))
            .exchange()
            .expectStatus().isOk();

        messageLfStatus = output.receive(1000);
        assertEquals(UPDATE_TYPE_LOADFLOW_STATUS, messageLfStatus.getHeaders().get(HEADER_UPDATE_TYPE));

        // get load flow provider
        webTestClient.get()
            .uri("/v1/studies/{studyUuid}/loadflow/provider", studyNameUserIdUuid)
            .exchange()
            .expectStatus().isOk()
            .expectBody(String.class).isEqualTo("Hades2");

        // reset load flow provider to default one
        webTestClient.post()
            .uri("/v1/studies/{studyUuid}/loadflow/provider", studyNameUserIdUuid)
            .header("userId", "userId")
            .exchange()
            .expectStatus().isOk();

        messageLfStatus = output.receive(1000);
        assertEquals(UPDATE_TYPE_LOADFLOW_STATUS, messageLfStatus.getHeaders().get(HEADER_UPDATE_TYPE));

        // get default load flow provider again
        webTestClient.get()
            .uri("/v1/studies/{studyUuid}/loadflow/provider", studyNameUserIdUuid)
            .exchange()
            .expectStatus().isOk()
            .expectBody(String.class).isEqualTo("");

        //run a loadflow on another node
        webTestClient.put()
            .uri("/v1/studies/{studyUuid}/nodes/{nodeUuid}/loadflow/run", studyNameUserIdUuid, modelNodeUuid2)
            .exchange()
            .expectStatus().isOk();
        // assert that the broker message has been sent
        messageLfStatus = output.receive(1000);
        assertEquals("", new String(messageLfStatus.getPayload()));
        headersLF = messageLfStatus.getHeaders();
        assertEquals(studyNameUserIdUuid, headersLF.get(HEADER_STUDY_UUID));
        assertEquals(modelNodeUuid2, headersLF.get(HEADER_NODE));
        assertEquals(UPDATE_TYPE_LOADFLOW_STATUS, headersLF.get(HEADER_UPDATE_TYPE));

        messageLf = output.receive(1000);
        assertEquals(studyNameUserIdUuid, headersLF.get(HEADER_STUDY_UUID));
        assertEquals(modelNodeUuid2, headersLF.get(HEADER_NODE));
        assertEquals(UPDATE_TYPE_LOADFLOW, messageLf.getHeaders().get(HEADER_UPDATE_TYPE));

        assertTrue(getRequestsDone(1).stream().anyMatch(r -> r.matches("/v1/networks/" + NETWORK_UUID_STRING + "/run\\?reportId=" + NETWORK_UUID_STRING + "\\&reportName=loadflow\\&overwrite=true\\&variantId=" + VARIANT_ID_2)));

        // check load flow status
        webTestClient.get()
            .uri("/v1/studies/{studyUuid}/nodes/{nodeUuid}/loadflow/infos", studyNameUserIdUuid, modelNodeUuid2)
            .exchange()
            .expectStatus().isOk()
            .expectHeader().contentType(MediaType.APPLICATION_JSON)
            .expectBody(LoadFlowInfos.class)
            .value(new MatcherLoadFlowInfos(LoadFlowInfos.builder()
                .loadFlowStatus(LoadFlowStatus.CONVERGED)
                .build()));
    }

    private void testSecurityAnalysisWithNodeUuid(UUID studyUuid, UUID nodeUuid, UUID resultUuid) {
        // security analysis not found
        webTestClient.get()
            .uri("/v1/security-analysis/results/{resultUuid}", NOT_FOUND_SECURITY_ANALYSIS_UUID)
            .exchange()
            .expectStatus().isNotFound();

        // run security analysis
        webTestClient.post()
            .uri("/v1/studies/{studyUuid}/nodes/{nodeUuid}/security-analysis/run?contingencyListName={contingencyListName}", studyUuid, nodeUuid, CONTINGENCY_LIST_NAME)
            .exchange()
            .expectStatus().isOk()
            .expectBody(UUID.class)
            .isEqualTo(resultUuid);

        Message<byte[]> securityAnalysisStatusMessage = output.receive(1000);
        assertEquals(studyUuid, securityAnalysisStatusMessage.getHeaders().get(HEADER_STUDY_UUID));
        String updateType = (String) securityAnalysisStatusMessage.getHeaders().get(HEADER_UPDATE_TYPE);
        assertTrue(updateType.equals(UPDATE_TYPE_SECURITY_ANALYSIS_STATUS) || updateType.equals(UPDATE_TYPE_SECURITY_ANALYSIS_RESULT));

        Message<byte[]> securityAnalysisUpdateMessage = output.receive(1000);
        assertEquals(studyUuid, securityAnalysisUpdateMessage.getHeaders().get(HEADER_STUDY_UUID));
        updateType = (String) securityAnalysisUpdateMessage.getHeaders().get(HEADER_UPDATE_TYPE);
        assertTrue(updateType.equals(UPDATE_TYPE_SECURITY_ANALYSIS_STATUS) || updateType.equals(UPDATE_TYPE_SECURITY_ANALYSIS_RESULT));

        assertTrue(getRequestsDone(1).stream().anyMatch(r -> r.matches("/v1/networks/" + NETWORK_UUID_STRING + "/run-and-save.*contingencyListName=" + CONTINGENCY_LIST_NAME + "\\&receiver=.*nodeUuid.*")));

        // get security analysis result
        webTestClient.get()
            .uri("/v1/studies/{studyUuid}/nodes/{nodeUuid}/security-analysis/result", studyUuid, nodeUuid)
            .exchange()
            .expectStatus().isOk()
            .expectBody(String.class)
            .isEqualTo(SECURITY_ANALYSIS_RESULT_JSON);

        assertTrue(getRequestsDone(1).contains(String.format("/v1/results/%s?limitType", resultUuid)));

        // get security analysis status
        webTestClient.get()
            .uri("/v1/studies/{studyUuid}/nodes/{nodeUuid}/security-analysis/status", studyUuid, nodeUuid)
            .exchange()
            .expectStatus().isOk()
            .expectBody(String.class)
            .isEqualTo(SECURITY_ANALYSIS_STATUS_JSON);

        assertTrue(getRequestsDone(1).contains(String.format("/v1/results/%s/status", resultUuid)));

        // stop security analysis
        webTestClient.put()
            .uri("/v1/studies/{studyUuid}/nodes/{nodeUuid}/security-analysis/stop", studyUuid, nodeUuid)
            .exchange()
            .expectStatus().isOk();

        securityAnalysisStatusMessage = output.receive(1000);
        assertEquals(studyUuid, securityAnalysisStatusMessage.getHeaders().get(HEADER_STUDY_UUID));
        updateType = (String) securityAnalysisStatusMessage.getHeaders().get(HEADER_UPDATE_TYPE);
        assertTrue(updateType.equals(UPDATE_TYPE_SECURITY_ANALYSIS_STATUS) || updateType.equals(UPDATE_TYPE_SECURITY_ANALYSIS_RESULT));

        assertTrue(getRequestsDone(1).stream().anyMatch(r -> r.matches("/v1/results/" + resultUuid + "/stop\\?receiver=.*nodeUuid.*")));

        // get contingency count
        webTestClient.get()
            .uri("/v1/studies/{studyUuid}/nodes/{nodeUuid}/contingency-count?contingencyListName={contingencyListName}", studyUuid, nodeUuid, CONTINGENCY_LIST_NAME)
            .exchange()
            .expectStatus().isOk()
            .expectBody(Integer.class)
            .isEqualTo(1);

        assertTrue(getRequestsDone(1).stream().anyMatch(r -> r.matches("/v1/contingency-lists/" + CONTINGENCY_LIST_NAME + "/export\\?networkUuid=" + NETWORK_UUID_STRING + ".*")));
    }

    @Test
    public void testSecurityAnalysis() {
        //insert a study
        UUID studyNameUserIdUuid = createStudy("userId", CASE_UUID);
        UUID rootNodeUuid = getRootNodeUuid(studyNameUserIdUuid);
        NetworkModificationNode modificationNode = createNetworkModificationNode(studyNameUserIdUuid, rootNodeUuid, UUID.randomUUID(), VARIANT_ID);
        UUID modificationNodeUuid = modificationNode.getId();
        ModelNode modelNode = createModelNode(studyNameUserIdUuid, modificationNodeUuid);
        UUID modelNodeUuid = modelNode.getId();
        NetworkModificationNode modificationNode2 = createNetworkModificationNode(studyNameUserIdUuid, modelNodeUuid, UUID.randomUUID(), VARIANT_ID_2);
        UUID modificationNodeUuid2 = modificationNode2.getId();
        ModelNode modelNode2 = createModelNode(studyNameUserIdUuid, modificationNodeUuid2);
        UUID modelNodeUuid2 = modelNode2.getId();

        testSecurityAnalysisWithNodeUuid(studyNameUserIdUuid, modelNodeUuid, UUID.fromString(SECURITY_ANALYSIS_RESULT_UUID));
        testSecurityAnalysisWithNodeUuid(studyNameUserIdUuid, modelNodeUuid2, UUID.fromString(SECURITY_ANALYSIS_OTHER_NODE_RESULT_UUID));
    }

    @Test
    public void testDiagramsAndGraphics() {
        //insert a study
        UUID studyNameUserIdUuid = createStudy("userId", CASE_UUID);
        UUID rootNodeUuid = getRootNodeUuid(studyNameUserIdUuid);
        UUID randomUuid = UUID.randomUUID();

        //get the voltage level diagram svg
        webTestClient.get()
            .uri("/v1/studies/{studyUuid}/nodes/{nodeUuid}/network/voltage-levels/{voltageLevelId}/svg?useName=false", studyNameUserIdUuid, rootNodeUuid, "voltageLevelId")
            .exchange()
            .expectHeader().contentType(MediaType.APPLICATION_XML)
            .expectStatus().isOk()
            .expectBody(String.class).isEqualTo("byte");

        assertTrue(getRequestsDone(1).contains(String.format("/v1/svg/%s/voltageLevelId?useName=false&centerLabel=false&diagonalLabel=false&topologicalColoring=false", NETWORK_UUID_STRING)));

        //get the voltage level diagram svg from a study that doesn't exist
        webTestClient.get()
            .uri("/v1/studies/{studyUuid}/nodes/{nodeUuid}/network/voltage-levels/{voltageLevelId}/svg", randomUuid, rootNodeUuid, "voltageLevelId")
            .exchange()
            .expectStatus().isNotFound();

        //get the voltage level diagram svg and metadata
        webTestClient.get()
            .uri("/v1/studies/{studyUuid}/nodes/{nodeUuid}/network/voltage-levels/{voltageLevelId}/svg-and-metadata?useName=false", studyNameUserIdUuid, rootNodeUuid, "voltageLevelId")
            .exchange()
            .expectHeader().contentType(MediaType.APPLICATION_JSON)
            .expectStatus().isOk()
            .expectBody(String.class)
            .isEqualTo("svgandmetadata");

        assertTrue(getRequestsDone(1).contains(String.format("/v1/svg-and-metadata/%s/voltageLevelId?useName=false&centerLabel=false&diagonalLabel=false&topologicalColoring=false", NETWORK_UUID_STRING)));

        //get the voltage level diagram svg and metadata from a study that doesn't exist
        webTestClient.get()
            .uri("/v1/studies/{studyUuid}/nodes/{nodeUuid}/network/voltage-levels/{voltageLevelId}/svg-and-metadata", randomUuid, rootNodeUuid, "voltageLevelId")
            .exchange()
            .expectStatus().isNotFound();

        // get the substation diagram svg
        webTestClient.get()
            .uri("/v1/studies/{studyUuid}/nodes/{nodeUuid}/network/substations/{substationId}/svg?useName=false", studyNameUserIdUuid, rootNodeUuid, "substationId")
            .exchange()
            .expectHeader().contentType(MediaType.APPLICATION_XML)
            .expectStatus().isOk()
            .expectBody(String.class).isEqualTo("substation-byte");

        assertTrue(getRequestsDone(1).contains(String.format("/v1/substation-svg/%s/substationId?useName=false&centerLabel=false&diagonalLabel=false&topologicalColoring=false&substationLayout=horizontal", NETWORK_UUID_STRING)));

        // get the substation diagram svg from a study that doesn't exist
        webTestClient.get()
            .uri("/v1/studies/{studyUuid}/nodes/{nodeUuid}/network/substations/{substationId}/svg", randomUuid, rootNodeUuid, "substationId")
            .exchange()
            .expectStatus().isNotFound();

        // get the substation diagram svg and metadata
        webTestClient.get()
            .uri("/v1/studies/{studyUuid}/nodes/{nodeUuid}/network/substations/{substationId}/svg-and-metadata?useName=false", studyNameUserIdUuid, rootNodeUuid, "substationId")
            .exchange()
            .expectHeader().contentType(MediaType.APPLICATION_JSON)
            .expectStatus().isOk()
            .expectBody(String.class)
            .isEqualTo("substation-svgandmetadata");

        assertTrue(getRequestsDone(1).contains(String.format("/v1/substation-svg-and-metadata/%s/substationId?useName=false&centerLabel=false&diagonalLabel=false&topologicalColoring=false&substationLayout=horizontal", NETWORK_UUID_STRING)));

        // get the substation diagram svg and metadata from a study that doesn't exist
        webTestClient.get()
            .uri("/v1/studies/{studyUuid}/nodes/{nodeUuid}/network/substations/{substationId}/svg-and-metadata", randomUuid, rootNodeUuid, "substationId")
            .exchange()
            .expectStatus().isNotFound();

        //get voltage levels
        EqualsVerifier.simple().forClass(VoltageLevelMapData.class).verify();
        webTestClient.get()
            .uri("/v1/studies/{studyUuid}/nodes/{nodeUuid}/network/voltage-levels", studyNameUserIdUuid, rootNodeUuid)
            .exchange()
            .expectStatus().isOk()
            .expectBodyList(VoltageLevelInfos.class)
            .value(new MatcherJson<>(mapper, List.of(
                VoltageLevelInfos.builder().id("BBE1AA1").name("BBE1AA1").substationId("BBE1AA").build(),
                VoltageLevelInfos.builder().id("BBE2AA1").name("BBE2AA1").substationId("BBE2AA").build(),
                VoltageLevelInfos.builder().id("DDE1AA1").name("DDE1AA1").substationId("DDE1AA").build(),
                VoltageLevelInfos.builder().id("DDE2AA1").name("DDE2AA1").substationId("DDE2AA").build(),
                VoltageLevelInfos.builder().id("DDE3AA1").name("DDE3AA1").substationId("DDE3AA").build(),
                VoltageLevelInfos.builder().id("FFR1AA1").name("FFR1AA1").substationId("FFR1AA").build(),
                VoltageLevelInfos.builder().id("FFR3AA1").name("FFR3AA1").substationId("FFR3AA").build(),
                VoltageLevelInfos.builder().id("NNL1AA1").name("NNL1AA1").substationId("NNL1AA").build(),
                VoltageLevelInfos.builder().id("NNL2AA1").name("NNL2AA1").substationId("NNL2AA").build(),
                VoltageLevelInfos.builder().id("NNL3AA1").name("NNL3AA1").substationId("NNL3AA").build()
            )));

        assertTrue(getRequestsDone(1).contains(String.format("/v1/networks/%s/voltage-levels", NETWORK_UUID_STRING)));

        //get the lines-graphics of a network
        webTestClient.get()
            .uri("/v1/studies/{studyUuid}/geo-data/lines/", studyNameUserIdUuid)
            .exchange()
            .expectStatus().isOk()
            .expectHeader().contentType(MediaType.APPLICATION_JSON);

        assertTrue(getRequestsDone(1).contains(String.format("/v1/lines?networkUuid=%s", NETWORK_UUID_STRING)));

        //get the substation-graphics of a network
        webTestClient.get()
            .uri("/v1/studies/{studyUuid}/geo-data/substations/", studyNameUserIdUuid)
            .exchange()
            .expectStatus().isOk()
            .expectHeader().contentType(MediaType.APPLICATION_JSON);

        assertTrue(getRequestsDone(1).contains(String.format("/v1/substations?networkUuid=%s", NETWORK_UUID_STRING)));

        //get the lines map data of a network
        webTestClient.get()
            .uri("/v1/studies/{studyUuid}/nodes/{nodeUuid}/network-map/lines/", studyNameUserIdUuid, rootNodeUuid)
            .exchange()
            .expectStatus().isOk()
            .expectHeader().contentType(MediaType.APPLICATION_JSON);

        assertTrue(getRequestsDone(1).contains(String.format("/v1/lines/%s", NETWORK_UUID_STRING)));

        //get the substation map data of a network
        webTestClient.get()
            .uri("/v1/studies/{studyUuid}/nodes/{nodeUuid}/network-map/substations/", studyNameUserIdUuid, rootNodeUuid)
            .exchange()
            .expectStatus().isOk()
            .expectHeader().contentType(MediaType.APPLICATION_JSON);

        assertTrue(getRequestsDone(1).contains(String.format("/v1/substations/%s", NETWORK_UUID_STRING)));

        //get the 2 windings transformers map data of a network
        webTestClient.get()
            .uri("/v1/studies/{studyUuid}/nodes/{nodeUuid}/network-map/2-windings-transformers/", studyNameUserIdUuid, rootNodeUuid)
            .exchange()
            .expectStatus().isOk()
            .expectHeader().contentType(MediaType.APPLICATION_JSON);

        assertTrue(getRequestsDone(1).contains(String.format("/v1/2-windings-transformers/%s", NETWORK_UUID_STRING)));

        //get the 3 windings transformers map data of a network
        webTestClient.get()
            .uri("/v1/studies/{studyUuid}/nodes/{nodeUuid}/network-map/3-windings-transformers/", studyNameUserIdUuid, rootNodeUuid)
            .exchange()
            .expectStatus().isOk()
            .expectHeader().contentType(MediaType.APPLICATION_JSON);

        assertTrue(getRequestsDone(1).contains(String.format("/v1/3-windings-transformers/%s", NETWORK_UUID_STRING)));

        //get the generators map data of a network
        webTestClient.get()
            .uri("/v1/studies/{studyUuid}/nodes/{nodeUuid}/network-map/generators/", studyNameUserIdUuid, rootNodeUuid)
            .exchange()
            .expectStatus().isOk()
            .expectHeader().contentType(MediaType.APPLICATION_JSON);

        assertTrue(getRequestsDone(1).contains(String.format("/v1/generators/%s", NETWORK_UUID_STRING)));

        //get the batteries map data of a network
        webTestClient.get()
            .uri("/v1/studies/{studyUuid}/nodes/{nodeUuid}/network-map/batteries/", studyNameUserIdUuid, rootNodeUuid)
            .exchange()
            .expectStatus().isOk()
            .expectHeader().contentType(MediaType.APPLICATION_JSON);

        assertTrue(getRequestsDone(1).contains(String.format("/v1/batteries/%s", NETWORK_UUID_STRING)));

        //get the dangling lines map data of a network
        webTestClient.get()
            .uri("/v1/studies/{studyUuid}/nodes/{nodeUuid}/network-map/dangling-lines/", studyNameUserIdUuid, rootNodeUuid)
            .exchange()
            .expectStatus().isOk()
            .expectHeader().contentType(MediaType.APPLICATION_JSON);

        assertTrue(getRequestsDone(1).contains(String.format("/v1/dangling-lines/%s", NETWORK_UUID_STRING)));

        //get the hvdc lines map data of a network
        webTestClient.get()
            .uri("/v1/studies/{studyUuid}/nodes/{nodeUuid}/network-map/hvdc-lines/", studyNameUserIdUuid, rootNodeUuid)
            .exchange()
            .expectStatus().isOk()
            .expectHeader().contentType(MediaType.APPLICATION_JSON);

        assertTrue(getRequestsDone(1).contains(String.format("/v1/hvdc-lines/%s", NETWORK_UUID_STRING)));

        //get the lcc converter stations map data of a network
        webTestClient.get()
            .uri("/v1/studies/{studyUuid}/nodes/{nodeUuid}/network-map/lcc-converter-stations/", studyNameUserIdUuid, rootNodeUuid)
            .exchange()
            .expectStatus().isOk()
            .expectHeader().contentType(MediaType.APPLICATION_JSON);

        assertTrue(getRequestsDone(1).contains(String.format("/v1/lcc-converter-stations/%s", NETWORK_UUID_STRING)));

        //get the vsc converter stations map data of a network
        webTestClient.get()
            .uri("/v1/studies/{studyUuid}/nodes/{nodeUuid}/network-map/vsc-converter-stations/", studyNameUserIdUuid, rootNodeUuid)
            .exchange()
            .expectStatus().isOk()
            .expectHeader().contentType(MediaType.APPLICATION_JSON);

        assertTrue(getRequestsDone(1).contains(String.format("/v1/vsc-converter-stations/%s", NETWORK_UUID_STRING)));

        //get the loads map data of a network
        webTestClient.get()
            .uri("/v1/studies/{studyUuid}/nodes/{nodeUuid}/network-map/loads/", studyNameUserIdUuid, rootNodeUuid)
            .exchange()
            .expectStatus().isOk()
            .expectHeader().contentType(MediaType.APPLICATION_JSON);

        assertTrue(getRequestsDone(1).contains(String.format("/v1/loads/%s", NETWORK_UUID_STRING)));

        //get the shunt compensators map data of a network
        webTestClient.get()
            .uri("/v1/studies/{studyUuid}/nodes/{nodeUuid}/network-map/shunt-compensators/", studyNameUserIdUuid, rootNodeUuid)
            .exchange()
            .expectStatus().isOk()
            .expectHeader().contentType(MediaType.APPLICATION_JSON);

        assertTrue(getRequestsDone(1).contains(String.format("/v1/shunt-compensators/%s", NETWORK_UUID_STRING)));

        //get the static var compensators map data of a network
        webTestClient.get()
            .uri("/v1/studies/{studyUuid}/nodes/{nodeUuid}/network-map/static-var-compensators/", studyNameUserIdUuid, rootNodeUuid)
            .exchange()
            .expectStatus().isOk()
            .expectHeader().contentType(MediaType.APPLICATION_JSON);

        assertTrue(getRequestsDone(1).contains(String.format("/v1/static-var-compensators/%s", NETWORK_UUID_STRING)));

        //get all map data of a network
        webTestClient.get()
            .uri("/v1/studies/{studyUuid}/nodes/{nodeUuid}/network-map/all/", studyNameUserIdUuid, rootNodeUuid)
            .exchange()
            .expectStatus().isOk()
            .expectHeader().contentType(MediaType.APPLICATION_JSON);

        assertTrue(getRequestsDone(1).contains(String.format("/v1/all/%s", NETWORK_UUID_STRING)));

        // get the svg component libraries
        webTestClient.get()
            .uri("/v1/svg-component-libraries")
            .exchange()
            .expectStatus().isOk()
            .expectHeader().contentType(MediaType.APPLICATION_JSON);

        assertTrue(getRequestsDone(1).contains(String.format("/v1/svg-component-libraries")));
    }

    @Test
    public void testNetworkModificationSwitch() {
        createStudy("userId", CASE_UUID);
        UUID studyNameUserIdUuid = studyRepository.findAll().get(0).getId();
        UUID rootNodeUuid = getRootNodeUuid(studyNameUserIdUuid);
        NetworkModificationNode modificationNode = createNetworkModificationNode(studyNameUserIdUuid, rootNodeUuid, UUID.randomUUID(), VARIANT_ID);
        UUID modificationNodeUuid = modificationNode.getId();
        ModelNode modelNode = createModelNode(studyNameUserIdUuid, modificationNodeUuid);
        UUID modelNodeUuid = modelNode.getId();
        NetworkModificationNode modificationNode2 = createNetworkModificationNode(studyNameUserIdUuid, modelNodeUuid, UUID.randomUUID(), VARIANT_ID_2);
        UUID modificationNodeUuid2 = modificationNode2.getId();

        // update switch on first modification node
        webTestClient.put()
            .uri("/v1/studies/{studyUuid}/nodes/{nodeUuid}/network-modification/switches/{switchId}?open=true", studyNameUserIdUuid, modificationNodeUuid, "switchId")
            .exchange()
            .expectStatus().isOk();

        Set<String> substationsSet = ImmutableSet.of("s1", "s2", "s3");
        checkSwitchModificationMessagesReceived(studyNameUserIdUuid, modificationNodeUuid, substationsSet);

        var requests = getRequestsWithBodyDone(1);
        assertTrue(requests.stream().anyMatch(r -> r.getPath().matches("/v1/networks/" + NETWORK_UUID_STRING + "/switches/switchId\\?group=.*\\&open=true\\&variantId=" + VARIANT_ID)));

        webTestClient.get()
                .uri("/v1/studies")
                .header("userId", "userId")
                .exchange()
                .expectStatus().isOk()
                .expectHeader().contentType(MediaType.APPLICATION_JSON)
                .expectBodyList(CreatedStudyBasicInfos.class)
                .value(studies -> studies.get(0),
                        createMatcherCreatedStudyBasicInfos(studyNameUserIdUuid, "userId", "UCTE"));

        // update switch on second modification node
        webTestClient.put()
            .uri("/v1/studies/{studyUuid}/nodes/{nodeUuid}/network-modification/switches/{switchId}?open=true", studyNameUserIdUuid, modificationNodeUuid2, "switchId")
            .exchange()
            .expectStatus().isOk();
        checkSwitchModificationMessagesReceived(studyNameUserIdUuid, modificationNodeUuid2, substationsSet);

        requests = getRequestsWithBodyDone(1);
        assertTrue(requests.stream().anyMatch(r -> r.getPath().matches("/v1/networks/" + NETWORK_UUID_STRING + "/switches/switchId\\?group=.*\\&open=true\\&variantId=" + VARIANT_ID_2)));
    }

    @SneakyThrows
    @Test
    public void testNetworkModificationEquipment() {
        createStudy("userId", CASE_UUID);
        UUID studyNameUserIdUuid = studyRepository.findAll().get(0).getId();
        UUID rootNodeUuid = getRootNodeUuid(studyNameUserIdUuid);
        NetworkModificationNode modificationNode = createNetworkModificationNode(studyNameUserIdUuid, rootNodeUuid);
        UUID modificationNodeUuid = modificationNode.getId();
        NetworkModificationNode modificationNode2 = createNetworkModificationNode(studyNameUserIdUuid, modificationNodeUuid);
        UUID modificationNodeUuid2 = modificationNode2.getId();

        //update equipment
        webTestClient.put()
            .uri("/v1/studies/{studyUuid}/nodes/{nodeUuid}/network-modification/groovy", studyNameUserIdUuid, modificationNodeUuid)
            .body(BodyInserters.fromValue("equipment = network.getGenerator('idGen')\nequipment.setTargetP('42')"))
            .exchange()
            .expectStatus().isOk();

        Set<String> substationsSet = ImmutableSet.of("s4", "s5", "s6", "s7");
        checkEquipmentMessagesReceived(studyNameUserIdUuid, modificationNodeUuid, HEADER_UPDATE_TYPE_SUBSTATIONS_IDS, substationsSet);
        assertTrue(getRequestsDone(1).stream().anyMatch(r -> r.matches("/v1/networks/" + NETWORK_UUID_STRING + "/groovy\\?group=.*")));

        webTestClient.get()
                .uri("/v1/studies")
                .header("userId", "userId")
                .exchange()
                .expectStatus().isOk()
                .expectHeader().contentType(MediaType.APPLICATION_JSON)
                .expectBodyList(CreatedStudyBasicInfos.class)
                .value(studies -> studies.get(0),
                        createMatcherCreatedStudyBasicInfos(studyNameUserIdUuid, "userId", "UCTE"));

        // update equipment on second modification node
        webTestClient.put()
            .uri("/v1/studies/{studyUuid}/nodes/{nodeUuid}/network-modification/groovy", studyNameUserIdUuid, modificationNodeUuid2)
            .body(BodyInserters.fromValue("equipment = network.getGenerator('idGen')\nequipment.setTargetP('42')"))
            .exchange()
            .expectStatus().isOk();

        checkEquipmentMessagesReceived(studyNameUserIdUuid, modificationNodeUuid2, HEADER_UPDATE_TYPE_SUBSTATIONS_IDS, substationsSet);
        assertTrue(getRequestsDone(1).stream().anyMatch(r -> r.matches("/v1/networks/" + NETWORK_UUID_STRING + "/groovy\\?group=.*\\&variantId=" + VARIANT_ID)));
    }

    @Test
    public void testCreationWithErrorBadCaseFile() {
        // Create study with a bad case file -> error
        createStudy("userId", TEST_FILE_WITH_ERRORS, IMPORTED_CASE_WITH_ERRORS_UUID_STRING, false,
                "The network 20140116_0830_2D4_UX1_pst already contains an object 'GeneratorImpl' with the id 'BBE3AA1 _generator'");
    }

    @Test
    public void testCreationWithErrorBadExistingCase() {
        // Create study with a bad case file -> error when importing in the case server
        createStudy("userId", TEST_FILE_IMPORT_ERRORS, null, false,
                "Error during import in the case server");
    }

    @Test
    public void testCreationWithErrorNoMessageBadExistingCase() {
        // Create study with a bad case file -> error when importing in the case server without message in response body
        createStudy("userId", TEST_FILE_IMPORT_ERRORS_NO_MESSAGE_IN_RESPONSE_BODY, null, false,
                "{\"timestamp\":\"2020-12-14T10:27:11.760+0000\",\"status\":500,\"error\":\"Internal Server Error\",\"message2\":\"Error during import in the case server\",\"path\":\"/v1/networks\"}");
    }

    private NetworkModificationNode createNetworkModificationNode(UUID studyUuid, UUID parentNodeUuid) {
        return createNetworkModificationNode(studyUuid, parentNodeUuid, UUID.randomUUID(), VARIANT_ID);
    }

    private NetworkModificationNode createNetworkModificationNode(UUID studyUuid, UUID parentNodeUuid, UUID networkModificationUuid, String variantId) {
        NetworkModificationNode modificationNode = NetworkModificationNode.builder()
            .name("hypo")
            .description("description")
            .networkModification(networkModificationUuid)
            .variantId(variantId)
            .children(Collections.emptyList())
            .build();
        webTestClient.post().uri("/v1/studies/{studyUuid}/tree/nodes/{id}", studyUuid, parentNodeUuid).bodyValue(modificationNode)
            .exchange()
            .expectStatus().isOk();
        var mess = output.receive(TIMEOUT);
        assertNotNull(mess);
        modificationNode.setId(UUID.fromString(String.valueOf(mess.getHeaders().get(HEADER_NEW_NODE))));
        assertEquals(InsertMode.CHILD.name(), mess.getHeaders().get(HEADER_INSERT_BEFORE));
        return modificationNode;
    }

    private ModelNode createModelNode(UUID studyUuid, UUID parentNodeUuid) {
        ModelNode modelNode = ModelNode.builder()
            .name("model")
            .model("loadflow")
            .description("model")
            .loadFlowStatus(LoadFlowStatus.NOT_DONE)
            .buildStatus(BuildStatus.NOT_BUILT)
            .children(Collections.emptyList())
            .build();
        webTestClient.post().uri("/v1/studies/{studyUuid}/tree/nodes/{id}", studyUuid, parentNodeUuid).bodyValue(modelNode)
            .exchange()
            .expectStatus().isOk();
        var mess = output.receive(TIMEOUT);
        assertNotNull(mess);
        modelNode.setId(UUID.fromString(String.valueOf(mess.getHeaders().get(HEADER_NEW_NODE))));
        assertEquals(InsertMode.CHILD.name(), mess.getHeaders().get(HEADER_INSERT_BEFORE));
        return modelNode;
    }

    private RootNode getRootNode(UUID studyUuid) throws IOException {
        return mapper.readValue(webTestClient.get().uri("/v1/studies/{uuid}/tree", studyUuid)
            .exchange()
            .expectStatus().isOk()
            .expectBody().returnResult().getResponseBody(), new TypeReference<>() {
            });
    }

    @SneakyThrows
    private UUID createStudy(String userId, UUID caseUuid, String... errorMessage) {
        BasicStudyInfos infos = webTestClient.post()
                .uri("/v1/studies/cases/{caseUuid}",
                        caseUuid)
                .header("userId", userId)
                .exchange()
                .expectStatus().isOk()
                .expectBody(BasicStudyInfos.class)
                .returnResult()
                .getResponseBody();

        UUID studyUuid = infos.getId();

        // assert that the broker message has been sent a study creation request message
        Message<byte[]> message = output.receive(1000);

        assertEquals("", new String(message.getPayload()));
        MessageHeaders headers = message.getHeaders();
        assertEquals(userId, headers.get(HEADER_USER_ID));
        assertEquals(studyUuid, headers.get(HEADER_STUDY_UUID));
        assertEquals(UPDATE_TYPE_STUDIES, headers.get(HEADER_UPDATE_TYPE));

        output.receive(1000);  // message for first modification node creation
        output.receive(1000);  // message for first model node creation

        // assert that the broker message has been sent a study creation message for creation
        message = output.receive(1000);
        assertEquals("", new String(message.getPayload()));
        headers = message.getHeaders();
        assertEquals(userId, headers.get(HEADER_USER_ID));
        assertEquals(studyUuid, headers.get(HEADER_STUDY_UUID));
        assertEquals(UPDATE_TYPE_STUDIES, headers.get(HEADER_UPDATE_TYPE));
        assertEquals(errorMessage.length != 0 ? errorMessage[0] : null, headers.get(HEADER_ERROR));

        // assert that the broker message has been sent a study creation request message for deletion
        message = output.receive(1000);
        assertEquals("", new String(message.getPayload()));
        headers = message.getHeaders();
        assertEquals(userId, headers.get(HEADER_USER_ID));
        assertEquals(studyUuid, headers.get(HEADER_STUDY_UUID));
        assertEquals(UPDATE_TYPE_STUDIES, headers.get(HEADER_UPDATE_TYPE));

        // assert that all http requests have been sent to remote services
        var requests = getRequestsDone(3);
        assertTrue(requests.contains(String.format("/v1/cases/%s/exists", CASE_UUID_STRING)));
        assertTrue(requests.contains(String.format("/v1/cases/%s/format", CASE_UUID_STRING)));
        assertTrue(requests.contains(String.format("/v1/networks?caseUuid=%s&variantId=%s", CASE_UUID_STRING, FIRST_VARIANT_ID)));

        return studyUuid;
    }

    @SneakyThrows
    private UUID createStudy(String userId, String fileName, String caseUuid, boolean isPrivate, String... errorMessage) {
        final UUID studyUuid;
        try (InputStream is = new FileInputStream(ResourceUtils.getFile("classpath:" + fileName))) {
            MockMultipartFile mockFile = new MockMultipartFile("caseFile", fileName, "text/xml", is);

            MultipartBodyBuilder bodyBuilder = new MultipartBodyBuilder();
            bodyBuilder.part("caseFile", mockFile.getBytes())
                .filename(fileName)
                .contentType(MediaType.TEXT_XML);

            BasicStudyInfos infos = webTestClient.post()
                .uri(STUDIES_URL + "?isPrivate={isPrivate}", isPrivate)
                .header("userId", userId)
                .contentType(MediaType.MULTIPART_FORM_DATA)
                .body(BodyInserters.fromMultipartData(bodyBuilder.build()))
                .exchange()
                .expectStatus().isOk()
                .expectBody(BasicStudyInfos.class)
                .returnResult()
                .getResponseBody();

            studyUuid = infos.getId();
        }

        // assert that the broker message has been sent a study creation request message
        Message<byte[]> message = output.receive(1000);
        assertEquals("", new String(message.getPayload()));
        MessageHeaders headers = message.getHeaders();
        assertEquals(userId, headers.get(HEADER_USER_ID));
        assertEquals(studyUuid, headers.get(HEADER_STUDY_UUID));
        assertEquals(UPDATE_TYPE_STUDIES, headers.get(HEADER_UPDATE_TYPE));

        if (errorMessage.length == 0) {
            output.receive(1000);
            output.receive(1000);
        }

        // assert that the broker message has been sent a study creation message for creation
        message = output.receive(1000);
        assertEquals("", new String(message.getPayload()));
        headers = message.getHeaders();
        assertEquals(userId, headers.get(HEADER_USER_ID));
        assertEquals(studyUuid, headers.get(HEADER_STUDY_UUID));
        assertEquals(UPDATE_TYPE_STUDIES, headers.get(HEADER_UPDATE_TYPE));
        assertEquals(errorMessage.length != 0 ? errorMessage[0] : null, headers.get(HEADER_ERROR));

        // assert that the broker message has been sent a study creation request message for deletion
        message = output.receive(1000);
        assertEquals("", new String(message.getPayload()));
        headers = message.getHeaders();
        assertEquals(userId, headers.get(HEADER_USER_ID));
        assertEquals(studyUuid, headers.get(HEADER_STUDY_UUID));
        assertEquals(UPDATE_TYPE_STUDIES, headers.get(HEADER_UPDATE_TYPE));

        // assert that all http requests have been sent to remote services
        var requests = getRequestsDone(caseUuid == null ? 1 : 3);
        assertTrue(requests.contains("/v1/cases/private"));
        if (caseUuid != null) {
            assertTrue(requests.contains(String.format("/v1/cases/%s/format", caseUuid)));
            assertTrue(requests.contains(String.format("/v1/networks?caseUuid=%s&variantId=%s", caseUuid, FIRST_VARIANT_ID)));
        }
        return studyUuid;
    }

    @Test
    public void testGetStudyCreationRequests() throws Exception {
        countDownLatch = new CountDownLatch(1);

        //insert a study with a case (multipartfile)
        try (InputStream is = new FileInputStream(ResourceUtils.getFile("classpath:testCase.xiidm"))) {
            MockMultipartFile mockFile = new MockMultipartFile("blockingCaseFile/cases/private", "testCase.xiidm", "text/xml", is);

            MultipartBodyBuilder bodyBuilder = new MultipartBodyBuilder();
            bodyBuilder.part("caseFile", mockFile.getBytes())
                .filename("blockingCaseFile")
                .contentType(MediaType.TEXT_XML);

            webTestClient.post()
                    .uri(STUDIES_URL + "?isPrivate={isPrivate}", "true")
                    .header("userId", "userId")
                    .contentType(MediaType.MULTIPART_FORM_DATA)
                    .body(BodyInserters.fromMultipartData(bodyBuilder.build()))
                    .exchange()
                    .expectStatus().isOk()
                    .expectBody(BasicStudyInfos.class)
                    .value(createMatcherStudyBasicInfos(studyCreationRequestRepository.findAll().get(0).getId(), "userId"));
        }

        UUID studyUuid = studyCreationRequestRepository.findAll().get(0).getId();

        webTestClient.get()
                .uri("/v1/study_creation_requests")
                .header("userId", "userId")
                .exchange()
                .expectStatus().isOk()
                .expectHeader().contentType(MediaType.APPLICATION_JSON)
                .expectBodyList(BasicStudyInfos.class)
                .value(requests -> requests.get(0),
                        createMatcherStudyBasicInfos(studyUuid, "userId"));

        countDownLatch.countDown();

        // Study import is asynchronous, we have to wait because our code doesn't allow block until the study creation processing is done
        Thread.sleep(1000);

        webTestClient.get()
            .uri("/v1/study_creation_requests")
            .header("userId", "userId")
            .exchange()
            .expectStatus().isOk()
            .expectHeader().contentType(MediaType.APPLICATION_JSON)
            .expectBodyList(BasicStudyInfos.class)
            .isEqualTo(List.of());

        webTestClient.get()
                .uri("/v1/studies")
                .header("userId", "userId")
                .exchange()
                .expectStatus().isOk()
                .expectHeader().contentType(MediaType.APPLICATION_JSON)
                .expectBodyList(CreatedStudyBasicInfos.class)
                .value(requests -> requests.get(0),
                        createMatcherCreatedStudyBasicInfos(studyUuid, "userId", "XIIDM"));

        // drop the broker message for study creation request (creation)
        output.receive(1000);
        // drop the broker message for study creation
        output.receive(1000);
        // drop the broker message for study creation request (deletion)
        output.receive(1000);

        // assert that all http requests have been sent to remote services
        var httpRequests = getRequestsDone(3);
        assertTrue(httpRequests.contains("/v1/cases/private"));
        assertTrue(httpRequests.contains(String.format("/v1/cases/%s/format", IMPORTED_BLOCKING_CASE_UUID_STRING)));
        assertTrue(httpRequests.contains(String.format("/v1/networks?caseUuid=%s&variantId=%s", IMPORTED_BLOCKING_CASE_UUID_STRING, FIRST_VARIANT_ID)));

        countDownLatch = new CountDownLatch(1);

        //insert a study
        webTestClient.post()
                .uri("/v1/studies/cases/{caseUuid}?isPrivate={isPrivate}", NEW_STUDY_CASE_UUID, "false")
                .header("userId", "userId")
                .exchange()
                .expectStatus().isOk()
                .expectBody(BasicStudyInfos.class)
                .value(createMatcherStudyBasicInfos(studyCreationRequestRepository.findAll().get(0).getId(), "userId"));

        studyUuid = studyCreationRequestRepository.findAll().get(0).getId();

        webTestClient.get()
                .uri("/v1/study_creation_requests")
                .header("userId", "userId")
                .exchange()
                .expectStatus().isOk()
                .expectHeader().contentType(MediaType.APPLICATION_JSON)
                .expectBodyList(BasicStudyInfos.class)
                .value(requests -> requests.get(0),
                        createMatcherStudyBasicInfos(studyUuid, "userId"));

        countDownLatch.countDown();

        // Study import is asynchronous, we have to wait because our code doesn't allow block until the study creation processing is done
        Thread.sleep(1000);

        webTestClient.get()
            .uri("/v1/study_creation_requests")
            .header("userId", "userId")
            .exchange()
            .expectStatus().isOk()
            .expectHeader().contentType(MediaType.APPLICATION_JSON)
            .expectBodyList(BasicStudyInfos.class)
            .isEqualTo(List.of());

        webTestClient.get()
                .uri("/v1/studies")
                .header("userId", "userId")
                .exchange()
                .expectStatus().isOk()
                .expectHeader().contentType(MediaType.APPLICATION_JSON)
                .expectBodyList(CreatedStudyBasicInfos.class)
                .value(requests -> requests.get(0),
                        createMatcherCreatedStudyBasicInfos(studyUuid, "userId", "XIIDM"));

        // drop the broker message for study creation request (creation)
        output.receive(1000);
        // drop the broker message for study creation
        output.receive(1000);
        // drop the broker message for study creation request (deletion)
        output.receive(1000);

        // assert that all http requests have been sent to remote services
        var requests = getRequestsDone(3);
        assertTrue(requests.contains(String.format("/v1/cases/%s/exists", NEW_STUDY_CASE_UUID)));
        assertTrue(requests.contains(String.format("/v1/cases/%s/format", NEW_STUDY_CASE_UUID)));
        assertTrue(requests.contains(String.format("/v1/networks?caseUuid=%s&variantId=%s", NEW_STUDY_CASE_UUID, FIRST_VARIANT_ID)));
    }

    @Test
    public void testUpdateLines() {
        createStudy("userId", CASE_UUID);
        UUID studyNameUserIdUuid = studyRepository.findAll().get(0).getId();
        UUID rootNodeUuid = getRootNodeUuid(studyNameUserIdUuid);
        NetworkModificationNode modificationNode = createNetworkModificationNode(studyNameUserIdUuid, rootNodeUuid, UUID.randomUUID(), VARIANT_ID);
        UUID modificationNodeUuid = modificationNode.getId();
        ModelNode modelNode = createModelNode(studyNameUserIdUuid, modificationNodeUuid);
        UUID modelNodeUuid = modelNode.getId();
        NetworkModificationNode modificationNode2 = createNetworkModificationNode(studyNameUserIdUuid, modelNodeUuid, UUID.randomUUID(), VARIANT_ID_2);
        UUID modificationNodeUuid2 = modificationNode2.getId();

        // lockout line
        webTestClient.put()
            .uri("/v1/studies/{studyUuid}/nodes/{nodeUuid}/network-modification/lines/{lineId}/status", studyNameUserIdUuid, modificationNodeUuid, "line12")
            .bodyValue("lockout")
            .exchange()
            .expectStatus().isOk();

        checkLineModificationMessagesReceived(studyNameUserIdUuid, modificationNodeUuid, ImmutableSet.of("s1", "s2"));

        webTestClient.put()
            .uri("/v1/studies/{studyUuid}/nodes/{nodeUuid}/network-modification/lines/{lineId}/status", studyNameUserIdUuid, modificationNodeUuid, "lineFailedId")
            .bodyValue("lockout")
            .exchange()
            .expectStatus().isEqualTo(HttpStatus.INTERNAL_SERVER_ERROR);

        // trip line
        webTestClient.put()
            .uri("/v1/studies/{studyUuid}/nodes/{nodeUuid}/network-modification/lines/{lineId}/status", studyNameUserIdUuid, modificationNodeUuid, "line23")
            .bodyValue("trip")
            .exchange()
            .expectStatus().isOk();

        checkLineModificationMessagesReceived(studyNameUserIdUuid, modificationNodeUuid, ImmutableSet.of("s2", "s3"));

        webTestClient.put()
            .uri("/v1/studies/{studyUuid}/nodes/{nodeUuid}/network-modification/lines/{lineId}/status", studyNameUserIdUuid, modificationNodeUuid, "lineFailedId")
            .bodyValue("trip")
            .exchange()
            .expectStatus().isEqualTo(HttpStatus.INTERNAL_SERVER_ERROR);

        // energise line end
        webTestClient.put()
            .uri("/v1/studies/{studyUuid}/nodes/{nodeUuid}/network-modification/lines/{lineId}/status", studyNameUserIdUuid, modificationNodeUuid, "line13")
            .bodyValue("energiseEndOne")
            .exchange()
            .expectStatus().isOk();

        checkLineModificationMessagesReceived(studyNameUserIdUuid, modificationNodeUuid, ImmutableSet.of("s1", "s3"));

        webTestClient.put()
            .uri("/v1/studies/{studyUuid}/nodes/{nodeUuid}/network-modification/lines/{lineId}/status", studyNameUserIdUuid, modificationNodeUuid, "lineFailedId")
            .bodyValue("energiseEndTwo")
            .exchange()
            .expectStatus().isEqualTo(HttpStatus.INTERNAL_SERVER_ERROR);

        // switch on line
        webTestClient.put()
            .uri("/v1/studies/{studyUuid}/nodes/{nodeUuid}/network-modification/lines/{lineId}/status", studyNameUserIdUuid, modificationNodeUuid, "line13")
            .bodyValue("switchOn")
            .exchange()
            .expectStatus().isOk();

        checkLineModificationMessagesReceived(studyNameUserIdUuid, modificationNodeUuid, ImmutableSet.of("s1", "s3"));

        webTestClient.put()
            .uri("/v1/studies/{studyUuid}/nodes/{nodeUuid}/network-modification/lines/{lineId}/status", studyNameUserIdUuid, modificationNodeUuid, "lineFailedId")
            .bodyValue("switchOn")
            .exchange()
            .expectStatus().isEqualTo(HttpStatus.INTERNAL_SERVER_ERROR);

        // switch on line on second modification node
        webTestClient.put()
            .uri("/v1/studies/{studyUuid}/nodes/{nodeUuid}/network-modification/lines/{lineId}/status", studyNameUserIdUuid, modificationNodeUuid2, "line13")
            .bodyValue("switchOn")
            .exchange()
            .expectStatus().isOk();
        checkLineModificationMessagesReceived(studyNameUserIdUuid, modificationNodeUuid2, ImmutableSet.of("s1", "s3"));

        var requests = getRequestsWithBodyDone(9);
        assertTrue(requests.stream().anyMatch(r -> r.getPath().matches("/v1/networks/" + NETWORK_UUID_STRING + "/lines/line12/status\\?group=.*") && r.getBody().equals("lockout")));
        assertTrue(requests.stream().anyMatch(r -> r.getPath().matches("/v1/networks/" + NETWORK_UUID_STRING + "/lines/line23/status\\?group=.*") && r.getBody().equals("trip")));
        assertTrue(requests.stream().anyMatch(r -> r.getPath().matches("/v1/networks/" + NETWORK_UUID_STRING + "/lines/line13/status\\?group=.*") && r.getBody().equals("energiseEndOne")));
        assertTrue(requests.stream().anyMatch(r -> r.getPath().matches("/v1/networks/" + NETWORK_UUID_STRING + "/lines/line13/status\\?group=.*") && r.getBody().equals("switchOn")));
        assertTrue(requests.stream().anyMatch(r -> r.getPath().matches("/v1/networks/" + NETWORK_UUID_STRING + "/lines/lineFailedId/status\\?group=.*") && r.getBody().equals("lockout")));
        assertTrue(requests.stream().anyMatch(r -> r.getPath().matches("/v1/networks/" + NETWORK_UUID_STRING + "/lines/lineFailedId/status\\?group=.*") && r.getBody().equals("trip")));
        assertTrue(requests.stream().anyMatch(r -> r.getPath().matches("/v1/networks/" + NETWORK_UUID_STRING + "/lines/lineFailedId/status\\?group=.*") && r.getBody().equals("energiseEndTwo")));
        assertTrue(requests.stream().anyMatch(r -> r.getPath().matches("/v1/networks/" + NETWORK_UUID_STRING + "/lines/lineFailedId/status\\?group=.*") && r.getBody().equals("switchOn")));
        assertTrue(requests.stream().anyMatch(r -> r.getPath().matches("/v1/networks/" + NETWORK_UUID_STRING + "/lines/line13/status\\?group=.*\\&variantId=" + VARIANT_ID_2) && r.getBody().equals("switchOn")));
    }

    @Test
    public void testCreateLoad() {
        createStudy("userId", CASE_UUID);
        UUID studyNameUserIdUuid = studyRepository.findAll().get(0).getId();
        UUID rootNodeUuid = getRootNodeUuid(studyNameUserIdUuid);
        NetworkModificationNode modificationNode = createNetworkModificationNode(studyNameUserIdUuid, rootNodeUuid, UUID.randomUUID(), VARIANT_ID);
        UUID modificationNodeUuid = modificationNode.getId();
        ModelNode modelNode = createModelNode(studyNameUserIdUuid, modificationNodeUuid);
        UUID modelNodeUuid = modelNode.getId();
        NetworkModificationNode modificationNode2 = createNetworkModificationNode(studyNameUserIdUuid, modelNodeUuid, UUID.randomUUID(), VARIANT_ID_2);
        UUID modificationNodeUuid2 = modificationNode2.getId();

        // create load on first modification node
        String createLoadAttributes = "{\"loadId\":\"loadId1\",\"loadName\":\"loadName1\",\"loadType\":\"UNDEFINED\",\"activePower\":\"100.0\",\"reactivePower\":\"50.0\",\"voltageLevelId\":\"idVL1\",\"busId\":\"idBus1\"}";
        webTestClient.put()
            .uri("/v1/studies/{studyUuid}/nodes/{nodeUuid}/network-modification/loads", studyNameUserIdUuid, modificationNodeUuid)
            .bodyValue(createLoadAttributes)
            .exchange()
            .expectStatus().isOk();
        checkEquipmentCreationMessagesReceived(studyNameUserIdUuid, modificationNodeUuid, ImmutableSet.of("s2"));

        // create load on second modification node
        webTestClient.put()
            .uri("/v1/studies/{studyUuid}/nodes/{nodeUuid}/network-modification/loads", studyNameUserIdUuid, modificationNodeUuid2)
            .bodyValue(createLoadAttributes)
            .exchange()
            .expectStatus().isOk();
        checkEquipmentCreationMessagesReceived(studyNameUserIdUuid, modificationNodeUuid2, ImmutableSet.of("s2"));

        var requests = getRequestsWithBodyDone(2);
        assertTrue(requests.stream().anyMatch(r -> r.getPath().matches("/v1/networks/" + NETWORK_UUID_STRING + "/loads\\?group=.*") && r.getBody().equals(createLoadAttributes)));
        assertTrue(requests.stream().anyMatch(r -> r.getPath().matches("/v1/networks/" + NETWORK_UUID_STRING + "/loads\\?group=.*\\&variantId=" + VARIANT_ID) && r.getBody().equals(createLoadAttributes)));
        assertTrue(requests.stream().anyMatch(r -> r.getPath().matches("/v1/networks/" + NETWORK_UUID_STRING + "/loads\\?group=.*\\&variantId=" + VARIANT_ID_2) && r.getBody().equals(createLoadAttributes)));
    }

    @Test
    public void testCreateSubstation() {
        createStudy("userId", CASE_UUID);
        UUID studyNameUserIdUuid = studyRepository.findAll().get(0).getId();
        UUID rootNodeUuid = getRootNodeUuid(studyNameUserIdUuid);
        NetworkModificationNode modificationNode = createNetworkModificationNode(studyNameUserIdUuid, rootNodeUuid, UUID.randomUUID(), VARIANT_ID);
        UUID modificationNodeUuid = modificationNode.getId();
        ModelNode modelNode = createModelNode(studyNameUserIdUuid, modificationNodeUuid);
        UUID modelNodeUuid = modelNode.getId();
        NetworkModificationNode modificationNode2 = createNetworkModificationNode(studyNameUserIdUuid, modelNodeUuid, UUID.randomUUID(), VARIANT_ID_2);
        UUID modificationNodeUuid2 = modificationNode2.getId();

        // create substation on first modification node
        String createSubstationAttributes = "{\"substationId\":\"substationId1\",\"substationName\":\"substationName1\",\"country\":\"AD\"}";
        webTestClient.put()
            .uri("/v1/studies/{studyUuid}/nodes/{nodeUuid}/network-modification/substations", studyNameUserIdUuid, modificationNodeUuid)
            .bodyValue(createSubstationAttributes)
            .exchange()
            .expectStatus().isOk();
        checkEquipmentCreationMessagesReceived(studyNameUserIdUuid, modificationNodeUuid, new HashSet<>());

        // create substation on second modification node
        webTestClient.put()
            .uri("/v1/studies/{studyUuid}/nodes/{nodeUuid}/network-modification/substations", studyNameUserIdUuid, modificationNodeUuid2)
            .bodyValue(createSubstationAttributes)
            .exchange()
            .expectStatus().isOk();
        checkEquipmentCreationMessagesReceived(studyNameUserIdUuid, modificationNodeUuid2, new HashSet<>());

        var requests = getRequestsWithBodyDone(2);
        assertTrue(requests.stream().anyMatch(r -> r.getPath().matches("/v1/networks/" + NETWORK_UUID_STRING + "/substations\\?group=.*") && r.getBody().equals(createSubstationAttributes)));
        assertTrue(requests.stream().anyMatch(r -> r.getPath().matches("/v1/networks/" + NETWORK_UUID_STRING + "/substations\\?group=.*\\&variantId=" + VARIANT_ID) && r.getBody().equals(createSubstationAttributes)));
        assertTrue(requests.stream().anyMatch(r -> r.getPath().matches("/v1/networks/" + NETWORK_UUID_STRING + "/substations\\?group=.*\\&variantId=" + VARIANT_ID_2) && r.getBody().equals(createSubstationAttributes)));
    }

    @Test
    public void testCreateVoltageLevel() {
        createStudy("userId", CASE_UUID);
        UUID studyNameUserIdUuid = studyRepository.findAll().get(0).getId();
        UUID rootNodeUuid = getRootNodeUuid(studyNameUserIdUuid);
        NetworkModificationNode modificationNode = createNetworkModificationNode(studyNameUserIdUuid, rootNodeUuid);
        UUID modificationNodeUuid = modificationNode.getId();
        ModelNode modelNode = createModelNode(studyNameUserIdUuid, modificationNodeUuid);
        UUID modelNodeUuid = modelNode.getId();
        NetworkModificationNode modificationNode2 = createNetworkModificationNode(studyNameUserIdUuid, modelNodeUuid, UUID.randomUUID(), VARIANT_ID_2);
        UUID modificationNodeUuid2 = modificationNode2.getId();

        // create voltage level
        String createVoltageLevelAttributes = "{\"voltageLevelId\":\"voltageLevelId1\",\"voltageLevelName\":\"voltageLevelName1\""
            + ",\"nominalVoltage\":\"379.1\", \"substationId\":\"s1\"}";
        webTestClient.put()
            .uri("/v1/studies/{studyUuid}/nodes/{nodeUuid}/network-modification/voltage-levels", studyNameUserIdUuid, modificationNodeUuid)
            .bodyValue(createVoltageLevelAttributes)
            .exchange()
            .expectStatus().isOk();
        checkEquipmentCreationMessagesReceived(studyNameUserIdUuid, modificationNodeUuid, new HashSet<>());

        // create voltage level on second modification node
        webTestClient.put()
            .uri("/v1/studies/{studyUuid}/nodes/{nodeUuid}/network-modification/voltage-levels", studyNameUserIdUuid, modificationNodeUuid2)
            .bodyValue(createVoltageLevelAttributes)
            .exchange()
            .expectStatus().isOk();
        checkEquipmentCreationMessagesReceived(studyNameUserIdUuid, modificationNodeUuid2, new HashSet<>());

        var requests = getRequestsWithBodyDone(2);
        assertTrue(requests.stream().anyMatch(r -> r.getPath().matches("/v1/networks/" + NETWORK_UUID_STRING + "/voltage-levels\\?group=.*") && r.getBody().equals(createVoltageLevelAttributes)));
        assertTrue(requests.stream().anyMatch(r -> r.getPath().matches("/v1/networks/" + NETWORK_UUID_STRING + "/voltage-levels\\?group=.*\\&variantId=" + VARIANT_ID) && r.getBody().equals(createVoltageLevelAttributes)));
        assertTrue(requests.stream().anyMatch(r -> r.getPath().matches("/v1/networks/" + NETWORK_UUID_STRING + "/voltage-levels\\?group=.*\\&variantId=" + VARIANT_ID_2) && r.getBody().equals(createVoltageLevelAttributes)));
    }

    @Test
    public void testDeleteEquipment() {
        createStudy("userId", CASE_UUID);
        UUID studyNameUserIdUuid = studyRepository.findAll().get(0).getId();
        UUID rootNodeUuid = getRootNodeUuid(studyNameUserIdUuid);
        NetworkModificationNode modificationNode = createNetworkModificationNode(studyNameUserIdUuid, rootNodeUuid, UUID.randomUUID(), VARIANT_ID);
        UUID modificationNodeUuid = modificationNode.getId();
        ModelNode modelNode = createModelNode(studyNameUserIdUuid, modificationNodeUuid);
        UUID modelNodeUuid = modelNode.getId();
        NetworkModificationNode modificationNode2 = createNetworkModificationNode(studyNameUserIdUuid, modelNodeUuid, UUID.randomUUID(), VARIANT_ID_2);
        UUID modificationNodeUuid2 = modificationNode2.getId();

        // delete equipment on first modification node
        webTestClient.delete()
            .uri("/v1/studies/{studyUuid}/nodes/{nodeUuid}/network-modification/equipments/type/{equipmentType}/id/{equipmentId}",
                studyNameUserIdUuid, modificationNodeUuid, "LOAD", "idLoadToDelete")
            .exchange()
            .expectStatus().isOk();
        checkEquipmentDeletedMessagesReceived(studyNameUserIdUuid, modificationNodeUuid, HEADER_UPDATE_TYPE_DELETED_EQUIPMENT_ID, "idLoadToDelete",
            HEADER_UPDATE_TYPE_DELETED_EQUIPMENT_TYPE, "LOAD", HEADER_UPDATE_TYPE_SUBSTATIONS_IDS, ImmutableSet.of("s2"));

        // delete equipment on second modification node
        webTestClient.delete()
            .uri("/v1/studies/{studyUuid}/nodes/{nodeUuid}/network-modification/equipments/type/{equipmentType}/id/{equipmentId}",
                studyNameUserIdUuid, modificationNodeUuid2, "LOAD", "idLoadToDelete")
            .exchange()
            .expectStatus().isOk();
        checkEquipmentDeletedMessagesReceived(studyNameUserIdUuid, modificationNodeUuid2, HEADER_UPDATE_TYPE_DELETED_EQUIPMENT_ID, "idLoadToDelete",
            HEADER_UPDATE_TYPE_DELETED_EQUIPMENT_TYPE, "LOAD", HEADER_UPDATE_TYPE_SUBSTATIONS_IDS, ImmutableSet.of("s2"));

        var requests = getRequestsWithBodyDone(2);
        assertTrue(requests.stream().anyMatch(r -> r.getPath().matches("/v1/networks/" + NETWORK_UUID_STRING + "/equipments/type/.*/id/.*\\?group=.*")));
        assertTrue(requests.stream().anyMatch(r -> r.getPath().matches("/v1/networks/" + NETWORK_UUID_STRING + "/equipments/type/.*/id/.*\\?group=.*\\&variantId=" + VARIANT_ID)));
        assertTrue(requests.stream().anyMatch(r -> r.getPath().matches("/v1/networks/" + NETWORK_UUID_STRING + "/equipments/type/.*/id/.*\\?group=.*\\&variantId=" + VARIANT_ID_2)));
    }

    private void checkEquipmentDeletedMessagesReceived(UUID studyNameUserIdUuid, UUID nodeUuid, String headerUpdateTypeEquipmentType, String equipmentType,
                                                       String headerUpdateTypeEquipmentId, String equipmentId, String headerUpdateTypeSubstationsIds, Set<String> modifiedSubstationsIdsSet) {
        // assert that the broker message has been sent for updating study type
        Message<byte[]> messageStudyUpdate = output.receive(1000);
        assertEquals("", new String(messageStudyUpdate.getPayload()));
        MessageHeaders headersStudyUpdate = messageStudyUpdate.getHeaders();
        assertEquals(studyNameUserIdUuid, headersStudyUpdate.get(StudyService.HEADER_STUDY_UUID));
        assertEquals(nodeUuid, headersStudyUpdate.get(HEADER_NODE));
        assertEquals(UPDATE_TYPE_STUDY, headersStudyUpdate.get(StudyService.HEADER_UPDATE_TYPE));
        assertEquals(equipmentType, headersStudyUpdate.get(headerUpdateTypeEquipmentType));
        assertEquals(equipmentId, headersStudyUpdate.get(headerUpdateTypeEquipmentId));
        assertEquals(modifiedSubstationsIdsSet, headersStudyUpdate.get(headerUpdateTypeSubstationsIds));

        // assert that the broker message has been sent for updating load flow status
        Message<byte[]> messageLFStatus = output.receive(1000);
        assertEquals("", new String(messageLFStatus.getPayload()));
        MessageHeaders headersLFStatus = messageLFStatus.getHeaders();
        assertEquals(studyNameUserIdUuid, headersLFStatus.get(StudyService.HEADER_STUDY_UUID));
        assertEquals(nodeUuid, headersLFStatus.get(HEADER_NODE));
        assertEquals(UPDATE_TYPE_LOADFLOW_STATUS, headersLFStatus.get(StudyService.HEADER_UPDATE_TYPE));

        // assert that the broker message has been sent for updating security analysis status
        Message<byte[]> messageSAStatus = output.receive(1000);
        assertEquals("", new String(messageSAStatus.getPayload()));
        MessageHeaders headersSAStatus = messageSAStatus.getHeaders();
        assertEquals(studyNameUserIdUuid, headersSAStatus.get(StudyService.HEADER_STUDY_UUID));
        assertEquals(nodeUuid, headersSAStatus.get(HEADER_NODE));
        assertEquals(UPDATE_TYPE_SECURITY_ANALYSIS_STATUS, headersSAStatus.get(StudyService.HEADER_UPDATE_TYPE));
    }

    private void checkEquipmentMessagesReceived(UUID studyNameUserIdUuid, UUID nodeUuid, String headerUpdateTypeId, Set<String> modifiedIdsSet) {
        // assert that the broker message has been sent for updating study type
        Message<byte[]> messageStudyUpdate = output.receive(1000);
        assertEquals("", new String(messageStudyUpdate.getPayload()));
        MessageHeaders headersStudyUpdate = messageStudyUpdate.getHeaders();
        assertEquals(studyNameUserIdUuid, headersStudyUpdate.get(StudyService.HEADER_STUDY_UUID));
        assertEquals(nodeUuid, headersStudyUpdate.get(HEADER_NODE));
        assertEquals(UPDATE_TYPE_STUDY, headersStudyUpdate.get(StudyService.HEADER_UPDATE_TYPE));
        assertEquals(modifiedIdsSet, headersStudyUpdate.get(headerUpdateTypeId));

        // assert that the broker message has been sent for updating load flow status
        Message<byte[]> messageLFStatus = output.receive(1000);
        assertEquals("", new String(messageLFStatus.getPayload()));
        MessageHeaders headersLFStatus = messageLFStatus.getHeaders();
        assertEquals(studyNameUserIdUuid, headersLFStatus.get(StudyService.HEADER_STUDY_UUID));
        assertEquals(nodeUuid, headersLFStatus.get(HEADER_NODE));
        assertEquals(UPDATE_TYPE_LOADFLOW_STATUS, headersLFStatus.get(StudyService.HEADER_UPDATE_TYPE));

        // assert that the broker message has been sent for updating security analysis status
        Message<byte[]> messageSAStatus = output.receive(1000);
        assertEquals("", new String(messageSAStatus.getPayload()));
        MessageHeaders headersSAStatus = messageSAStatus.getHeaders();
        assertEquals(studyNameUserIdUuid, headersSAStatus.get(StudyService.HEADER_STUDY_UUID));
        assertEquals(nodeUuid, headersSAStatus.get(HEADER_NODE));
        assertEquals(UPDATE_TYPE_SECURITY_ANALYSIS_STATUS, headersSAStatus.get(StudyService.HEADER_UPDATE_TYPE));
    }

    private void checkEquipmentCreationMessagesReceived(UUID studyNameUserIdUuid, UUID nodeUuid, Set<String> modifiedIdsSet) {
        checkEquipmentMessagesReceived(studyNameUserIdUuid, nodeUuid, StudyService.HEADER_UPDATE_TYPE_SUBSTATIONS_IDS, modifiedIdsSet);
    }

    private void checkLineModificationMessagesReceived(UUID studyNameUserIdUuid, UUID nodeUuid, Set<String> modifiedSubstationsSet) {
        checkEquipmentMessagesReceived(studyNameUserIdUuid, nodeUuid, StudyService.HEADER_UPDATE_TYPE_SUBSTATIONS_IDS, modifiedSubstationsSet);

        // assert that the broker message has been sent
        Message<byte[]> messageLine = output.receive(1000);
        assertEquals("", new String(messageLine.getPayload()));
        MessageHeaders headersSwitch = messageLine.getHeaders();
        assertEquals(studyNameUserIdUuid, headersSwitch.get(StudyService.HEADER_STUDY_UUID));
        assertEquals(nodeUuid, headersSwitch.get(HEADER_NODE));
        assertEquals(StudyService.UPDATE_TYPE_LINE, headersSwitch.get(StudyService.HEADER_UPDATE_TYPE));
    }

    private void checkSwitchModificationMessagesReceived(UUID studyNameUserIdUuid, UUID nodeUuid, Set<String> modifiedSubstationsSet) {
        checkEquipmentMessagesReceived(studyNameUserIdUuid, nodeUuid, StudyService.HEADER_UPDATE_TYPE_SUBSTATIONS_IDS, modifiedSubstationsSet);

        // assert that the broker message has been sent
        Message<byte[]> messageSwitch = output.receive(1000);
        assertEquals("", new String(messageSwitch.getPayload()));
        MessageHeaders headersSwitch = messageSwitch.getHeaders();
        assertEquals(studyNameUserIdUuid, headersSwitch.get(StudyService.HEADER_STUDY_UUID));
        assertEquals(nodeUuid, headersSwitch.get(HEADER_NODE));
        assertEquals(UPDATE_TYPE_SWITCH, headersSwitch.get(StudyService.HEADER_UPDATE_TYPE));
    }

    @Test
    public void testGetBusesOrBusbarSections() {
        createStudy("userId", CASE_UUID);
        UUID studyNameUserIdUuid = studyRepository.findAll().get(0).getId();
        UUID rootNodeUuid = getRootNodeUuid(studyNameUserIdUuid);

        webTestClient.get()
            .uri("/v1/studies/{studyUuid}/nodes/{nodeUuid}/network/voltage-levels/{voltageLevelId}/buses", studyNameUserIdUuid, rootNodeUuid, VOLTAGE_LEVEL_ID)
            .exchange()
            .expectStatus().isOk()
            .expectBodyList(IdentifiableInfos.class)
            .value(new MatcherJson<>(mapper, List.of(
                IdentifiableInfos.builder().id("BUS_1").name("BUS_1").build(),
                IdentifiableInfos.builder().id("BUS_2").name("BUS_2").build()
            )));

        var requests = getRequestsDone(1);
        assertTrue(requests.stream().anyMatch(r -> r.matches("/v1/networks/" + NETWORK_UUID_STRING + "/voltage-levels/" + VOLTAGE_LEVEL_ID + "/configured-buses")));

        webTestClient.get()
            .uri("/v1/studies/{studyUuid}/nodes/{nodeUuid}/network/voltage-levels/{voltageLevelId}/busbar-sections", studyNameUserIdUuid, rootNodeUuid, VOLTAGE_LEVEL_ID)
            .exchange()
            .expectStatus().isOk()
            .expectBodyList(IdentifiableInfos.class)
            .value(new MatcherJson<>(mapper, List.of(
                IdentifiableInfos.builder().id("BUSBAR_SECTION_1").name("BUSBAR_SECTION_1").build(),
                IdentifiableInfos.builder().id("BUSBAR_SECTION_2").name("BUSBAR_SECTION_2").build()
            )));

        requests = getRequestsDone(1);
        assertTrue(requests.stream().anyMatch(r -> r.matches("/v1/networks/" + NETWORK_UUID_STRING + "/voltage-levels/" + VOLTAGE_LEVEL_ID + "/busbar-sections")));
    }

    @Test
    public void testCreateGenerator() {
        createStudy("userId", CASE_UUID);
        UUID studyNameUserIdUuid = studyRepository.findAll().get(0).getId();
        UUID rootNodeUuid = getRootNodeUuid(studyNameUserIdUuid);
        NetworkModificationNode modificationNode = createNetworkModificationNode(studyNameUserIdUuid, rootNodeUuid, UUID.randomUUID(), VARIANT_ID);
        UUID modificationNodeUuid = modificationNode.getId();
        ModelNode modelNode = createModelNode(studyNameUserIdUuid, modificationNodeUuid);
        UUID modelNodeUuid = modelNode.getId();
        NetworkModificationNode modificationNode2 = createNetworkModificationNode(studyNameUserIdUuid, modelNodeUuid, UUID.randomUUID(), VARIANT_ID_2);
        UUID modificationNodeUuid2 = modificationNode2.getId();

        // create generator on first modification node
        String createGeneratorAttributes = "{\"generatorId\":\"generatorId1\",\"generatorName\":\"generatorName1\",\"energySource\":\"UNDEFINED\",\"minActivePower\":\"100.0\",\"maxActivePower\":\"200.0\",\"ratedNominalPower\":\"50.0\",\"activePowerSetpoint\":\"10.0\",\"reactivePowerSetpoint\":\"20.0\",\"voltageRegulatorOn\":\"true\",\"voltageSetpoint\":\"225.0\",\"voltageLevelId\":\"idVL1\",\"busOrBusbarSectionId\":\"idBus1\"}";
        webTestClient.put()
            .uri("/v1/studies/{studyUuid}/nodes/{nodeUuid}/network-modification/generators", studyNameUserIdUuid, modificationNodeUuid)
            .bodyValue(createGeneratorAttributes)
            .exchange()
            .expectStatus().isOk();
        checkEquipmentCreationMessagesReceived(studyNameUserIdUuid, modificationNodeUuid, ImmutableSet.of("s2"));

        // create generator on second modification node
        webTestClient.put()
            .uri("/v1/studies/{studyUuid}/nodes/{nodeUuid}/network-modification/generators", studyNameUserIdUuid, modificationNodeUuid2)
            .bodyValue(createGeneratorAttributes)
            .exchange()
            .expectStatus().isOk();
        checkEquipmentCreationMessagesReceived(studyNameUserIdUuid, modificationNodeUuid2, ImmutableSet.of("s2"));

        var requests = getRequestsWithBodyDone(2);
        assertTrue(requests.stream().anyMatch(r -> r.getPath().matches("/v1/networks/" + NETWORK_UUID_STRING + "/generators\\?group=.*") && r.getBody().equals(createGeneratorAttributes)));
        assertTrue(requests.stream().anyMatch(r -> r.getPath().matches("/v1/networks/" + NETWORK_UUID_STRING + "/generators\\?group=.*\\&variantId=" + VARIANT_ID) && r.getBody().equals(createGeneratorAttributes)));
        assertTrue(requests.stream().anyMatch(r -> r.getPath().matches("/v1/networks/" + NETWORK_UUID_STRING + "/generators\\?group=.*\\&variantId=" + VARIANT_ID_2) && r.getBody().equals(createGeneratorAttributes)));
    }

    @Test
    public void testCreateShuntsCompensator() {
        createStudy("userId", CASE_UUID);
        UUID studyNameUserIdUuid = studyRepository.findAll().get(0).getId();
        UUID rootNodeUuid = getRootNodeUuid(studyNameUserIdUuid);
        NetworkModificationNode modificationNode = createNetworkModificationNode(studyNameUserIdUuid, rootNodeUuid, UUID.randomUUID(), VARIANT_ID);
        UUID modificationNodeUuid = modificationNode.getId();
        ModelNode modelNode = createModelNode(studyNameUserIdUuid, modificationNodeUuid);
        UUID modelNodeUuid = modelNode.getId();
        NetworkModificationNode modificationNode2 = createNetworkModificationNode(studyNameUserIdUuid, modelNodeUuid, UUID.randomUUID(), VARIANT_ID_2);
        UUID modificationNodeUuid2 = modificationNode2.getId();

        // create shunt compensator
        String createShuntCompensatorAttributes = "{\"shuntCompensatorId\":\"shuntCompensatorId1\",\"shuntCompensatorName\":\"shuntCompensatorName1\",\"voltageLevelId\":\"idVL1\",\"busOrBusbarSectionId\":\"idBus1\"}";

        // create suntCompensator on modification node child of root node
        webTestClient.put()
            .uri("/v1/studies/{studyUuid}/nodes/{nodeUuid}/network-modification/shunt-compensators", studyNameUserIdUuid, modificationNodeUuid)
            .bodyValue(createShuntCompensatorAttributes)
            .exchange()
            .expectStatus().isOk();
        checkEquipmentCreationMessagesReceived(studyNameUserIdUuid, modificationNodeUuid, ImmutableSet.of("s2"));

        var requests = getRequestsWithBodyDone(1);
        assertTrue(requests.stream().anyMatch(r -> r.getPath().matches("/v1/networks/" + NETWORK_UUID_STRING + "/shunt-compensators[?]group=.*&variantId=" + VARIANT_ID) && r.getBody().equals(createShuntCompensatorAttributes)));
    }

    @Test
    public void testCreateLine() {
        createStudy("userId", CASE_UUID);
        UUID studyNameUserIdUuid = studyRepository.findAll().get(0).getId();
        UUID rootNodeUuid = getRootNodeUuid(studyNameUserIdUuid);
        NetworkModificationNode modificationNode = createNetworkModificationNode(studyNameUserIdUuid, rootNodeUuid, UUID.randomUUID(), VARIANT_ID);
        UUID modificationNodeUuid = modificationNode.getId();
        ModelNode modelNode = createModelNode(studyNameUserIdUuid, modificationNodeUuid);
        UUID modelNodeUuid = modelNode.getId();
        NetworkModificationNode modificationNode2 = createNetworkModificationNode(studyNameUserIdUuid, modelNodeUuid, UUID.randomUUID(), VARIANT_ID_2);
        UUID modificationNodeUuid2 = modificationNode2.getId();

        // create line on first modification node
        String createLineAttributes = "{" +
                "\"lineId\":\"lineId1\"," +
                "\"lineName\":\"lineName1\"," +
                "\"seriesResistance\":\"50.0\"," +
                "\"seriesReactance\":\"50.0\"," +
                "\"shuntConductance1\":\"100.0\"," +
                "\"shuntSusceptance1\":\"100.0\"," +
                "\"shuntConductance2\":\"200.0\"," +
                "\"shuntSusceptance2\":\"200.0\"," +
                "\"voltageLevelId1\":\"idVL1\"," +
                "\"busOrBusbarSectionId1\":\"idBus1\"," +
                "\"voltageLevelId2\":\"idVL2\"," +
                "\"busOrBusbarSectionId2\":\"idBus2\"}";
        webTestClient.put()
            .uri("/v1/studies/{studyUuid}/nodes/{nodeUuid}/network-modification/lines", studyNameUserIdUuid, modificationNodeUuid)
            .bodyValue(createLineAttributes)
            .exchange()
            .expectStatus().isOk();
        checkEquipmentCreationMessagesReceived(studyNameUserIdUuid, modificationNodeUuid, ImmutableSet.of("s2"));

        // create line on second modification node
        webTestClient.put()
            .uri("/v1/studies/{studyUuid}/nodes/{nodeUuid}/network-modification/lines", studyNameUserIdUuid, modificationNodeUuid2)
            .bodyValue(createLineAttributes)
            .exchange()
            .expectStatus().isOk();
        checkEquipmentCreationMessagesReceived(studyNameUserIdUuid, modificationNodeUuid2, ImmutableSet.of("s2"));

        var requests = getRequestsWithBodyDone(2);
        assertTrue(requests.stream().anyMatch(r -> r.getPath().matches("/v1/networks/" + NETWORK_UUID_STRING + "/lines\\?group=.*") && r.getBody().equals(createLineAttributes)));
        assertTrue(requests.stream().anyMatch(r -> r.getPath().matches("/v1/networks/" + NETWORK_UUID_STRING + "/lines\\?group=.*\\&variantId=" + VARIANT_ID) && r.getBody().equals(createLineAttributes)));
        assertTrue(requests.stream().anyMatch(r -> r.getPath().matches("/v1/networks/" + NETWORK_UUID_STRING + "/lines\\?group=.*\\&variantId=" + VARIANT_ID_2) && r.getBody().equals(createLineAttributes)));
    }

    @Test
    public void testCreateTwoWindingsTransformer() {
        createStudy("userId", CASE_UUID);
        UUID studyNameUserIdUuid = studyRepository.findAll().get(0).getId();
        UUID rootNodeUuid = getRootNodeUuid(studyNameUserIdUuid);
        NetworkModificationNode modificationNode = createNetworkModificationNode(studyNameUserIdUuid, rootNodeUuid, UUID.randomUUID(), VARIANT_ID);
        UUID modificationNodeUuid = modificationNode.getId();
        ModelNode modelNode = createModelNode(studyNameUserIdUuid, modificationNodeUuid);
        UUID modelNodeUuid = modelNode.getId();
        NetworkModificationNode modificationNode2 = createNetworkModificationNode(studyNameUserIdUuid, modelNodeUuid, UUID.randomUUID(), VARIANT_ID_2);
        UUID modificationNodeUuid2 = modificationNode2.getId();

        // create 2WT on first modification node
        String createTwoWindingsTransformerAttributes = "{\"equipmentId\":\"2wtId\",\"equipmentName\":\"2wtName\",\"seriesResistance\":\"10\",\"seriesReactance\":\"10\",\"magnetizingConductance\":\"100\",\"magnetizingSusceptance\":\"100\",\"ratedVoltage1\":\"480\",\"ratedVoltage2\":\"380\",\"voltageLevelId1\":\"CHOO5P6\",\"busOrBusbarSectionId1\":\"CHOO5P6_1\",\"voltageLevelId2\":\"CHOO5P6\",\"busOrBusbarSectionId2\":\"CHOO5P6_1\"}";
        webTestClient.put()
                .uri("/v1/studies/{studyUuid}/nodes/{nodeUuid}/network-modification/two-windings-transformer", studyNameUserIdUuid, modificationNodeUuid)
                .bodyValue(createTwoWindingsTransformerAttributes)
                .exchange()
                .expectStatus().isOk();
        checkEquipmentCreationMessagesReceived(studyNameUserIdUuid, modificationNodeUuid, ImmutableSet.of("s2"));

        // create 2WT on second modification node
        webTestClient.put()
            .uri("/v1/studies/{studyUuid}/nodes/{nodeUuid}/network-modification/two-windings-transformer", studyNameUserIdUuid, modificationNodeUuid2)
            .bodyValue(createTwoWindingsTransformerAttributes)
            .exchange()
            .expectStatus().isOk();
        checkEquipmentCreationMessagesReceived(studyNameUserIdUuid, modificationNodeUuid2, ImmutableSet.of("s2"));

        var requests = getRequestsWithBodyDone(2);
        assertTrue(requests.stream().anyMatch(r -> r.getPath().matches("/v1/networks/" + NETWORK_UUID_STRING + "/two-windings-transformer\\?group=.*") && r.getBody().equals(createTwoWindingsTransformerAttributes)));
        assertTrue(requests.stream().anyMatch(r -> r.getPath().matches("/v1/networks/" + NETWORK_UUID_STRING + "/two-windings-transformer\\?group=.*\\&variantId=" + VARIANT_ID) && r.getBody().equals(createTwoWindingsTransformerAttributes)));
        assertTrue(requests.stream().anyMatch(r -> r.getPath().matches("/v1/networks/" + NETWORK_UUID_STRING + "/two-windings-transformer\\?group=.*\\&variantId=" + VARIANT_ID_2) && r.getBody().equals(createTwoWindingsTransformerAttributes)));
    }

    private void testBuildWithNodeUuid(UUID studyUuid, UUID nodeUuid) {
        // build node
        webTestClient.post()
            .uri("/v1/studies/{studyUuid}/nodes/{nodeUuid}/build", studyUuid, nodeUuid)
            .exchange()
            .expectStatus().isOk();

        Message<byte[]> buildStatusMessage = output.receive(1000);
        assertEquals(studyUuid, buildStatusMessage.getHeaders().get(HEADER_STUDY_UUID));
        assertEquals(NODE_UPDATED, buildStatusMessage.getHeaders().get(HEADER_UPDATE_TYPE));

        buildStatusMessage = output.receive(1000);
        assertEquals(studyUuid, buildStatusMessage.getHeaders().get(HEADER_STUDY_UUID));
        assertEquals(nodeUuid, buildStatusMessage.getHeaders().get(HEADER_NODE));
        assertEquals(UPDATE_TYPE_BUILD_COMPLETED, buildStatusMessage.getHeaders().get(HEADER_UPDATE_TYPE));
        assertEquals(Set.of("s1", "s2"), buildStatusMessage.getHeaders().get(HEADER_UPDATE_TYPE_SUBSTATIONS_IDS));

        assertTrue(getRequestsDone(1).stream().anyMatch(r -> r.matches("/v1/networks/" + NETWORK_UUID_STRING + "/build\\?receiver=.*")));

        assertEquals(BuildStatus.BUILT, networkModificationTreeService.getBuildStatus(nodeUuid));  // node is built

        // stop build
        webTestClient.put()
            .uri("/v1/studies/{studyUuid}/nodes/{nodeUuid}/build/stop", studyUuid, nodeUuid)
            .exchange()
            .expectStatus().isOk();

        buildStatusMessage = output.receive(1000);
        assertEquals(studyUuid, buildStatusMessage.getHeaders().get(HEADER_STUDY_UUID));
        assertEquals(NODE_UPDATED, buildStatusMessage.getHeaders().get(HEADER_UPDATE_TYPE));

        buildStatusMessage = output.receive(1000);
        assertEquals(studyUuid, buildStatusMessage.getHeaders().get(HEADER_STUDY_UUID));
        assertEquals(nodeUuid, buildStatusMessage.getHeaders().get(HEADER_NODE));
        assertEquals(UPDATE_TYPE_BUILD_CANCELLED, buildStatusMessage.getHeaders().get(HEADER_UPDATE_TYPE));

        assertEquals(BuildStatus.NOT_BUILT, networkModificationTreeService.getBuildStatus(nodeUuid));  // node is not built

        assertTrue(getRequestsDone(1).stream().anyMatch(r -> r.matches("/v1/build/stop\\?receiver=.*")));
    }

    @Test
    public void testBuild() {
        UUID studyNameUserIdUuid = createStudy("userId", CASE_UUID);
        UUID rootNodeUuid = getRootNodeUuid(studyNameUserIdUuid);
        UUID modificationGroupUuid1 = UUID.randomUUID();
        NetworkModificationNode modificationNode1 = createNetworkModificationNode(studyNameUserIdUuid, rootNodeUuid, modificationGroupUuid1, "variant_1");
        UUID modificationGroupUuid2 = UUID.randomUUID();
        NetworkModificationNode modificationNode2 = createNetworkModificationNode(studyNameUserIdUuid, modificationNode1.getId(), modificationGroupUuid2, "variant_2");
        ModelNode modelNode1 = createModelNode(studyNameUserIdUuid, modificationNode2.getId());
        UUID modificationGroupUuid3 = UUID.randomUUID();
        NetworkModificationNode modificationNode3 = createNetworkModificationNode(studyNameUserIdUuid, modelNode1.getId(), modificationGroupUuid3, "variant_3");
        ModelNode modelNode2 = createModelNode(studyNameUserIdUuid, modificationNode3.getId());
        UUID modificationGroupUuid4 = UUID.randomUUID();
        NetworkModificationNode modificationNode4 = createNetworkModificationNode(studyNameUserIdUuid, modelNode2.getId(), modificationGroupUuid4, "variant_4");
        ModelNode modelNode3 = createModelNode(studyNameUserIdUuid, modificationNode4.getId());
        UUID modificationGroupUuid5 = UUID.randomUUID();
        NetworkModificationNode modificationNode5 = createNetworkModificationNode(studyNameUserIdUuid, modelNode3.getId(), modificationGroupUuid5, "variant_5");
        ModelNode modelNode4 = createModelNode(studyNameUserIdUuid, modificationNode5.getId());
        ModelNode modelNode5 = createModelNode(studyNameUserIdUuid, modelNode4.getId());

        /*
            root
             |
          modificationNode1
             |
          modificationNode2
             |
          modelNode1
             |
          modificationNode3
             |
          modelNode2
             |
          modificationNode4
             |
          modelNode3
             |
          modificationNode5
             |
          modelNode4
             |
          modelNode5
         */

        BuildInfos buildInfos = networkModificationTreeService.getBuildInfos(modelNode4.getId());
        assertNull(buildInfos.getOriginVariantId());  // previous built node is root node
        assertEquals("variant_5", buildInfos.getDestinationVariantId());
        assertEquals(List.of(modificationGroupUuid1, modificationGroupUuid2, modificationGroupUuid3, modificationGroupUuid4, modificationGroupUuid5), buildInfos.getModificationGroups());

        modelNode2.setBuildStatus(BuildStatus.BUILT);  // mark node modelNode2 as built
        networkModificationTreeService.doUpdateNode(studyNameUserIdUuid, modelNode2);
        output.receive(1000);

        buildInfos = networkModificationTreeService.getBuildInfos(modelNode3.getId());
        assertEquals("variant_3", buildInfos.getOriginVariantId());  // variant to clone is variant associated to node modificationNode3
        assertEquals("variant_4", buildInfos.getDestinationVariantId());
        assertEquals(List.of(modificationGroupUuid4), buildInfos.getModificationGroups());

        modelNode2.setBuildStatus(BuildStatus.NOT_BUILT);  // mark node modelNode2 as not built
        networkModificationTreeService.doUpdateNode(studyNameUserIdUuid, modelNode2);
        output.receive(1000);
        modelNode3.setBuildStatus(BuildStatus.BUILT_INVALID);  // mark node modelNode3 as built invalid
        networkModificationTreeService.doUpdateNode(studyNameUserIdUuid, modelNode3);
        output.receive(1000);
        modelNode4.setBuildStatus(BuildStatus.BUILT);  // mark node modelNode4 as built
        networkModificationTreeService.doUpdateNode(studyNameUserIdUuid, modelNode4);
        output.receive(1000);

        // build modelNode1 and stop build
        testBuildWithNodeUuid(studyNameUserIdUuid, modelNode1.getId());

        assertEquals(BuildStatus.NOT_BUILT, networkModificationTreeService.getBuildStatus(modelNode2.getId()));
        assertEquals(BuildStatus.BUILT_INVALID, networkModificationTreeService.getBuildStatus(modelNode3.getId()));
        assertEquals(BuildStatus.BUILT_INVALID, networkModificationTreeService.getBuildStatus(modelNode4.getId()));
        assertEquals(BuildStatus.NOT_BUILT, networkModificationTreeService.getBuildStatus(modelNode5.getId()));

        modelNode5.setBuildStatus(BuildStatus.BUILT);  // mark node modelNode5 as built
        networkModificationTreeService.doUpdateNode(studyNameUserIdUuid, modelNode5);
        output.receive(1000);

        // build modelNode3 and stop build
        testBuildWithNodeUuid(studyNameUserIdUuid, modelNode3.getId());

        assertEquals(BuildStatus.BUILT_INVALID, networkModificationTreeService.getBuildStatus(modelNode4.getId()));
        assertEquals(BuildStatus.BUILT_INVALID, networkModificationTreeService.getBuildStatus(modelNode5.getId()));
    }

    @Test
    public void deleteModificationRequest() {
        createStudy("userId", CASE_UUID);
        UUID studyUuid = studyRepository.findAll().get(0).getId();
        UUID rootNodeUuid = getRootNodeUuid(studyUuid);
        NetworkModificationNode modificationNode = createNetworkModificationNode(studyUuid, rootNodeUuid);
        createNetworkModificationNode(studyUuid, rootNodeUuid);
        NetworkModificationNode node3 = createNetworkModificationNode(studyUuid, modificationNode.getId());
        /*  root
           /   \
         node  modification node
                 \
                node3
            node is only there to test that when we update modification node, it is not in notifications list
         */

        webTestClient.delete()
            .uri("/v1/studies/{studyUuid}/nodes/{nodeUuid}/network-modification/{modificationUuid}", UUID.randomUUID(), modificationNode.getId(), node3.getId())
            .exchange()
            .expectStatus().isForbidden();

        UUID modificationUuid = UUID.randomUUID();
        webTestClient.delete()
            .uri("/v1/studies/{studyUuid}/nodes/{nodeUuid}/network-modification/{modificationUuid}", studyUuid, modificationNode.getId(), modificationUuid)
            .exchange()
            .expectStatus().isOk();

        assertTrue(getRequestsDone(1).stream().anyMatch(
            r -> r.matches("/v1/groups/" + modificationNode.getNetworkModification() + "/modifications/" + modificationUuid))
        );

        var res = output.receive(1000);
        assertEquals(studyUuid, res.getHeaders().get("studyUuid"));
        var nodesList = res.getHeaders().get("nodes", List.class);
        assertNotNull(nodesList);
        /* we have changed modification node, */
        assertEquals(2, nodesList.size());
        assertEquals(Set.of(modificationNode.getId(), node3.getId()), new HashSet(nodesList));
        assertEquals("nodeUpdated", res.getHeaders().get("updateType"));
    }

    @After
    public void tearDown() {
        cleanDB();

        Set<String> httpRequest = null;
        Message<byte[]> message = null;
        try {
            httpRequest = getRequestsDone(1);
            message = output.receive(1000);
        } catch (NullPointerException e) {
            // Ignoring
        }

        // Shut down the server. Instances cannot be reused.
        try {
            server.shutdown();
        } catch (Exception e) {
            // Ignoring
        }

        output.clear(); // purge in order to not fail the other tests

        assertNull("Should not be any messages : ", message);
        assertNull("Should not be any http requests : ", httpRequest);
    }
}<|MERGE_RESOLUTION|>--- conflicted
+++ resolved
@@ -636,12 +636,8 @@
 
     @Test
     public void testSearch() {
-<<<<<<< HEAD
         UUID studyUuid = createStudy("userId", CASE_UUID);
-=======
-        UUID studyUuid = createStudy("userId", CASE_UUID, false);
         UUID rootNodeId = getRootNodeUuid(studyUuid);
->>>>>>> c2eabe73
 
         webTestClient.get()
                 .uri("/v1/search?q={request}", String.format("userId:%s", "userId"))
