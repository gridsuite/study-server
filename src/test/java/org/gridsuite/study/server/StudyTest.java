/**
 * Copyright (c) 2021, RTE (http://www.rte-france.com)
 * This Source Code Form is subject to the terms of the Mozilla Public
 * License, v. 2.0. If a copy of the MPL was not distributed with this
 * file, You can obtain one at http://mozilla.org/MPL/2.0/.
 */
package org.gridsuite.study.server;

import com.fasterxml.jackson.core.type.TypeReference;
import com.fasterxml.jackson.databind.ObjectMapper;
import com.google.common.collect.ImmutableSet;
import com.powsybl.commons.datasource.ReadOnlyDataSource;
import com.powsybl.commons.datasource.ResourceDataSource;
import com.powsybl.commons.datasource.ResourceSet;
import com.powsybl.commons.reporter.ReporterModel;
import com.powsybl.commons.reporter.ReporterModelJsonModule;
import com.powsybl.iidm.network.*;
import com.powsybl.iidm.xml.XMLImporter;
import com.powsybl.loadflow.LoadFlowParameters;
import com.powsybl.network.store.client.NetworkStoreService;
import com.powsybl.network.store.iidm.impl.NetworkFactoryImpl;
import lombok.SneakyThrows;
import nl.jqno.equalsverifier.EqualsVerifier;
import okhttp3.HttpUrl;
import okhttp3.mockwebserver.Dispatcher;
import okhttp3.mockwebserver.MockResponse;
import okhttp3.mockwebserver.MockWebServer;
import okhttp3.mockwebserver.RecordedRequest;
import okio.Buffer;
import org.gridsuite.study.server.dto.NetworkInfos;
import org.gridsuite.study.server.dto.*;
import org.gridsuite.study.server.elasticsearch.EquipmentInfosService;
import org.gridsuite.study.server.elasticsearch.StudyInfosService;
import org.gridsuite.study.server.networkmodificationtree.dto.AbstractNode;
import org.gridsuite.study.server.networkmodificationtree.dto.InsertMode;
import org.gridsuite.study.server.networkmodificationtree.dto.ModelNode;
import org.gridsuite.study.server.networkmodificationtree.dto.NetworkModificationNode;
import org.gridsuite.study.server.networkmodificationtree.dto.BuildStatus;
import org.gridsuite.study.server.networkmodificationtree.dto.RootNode;
import org.gridsuite.study.server.repository.StudyCreationRequestRepository;
import org.gridsuite.study.server.repository.StudyRepository;
import org.gridsuite.study.server.utils.MatcherJson;
import org.gridsuite.study.server.utils.MatcherLoadFlowInfos;
import org.gridsuite.study.server.utils.MatcherReport;
import org.json.JSONArray;
import org.json.JSONObject;
import org.junit.After;
import org.junit.Before;
import org.junit.Test;
import org.junit.runner.RunWith;
import org.mockito.stubbing.Answer;
import org.slf4j.Logger;
import org.slf4j.LoggerFactory;
import org.springframework.beans.factory.annotation.Autowired;
import org.springframework.boot.test.autoconfigure.web.reactive.AutoConfigureWebTestClient;
import org.springframework.boot.test.context.SpringBootTest;
import org.springframework.boot.test.mock.mockito.MockBean;
import org.springframework.cloud.stream.binder.test.InputDestination;
import org.springframework.cloud.stream.binder.test.OutputDestination;
import org.springframework.cloud.stream.binder.test.TestChannelBinderConfiguration;
import org.springframework.http.HttpHeaders;
import org.springframework.http.HttpStatus;
import org.springframework.http.MediaType;
import org.springframework.http.client.MultipartBodyBuilder;
import org.springframework.messaging.Message;
import org.springframework.messaging.MessageHeaders;
import org.springframework.messaging.support.MessageBuilder;
import org.springframework.mock.web.MockMultipartFile;
import org.springframework.test.context.ContextConfiguration;
import org.springframework.test.context.ContextHierarchy;
import org.springframework.test.context.junit4.SpringRunner;
import org.springframework.test.web.reactive.server.WebTestClient;
import org.springframework.util.ResourceUtils;
import org.springframework.web.reactive.config.EnableWebFlux;
import org.springframework.web.reactive.function.BodyInserters;

import java.io.FileInputStream;
import java.io.IOException;
import java.io.InputStream;
import java.time.ZoneOffset;
import java.time.ZonedDateTime;
import java.util.*;
import java.util.concurrent.CountDownLatch;
import java.util.concurrent.TimeUnit;
import java.util.stream.Collectors;
import java.util.stream.IntStream;
import java.util.stream.Stream;

import static org.gridsuite.study.server.NetworkModificationTreeService.HEADER_INSERT_MODE;
import static org.gridsuite.study.server.NetworkModificationTreeService.HEADER_NEW_NODE;
import static org.gridsuite.study.server.NetworkModificationTreeService.NODE_UPDATED;
import static org.gridsuite.study.server.StudyConstants.CASE_API_VERSION;
import static org.gridsuite.study.server.StudyException.Type.*;
import static org.gridsuite.study.server.StudyService.*;
import static org.gridsuite.study.server.utils.MatcherBasicStudyInfos.createMatcherStudyBasicInfos;
import static org.gridsuite.study.server.utils.MatcherCreatedStudyBasicInfos.createMatcherCreatedStudyBasicInfos;
import static org.gridsuite.study.server.utils.MatcherStudyInfos.createMatcherStudyInfos;
import static org.junit.Assert.*;
import static org.mockito.ArgumentMatchers.any;
import static org.mockito.Mockito.doNothing;
import static org.mockito.Mockito.when;

/**
 * @author Abdelsalem Hedhili <abdelsalem.hedhili at rte-france.com>
 * @author Franck Lecuyer <franck.lecuyer at rte-france.com>
 */

@RunWith(SpringRunner.class)
@AutoConfigureWebTestClient
@EnableWebFlux
@SpringBootTest
@ContextHierarchy({@ContextConfiguration(classes = {StudyApplication.class, TestChannelBinderConfiguration.class})})
public class StudyTest {

    private static final Logger LOGGER = LoggerFactory.getLogger(StudyTest.class);

    private static final long TIMEOUT = 1000;
    private static final String STUDIES_URL = "/v1/studies";
    private static final String TEST_FILE = "testCase.xiidm";
    private static final String TEST_FILE_WITH_ERRORS = "testCase_with_errors.xiidm";
    private static final String TEST_FILE_IMPORT_ERRORS = "testCase_import_errors.xiidm";
    private static final String TEST_FILE_IMPORT_ERRORS_NO_MESSAGE_IN_RESPONSE_BODY = "testCase_import_errors_no_message_in_response_body.xiidm";
    private static final String NETWORK_UUID_STRING = "38400000-8cf0-11bd-b23e-10b96e4ef00d";
    private static final String CASE_UUID_STRING = "00000000-8cf0-11bd-b23e-10b96e4ef00d";
    private static final String IMPORTED_CASE_UUID_STRING = "11111111-0000-0000-0000-000000000000";
    private static final String IMPORTED_BLOCKING_CASE_UUID_STRING = "22111111-0000-0000-0000-000000000000";
    private static final String IMPORTED_CASE_WITH_ERRORS_UUID_STRING = "88888888-0000-0000-0000-000000000000";
    private static final String NEW_STUDY_CASE_UUID = "11888888-0000-0000-0000-000000000000";
    private static final String NOT_EXISTING_CASE_UUID = "00000000-0000-0000-0000-000000000000";
    private static final String SECURITY_ANALYSIS_RESULT_UUID = "f3a85c9b-9594-4e55-8ec7-07ea965d24eb";
    private static final String SECURITY_ANALYSIS_OTHER_NODE_RESULT_UUID = "11111111-9594-4e55-8ec7-07ea965d24eb";
    private static final String NOT_FOUND_SECURITY_ANALYSIS_UUID = "e3a85c9b-9594-4e55-8ec7-07ea965d24eb";
    private static final String HEADER_UPDATE_TYPE = "updateType";
    private static final UUID NETWORK_UUID = UUID.fromString(NETWORK_UUID_STRING);
    private static final UUID CASE_UUID = UUID.fromString(CASE_UUID_STRING);
    private static final UUID IMPORTED_CASE_UUID = UUID.fromString(IMPORTED_CASE_UUID_STRING);
    private static final UUID IMPORTED_CASE_WITH_ERRORS_UUID = UUID.fromString(IMPORTED_CASE_WITH_ERRORS_UUID_STRING);
    private static final NetworkInfos NETWORK_INFOS = new NetworkInfos(NETWORK_UUID, "20140116_0830_2D4_UX1_pst");
    private static final String CONTINGENCY_LIST_NAME = "ls";
    private static final String SECURITY_ANALYSIS_RESULT_JSON = "{\"version\":\"1.0\",\"preContingencyResult\":{\"computationOk\":true,\"limitViolations\":[{\"subjectId\":\"l3\",\"limitType\":\"CURRENT\",\"acceptableDuration\":1200,\"limit\":10.0,\"limitReduction\":1.0,\"value\":11.0,\"side\":\"ONE\"}],\"actionsTaken\":[]},\"postContingencyResults\":[{\"contingency\":{\"id\":\"l1\",\"elements\":[{\"id\":\"l1\",\"type\":\"BRANCH\"}]},\"limitViolationsResult\":{\"computationOk\":true,\"limitViolations\":[{\"subjectId\":\"vl1\",\"limitType\":\"HIGH_VOLTAGE\",\"acceptableDuration\":0,\"limit\":400.0,\"limitReduction\":1.0,\"value\":410.0}],\"actionsTaken\":[]}},{\"contingency\":{\"id\":\"l2\",\"elements\":[{\"id\":\"l2\",\"type\":\"BRANCH\"}]},\"limitViolationsResult\":{\"computationOk\":true,\"limitViolations\":[{\"subjectId\":\"vl1\",\"limitType\":\"HIGH_VOLTAGE\",\"acceptableDuration\":0,\"limit\":400.0,\"limitReduction\":1.0,\"value\":410.0}],\"actionsTaken\":[]}}]}";
    private static final String SECURITY_ANALYSIS_STATUS_JSON = "{\"status\":\"COMPLETED\"}";
    private static final String CONTINGENCIES_JSON = "[{\"id\":\"l1\",\"elements\":[{\"id\":\"l1\",\"type\":\"BRANCH\"}]}]";
    public static final String LOAD_PARAMETERS_JSON = "{\"version\":\"1.5\",\"voltageInitMode\":\"UNIFORM_VALUES\",\"transformerVoltageControlOn\":false,\"phaseShifterRegulationOn\":false,\"noGeneratorReactiveLimits\":false,\"twtSplitShuntAdmittance\":false,\"simulShunt\":false,\"readSlackBus\":true,\"writeSlackBus\":false,\"dc\":false,\"distributedSlack\":true,\"balanceType\":\"PROPORTIONAL_TO_GENERATION_P_MAX\",\"dcUseTransformerRatio\":true,\"countriesToBalance\":[],\"connectedComponentMode\":\"MAIN\"}";
    public static final String LOAD_PARAMETERS_JSON2 = "{\"version\":\"1.5\",\"voltageInitMode\":\"DC_VALUES\",\"transformerVoltageControlOn\":true,\"phaseShifterRegulationOn\":true,\"noGeneratorReactiveLimits\":false,\"twtSplitShuntAdmittance\":false,\"simulShunt\":true,\"readSlackBus\":false,\"writeSlackBus\":true,\"dc\":true,\"distributedSlack\":true,\"balanceType\":\"PROPORTIONAL_TO_CONFORM_LOAD\",\"dcUseTransformerRatio\":true,\"countriesToBalance\":[],\"connectedComponentMode\":\"MAIN\"}";
    private static final ReporterModel REPORT_TEST = new ReporterModel("test", "test");
    private static final String VOLTAGE_LEVEL_ID = "VOLTAGE_LEVEL_ID";
    private static final String VARIANT_ID = "variant_1";
    public static final String POST = "POST";
    private static final String VARIANT_ID_2 = "variant_2";
    private static final String LOAD_ID_1 = "LOAD_ID_1";
    private static final String LINE_ID_1 = "LINE_ID_1";
    private static final String GENERATOR_ID_1 = "GENERATOR_ID_1";
    private static final String SHUNT_COMPENSATOR_ID_1 = "SHUNT_COMPENSATOR_ID_1";
    private static final String TWO_WINDINGS_TRANSFORMER_ID_1 = "2WT_ID_1";
    private static final String SUBSTATION_ID_1 = "SUBSTATION_ID_1";
    private static final String VL_ID_1 = "VL_ID_1";

    @Autowired
    private OutputDestination output;

    @Autowired
    private InputDestination input;

    @Autowired
    private WebTestClient webTestClient;

    @Autowired
    private StudyService studyService;

    @Autowired
    private NetworkModificationService networkModificationService;

    @Autowired
    private ReportService reportService;

    @MockBean
    private EquipmentInfosService equipmentInfosService;

    @MockBean
    private StudyInfosService studyInfosService;

    @Autowired
    private ObjectMapper mapper;

    private List<EquipmentInfos> linesInfos;

    private List<CreatedStudyBasicInfos> studiesInfos;

    private MockWebServer server;

    @Autowired
    private StudyRepository studyRepository;

    @Autowired
    private NetworkModificationTreeService networkModificationTreeService;

    @Autowired
    private StudyCreationRequestRepository studyCreationRequestRepository;

    //used by testGetStudyCreationRequests to control asynchronous case import
    CountDownLatch countDownLatch;

    @MockBean
    private NetworkStoreService networkStoreService;

    private static EquipmentInfos toEquipmentInfos(Line line) {
        return EquipmentInfos.builder()
            .networkUuid(NETWORK_UUID)
            .id(line.getId())
            .name(line.getNameOrId())
            .type("LINE")
            .voltageLevels(Set.of(VoltageLevelInfos.builder().id(line.getTerminal1().getVoltageLevel().getId()).name(line.getTerminal1().getVoltageLevel().getNameOrId()).build()))
            .build();
    }

    private void initMockBeans(Network network) {
        linesInfos = network.getLineStream().map(StudyTest::toEquipmentInfos).collect(Collectors.toList());

        studiesInfos = List.of(
                CreatedStudyBasicInfos.builder().id(UUID.fromString("11888888-0000-0000-0000-111111111111")).userId("userId1").caseFormat("XIIDM").creationDate(ZonedDateTime.now(ZoneOffset.UTC)).build(),
                CreatedStudyBasicInfos.builder().id(UUID.fromString("11888888-0000-0000-0000-111111111112")).userId("userId1").caseFormat("UCTE").creationDate(ZonedDateTime.now(ZoneOffset.UTC)).build()
        );

        when(studyInfosService.add(any(CreatedStudyBasicInfos.class))).thenReturn(studiesInfos.get(0));
        when(studyInfosService.search(String.format("userId:%s", "userId")))
                .then((Answer<List<CreatedStudyBasicInfos>>) invocation -> studiesInfos);

        when(equipmentInfosService.searchEquipments(String.format("networkUuid.keyword:(%s) AND variantId.keyword:(%s) AND equipmentName.fullascii:(*B*)", NETWORK_UUID_STRING, VariantManagerConstants.INITIAL_VARIANT_ID)))
            .then((Answer<List<EquipmentInfos>>) invocation -> linesInfos);

        when(equipmentInfosService.searchEquipments(String.format("networkUuid.keyword:(%s) AND variantId.keyword:(%s) AND equipmentId.fullascii:(*B*)", NETWORK_UUID_STRING, VariantManagerConstants.INITIAL_VARIANT_ID)))
            .then((Answer<List<EquipmentInfos>>) invocation -> linesInfos);

        doNothing().when(networkStoreService).deleteNetwork(NETWORK_UUID);
    }

    private void cleanDB() {
        studyRepository.findAll().forEach(s -> networkModificationTreeService.doDeleteTree(s.getId()));
        studyRepository.deleteAll();
        studyCreationRequestRepository.deleteAll();
        equipmentInfosService.deleteAll(NETWORK_UUID);
    }

    @Before
    public void setup() throws IOException {
        ReadOnlyDataSource dataSource = new ResourceDataSource("testCase",
            new ResourceSet("", TEST_FILE));
        Network network = new XMLImporter().importData(dataSource, new NetworkFactoryImpl(), null);
        network.getVariantManager().cloneVariant(VariantManagerConstants.INITIAL_VARIANT_ID, VARIANT_ID);
        network.getVariantManager().setWorkingVariant(VariantManagerConstants.INITIAL_VARIANT_ID);
        initMockBeans(network);

        server = new MockWebServer();

        // Start the server.
        server.start();

        // Ask the server for its URL. You'll need this to make HTTP requests.
        HttpUrl baseHttpUrl = server.url("");
        String baseUrl = baseHttpUrl.toString().substring(0, baseHttpUrl.toString().length() - 1);
        studyService.setCaseServerBaseUri(baseUrl);
        studyService.setNetworkConversionServerBaseUri(baseUrl);
        studyService.setSingleLineDiagramServerBaseUri(baseUrl);
        studyService.setGeoDataServerBaseUri(baseUrl);
        studyService.setNetworkMapServerBaseUri(baseUrl);
        studyService.setLoadFlowServerBaseUri(baseUrl);
        studyService.setSecurityAnalysisServerBaseUri(baseUrl);
        studyService.setActionsServerBaseUri(baseUrl);
        networkModificationService.setNetworkModificationServerBaseUri(baseUrl);
        reportService.setReportServerBaseUri(baseUrl);

        // FIXME: remove lines when dicos will be used on the front side
        mapper.registerModule(new ReporterModelJsonModule() {
            @Override
            public Object getTypeId() {
                return getClass().getName() + "override";
            }
        });

        String networkInfosAsString = mapper.writeValueAsString(NETWORK_INFOS);
        String importedCaseUuidAsString = mapper.writeValueAsString(IMPORTED_CASE_UUID);

        String voltageLevelsMapDataAsString = mapper.writeValueAsString(List.of(
            VoltageLevelMapData.builder().id("BBE1AA1").name("BBE1AA1").substationId("BBE1AA").nominalVoltage(380).topologyKind(TopologyKind.BUS_BREAKER).build(),
            VoltageLevelMapData.builder().id("BBE2AA1").name("BBE2AA1").substationId("BBE2AA").nominalVoltage(380).topologyKind(TopologyKind.BUS_BREAKER).build(),
            VoltageLevelMapData.builder().id("DDE1AA1").name("DDE1AA1").substationId("DDE1AA").nominalVoltage(380).topologyKind(TopologyKind.BUS_BREAKER).build(),
            VoltageLevelMapData.builder().id("DDE2AA1").name("DDE2AA1").substationId("DDE2AA").nominalVoltage(380).topologyKind(TopologyKind.BUS_BREAKER).build(),
            VoltageLevelMapData.builder().id("DDE3AA1").name("DDE3AA1").substationId("DDE3AA").nominalVoltage(380).topologyKind(TopologyKind.BUS_BREAKER).build(),
            VoltageLevelMapData.builder().id("FFR1AA1").name("FFR1AA1").substationId("FFR1AA").nominalVoltage(380).topologyKind(TopologyKind.BUS_BREAKER).build(),
            VoltageLevelMapData.builder().id("FFR3AA1").name("FFR3AA1").substationId("FFR3AA").nominalVoltage(380).topologyKind(TopologyKind.BUS_BREAKER).build(),
            VoltageLevelMapData.builder().id("NNL1AA1").name("NNL1AA1").substationId("NNL1AA").nominalVoltage(380).topologyKind(TopologyKind.BUS_BREAKER).build(),
            VoltageLevelMapData.builder().id("NNL2AA1").name("NNL2AA1").substationId("NNL2AA").nominalVoltage(380).topologyKind(TopologyKind.BUS_BREAKER).build(),
            VoltageLevelMapData.builder().id("NNL3AA1").name("NNL3AA1").substationId("NNL3AA").nominalVoltage(380).topologyKind(TopologyKind.BUS_BREAKER).build()));

        String busesDataAsString = mapper.writeValueAsString(List.of(
            IdentifiableInfos.builder().id("BUS_1").name("BUS_1").build(),
            IdentifiableInfos.builder().id("BUS_2").name("BUS_2").build()));

        String busbarSectionsDataAsString = mapper.writeValueAsString(List.of(
            IdentifiableInfos.builder().id("BUSBAR_SECTION_1").name("BUSBAR_SECTION_1").build(),
            IdentifiableInfos.builder().id("BUSBAR_SECTION_2").name("BUSBAR_SECTION_2").build()));

        String loadDataAsString = mapper.writeValueAsString(
                IdentifiableInfos.builder().id(LOAD_ID_1).name("LOAD_NAME_1").build());
        String lineDataAsString = mapper.writeValueAsString(
                IdentifiableInfos.builder().id(LINE_ID_1).name("LINE_NAME_1").build());
        String generatorDataAsString = mapper.writeValueAsString(
                IdentifiableInfos.builder().id(GENERATOR_ID_1).name("GENERATOR_NAME_1").build());
        String shuntCompensatorDataAsString = mapper.writeValueAsString(
                IdentifiableInfos.builder().id(SHUNT_COMPENSATOR_ID_1).name("SHUNT_COMPENSATOR_NAME_1").build());
        String twoWindingsTransformerDataAsString = mapper.writeValueAsString(
                IdentifiableInfos.builder().id(TWO_WINDINGS_TRANSFORMER_ID_1).name("2WT_NAME_1").build());
        String voltageLevelDataAsString = mapper.writeValueAsString(
                IdentifiableInfos.builder().id(VL_ID_1).name("VL_NAME_1").build());
        String substationDataAsString = mapper.writeValueAsString(
                IdentifiableInfos.builder().id(SUBSTATION_ID_1).name("SUBSTATION_NAME_1").build());
        String importedCaseWithErrorsUuidAsString = mapper.writeValueAsString(IMPORTED_CASE_WITH_ERRORS_UUID);
        String importedBlockingCaseUuidAsString = mapper.writeValueAsString(IMPORTED_BLOCKING_CASE_UUID_STRING);

        final Dispatcher dispatcher = new Dispatcher() {
            @SneakyThrows
            @Override
            public MockResponse dispatch(RecordedRequest request) {
                String path = Objects.requireNonNull(request.getPath());
                Buffer body = request.getBody();

                if (path.matches("/v1/networks/" + NETWORK_UUID_STRING + "/run-and-save.*")) {
                    String resultUuid = path.matches(".*variantId=" + VARIANT_ID_2 + ".*") ? SECURITY_ANALYSIS_OTHER_NODE_RESULT_UUID : SECURITY_ANALYSIS_RESULT_UUID;
                    input.send(MessageBuilder.withPayload("")
                        .setHeader("resultUuid", resultUuid)
                        .setHeader("receiver", "%7B%22nodeUuid%22%3A%22" + request.getPath().split("%")[5].substring(4) + "%22%2C%22userId%22%3A%22userId%22%7D")
                        .build());
                    return new MockResponse().setResponseCode(200).setBody("\"" + resultUuid + "\"")
                        .addHeader("Content-Type", "application/json; charset=utf-8");
                } else if (path.matches("/v1/results/" + SECURITY_ANALYSIS_RESULT_UUID + "/stop.*")
                           || path.matches("/v1/results/" + SECURITY_ANALYSIS_OTHER_NODE_RESULT_UUID + "/stop.*")) {
                    String resultUuid = path.matches(".*variantId=" + VARIANT_ID_2 + ".*") ? SECURITY_ANALYSIS_OTHER_NODE_RESULT_UUID : SECURITY_ANALYSIS_RESULT_UUID;
                    input.send(MessageBuilder.withPayload("")
                        .setHeader("resultUuid", resultUuid)
                        .setHeader("receiver", "%7B%22nodeUuid%22%3A%22" + request.getPath().split("%")[5].substring(4) + "%22%2C%22userId%22%3A%22userId%22%7D")
                        .build(), "sa.stopped");
                    return new MockResponse().setResponseCode(200)
                        .addHeader("Content-Type", "application/json; charset=utf-8");
                } else if (path.matches("/v1/groups/.*") ||
                    path.matches("/v1/networks/" + NETWORK_UUID_STRING + "/switches/switchId\\?group=.*\\&open=true") ||
                    path.matches("/v1/networks/" + NETWORK_UUID_STRING + "/switches/switchId\\?group=.*\\&open=true\\&variantId=" + VARIANT_ID) ||
                    path.matches("/v1/networks/" + NETWORK_UUID_STRING + "/switches/switchId\\?group=.*\\&open=true\\&variantId=" + VARIANT_ID_2)) {
                    JSONObject jsonObject = new JSONObject(Map.of("substationIds", List.of("s1", "s2", "s3")));
                    return new MockResponse().setResponseCode(200)
                        .setBody(new JSONArray(List.of(jsonObject)).toString())
                        .addHeader("Content-Type", "application/json; charset=utf-8");
                } else if (path.matches("/v1/networks/" + NETWORK_UUID_STRING + "/lines/line12/status\\?group=.*")) {
                    if (Objects.nonNull(body) && body.peek().readUtf8().equals("lockout")) {
                        JSONObject jsonObject = new JSONObject(Map.of("substationIds", List.of("s1", "s2")));
                        return new MockResponse().setResponseCode(200)
                            .setBody(new JSONArray(List.of(jsonObject)).toString())
                            .addHeader("Content-Type", "application/json; charset=utf-8");
                    } else {
                        return new MockResponse().setResponseCode(500);
                    }
                } else if (path.matches("/v1/networks/" + NETWORK_UUID_STRING + "/lines/line23/status\\?group=.*")) {
                    if (Objects.nonNull(body) && body.peek().readUtf8().equals("trip")) {
                        JSONObject jsonObject = new JSONObject(Map.of("substationIds", List.of("s2", "s3")));
                        return new MockResponse().setResponseCode(200)
                            .setBody(new JSONArray(List.of(jsonObject)).toString())
                            .addHeader("Content-Type", "application/json; charset=utf-8");
                    } else {
                        return new MockResponse().setResponseCode(500);
                    }
                } else if (path.matches("/v1/networks/" + NETWORK_UUID_STRING + "/lines/line13/status\\?group=.*")) {
                    String bodyStr = Objects.nonNull(body) ? body.peek().readUtf8() : "";
                    if (bodyStr.equals("switchOn") || bodyStr.equals("energiseEndOne")) {
                        JSONObject jsonObject = new JSONObject(Map.of("substationIds", List.of("s1", "s3")));
                        return new MockResponse().setResponseCode(200)
                            .setBody(new JSONArray(List.of(jsonObject)).toString())
                            .addHeader("Content-Type", "application/json; charset=utf-8");
                    } else {
                        return new MockResponse().setResponseCode(500);
                    }
                } else if (path.matches("/v1/networks/" + NETWORK_UUID_STRING + "/lines/lineFailedId/status\\?group=.*")) {
                    return new MockResponse().setResponseCode(500).setBody(LINE_MODIFICATION_FAILED.name());
                } else if (path.matches("/v1/networks/" + NETWORK_UUID_STRING + "/groovy\\?group=.*")) {
                    JSONObject jsonObject = new JSONObject(Map.of("substationIds", List.of("s4", "s5", "s6", "s7")));
                    return new MockResponse().setResponseCode(200)
                        .setBody(new JSONArray(List.of(jsonObject)).toString())
                        .addHeader("Content-Type", "application/json; charset=utf-8");
                } else if (path.matches("/v1/networks/" + NETWORK_UUID_STRING + "/loads\\?group=.*")) {
                    JSONObject jsonObject = new JSONObject(Map.of("substationIds", List.of("s2")));
                    return new MockResponse().setResponseCode(200)
                        .setBody(new JSONArray(List.of(jsonObject)).toString())
                        .addHeader("Content-Type", "application/json; charset=utf-8");
                } else if (path.matches("/v1/networks/" + NETWORK_UUID_STRING + "/two-windings-transformer\\?group=.*") && POST.equals(request.getMethod())) {
                    JSONObject jsonObject = new JSONObject(Map.of("substationIds", List.of("s2")));
                    return new MockResponse().setResponseCode(200)
                            .setBody(new JSONArray(List.of(jsonObject)).toString())
                            .addHeader("Content-Type", "application/json; charset=utf-8");
                } else if (path.matches("/v1/networks/" + NETWORK_UUID_STRING + "/equipments/type/LOAD/id/idLoadToDelete\\?group=.*")) {
                    JSONObject jsonObject = new JSONObject(Map.of("equipmentId", "idLoadToDelete",
                        "equipmentType", "LOAD", "substationIds", List.of("s2")));
                    return new MockResponse().setResponseCode(200)
                        .setBody(new JSONArray(List.of(jsonObject)).toString())
                        .addHeader("Content-Type", "application/json; charset=utf-8");
                } else if (path.matches("/v1/networks/" + NETWORK_UUID_STRING + "/generators\\?group=.*")) {
                    JSONObject jsonObject = new JSONObject(Map.of("substationIds", List.of("s2")));
                    return new MockResponse().setResponseCode(200)
                        .setBody(new JSONArray(List.of(jsonObject)).toString())
                        .addHeader("Content-Type", "application/json; charset=utf-8");
                }  else if (path.matches("/v1/networks/" + NETWORK_UUID_STRING + "/shunt-compensators[?]group=.*") && POST.equals(request.getMethod())) {
                    JSONObject jsonObject = new JSONObject(Map.of("substationIds", List.of("s2")));
                    return new MockResponse().setResponseCode(200)
                        .setBody(new JSONArray(List.of(jsonObject)).toString())
                        .addHeader("Content-Type", "application/json; charset=utf-8");
                } else if (path.matches("/v1/networks/" + NETWORK_UUID_STRING + "/lines\\?group=.*")) {
                        JSONObject jsonObject = new JSONObject(Map.of("substationIds", List.of("s2")));
                        return new MockResponse().setResponseCode(200)
                            .setBody(new JSONArray(List.of(jsonObject)).toString())
                            .addHeader("Content-Type", "application/json; charset=utf-8");
                } else if (path.matches("/v1/networks/" + NETWORK_UUID_STRING + "/run\\?reportId=" + NETWORK_UUID_STRING + "\\&reportName=loadflow\\&overwrite=true") ||
                           path.matches("/v1/networks/" + NETWORK_UUID_STRING + "/run\\?reportId=" + NETWORK_UUID_STRING + "\\&reportName=loadflow\\&overwrite=true\\&variantId=.*")) {
                        return new MockResponse().setResponseCode(200)
                            .setBody("{\n" +
                                "\"version\":\"1.1\",\n" +
                                "\"metrics\":{\n" +
                                "\"network_0_iterations\":\"7\",\n" +
                                "\"network_0_status\":\"CONVERGED\"\n" +
                                "},\n" +
                                "\"isOK\":true,\n" +
                                "\"componentResults\": [{\"componentNum\":0,\"status\":\"CONVERGED\",\"iterationCount\":7, \"slackBusId\": \"c6ace316-6b39-40ec-b1d6-09ab2fe42992\", \"slackBusActivePowerMismatch\": 3.7}]\n" +
                                "}")
                            .addHeader("Content-Type", "application/json; charset=utf-8");
                } else if (path.matches("/v1/contingency-lists/" + CONTINGENCY_LIST_NAME + "/export\\?networkUuid=" + NETWORK_UUID_STRING)
                           || path.matches("/v1/contingency-lists/" + CONTINGENCY_LIST_NAME + "/export\\?networkUuid=" + NETWORK_UUID_STRING + "\\&variantId=.*")) {
                    return new MockResponse().setResponseCode(200).setBody(CONTINGENCIES_JSON)
                        .addHeader("Content-Type", "application/json; charset=utf-8");
                } else if (path.matches("/v1/networks/" + NETWORK_UUID_STRING + "/build.*") && request.getMethod().equals("POST")) {
                    // variant build
                    input.send(MessageBuilder.withPayload("s1,s2")
                        .setHeader("receiver", "%7B%22nodeUuid%22%3A%22" + request.getPath().split("%")[5].substring(4) + "%22%2C%22userId%22%3A%22userId%22%7D")
                        .build(), "build.result");
                    return new MockResponse().setResponseCode(200)
                        .addHeader("Content-Type", "application/json; charset=utf-8");
                } else if (path.matches("/v1/build/stop.*")) {
                    // stop variant build
                    input.send(MessageBuilder.withPayload("")
                        .setHeader("receiver", "%7B%22nodeUuid%22%3A%22" + request.getPath().split("%")[5].substring(4) + "%22%2C%22userId%22%3A%22userId%22%7D")
                        .build(), "build.stopped");
                    return new MockResponse().setResponseCode(200)
                        .addHeader("Content-Type", "application/json; charset=utf-8");
                } else if (path.matches("/v1/groups/.*/modifications/.*") && request.getMethod().equals("DELETE")) {
                    return new MockResponse().setResponseCode(200);
                }

                switch (path) {
                    case "/v1/networks/38400000-8cf0-11bd-b23e-10b96e4ef00d":
                    case "/v1/networks/38400000-8cf0-11bd-b23e-10b96e4ef00d/voltage-levels":
                        return new MockResponse().setResponseCode(200).setBody(voltageLevelsMapDataAsString)
                                .addHeader("Content-Type", "application/json; charset=utf-8");
                    case "/v1/studies/cases/{caseUuid}":
                        return new MockResponse().setResponseCode(200).setBody("CGMES")
                            .addHeader("Content-Type", "application/json; charset=utf-8");
                    case "/v1/studies/newStudy/cases/" + IMPORTED_CASE_WITH_ERRORS_UUID_STRING:
                        return new MockResponse().setResponseCode(200).setBody("XIIDM")
                            .addHeader("Content-Type", "application/json; charset=utf-8");

                    case "/v1/cases/00000000-8cf0-11bd-b23e-10b96e4ef00d/exists":
                    case "/v1/cases/11111111-0000-0000-0000-000000000000/exists":
                    case "/v1/cases/88888888-0000-0000-0000-000000000000/exists":
                    case "/v1/cases/11888888-0000-0000-0000-000000000000/exists":
                        return new MockResponse().setResponseCode(200).setBody("true")
                            .addHeader("Content-Type", "application/json; charset=utf-8");

                    case "/v1/cases/00000000-8cf0-11bd-b23e-10b96e4ef00d/format":
                        return new MockResponse().setResponseCode(200).setBody("UCTE")
                            .addHeader("Content-Type", "application/json; charset=utf-8");

                    case "/v1/cases/" + IMPORTED_CASE_UUID_STRING + "/format":
                    case "/v1/cases/" + IMPORTED_CASE_WITH_ERRORS_UUID_STRING + "/format":
                    case "/v1/cases/" + NEW_STUDY_CASE_UUID + "/format":
                    case "/v1/cases/" + IMPORTED_BLOCKING_CASE_UUID_STRING + "/format":
                        return new MockResponse().setResponseCode(200).setBody("XIIDM")
                            .addHeader("Content-Type", "application/json; charset=utf-8");

                    case "/v1/cases/" + NOT_EXISTING_CASE_UUID + "/exists":
                        return new MockResponse().setResponseCode(200).setBody("false")
                            .addHeader("Content-Type", "application/json; charset=utf-8");

                    case "/" + CASE_API_VERSION + "/cases/private": {
                        String bodyStr = body.readUtf8();
                        if (bodyStr.contains("filename=\"" + TEST_FILE_WITH_ERRORS + "\"")) {  // import file with errors
                            return new MockResponse().setResponseCode(200).setBody(importedCaseWithErrorsUuidAsString)
                                .addHeader("Content-Type", "application/json; charset=utf-8");
                        } else if (bodyStr.contains("filename=\"" + TEST_FILE_IMPORT_ERRORS + "\"")) {  // import file with errors during import in the case server
                            return new MockResponse().setResponseCode(500)
                                .addHeader("Content-Type", "application/json; charset=utf-8")
                                .setBody("{\"timestamp\":\"2020-12-14T10:27:11.760+0000\",\"status\":500,\"error\":\"Internal Server Error\",\"message\":\"Error during import in the case server\",\"path\":\"/v1/networks\"}");
                        } else if (bodyStr.contains("filename=\"" + TEST_FILE_IMPORT_ERRORS_NO_MESSAGE_IN_RESPONSE_BODY + "\"")) {  // import file with errors during import in the case server without message in response body
                            return new MockResponse().setResponseCode(500)
                                .addHeader("Content-Type", "application/json; charset=utf-8")
                                .setBody("{\"timestamp\":\"2020-12-14T10:27:11.760+0000\",\"status\":500,\"error\":\"Internal Server Error\",\"message2\":\"Error during import in the case server\",\"path\":\"/v1/networks\"}");
                        } else if (bodyStr.contains("filename=\"blockingCaseFile\"")) {
                            return new MockResponse().setResponseCode(200).setBody(importedBlockingCaseUuidAsString)
                                .addHeader("Content-Type", "application/json; charset=utf-8");
                        } else {
                            return new MockResponse().setResponseCode(200).setBody(importedCaseUuidAsString)
                                .addHeader("Content-Type", "application/json; charset=utf-8");
                        }
                    }

                    case "/" + CASE_API_VERSION + "/cases/11111111-0000-0000-0000-000000000000":
                        JSONObject jsonObject = new JSONObject(Map.of("substationIds", List.of("s1", "s2", "s3")));
                        return new MockResponse().setResponseCode(200)
                            .setBody(new JSONArray(List.of(jsonObject)).toString())
                            .addHeader("Content-Type", "application/json; charset=utf-8");

                    case "/v1/networks?caseUuid=" + NEW_STUDY_CASE_UUID + "&variantId=" + FIRST_VARIANT_ID:
                    case "/v1/networks?caseUuid=" + IMPORTED_BLOCKING_CASE_UUID_STRING + "&variantId=" + FIRST_VARIANT_ID:
                        countDownLatch.await(2, TimeUnit.SECONDS);
                        return new MockResponse().setBody(String.valueOf(networkInfosAsString)).setResponseCode(200)
                            .addHeader("Content-Type", "application/json; charset=utf-8");
                    case "/v1/networks?caseUuid=" + CASE_UUID_STRING + "&variantId=" + FIRST_VARIANT_ID:
                    case "/v1/networks?caseUuid=" + IMPORTED_CASE_UUID_STRING + "&variantId=" + FIRST_VARIANT_ID:
                        return new MockResponse().setBody(String.valueOf(networkInfosAsString)).setResponseCode(200)
                            .addHeader("Content-Type", "application/json; charset=utf-8");

                    case "/v1/networks?caseUuid=" + IMPORTED_CASE_WITH_ERRORS_UUID_STRING + "&variantId=" + FIRST_VARIANT_ID:
                        return new MockResponse().setBody(String.valueOf(networkInfosAsString)).setResponseCode(500)
                            .addHeader("Content-Type", "application/json; charset=utf-8")
                            .setBody("{\"timestamp\":\"2020-12-14T10:27:11.760+0000\",\"status\":500,\"error\":\"Internal Server Error\",\"message\":\"The network 20140116_0830_2D4_UX1_pst already contains an object 'GeneratorImpl' with the id 'BBE3AA1 _generator'\",\"path\":\"/v1/networks\"}");

                    case "/v1/lines?networkUuid=38400000-8cf0-11bd-b23e-10b96e4ef00d":
                    case "/v1/substations?networkUuid=38400000-8cf0-11bd-b23e-10b96e4ef00d":
                    case "/v1/networks/38400000-8cf0-11bd-b23e-10b96e4ef00d/lines":
                    case "/v1/networks/38400000-8cf0-11bd-b23e-10b96e4ef00d/substations":
                    case "/v1/networks/38400000-8cf0-11bd-b23e-10b96e4ef00d/2-windings-transformers":
                    case "/v1/networks/38400000-8cf0-11bd-b23e-10b96e4ef00d/3-windings-transformers":
                    case "/v1/networks/38400000-8cf0-11bd-b23e-10b96e4ef00d/generators":
                    case "/v1/networks/38400000-8cf0-11bd-b23e-10b96e4ef00d/batteries":
                    case "/v1/networks/38400000-8cf0-11bd-b23e-10b96e4ef00d/dangling-lines":
                    case "/v1/networks/38400000-8cf0-11bd-b23e-10b96e4ef00d/hvdc-lines":
                    case "/v1/networks/38400000-8cf0-11bd-b23e-10b96e4ef00d/lcc-converter-stations":
                    case "/v1/networks/38400000-8cf0-11bd-b23e-10b96e4ef00d/vsc-converter-stations":
                    case "/v1/networks/38400000-8cf0-11bd-b23e-10b96e4ef00d/loads":
                    case "/v1/networks/38400000-8cf0-11bd-b23e-10b96e4ef00d/shunt-compensators":
                    case "/v1/networks/38400000-8cf0-11bd-b23e-10b96e4ef00d/static-var-compensators":
                    case "/v1/networks/38400000-8cf0-11bd-b23e-10b96e4ef00d/all":
                        return new MockResponse().setBody(" ").setResponseCode(200)
                            .addHeader("Content-Type", "application/json; charset=utf-8");

                    case "/v1/reports/38400000-8cf0-11bd-b23e-10b96e4ef00d":
                        return new MockResponse().setResponseCode(200)
                            .setBody(mapper.writeValueAsString(REPORT_TEST))
                            .addHeader(HttpHeaders.CONTENT_TYPE, MediaType.APPLICATION_JSON_VALUE);

                    case "/v1/svg/" + NETWORK_UUID_STRING + "/voltageLevelId?useName=false&centerLabel=false&diagonalLabel=false&topologicalColoring=false":
                        return new MockResponse().setResponseCode(200).setBody("byte")
                            .addHeader("Content-Type", "application/json; charset=utf-8");

                    case "/v1/svg-and-metadata/" + NETWORK_UUID_STRING + "/voltageLevelId?useName=false&centerLabel=false&diagonalLabel=false&topologicalColoring=false":
                        return new MockResponse().setResponseCode(200).setBody("svgandmetadata")
                            .addHeader("Content-Type", "application/json; charset=utf-8");

                    case "/v1/substation-svg/" + NETWORK_UUID_STRING + "/substationId?useName=false&centerLabel=false&diagonalLabel=false&topologicalColoring=false&substationLayout=horizontal":
                        return new MockResponse().setResponseCode(200).setBody("substation-byte")
                            .addHeader("Content-Type", "application/json; charset=utf-8");

                    case "/v1/substation-svg-and-metadata/" + NETWORK_UUID_STRING + "/substationId?useName=false&centerLabel=false&diagonalLabel=false&topologicalColoring=false&substationLayout=horizontal":
                        return new MockResponse().setResponseCode(200).setBody("substation-svgandmetadata")
                            .addHeader("Content-Type", "application/json; charset=utf-8");

                    case "/v1/svg-component-libraries":
                        return new MockResponse().setResponseCode(200).setBody("[\"GridSuiteAndConvergence\",\"Convergence\"]")
                            .addHeader("Content-Type", "application/json; charset=utf-8");

                    case "/v1/export/formats":
                        return new MockResponse().setResponseCode(200).setBody("[\"CGMES\",\"UCTE\",\"XIIDM\"]")
                            .addHeader("Content-Type", "application/json; charset=utf-8");

                    case "/v1/networks/38400000-8cf0-11bd-b23e-10b96e4ef00d/export/XIIDM":
                        return new MockResponse().setResponseCode(200).addHeader("Content-Disposition", "attachment; filename=fileName").setBody("byteData")
                            .addHeader("Content-Type", "application/json; charset=utf-8");

                    case "/v1/results/" + SECURITY_ANALYSIS_RESULT_UUID + "?limitType":
                    case "/v1/results/" + SECURITY_ANALYSIS_OTHER_NODE_RESULT_UUID + "?limitType":
                        return new MockResponse().setResponseCode(200).setBody(SECURITY_ANALYSIS_RESULT_JSON)
                            .addHeader("Content-Type", "application/json; charset=utf-8");

                    case "/v1/results/" + SECURITY_ANALYSIS_RESULT_UUID + "/status":
                    case "/v1/results/" + SECURITY_ANALYSIS_OTHER_NODE_RESULT_UUID + "/status":
                        return new MockResponse().setResponseCode(200).setBody(SECURITY_ANALYSIS_STATUS_JSON)
                            .addHeader("Content-Type", "application/json; charset=utf-8");

                    case "/v1/results/invalidate-status?resultUuid=" + SECURITY_ANALYSIS_RESULT_UUID:
                    case "/v1/results/invalidate-status?resultUuid=" + SECURITY_ANALYSIS_OTHER_NODE_RESULT_UUID:
                        return new MockResponse().setResponseCode(200)
                            .addHeader("Content-Type", "application/json; charset=utf-8");

                    case "/v1/networks/" + NETWORK_UUID_STRING + "/voltage-levels/" + VOLTAGE_LEVEL_ID + "/configured-buses":
                        return new MockResponse().setResponseCode(200).setBody(busesDataAsString)
                                .addHeader("Content-Type", "application/json; charset=utf-8");

                    case "/v1/networks/" + NETWORK_UUID_STRING + "/voltage-levels/" + VOLTAGE_LEVEL_ID + "/busbar-sections":
                        return new MockResponse().setResponseCode(200).setBody(busbarSectionsDataAsString)
                                .addHeader("Content-Type", "application/json; charset=utf-8");

                    case "/v1/networks/" + NETWORK_UUID_STRING + "/loads/" + LOAD_ID_1:
                        return new MockResponse().setResponseCode(200).setBody(loadDataAsString)
                                .addHeader("Content-Type", "application/json; charset=utf-8");

                    case "/v1/networks/" + NETWORK_UUID_STRING + "/lines/" + LINE_ID_1:
                        return new MockResponse().setResponseCode(200).setBody(lineDataAsString)
                                .addHeader("Content-Type", "application/json; charset=utf-8");

                    case "/v1/networks/" + NETWORK_UUID_STRING + "/generators/" + GENERATOR_ID_1:
                        return new MockResponse().setResponseCode(200).setBody(generatorDataAsString)
                                .addHeader("Content-Type", "application/json; charset=utf-8");

                    case "/v1/networks/" + NETWORK_UUID_STRING + "/shunt-compensators/" + SHUNT_COMPENSATOR_ID_1:
                        return new MockResponse().setResponseCode(200).setBody(shuntCompensatorDataAsString)
                                .addHeader("Content-Type", "application/json; charset=utf-8");

                    case "/v1/networks/" + NETWORK_UUID_STRING + "/2-windings-transformers/" + TWO_WINDINGS_TRANSFORMER_ID_1:
                        return new MockResponse().setResponseCode(200).setBody(twoWindingsTransformerDataAsString)
                                .addHeader("Content-Type", "application/json; charset=utf-8");

                    case "/v1/networks/" + NETWORK_UUID_STRING + "/substations/" + SUBSTATION_ID_1:
                        return new MockResponse().setResponseCode(200).setBody(substationDataAsString)
                                .addHeader("Content-Type", "application/json; charset=utf-8");

                    case "/v1/networks/" + NETWORK_UUID_STRING + "/voltage-levels/" + VL_ID_1:
                        return new MockResponse().setResponseCode(200).setBody(voltageLevelDataAsString)
                                .addHeader("Content-Type", "application/json; charset=utf-8");
                    default:
                        LOGGER.error("Path not supported: " + request.getPath());
                        return new MockResponse().setResponseCode(404);
                }
            }
        };
        server.setDispatcher(dispatcher);
    }

    private Set<String> getRequestsDone(int n) {
        return IntStream.range(0, n).mapToObj(i -> {
            try {
                return server.takeRequest(0, TimeUnit.SECONDS).getPath();
            } catch (InterruptedException e) {
                LOGGER.error("Error while attempting to get the request done : ", e);
            }
            return null;
        }).collect(Collectors.toSet());
    }

    private class RequestWithBody {

        public RequestWithBody(String path, String body) {
            this.path = path;
            this.body = body;
        }

        public String getPath() {
            return path;
        }

        public String getBody() {
            return body;
        }

        private String path;
        private String body;
    }

    private Set<RequestWithBody> getRequestsWithBodyDone(int n) {
        return IntStream.range(0, n).mapToObj(i -> {
            try {
                var request = server.takeRequest();
                return new RequestWithBody(request.getPath(), request.getBody().readUtf8());
            } catch (InterruptedException e) {
                LOGGER.error("Error while attempting to get the request done : ", e);
            }
            return null;
        }).collect(Collectors.toSet());
    }

    private UUID getRootNodeUuid(UUID studyUuid) {
        return networkModificationTreeService.getStudyRootNodeUuid(studyUuid);
    }

    @Test
    public void testSearch() {
        UUID studyUuid = createStudy("userId", CASE_UUID);
        UUID rootNodeId = getRootNodeUuid(studyUuid);

        webTestClient.get()
                .uri("/v1/search?q={request}", String.format("userId:%s", "userId"))
                .header("userId", "userId")
                .exchange()
                .expectStatus().isOk()
                .expectHeader().contentType(MediaType.APPLICATION_JSON)
                .expectBodyList(CreatedStudyBasicInfos.class)
                .value(new MatcherJson<>(mapper, studiesInfos));

        webTestClient.get()
            .uri("/v1/studies/{studyUuid}/nodes/{nodeUuid}/search?userInput={request}&fieldSelector=name", studyUuid, rootNodeId, "B")
            .header("userId", "userId")
            .exchange()
            .expectStatus().isOk()
            .expectHeader().contentType(MediaType.APPLICATION_JSON)
            .expectBodyList(EquipmentInfos.class)
            .value(new MatcherJson<>(mapper, linesInfos));

        webTestClient.get()
            .uri("/v1/studies/{studyUuid}/nodes/{nodeUuid}/search?userInput={request}&fieldSelector=NAME", studyUuid, rootNodeId, "B")
            .header("userId", "userId")
            .exchange()
            .expectStatus().isOk()
            .expectHeader().contentType(MediaType.APPLICATION_JSON)
            .expectBodyList(EquipmentInfos.class)
            .value(new MatcherJson<>(mapper, linesInfos));

        webTestClient.get()
            .uri("/v1/studies/{studyUuid}/nodes/{nodeUuid}/search?userInput={request}&fieldSelector=ID", studyUuid, rootNodeId, "B")
            .header("userId", "userId")
            .exchange()
            .expectStatus().isOk()
            .expectHeader().contentType(MediaType.APPLICATION_JSON)
            .expectBodyList(EquipmentInfos.class)
            .value(new MatcherJson<>(mapper, linesInfos));

        byte[] resp = webTestClient.get()
            .uri("/v1/studies/{studyUuid}/nodes/{nodeUuid}/search?userInput={request}&fieldSelector=bogus", studyUuid, rootNodeId, "B")
            .header("userId", "userId")
            .exchange()
            .expectStatus().isBadRequest()
            .expectBody().returnResult().getResponseBody();

        assertNotNull(resp);
        String asStr = new String(resp);
        assertEquals("Enum unknown entry 'bogus' should be among NAME, ID", asStr);
    }

    @Test
    public void test() {
        //empty list
        webTestClient.get()
            .uri("/v1/studies")
            .header("userId", "userId")
            .exchange()
            .expectStatus().isOk()
            .expectHeader().contentType(MediaType.APPLICATION_JSON)
            .expectBody(String.class)
            .isEqualTo("[]");

        //empty list
        webTestClient.get()
            .uri("/v1/study_creation_requests")
            .header("userId", "userId")
            .exchange()
            .expectStatus().isOk()
            .expectHeader().contentType(MediaType.APPLICATION_JSON)
            .expectBody(String.class)
            .isEqualTo("[]");

        //insert a study
        UUID studyUuid = createStudy("userId", CASE_UUID);

        // check the study
        webTestClient.get()
            .uri("/v1/studies/{studyUuid}", studyUuid)
            .header("userId", "userId")
            .exchange()
            .expectStatus().isOk()
            .expectHeader().contentType(MediaType.APPLICATION_JSON)
            .expectBody(StudyInfos.class)
            .value(createMatcherStudyInfos(studyUuid, "userId", "UCTE"));

        //insert a study with a non existing case and except exception
        webTestClient.post()
                .uri("/v1/studies/cases/{caseUuid}?isPrivate={isPrivate}", "00000000-0000-0000-0000-000000000000", "false")
                .header("userId", "userId")
                .exchange()
                .expectStatus().isEqualTo(424)
                .expectBody()
                .jsonPath("$")
                .isEqualTo(CASE_NOT_FOUND.name());

        assertTrue(getRequestsDone(1).contains(String.format("/v1/cases/%s/exists", "00000000-0000-0000-0000-000000000000")));

        webTestClient.get()
                .uri("/v1/studies")
                .header("userId", "userId")
                .exchange()
                .expectStatus().isOk()
                .expectHeader().contentType(MediaType.APPLICATION_JSON)
                .expectBodyList(CreatedStudyBasicInfos.class)
                .value(studies -> studies.get(0),
                        createMatcherCreatedStudyBasicInfos(studyUuid, "userId", "UCTE"));

        //insert the same study but with another user (should work)
        //even with the same name should work
        studyUuid = createStudy("userId2", CASE_UUID);

        webTestClient.get()
                .uri("/v1/studies")
                .header("userId", "userId2")
                .exchange()
                .expectStatus().isOk()
                .expectHeader().contentType(MediaType.APPLICATION_JSON)
                .expectBodyList(CreatedStudyBasicInfos.class)
                .value(studies -> studies.get(0),
                        createMatcherCreatedStudyBasicInfos(studyUuid, "userId2", "UCTE"));

        //insert a study with a case (multipartfile)
        UUID s2Uuid = createStudy("userId", TEST_FILE, IMPORTED_CASE_UUID_STRING, true);

        // check the study s2
        webTestClient.get()
                .uri("/v1/studies/{studyUuid}", s2Uuid)
                .header("userId", "userId")
                .exchange()
                .expectStatus().isOk()
                .expectHeader().contentType(MediaType.APPLICATION_JSON)
                .expectBody(StudyInfos.class)
                .value(createMatcherStudyInfos(s2Uuid, "userId", "XIIDM"));

        UUID randomUuid = UUID.randomUUID();
        //get a non existing study -> 404 not found
        webTestClient.get()
            .uri("/v1/studies/{studyUuid}", randomUuid)
            .header("userId", "userId")
            .exchange()
            .expectStatus().isNotFound()
            .expectBody();

        UUID studyNameUserIdUuid = studyRepository.findAll().get(0).getId();

        //delete existing study s2
        webTestClient.delete()
            .uri("/v1/studies/" + s2Uuid)
            .header("userId", "userId")
            .exchange()
            .expectStatus().isOk();

        // assert that the broker message has been sent
        Message<byte[]> message = output.receive(TIMEOUT);
        assertEquals("", new String(message.getPayload()));
        MessageHeaders headers = message.getHeaders();
        assertEquals("userId", headers.get(HEADER_USER_ID));
        assertEquals(s2Uuid, headers.get(HEADER_STUDY_UUID));
        assertEquals(UPDATE_TYPE_STUDY_DELETE, headers.get(HEADER_UPDATE_TYPE));

        var httpRequests = getRequestsDone(1);
        assertTrue(httpRequests.contains(String.format("/v1/reports/%s", NETWORK_UUID_STRING)));

        //expect only 1 study (public one) since the other is private and we use another userId
        var result = webTestClient.get()
                .uri("/v1/studies")
                .header("userId", "a")
                .exchange()
                .expectStatus().isOk()
                .expectHeader().contentType(MediaType.APPLICATION_JSON)
                .expectBodyList(CreatedStudyBasicInfos.class)
                .returnResult();
        assertEquals(2, result.getResponseBody().size());

        //get available export format
        webTestClient.get()
            .uri("/v1/export-network-formats")
            .exchange()
            .expectStatus().isOk()
            .expectBody(String.class)
            .isEqualTo("[\"CGMES\",\"UCTE\",\"XIIDM\"]");

        assertTrue(getRequestsDone(1).contains("/v1/export/formats"));

        //export a network
        webTestClient.get()
            .uri("/v1/studies/{studyUuid}/export-network/{format}", studyNameUserIdUuid, "XIIDM")
            .exchange()
            .expectStatus().isOk();

        assertTrue(getRequestsDone(1).contains(String.format("/v1/networks/%s/export/XIIDM", NETWORK_UUID_STRING)));
    }

    @Test
    public void testMetadata() {
        UUID studyUuid = createStudy("userId", CASE_UUID);
        UUID oldStudyUuid = studyUuid;

        studyUuid = createStudy("userId2", CASE_UUID);

        var res = webTestClient.get()
                .uri("/v1/studies/metadata?ids=" + Stream.of(oldStudyUuid, studyUuid).map(Object::toString).collect(Collectors.joining(",")))
                .header("userId", "userId")
                .exchange()
                .expectStatus().isOk()
                .expectHeader().contentType(MediaType.APPLICATION_JSON)
                .expectBodyList(CreatedStudyBasicInfos.class)
            .returnResult().getResponseBody();

        assertNotNull(res);
        assertEquals(2, res.size());
        if (!res.get(0).getId().equals(oldStudyUuid)) {
            Collections.reverse(res);
        }
        assertTrue(createMatcherCreatedStudyBasicInfos(oldStudyUuid, "userId", "UCTE").matchesSafely(res.get(0)));
        assertTrue(createMatcherCreatedStudyBasicInfos(studyUuid, "userId2", "UCTE").matchesSafely(res.get(1)));
    }

    @Test
    public void testLogsReport() {
        createStudy("userId", CASE_UUID);
        UUID studyId = studyRepository.findAll().get(0).getId();

        webTestClient.get()
            .uri("/v1/studies/{studyUuid}/report", studyId)
            .header("userId", "userId")
            .exchange()
            .expectStatus()
            .isOk()
            .expectBody(ReporterModel.class)
            .value(new MatcherReport(REPORT_TEST));

        assertTrue(getRequestsDone(1).contains(String.format("/v1/reports/%s", NETWORK_UUID_STRING)));

        webTestClient.delete()
            .uri("/v1/studies/{studyUuid}/report", studyId)
            .header("userId", "userId")
            .exchange()
            .expectStatus()
            .isOk();

        assertTrue(getRequestsDone(1).contains(String.format("/v1/reports/%s", NETWORK_UUID_STRING)));
    }

    @Test
    public void testLoadFlow() {
        //insert a study
        UUID studyNameUserIdUuid = createStudy("userId", CASE_UUID);
        UUID rootNodeUuid = getRootNodeUuid(studyNameUserIdUuid);
        NetworkModificationNode modificationNode = createNetworkModificationNode(studyNameUserIdUuid, rootNodeUuid, UUID.randomUUID(), VARIANT_ID);
        UUID modificationNodeUuid = modificationNode.getId();
        ModelNode modelNode = createModelNode(studyNameUserIdUuid, modificationNodeUuid);
        UUID modelNodeUuid = modelNode.getId();
        NetworkModificationNode modificationNode2 = createNetworkModificationNode(studyNameUserIdUuid, modelNodeUuid, UUID.randomUUID(), VARIANT_ID_2);
        UUID modificationNodeUuid2 = modificationNode2.getId();
        ModelNode modelNode2 = createModelNode(studyNameUserIdUuid, modificationNodeUuid2);
        UUID modelNodeUuid2 = modelNode2.getId();

        // run a loadflow on root node (not allowed)
        webTestClient.put()
                .uri("/v1/studies/{studyUuid}/nodes/{nodeUuid}/loadflow/run", studyNameUserIdUuid, rootNodeUuid)
                .exchange()
                .expectStatus().isForbidden();

        //run a loadflow
        webTestClient.put()
            .uri("/v1/studies/{studyUuid}/nodes/{nodeUuid}/loadflow/run", studyNameUserIdUuid, modelNodeUuid)
            .exchange()
            .expectStatus().isOk();

        checkUpdateModelStatusMessagesReceived(studyNameUserIdUuid, modelNodeUuid, UPDATE_TYPE_LOADFLOW_STATUS);
        checkUpdateModelStatusMessagesReceived(studyNameUserIdUuid, modelNodeUuid, UPDATE_TYPE_LOADFLOW);

        assertTrue(getRequestsDone(1).stream().anyMatch(r -> r.matches("/v1/networks/" + NETWORK_UUID_STRING + "/run\\?reportId=" + NETWORK_UUID_STRING + "\\&reportName=loadflow\\&overwrite=true\\&variantId=" + VARIANT_ID)));

        // check load flow status
        webTestClient.get()
                .uri("/v1/studies/{studyUuid}/nodes/{nodeUuid}/loadflow/infos", studyNameUserIdUuid, modelNodeUuid)
                .exchange()
                .expectStatus().isOk()
                .expectHeader().contentType(MediaType.APPLICATION_JSON)
                .expectBody(LoadFlowInfos.class)
                .value(new MatcherLoadFlowInfos(LoadFlowInfos.builder()
                    .loadFlowStatus(LoadFlowStatus.CONVERGED)
                    .build()));

        //try to run a another loadflow
        webTestClient.put()
            .uri("/v1/studies/{studyUuid}/nodes/{nodeUuid}/loadflow/run", studyNameUserIdUuid, modelNodeUuid)
            .exchange()
            .expectStatus().isEqualTo(403)
            .expectBody()
            .jsonPath("$")
            .isEqualTo(LOADFLOW_NOT_RUNNABLE.name());

        // get default LoadFlowParameters
        webTestClient.get()
            .uri("/v1/studies/{studyUuid}/loadflow/parameters", studyNameUserIdUuid)
            .exchange()
            .expectStatus().isOk()
            .expectBody(String.class).isEqualTo(LOAD_PARAMETERS_JSON);

        // setting loadFlow Parameters
        webTestClient.post()
            .uri("/v1/studies/{studyUuid}/loadflow/parameters", studyNameUserIdUuid)
            .header("userId", "userId")
            .contentType(MediaType.APPLICATION_JSON)
            .body(BodyInserters.fromValue(new LoadFlowParameters(
                LoadFlowParameters.VoltageInitMode.DC_VALUES,
                true,
                false,
                true,
                false,
                true,
                false,
                true,
                true,
                true,
                LoadFlowParameters.BalanceType.PROPORTIONAL_TO_CONFORM_LOAD,
                true,
                EnumSet.noneOf(Country.class),
                LoadFlowParameters.ConnectedComponentMode.MAIN))
            )
            .exchange()
            .expectStatus().isOk();

        checkUpdateModelsStatusMessagesReceived(studyNameUserIdUuid, null);

        // getting setted values
        webTestClient.get()
            .uri("/v1/studies/{studyUuid}/loadflow/parameters", studyNameUserIdUuid)
            .exchange()
            .expectStatus().isOk()
            .expectBody(String.class).isEqualTo(LOAD_PARAMETERS_JSON2);

        // run loadflow with new parameters
        webTestClient.put()
            .uri("/v1/studies/{studyUuid}/nodes/{nodeUuid}/loadflow/run", studyNameUserIdUuid, modelNodeUuid)
            .exchange()
            .expectStatus().isOk();

        checkUpdateModelStatusMessagesReceived(studyNameUserIdUuid, modelNodeUuid, UPDATE_TYPE_LOADFLOW_STATUS);
        checkUpdateModelStatusMessagesReceived(studyNameUserIdUuid, modelNodeUuid, UPDATE_TYPE_LOADFLOW);

        assertTrue(getRequestsDone(1).stream().anyMatch(r -> r.matches("/v1/networks/" + NETWORK_UUID_STRING + "/run\\?reportId=" + NETWORK_UUID_STRING + "\\&reportName=loadflow\\&overwrite=true\\&variantId=" + VARIANT_ID)));

        // get default load flow provider
        webTestClient.get()
            .uri("/v1/studies/{studyUuid}/loadflow/provider", studyNameUserIdUuid)
            .exchange()
            .expectStatus().isOk()
            .expectBody(String.class).isEqualTo("");

        // set load flow provider
        webTestClient.post()
            .uri("/v1/studies/{studyUuid}/loadflow/provider", studyNameUserIdUuid)
            .header("userId", "userId")
            .contentType(MediaType.TEXT_PLAIN)
            .body(BodyInserters.fromValue("Hades2"))
            .exchange()
            .expectStatus().isOk();

        checkUpdateModelStatusMessagesReceived(studyNameUserIdUuid, null, UPDATE_TYPE_LOADFLOW_STATUS);

        // get load flow provider
        webTestClient.get()
            .uri("/v1/studies/{studyUuid}/loadflow/provider", studyNameUserIdUuid)
            .exchange()
            .expectStatus().isOk()
            .expectBody(String.class).isEqualTo("Hades2");

        // reset load flow provider to default one
        webTestClient.post()
            .uri("/v1/studies/{studyUuid}/loadflow/provider", studyNameUserIdUuid)
            .header("userId", "userId")
            .exchange()
            .expectStatus().isOk();

        checkUpdateModelStatusMessagesReceived(studyNameUserIdUuid, null, UPDATE_TYPE_LOADFLOW_STATUS);

        // get default load flow provider again
        webTestClient.get()
            .uri("/v1/studies/{studyUuid}/loadflow/provider", studyNameUserIdUuid)
            .exchange()
            .expectStatus().isOk()
            .expectBody(String.class).isEqualTo("");

        //run a loadflow on another node
        webTestClient.put()
            .uri("/v1/studies/{studyUuid}/nodes/{nodeUuid}/loadflow/run", studyNameUserIdUuid, modelNodeUuid2)
            .exchange()
            .expectStatus().isOk();

        checkUpdateModelStatusMessagesReceived(studyNameUserIdUuid, modelNodeUuid2, UPDATE_TYPE_LOADFLOW_STATUS);
        checkUpdateModelStatusMessagesReceived(studyNameUserIdUuid, modelNodeUuid2, UPDATE_TYPE_LOADFLOW);

        assertTrue(getRequestsDone(1).stream().anyMatch(r -> r.matches("/v1/networks/" + NETWORK_UUID_STRING + "/run\\?reportId=" + NETWORK_UUID_STRING + "\\&reportName=loadflow\\&overwrite=true\\&variantId=" + VARIANT_ID_2)));

        // check load flow status
        webTestClient.get()
            .uri("/v1/studies/{studyUuid}/nodes/{nodeUuid}/loadflow/infos", studyNameUserIdUuid, modelNodeUuid2)
            .exchange()
            .expectStatus().isOk()
            .expectHeader().contentType(MediaType.APPLICATION_JSON)
            .expectBody(LoadFlowInfos.class)
            .value(new MatcherLoadFlowInfos(LoadFlowInfos.builder()
                .loadFlowStatus(LoadFlowStatus.CONVERGED)
                .build()));
    }

    private void testSecurityAnalysisWithNodeUuid(UUID studyUuid, UUID nodeUuid, UUID resultUuid) {
        // security analysis not found
        webTestClient.get()
            .uri("/v1/security-analysis/results/{resultUuid}", NOT_FOUND_SECURITY_ANALYSIS_UUID)
            .exchange()
            .expectStatus().isNotFound();

        // run security analysis
        webTestClient.post()
            .uri("/v1/studies/{studyUuid}/nodes/{nodeUuid}/security-analysis/run?contingencyListName={contingencyListName}", studyUuid, nodeUuid, CONTINGENCY_LIST_NAME)
            .exchange()
            .expectStatus().isOk()
            .expectBody(UUID.class)
            .isEqualTo(resultUuid);

        Message<byte[]> securityAnalysisStatusMessage = output.receive(TIMEOUT);
        assertEquals(studyUuid, securityAnalysisStatusMessage.getHeaders().get(HEADER_STUDY_UUID));
        String updateType = (String) securityAnalysisStatusMessage.getHeaders().get(HEADER_UPDATE_TYPE);
        assertTrue(updateType.equals(UPDATE_TYPE_SECURITY_ANALYSIS_STATUS) || updateType.equals(UPDATE_TYPE_SECURITY_ANALYSIS_RESULT));

        Message<byte[]> securityAnalysisUpdateMessage = output.receive(TIMEOUT);
        assertEquals(studyUuid, securityAnalysisUpdateMessage.getHeaders().get(HEADER_STUDY_UUID));
        updateType = (String) securityAnalysisUpdateMessage.getHeaders().get(HEADER_UPDATE_TYPE);
        assertTrue(updateType.equals(UPDATE_TYPE_SECURITY_ANALYSIS_STATUS) || updateType.equals(UPDATE_TYPE_SECURITY_ANALYSIS_RESULT));

        assertTrue(getRequestsDone(1).stream().anyMatch(r -> r.matches("/v1/networks/" + NETWORK_UUID_STRING + "/run-and-save.*contingencyListName=" + CONTINGENCY_LIST_NAME + "\\&receiver=.*nodeUuid.*")));

        // get security analysis result
        webTestClient.get()
            .uri("/v1/studies/{studyUuid}/nodes/{nodeUuid}/security-analysis/result", studyUuid, nodeUuid)
            .exchange()
            .expectStatus().isOk()
            .expectBody(String.class)
            .isEqualTo(SECURITY_ANALYSIS_RESULT_JSON);

        assertTrue(getRequestsDone(1).contains(String.format("/v1/results/%s?limitType", resultUuid)));

        // get security analysis status
        webTestClient.get()
            .uri("/v1/studies/{studyUuid}/nodes/{nodeUuid}/security-analysis/status", studyUuid, nodeUuid)
            .exchange()
            .expectStatus().isOk()
            .expectBody(String.class)
            .isEqualTo(SECURITY_ANALYSIS_STATUS_JSON);

        assertTrue(getRequestsDone(1).contains(String.format("/v1/results/%s/status", resultUuid)));

        // stop security analysis
        webTestClient.put()
            .uri("/v1/studies/{studyUuid}/nodes/{nodeUuid}/security-analysis/stop", studyUuid, nodeUuid)
            .exchange()
            .expectStatus().isOk();

        securityAnalysisStatusMessage = output.receive(TIMEOUT);
        assertEquals(studyUuid, securityAnalysisStatusMessage.getHeaders().get(HEADER_STUDY_UUID));
        updateType = (String) securityAnalysisStatusMessage.getHeaders().get(HEADER_UPDATE_TYPE);
        assertTrue(updateType.equals(UPDATE_TYPE_SECURITY_ANALYSIS_STATUS) || updateType.equals(UPDATE_TYPE_SECURITY_ANALYSIS_RESULT));

        assertTrue(getRequestsDone(1).stream().anyMatch(r -> r.matches("/v1/results/" + resultUuid + "/stop\\?receiver=.*nodeUuid.*")));

        // get contingency count
        webTestClient.get()
            .uri("/v1/studies/{studyUuid}/nodes/{nodeUuid}/contingency-count?contingencyListName={contingencyListName}", studyUuid, nodeUuid, CONTINGENCY_LIST_NAME)
            .exchange()
            .expectStatus().isOk()
            .expectBody(Integer.class)
            .isEqualTo(1);

        assertTrue(getRequestsDone(1).stream().anyMatch(r -> r.matches("/v1/contingency-lists/" + CONTINGENCY_LIST_NAME + "/export\\?networkUuid=" + NETWORK_UUID_STRING + ".*")));
    }

    @Test
    public void testSecurityAnalysis() {
        //insert a study
        UUID studyNameUserIdUuid = createStudy("userId", CASE_UUID);
        UUID rootNodeUuid = getRootNodeUuid(studyNameUserIdUuid);
        NetworkModificationNode modificationNode = createNetworkModificationNode(studyNameUserIdUuid, rootNodeUuid, UUID.randomUUID(), VARIANT_ID);
        UUID modificationNodeUuid = modificationNode.getId();
        ModelNode modelNode = createModelNode(studyNameUserIdUuid, modificationNodeUuid);
        UUID modelNodeUuid = modelNode.getId();
        NetworkModificationNode modificationNode2 = createNetworkModificationNode(studyNameUserIdUuid, modelNodeUuid, UUID.randomUUID(), VARIANT_ID_2);
        UUID modificationNodeUuid2 = modificationNode2.getId();
        ModelNode modelNode2 = createModelNode(studyNameUserIdUuid, modificationNodeUuid2);
        UUID modelNodeUuid2 = modelNode2.getId();

        // run security analysis on root node (not allowed)
        webTestClient.post()
                .uri("/v1/studies/{studyUuid}/nodes/{nodeUuid}/security-analysis/run?contingencyListName={contingencyListName}", studyNameUserIdUuid, rootNodeUuid, CONTINGENCY_LIST_NAME)
                .exchange()
                .expectStatus().isForbidden();

        testSecurityAnalysisWithNodeUuid(studyNameUserIdUuid, modelNodeUuid, UUID.fromString(SECURITY_ANALYSIS_RESULT_UUID));
        testSecurityAnalysisWithNodeUuid(studyNameUserIdUuid, modelNodeUuid2, UUID.fromString(SECURITY_ANALYSIS_OTHER_NODE_RESULT_UUID));
    }

    @Test
    public void testDiagramsAndGraphics() {
        //insert a study
        UUID studyNameUserIdUuid = createStudy("userId", CASE_UUID);
        UUID rootNodeUuid = getRootNodeUuid(studyNameUserIdUuid);
        UUID randomUuid = UUID.randomUUID();

        //get the voltage level diagram svg
        webTestClient.get()
            .uri("/v1/studies/{studyUuid}/nodes/{nodeUuid}/network/voltage-levels/{voltageLevelId}/svg?useName=false", studyNameUserIdUuid, rootNodeUuid, "voltageLevelId")
            .exchange()
            .expectHeader().contentType(MediaType.APPLICATION_XML)
            .expectStatus().isOk()
            .expectBody(String.class).isEqualTo("byte");

        assertTrue(getRequestsDone(1).contains(String.format("/v1/svg/%s/voltageLevelId?useName=false&centerLabel=false&diagonalLabel=false&topologicalColoring=false", NETWORK_UUID_STRING)));

        //get the voltage level diagram svg from a study that doesn't exist
        webTestClient.get()
            .uri("/v1/studies/{studyUuid}/nodes/{nodeUuid}/network/voltage-levels/{voltageLevelId}/svg", randomUuid, rootNodeUuid, "voltageLevelId")
            .exchange()
            .expectStatus().isNotFound();

        //get the voltage level diagram svg and metadata
        webTestClient.get()
            .uri("/v1/studies/{studyUuid}/nodes/{nodeUuid}/network/voltage-levels/{voltageLevelId}/svg-and-metadata?useName=false", studyNameUserIdUuid, rootNodeUuid, "voltageLevelId")
            .exchange()
            .expectHeader().contentType(MediaType.APPLICATION_JSON)
            .expectStatus().isOk()
            .expectBody(String.class)
            .isEqualTo("svgandmetadata");

        assertTrue(getRequestsDone(1).contains(String.format("/v1/svg-and-metadata/%s/voltageLevelId?useName=false&centerLabel=false&diagonalLabel=false&topologicalColoring=false", NETWORK_UUID_STRING)));

        //get the voltage level diagram svg and metadata from a study that doesn't exist
        webTestClient.get()
            .uri("/v1/studies/{studyUuid}/nodes/{nodeUuid}/network/voltage-levels/{voltageLevelId}/svg-and-metadata", randomUuid, rootNodeUuid, "voltageLevelId")
            .exchange()
            .expectStatus().isNotFound();

        // get the substation diagram svg
        webTestClient.get()
            .uri("/v1/studies/{studyUuid}/nodes/{nodeUuid}/network/substations/{substationId}/svg?useName=false", studyNameUserIdUuid, rootNodeUuid, "substationId")
            .exchange()
            .expectHeader().contentType(MediaType.APPLICATION_XML)
            .expectStatus().isOk()
            .expectBody(String.class).isEqualTo("substation-byte");

        assertTrue(getRequestsDone(1).contains(String.format("/v1/substation-svg/%s/substationId?useName=false&centerLabel=false&diagonalLabel=false&topologicalColoring=false&substationLayout=horizontal", NETWORK_UUID_STRING)));

        // get the substation diagram svg from a study that doesn't exist
        webTestClient.get()
            .uri("/v1/studies/{studyUuid}/nodes/{nodeUuid}/network/substations/{substationId}/svg", randomUuid, rootNodeUuid, "substationId")
            .exchange()
            .expectStatus().isNotFound();

        // get the substation diagram svg and metadata
        webTestClient.get()
            .uri("/v1/studies/{studyUuid}/nodes/{nodeUuid}/network/substations/{substationId}/svg-and-metadata?useName=false", studyNameUserIdUuid, rootNodeUuid, "substationId")
            .exchange()
            .expectHeader().contentType(MediaType.APPLICATION_JSON)
            .expectStatus().isOk()
            .expectBody(String.class)
            .isEqualTo("substation-svgandmetadata");

        assertTrue(getRequestsDone(1).contains(String.format("/v1/substation-svg-and-metadata/%s/substationId?useName=false&centerLabel=false&diagonalLabel=false&topologicalColoring=false&substationLayout=horizontal", NETWORK_UUID_STRING)));

        // get the substation diagram svg and metadata from a study that doesn't exist
        webTestClient.get()
            .uri("/v1/studies/{studyUuid}/nodes/{nodeUuid}/network/substations/{substationId}/svg-and-metadata", randomUuid, rootNodeUuid, "substationId")
            .exchange()
            .expectStatus().isNotFound();

        //get voltage levels
        EqualsVerifier.simple().forClass(VoltageLevelMapData.class).verify();
        webTestClient.get()
            .uri("/v1/studies/{studyUuid}/nodes/{nodeUuid}/network/voltage-levels", studyNameUserIdUuid, rootNodeUuid)
            .exchange()
            .expectStatus().isOk()
            .expectBodyList(VoltageLevelInfos.class)
            .value(new MatcherJson<>(mapper, List.of(
                VoltageLevelInfos.builder().id("BBE1AA1").name("BBE1AA1").substationId("BBE1AA").build(),
                VoltageLevelInfos.builder().id("BBE2AA1").name("BBE2AA1").substationId("BBE2AA").build(),
                VoltageLevelInfos.builder().id("DDE1AA1").name("DDE1AA1").substationId("DDE1AA").build(),
                VoltageLevelInfos.builder().id("DDE2AA1").name("DDE2AA1").substationId("DDE2AA").build(),
                VoltageLevelInfos.builder().id("DDE3AA1").name("DDE3AA1").substationId("DDE3AA").build(),
                VoltageLevelInfos.builder().id("FFR1AA1").name("FFR1AA1").substationId("FFR1AA").build(),
                VoltageLevelInfos.builder().id("FFR3AA1").name("FFR3AA1").substationId("FFR3AA").build(),
                VoltageLevelInfos.builder().id("NNL1AA1").name("NNL1AA1").substationId("NNL1AA").build(),
                VoltageLevelInfos.builder().id("NNL2AA1").name("NNL2AA1").substationId("NNL2AA").build(),
                VoltageLevelInfos.builder().id("NNL3AA1").name("NNL3AA1").substationId("NNL3AA").build()
            )));

        assertTrue(getRequestsDone(1).contains(String.format("/v1/networks/%s/voltage-levels", NETWORK_UUID_STRING)));

        //get the lines-graphics of a network
        webTestClient.get()
            .uri("/v1/studies/{studyUuid}/geo-data/lines/", studyNameUserIdUuid)
            .exchange()
            .expectStatus().isOk()
            .expectHeader().contentType(MediaType.APPLICATION_JSON);

        assertTrue(getRequestsDone(1).contains(String.format("/v1/lines?networkUuid=%s", NETWORK_UUID_STRING)));

        //get the substation-graphics of a network
        webTestClient.get()
            .uri("/v1/studies/{studyUuid}/geo-data/substations/", studyNameUserIdUuid)
            .exchange()
            .expectStatus().isOk()
            .expectHeader().contentType(MediaType.APPLICATION_JSON);

        assertTrue(getRequestsDone(1).contains(String.format("/v1/substations?networkUuid=%s", NETWORK_UUID_STRING)));

        //get the lines map data of a network
        webTestClient.get()
            .uri("/v1/studies/{studyUuid}/nodes/{nodeUuid}/network-map/lines/", studyNameUserIdUuid, rootNodeUuid)
            .exchange()
            .expectStatus().isOk()
            .expectHeader().contentType(MediaType.APPLICATION_JSON);

        assertTrue(getRequestsDone(1).contains(String.format("/v1/networks/%s/lines", NETWORK_UUID_STRING)));

        //get the substation map data of a network
        webTestClient.get()
            .uri("/v1/studies/{studyUuid}/nodes/{nodeUuid}/network-map/substations/", studyNameUserIdUuid, rootNodeUuid)
            .exchange()
            .expectStatus().isOk()
            .expectHeader().contentType(MediaType.APPLICATION_JSON);

        assertTrue(getRequestsDone(1).contains(String.format("/v1/networks/%s/substations", NETWORK_UUID_STRING)));

        //get the 2 windings transformers map data of a network
        webTestClient.get()
            .uri("/v1/studies/{studyUuid}/nodes/{nodeUuid}/network-map/2-windings-transformers/", studyNameUserIdUuid, rootNodeUuid)
            .exchange()
            .expectStatus().isOk()
            .expectHeader().contentType(MediaType.APPLICATION_JSON);

        assertTrue(getRequestsDone(1).contains(String.format("/v1/networks/%s/2-windings-transformers", NETWORK_UUID_STRING)));

        //get the 3 windings transformers map data of a network
        webTestClient.get()
            .uri("/v1/studies/{studyUuid}/nodes/{nodeUuid}/network-map/3-windings-transformers/", studyNameUserIdUuid, rootNodeUuid)
            .exchange()
            .expectStatus().isOk()
            .expectHeader().contentType(MediaType.APPLICATION_JSON);

        assertTrue(getRequestsDone(1).contains(String.format("/v1/networks/%s/3-windings-transformers", NETWORK_UUID_STRING)));

        //get the generators map data of a network
        webTestClient.get()
            .uri("/v1/studies/{studyUuid}/nodes/{nodeUuid}/network-map/generators/", studyNameUserIdUuid, rootNodeUuid)
            .exchange()
            .expectStatus().isOk()
            .expectHeader().contentType(MediaType.APPLICATION_JSON);

        assertTrue(getRequestsDone(1).contains(String.format("/v1/networks/%s/generators", NETWORK_UUID_STRING)));

        //get the batteries map data of a network
        webTestClient.get()
            .uri("/v1/studies/{studyUuid}/nodes/{nodeUuid}/network-map/batteries/", studyNameUserIdUuid, rootNodeUuid)
            .exchange()
            .expectStatus().isOk()
            .expectHeader().contentType(MediaType.APPLICATION_JSON);

        assertTrue(getRequestsDone(1).contains(String.format("/v1/networks/%s/batteries", NETWORK_UUID_STRING)));

        //get the dangling lines map data of a network
        webTestClient.get()
            .uri("/v1/studies/{studyUuid}/nodes/{nodeUuid}/network-map/dangling-lines/", studyNameUserIdUuid, rootNodeUuid)
            .exchange()
            .expectStatus().isOk()
            .expectHeader().contentType(MediaType.APPLICATION_JSON);

        assertTrue(getRequestsDone(1).contains(String.format("/v1/networks/%s/dangling-lines", NETWORK_UUID_STRING)));

        //get the hvdc lines map data of a network
        webTestClient.get()
            .uri("/v1/studies/{studyUuid}/nodes/{nodeUuid}/network-map/hvdc-lines/", studyNameUserIdUuid, rootNodeUuid)
            .exchange()
            .expectStatus().isOk()
            .expectHeader().contentType(MediaType.APPLICATION_JSON);

        assertTrue(getRequestsDone(1).contains(String.format("/v1/networks/%s/hvdc-lines", NETWORK_UUID_STRING)));

        //get the lcc converter stations map data of a network
        webTestClient.get()
            .uri("/v1/studies/{studyUuid}/nodes/{nodeUuid}/network-map/lcc-converter-stations/", studyNameUserIdUuid, rootNodeUuid)
            .exchange()
            .expectStatus().isOk()
            .expectHeader().contentType(MediaType.APPLICATION_JSON);

        assertTrue(getRequestsDone(1).contains(String.format("/v1/networks/%s/lcc-converter-stations", NETWORK_UUID_STRING)));

        //get the vsc converter stations map data of a network
        webTestClient.get()
            .uri("/v1/studies/{studyUuid}/nodes/{nodeUuid}/network-map/vsc-converter-stations/", studyNameUserIdUuid, rootNodeUuid)
            .exchange()
            .expectStatus().isOk()
            .expectHeader().contentType(MediaType.APPLICATION_JSON);

        assertTrue(getRequestsDone(1).contains(String.format("/v1/networks/%s/vsc-converter-stations", NETWORK_UUID_STRING)));

        //get the loads map data of a network
        webTestClient.get()
            .uri("/v1/studies/{studyUuid}/nodes/{nodeUuid}/network-map/loads/", studyNameUserIdUuid, rootNodeUuid)
            .exchange()
            .expectStatus().isOk()
            .expectHeader().contentType(MediaType.APPLICATION_JSON);

        assertTrue(getRequestsDone(1).contains(String.format("/v1/networks/%s/loads", NETWORK_UUID_STRING)));

        //get the shunt compensators map data of a network
        webTestClient.get()
            .uri("/v1/studies/{studyUuid}/nodes/{nodeUuid}/network-map/shunt-compensators/", studyNameUserIdUuid, rootNodeUuid)
            .exchange()
            .expectStatus().isOk()
            .expectHeader().contentType(MediaType.APPLICATION_JSON);

        assertTrue(getRequestsDone(1).contains(String.format("/v1/networks/%s/shunt-compensators", NETWORK_UUID_STRING)));

        //get the static var compensators map data of a network
        webTestClient.get()
            .uri("/v1/studies/{studyUuid}/nodes/{nodeUuid}/network-map/static-var-compensators/", studyNameUserIdUuid, rootNodeUuid)
            .exchange()
            .expectStatus().isOk()
            .expectHeader().contentType(MediaType.APPLICATION_JSON);

        assertTrue(getRequestsDone(1).contains(String.format("/v1/networks/%s/static-var-compensators", NETWORK_UUID_STRING)));

        //get all map data of a network
        webTestClient.get()
            .uri("/v1/studies/{studyUuid}/nodes/{nodeUuid}/network-map/all/", studyNameUserIdUuid, rootNodeUuid)
            .exchange()
            .expectStatus().isOk()
            .expectHeader().contentType(MediaType.APPLICATION_JSON);

        assertTrue(getRequestsDone(1).contains(String.format("/v1/networks/%s/all", NETWORK_UUID_STRING)));

        // get the svg component libraries
        webTestClient.get()
            .uri("/v1/svg-component-libraries")
            .exchange()
            .expectStatus().isOk()
            .expectHeader().contentType(MediaType.APPLICATION_JSON);

        assertTrue(getRequestsDone(1).contains(String.format("/v1/svg-component-libraries")));
    }

    @Test
    public void testNetworkModificationSwitch() {
        createStudy("userId", CASE_UUID);
        UUID studyNameUserIdUuid = studyRepository.findAll().get(0).getId();
        UUID rootNodeUuid = getRootNodeUuid(studyNameUserIdUuid);
        NetworkModificationNode modificationNode = createNetworkModificationNode(studyNameUserIdUuid, rootNodeUuid, UUID.randomUUID(), VARIANT_ID);
        UUID modificationNodeUuid = modificationNode.getId();
        ModelNode modelNode = createModelNode(studyNameUserIdUuid, modificationNodeUuid);
        UUID modelNodeUuid = modelNode.getId();
        NetworkModificationNode modificationNode2 = createNetworkModificationNode(studyNameUserIdUuid, modelNodeUuid, UUID.randomUUID(), VARIANT_ID_2);
        UUID modificationNodeUuid2 = modificationNode2.getId();
        ModelNode modelNode2 = createModelNode(studyNameUserIdUuid, modificationNodeUuid2);
        UUID modelNodeUuid2 = modelNode2.getId();

        // update switch on root node (not allowed)
        webTestClient.put()
                .uri("/v1/studies/{studyUuid}/nodes/{nodeUuid}/network-modification/switches/{switchId}?open=true", studyNameUserIdUuid, rootNodeUuid, "switchId")
                .exchange()
                .expectStatus().isForbidden();

        // update switch on first modification node
        webTestClient.put()
            .uri("/v1/studies/{studyUuid}/nodes/{nodeUuid}/network-modification/switches/{switchId}?open=true", studyNameUserIdUuid, modificationNodeUuid, "switchId")
            .exchange()
            .expectStatus().isOk();

        Set<String> substationsSet = ImmutableSet.of("s1", "s2", "s3");
        checkSwitchModificationMessagesReceived(studyNameUserIdUuid, modificationNodeUuid, substationsSet);

        var requests = getRequestsWithBodyDone(1);
        assertTrue(requests.stream().anyMatch(r -> r.getPath().matches("/v1/networks/" + NETWORK_UUID_STRING + "/switches/switchId\\?group=.*\\&open=true\\&variantId=" + VARIANT_ID)));

        webTestClient.get()
                .uri("/v1/studies")
                .header("userId", "userId")
                .exchange()
                .expectStatus().isOk()
                .expectHeader().contentType(MediaType.APPLICATION_JSON)
                .expectBodyList(CreatedStudyBasicInfos.class)
                .value(studies -> studies.get(0),
                        createMatcherCreatedStudyBasicInfos(studyNameUserIdUuid, "userId", "UCTE"));

        // update switch on second modification node
        webTestClient.put()
            .uri("/v1/studies/{studyUuid}/nodes/{nodeUuid}/network-modification/switches/{switchId}?open=true", studyNameUserIdUuid, modificationNodeUuid2, "switchId")
            .exchange()
            .expectStatus().isOk();
        checkSwitchModificationMessagesReceived(studyNameUserIdUuid, modificationNodeUuid2, substationsSet);

        requests = getRequestsWithBodyDone(1);
        assertTrue(requests.stream().anyMatch(r -> r.getPath().matches("/v1/networks/" + NETWORK_UUID_STRING + "/switches/switchId\\?group=.*\\&open=true\\&variantId=" + VARIANT_ID_2)));

        // test build status on switch modification
        modelNode.setBuildStatus(BuildStatus.BUILT);  // mark modelNode as built
        networkModificationTreeService.doUpdateNode(studyNameUserIdUuid, modelNode);
        output.receive(TIMEOUT);
        modelNode2.setBuildStatus(BuildStatus.BUILT);  // mark modelNode2 as built
        networkModificationTreeService.doUpdateNode(studyNameUserIdUuid, modelNode2);
        output.receive(TIMEOUT);

        webTestClient.put()
            .uri("/v1/studies/{studyUuid}/nodes/{nodeUuid}/network-modification/switches/{switchId}?open=true", studyNameUserIdUuid, modificationNodeUuid, "switchId")
            .exchange()
            .expectStatus().isOk();

        output.receive(TIMEOUT);
        output.receive(TIMEOUT);
        output.receive(TIMEOUT);
        output.receive(TIMEOUT);
        output.receive(TIMEOUT);
        output.receive(TIMEOUT);

        requests = getRequestsWithBodyDone(1);
        assertTrue(requests.stream().anyMatch(r -> r.getPath().matches("/v1/networks/" + NETWORK_UUID_STRING + "/switches/switchId\\?group=.*\\&open=true\\&variantId=" + VARIANT_ID)));

        assertEquals(BuildStatus.BUILT, networkModificationTreeService.getBuildStatus(modelNodeUuid));  // modelNode is still built
        assertEquals(BuildStatus.BUILT_INVALID, networkModificationTreeService.getBuildStatus(modelNodeUuid2));  // modelNode2 is now invalid
    }

    @Test
    public void testGetLoadMapServer() {
        //create study
        UUID studyNameUserIdUuid = createStudy("userId", CASE_UUID);
        UUID rootNodeUuid = getRootNodeUuid(studyNameUserIdUuid);

        //get the load map data info of a network
        webTestClient.get()
                .uri("/v1/studies/{studyUuid}/nodes/{nodeUuid}/network-map/loads/{loadId}", studyNameUserIdUuid, rootNodeUuid, LOAD_ID_1)
                .exchange()
                .expectStatus().isOk()
                .expectHeader().contentType(MediaType.APPLICATION_JSON)
                .expectBody(String.class);

        assertTrue(getRequestsDone(1).contains(String.format("/v1/networks/%s/loads/%s", NETWORK_UUID_STRING, LOAD_ID_1)));
    }

    @Test
    public void testGetLineMapServer() {
        //create study
        UUID studyNameUserIdUuid = createStudy("userId", CASE_UUID);
        UUID rootNodeUuid = getRootNodeUuid(studyNameUserIdUuid);

        //get the line map data info of a network
        webTestClient.get()
                .uri("/v1/studies/{studyUuid}/nodes/{nodeUuid}/network-map/lines/{lineId}", studyNameUserIdUuid, rootNodeUuid, LINE_ID_1)
                .exchange()
                .expectStatus().isOk()
                .expectHeader().contentType(MediaType.APPLICATION_JSON)
                .expectBody(String.class);

        assertTrue(getRequestsDone(1).contains(String.format("/v1/networks/%s/lines/%s", NETWORK_UUID_STRING, LINE_ID_1)));
    }

    @Test
    public void testGetGeneratorMapServer() {
        //create study
        UUID studyNameUserIdUuid = createStudy("userId", CASE_UUID);
        UUID rootNodeUuid = getRootNodeUuid(studyNameUserIdUuid);

        //get the generator map data info of a network
        webTestClient.get()
                .uri("/v1/studies/{studyUuid}/nodes/{nodeUuid}/network-map/generators/{generatorId}", studyNameUserIdUuid, rootNodeUuid, GENERATOR_ID_1)
                .exchange()
                .expectStatus().isOk()
                .expectHeader().contentType(MediaType.APPLICATION_JSON)
                .expectBody(String.class);

        assertTrue(getRequestsDone(1).contains(String.format("/v1/networks/%s/generators/%s", NETWORK_UUID_STRING, GENERATOR_ID_1)));
    }

    @Test
    public void testGet2wtMapServer() {
        //create study
        UUID studyNameUserIdUuid = createStudy("userId", CASE_UUID);
        UUID rootNodeUuid = getRootNodeUuid(studyNameUserIdUuid);

        //get the 2wt map data info of a network
        webTestClient.get()
                .uri("/v1/studies/{studyUuid}/nodes/{nodeUuid}/network-map/2-windings-transformers/{2wtId}", studyNameUserIdUuid, rootNodeUuid, TWO_WINDINGS_TRANSFORMER_ID_1)
                .exchange()
                .expectStatus().isOk()
                .expectHeader().contentType(MediaType.APPLICATION_JSON)
                .expectBody(String.class);

        assertTrue(getRequestsDone(1).contains(String.format("/v1/networks/%s/2-windings-transformers/%s", NETWORK_UUID_STRING, TWO_WINDINGS_TRANSFORMER_ID_1)));
    }

    @Test
    public void testGetShuntCompensatorMapServer() {
        //create study
        UUID studyNameUserIdUuid = createStudy("userId", CASE_UUID);
        UUID rootNodeUuid = getRootNodeUuid(studyNameUserIdUuid);

        //get the shunt compensator map data info of a network
        webTestClient.get()
                .uri("/v1/studies/{studyUuid}/nodes/{nodeUuid}/network-map/shunt-compensators/{shuntCompensatorId}", studyNameUserIdUuid, rootNodeUuid, SHUNT_COMPENSATOR_ID_1)
                .exchange()
                .expectStatus().isOk()
                .expectHeader().contentType(MediaType.APPLICATION_JSON)
                .expectBody(String.class);

        assertTrue(getRequestsDone(1).contains(String.format("/v1/networks/%s/shunt-compensators/%s", NETWORK_UUID_STRING, SHUNT_COMPENSATOR_ID_1)));
    }

    @Test
    public void testGetSubstationMapServer() {
        //create study
        UUID studyNameUserIdUuid = createStudy("userId", CASE_UUID);
        UUID rootNodeUuid = getRootNodeUuid(studyNameUserIdUuid);

        //get the substation map data info of a network
        webTestClient.get()
                .uri("/v1/studies/{studyUuid}/nodes/{nodeUuid}/network-map/substations/{substationId}", studyNameUserIdUuid, rootNodeUuid, SUBSTATION_ID_1)
                .exchange()
                .expectStatus().isOk()
                .expectHeader().contentType(MediaType.APPLICATION_JSON)
                .expectBody(String.class);

        assertTrue(getRequestsDone(1).contains(String.format("/v1/networks/%s/substations/%s", NETWORK_UUID_STRING, SUBSTATION_ID_1)));
    }

    @Test
    public void testGetVoltageLevelsMapServer() {
        //create study
        UUID studyNameUserIdUuid = createStudy("userId", CASE_UUID);
        UUID rootNodeUuid = getRootNodeUuid(studyNameUserIdUuid);

        //get the voltage level map data info of a network
        webTestClient.get()
                .uri("/v1/studies/{studyUuid}/nodes/{nodeUuid}/network-map/voltage-levels/{voltageLevelId}", studyNameUserIdUuid, rootNodeUuid, VL_ID_1)
                .exchange()
                .expectStatus().isOk()
                .expectHeader().contentType(MediaType.APPLICATION_JSON)
                .expectBody(String.class);

        assertTrue(getRequestsDone(1).contains(String.format("/v1/networks/%s/voltage-levels/%s", NETWORK_UUID_STRING, VL_ID_1)));
    }

    @SneakyThrows
    @Test
    public void testNetworkModificationEquipment() {
        createStudy("userId", CASE_UUID);
        UUID studyNameUserIdUuid = studyRepository.findAll().get(0).getId();
        UUID rootNodeUuid = getRootNodeUuid(studyNameUserIdUuid);
        NetworkModificationNode modificationNode = createNetworkModificationNode(studyNameUserIdUuid, rootNodeUuid);
        UUID modificationNodeUuid = modificationNode.getId();
        NetworkModificationNode modificationNode2 = createNetworkModificationNode(studyNameUserIdUuid, modificationNodeUuid);
        UUID modificationNodeUuid2 = modificationNode2.getId();

        //update equipment on root node (not allowed)
        webTestClient.put()
                .uri("/v1/studies/{studyUuid}/nodes/{nodeUuid}/network-modification/groovy", studyNameUserIdUuid, rootNodeUuid)
                .body(BodyInserters.fromValue("equipment = network.getGenerator('idGen')\nequipment.setTargetP('42')"))
                .exchange()
                .expectStatus().isForbidden();

        //update equipment
        webTestClient.put()
            .uri("/v1/studies/{studyUuid}/nodes/{nodeUuid}/network-modification/groovy", studyNameUserIdUuid, modificationNodeUuid)
            .body(BodyInserters.fromValue("equipment = network.getGenerator('idGen')\nequipment.setTargetP('42')"))
            .exchange()
            .expectStatus().isOk();

        Set<String> substationsSet = ImmutableSet.of("s4", "s5", "s6", "s7");
        checkEquipmentMessagesReceived(studyNameUserIdUuid, modificationNodeUuid, HEADER_UPDATE_TYPE_SUBSTATIONS_IDS, substationsSet);
        assertTrue(getRequestsDone(1).stream().anyMatch(r -> r.matches("/v1/networks/" + NETWORK_UUID_STRING + "/groovy\\?group=.*")));

        webTestClient.get()
                .uri("/v1/studies")
                .header("userId", "userId")
                .exchange()
                .expectStatus().isOk()
                .expectHeader().contentType(MediaType.APPLICATION_JSON)
                .expectBodyList(CreatedStudyBasicInfos.class)
                .value(studies -> studies.get(0),
                        createMatcherCreatedStudyBasicInfos(studyNameUserIdUuid, "userId", "UCTE"));

        // update equipment on second modification node
        webTestClient.put()
            .uri("/v1/studies/{studyUuid}/nodes/{nodeUuid}/network-modification/groovy", studyNameUserIdUuid, modificationNodeUuid2)
            .body(BodyInserters.fromValue("equipment = network.getGenerator('idGen')\nequipment.setTargetP('42')"))
            .exchange()
            .expectStatus().isOk();

        checkEquipmentMessagesReceived(studyNameUserIdUuid, modificationNodeUuid2, HEADER_UPDATE_TYPE_SUBSTATIONS_IDS, substationsSet);
        assertTrue(getRequestsDone(1).stream().anyMatch(r -> r.matches("/v1/networks/" + NETWORK_UUID_STRING + "/groovy\\?group=.*\\&variantId=" + VARIANT_ID)));
    }

    @Test
    public void testCreationWithErrorBadCaseFile() {
        // Create study with a bad case file -> error
        createStudy("userId", TEST_FILE_WITH_ERRORS, IMPORTED_CASE_WITH_ERRORS_UUID_STRING, false,
                "The network 20140116_0830_2D4_UX1_pst already contains an object 'GeneratorImpl' with the id 'BBE3AA1 _generator'");
    }

    @Test
    public void testCreationWithErrorBadExistingCase() {
        // Create study with a bad case file -> error when importing in the case server
        createStudy("userId", TEST_FILE_IMPORT_ERRORS, null, false,
                "Error during import in the case server");
    }

    @Test
    public void testCreationWithErrorNoMessageBadExistingCase() {
        // Create study with a bad case file -> error when importing in the case server without message in response body
        createStudy("userId", TEST_FILE_IMPORT_ERRORS_NO_MESSAGE_IN_RESPONSE_BODY, null, false,
                "{\"timestamp\":\"2020-12-14T10:27:11.760+0000\",\"status\":500,\"error\":\"Internal Server Error\",\"message2\":\"Error during import in the case server\",\"path\":\"/v1/networks\"}");
    }

    private NetworkModificationNode createNetworkModificationNode(UUID studyUuid, UUID parentNodeUuid) {
        return createNetworkModificationNode(studyUuid, parentNodeUuid, UUID.randomUUID(), VARIANT_ID);
    }

    private NetworkModificationNode createNetworkModificationNode(UUID studyUuid, UUID parentNodeUuid, UUID networkModificationUuid, String variantId) {
        NetworkModificationNode modificationNode = NetworkModificationNode.builder()
            .name("hypo")
            .description("description")
            .networkModification(networkModificationUuid)
            .variantId(variantId)
            .children(Collections.emptyList())
            .build();
        webTestClient.post().uri("/v1/studies/{studyUuid}/tree/nodes/{id}", studyUuid, parentNodeUuid).bodyValue(modificationNode)
            .exchange()
            .expectStatus().isOk();
        var mess = output.receive(TIMEOUT);
        assertNotNull(mess);
        modificationNode.setId(UUID.fromString(String.valueOf(mess.getHeaders().get(HEADER_NEW_NODE))));
        assertEquals(InsertMode.CHILD.name(), mess.getHeaders().get(HEADER_INSERT_MODE));
        return modificationNode;
    }

    private ModelNode createModelNode(UUID studyUuid, UUID parentNodeUuid) {
        ModelNode modelNode = ModelNode.builder()
            .name("model")
            .model("loadflow")
            .description("model")
            .loadFlowStatus(LoadFlowStatus.NOT_DONE)
            .buildStatus(BuildStatus.NOT_BUILT)
            .children(Collections.emptyList())
            .build();
        webTestClient.post().uri("/v1/studies/{studyUuid}/tree/nodes/{id}", studyUuid, parentNodeUuid).bodyValue(modelNode)
            .exchange()
            .expectStatus().isOk();
        var mess = output.receive(TIMEOUT);
        assertNotNull(mess);
        modelNode.setId(UUID.fromString(String.valueOf(mess.getHeaders().get(HEADER_NEW_NODE))));
        assertEquals(InsertMode.CHILD.name(), mess.getHeaders().get(HEADER_INSERT_MODE));
        return modelNode;
    }

    private RootNode getRootNode(UUID studyUuid) throws IOException {
        return mapper.readValue(webTestClient.get().uri("/v1/studies/{uuid}/tree", studyUuid)
            .exchange()
            .expectStatus().isOk()
            .expectBody().returnResult().getResponseBody(), new TypeReference<>() {
            });
    }

    @SneakyThrows
    private UUID createStudy(String userId, UUID caseUuid, String... errorMessage) {
        BasicStudyInfos infos = webTestClient.post()
                .uri("/v1/studies/cases/{caseUuid}",
                        caseUuid)
                .header("userId", userId)
                .exchange()
                .expectStatus().isOk()
                .expectBody(BasicStudyInfos.class)
                .returnResult()
                .getResponseBody();

        UUID studyUuid = infos.getId();

        // assert that the broker message has been sent a study creation request message
        Message<byte[]> message = output.receive(TIMEOUT);

        assertEquals("", new String(message.getPayload()));
        MessageHeaders headers = message.getHeaders();
        assertEquals(userId, headers.get(HEADER_USER_ID));
        assertEquals(studyUuid, headers.get(HEADER_STUDY_UUID));
        assertEquals(UPDATE_TYPE_STUDIES, headers.get(HEADER_UPDATE_TYPE));

        output.receive(TIMEOUT);  // message for first modification node creation
        output.receive(TIMEOUT);  // message for first model node creation

        // assert that the broker message has been sent a study creation message for creation
        message = output.receive(TIMEOUT);
        assertEquals("", new String(message.getPayload()));
        headers = message.getHeaders();
        assertEquals(userId, headers.get(HEADER_USER_ID));
        assertEquals(studyUuid, headers.get(HEADER_STUDY_UUID));
        assertEquals(UPDATE_TYPE_STUDIES, headers.get(HEADER_UPDATE_TYPE));
        assertEquals(errorMessage.length != 0 ? errorMessage[0] : null, headers.get(HEADER_ERROR));

        // assert that the broker message has been sent a study creation request message for deletion
        message = output.receive(TIMEOUT);
        assertEquals("", new String(message.getPayload()));
        headers = message.getHeaders();
        assertEquals(userId, headers.get(HEADER_USER_ID));
        assertEquals(studyUuid, headers.get(HEADER_STUDY_UUID));
        assertEquals(UPDATE_TYPE_STUDY_DELETE, headers.get(HEADER_UPDATE_TYPE));

        // assert that all http requests have been sent to remote services
        var requests = getRequestsDone(3);
        assertTrue(requests.contains(String.format("/v1/cases/%s/exists", CASE_UUID_STRING)));
        assertTrue(requests.contains(String.format("/v1/cases/%s/format", CASE_UUID_STRING)));
        assertTrue(requests.contains(String.format("/v1/networks?caseUuid=%s&variantId=%s", CASE_UUID_STRING, FIRST_VARIANT_ID)));

        return studyUuid;
    }

    @SneakyThrows
    private UUID createStudy(String userId, String fileName, String caseUuid, boolean isPrivate, String... errorMessage) {
        final UUID studyUuid;
        try (InputStream is = new FileInputStream(ResourceUtils.getFile("classpath:" + fileName))) {
            MockMultipartFile mockFile = new MockMultipartFile("caseFile", fileName, "text/xml", is);

            MultipartBodyBuilder bodyBuilder = new MultipartBodyBuilder();
            bodyBuilder.part("caseFile", mockFile.getBytes())
                .filename(fileName)
                .contentType(MediaType.TEXT_XML);

            BasicStudyInfos infos = webTestClient.post()
                .uri(STUDIES_URL + "?isPrivate={isPrivate}", isPrivate)
                .header("userId", userId)
                .contentType(MediaType.MULTIPART_FORM_DATA)
                .body(BodyInserters.fromMultipartData(bodyBuilder.build()))
                .exchange()
                .expectStatus().isOk()
                .expectBody(BasicStudyInfos.class)
                .returnResult()
                .getResponseBody();

            studyUuid = infos.getId();
        }

        // assert that the broker message has been sent a study creation request message
        Message<byte[]> message = output.receive(TIMEOUT);
        assertEquals("", new String(message.getPayload()));
        MessageHeaders headers = message.getHeaders();
        assertEquals(userId, headers.get(HEADER_USER_ID));
        assertEquals(studyUuid, headers.get(HEADER_STUDY_UUID));
        assertEquals(UPDATE_TYPE_STUDIES, headers.get(HEADER_UPDATE_TYPE));

        if (errorMessage.length == 0) {
            output.receive(TIMEOUT);
            output.receive(TIMEOUT);
        }

        // assert that the broker message has been sent a study creation message for creation
        message = output.receive(TIMEOUT);
        assertEquals("", new String(message.getPayload()));
        headers = message.getHeaders();
        assertEquals(userId, headers.get(HEADER_USER_ID));
        assertEquals(studyUuid, headers.get(HEADER_STUDY_UUID));
        assertEquals(UPDATE_TYPE_STUDIES, headers.get(HEADER_UPDATE_TYPE));
        assertEquals(errorMessage.length != 0 ? errorMessage[0] : null, headers.get(HEADER_ERROR));

        // assert that the broker message has been sent a study creation request message for deletion
        message = output.receive(TIMEOUT);
        assertEquals("", new String(message.getPayload()));
        headers = message.getHeaders();
        assertEquals(userId, headers.get(HEADER_USER_ID));
        assertEquals(studyUuid, headers.get(HEADER_STUDY_UUID));
        assertEquals(UPDATE_TYPE_STUDY_DELETE, headers.get(HEADER_UPDATE_TYPE));

        // assert that all http requests have been sent to remote services
        var requests = getRequestsDone(caseUuid == null ? 1 : 3);
        assertTrue(requests.contains("/v1/cases/private"));
        if (caseUuid != null) {
            assertTrue(requests.contains(String.format("/v1/cases/%s/format", caseUuid)));
            assertTrue(requests.contains(String.format("/v1/networks?caseUuid=%s&variantId=%s", caseUuid, FIRST_VARIANT_ID)));
        }
        return studyUuid;
    }

    @Test
    public void testGetStudyCreationRequests() throws Exception {
        countDownLatch = new CountDownLatch(1);

        //insert a study with a case (multipartfile)
        try (InputStream is = new FileInputStream(ResourceUtils.getFile("classpath:testCase.xiidm"))) {
            MockMultipartFile mockFile = new MockMultipartFile("blockingCaseFile/cases/private", "testCase.xiidm", "text/xml", is);

            MultipartBodyBuilder bodyBuilder = new MultipartBodyBuilder();
            bodyBuilder.part("caseFile", mockFile.getBytes())
                .filename("blockingCaseFile")
                .contentType(MediaType.TEXT_XML);

            webTestClient.post()
                    .uri(STUDIES_URL + "?isPrivate={isPrivate}", "true")
                    .header("userId", "userId")
                    .contentType(MediaType.MULTIPART_FORM_DATA)
                    .body(BodyInserters.fromMultipartData(bodyBuilder.build()))
                    .exchange()
                    .expectStatus().isOk()
                    .expectBody(BasicStudyInfos.class)
                    .value(createMatcherStudyBasicInfos(studyCreationRequestRepository.findAll().get(0).getId(), "userId"));
        }

        UUID studyUuid = studyCreationRequestRepository.findAll().get(0).getId();

        webTestClient.get()
                .uri("/v1/study_creation_requests")
                .header("userId", "userId")
                .exchange()
                .expectStatus().isOk()
                .expectHeader().contentType(MediaType.APPLICATION_JSON)
                .expectBodyList(BasicStudyInfos.class)
                .value(requests -> requests.get(0),
                        createMatcherStudyBasicInfos(studyUuid, "userId"));

        countDownLatch.countDown();

        // Study import is asynchronous, we have to wait because our code doesn't allow block until the study creation processing is done
        Thread.sleep(TIMEOUT);

        webTestClient.get()
            .uri("/v1/study_creation_requests")
            .header("userId", "userId")
            .exchange()
            .expectStatus().isOk()
            .expectHeader().contentType(MediaType.APPLICATION_JSON)
            .expectBodyList(BasicStudyInfos.class)
            .isEqualTo(List.of());

        webTestClient.get()
                .uri("/v1/studies")
                .header("userId", "userId")
                .exchange()
                .expectStatus().isOk()
                .expectHeader().contentType(MediaType.APPLICATION_JSON)
                .expectBodyList(CreatedStudyBasicInfos.class)
                .value(requests -> requests.get(0),
                        createMatcherCreatedStudyBasicInfos(studyUuid, "userId", "XIIDM"));

        // drop the broker message for study creation request (creation)
        output.receive(TIMEOUT);
        // drop the broker message for study creation
        output.receive(TIMEOUT);
        // drop the broker message for study creation request (deletion)
        output.receive(TIMEOUT);

        // assert that all http requests have been sent to remote services
        var httpRequests = getRequestsDone(3);
        assertTrue(httpRequests.contains("/v1/cases/private"));
        assertTrue(httpRequests.contains(String.format("/v1/cases/%s/format", IMPORTED_BLOCKING_CASE_UUID_STRING)));
        assertTrue(httpRequests.contains(String.format("/v1/networks?caseUuid=%s&variantId=%s", IMPORTED_BLOCKING_CASE_UUID_STRING, FIRST_VARIANT_ID)));

        countDownLatch = new CountDownLatch(1);

        //insert a study
        webTestClient.post()
                .uri("/v1/studies/cases/{caseUuid}?isPrivate={isPrivate}", NEW_STUDY_CASE_UUID, "false")
                .header("userId", "userId")
                .exchange()
                .expectStatus().isOk()
                .expectBody(BasicStudyInfos.class)
                .value(createMatcherStudyBasicInfos(studyCreationRequestRepository.findAll().get(0).getId(), "userId"));

        studyUuid = studyCreationRequestRepository.findAll().get(0).getId();

        webTestClient.get()
                .uri("/v1/study_creation_requests")
                .header("userId", "userId")
                .exchange()
                .expectStatus().isOk()
                .expectHeader().contentType(MediaType.APPLICATION_JSON)
                .expectBodyList(BasicStudyInfos.class)
                .value(requests -> requests.get(0),
                        createMatcherStudyBasicInfos(studyUuid, "userId"));

        countDownLatch.countDown();

        // Study import is asynchronous, we have to wait because our code doesn't allow block until the study creation processing is done
        Thread.sleep(TIMEOUT);

        webTestClient.get()
            .uri("/v1/study_creation_requests")
            .header("userId", "userId")
            .exchange()
            .expectStatus().isOk()
            .expectHeader().contentType(MediaType.APPLICATION_JSON)
            .expectBodyList(BasicStudyInfos.class)
            .isEqualTo(List.of());

        webTestClient.get()
                .uri("/v1/studies")
                .header("userId", "userId")
                .exchange()
                .expectStatus().isOk()
                .expectHeader().contentType(MediaType.APPLICATION_JSON)
                .expectBodyList(CreatedStudyBasicInfos.class)
                .value(requests -> requests.get(0),
                        createMatcherCreatedStudyBasicInfos(studyUuid, "userId", "XIIDM"));

        // drop the broker message for study creation request (creation)
        output.receive(TIMEOUT);
        // drop the broker message for study creation
        output.receive(TIMEOUT);
        // drop the broker message for study creation request (deletion)
        output.receive(TIMEOUT);

        // assert that all http requests have been sent to remote services
        var requests = getRequestsDone(3);
        assertTrue(requests.contains(String.format("/v1/cases/%s/exists", NEW_STUDY_CASE_UUID)));
        assertTrue(requests.contains(String.format("/v1/cases/%s/format", NEW_STUDY_CASE_UUID)));
        assertTrue(requests.contains(String.format("/v1/networks?caseUuid=%s&variantId=%s", NEW_STUDY_CASE_UUID, FIRST_VARIANT_ID)));
    }

    @Test
    public void testUpdateLines() {
        createStudy("userId", CASE_UUID);
        UUID studyNameUserIdUuid = studyRepository.findAll().get(0).getId();
        UUID rootNodeUuid = getRootNodeUuid(studyNameUserIdUuid);
        NetworkModificationNode modificationNode = createNetworkModificationNode(studyNameUserIdUuid, rootNodeUuid, UUID.randomUUID(), VARIANT_ID);
        UUID modificationNodeUuid = modificationNode.getId();
        ModelNode modelNode = createModelNode(studyNameUserIdUuid, modificationNodeUuid);
        UUID modelNodeUuid = modelNode.getId();
        NetworkModificationNode modificationNode2 = createNetworkModificationNode(studyNameUserIdUuid, modelNodeUuid, UUID.randomUUID(), VARIANT_ID_2);
        UUID modificationNodeUuid2 = modificationNode2.getId();

        // change line status on root node (not allowed)
        webTestClient.put()
                .uri("/v1/studies/{studyUuid}/nodes/{nodeUuid}/network-modification/lines/{lineId}/status", studyNameUserIdUuid, rootNodeUuid, "line12")
                .bodyValue("lockout")
                .exchange()
                .expectStatus().isForbidden();

        // lockout line
        webTestClient.put()
            .uri("/v1/studies/{studyUuid}/nodes/{nodeUuid}/network-modification/lines/{lineId}/status", studyNameUserIdUuid, modificationNodeUuid, "line12")
            .bodyValue("lockout")
            .exchange()
            .expectStatus().isOk();

        checkLineModificationMessagesReceived(studyNameUserIdUuid, modificationNodeUuid, ImmutableSet.of("s1", "s2"));

        webTestClient.put()
            .uri("/v1/studies/{studyUuid}/nodes/{nodeUuid}/network-modification/lines/{lineId}/status", studyNameUserIdUuid, modificationNodeUuid, "lineFailedId")
            .bodyValue("lockout")
            .exchange()
            .expectStatus().isEqualTo(HttpStatus.INTERNAL_SERVER_ERROR);

        // trip line
        webTestClient.put()
            .uri("/v1/studies/{studyUuid}/nodes/{nodeUuid}/network-modification/lines/{lineId}/status", studyNameUserIdUuid, modificationNodeUuid, "line23")
            .bodyValue("trip")
            .exchange()
            .expectStatus().isOk();

        checkLineModificationMessagesReceived(studyNameUserIdUuid, modificationNodeUuid, ImmutableSet.of("s2", "s3"));

        webTestClient.put()
            .uri("/v1/studies/{studyUuid}/nodes/{nodeUuid}/network-modification/lines/{lineId}/status", studyNameUserIdUuid, modificationNodeUuid, "lineFailedId")
            .bodyValue("trip")
            .exchange()
            .expectStatus().isEqualTo(HttpStatus.INTERNAL_SERVER_ERROR);

        // energise line end
        webTestClient.put()
            .uri("/v1/studies/{studyUuid}/nodes/{nodeUuid}/network-modification/lines/{lineId}/status", studyNameUserIdUuid, modificationNodeUuid, "line13")
            .bodyValue("energiseEndOne")
            .exchange()
            .expectStatus().isOk();

        checkLineModificationMessagesReceived(studyNameUserIdUuid, modificationNodeUuid, ImmutableSet.of("s1", "s3"));

        webTestClient.put()
            .uri("/v1/studies/{studyUuid}/nodes/{nodeUuid}/network-modification/lines/{lineId}/status", studyNameUserIdUuid, modificationNodeUuid, "lineFailedId")
            .bodyValue("energiseEndTwo")
            .exchange()
            .expectStatus().isEqualTo(HttpStatus.INTERNAL_SERVER_ERROR);

        // switch on line
        webTestClient.put()
            .uri("/v1/studies/{studyUuid}/nodes/{nodeUuid}/network-modification/lines/{lineId}/status", studyNameUserIdUuid, modificationNodeUuid, "line13")
            .bodyValue("switchOn")
            .exchange()
            .expectStatus().isOk();

        checkLineModificationMessagesReceived(studyNameUserIdUuid, modificationNodeUuid, ImmutableSet.of("s1", "s3"));

        webTestClient.put()
            .uri("/v1/studies/{studyUuid}/nodes/{nodeUuid}/network-modification/lines/{lineId}/status", studyNameUserIdUuid, modificationNodeUuid, "lineFailedId")
            .bodyValue("switchOn")
            .exchange()
            .expectStatus().isEqualTo(HttpStatus.INTERNAL_SERVER_ERROR);

        // switch on line on second modification node
        webTestClient.put()
            .uri("/v1/studies/{studyUuid}/nodes/{nodeUuid}/network-modification/lines/{lineId}/status", studyNameUserIdUuid, modificationNodeUuid2, "line13")
            .bodyValue("switchOn")
            .exchange()
            .expectStatus().isOk();
        checkLineModificationMessagesReceived(studyNameUserIdUuid, modificationNodeUuid2, ImmutableSet.of("s1", "s3"));

        var requests = getRequestsWithBodyDone(9);
        assertTrue(requests.stream().anyMatch(r -> r.getPath().matches("/v1/networks/" + NETWORK_UUID_STRING + "/lines/line12/status\\?group=.*") && r.getBody().equals("lockout")));
        assertTrue(requests.stream().anyMatch(r -> r.getPath().matches("/v1/networks/" + NETWORK_UUID_STRING + "/lines/line23/status\\?group=.*") && r.getBody().equals("trip")));
        assertTrue(requests.stream().anyMatch(r -> r.getPath().matches("/v1/networks/" + NETWORK_UUID_STRING + "/lines/line13/status\\?group=.*") && r.getBody().equals("energiseEndOne")));
        assertTrue(requests.stream().anyMatch(r -> r.getPath().matches("/v1/networks/" + NETWORK_UUID_STRING + "/lines/line13/status\\?group=.*") && r.getBody().equals("switchOn")));
        assertTrue(requests.stream().anyMatch(r -> r.getPath().matches("/v1/networks/" + NETWORK_UUID_STRING + "/lines/lineFailedId/status\\?group=.*") && r.getBody().equals("lockout")));
        assertTrue(requests.stream().anyMatch(r -> r.getPath().matches("/v1/networks/" + NETWORK_UUID_STRING + "/lines/lineFailedId/status\\?group=.*") && r.getBody().equals("trip")));
        assertTrue(requests.stream().anyMatch(r -> r.getPath().matches("/v1/networks/" + NETWORK_UUID_STRING + "/lines/lineFailedId/status\\?group=.*") && r.getBody().equals("energiseEndTwo")));
        assertTrue(requests.stream().anyMatch(r -> r.getPath().matches("/v1/networks/" + NETWORK_UUID_STRING + "/lines/lineFailedId/status\\?group=.*") && r.getBody().equals("switchOn")));
        assertTrue(requests.stream().anyMatch(r -> r.getPath().matches("/v1/networks/" + NETWORK_UUID_STRING + "/lines/line13/status\\?group=.*\\&variantId=" + VARIANT_ID_2) && r.getBody().equals("switchOn")));
    }

    @Test
    public void testCreateLoad() {
        createStudy("userId", CASE_UUID);
        UUID studyNameUserIdUuid = studyRepository.findAll().get(0).getId();
        UUID rootNodeUuid = getRootNodeUuid(studyNameUserIdUuid);
        NetworkModificationNode modificationNode = createNetworkModificationNode(studyNameUserIdUuid, rootNodeUuid, UUID.randomUUID(), VARIANT_ID);
        UUID modificationNodeUuid = modificationNode.getId();
        ModelNode modelNode = createModelNode(studyNameUserIdUuid, modificationNodeUuid);
        UUID modelNodeUuid = modelNode.getId();
        NetworkModificationNode modificationNode2 = createNetworkModificationNode(studyNameUserIdUuid, modelNodeUuid, UUID.randomUUID(), VARIANT_ID_2);
        UUID modificationNodeUuid2 = modificationNode2.getId();

        String createLoadAttributes = "{\"loadId\":\"loadId1\",\"loadName\":\"loadName1\",\"loadType\":\"UNDEFINED\",\"activePower\":\"100.0\",\"reactivePower\":\"50.0\",\"voltageLevelId\":\"idVL1\",\"busId\":\"idBus1\"}";
<<<<<<< HEAD
        webTestClient.post()
=======
        // create load on root node (not allowed)
        webTestClient.put()
                .uri("/v1/studies/{studyUuid}/nodes/{nodeUuid}/network-modification/loads", studyNameUserIdUuid, rootNodeUuid)
                .bodyValue(createLoadAttributes)
                .exchange()
                .expectStatus().isForbidden();

        // create load on first modification node
        webTestClient.put()
>>>>>>> 411f968c
            .uri("/v1/studies/{studyUuid}/nodes/{nodeUuid}/network-modification/loads", studyNameUserIdUuid, modificationNodeUuid)
            .bodyValue(createLoadAttributes)
            .exchange()
            .expectStatus().isOk();
        checkEquipmentCreationMessagesReceived(studyNameUserIdUuid, modificationNodeUuid, ImmutableSet.of("s2"));

        // create load on second modification node
        webTestClient.post()
            .uri("/v1/studies/{studyUuid}/nodes/{nodeUuid}/network-modification/loads", studyNameUserIdUuid, modificationNodeUuid2)
            .bodyValue(createLoadAttributes)
            .exchange()
            .expectStatus().isOk();
        checkEquipmentCreationMessagesReceived(studyNameUserIdUuid, modificationNodeUuid2, ImmutableSet.of("s2"));

        // update load creation
        String loadAttributesUpdated = "{\"loadId\":\"loadId2\",\"loadName\":\"loadName2\",\"loadType\":\"UNDEFINED\",\"activePower\":\"50.0\",\"reactivePower\":\"25.0\",\"voltageLevelId\":\"idVL2\",\"busId\":\"idBus2\"}";
        webTestClient.put()
                .uri("/v1/studies/{studyUuid}/nodes/{nodeUuid}/network-modification/loads", studyNameUserIdUuid, modificationNodeUuid)
                .bodyValue(loadAttributesUpdated)
                .exchange()
                .expectStatus().isOk();

        var requests = getRequestsWithBodyDone(3);
        assertTrue(requests.stream().anyMatch(r -> r.getPath().matches("/v1/networks/" + NETWORK_UUID_STRING + "/loads\\?group=.*") && r.getBody().equals(createLoadAttributes)));
        assertTrue(requests.stream().anyMatch(r -> r.getPath().matches("/v1/networks/" + NETWORK_UUID_STRING + "/loads\\?group=.*\\&variantId=" + VARIANT_ID) && r.getBody().equals(createLoadAttributes)));
        assertTrue(requests.stream().anyMatch(r -> r.getPath().matches("/v1/networks/" + NETWORK_UUID_STRING + "/loads\\?group=.*\\&variantId=" + VARIANT_ID_2) && r.getBody().equals(createLoadAttributes)));
        assertTrue(requests.stream().anyMatch(r -> r.getPath().matches("/v1/loads") && r.getBody().equals(loadAttributesUpdated)));
    }

    @Test
    public void testCreateSubstation() {
        createStudy("userId", CASE_UUID);
        UUID studyNameUserIdUuid = studyRepository.findAll().get(0).getId();
        UUID rootNodeUuid = getRootNodeUuid(studyNameUserIdUuid);
        NetworkModificationNode modificationNode = createNetworkModificationNode(studyNameUserIdUuid, rootNodeUuid, UUID.randomUUID(), VARIANT_ID);
        UUID modificationNodeUuid = modificationNode.getId();
        ModelNode modelNode = createModelNode(studyNameUserIdUuid, modificationNodeUuid);
        UUID modelNodeUuid = modelNode.getId();
        NetworkModificationNode modificationNode2 = createNetworkModificationNode(studyNameUserIdUuid, modelNodeUuid, UUID.randomUUID(), VARIANT_ID_2);
        UUID modificationNodeUuid2 = modificationNode2.getId();

        String createSubstationAttributes = "{\"substationId\":\"substationId1\",\"substationName\":\"substationName1\",\"country\":\"AD\"}";
<<<<<<< HEAD
        webTestClient.post()
=======
        // create substation on root node (not allowed)
        webTestClient.put()
                .uri("/v1/studies/{studyUuid}/nodes/{nodeUuid}/network-modification/substations", studyNameUserIdUuid, rootNodeUuid)
                .bodyValue(createSubstationAttributes)
                .exchange()
                .expectStatus().isForbidden();

        // create substation on first modification node
        webTestClient.put()
>>>>>>> 411f968c
            .uri("/v1/studies/{studyUuid}/nodes/{nodeUuid}/network-modification/substations", studyNameUserIdUuid, modificationNodeUuid)
            .bodyValue(createSubstationAttributes)
            .exchange()
            .expectStatus().isOk();
        checkEquipmentCreationMessagesReceived(studyNameUserIdUuid, modificationNodeUuid, new HashSet<>());

        // create substation on second modification node
        webTestClient.post()
            .uri("/v1/studies/{studyUuid}/nodes/{nodeUuid}/network-modification/substations", studyNameUserIdUuid, modificationNodeUuid2)
            .bodyValue(createSubstationAttributes)
            .exchange()
            .expectStatus().isOk();
        checkEquipmentCreationMessagesReceived(studyNameUserIdUuid, modificationNodeUuid2, new HashSet<>());

        // update substation creation
        String substationAttributesUpdated = "{\"substationId\":\"substationId2\",\"substationName\":\"substationName2\",\"country\":\"FR\"}";
        webTestClient.put()
                .uri("/v1/studies/{studyUuid}/nodes/{nodeUuid}/network-modification/substations", studyNameUserIdUuid, modificationNodeUuid)
                .bodyValue(substationAttributesUpdated)
                .exchange()
                .expectStatus().isOk();

        var requests = getRequestsWithBodyDone(3);
        assertTrue(requests.stream().anyMatch(r -> r.getPath().matches("/v1/networks/" + NETWORK_UUID_STRING + "/substations\\?group=.*") && r.getBody().equals(createSubstationAttributes)));
        assertTrue(requests.stream().anyMatch(r -> r.getPath().matches("/v1/networks/" + NETWORK_UUID_STRING + "/substations\\?group=.*\\&variantId=" + VARIANT_ID) && r.getBody().equals(createSubstationAttributes)));
        assertTrue(requests.stream().anyMatch(r -> r.getPath().matches("/v1/networks/" + NETWORK_UUID_STRING + "/substations\\?group=.*\\&variantId=" + VARIANT_ID_2) && r.getBody().equals(createSubstationAttributes)));
        assertTrue(requests.stream().anyMatch(r -> r.getPath().matches("/v1/substations") && r.getBody().equals(substationAttributesUpdated)));
    }

    @Test
    public void testCreateVoltageLevel() {
        createStudy("userId", CASE_UUID);
        UUID studyNameUserIdUuid = studyRepository.findAll().get(0).getId();
        UUID rootNodeUuid = getRootNodeUuid(studyNameUserIdUuid);
        NetworkModificationNode modificationNode = createNetworkModificationNode(studyNameUserIdUuid, rootNodeUuid);
        UUID modificationNodeUuid = modificationNode.getId();
        ModelNode modelNode = createModelNode(studyNameUserIdUuid, modificationNodeUuid);
        UUID modelNodeUuid = modelNode.getId();
        NetworkModificationNode modificationNode2 = createNetworkModificationNode(studyNameUserIdUuid, modelNodeUuid, UUID.randomUUID(), VARIANT_ID_2);
        UUID modificationNodeUuid2 = modificationNode2.getId();

        String createVoltageLevelAttributes = "{\"voltageLevelId\":\"voltageLevelId1\",\"voltageLevelName\":\"voltageLevelName1\""
<<<<<<< HEAD
            + ",\"nominalVoltage\":\"379.1\", \"substationId\":\"s1\"}";
        webTestClient.post()
=======
                + ",\"nominalVoltage\":\"379.1\", \"substationId\":\"s1\"}";
        // create voltage level on root node (not allowed)
        webTestClient.put()
                .uri("/v1/studies/{studyUuid}/nodes/{nodeUuid}/network-modification/voltage-levels", studyNameUserIdUuid, rootNodeUuid)
                .bodyValue(createVoltageLevelAttributes)
                .exchange()
                .expectStatus().isForbidden();

        // create voltage level
        webTestClient.put()
>>>>>>> 411f968c
            .uri("/v1/studies/{studyUuid}/nodes/{nodeUuid}/network-modification/voltage-levels", studyNameUserIdUuid, modificationNodeUuid)
            .bodyValue(createVoltageLevelAttributes)
            .exchange()
            .expectStatus().isOk();
        checkEquipmentCreationMessagesReceived(studyNameUserIdUuid, modificationNodeUuid, new HashSet<>());

        // create voltage level on second modification node
        webTestClient.post()
            .uri("/v1/studies/{studyUuid}/nodes/{nodeUuid}/network-modification/voltage-levels", studyNameUserIdUuid, modificationNodeUuid2)
            .bodyValue(createVoltageLevelAttributes)
            .exchange()
            .expectStatus().isOk();
        checkEquipmentCreationMessagesReceived(studyNameUserIdUuid, modificationNodeUuid2, new HashSet<>());

        // update voltage level creation
        String voltageLevelAttributesUpdated = "{\"voltageLevelId\":\"voltageLevelId2\",\"voltageLevelName\":\"voltageLevelName2\""
                + ",\"nominalVoltage\":\"379.1\", \"substationId\":\"s2\"}";
        webTestClient.put()
                .uri("/v1/studies/{studyUuid}/nodes/{nodeUuid}/network-modification/voltage-levels", studyNameUserIdUuid, modificationNodeUuid)
                .bodyValue(voltageLevelAttributesUpdated)
                .exchange()
                .expectStatus().isOk();

        var requests = getRequestsWithBodyDone(3);
        assertTrue(requests.stream().anyMatch(r -> r.getPath().matches("/v1/networks/" + NETWORK_UUID_STRING + "/voltage-levels\\?group=.*") && r.getBody().equals(createVoltageLevelAttributes)));
        assertTrue(requests.stream().anyMatch(r -> r.getPath().matches("/v1/networks/" + NETWORK_UUID_STRING + "/voltage-levels\\?group=.*\\&variantId=" + VARIANT_ID) && r.getBody().equals(createVoltageLevelAttributes)));
        assertTrue(requests.stream().anyMatch(r -> r.getPath().matches("/v1/networks/" + NETWORK_UUID_STRING + "/voltage-levels\\?group=.*\\&variantId=" + VARIANT_ID_2) && r.getBody().equals(createVoltageLevelAttributes)));
        assertTrue(requests.stream().anyMatch(r -> r.getPath().matches("/v1/voltage-levels") && r.getBody().equals(voltageLevelAttributesUpdated)));
    }

    @Test
    public void testDeleteEquipment() {
        createStudy("userId", CASE_UUID);
        UUID studyNameUserIdUuid = studyRepository.findAll().get(0).getId();
        UUID rootNodeUuid = getRootNodeUuid(studyNameUserIdUuid);
        NetworkModificationNode modificationNode = createNetworkModificationNode(studyNameUserIdUuid, rootNodeUuid, UUID.randomUUID(), VARIANT_ID);
        UUID modificationNodeUuid = modificationNode.getId();
        ModelNode modelNode = createModelNode(studyNameUserIdUuid, modificationNodeUuid);
        UUID modelNodeUuid = modelNode.getId();
        NetworkModificationNode modificationNode2 = createNetworkModificationNode(studyNameUserIdUuid, modelNodeUuid, UUID.randomUUID(), VARIANT_ID_2);
        UUID modificationNodeUuid2 = modificationNode2.getId();

        // delete equipment on root node (not allowed)
        webTestClient.delete()
                .uri("/v1/studies/{studyUuid}/nodes/{nodeUuid}/network-modification/equipments/type/{equipmentType}/id/{equipmentId}",
                        studyNameUserIdUuid, rootNodeUuid, "LOAD", "idLoadToDelete")
                .exchange()
                .expectStatus().isForbidden();

        // delete equipment on first modification node
        webTestClient.delete()
            .uri("/v1/studies/{studyUuid}/nodes/{nodeUuid}/network-modification/equipments/type/{equipmentType}/id/{equipmentId}",
                studyNameUserIdUuid, modificationNodeUuid, "LOAD", "idLoadToDelete")
            .exchange()
            .expectStatus().isOk();
        checkEquipmentDeletedMessagesReceived(studyNameUserIdUuid, modificationNodeUuid, HEADER_UPDATE_TYPE_DELETED_EQUIPMENT_ID, "idLoadToDelete",
            HEADER_UPDATE_TYPE_DELETED_EQUIPMENT_TYPE, "LOAD", HEADER_UPDATE_TYPE_SUBSTATIONS_IDS, ImmutableSet.of("s2"));

        // delete equipment on second modification node
        webTestClient.delete()
            .uri("/v1/studies/{studyUuid}/nodes/{nodeUuid}/network-modification/equipments/type/{equipmentType}/id/{equipmentId}",
                studyNameUserIdUuid, modificationNodeUuid2, "LOAD", "idLoadToDelete")
            .exchange()
            .expectStatus().isOk();
        checkEquipmentDeletedMessagesReceived(studyNameUserIdUuid, modificationNodeUuid2, HEADER_UPDATE_TYPE_DELETED_EQUIPMENT_ID, "idLoadToDelete",
            HEADER_UPDATE_TYPE_DELETED_EQUIPMENT_TYPE, "LOAD", HEADER_UPDATE_TYPE_SUBSTATIONS_IDS, ImmutableSet.of("s2"));

        var requests = getRequestsWithBodyDone(2);
        assertTrue(requests.stream().anyMatch(r -> r.getPath().matches("/v1/networks/" + NETWORK_UUID_STRING + "/equipments/type/.*/id/.*\\?group=.*")));
        assertTrue(requests.stream().anyMatch(r -> r.getPath().matches("/v1/networks/" + NETWORK_UUID_STRING + "/equipments/type/.*/id/.*\\?group=.*\\&variantId=" + VARIANT_ID)));
        assertTrue(requests.stream().anyMatch(r -> r.getPath().matches("/v1/networks/" + NETWORK_UUID_STRING + "/equipments/type/.*/id/.*\\?group=.*\\&variantId=" + VARIANT_ID_2)));
    }

    private void checkEquipmentDeletedMessagesReceived(UUID studyNameUserIdUuid, UUID nodeUuid, String headerUpdateTypeEquipmentType, String equipmentType,
                                                       String headerUpdateTypeEquipmentId, String equipmentId, String headerUpdateTypeSubstationsIds, Set<String> modifiedSubstationsIdsSet) {
        // assert that the broker message has been sent for updating study type
        Message<byte[]> messageStudyUpdate = output.receive(TIMEOUT);
        assertEquals("", new String(messageStudyUpdate.getPayload()));
        MessageHeaders headersStudyUpdate = messageStudyUpdate.getHeaders();
        assertEquals(studyNameUserIdUuid, headersStudyUpdate.get(StudyService.HEADER_STUDY_UUID));
        assertEquals(nodeUuid, headersStudyUpdate.get(HEADER_NODE));
        assertEquals(UPDATE_TYPE_STUDY, headersStudyUpdate.get(StudyService.HEADER_UPDATE_TYPE));
        assertEquals(equipmentType, headersStudyUpdate.get(headerUpdateTypeEquipmentType));
        assertEquals(equipmentId, headersStudyUpdate.get(headerUpdateTypeEquipmentId));
        assertEquals(modifiedSubstationsIdsSet, headersStudyUpdate.get(headerUpdateTypeSubstationsIds));

        checkUpdateNodesMessageReceived(studyNameUserIdUuid, List.of(nodeUuid));

        // assert that the broker message has been sent for updating load flow status
        checkUpdateModelsStatusMessagesReceived(studyNameUserIdUuid, nodeUuid);
    }

    private void checkUpdateModelStatusMessagesReceived(UUID studyUuid, UUID nodeUuid, String updateType) {
        // assert that the broker message has been sent for updating model status
        Message<byte[]> messageStatus = output.receive(TIMEOUT);
        assertEquals("", new String(messageStatus.getPayload()));
        MessageHeaders headersStatus = messageStatus.getHeaders();
        assertEquals(studyUuid, headersStatus.get(StudyService.HEADER_STUDY_UUID));
        if (nodeUuid != null) {
            assertEquals(nodeUuid, headersStatus.get(HEADER_NODE));
        }
        assertEquals(updateType, headersStatus.get(StudyService.HEADER_UPDATE_TYPE));
    }

    private void checkUpdateModelsStatusMessagesReceived(UUID studyUuid, UUID nodeUuid) {
        checkUpdateModelStatusMessagesReceived(studyUuid, nodeUuid, UPDATE_TYPE_LOADFLOW_STATUS);
        checkUpdateModelStatusMessagesReceived(studyUuid, nodeUuid, UPDATE_TYPE_SECURITY_ANALYSIS_STATUS);
    }

    private void checkUpdateNodesMessageReceived(UUID studyUuid, List<UUID> nodesUuids) {
        Message<byte[]> messageStatus = output.receive(TIMEOUT);
        assertEquals("", new String(messageStatus.getPayload()));
        MessageHeaders headersStatus = messageStatus.getHeaders();
        assertEquals(studyUuid, headersStatus.get(StudyService.HEADER_STUDY_UUID));
        assertEquals(nodesUuids, headersStatus.get(NetworkModificationTreeService.HEADER_NODES));
        assertEquals(NetworkModificationTreeService.NODE_UPDATED, headersStatus.get(StudyService.HEADER_UPDATE_TYPE));
    }

    private void checkEquipmentMessagesReceived(UUID studyNameUserIdUuid, UUID nodeUuid, String headerUpdateTypeId, Set<String> modifiedIdsSet) {
        // assert that the broker message has been sent for updating study type
        Message<byte[]> messageStudyUpdate = output.receive(TIMEOUT);
        assertEquals("", new String(messageStudyUpdate.getPayload()));
        MessageHeaders headersStudyUpdate = messageStudyUpdate.getHeaders();
        assertEquals(studyNameUserIdUuid, headersStudyUpdate.get(StudyService.HEADER_STUDY_UUID));
        assertEquals(nodeUuid, headersStudyUpdate.get(HEADER_NODE));
        assertEquals(UPDATE_TYPE_STUDY, headersStudyUpdate.get(StudyService.HEADER_UPDATE_TYPE));
        assertEquals(modifiedIdsSet, headersStudyUpdate.get(headerUpdateTypeId));

        checkUpdateNodesMessageReceived(studyNameUserIdUuid, List.of(nodeUuid));
        checkUpdateModelsStatusMessagesReceived(studyNameUserIdUuid, nodeUuid);
    }

    private void checkEquipmentCreationMessagesReceived(UUID studyNameUserIdUuid, UUID nodeUuid, Set<String> modifiedIdsSet) {
        checkEquipmentMessagesReceived(studyNameUserIdUuid, nodeUuid, StudyService.HEADER_UPDATE_TYPE_SUBSTATIONS_IDS, modifiedIdsSet);
    }

    private void checkLineModificationMessagesReceived(UUID studyNameUserIdUuid, UUID nodeUuid, Set<String> modifiedSubstationsSet) {
        checkEquipmentMessagesReceived(studyNameUserIdUuid, nodeUuid, StudyService.HEADER_UPDATE_TYPE_SUBSTATIONS_IDS, modifiedSubstationsSet);

        // assert that the broker message has been sent
        Message<byte[]> messageLine = output.receive(TIMEOUT);
        assertEquals("", new String(messageLine.getPayload()));
        MessageHeaders headersSwitch = messageLine.getHeaders();
        assertEquals(studyNameUserIdUuid, headersSwitch.get(StudyService.HEADER_STUDY_UUID));
        assertEquals(nodeUuid, headersSwitch.get(HEADER_NODE));
        assertEquals(StudyService.UPDATE_TYPE_LINE, headersSwitch.get(StudyService.HEADER_UPDATE_TYPE));
    }

    private void checkSwitchModificationMessagesReceived(UUID studyNameUserIdUuid, UUID nodeUuid, Set<String> modifiedSubstationsSet) {
        checkEquipmentMessagesReceived(studyNameUserIdUuid, nodeUuid, StudyService.HEADER_UPDATE_TYPE_SUBSTATIONS_IDS, modifiedSubstationsSet);

        // assert that the broker message has been sent
        Message<byte[]> messageSwitch = output.receive(TIMEOUT);
        assertEquals("", new String(messageSwitch.getPayload()));
        MessageHeaders headersSwitch = messageSwitch.getHeaders();
        assertEquals(studyNameUserIdUuid, headersSwitch.get(StudyService.HEADER_STUDY_UUID));
        assertEquals(nodeUuid, headersSwitch.get(HEADER_NODE));
        assertEquals(UPDATE_TYPE_SWITCH, headersSwitch.get(StudyService.HEADER_UPDATE_TYPE));
    }

    @Test
    public void testGetBusesOrBusbarSections() {
        createStudy("userId", CASE_UUID);
        UUID studyNameUserIdUuid = studyRepository.findAll().get(0).getId();
        UUID rootNodeUuid = getRootNodeUuid(studyNameUserIdUuid);

        webTestClient.get()
            .uri("/v1/studies/{studyUuid}/nodes/{nodeUuid}/network/voltage-levels/{voltageLevelId}/buses", studyNameUserIdUuid, rootNodeUuid, VOLTAGE_LEVEL_ID)
            .exchange()
            .expectStatus().isOk()
            .expectBodyList(IdentifiableInfos.class)
            .value(new MatcherJson<>(mapper, List.of(
                IdentifiableInfos.builder().id("BUS_1").name("BUS_1").build(),
                IdentifiableInfos.builder().id("BUS_2").name("BUS_2").build()
            )));

        var requests = getRequestsDone(1);
        assertTrue(requests.stream().anyMatch(r -> r.matches("/v1/networks/" + NETWORK_UUID_STRING + "/voltage-levels/" + VOLTAGE_LEVEL_ID + "/configured-buses")));

        webTestClient.get()
            .uri("/v1/studies/{studyUuid}/nodes/{nodeUuid}/network/voltage-levels/{voltageLevelId}/busbar-sections", studyNameUserIdUuid, rootNodeUuid, VOLTAGE_LEVEL_ID)
            .exchange()
            .expectStatus().isOk()
            .expectBodyList(IdentifiableInfos.class)
            .value(new MatcherJson<>(mapper, List.of(
                IdentifiableInfos.builder().id("BUSBAR_SECTION_1").name("BUSBAR_SECTION_1").build(),
                IdentifiableInfos.builder().id("BUSBAR_SECTION_2").name("BUSBAR_SECTION_2").build()
            )));

        requests = getRequestsDone(1);
        assertTrue(requests.stream().anyMatch(r -> r.matches("/v1/networks/" + NETWORK_UUID_STRING + "/voltage-levels/" + VOLTAGE_LEVEL_ID + "/busbar-sections")));
    }

    @Test
    public void testCreateGenerator() {
        createStudy("userId", CASE_UUID);
        UUID studyNameUserIdUuid = studyRepository.findAll().get(0).getId();
        UUID rootNodeUuid = getRootNodeUuid(studyNameUserIdUuid);
        NetworkModificationNode modificationNode = createNetworkModificationNode(studyNameUserIdUuid, rootNodeUuid, UUID.randomUUID(), VARIANT_ID);
        UUID modificationNodeUuid = modificationNode.getId();
        ModelNode modelNode = createModelNode(studyNameUserIdUuid, modificationNodeUuid);
        UUID modelNodeUuid = modelNode.getId();
        NetworkModificationNode modificationNode2 = createNetworkModificationNode(studyNameUserIdUuid, modelNodeUuid, UUID.randomUUID(), VARIANT_ID_2);
        UUID modificationNodeUuid2 = modificationNode2.getId();

        String createGeneratorAttributes = "{\"generatorId\":\"generatorId1\",\"generatorName\":\"generatorName1\",\"energySource\":\"UNDEFINED\",\"minActivePower\":\"100.0\",\"maxActivePower\":\"200.0\",\"ratedNominalPower\":\"50.0\",\"activePowerSetpoint\":\"10.0\",\"reactivePowerSetpoint\":\"20.0\",\"voltageRegulatorOn\":\"true\",\"voltageSetpoint\":\"225.0\",\"voltageLevelId\":\"idVL1\",\"busOrBusbarSectionId\":\"idBus1\"}";
<<<<<<< HEAD
        webTestClient.post()
=======
        // create generator on root node (not allowed)
        webTestClient.put()
                .uri("/v1/studies/{studyUuid}/nodes/{nodeUuid}/network-modification/generators", studyNameUserIdUuid, rootNodeUuid)
                .bodyValue(createGeneratorAttributes)
                .exchange()
                .expectStatus().isForbidden();

        // create generator on first modification node
        webTestClient.put()
>>>>>>> 411f968c
            .uri("/v1/studies/{studyUuid}/nodes/{nodeUuid}/network-modification/generators", studyNameUserIdUuid, modificationNodeUuid)
            .bodyValue(createGeneratorAttributes)
            .exchange()
            .expectStatus().isOk();
        checkEquipmentCreationMessagesReceived(studyNameUserIdUuid, modificationNodeUuid, ImmutableSet.of("s2"));

        // create generator on second modification node
        webTestClient.post()
            .uri("/v1/studies/{studyUuid}/nodes/{nodeUuid}/network-modification/generators", studyNameUserIdUuid, modificationNodeUuid2)
            .bodyValue(createGeneratorAttributes)
            .exchange()
            .expectStatus().isOk();
        checkEquipmentCreationMessagesReceived(studyNameUserIdUuid, modificationNodeUuid2, ImmutableSet.of("s2"));

        // update generator creation
        String generatorAttributesUpdated = "{\"generatorId\":\"generatorId2\",\"generatorName\":\"generatorName2\",\"energySource\":\"UNDEFINED\",\"minActivePower\":\"150.0\",\"maxActivePower\":\"50.0\",\"ratedNominalPower\":\"50.0\",\"activePowerSetpoint\":\"10.0\",\"reactivePowerSetpoint\":\"20.0\",\"voltageRegulatorOn\":\"true\",\"voltageSetpoint\":\"225.0\",\"voltageLevelId\":\"idVL1\",\"busOrBusbarSectionId\":\"idBus1\"}";
        webTestClient.put()
                .uri("/v1/studies/{studyUuid}/nodes/{nodeUuid}/network-modification/generators", studyNameUserIdUuid, modificationNodeUuid)
                .bodyValue(generatorAttributesUpdated)
                .exchange()
                .expectStatus().isOk();

        var requests = getRequestsWithBodyDone(3);
        assertTrue(requests.stream().anyMatch(r -> r.getPath().matches("/v1/networks/" + NETWORK_UUID_STRING + "/generators\\?group=.*") && r.getBody().equals(createGeneratorAttributes)));
        assertTrue(requests.stream().anyMatch(r -> r.getPath().matches("/v1/networks/" + NETWORK_UUID_STRING + "/generators\\?group=.*\\&variantId=" + VARIANT_ID) && r.getBody().equals(createGeneratorAttributes)));
        assertTrue(requests.stream().anyMatch(r -> r.getPath().matches("/v1/networks/" + NETWORK_UUID_STRING + "/generators\\?group=.*\\&variantId=" + VARIANT_ID_2) && r.getBody().equals(createGeneratorAttributes)));
        assertTrue(requests.stream().anyMatch(r -> r.getPath().matches("/v1/generators") && r.getBody().equals(generatorAttributesUpdated)));
    }

    @Test
    public void testCreateShuntsCompensator() {
        createStudy("userId", CASE_UUID);
        UUID studyNameUserIdUuid = studyRepository.findAll().get(0).getId();
        UUID rootNodeUuid = getRootNodeUuid(studyNameUserIdUuid);
        NetworkModificationNode modificationNode = createNetworkModificationNode(studyNameUserIdUuid, rootNodeUuid, UUID.randomUUID(), VARIANT_ID);
        UUID modificationNodeUuid = modificationNode.getId();
        ModelNode modelNode = createModelNode(studyNameUserIdUuid, modificationNodeUuid);
        UUID modelNodeUuid = modelNode.getId();
        NetworkModificationNode modificationNode2 = createNetworkModificationNode(studyNameUserIdUuid, modelNodeUuid, UUID.randomUUID(), VARIANT_ID_2);
        UUID modificationNodeUuid2 = modificationNode2.getId();

        // create shunt compensator
        String createShuntCompensatorAttributes = "{\"shuntCompensatorId\":\"shuntCompensatorId1\",\"shuntCompensatorName\":\"shuntCompensatorName1\",\"voltageLevelId\":\"idVL1\",\"busOrBusbarSectionId\":\"idBus1\"}";
        // create suntCompensator on root node (not allowed)
        webTestClient.put()
                .uri("/v1/studies/{studyUuid}/nodes/{nodeUuid}/network-modification/shunt-compensators", studyNameUserIdUuid, rootNodeUuid)
                .bodyValue(createShuntCompensatorAttributes)
                .exchange()
                .expectStatus().isForbidden();

        // create suntCompensator on modification node child of root node
        webTestClient.post()
            .uri("/v1/studies/{studyUuid}/nodes/{nodeUuid}/network-modification/shunt-compensators", studyNameUserIdUuid, modificationNodeUuid)
            .bodyValue(createShuntCompensatorAttributes)
            .exchange()
            .expectStatus().isOk();
        checkEquipmentCreationMessagesReceived(studyNameUserIdUuid, modificationNodeUuid, ImmutableSet.of("s2"));

        // update shunt compensator creation
        String shuntCompensatorAttributesUpdated = "{\"shuntCompensatorId\":\"shuntCompensatorId2\",\"shuntCompensatorName\":\"shuntCompensatorName2\",\"voltageLevelId\":\"idVL2\",\"busOrBusbarSectionId\":\"idBus1\"}";
        webTestClient.put()
                .uri("/v1/studies/{studyUuid}/nodes/{nodeUuid}/network-modification/shunt-compensators", studyNameUserIdUuid, modificationNodeUuid)
                .bodyValue(shuntCompensatorAttributesUpdated)
                .exchange()
                .expectStatus().isOk();

        var requests = getRequestsWithBodyDone(2);
        assertTrue(requests.stream().anyMatch(r -> r.getPath().matches("/v1/networks/" + NETWORK_UUID_STRING + "/shunt-compensators[?]group=.*&variantId=" + VARIANT_ID) && r.getBody().equals(createShuntCompensatorAttributes)));
        assertTrue(requests.stream().anyMatch(r -> r.getPath().matches("/v1/shunt-compensators") && r.getBody().equals(shuntCompensatorAttributesUpdated)));
    }

    @Test
    public void testCreateLine() {
        createStudy("userId", CASE_UUID);
        UUID studyNameUserIdUuid = studyRepository.findAll().get(0).getId();
        UUID rootNodeUuid = getRootNodeUuid(studyNameUserIdUuid);
        NetworkModificationNode modificationNode = createNetworkModificationNode(studyNameUserIdUuid, rootNodeUuid, UUID.randomUUID(), VARIANT_ID);
        UUID modificationNodeUuid = modificationNode.getId();
        ModelNode modelNode = createModelNode(studyNameUserIdUuid, modificationNodeUuid);
        UUID modelNodeUuid = modelNode.getId();
        NetworkModificationNode modificationNode2 = createNetworkModificationNode(studyNameUserIdUuid, modelNodeUuid, UUID.randomUUID(), VARIANT_ID_2);
        UUID modificationNodeUuid2 = modificationNode2.getId();

        String createLineAttributes = "{" +
                "\"lineId\":\"lineId1\"," +
                "\"lineName\":\"lineName1\"," +
                "\"seriesResistance\":\"50.0\"," +
                "\"seriesReactance\":\"50.0\"," +
                "\"shuntConductance1\":\"100.0\"," +
                "\"shuntSusceptance1\":\"100.0\"," +
                "\"shuntConductance2\":\"200.0\"," +
                "\"shuntSusceptance2\":\"200.0\"," +
                "\"voltageLevelId1\":\"idVL1\"," +
                "\"busOrBusbarSectionId1\":\"idBus1\"," +
                "\"voltageLevelId2\":\"idVL2\"," +
                "\"busOrBusbarSectionId2\":\"idBus2\"}";
<<<<<<< HEAD
        webTestClient.post()
=======
        // create line on root node (not allowed)
        webTestClient.put()
                .uri("/v1/studies/{studyUuid}/nodes/{nodeUuid}/network-modification/lines", studyNameUserIdUuid, rootNodeUuid)
                .bodyValue(createLineAttributes)
                .exchange()
                .expectStatus().isForbidden();

        // create line on first modification node
        webTestClient.put()
>>>>>>> 411f968c
            .uri("/v1/studies/{studyUuid}/nodes/{nodeUuid}/network-modification/lines", studyNameUserIdUuid, modificationNodeUuid)
            .bodyValue(createLineAttributes)
            .exchange()
            .expectStatus().isOk();
        checkEquipmentCreationMessagesReceived(studyNameUserIdUuid, modificationNodeUuid, ImmutableSet.of("s2"));

        // create line on second modification node
        webTestClient.post()
            .uri("/v1/studies/{studyUuid}/nodes/{nodeUuid}/network-modification/lines", studyNameUserIdUuid, modificationNodeUuid2)
            .bodyValue(createLineAttributes)
            .exchange()
            .expectStatus().isOk();
        checkEquipmentCreationMessagesReceived(studyNameUserIdUuid, modificationNodeUuid2, ImmutableSet.of("s2"));

        // update line creation
        String lineAttributesUpdated = "{" +
                "\"lineId\":\"lineId2\"," +
                "\"lineName\":\"lineName2\"," +
                "\"seriesResistance\":\"54.0\"," +
                "\"seriesReactance\":\"55.0\"," +
                "\"shuntConductance1\":\"100.0\"," +
                "\"shuntSusceptance1\":\"100.0\"," +
                "\"shuntConductance2\":\"200.0\"," +
                "\"shuntSusceptance2\":\"200.0\"," +
                "\"voltageLevelId1\":\"idVL2\"," +
                "\"busOrBusbarSectionId1\":\"idBus1\"," +
                "\"voltageLevelId2\":\"idVL2\"," +
                "\"busOrBusbarSectionId2\":\"idBus2\"}";
        webTestClient.put()
                .uri("/v1/studies/{studyUuid}/nodes/{nodeUuid}/network-modification/lines", studyNameUserIdUuid, modificationNodeUuid)
                .bodyValue(lineAttributesUpdated)
                .exchange()
                .expectStatus().isOk();

        var requests = getRequestsWithBodyDone(3);
        assertTrue(requests.stream().anyMatch(r -> r.getPath().matches("/v1/networks/" + NETWORK_UUID_STRING + "/lines\\?group=.*") && r.getBody().equals(createLineAttributes)));
        assertTrue(requests.stream().anyMatch(r -> r.getPath().matches("/v1/networks/" + NETWORK_UUID_STRING + "/lines\\?group=.*\\&variantId=" + VARIANT_ID) && r.getBody().equals(createLineAttributes)));
        assertTrue(requests.stream().anyMatch(r -> r.getPath().matches("/v1/networks/" + NETWORK_UUID_STRING + "/lines\\?group=.*\\&variantId=" + VARIANT_ID_2) && r.getBody().equals(createLineAttributes)));
        assertTrue(requests.stream().anyMatch(r -> r.getPath().matches("/v1/lines") && r.getBody().equals(lineAttributesUpdated)));
    }

    @Test
    public void testCreateTwoWindingsTransformer() {
        createStudy("userId", CASE_UUID);
        UUID studyNameUserIdUuid = studyRepository.findAll().get(0).getId();
        UUID rootNodeUuid = getRootNodeUuid(studyNameUserIdUuid);
        NetworkModificationNode modificationNode = createNetworkModificationNode(studyNameUserIdUuid, rootNodeUuid, UUID.randomUUID(), VARIANT_ID);
        UUID modificationNodeUuid = modificationNode.getId();
        ModelNode modelNode = createModelNode(studyNameUserIdUuid, modificationNodeUuid);
        UUID modelNodeUuid = modelNode.getId();
        NetworkModificationNode modificationNode2 = createNetworkModificationNode(studyNameUserIdUuid, modelNodeUuid, UUID.randomUUID(), VARIANT_ID_2);
        UUID modificationNodeUuid2 = modificationNode2.getId();

        String createTwoWindingsTransformerAttributes = "{\"equipmentId\":\"2wtId\",\"equipmentName\":\"2wtName\",\"seriesResistance\":\"10\",\"seriesReactance\":\"10\",\"magnetizingConductance\":\"100\",\"magnetizingSusceptance\":\"100\",\"ratedVoltage1\":\"480\",\"ratedVoltage2\":\"380\",\"voltageLevelId1\":\"CHOO5P6\",\"busOrBusbarSectionId1\":\"CHOO5P6_1\",\"voltageLevelId2\":\"CHOO5P6\",\"busOrBusbarSectionId2\":\"CHOO5P6_1\"}";
<<<<<<< HEAD
        webTestClient.post()
=======
        // create 2WT on root node (not allowed)
        webTestClient.put()
                .uri("/v1/studies/{studyUuid}/nodes/{nodeUuid}/network-modification/two-windings-transformer", studyNameUserIdUuid, rootNodeUuid)
                .bodyValue(createTwoWindingsTransformerAttributes)
                .exchange()
                .expectStatus().isForbidden();

        // create 2WT on first modification node
        webTestClient.put()
>>>>>>> 411f968c
                .uri("/v1/studies/{studyUuid}/nodes/{nodeUuid}/network-modification/two-windings-transformer", studyNameUserIdUuid, modificationNodeUuid)
                .bodyValue(createTwoWindingsTransformerAttributes)
                .exchange()
                .expectStatus().isOk();
        checkEquipmentCreationMessagesReceived(studyNameUserIdUuid, modificationNodeUuid, ImmutableSet.of("s2"));

        // create 2WT on second modification node
        webTestClient.post()
            .uri("/v1/studies/{studyUuid}/nodes/{nodeUuid}/network-modification/two-windings-transformer", studyNameUserIdUuid, modificationNodeUuid2)
            .bodyValue(createTwoWindingsTransformerAttributes)
            .exchange()
            .expectStatus().isOk();
        checkEquipmentCreationMessagesReceived(studyNameUserIdUuid, modificationNodeUuid2, ImmutableSet.of("s2"));

        // update Two Windings Transformer creation
        String twoWindingsTransformerAttributesUpdated = "{\"equipmentId\":\"2wtId\",\"equipmentName\":\"2wtName\",\"seriesResistance\":\"10\",\"seriesReactance\":\"10\",\"magnetizingConductance\":\"100\",\"magnetizingSusceptance\":\"100\",\"ratedVoltage1\":\"480\",\"ratedVoltage2\":\"380\",\"voltageLevelId1\":\"CHOO5P6\",\"busOrBusbarSectionId1\":\"CHOO5P6_1\",\"voltageLevelId2\":\"CHOO5P6\",\"busOrBusbarSectionId2\":\"CHOO5P6_1\"}";
        webTestClient.put()
                .uri("/v1/studies/{studyUuid}/nodes/{nodeUuid}/network-modification/two-windings-transformer", studyNameUserIdUuid, modificationNodeUuid)
                .bodyValue(twoWindingsTransformerAttributesUpdated)
                .exchange()
                .expectStatus().isOk();

        var requests = getRequestsWithBodyDone(3);
        assertTrue(requests.stream().anyMatch(r -> r.getPath().matches("/v1/networks/" + NETWORK_UUID_STRING + "/two-windings-transformer\\?group=.*") && r.getBody().equals(createTwoWindingsTransformerAttributes)));
        assertTrue(requests.stream().anyMatch(r -> r.getPath().matches("/v1/networks/" + NETWORK_UUID_STRING + "/two-windings-transformer\\?group=.*\\&variantId=" + VARIANT_ID) && r.getBody().equals(createTwoWindingsTransformerAttributes)));
        assertTrue(requests.stream().anyMatch(r -> r.getPath().matches("/v1/networks/" + NETWORK_UUID_STRING + "/two-windings-transformer\\?group=.*\\&variantId=" + VARIANT_ID_2) && r.getBody().equals(createTwoWindingsTransformerAttributes)));
        assertTrue(requests.stream().anyMatch(r -> r.getPath().matches("/v1/two-windings-transformer") && r.getBody().equals(twoWindingsTransformerAttributesUpdated)));
    }

    private void testBuildWithNodeUuid(UUID studyUuid, UUID nodeUuid) {
        // build node
        webTestClient.post()
            .uri("/v1/studies/{studyUuid}/nodes/{nodeUuid}/build", studyUuid, nodeUuid)
            .exchange()
            .expectStatus().isOk();

        Message<byte[]> buildStatusMessage = output.receive(TIMEOUT);
        assertEquals(studyUuid, buildStatusMessage.getHeaders().get(HEADER_STUDY_UUID));
        assertEquals(NODE_UPDATED, buildStatusMessage.getHeaders().get(HEADER_UPDATE_TYPE));

        buildStatusMessage = output.receive(TIMEOUT);
        assertEquals(studyUuid, buildStatusMessage.getHeaders().get(HEADER_STUDY_UUID));
        assertEquals(nodeUuid, buildStatusMessage.getHeaders().get(HEADER_NODE));
        assertEquals(UPDATE_TYPE_BUILD_COMPLETED, buildStatusMessage.getHeaders().get(HEADER_UPDATE_TYPE));
        assertEquals(Set.of("s1", "s2"), buildStatusMessage.getHeaders().get(HEADER_UPDATE_TYPE_SUBSTATIONS_IDS));

        assertTrue(getRequestsDone(1).stream().anyMatch(r -> r.matches("/v1/networks/" + NETWORK_UUID_STRING + "/build\\?receiver=.*")));

        assertEquals(BuildStatus.BUILT, networkModificationTreeService.getBuildStatus(nodeUuid));  // node is built

        // stop build
        webTestClient.put()
            .uri("/v1/studies/{studyUuid}/nodes/{nodeUuid}/build/stop", studyUuid, nodeUuid)
            .exchange()
            .expectStatus().isOk();

        buildStatusMessage = output.receive(TIMEOUT);
        assertEquals(studyUuid, buildStatusMessage.getHeaders().get(HEADER_STUDY_UUID));
        assertEquals(NODE_UPDATED, buildStatusMessage.getHeaders().get(HEADER_UPDATE_TYPE));

        buildStatusMessage = output.receive(TIMEOUT);
        assertEquals(studyUuid, buildStatusMessage.getHeaders().get(HEADER_STUDY_UUID));
        assertEquals(nodeUuid, buildStatusMessage.getHeaders().get(HEADER_NODE));
        assertEquals(UPDATE_TYPE_BUILD_CANCELLED, buildStatusMessage.getHeaders().get(HEADER_UPDATE_TYPE));

        assertEquals(BuildStatus.NOT_BUILT, networkModificationTreeService.getBuildStatus(nodeUuid));  // node is not built

        assertTrue(getRequestsDone(1).stream().anyMatch(r -> r.matches("/v1/build/stop\\?receiver=.*")));
    }

    @Test
    public void testBuild() {
        UUID studyNameUserIdUuid = createStudy("userId", CASE_UUID);
        UUID rootNodeUuid = getRootNodeUuid(studyNameUserIdUuid);
        UUID modificationGroupUuid1 = UUID.randomUUID();
        NetworkModificationNode modificationNode1 = createNetworkModificationNode(studyNameUserIdUuid, rootNodeUuid, modificationGroupUuid1, "variant_1");
        UUID modificationGroupUuid2 = UUID.randomUUID();
        NetworkModificationNode modificationNode2 = createNetworkModificationNode(studyNameUserIdUuid, modificationNode1.getId(), modificationGroupUuid2, "variant_2");
        ModelNode modelNode1 = createModelNode(studyNameUserIdUuid, modificationNode2.getId());
        UUID modificationGroupUuid3 = UUID.randomUUID();
        NetworkModificationNode modificationNode3 = createNetworkModificationNode(studyNameUserIdUuid, modelNode1.getId(), modificationGroupUuid3, "variant_3");
        ModelNode modelNode2 = createModelNode(studyNameUserIdUuid, modificationNode3.getId());
        UUID modificationGroupUuid4 = UUID.randomUUID();
        NetworkModificationNode modificationNode4 = createNetworkModificationNode(studyNameUserIdUuid, modelNode2.getId(), modificationGroupUuid4, "variant_4");
        ModelNode modelNode3 = createModelNode(studyNameUserIdUuid, modificationNode4.getId());
        UUID modificationGroupUuid5 = UUID.randomUUID();
        NetworkModificationNode modificationNode5 = createNetworkModificationNode(studyNameUserIdUuid, modelNode3.getId(), modificationGroupUuid5, "variant_5");
        ModelNode modelNode4 = createModelNode(studyNameUserIdUuid, modificationNode5.getId());
        ModelNode modelNode5 = createModelNode(studyNameUserIdUuid, modelNode4.getId());

        /*
            root
             |
          modificationNode1
             |
          modificationNode2
             |
          modelNode1
             |
          modificationNode3
             |
          modelNode2
             |
          modificationNode4
             |
          modelNode3
             |
          modificationNode5
             |
          modelNode4
             |
          modelNode5
         */

        BuildInfos buildInfos = networkModificationTreeService.getBuildInfos(modelNode4.getId());
        assertNull(buildInfos.getOriginVariantId());  // previous built node is root node
        assertEquals("variant_5", buildInfos.getDestinationVariantId());
        assertEquals(List.of(modificationGroupUuid1, modificationGroupUuid2, modificationGroupUuid3, modificationGroupUuid4, modificationGroupUuid5), buildInfos.getModificationGroups());

        modelNode2.setBuildStatus(BuildStatus.BUILT);  // mark node modelNode2 as built
        networkModificationTreeService.doUpdateNode(studyNameUserIdUuid, modelNode2);
        output.receive(TIMEOUT);

        buildInfos = networkModificationTreeService.getBuildInfos(modelNode3.getId());
        assertEquals("variant_3", buildInfos.getOriginVariantId());  // variant to clone is variant associated to node modificationNode3
        assertEquals("variant_4", buildInfos.getDestinationVariantId());
        assertEquals(List.of(modificationGroupUuid4), buildInfos.getModificationGroups());

        modelNode2.setBuildStatus(BuildStatus.NOT_BUILT);  // mark node modelNode2 as not built
        networkModificationTreeService.doUpdateNode(studyNameUserIdUuid, modelNode2);
        output.receive(TIMEOUT);
        modelNode3.setBuildStatus(BuildStatus.BUILT_INVALID);  // mark node modelNode3 as built invalid
        networkModificationTreeService.doUpdateNode(studyNameUserIdUuid, modelNode3);
        output.receive(TIMEOUT);
        modelNode4.setBuildStatus(BuildStatus.BUILT);  // mark node modelNode4 as built
        networkModificationTreeService.doUpdateNode(studyNameUserIdUuid, modelNode4);
        output.receive(TIMEOUT);

        // build modelNode1 and stop build
        testBuildWithNodeUuid(studyNameUserIdUuid, modelNode1.getId());

        assertEquals(BuildStatus.NOT_BUILT, networkModificationTreeService.getBuildStatus(modelNode2.getId()));
        assertEquals(BuildStatus.BUILT_INVALID, networkModificationTreeService.getBuildStatus(modelNode3.getId()));
        assertEquals(BuildStatus.BUILT_INVALID, networkModificationTreeService.getBuildStatus(modelNode4.getId()));
        assertEquals(BuildStatus.NOT_BUILT, networkModificationTreeService.getBuildStatus(modelNode5.getId()));

        modelNode5.setBuildStatus(BuildStatus.BUILT);  // mark node modelNode5 as built
        networkModificationTreeService.doUpdateNode(studyNameUserIdUuid, modelNode5);
        output.receive(TIMEOUT);

        // build modelNode3 and stop build
        testBuildWithNodeUuid(studyNameUserIdUuid, modelNode3.getId());

        assertEquals(BuildStatus.BUILT_INVALID, networkModificationTreeService.getBuildStatus(modelNode4.getId()));
        assertEquals(BuildStatus.BUILT_INVALID, networkModificationTreeService.getBuildStatus(modelNode5.getId()));
    }

    @Test
    public void testChangeModificationActiveState() {
        UUID studyUuid = createStudy("userId", CASE_UUID);
        UUID rootNodeUuid = getRootNodeUuid(studyUuid);
        UUID modificationGroupUuid1 = UUID.randomUUID();
        NetworkModificationNode modificationNode1 = createNetworkModificationNode(studyUuid, rootNodeUuid, modificationGroupUuid1, "variant_1");

        UUID modificationUuid = UUID.randomUUID();
        UUID nodeNotFoundUuid = UUID.randomUUID();

        // deactivate modification on modificationNode
        webTestClient.put()
            .uri("/v1/studies/{studyUuid}/nodes/{nodeUuid}/network_modifications/{modificationUuid}?active=false", studyUuid, nodeNotFoundUuid, modificationUuid)
            .exchange()
            .expectStatus().isNotFound();  // node not found

        webTestClient.put()
            .uri("/v1/studies/{studyUuid}/nodes/{nodeUuid}/network_modifications/{modificationUuid}?active=false", studyUuid, modificationNode1.getId(), modificationUuid)
            .exchange()
            .expectStatus().isOk();

        AbstractNode node = networkModificationTreeService.getSimpleNode(studyUuid, modificationNode1.getId()).block();
        NetworkModificationNode modificationNode = (NetworkModificationNode) node;
        assertEquals(Set.of(modificationUuid), modificationNode.getModificationsToExclude());

        checkUpdateModelsStatusMessagesReceived(studyUuid, modificationNode1.getId());

        // reactivate modification
        webTestClient.put()
            .uri("/v1/studies/{studyUuid}/nodes/{nodeUuid}/network_modifications/{modificationUuid}?active=true", studyUuid, modificationNode1.getId(), modificationUuid)
            .exchange()
            .expectStatus().isOk();

        node = networkModificationTreeService.getSimpleNode(studyUuid, modificationNode1.getId()).block();
        modificationNode = (NetworkModificationNode) node;
        assertTrue(modificationNode.getModificationsToExclude().isEmpty());

        checkUpdateModelsStatusMessagesReceived(studyUuid, modificationNode1.getId());
    }

    @Test
    public void deleteModificationRequest() {
        createStudy("userId", CASE_UUID);
        UUID studyUuid = studyRepository.findAll().get(0).getId();
        UUID rootNodeUuid = getRootNodeUuid(studyUuid);
        NetworkModificationNode modificationNode = createNetworkModificationNode(studyUuid, rootNodeUuid);
        createNetworkModificationNode(studyUuid, rootNodeUuid);
        NetworkModificationNode node3 = createNetworkModificationNode(studyUuid, modificationNode.getId());
        /*  root
           /   \
         node  modification node
                 \
                node3
            node is only there to test that when we update modification node, it is not in notifications list
         */

        webTestClient.delete()
            .uri("/v1/studies/{studyUuid}/nodes/{nodeUuid}/network-modification/{modificationUuid}", UUID.randomUUID(), modificationNode.getId(), node3.getId())
            .exchange()
            .expectStatus().isForbidden();

        UUID modificationUuid = UUID.randomUUID();
        webTestClient.delete()
            .uri("/v1/studies/{studyUuid}/nodes/{nodeUuid}/network-modification/{modificationUuid}", studyUuid, modificationNode.getId(), modificationUuid)
            .exchange()
            .expectStatus().isOk();

        assertTrue(getRequestsDone(1).stream().anyMatch(
            r -> r.matches("/v1/groups/" + modificationNode.getNetworkModification() + "/modifications/" + modificationUuid))
        );

        checkUpdateNodesMessageReceived(studyUuid, List.of(modificationNode.getId()));
        checkUpdateModelsStatusMessagesReceived(studyUuid, modificationNode.getId());
    }

    @After
    public void tearDown() {
        cleanDB();

        Set<String> httpRequest = null;
        Message<byte[]> message = null;
        try {
            httpRequest = getRequestsDone(1);
            message = output.receive(TIMEOUT);
        } catch (NullPointerException e) {
            // Ignoring
        }

        // Shut down the server. Instances cannot be reused.
        try {
            server.shutdown();
        } catch (Exception e) {
            // Ignoring
        }

        output.clear(); // purge in order to not fail the other tests

        assertNull("Should not be any messages : ", message);
        assertNull("Should not be any http requests : ", httpRequest);
    }
}<|MERGE_RESOLUTION|>--- conflicted
+++ resolved
@@ -2122,11 +2122,9 @@
         UUID modificationNodeUuid2 = modificationNode2.getId();
 
         String createLoadAttributes = "{\"loadId\":\"loadId1\",\"loadName\":\"loadName1\",\"loadType\":\"UNDEFINED\",\"activePower\":\"100.0\",\"reactivePower\":\"50.0\",\"voltageLevelId\":\"idVL1\",\"busId\":\"idBus1\"}";
-<<<<<<< HEAD
+
+        // create load on root node (not allowed)
         webTestClient.post()
-=======
-        // create load on root node (not allowed)
-        webTestClient.put()
                 .uri("/v1/studies/{studyUuid}/nodes/{nodeUuid}/network-modification/loads", studyNameUserIdUuid, rootNodeUuid)
                 .bodyValue(createLoadAttributes)
                 .exchange()
@@ -2134,7 +2132,6 @@
 
         // create load on first modification node
         webTestClient.put()
->>>>>>> 411f968c
             .uri("/v1/studies/{studyUuid}/nodes/{nodeUuid}/network-modification/loads", studyNameUserIdUuid, modificationNodeUuid)
             .bodyValue(createLoadAttributes)
             .exchange()
@@ -2177,19 +2174,16 @@
         UUID modificationNodeUuid2 = modificationNode2.getId();
 
         String createSubstationAttributes = "{\"substationId\":\"substationId1\",\"substationName\":\"substationName1\",\"country\":\"AD\"}";
-<<<<<<< HEAD
+      
+        // create substation on root node (not allowed)
         webTestClient.post()
-=======
-        // create substation on root node (not allowed)
-        webTestClient.put()
                 .uri("/v1/studies/{studyUuid}/nodes/{nodeUuid}/network-modification/substations", studyNameUserIdUuid, rootNodeUuid)
                 .bodyValue(createSubstationAttributes)
                 .exchange()
                 .expectStatus().isForbidden();
 
         // create substation on first modification node
-        webTestClient.put()
->>>>>>> 411f968c
+        webTestClient.post()
             .uri("/v1/studies/{studyUuid}/nodes/{nodeUuid}/network-modification/substations", studyNameUserIdUuid, modificationNodeUuid)
             .bodyValue(createSubstationAttributes)
             .exchange()
@@ -2232,21 +2226,17 @@
         UUID modificationNodeUuid2 = modificationNode2.getId();
 
         String createVoltageLevelAttributes = "{\"voltageLevelId\":\"voltageLevelId1\",\"voltageLevelName\":\"voltageLevelName1\""
-<<<<<<< HEAD
             + ",\"nominalVoltage\":\"379.1\", \"substationId\":\"s1\"}";
+
+        // create voltage level on root node (not allowed)
         webTestClient.post()
-=======
-                + ",\"nominalVoltage\":\"379.1\", \"substationId\":\"s1\"}";
-        // create voltage level on root node (not allowed)
-        webTestClient.put()
                 .uri("/v1/studies/{studyUuid}/nodes/{nodeUuid}/network-modification/voltage-levels", studyNameUserIdUuid, rootNodeUuid)
                 .bodyValue(createVoltageLevelAttributes)
                 .exchange()
                 .expectStatus().isForbidden();
 
         // create voltage level
-        webTestClient.put()
->>>>>>> 411f968c
+        webTestClient.post()
             .uri("/v1/studies/{studyUuid}/nodes/{nodeUuid}/network-modification/voltage-levels", studyNameUserIdUuid, modificationNodeUuid)
             .bodyValue(createVoltageLevelAttributes)
             .exchange()
@@ -2453,19 +2443,16 @@
         UUID modificationNodeUuid2 = modificationNode2.getId();
 
         String createGeneratorAttributes = "{\"generatorId\":\"generatorId1\",\"generatorName\":\"generatorName1\",\"energySource\":\"UNDEFINED\",\"minActivePower\":\"100.0\",\"maxActivePower\":\"200.0\",\"ratedNominalPower\":\"50.0\",\"activePowerSetpoint\":\"10.0\",\"reactivePowerSetpoint\":\"20.0\",\"voltageRegulatorOn\":\"true\",\"voltageSetpoint\":\"225.0\",\"voltageLevelId\":\"idVL1\",\"busOrBusbarSectionId\":\"idBus1\"}";
-<<<<<<< HEAD
+
+        // create generator on root node (not allowed)
         webTestClient.post()
-=======
-        // create generator on root node (not allowed)
-        webTestClient.put()
                 .uri("/v1/studies/{studyUuid}/nodes/{nodeUuid}/network-modification/generators", studyNameUserIdUuid, rootNodeUuid)
                 .bodyValue(createGeneratorAttributes)
                 .exchange()
                 .expectStatus().isForbidden();
 
         // create generator on first modification node
-        webTestClient.put()
->>>>>>> 411f968c
+        webTestClient.post()
             .uri("/v1/studies/{studyUuid}/nodes/{nodeUuid}/network-modification/generators", studyNameUserIdUuid, modificationNodeUuid)
             .bodyValue(createGeneratorAttributes)
             .exchange()
@@ -2562,19 +2549,16 @@
                 "\"busOrBusbarSectionId1\":\"idBus1\"," +
                 "\"voltageLevelId2\":\"idVL2\"," +
                 "\"busOrBusbarSectionId2\":\"idBus2\"}";
-<<<<<<< HEAD
+
+        // create line on root node (not allowed)
         webTestClient.post()
-=======
-        // create line on root node (not allowed)
-        webTestClient.put()
                 .uri("/v1/studies/{studyUuid}/nodes/{nodeUuid}/network-modification/lines", studyNameUserIdUuid, rootNodeUuid)
                 .bodyValue(createLineAttributes)
                 .exchange()
                 .expectStatus().isForbidden();
 
         // create line on first modification node
-        webTestClient.put()
->>>>>>> 411f968c
+        webTestClient.post()
             .uri("/v1/studies/{studyUuid}/nodes/{nodeUuid}/network-modification/lines", studyNameUserIdUuid, modificationNodeUuid)
             .bodyValue(createLineAttributes)
             .exchange()
@@ -2629,19 +2613,16 @@
         UUID modificationNodeUuid2 = modificationNode2.getId();
 
         String createTwoWindingsTransformerAttributes = "{\"equipmentId\":\"2wtId\",\"equipmentName\":\"2wtName\",\"seriesResistance\":\"10\",\"seriesReactance\":\"10\",\"magnetizingConductance\":\"100\",\"magnetizingSusceptance\":\"100\",\"ratedVoltage1\":\"480\",\"ratedVoltage2\":\"380\",\"voltageLevelId1\":\"CHOO5P6\",\"busOrBusbarSectionId1\":\"CHOO5P6_1\",\"voltageLevelId2\":\"CHOO5P6\",\"busOrBusbarSectionId2\":\"CHOO5P6_1\"}";
-<<<<<<< HEAD
+
+        // create 2WT on root node (not allowed)
         webTestClient.post()
-=======
-        // create 2WT on root node (not allowed)
-        webTestClient.put()
                 .uri("/v1/studies/{studyUuid}/nodes/{nodeUuid}/network-modification/two-windings-transformer", studyNameUserIdUuid, rootNodeUuid)
                 .bodyValue(createTwoWindingsTransformerAttributes)
                 .exchange()
                 .expectStatus().isForbidden();
 
         // create 2WT on first modification node
-        webTestClient.put()
->>>>>>> 411f968c
+        webTestClient.post()
                 .uri("/v1/studies/{studyUuid}/nodes/{nodeUuid}/network-modification/two-windings-transformer", studyNameUserIdUuid, modificationNodeUuid)
                 .bodyValue(createTwoWindingsTransformerAttributes)
                 .exchange()
