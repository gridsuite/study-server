/**
 * Copyright (c) 2021, RTE (http://www.rte-france.com)
 * This Source Code Form is subject to the terms of the Mozilla Public
 * License, v. 2.0. If a copy of the MPL was not distributed with this
 * file, You can obtain one at http://mozilla.org/MPL/2.0/.
 */
package org.gridsuite.study.server;

import com.fasterxml.jackson.core.type.TypeReference;
import com.fasterxml.jackson.databind.ObjectMapper;
import com.fasterxml.jackson.databind.ObjectWriter;
import com.google.common.collect.ImmutableSet;
import com.powsybl.commons.datasource.ReadOnlyDataSource;
import com.powsybl.commons.datasource.ResourceDataSource;
import com.powsybl.commons.datasource.ResourceSet;
import com.powsybl.commons.exceptions.UncheckedInterruptedException;
import com.powsybl.commons.reporter.ReporterModel;
import com.powsybl.commons.reporter.ReporterModelJsonModule;
import com.powsybl.iidm.network.*;
import com.powsybl.iidm.xml.XMLImporter;
import com.powsybl.loadflow.LoadFlowResultImpl;
import com.powsybl.network.store.client.NetworkStoreService;
import com.powsybl.network.store.iidm.impl.NetworkFactoryImpl;
import lombok.SneakyThrows;
import okhttp3.HttpUrl;
import okhttp3.mockwebserver.Dispatcher;
import okhttp3.mockwebserver.MockResponse;
import okhttp3.mockwebserver.MockWebServer;
import okhttp3.mockwebserver.RecordedRequest;
import okio.Buffer;
import org.gridsuite.study.server.dto.*;
import org.gridsuite.study.server.elasticsearch.EquipmentInfosService;
import org.gridsuite.study.server.elasticsearch.StudyInfosService;
import org.gridsuite.study.server.networkmodificationtree.dto.*;
import org.gridsuite.study.server.networkmodificationtree.entities.NodeEntity;
import org.gridsuite.study.server.networkmodificationtree.repositories.NetworkModificationNodeInfoRepository;
import org.gridsuite.study.server.repository.StudyCreationRequestRepository;
import org.gridsuite.study.server.repository.StudyEntity;
import org.gridsuite.study.server.repository.StudyRepository;
import org.gridsuite.study.server.service.CaseService;
import org.gridsuite.study.server.service.NetworkConversionService;
import org.gridsuite.study.server.service.NetworkModificationService;
import org.gridsuite.study.server.service.NetworkModificationTreeService;
import org.gridsuite.study.server.service.NotificationService;
import org.gridsuite.study.server.service.ReportService;
import org.gridsuite.study.server.service.SecurityAnalysisService;
import org.gridsuite.study.server.utils.MatcherJson;
import org.gridsuite.study.server.utils.MatcherReport;
import org.gridsuite.study.server.utils.RequestWithBody;
import org.gridsuite.study.server.utils.TestUtils;
import org.jetbrains.annotations.NotNull;
import org.json.JSONArray;
import org.json.JSONObject;
import org.junit.After;
import org.junit.Before;
import org.junit.Test;
import org.junit.runner.RunWith;
import org.mockito.stubbing.Answer;
import org.slf4j.Logger;
import org.slf4j.LoggerFactory;
import org.springframework.beans.factory.annotation.Autowired;
import org.springframework.beans.factory.annotation.Value;
import org.springframework.boot.test.autoconfigure.web.servlet.AutoConfigureMockMvc;
import org.springframework.boot.test.context.SpringBootTest;
import org.springframework.boot.test.mock.mockito.MockBean;
import org.springframework.cloud.stream.binder.test.InputDestination;
import org.springframework.cloud.stream.binder.test.OutputDestination;
import org.springframework.cloud.stream.binder.test.TestChannelBinderConfiguration;
import org.springframework.http.HttpHeaders;
import org.springframework.http.HttpStatus;
import org.springframework.http.MediaType;
import org.springframework.messaging.Message;
import org.springframework.messaging.MessageHeaders;
import org.springframework.messaging.support.MessageBuilder;
import org.springframework.mock.web.MockMultipartFile;
import org.springframework.test.context.ContextConfiguration;
import org.springframework.test.context.ContextHierarchy;
import org.springframework.test.context.junit4.SpringRunner;
import org.springframework.test.web.servlet.MockMvc;
import org.springframework.test.web.servlet.MvcResult;
import org.springframework.util.ResourceUtils;

import java.io.FileInputStream;
import java.io.IOException;
import java.io.InputStream;
import java.net.URLDecoder;
import java.nio.charset.StandardCharsets;
import java.time.ZoneOffset;
import java.time.ZonedDateTime;
import java.util.*;
import java.util.concurrent.CountDownLatch;
import java.util.concurrent.TimeUnit;
import java.util.regex.Matcher;
import java.util.regex.Pattern;
import java.util.stream.Collectors;
import java.util.stream.Stream;

import static org.gridsuite.study.server.StudyConstants.CASE_API_VERSION;
import static org.gridsuite.study.server.StudyException.Type.*;
import static org.gridsuite.study.server.utils.MatcherBasicStudyInfos.createMatcherStudyBasicInfos;
import static org.gridsuite.study.server.utils.MatcherCreatedStudyBasicInfos.createMatcherCreatedStudyBasicInfos;
import static org.gridsuite.study.server.utils.MatcherStudyInfos.createMatcherStudyInfos;
import static org.hamcrest.MatcherAssert.assertThat;
import static org.junit.Assert.*;
import static org.mockito.ArgumentMatchers.any;
import static org.mockito.Mockito.doNothing;
import static org.mockito.Mockito.when;
import static org.springframework.test.web.servlet.request.MockMvcRequestBuilders.*;
import static org.springframework.test.web.servlet.result.MockMvcResultMatchers.*;

/**
 * @author Abdelsalem Hedhili <abdelsalem.hedhili at rte-france.com>
 * @author Franck Lecuyer <franck.lecuyer at rte-france.com>
 */

@RunWith(SpringRunner.class)
@AutoConfigureMockMvc
@SpringBootTest
@ContextHierarchy({@ContextConfiguration(classes = {StudyApplication.class, TestChannelBinderConfiguration.class})})
public class StudyTest {

    private static final Logger LOGGER = LoggerFactory.getLogger(StudyTest.class);

    @Autowired
    private MockMvc mockMvc;

    private static final String FIRST_VARIANT_ID = "first_variant_id";

    private static final long TIMEOUT = 1000;
    private static final String STUDIES_URL = "/v1/studies";
    private static final String TEST_FILE_UCTE = "testCase.ucte";
    private static final String TEST_FILE = "testCase.xiidm";
    private static final String TEST_FILE_WITH_ERRORS = "testCase_with_errors.xiidm";
    private static final String TEST_FILE_IMPORT_ERRORS = "testCase_import_errors.xiidm";
    private static final String TEST_FILE_IMPORT_ERRORS_NO_MESSAGE_IN_RESPONSE_BODY = "testCase_import_errors_no_message_in_response_body.xiidm";
    private static final String NETWORK_UUID_STRING = "38400000-8cf0-11bd-b23e-10b96e4ef00d";
    private static final String CASE_UUID_STRING = "00000000-8cf0-11bd-b23e-10b96e4ef00d";
    private static final String IMPORTED_CASE_UUID_STRING = "11111111-0000-0000-0000-000000000000";
    private static final String IMPORTED_BLOCKING_CASE_UUID_STRING = "22111111-0000-0000-0000-000000000000";
    private static final String IMPORTED_CASE_WITH_ERRORS_UUID_STRING = "88888888-0000-0000-0000-000000000000";
    private static final String NEW_STUDY_CASE_UUID = "11888888-0000-0000-0000-000000000000";
    private static final String DUPLICATED_STUDY_UUID = "11888888-0000-0000-0000-111111111111";
    private static final String NOT_EXISTING_CASE_UUID = "00000000-0000-0000-0000-000000000000";
    private static final String SECURITY_ANALYSIS_RESULT_UUID = "f3a85c9b-9594-4e55-8ec7-07ea965d24eb";
    private static final String SECURITY_ANALYSIS_STATUS_JSON = "{\"status\":\"COMPLETED\"}";
    private static final String HEADER_UPDATE_TYPE = "updateType";
    private static final UUID NETWORK_UUID = UUID.fromString(NETWORK_UUID_STRING);
    private static final UUID CASE_UUID = UUID.fromString(CASE_UUID_STRING);
    private static final UUID IMPORTED_CASE_UUID = UUID.fromString(IMPORTED_CASE_UUID_STRING);
    private static final UUID IMPORTED_CASE_WITH_ERRORS_UUID = UUID.fromString(IMPORTED_CASE_WITH_ERRORS_UUID_STRING);
    private static final NetworkInfos NETWORK_INFOS = new NetworkInfos(NETWORK_UUID, "20140116_0830_2D4_UX1_pst");
    private static final ReporterModel REPORT_TEST = new ReporterModel("test", "test");
    private static final ReporterModel REPORT_TEST_ROOT_NODE = new ReporterModel("test", "Root");
    private static final String VARIANT_ID = "variant_1";
    public static final String POST = "POST";
    private static final String VARIANT_ID_2 = "variant_2";
    private static final String VARIANT_ID_3 = "variant_3";
    private static final String MODIFICATION_UUID = "796719f5-bd31-48be-be46-ef7b96951e32";
    private static final String CASE_2_UUID_STRING = "656719f3-aaaa-48be-be46-ef7b93331e32";
    private static final String CASE_3_UUID_STRING = "790769f9-bd31-43be-be46-e50296951e32";
    private static final String CASE_UUID_CAUSING_IMPORT_ERROR = "178719f5-cccc-48be-be46-e92345951e32";
    private static final String CASE_UUID_CAUSING_STUDY_CREATION_ERROR = "278719f5-cccc-48be-be46-e92345951e32";
    private static final String NETWORK_UUID_2_STRING = "11111111-aaaa-48be-be46-ef7b93331e32";
    private static final String NETWORK_UUID_3_STRING = "22222222-bd31-43be-be46-e50296951e32";
    private static final NetworkInfos NETWORK_INFOS_2 = new NetworkInfos(UUID.fromString(NETWORK_UUID_2_STRING), "file_2.xiidm");
    private static final NetworkInfos NETWORK_INFOS_3 = new NetworkInfos(UUID.fromString(NETWORK_UUID_3_STRING), "file_3.xiidm");
    private static final String CASE_NAME = "DefaultCaseName";

    private static final String SENSITIVITY_ANALYSIS_RESULT_UUID = "b3a84c9b-9594-4e85-8ec7-07ea965d24eb";
    private static final String SENSITIVITY_ANALYSIS_OTHER_NODE_RESULT_UUID = "11131111-8594-4e55-8ef7-07ea965d24eb";
    private static final String SENSITIVITY_ANALYSIS_ERROR_NODE_RESULT_UUID = "25222222-9994-4e55-8ec7-07ea965d24eb";
    private static final String NOT_FOUND_SENSITIVITY_ANALYSIS_UUID = "a3a80c9b-9594-4e55-8ec7-07ea965d24eb";
    private static final String SENSITIVITY_ANALYSIS_RESULT_JSON = "{\"version\":\"1.0\",\"factors\":[],\"contingencies\":[],\"values\":[]}";
    private static final String SENSITIVITY_ANALYSIS_STATUS_JSON = "{\"status\":\"COMPLETED\"}";
    private static final UUID VARIABLES_FILTERS_LIST_UUID = UUID.fromString("11111111-9594-4e85-8ec7-07ea965d24eb");
    private static final UUID CONTINGENCY_LIST_UUID = UUID.fromString("44444444-8594-4e55-8ef7-07ea965d24eb");
    private static final UUID QUAD_FILTERS_LIST_UUID = UUID.fromString("55555555-9994-4e55-8ec7-07ea965d24eb");

    private static final String STUDY_CREATION_ERROR_MESSAGE = "Une erreur est survenue lors de la création de l'étude";

    @Value("${loadflow.default-provider}")
    String defaultLoadflowProvider;

    @Autowired
    private OutputDestination output;

    @Autowired
    private InputDestination input;

    @Autowired
    private CaseService caseService;

    @Autowired
    private NetworkConversionService networkConversionService;

    @Autowired
    private NetworkModificationService networkModificationService;

    @Autowired
    private ReportService reportService;

    @Autowired
<<<<<<< HEAD
    private SensitivityAnalysisService sensitivityAnalysisService;
=======
    private SecurityAnalysisService securityAnalysisService;
>>>>>>> 3f6540b9

    @MockBean
    private EquipmentInfosService equipmentInfosService;

    @MockBean
    private StudyInfosService studyInfosService;

    @Autowired
    private ObjectMapper mapper;

    private ObjectWriter objectWriter;

    private List<EquipmentInfos> linesInfos;

    private List<CreatedStudyBasicInfos> studiesInfos;

    private MockWebServer server;

    @Autowired
    private StudyRepository studyRepository;

    @Autowired
    private NetworkModificationNodeInfoRepository networkModificationNodeInfoRepository;

    @Autowired
    private NetworkModificationTreeService networkModificationTreeService;

    @Autowired
    private StudyCreationRequestRepository studyCreationRequestRepository;

    //used by testGetStudyCreationRequests to control asynchronous case import
    CountDownLatch countDownLatch;

    @MockBean
    private NetworkStoreService networkStoreService;

    //output destinations
    private String studyUpdateDestination = "study.update";

    private static EquipmentInfos toEquipmentInfos(Line line) {
        return EquipmentInfos.builder()
            .networkUuid(NETWORK_UUID)
            .id(line.getId())
            .name(line.getNameOrId())
            .type("LINE")
            .voltageLevels(Set.of(VoltageLevelInfos.builder().id(line.getTerminal1().getVoltageLevel().getId()).name(line.getTerminal1().getVoltageLevel().getNameOrId()).build()))
            .build();
    }

    private void initMockBeans(Network network) {
        linesInfos = network.getLineStream().map(StudyTest::toEquipmentInfos).collect(Collectors.toList());

        studiesInfos = List.of(
                CreatedStudyBasicInfos.builder().id(UUID.fromString(DUPLICATED_STUDY_UUID)).userId("userId1").caseFormat("XIIDM").creationDate(ZonedDateTime.now(ZoneOffset.UTC)).build(),
                CreatedStudyBasicInfos.builder().id(UUID.fromString("11888888-0000-0000-0000-111111111112")).userId("userId1").caseFormat("UCTE").creationDate(ZonedDateTime.now(ZoneOffset.UTC)).build()
        );

        when(studyInfosService.add(any(CreatedStudyBasicInfos.class))).thenReturn(studiesInfos.get(0));
        when(studyInfosService.search(String.format("userId:%s", "userId")))
                .then((Answer<List<CreatedStudyBasicInfos>>) invocation -> studiesInfos);

        when(equipmentInfosService.searchEquipments(String.format("networkUuid.keyword:(%s) AND variantId.keyword:(%s) AND equipmentName.fullascii:(*B*)", NETWORK_UUID_STRING, VariantManagerConstants.INITIAL_VARIANT_ID)))
            .then((Answer<List<EquipmentInfos>>) invocation -> linesInfos);

        when(equipmentInfosService.searchEquipments(String.format("networkUuid.keyword:(%s) AND variantId.keyword:(%s) AND equipmentId.fullascii:(*B*)", NETWORK_UUID_STRING, VariantManagerConstants.INITIAL_VARIANT_ID)))
            .then((Answer<List<EquipmentInfos>>) invocation -> linesInfos);

        when(networkStoreService.cloneNetwork(NETWORK_UUID, Collections.emptyList())).thenReturn(network);
        when(networkStoreService.getNetworkUuid(network)).thenReturn(NETWORK_UUID);
        when(networkStoreService.getNetwork(NETWORK_UUID)).thenReturn(network);

        doNothing().when(networkStoreService).deleteNetwork(NETWORK_UUID);
    }

    private void cleanDB() {
        studyRepository.findAll().forEach(s -> networkModificationTreeService.doDeleteTree(s.getId()));
        studyRepository.deleteAll();
        studyCreationRequestRepository.deleteAll();
        equipmentInfosService.deleteAll(NETWORK_UUID);
    }

    @Before
    public void setup() throws IOException {
        ReadOnlyDataSource dataSource = new ResourceDataSource("testCase",
            new ResourceSet("", TEST_FILE));
        Network network = new XMLImporter().importData(dataSource, new NetworkFactoryImpl(), null);
        network.getVariantManager().cloneVariant(VariantManagerConstants.INITIAL_VARIANT_ID, VARIANT_ID);
        network.getVariantManager().setWorkingVariant(VariantManagerConstants.INITIAL_VARIANT_ID);
        initMockBeans(network);

        server = new MockWebServer();

        objectWriter = mapper.writer().withDefaultPrettyPrinter();

        // Start the server.
        server.start();

        // Ask the server for its URL. You'll need this to make HTTP requests.
        HttpUrl baseHttpUrl = server.url("");
        String baseUrl = baseHttpUrl.toString().substring(0, baseHttpUrl.toString().length() - 1);
        caseService.setCaseServerBaseUri(baseUrl);
        networkConversionService.setNetworkConversionServerBaseUri(baseUrl);
        securityAnalysisService.setSecurityAnalysisServerBaseUri(baseUrl);
        networkModificationService.setNetworkModificationServerBaseUri(baseUrl);
        reportService.setReportServerBaseUri(baseUrl);
        sensitivityAnalysisService.setSensitivityAnalysisServerBaseUri(baseUrl);

        // FIXME: remove lines when dicos will be used on the front side
        mapper.registerModule(new ReporterModelJsonModule() {
            @Override
            public Object getTypeId() {
                return getClass().getName() + "override";
            }
        });

        String networkInfosAsString = mapper.writeValueAsString(NETWORK_INFOS);
        String networkInfos2AsString = mapper.writeValueAsString(NETWORK_INFOS_2);
        String networkInfos3AsString = mapper.writeValueAsString(NETWORK_INFOS_3);
        String importedCaseUuidAsString = mapper.writeValueAsString(IMPORTED_CASE_UUID);

        String voltageLevelsMapDataAsString = mapper.writeValueAsString(List.of(
            VoltageLevelMapData.builder().id("BBE1AA1").name("BBE1AA1").substationId("BBE1AA").nominalVoltage(380).topologyKind(TopologyKind.BUS_BREAKER).build(),
            VoltageLevelMapData.builder().id("BBE2AA1").name("BBE2AA1").substationId("BBE2AA").nominalVoltage(380).topologyKind(TopologyKind.BUS_BREAKER).build(),
            VoltageLevelMapData.builder().id("DDE1AA1").name("DDE1AA1").substationId("DDE1AA").nominalVoltage(380).topologyKind(TopologyKind.BUS_BREAKER).build(),
            VoltageLevelMapData.builder().id("DDE2AA1").name("DDE2AA1").substationId("DDE2AA").nominalVoltage(380).topologyKind(TopologyKind.BUS_BREAKER).build(),
            VoltageLevelMapData.builder().id("DDE3AA1").name("DDE3AA1").substationId("DDE3AA").nominalVoltage(380).topologyKind(TopologyKind.BUS_BREAKER).build(),
            VoltageLevelMapData.builder().id("FFR1AA1").name("FFR1AA1").substationId("FFR1AA").nominalVoltage(380).topologyKind(TopologyKind.BUS_BREAKER).build(),
            VoltageLevelMapData.builder().id("FFR3AA1").name("FFR3AA1").substationId("FFR3AA").nominalVoltage(380).topologyKind(TopologyKind.BUS_BREAKER).build(),
            VoltageLevelMapData.builder().id("NNL1AA1").name("NNL1AA1").substationId("NNL1AA").nominalVoltage(380).topologyKind(TopologyKind.BUS_BREAKER).build(),
            VoltageLevelMapData.builder().id("NNL2AA1").name("NNL2AA1").substationId("NNL2AA").nominalVoltage(380).topologyKind(TopologyKind.BUS_BREAKER).build(),
            VoltageLevelMapData.builder().id("NNL3AA1").name("NNL3AA1").substationId("NNL3AA").nominalVoltage(380).topologyKind(TopologyKind.BUS_BREAKER).build()));

        String importedCaseWithErrorsUuidAsString = mapper.writeValueAsString(IMPORTED_CASE_WITH_ERRORS_UUID);
        String importedBlockingCaseUuidAsString = mapper.writeValueAsString(IMPORTED_BLOCKING_CASE_UUID_STRING);

        final Dispatcher dispatcher = new Dispatcher() {
            @SneakyThrows
            @Override
            @NotNull
            public MockResponse dispatch(RecordedRequest request) {
                String path = Objects.requireNonNull(request.getPath());
                Buffer body = request.getBody();

<<<<<<< HEAD
                //
                // security analysis
                //
                if (path.matches("/v1/networks/" + NETWORK_UUID_STRING + "/run-and-save.*contingencyListName=.*")) {
                    String resultUuid = path.matches(".*variantId=" + VARIANT_ID_3 + ".*") ? SECURITY_ANALYSIS_OTHER_NODE_RESULT_UUID : SECURITY_ANALYSIS_RESULT_UUID;
                    input.send(MessageBuilder.withPayload("")
                        .setHeader("resultUuid", resultUuid)
                        .setHeader("receiver", "%7B%22nodeUuid%22%3A%22" + request.getPath().split("%")[5].substring(4) + "%22%2C%22userId%22%3A%22userId%22%7D")
                        .build());
                    return new MockResponse().setResponseCode(200).setBody("\"" + resultUuid + "\"")
                        .addHeader("Content-Type", "application/json; charset=utf-8");
                } else if (path.matches("/v1/networks/" + NETWORK_UUID_2_STRING + "/run-and-save.*contingencyListName=.*")) {
                    input.send(MessageBuilder.withPayload("")
                        .setHeader("receiver", "%7B%22nodeUuid%22%3A%22" + request.getPath().split("%")[5].substring(4) + "%22%2C%22userId%22%3A%22userId%22%7D")
                        .build(), "sa.failed");
                    return new MockResponse().setResponseCode(200).setBody("\"" + SECURITY_ANALYSIS_ERROR_NODE_RESULT_UUID + "\"")
                        .addHeader("Content-Type", "application/json; charset=utf-8");
                } else if (path.matches("/v1/networks/" + NETWORK_UUID_3_STRING + "/run-and-save.*contingencyListName=.*")) {
                    input.send(MessageBuilder.withPayload("")
                        .build(), "sa.failed");
                    return new MockResponse().setResponseCode(200).setBody("\"" + SECURITY_ANALYSIS_ERROR_NODE_RESULT_UUID + "\"")
                        .addHeader("Content-Type", "application/json; charset=utf-8");
                } else if (path.matches("/v1/results/" + SECURITY_ANALYSIS_RESULT_UUID + "/stop.*")
                    || path.matches("/v1/results/" + SECURITY_ANALYSIS_OTHER_NODE_RESULT_UUID + "/stop.*")) {
                    String resultUuid = path.matches(".*variantId=" + VARIANT_ID_3 + ".*") ? SECURITY_ANALYSIS_OTHER_NODE_RESULT_UUID : SECURITY_ANALYSIS_RESULT_UUID;
                    input.send(MessageBuilder.withPayload("")
                        .setHeader("resultUuid", resultUuid)
                        .setHeader("receiver", "%7B%22nodeUuid%22%3A%22" + request.getPath().split("%")[5].substring(4) + "%22%2C%22userId%22%3A%22userId%22%7D")
                        .build(), "sa.stopped");
                    return new MockResponse().setResponseCode(200)
                        .addHeader("Content-Type", "application/json; charset=utf-8");
                //
                // sensitivity analysis
                //
                } else if (path.matches("/v1/networks/" + NETWORK_UUID_STRING + "/run-and-save.*variablesFiltersListUuid=.*contingencyListUuid=.*quadFiltersListUuid=.*")) {
                    String resultUuid = path.matches(".*variantId=" + VARIANT_ID_3 + ".*") ? SENSITIVITY_ANALYSIS_OTHER_NODE_RESULT_UUID : SENSITIVITY_ANALYSIS_RESULT_UUID;
                    input.send(MessageBuilder.withPayload("")
                        .setHeader("resultUuid", resultUuid)
                        .setHeader("receiver", "%7B%22nodeUuid%22%3A%22" + request.getPath().split("%")[5].substring(4) + "%22%2C%22userId%22%3A%22userId%22%7D")
                        .build(), "sensitivityanalysis.result");
                    return new MockResponse().setResponseCode(200).setBody("\"" + resultUuid + "\"")
                        .addHeader("Content-Type", "application/json; charset=utf-8");
                } else if (path.matches("/v1/networks/" + NETWORK_UUID_2_STRING + "/run-and-save.*variablesFiltersListUuid=.*contingencyListUuid=.*quadFiltersListUuid=.*")) {
                    input.send(MessageBuilder.withPayload("")
                        .setHeader("receiver", "%7B%22nodeUuid%22%3A%22" + request.getPath().split("%")[5].substring(4) + "%22%2C%22userId%22%3A%22userId%22%7D")
                        .build(), "sensitivityanalysis.failed");
                    return new MockResponse().setResponseCode(200).setBody("\"" + SENSITIVITY_ANALYSIS_ERROR_NODE_RESULT_UUID + "\"")
                        .addHeader("Content-Type", "application/json; charset=utf-8");
                } else if (path.matches("/v1/networks/" + NETWORK_UUID_3_STRING + "/run-and-save.*variablesFiltersListUuid=.*contingencyListUuid=.*quadFiltersListUuid=.*")) {
                    input.send(MessageBuilder.withPayload("")
                        .build(), "sensitivityanalysis.failed");
                    return new MockResponse().setResponseCode(200).setBody("\"" + SENSITIVITY_ANALYSIS_ERROR_NODE_RESULT_UUID + "\"")
                        .addHeader("Content-Type", "application/json; charset=utf-8");
                } else if (path.matches("/v1/results/" + SENSITIVITY_ANALYSIS_RESULT_UUID + "/stop.*")
                    || path.matches("/v1/results/" + SENSITIVITY_ANALYSIS_OTHER_NODE_RESULT_UUID + "/stop.*")) {
                    String resultUuid = path.matches(".*variantId=" + VARIANT_ID_3 + ".*") ? SENSITIVITY_ANALYSIS_OTHER_NODE_RESULT_UUID : SENSITIVITY_ANALYSIS_RESULT_UUID;
                    input.send(MessageBuilder.withPayload("")
                        .setHeader("resultUuid", resultUuid)
                        .setHeader("receiver", "%7B%22nodeUuid%22%3A%22" + request.getPath().split("%")[5].substring(4) + "%22%2C%22userId%22%3A%22userId%22%7D")
                        .build(), "sensitivityanalysis.stopped");
                    return new MockResponse().setResponseCode(200)
                        .addHeader("Content-Type", "application/json; charset=utf-8");
                    //
                    // switch
                    //
                } else if (path.matches("/v1/groups/.*") ||
=======
                if (path.matches("/v1/groups/.*") ||
>>>>>>> 3f6540b9
                    path.matches("/v1/networks/" + NETWORK_UUID_STRING + "/switches/switchId\\?group=.*&open=true") ||
                    path.matches("/v1/networks/" + NETWORK_UUID_STRING + "/switches/switchId\\?group=.*&open=true&variantId=" + VARIANT_ID) ||
                    path.matches("/v1/networks/" + NETWORK_UUID_STRING + "/switches/switchId\\?group=.*&open=true&variantId=" + VARIANT_ID_2)) {
                    JSONObject jsonObject = new JSONObject(Map.of("substationIds", List.of("s1", "s2", "s3")));
                    return new MockResponse().setResponseCode(200)
                        .setBody(new JSONArray(List.of(jsonObject)).toString())
                        .addHeader("Content-Type", "application/json; charset=utf-8");
                } else if (path.matches("/v1/groups\\?duplicateFrom=.*&groupUuid=.*&reportUuid=.*")) {
                    return new MockResponse().setResponseCode(200)
                            .addHeader("Content-Type", "application/json; charset=utf-8");
                } else if (path.matches("/v1/networks/" + NETWORK_UUID_STRING + "/two-windings-transformers\\?group=.*") && POST.equals(request.getMethod())) {
                    JSONObject jsonObject = new JSONObject(Map.of("substationIds", List.of("s2")));
                    return new MockResponse().setResponseCode(200)
                        .setBody(new JSONArray(List.of(jsonObject)).toString())
                        .addHeader("Content-Type", "application/json; charset=utf-8");
                } else if (path.startsWith("/v1/modifications/" + MODIFICATION_UUID + "/")) {
                    if (!"PUT".equals(request.getMethod()) || !body.peek().readUtf8().equals("bogus")) {
                        return new MockResponse().setResponseCode(200);
                    } else {
                        return new MockResponse().setResponseCode(HttpStatus.BAD_REQUEST.value());
                    }
                } else if (path.matches("/v1/networks/" + NETWORK_UUID_STRING + "/equipments/type/LOAD/id/idLoadToDelete\\?group=.*")) {
                    JSONObject jsonObject = new JSONObject(Map.of("equipmentId", "idLoadToDelete",
                            "equipmentType", "LOAD", "substationIds", List.of("s2")));
                    return new MockResponse().setResponseCode(200)
                        .setBody(new JSONArray(List.of(jsonObject)).toString())
                        .addHeader("Content-Type", "application/json; charset=utf-8");
                } else if (path.matches("/v1/networks/" + NETWORK_UUID_STRING + "/generators\\?group=.*")) {
                    JSONObject jsonObject = new JSONObject(Map.of("substationIds", List.of("s2")));
                    return new MockResponse().setResponseCode(200)
                        .setBody(new JSONArray(List.of(jsonObject)).toString())
                        .addHeader("Content-Type", "application/json; charset=utf-8");
                } else if (path.matches("/v1/networks/" + NETWORK_UUID_STRING + "/loads(-modification)?\\?group=.*")) {
                    JSONObject jsonObject = new JSONObject(Map.of("substationIds", List.of("s2")));
                    return new MockResponse().setResponseCode(200)
                        .setBody(new JSONArray(List.of(jsonObject)).toString())
                        .addHeader("Content-Type", "application/json; charset=utf-8");
                } else if (path.matches("/v1/networks/.*/reindex-all")) {
                    return new MockResponse().setResponseCode(200);
                } else if (path.matches("/v1/networks\\?caseUuid=" + CASE_UUID_STRING + "&variantId=" + FIRST_VARIANT_ID + "&reportUuid=.*&receiver=.*")) {
                    sendCaseImportSucceededMessage(path, NETWORK_INFOS, "UCTE");
                    return new MockResponse().setResponseCode(200)
                        .addHeader("Content-Type", "application/json; charset=utf-8");
                } else if (path.matches("/v1/networks\\?caseUuid=" + CASE_2_UUID_STRING + "&variantId=" + FIRST_VARIANT_ID + "&reportUuid=.*&receiver=.*")) {
                    sendCaseImportSucceededMessage(path, NETWORK_INFOS_2, "UCTE");
                    return new MockResponse().setResponseCode(200)
                        .addHeader("Content-Type", "application/json; charset=utf-8");
                } else if (path.matches("/v1/networks\\?caseUuid=" + CASE_3_UUID_STRING + "&variantId=" + FIRST_VARIANT_ID + "&reportUuid=.*")) {
                    sendCaseImportSucceededMessage(path, NETWORK_INFOS_3, "UCTE");
                    return new MockResponse().setResponseCode(200)
                        .addHeader("Content-Type", "application/json; charset=utf-8");
                } else if (path.matches("/v1/networks\\?caseUuid=" + IMPORTED_CASE_WITH_ERRORS_UUID_STRING + "&variantId=" + FIRST_VARIANT_ID + "&reportUuid=.*")) {
                    return new MockResponse().setBody(String.valueOf(networkInfosAsString)).setResponseCode(500)
                        .addHeader("Content-Type", "application/json; charset=utf-8")
                        .setBody("{\"timestamp\":\"2020-12-14T10:27:11.760+0000\",\"status\":500,\"error\":\"Internal Server Error\",\"message\":\"The network 20140116_0830_2D4_UX1_pst already contains an object 'GeneratorImpl' with the id 'BBE3AA1 _generator'\",\"path\":\"/v1/networks\"}");
                } else if (path.matches("/v1/networks\\?caseUuid=" + IMPORTED_BLOCKING_CASE_UUID_STRING + "&variantId=" + FIRST_VARIANT_ID + "&reportUuid=.*")) {
                    // need asynchronous run to get study creation requests
                    new Thread(() -> {
                        try {
                            countDownLatch.await();
                            sendCaseImportSucceededMessage(path, NETWORK_INFOS, "XIIDM");
                        } catch (Exception e) {
                            System.err.println(e);
                        }
                    }).start();
                    return new MockResponse().setResponseCode(200);
                } else if (path.matches("/v1/networks\\?caseUuid=" + CASE_UUID_CAUSING_STUDY_CREATION_ERROR + "&variantId=" + FIRST_VARIANT_ID + "&reportUuid=.*&receiver=.*")) {
                    sendCaseImportFailedMessage(path, STUDY_CREATION_ERROR_MESSAGE);
                    return new MockResponse().setResponseCode(200)
                        .addHeader("Content-Type", "application/json; charset=utf-8");
                } else if (path.matches("/v1/reports/.*")) {
                    return new MockResponse().setResponseCode(200).setBody(mapper.writeValueAsString(REPORT_TEST))
                        .addHeader(HttpHeaders.CONTENT_TYPE, MediaType.APPLICATION_JSON_VALUE);
                } else if (path.matches("/v1/networks\\?caseUuid=" + NEW_STUDY_CASE_UUID + "&variantId=" + FIRST_VARIANT_ID + "&reportUuid=.*&receiver=.*")) {
                    // need asynchronous run to get study creation requests
                    new Thread(() -> {
                        try {
                            countDownLatch.await();
                            sendCaseImportSucceededMessage(path, NETWORK_INFOS, "XIIDM");
                        } catch (Exception e) {
                            System.err.println(e);
                        }
                    }).start();
                    return new MockResponse().setResponseCode(200);
                } else if (path.matches("/v1/networks\\?caseUuid=" + IMPORTED_CASE_UUID_STRING + "&variantId=" + FIRST_VARIANT_ID + "&reportUuid=.*&receiver=.*")) {
                    sendCaseImportSucceededMessage(path, NETWORK_INFOS, "XIIDM");
                    return new MockResponse().setResponseCode(200);
                }

                switch (path) {
                    case "/v1/networks/" + NETWORK_UUID_STRING:
                    case "/v1/networks/" + NETWORK_UUID_STRING + "/voltage-levels":
                        return new MockResponse().setResponseCode(200).setBody(voltageLevelsMapDataAsString)
                                .addHeader("Content-Type", "application/json; charset=utf-8");
                    case "/v1/studies/cases/{caseUuid}":
                        return new MockResponse().setResponseCode(200).setBody("CGMES")
                            .addHeader("Content-Type", "application/json; charset=utf-8");
                    case "/v1/studies/newStudy/cases/" + IMPORTED_CASE_WITH_ERRORS_UUID_STRING:
                        return new MockResponse().setResponseCode(200).setBody("XIIDM")
                            .addHeader("Content-Type", "application/json; charset=utf-8");

                    case "/v1/cases/" + CASE_UUID_STRING + "/exists":
                    case "/v1/cases/" + IMPORTED_CASE_UUID_STRING + "/exists":
                    case "/v1/cases/" + IMPORTED_CASE_WITH_ERRORS_UUID_STRING + "/exists":
                    case "/v1/cases/" + NEW_STUDY_CASE_UUID + "/exists":
                    case "/v1/cases/" + CASE_2_UUID_STRING + "/exists":
                    case "/v1/cases/" + CASE_3_UUID_STRING + "/exists":
                    case "/v1/cases/" + CASE_UUID_CAUSING_IMPORT_ERROR + "/exists":
                    case "/v1/cases/" + CASE_UUID_CAUSING_STUDY_CREATION_ERROR + "/exists":
                        return new MockResponse().setResponseCode(200).setBody("true")
                            .addHeader("Content-Type", "application/json; charset=utf-8");
                    case "/v1/cases/" + CASE_UUID_STRING + "/infos":
                        return new MockResponse().setResponseCode(200)
                                .setBody("{\"uuid\":\"" + CASE_UUID_STRING + "\",\"name\":\"" + TEST_FILE_UCTE + "\",\"format\":\"UCTE\"}")
                                .addHeader("Content-Type", "application/json; charset=utf-8");
                    case "/v1/cases/" + IMPORTED_CASE_WITH_ERRORS_UUID_STRING + "/infos":
                        return new MockResponse().setResponseCode(200)
                                .setBody("{\"uuid\":\"" + IMPORTED_CASE_WITH_ERRORS_UUID_STRING + "\",\"name\":\"" + TEST_FILE_IMPORT_ERRORS + "\",\"format\":\"XIIDM\"}")
                                .addHeader("Content-Type", "application/json; charset=utf-8");
                    case "/v1/cases/" + IMPORTED_CASE_UUID_STRING + "/infos":
                        return new MockResponse().setResponseCode(200)
                                .setBody("{\"uuid\":\"" + IMPORTED_CASE_UUID_STRING + "\",\"name\":\"" + CASE_NAME + "\",\"format\":\"XIIDM\"}")
                                .addHeader("Content-Type", "application/json; charset=utf-8");
                    case "/v1/cases/" + NEW_STUDY_CASE_UUID + "/infos":
                        return new MockResponse().setResponseCode(200)
                                .setBody("{\"uuid\":\"" + NEW_STUDY_CASE_UUID + "\",\"name\":\"" + CASE_NAME + "\",\"format\":\"XIIDM\"}")
                                .addHeader("Content-Type", "application/json; charset=utf-8");
                    case "/v1/cases/" + IMPORTED_BLOCKING_CASE_UUID_STRING + "/infos":
                        return new MockResponse().setResponseCode(200)
                                .setBody("{\"uuid\":\"" + IMPORTED_BLOCKING_CASE_UUID_STRING + "\",\"name\":\"" + CASE_NAME + "\",\"format\":\"XIIDM\"}")
                                .addHeader("Content-Type", "application/json; charset=utf-8");
                    case "/v1/cases/" + CASE_2_UUID_STRING + "/infos":
                        return new MockResponse().setResponseCode(200)
                                .setBody("{\"uuid\":\"" + CASE_2_UUID_STRING + "\",\"name\":\"" + CASE_NAME + "\",\"format\":\"XIIDM\"}")
                                .addHeader("Content-Type", "application/json; charset=utf-8");
                    case "/v1/cases/" + CASE_3_UUID_STRING + "/infos":
                        return new MockResponse().setResponseCode(200)
                                .setBody("{\"uuid\":\"" + CASE_3_UUID_STRING + "\",\"name\":\"" + CASE_NAME + "\",\"format\":\"XIIDM\"}")
                                .addHeader("Content-Type", "application/json; charset=utf-8");
                    case "/v1/cases/" + CASE_UUID_STRING + "/format":
                        return new MockResponse().setResponseCode(200).setBody("UCTE")
                                .addHeader("Content-Type", "application/json; charset=utf-8");
                    case "/v1/cases/" + IMPORTED_CASE_UUID_STRING + "/format":
                    case "/v1/cases/" + IMPORTED_CASE_WITH_ERRORS_UUID_STRING + "/format":
                    case "/v1/cases/" + NEW_STUDY_CASE_UUID + "/format":
                    case "/v1/cases/" + IMPORTED_BLOCKING_CASE_UUID_STRING + "/format":
                    case "/v1/cases/" + CASE_2_UUID_STRING + "/format":
                    case "/v1/cases/" + CASE_3_UUID_STRING + "/format":
                        return new MockResponse().setResponseCode(200).setBody("XIIDM")
                            .addHeader("Content-Type", "application/json; charset=utf-8");
                    case "/v1/cases/" + NOT_EXISTING_CASE_UUID + "/exists":
                        return new MockResponse().setResponseCode(200).setBody("false")
                            .addHeader("Content-Type", "application/json; charset=utf-8");

                    case "/" + CASE_API_VERSION + "/cases/private": {
                        String bodyStr = body.readUtf8();
                        if (bodyStr.contains("filename=\"")) {
                            String bodyFilename = bodyStr.split(System.lineSeparator())[1].split("\r")[0];
                            if (bodyFilename.matches(".*filename=\".*" + TEST_FILE_WITH_ERRORS + "\".*")) {  // import file with errors
                                return new MockResponse().setResponseCode(200).setBody(importedCaseWithErrorsUuidAsString)
                                    .addHeader("Content-Type", "application/json; charset=utf-8");
                            } else if (bodyFilename.matches(".*filename=\".*" + TEST_FILE_IMPORT_ERRORS + "\"")) {  // import file with errors during import in the case server
                                return new MockResponse().setResponseCode(500)
                                    .addHeader("Content-Type", "application/json; charset=utf-8")
                                    .setBody("{\"timestamp\":\"2020-12-14T10:27:11.760+0000\",\"status\":500,\"error\":\"Internal Server Error\",\"message\":\"Error during import in the case server\",\"path\":\"/v1/networks\"}");
                            } else if (bodyFilename.matches(".*filename=\".*" + TEST_FILE_IMPORT_ERRORS_NO_MESSAGE_IN_RESPONSE_BODY + "\"")) {  // import file with errors during import in the case server without message in response body
                                return new MockResponse().setResponseCode(500)
                                    .addHeader("Content-Type", "application/json; charset=utf-8")
                                    .setBody("{\"timestamp\":\"2020-12-14T10:27:11.760+0000\",\"status\":500,\"error\":\"Internal Server Error\",\"message2\":\"Error during import in the case server\",\"path\":\"/v1/networks\"}");
                            } else if (bodyFilename.matches(".*filename=\".*blockingCaseFile\".*")) {
                                return new MockResponse().setResponseCode(200).setBody(importedBlockingCaseUuidAsString)
                                    .addHeader("Content-Type", "application/json; charset=utf-8");
                            } else {
                                return new MockResponse().setResponseCode(200).setBody(importedCaseUuidAsString)
                                    .addHeader("Content-Type", "application/json; charset=utf-8");
                            }
                        } else {
                            return new MockResponse().setResponseCode(200).setBody(importedCaseUuidAsString)
                                .addHeader("Content-Type", "application/json; charset=utf-8");
                        }
                    }

                    case "/" + CASE_API_VERSION + "/cases/" + IMPORTED_CASE_UUID_STRING:
                        JSONObject jsonObject = new JSONObject(Map.of("substationIds", List.of("s1", "s2", "s3")));
                        return new MockResponse().setResponseCode(200)
                            .setBody(new JSONArray(List.of(jsonObject)).toString())
                            .addHeader("Content-Type", "application/json; charset=utf-8");

                    case "/v1/networks?caseUuid=" + NEW_STUDY_CASE_UUID + "&variantId=" + FIRST_VARIANT_ID:
                    case "/v1/networks?caseUuid=" + IMPORTED_BLOCKING_CASE_UUID_STRING + "&variantId=" + FIRST_VARIANT_ID:
                        countDownLatch.await(2, TimeUnit.SECONDS);
                        return new MockResponse().setBody(String.valueOf(networkInfosAsString)).setResponseCode(200)
                            .addHeader("Content-Type", "application/json; charset=utf-8");
                    case "/v1/networks?caseUuid=" + CASE_UUID_STRING + "&variantId=" + FIRST_VARIANT_ID:
                    case "/v1/networks?caseUuid=" + IMPORTED_CASE_UUID_STRING + "&variantId=" + FIRST_VARIANT_ID:
                        return new MockResponse().setBody(String.valueOf(networkInfosAsString)).setResponseCode(200)
                            .addHeader("Content-Type", "application/json; charset=utf-8");
                    case "/v1/networks?caseUuid=" + CASE_2_UUID_STRING + "&variantId=" + FIRST_VARIANT_ID:
                        return new MockResponse().setBody(String.valueOf(networkInfos2AsString)).setResponseCode(200)
                            .addHeader("Content-Type", "application/json; charset=utf-8");
                    case "/v1/networks?caseUuid=" + CASE_3_UUID_STRING + "&variantId=" + FIRST_VARIANT_ID:
                        return new MockResponse().setBody(String.valueOf(networkInfos3AsString)).setResponseCode(200)
                            .addHeader("Content-Type", "application/json; charset=utf-8");
                    case "/v1/networks?caseUuid=" + CASE_UUID_CAUSING_IMPORT_ERROR + "&variantId=" + FIRST_VARIANT_ID:
                        return new MockResponse().setResponseCode(500);
                    case "/v1/networks?caseUuid=" + CASE_UUID_CAUSING_STUDY_CREATION_ERROR + "&variantId=" + FIRST_VARIANT_ID:
                        sendCaseImportFailedMessage(path, "ERROR WHILE IMPORTING STUDY");
                        return new MockResponse().setResponseCode(200);
                    case "/v1/networks?caseUuid=" + IMPORTED_CASE_WITH_ERRORS_UUID_STRING + "&variantId=" + FIRST_VARIANT_ID:
                        return new MockResponse().setBody(String.valueOf(networkInfosAsString)).setResponseCode(500)
                            .addHeader("Content-Type", "application/json; charset=utf-8")
                            .setBody("{\"timestamp\":\"2020-12-14T10:27:11.760+0000\",\"status\":500,\"error\":\"Internal Server Error\",\"message\":\"The network 20140116_0830_2D4_UX1_pst already contains an object 'GeneratorImpl' with the id 'BBE3AA1 _generator'\",\"path\":\"/v1/networks\"}");

                    case "/v1/reports/" + NETWORK_UUID_STRING:
                        return new MockResponse().setResponseCode(200)
                            .setBody(mapper.writeValueAsString(REPORT_TEST))
                            .addHeader(HttpHeaders.CONTENT_TYPE, MediaType.APPLICATION_JSON_VALUE);

                    case "/v1/export/formats":
                        return new MockResponse().setResponseCode(200).setBody("[\"CGMES\",\"UCTE\",\"XIIDM\"]")
                            .addHeader("Content-Type", "application/json; charset=utf-8");

                    case "/v1/networks/" + NETWORK_UUID_STRING + "/export/XIIDM":
                        return new MockResponse().setResponseCode(200).addHeader("Content-Disposition", "attachment; filename=fileName").setBody("byteData")
                            .addHeader("Content-Type", "application/json; charset=utf-8");

                    case "/v1/networks/" + NETWORK_UUID_STRING + "/export/XIIDM" + "?variantId=" + VARIANT_ID:
                        return new MockResponse().setResponseCode(200).addHeader("Content-Disposition", "attachment; filename=fileName").setBody("byteData")
                                .addHeader("Content-Type", "application/json; charset=utf-8");

<<<<<<< HEAD
                    case "/v1/results/" + SECURITY_ANALYSIS_RESULT_UUID + "?limitType":
                    case "/v1/results/" + SECURITY_ANALYSIS_OTHER_NODE_RESULT_UUID + "?limitType":
                        return new MockResponse().setResponseCode(200).setBody(SECURITY_ANALYSIS_RESULT_JSON)
                            .addHeader("Content-Type", "application/json; charset=utf-8");
=======
>>>>>>> 3f6540b9
                    case "/v1/results/" + SECURITY_ANALYSIS_RESULT_UUID + "/status":
                        return new MockResponse().setResponseCode(200).setBody(SECURITY_ANALYSIS_STATUS_JSON)
<<<<<<< HEAD
                            .addHeader("Content-Type", "application/json; charset=utf-8");
                    case "/v1/results/" + SECURITY_ANALYSIS_RESULT_UUID:
                        if (request.getMethod().equals("DELETE")) {
                            return new MockResponse().setResponseCode(200).setBody(SECURITY_ANALYSIS_STATUS_JSON)
                                    .addHeader("Content-Type", "application/json; charset=utf-8");
                        }
                        return new MockResponse().setResponseCode(500);
                    case "/v1/results/invalidate-status?resultUuid=" + SECURITY_ANALYSIS_RESULT_UUID:
                    case "/v1/results/invalidate-status?resultUuid=" + SECURITY_ANALYSIS_OTHER_NODE_RESULT_UUID:
                        return new MockResponse().setResponseCode(200).addHeader("Content-Type",
                                "application/json; charset=utf-8");

                    case "/v1/results/" + SENSITIVITY_ANALYSIS_OTHER_NODE_RESULT_UUID:
                        return new MockResponse().setResponseCode(200).setBody(SENSITIVITY_ANALYSIS_RESULT_JSON)
                            .addHeader("Content-Type", "application/json; charset=utf-8");
                    case "/v1/results/" + SENSITIVITY_ANALYSIS_RESULT_UUID + "/status":
                    case "/v1/results/" + SENSITIVITY_ANALYSIS_OTHER_NODE_RESULT_UUID + "/status":
                        return new MockResponse().setResponseCode(200).setBody(SENSITIVITY_ANALYSIS_STATUS_JSON)
                            .addHeader("Content-Type", "application/json; charset=utf-8");
                    case "/v1/results/" + SENSITIVITY_ANALYSIS_RESULT_UUID:
                        if (request.getMethod().equals("DELETE")) {
                            return new MockResponse().setResponseCode(200).setBody(SENSITIVITY_ANALYSIS_STATUS_JSON)
                                .addHeader("Content-Type", "application/json; charset=utf-8");
                        } else {
                            return new MockResponse().setResponseCode(200).setBody(SENSITIVITY_ANALYSIS_RESULT_JSON)
                            .addHeader("Content-Type", "application/json; charset=utf-8");
                        }
                    case "/v1/results/invalidate-status?resultUuid=" + SENSITIVITY_ANALYSIS_RESULT_UUID:
                    case "/v1/results/invalidate-status?resultUuid=" + SENSITIVITY_ANALYSIS_OTHER_NODE_RESULT_UUID:
                        return new MockResponse().setResponseCode(200).addHeader("Content-Type",
                            "application/json; charset=utf-8");

                    case "/v1/networks/" + NETWORK_UUID_STRING + "/voltage-levels/" + VOLTAGE_LEVEL_ID + "/configured-buses":
                        return new MockResponse().setResponseCode(200).setBody(busesDataAsString)
                                .addHeader("Content-Type", "application/json; charset=utf-8");

                    case "/v1/networks/" + NETWORK_UUID_STRING + "/voltage-levels/" + VOLTAGE_LEVEL_ID + "/busbar-sections":
                        return new MockResponse().setResponseCode(200).setBody(busbarSectionsDataAsString)
                                .addHeader("Content-Type", "application/json; charset=utf-8");

                    case "/v1/networks/" + NETWORK_UUID_STRING + "/loads/" + LOAD_ID_1:
                        return new MockResponse().setResponseCode(200).setBody(loadDataAsString)
                                .addHeader("Content-Type", "application/json; charset=utf-8");

                    case "/v1/networks/" + NETWORK_UUID_STRING + "/lines/" + LINE_ID_1:
                        return new MockResponse().setResponseCode(200).setBody(lineDataAsString)
                                .addHeader("Content-Type", "application/json; charset=utf-8");

                    case "/v1/networks/" + NETWORK_UUID_STRING + "/generators/" + GENERATOR_ID_1:
                        return new MockResponse().setResponseCode(200).setBody(generatorDataAsString)
                                .addHeader("Content-Type", "application/json; charset=utf-8");

                    case "/v1/networks/" + NETWORK_UUID_STRING + "/shunt-compensators/" + SHUNT_COMPENSATOR_ID_1:
                        return new MockResponse().setResponseCode(200).setBody(shuntCompensatorDataAsString)
                                .addHeader("Content-Type", "application/json; charset=utf-8");

                    case "/v1/networks/" + NETWORK_UUID_STRING + "/2-windings-transformers/" + TWO_WINDINGS_TRANSFORMER_ID_1:
                        return new MockResponse().setResponseCode(200).setBody(twoWindingsTransformerDataAsString)
                                .addHeader("Content-Type", "application/json; charset=utf-8");

                    case "/v1/networks/" + NETWORK_UUID_STRING + "/substations/" + SUBSTATION_ID_1:
                        return new MockResponse().setResponseCode(200).setBody(substationDataAsString)
                                .addHeader("Content-Type", "application/json; charset=utf-8");

                    case "/v1/networks/" + NETWORK_UUID_STRING + "/voltage-levels/" + VL_ID_1:
                        return new MockResponse().setResponseCode(200).setBody(voltageLevelDataAsString)
=======
>>>>>>> 3f6540b9
                                .addHeader("Content-Type", "application/json; charset=utf-8");
                    case "/v1/networks/" + NETWORK_UUID_STRING + "/" + VARIANT_ID:
                    case "/v1/networks/" + NETWORK_UUID_STRING + "/" + VARIANT_ID_2:
                    case "/v1/networks/" + NETWORK_UUID_STRING + "/" + VARIANT_ID_3:
                        return new MockResponse().setResponseCode(200);
                    default:
                        LOGGER.error("Unhandled method+path: " + request.getMethod() + " " + request.getPath());
                        return new MockResponse().setResponseCode(418).setBody("Unhandled method+path: " + request.getMethod() + " " + request.getPath());
                }
            }
        };
        server.setDispatcher(dispatcher);
    }

    private void sendCaseImportSucceededMessage(String requestPath, NetworkInfos networkInfos, String format) {
        Pattern receiverPattern = Pattern.compile("receiver=(.*)");
        Matcher matcher = receiverPattern.matcher(requestPath);
        if (matcher.find()) {
            String receiverUrlString = matcher.group(1);
            input.send(MessageBuilder.withPayload("").setHeader("receiver", URLDecoder.decode(receiverUrlString, StandardCharsets.UTF_8))
                    .setHeader("networkUuid", networkInfos.getNetworkUuid().toString())
                    .setHeader("networkId", networkInfos.getNetworkId())
                    .setHeader("caseFormat", format)
                    .build(), "case.import.succeeded");
        }
    }

    private void sendCaseImportFailedMessage(String requestPath, String errorMessage) {
        Pattern receiverPattern = Pattern.compile("receiver=(.*)");
        Matcher matcher = receiverPattern.matcher(requestPath);
        if (matcher.find()) {
            String receiverUrlString = matcher.group(1);
            input.send(MessageBuilder.withPayload("").setHeader("receiver", URLDecoder.decode(receiverUrlString, StandardCharsets.UTF_8))
                    .setHeader("errorMessage", errorMessage)
                    .build(), "case.import.failed");
        }
    }

    private UUID getRootNodeUuid(UUID studyUuid) {
        return networkModificationTreeService.getStudyRootNodeUuid(studyUuid);
    }

    @Test
    public void testSearch() throws Exception {
        MvcResult mvcResult;
        String resultAsString;
        UUID studyUuid = createStudy("userId", CASE_UUID);
        UUID rootNodeId = getRootNodeUuid(studyUuid);

        mvcResult = mockMvc
                .perform(get("/v1/search?q={request}", String.format("userId:%s", "userId")).header("userId", "userId"))
                .andExpectAll(status().isOk(), content().contentType(MediaType.APPLICATION_JSON)).andReturn();
        resultAsString = mvcResult.getResponse().getContentAsString();
        List<CreatedStudyBasicInfos> createdStudyBasicInfosList = mapper.readValue(resultAsString,
                new TypeReference<List<CreatedStudyBasicInfos>>() {
                });
        assertThat(createdStudyBasicInfosList, new MatcherJson<>(mapper, studiesInfos));

        mvcResult = mockMvc
                .perform(get("/v1/studies/{studyUuid}/nodes/{nodeUuid}/search?userInput={request}&fieldSelector=name",
                        studyUuid, rootNodeId, "B").header("userId", "userId"))
                .andExpectAll(status().isOk(), content().contentType(MediaType.APPLICATION_JSON)).andReturn();
        resultAsString = mvcResult.getResponse().getContentAsString();
        List<EquipmentInfos> equipmentInfos = mapper.readValue(resultAsString,
                new TypeReference<List<EquipmentInfos>>() {
                });
        assertThat(equipmentInfos, new MatcherJson<>(mapper, linesInfos));

        mvcResult = mockMvc
                .perform(get("/v1/studies/{studyUuid}/nodes/{nodeUuid}/search?userInput={request}&fieldSelector=NAME",
                        studyUuid, rootNodeId, "B").header("userId", "userId"))
                .andExpectAll(status().isOk(), content().contentType(MediaType.APPLICATION_JSON)).andReturn();
        resultAsString = mvcResult.getResponse().getContentAsString();
        equipmentInfos = mapper.readValue(resultAsString, new TypeReference<List<EquipmentInfos>>() {
        });
        assertThat(equipmentInfos, new MatcherJson<>(mapper, linesInfos));

        mvcResult = mockMvc
                .perform(get("/v1/studies/{studyUuid}/nodes/{nodeUuid}/search?userInput={request}&fieldSelector=ID",
                        studyUuid, rootNodeId, "B").header("userId", "userId"))
                .andExpectAll(status().isOk(), content().contentType(MediaType.APPLICATION_JSON)).andReturn();
        resultAsString = mvcResult.getResponse().getContentAsString();
        equipmentInfos = mapper.readValue(resultAsString, new TypeReference<List<EquipmentInfos>>() {
        });
        assertThat(equipmentInfos, new MatcherJson<>(mapper, linesInfos));

        mvcResult = mockMvc
                .perform(get("/v1/studies/{studyUuid}/nodes/{nodeUuid}/search?userInput={request}&fieldSelector=bogus",
                        studyUuid, rootNodeId, "B").header("userId", "userId"))
                .andExpectAll(status().isBadRequest(),
                        content().string("Enum unknown entry 'bogus' should be among NAME, ID"))
                .andReturn();
    }

    @Test
    public void test() throws Exception {
        MvcResult result;
        String resultAsString;

        //empty list
        mockMvc.perform(get("/v1/studies").header("userId", "userId")).andExpectAll(status().isOk(),
                content().contentType(MediaType.APPLICATION_JSON), content().string("[]"));

        //empty list
        mockMvc.perform(get("/v1/study_creation_requests").header("userId", "userId")).andExpectAll(status().isOk(),
                content().contentType(MediaType.APPLICATION_JSON), content().string("[]"));

        //insert a study
        UUID studyUuid = createStudy("userId", CASE_UUID);

        // check the study
        result = mockMvc.perform(get("/v1/studies/{studyUuid}", studyUuid).header("userId", "userId"))
                .andExpectAll(status().isOk(), content().contentType(MediaType.APPLICATION_JSON)).andReturn();

        resultAsString = result.getResponse().getContentAsString();
        StudyInfos infos = mapper.readValue(resultAsString, StudyInfos.class);

        assertThat(infos, createMatcherStudyInfos(studyUuid, "userId", "UCTE"));

        //insert a study with a non existing case and except exception
        result = mockMvc.perform(post("/v1/studies/cases/{caseUuid}?isPrivate={isPrivate}",
                NOT_EXISTING_CASE_UUID, "false").header("userId", "userId"))
                .andExpectAll(status().isFailedDependency(), content().contentType(MediaType.valueOf("text/plain;charset=UTF-8"))).andReturn();
        assertEquals("The case '" + NOT_EXISTING_CASE_UUID + "' does not exist", result.getResponse().getContentAsString());

        assertTrue(TestUtils.getRequestsDone(1, server)
                .contains(String.format("/v1/cases/%s/exists", NOT_EXISTING_CASE_UUID)));

        result = mockMvc.perform(get("/v1/studies").header("userId", "userId"))
                .andExpectAll(status().isOk(), content().contentType(MediaType.APPLICATION_JSON)).andReturn();

        resultAsString = result.getResponse().getContentAsString();
        List<CreatedStudyBasicInfos> createdStudyBasicInfosList = mapper.readValue(resultAsString,
                new TypeReference<List<CreatedStudyBasicInfos>>() {
                });

        assertThat(createdStudyBasicInfosList.get(0), createMatcherCreatedStudyBasicInfos(studyUuid, "userId", "UCTE"));

        //insert the same study but with another user (should work)
        //even with the same name should work
        studyUuid = createStudy("userId2", CASE_UUID);

        resultAsString = mockMvc.perform(get("/v1/studies").header("userId", "userId2"))
                .andExpectAll(status().isOk(), content().contentType(MediaType.APPLICATION_JSON)).andReturn().getResponse().getContentAsString();

        createdStudyBasicInfosList = mapper.readValue(resultAsString,
                new TypeReference<List<CreatedStudyBasicInfos>>() {
                });

        assertThat(createdStudyBasicInfosList.get(0),
                        createMatcherCreatedStudyBasicInfos(studyUuid, "userId2", "UCTE"));

        //insert a study with a case (multipartfile)
        UUID s2Uuid = createStudy("userId", TEST_FILE, IMPORTED_CASE_UUID_STRING, true);

        // check the study s2
        result = mockMvc.perform(get("/v1/studies/{studyUuid}", s2Uuid).header("userId", "userId"))
                .andExpectAll(status().isOk(), content().contentType(MediaType.APPLICATION_JSON)).andReturn();

        resultAsString = result.getResponse().getContentAsString();
        StudyInfos studyInfos = mapper.readValue(resultAsString, StudyInfos.class);

        assertThat(studyInfos, createMatcherStudyInfos(s2Uuid, "userId", "XIIDM"));

        UUID randomUuid = UUID.randomUUID();
        //get a non existing study -> 404 not found
        mockMvc.perform(get("/v1/studies/{studyUuid}", randomUuid).header("userId", "userId"))
            .andExpectAll(status().isNotFound(),
                content().contentType(MediaType.APPLICATION_JSON),
                jsonPath("$").value(STUDY_NOT_FOUND.name()));

        UUID studyNameUserIdUuid = studyRepository.findAll().get(0).getId();

        //delete existing study s2
        mockMvc.perform(delete("/v1/studies/{studyUuid}", s2Uuid).header("userId", "userId"))
                .andExpect(status().isOk());

        // assert that the broker message has been sent
        Message<byte[]> message = output.receive(TIMEOUT, studyUpdateDestination);
        assertEquals("", new String(message.getPayload()));
        MessageHeaders headers = message.getHeaders();
        assertEquals("userId", headers.get(NotificationService.HEADER_USER_ID));
        assertEquals(s2Uuid, headers.get(NotificationService.HEADER_STUDY_UUID));
        assertEquals(NotificationService.UPDATE_TYPE_STUDY_DELETE, headers.get(HEADER_UPDATE_TYPE));

        var httpRequests = TestUtils.getRequestsDone(3, server);
        assertTrue(httpRequests.stream().anyMatch(r -> r.matches("/v1/groups/.*")));
        assertEquals(2, httpRequests.stream().filter(p -> p.matches("/v1/reports/.*")).count());

        // expect only 1 study (public one) since the other is private and we use
        // another userId
        result = mockMvc.perform(get("/v1/studies").header("userId", "a"))
                .andExpectAll(status().isOk(), content().contentType(MediaType.APPLICATION_JSON)).andReturn();

        resultAsString = result.getResponse().getContentAsString();
        createdStudyBasicInfosList = mapper.readValue(resultAsString,
                new TypeReference<List<CreatedStudyBasicInfos>>() {
                });
        assertEquals(2, createdStudyBasicInfosList.size());

        //get available export format
        mockMvc.perform(get("/v1/export-network-formats")).andExpectAll(status().isOk(),
                content().string("[\"CGMES\",\"UCTE\",\"XIIDM\"]"));

        assertTrue(TestUtils.getRequestsDone(1, server).contains("/v1/export/formats"));

        //export a network
        UUID rootNodeUuid = getRootNodeUuid(studyNameUserIdUuid);
        mockMvc.perform(get("/v1/studies/{studyUuid}/nodes/{nodeUuid}/export-network/{format}", studyNameUserIdUuid, rootNodeUuid, "XIIDM"))
                .andExpect(status().isOk());

        assertTrue(TestUtils.getRequestsDone(1, server).contains(String.format("/v1/networks/%s/export/XIIDM", NETWORK_UUID_STRING)));

        mockMvc.perform(get("/v1/studies/{studyUuid}/nodes/{nodeUuid}/export-network/{format}?formatParameters=%7B%22iidm.export.xml.indent%22%3Afalse%7D", studyNameUserIdUuid, rootNodeUuid, "XIIDM"))
            .andExpect(status().isOk());
        TestUtils.getRequestsDone(1, server); // just consume it

        NetworkModificationNode modificationNode1 = createNetworkModificationNode(studyNameUserIdUuid, rootNodeUuid, UUID.randomUUID(), VARIANT_ID, "node 3");
        UUID modificationNode1Uuid = modificationNode1.getId();

        mockMvc.perform(get("/v1/studies/{studyUuid}/nodes/{nodeUuid}/export-network/{format}", studyNameUserIdUuid, modificationNode1Uuid, "XIIDM"))
            .andExpect(status().isInternalServerError());

        modificationNode1.setBuildStatus(BuildStatus.BUILT);
        networkModificationTreeService.updateNode(studyNameUserIdUuid, modificationNode1);
        output.receive(TIMEOUT, studyUpdateDestination);

        mockMvc.perform(get("/v1/studies/{studyUuid}/nodes/{nodeUuid}/export-network/{format}", studyNameUserIdUuid, modificationNode1Uuid, "XIIDM"))
            .andExpect(status().isOk());

        assertTrue(TestUtils.getRequestsDone(1, server).contains(String.format("/v1/networks/%s/export/XIIDM?variantId=%s", NETWORK_UUID_STRING, VARIANT_ID)));
    }

    @Test
    public void testCreateStudyWithImportParameters() throws Exception {
        HashMap<String, Object> importParameters = new HashMap<String, Object>();
        ArrayList<String> randomListParam = new ArrayList<String>();
        randomListParam.add("paramValue1");
        randomListParam.add("paramValue2");
        importParameters.put("randomListParam", randomListParam);
        importParameters.put("randomParam2", "randomParamValue");

        createStudyWithImportParameters("userId", CASE_UUID, importParameters);
    }

    @Test
    public void testMetadata() throws Exception {
        UUID studyUuid = createStudy("userId", CASE_UUID);
        UUID oldStudyUuid = studyUuid;

        studyUuid = createStudy("userId2", CASE_UUID);

        MvcResult mvcResult = mockMvc
                .perform(get("/v1/studies/metadata?ids="
                        + Stream.of(oldStudyUuid, studyUuid).map(Object::toString).collect(Collectors.joining(",")))
                        .header("userId", "userId"))
                .andExpectAll(status().isOk(), content().contentType(MediaType.APPLICATION_JSON)).andReturn();
        String resultAsString = mvcResult.getResponse().getContentAsString();
        List<CreatedStudyBasicInfos> createdStudyBasicInfosList = mapper.readValue(resultAsString,
                new TypeReference<List<CreatedStudyBasicInfos>>() {
                });

        assertNotNull(createdStudyBasicInfosList);
        assertEquals(2, createdStudyBasicInfosList.size());
        if (!createdStudyBasicInfosList.get(0).getId().equals(oldStudyUuid)) {
            Collections.reverse(createdStudyBasicInfosList);
        }
        assertTrue(createMatcherCreatedStudyBasicInfos(oldStudyUuid, "userId", "UCTE")
                .matchesSafely(createdStudyBasicInfosList.get(0)));
        assertTrue(createMatcherCreatedStudyBasicInfos(studyUuid, "userId2", "UCTE")
                .matchesSafely(createdStudyBasicInfosList.get(1)));
    }

    @Test
    public void testNotifyStudyMetadataUpdated() throws Exception {
        UUID studyUuid = UUID.randomUUID();
        mockMvc.perform(post("/v1/studies/{studyUuid}/notification?type=metadata_updated", studyUuid)
                .header("userId", "userId"))
                .andExpect(status().isOk());
        checkStudyMetadataUpdatedMessagesReceived(studyUuid);

        mockMvc.perform(post("/v1/studies/{studyUuid}/notification?type=NOT_EXISTING_TYPE", UUID.randomUUID())
                .header("userId", "userId"))
                .andExpect(status().isBadRequest());
    }

    @Test
    public void testLogsReport() throws Exception {
        UUID studyUuid = createStudy("userId", CASE_UUID);
        UUID rootNodeUuid = getRootNodeUuid(studyUuid);

        MvcResult mvcResult = mockMvc.perform(get("/v1/studies/{studyUuid}/nodes/{nodeUuid}/report", studyUuid, rootNodeUuid).header("userId", "userId"))
                .andExpect(status().isOk()).andReturn();
        String resultAsString = mvcResult.getResponse().getContentAsString();
        List<ReporterModel> reporterModel = mapper.readValue(resultAsString, new TypeReference<List<ReporterModel>>() { });

        assertThat(reporterModel.get(0), new MatcherReport(REPORT_TEST_ROOT_NODE));
        assertTrue(TestUtils.getRequestsDone(1, server).stream().anyMatch(r -> r.matches("/v1/reports/.*")));

        mockMvc.perform(delete("/v1/studies/{studyUuid}/nodes/{nodeUuid}/report", studyUuid, rootNodeUuid).header("userId", "userId"))
            .andExpect(status().isOk());

        assertTrue(TestUtils.getRequestsDone(1, server).stream().anyMatch(r -> r.matches("/v1/reports/.*")));
    }

    @Test
    public void testCreationWithErrorBadCaseFile() throws Exception {
        // Create study with a bad case file -> error
        createStudyWithFileError("userId", TEST_FILE_WITH_ERRORS, IMPORTED_CASE_WITH_ERRORS_UUID_STRING, false,
                "The network 20140116_0830_2D4_UX1_pst already contains an object 'GeneratorImpl' with the id 'BBE3AA1 _generator'");
    }

    @Test
    public void testCreationWithErrorBadExistingCase() throws Exception {
        // Create study with a bad case file -> error when importing in the case server
        createStudyWithFileError("userId", TEST_FILE_IMPORT_ERRORS, null, false, "Error during import in the case server");
    }

    @Test
    public void testCreationWithErrorNoMessageBadExistingCase() throws Exception {
        // Create study with a bad case file -> error when importing in the case server
        // without message in response body
        createStudyWithFileError("userId", TEST_FILE_IMPORT_ERRORS_NO_MESSAGE_IN_RESPONSE_BODY, null, false,
                "{\"timestamp\":\"2020-12-14T10:27:11.760+0000\",\"status\":500,\"error\":\"Internal Server Error\",\"message2\":\"Error during import in the case server\",\"path\":\"/v1/networks\"}");
    }

    private NetworkModificationNode createNetworkModificationNode(UUID studyUuid, UUID parentNodeUuid, String variantId, String nodeName) throws Exception {
        return createNetworkModificationNode(studyUuid, parentNodeUuid, UUID.randomUUID(), variantId, nodeName);
    }

    private NetworkModificationNode createNetworkModificationNode(UUID studyUuid, UUID parentNodeUuid,
                                                                  UUID modificationGroupUuid, String variantId, String nodeName) throws Exception {
        return createNetworkModificationNode(studyUuid, parentNodeUuid,
                modificationGroupUuid, variantId, nodeName, BuildStatus.NOT_BUILT);
    }

    private NetworkModificationNode createNetworkModificationNode(UUID studyUuid, UUID parentNodeUuid,
            UUID modificationGroupUuid, String variantId, String nodeName, BuildStatus buildStatus) throws Exception {
        NetworkModificationNode modificationNode = NetworkModificationNode.builder().name(nodeName)
                .description("description").modificationGroupUuid(modificationGroupUuid).variantId(variantId)
                .loadFlowStatus(LoadFlowStatus.NOT_DONE).buildStatus(buildStatus)
                .children(Collections.emptyList()).build();

        // Only for tests
        String mnBodyJson = objectWriter.writeValueAsString(modificationNode);
        JSONObject jsonObject = new JSONObject(mnBodyJson);
        jsonObject.put("variantId", variantId);
        jsonObject.put("modificationGroupUuid", modificationGroupUuid);
        mnBodyJson = jsonObject.toString();

        mockMvc.perform(post("/v1/studies/{studyUuid}/tree/nodes/{id}", studyUuid, parentNodeUuid).content(mnBodyJson).contentType(MediaType.APPLICATION_JSON))
            .andExpect(status().isOk());
        var mess = output.receive(TIMEOUT, studyUpdateDestination);
        assertNotNull(mess);
        modificationNode.setId(UUID.fromString(String.valueOf(mess.getHeaders().get(NotificationService.HEADER_NEW_NODE))));
        assertEquals(InsertMode.CHILD.name(), mess.getHeaders().get(NotificationService.HEADER_INSERT_MODE));
        return modificationNode;
    }

    private UUID createStudy(String userId, UUID caseUuid, String... errorMessage) throws Exception {
        MvcResult result = mockMvc.perform(post("/v1/studies/cases/{caseUuid}", caseUuid).header("userId", userId))
                .andReturn();
        String resultAsString = result.getResponse().getContentAsString();

        BasicStudyInfos infos = mapper.readValue(resultAsString, BasicStudyInfos.class);

        UUID studyUuid = infos.getId();

        // assert that the broker message has been sent a study creation request message
        Message<byte[]> message = output.receive(TIMEOUT, studyUpdateDestination);

        assertEquals("", new String(message.getPayload()));
        MessageHeaders headers = message.getHeaders();
        assertEquals(userId, headers.get(NotificationService.HEADER_USER_ID));
        assertEquals(studyUuid, headers.get(NotificationService.HEADER_STUDY_UUID));
        assertEquals(NotificationService.UPDATE_TYPE_STUDIES, headers.get(HEADER_UPDATE_TYPE));

        output.receive(TIMEOUT, studyUpdateDestination);  // message for first modification node creation

        // assert that the broker message has been sent a study creation message for
        // creation
        message = output.receive(TIMEOUT, studyUpdateDestination);
        assertEquals("", new String(message.getPayload()));
        headers = message.getHeaders();
        assertEquals(userId, headers.get(NotificationService.HEADER_USER_ID));
        assertEquals(studyUuid, headers.get(NotificationService.HEADER_STUDY_UUID));
        assertEquals(NotificationService.UPDATE_TYPE_STUDIES, headers.get(HEADER_UPDATE_TYPE));
        assertEquals(errorMessage.length != 0 ? errorMessage[0] : null, headers.get(NotificationService.HEADER_ERROR));

<<<<<<< HEAD
        assertTrue(getRequestsDone(1).stream().anyMatch(r -> r.matches("/v1/networks/" + NETWORK_UUID_STRING + "/run\\?reportId=.*&reportName=loadflow&provider=" + defaultLoadflowProvider + "&variantId=" + VARIANT_ID_3)));

        // check load flow status
        mvcResult = mockMvc.perform(get("/v1/studies/{studyUuid}/nodes/{nodeUuid}/loadflow/infos", studyNameUserIdUuid,
                        modificationNode3Uuid)).andExpectAll(
                                status().isOk(),
                                content().contentType(MediaType.APPLICATION_JSON))
            .andReturn();
        resultAsString = mvcResult.getResponse().getContentAsString();
        LoadFlowInfos lfInfos = mapper.readValue(resultAsString, LoadFlowInfos.class);

        assertThat(lfInfos, new MatcherLoadFlowInfos(
                        LoadFlowInfos.builder().loadFlowStatus(LoadFlowStatus.CONVERGED).build()));
    }

    @Test
    public void testLoadFlowError() throws Exception {
        UUID studyNameUserIdUuid = createStudy("userId", CASE_LOADFLOW_ERROR_UUID);
        UUID rootNodeUuid = getRootNodeUuid(studyNameUserIdUuid);
        NetworkModificationNode modificationNode = createNetworkModificationNode(studyNameUserIdUuid, rootNodeUuid,
                UUID.randomUUID(), VARIANT_ID, "node");
        UUID modificationNodeUuid = modificationNode.getId();

        // run loadflow
        mockMvc.perform(put("/v1/studies/{studyUuid}/nodes/{nodeUuid}/loadflow/run", studyNameUserIdUuid, modificationNodeUuid))
            .andExpect(status().isOk());

        checkUpdateModelStatusMessagesReceived(studyNameUserIdUuid, modificationNodeUuid, NotificationService.UPDATE_TYPE_LOADFLOW_STATUS);
        checkUpdateModelStatusMessagesReceived(studyNameUserIdUuid, modificationNodeUuid, NotificationService.UPDATE_TYPE_LOADFLOW);
        assertTrue(getRequestsDone(1).stream().anyMatch(r -> r.matches("/v1/networks/" + NETWORK_LOADFLOW_ERROR_UUID_STRING + "/run\\?reportId=.*&reportName=loadflow&provider=" + defaultLoadflowProvider + "&variantId=" + VARIANT_ID)));

        // check load flow status
        MvcResult mvcResult = mockMvc.perform(get("/v1/studies/{studyUuid}/nodes/{nodeUuid}/loadflow/infos", studyNameUserIdUuid,
                        modificationNodeUuid)).andExpectAll(
                                status().isOk(),
                                content().contentType(MediaType.APPLICATION_JSON))
            .andReturn();
        String resultAsString = mvcResult.getResponse().getContentAsString();
        LoadFlowInfos lfInfos = mapper.readValue(resultAsString, LoadFlowInfos.class);

        assertThat(lfInfos, new MatcherLoadFlowInfos(
                LoadFlowInfos.builder().loadFlowStatus(LoadFlowStatus.DIVERGED).build()));
    }

    private void testSecurityAnalysisWithNodeUuid(UUID studyUuid, UUID nodeUuid, UUID resultUuid) throws Exception {
        MvcResult mvcResult;
        String resultAsString;

        // security analysis not found
        mockMvc.perform(get("/v1/security-analysis/results/{resultUuid}", NOT_FOUND_SECURITY_ANALYSIS_UUID)).andExpect(status().isNotFound());

        // run security analysis
        mvcResult = mockMvc.perform(post("/v1/studies/{studyUuid}/nodes/{nodeUuid}/security-analysis/run?contingencyListName={contingencyListName}",
                studyUuid, nodeUuid, CONTINGENCY_LIST_NAME)).andExpect(status().isOk())
            .andReturn();
        resultAsString = mvcResult.getResponse().getContentAsString();
        UUID uuidResponse = mapper.readValue(resultAsString, UUID.class);
        assertEquals(uuidResponse, resultUuid);

        Message<byte[]> securityAnalysisStatusMessage = output.receive(TIMEOUT);
        assertEquals(studyUuid, securityAnalysisStatusMessage.getHeaders().get(NotificationService.HEADER_STUDY_UUID));
        String updateType = (String) securityAnalysisStatusMessage.getHeaders().get(HEADER_UPDATE_TYPE);
        assertEquals(NotificationService.UPDATE_TYPE_SECURITY_ANALYSIS_STATUS, updateType);

        Message<byte[]> securityAnalysisUpdateMessage = output.receive(TIMEOUT);
        assertEquals(studyUuid, securityAnalysisUpdateMessage.getHeaders().get(NotificationService.HEADER_STUDY_UUID));
        updateType = (String) securityAnalysisUpdateMessage.getHeaders().get(HEADER_UPDATE_TYPE);
        assertEquals(NotificationService.UPDATE_TYPE_SECURITY_ANALYSIS_RESULT, updateType);

        securityAnalysisStatusMessage = output.receive(TIMEOUT);
        assertEquals(studyUuid, securityAnalysisStatusMessage.getHeaders().get(NotificationService.HEADER_STUDY_UUID));
        updateType = (String) securityAnalysisStatusMessage.getHeaders().get(HEADER_UPDATE_TYPE);
        assertEquals(NotificationService.UPDATE_TYPE_SECURITY_ANALYSIS_STATUS, updateType);

        assertTrue(getRequestsDone(1).stream().anyMatch(r -> r.matches("/v1/networks/" + NETWORK_UUID_STRING + "/run-and-save.*contingencyListName=" + CONTINGENCY_LIST_NAME + "&receiver=.*nodeUuid.*")));

        // get security analysis result
        mockMvc.perform(get("/v1/studies/{studyUuid}/nodes/{nodeUuid}/security-analysis/result", studyUuid, nodeUuid)).andExpectAll(
                status().isOk(),
                content().string(SECURITY_ANALYSIS_RESULT_JSON));

        assertTrue(getRequestsDone(1).contains(String.format("/v1/results/%s?limitType", resultUuid)));

        // get security analysis status
        mockMvc.perform(get("/v1/studies/{studyUuid}/nodes/{nodeUuid}/security-analysis/status", studyUuid, nodeUuid)).andExpectAll(
                status().isOk(),
                content().string(SECURITY_ANALYSIS_STATUS_JSON));

        assertTrue(getRequestsDone(1).contains(String.format("/v1/results/%s/status", resultUuid)));

        // stop security analysis
        mockMvc.perform(put("/v1/studies/{studyUuid}/nodes/{nodeUuid}/security-analysis/stop", studyUuid, nodeUuid)).andExpect(status().isOk());

        securityAnalysisStatusMessage = output.receive(TIMEOUT);
        assertEquals(studyUuid, securityAnalysisStatusMessage.getHeaders().get(NotificationService.HEADER_STUDY_UUID));
        updateType = (String) securityAnalysisStatusMessage.getHeaders().get(HEADER_UPDATE_TYPE);
        assertTrue(updateType.equals(NotificationService.UPDATE_TYPE_SECURITY_ANALYSIS_STATUS) || updateType.equals(NotificationService.UPDATE_TYPE_SECURITY_ANALYSIS_RESULT));

        assertTrue(getRequestsDone(1).stream().anyMatch(r -> r.matches("/v1/results/" + resultUuid + "/stop\\?receiver=.*nodeUuid.*")));

        // get contingency count
        mvcResult = mockMvc.perform(get("/v1/studies/{studyUuid}/nodes/{nodeUuid}/contingency-count?contingencyListName={contingencyListName}",
                studyUuid, nodeUuid, CONTINGENCY_LIST_NAME))
                .andReturn();
        resultAsString = mvcResult.getResponse().getContentAsString();
        Integer integerResponse = Integer.parseInt(resultAsString);
        assertEquals(integerResponse, Integer.valueOf(1));

        assertTrue(getRequestsDone(1).stream().anyMatch(r -> r.matches("/v1/contingency-lists/" + CONTINGENCY_LIST_NAME + "/export\\?networkUuid=" + NETWORK_UUID_STRING + ".*")));
    }

    @Test
    public void testSecurityAnalysis() throws Exception {
        //insert a study
        UUID studyNameUserIdUuid = createStudy("userId", CASE_UUID);
        UUID rootNodeUuid = getRootNodeUuid(studyNameUserIdUuid);
        NetworkModificationNode modificationNode1 = createNetworkModificationNode(studyNameUserIdUuid, rootNodeUuid, UUID.randomUUID(), VARIANT_ID, "node 1");
        UUID modificationNode1Uuid = modificationNode1.getId();
        NetworkModificationNode modificationNode2 = createNetworkModificationNode(studyNameUserIdUuid, modificationNode1Uuid, UUID.randomUUID(), VARIANT_ID_2, "node 2");
        UUID modificationNode2Uuid = modificationNode2.getId();
        NetworkModificationNode modificationNode3 = createNetworkModificationNode(studyNameUserIdUuid, modificationNode2Uuid, UUID.randomUUID(), VARIANT_ID_3, "node 3");
        UUID modificationNode3Uuid = modificationNode3.getId();

        // run security analysis on root node (not allowed)
        mockMvc.perform(post("/v1/studies/{studyUuid}/nodes/{nodeUuid}/security-analysis/run?contingencyListName={contingencyListName}",
                studyNameUserIdUuid, rootNodeUuid, CONTINGENCY_LIST_NAME)).andExpect(status().isForbidden());

        testSecurityAnalysisWithNodeUuid(studyNameUserIdUuid, modificationNode1Uuid, UUID.fromString(SECURITY_ANALYSIS_RESULT_UUID));
        testSecurityAnalysisWithNodeUuid(studyNameUserIdUuid, modificationNode3Uuid, UUID.fromString(SECURITY_ANALYSIS_OTHER_NODE_RESULT_UUID));
    }

    //test security analysis on network 2 will fail
    @Test
    public void testSecurityAnalysisFailedForNotification() throws Exception {
        MvcResult mvcResult;
        String resultAsString;

        UUID studyUuid = createStudy("userId", UUID.fromString(CASE_2_UUID_STRING));
        UUID rootNodeUuid = getRootNodeUuid(studyUuid);
        NetworkModificationNode modificationNode1 = createNetworkModificationNode(studyUuid, rootNodeUuid, UUID.randomUUID(), VARIANT_ID, "node 1");
        UUID modificationNode1Uuid = modificationNode1.getId();

        //run failing security analysis (because in network 2)
        mvcResult = mockMvc.perform(post("/v1/studies/{studyUuid}/nodes/{nodeUuid}/security-analysis/run?contingencyListName={contingencyListName}",
                studyUuid, modificationNode1Uuid, CONTINGENCY_LIST_NAME))
            .andExpect(status().isOk()).andReturn();
        resultAsString = mvcResult.getResponse().getContentAsString();
        String uuidResponse = mapper.readValue(resultAsString, String.class);

        assertEquals(SECURITY_ANALYSIS_ERROR_NODE_RESULT_UUID, uuidResponse);

        // failed security analysis
        Message<byte[]> message = output.receive(TIMEOUT);
        assertEquals(studyUuid, message.getHeaders().get(NotificationService.HEADER_STUDY_UUID));
        String updateType = (String) message.getHeaders().get(HEADER_UPDATE_TYPE);
        assertEquals(NotificationService.UPDATE_TYPE_SECURITY_ANALYSIS_FAILED, updateType);

        // message sent by run and save controller to notify frontend security analysis is running and should update SA status
        message = output.receive(TIMEOUT);
        assertEquals(studyUuid, message.getHeaders().get(NotificationService.HEADER_STUDY_UUID));
        updateType = (String) message.getHeaders().get(HEADER_UPDATE_TYPE);
        assertEquals(NotificationService.UPDATE_TYPE_SECURITY_ANALYSIS_STATUS, updateType);

        assertTrue(getRequestsDone(1).stream().anyMatch(r -> r.matches("/v1/networks/" + NETWORK_UUID_2_STRING + "/run-and-save.*contingencyListName=" + CONTINGENCY_LIST_NAME + "&receiver=.*nodeUuid.*")));

        /**
         *  what follows is mostly for test coverage -> a failed message without receiver is sent -> will be ignored by consumer
         */
        UUID studyUuid2 = createStudy("userId", UUID.fromString(CASE_3_UUID_STRING));
        UUID rootNodeUuid2 = getRootNodeUuid(studyUuid2);
        NetworkModificationNode modificationNode2 = createNetworkModificationNode(studyUuid2, rootNodeUuid2, UUID.randomUUID(), VARIANT_ID, "node 2");
        UUID modificationNode1Uuid2 = modificationNode2.getId();

        mockMvc.perform(post("/v1/studies/{studyUuid}/nodes/{nodeUuid}/security-analysis/run?contingencyListName={contingencyListName}",
                studyUuid2, modificationNode1Uuid2, CONTINGENCY_LIST_NAME))
            .andExpect(status().isOk());

        // failed security analysis without receiver -> no failure message sent to frontend

        // message sent by run and save controller to notify frontend security analysis is running and should update SA status
        message = output.receive(TIMEOUT);
        assertEquals(studyUuid2, message.getHeaders().get(NotificationService.HEADER_STUDY_UUID));
        updateType = (String) message.getHeaders().get(HEADER_UPDATE_TYPE);
        assertEquals(NotificationService.UPDATE_TYPE_SECURITY_ANALYSIS_STATUS, updateType);

        assertTrue(getRequestsDone(1).stream().anyMatch(r -> r.matches("/v1/networks/" + NETWORK_UUID_3_STRING + "/run-and-save.*contingencyListName=" + CONTINGENCY_LIST_NAME + "&receiver=.*nodeUuid.*")));
    }

    @Test
    public void testDiagramsAndGraphics() throws Exception {
        MvcResult mvcResult;
        String resultAsString;

        //insert a study
        UUID studyNameUserIdUuid = createStudy("userId", CASE_UUID);
        UUID rootNodeUuid = getRootNodeUuid(studyNameUserIdUuid);
        UUID randomUuid = UUID.randomUUID();

        NetworkModificationNode modificationNode1 = createNetworkModificationNode(studyNameUserIdUuid, rootNodeUuid, UUID.randomUUID(), VARIANT_ID, "node 1");
        UUID modificationNodeUuid = modificationNode1.getId();

        //get the voltage level diagram svg
        mockMvc.perform(get("/v1/studies/{studyUuid}/nodes/{nodeUuid}/network/voltage-levels/{voltageLevelId}/svg?useName=false",
                studyNameUserIdUuid, rootNodeUuid, "voltageLevelId")).andExpectAll(
                        status().isOk(),
                        content().contentType(MediaType.APPLICATION_XML),
                        content().string("byte"));

        assertTrue(getRequestsDone(1).contains(String.format(
                "/v1/svg/%s/voltageLevelId?useName=false&centerLabel=false&diagonalLabel=false&topologicalColoring=false",
                NETWORK_UUID_STRING)));

        //get the voltage level diagram svg from a study that doesn't exist
        mockMvc.perform(get("/v1/studies/{studyUuid}/nodes/{nodeUuid}/network/voltage-levels/{voltageLevelId}/svg",
                randomUuid, rootNodeUuid, "voltageLevelId")).andExpect(status().isNotFound());

        //get the voltage level diagram svg and metadata
        mockMvc.perform(get("/v1/studies/{studyUuid}/nodes/{nodeUuid}/network/voltage-levels/{voltageLevelId}/svg-and-metadata?useName=false",
                studyNameUserIdUuid, rootNodeUuid, "voltageLevelId")).andExpectAll(
                        status().isOk(),
                        content().contentType(MediaType.APPLICATION_JSON),
                        content().string("svgandmetadata"));

        assertTrue(getRequestsDone(1).contains(String.format(
                "/v1/svg-and-metadata/%s/voltageLevelId?useName=false&centerLabel=false&diagonalLabel=false&topologicalColoring=false",
                NETWORK_UUID_STRING)));

        // get the voltage level diagram svg and metadata from a study that doesn't
        // exist
        mockMvc.perform(get("/v1/studies/{studyUuid}/nodes/{nodeUuid}/network/voltage-levels/{voltageLevelId}/svg-and-metadata",
                randomUuid, rootNodeUuid, "voltageLevelId")).andExpect(status().isNotFound());

        // get the substation diagram svg
        mockMvc.perform(get("/v1/studies/{studyUuid}/nodes/{nodeUuid}/network/substations/{substationId}/svg?useName=false",
                        studyNameUserIdUuid, rootNodeUuid, "substationId")).andExpectAll(
                                status().isOk(),
                                content().contentType(MediaType.APPLICATION_XML),
                                content().string("substation-byte"));

        assertTrue(getRequestsDone(1).contains(String.format(
                "/v1/substation-svg/%s/substationId?useName=false&centerLabel=false&diagonalLabel=false&topologicalColoring=false&substationLayout=horizontal",
                NETWORK_UUID_STRING)));

        // get the substation diagram svg from a study that doesn't exist
        mockMvc.perform(get("/v1/studies/{studyUuid}/nodes/{nodeUuid}/network/substations/{substationId}/svg",
                randomUuid, rootNodeUuid, "substationId")).andExpect(status().isNotFound());

        // get the substation diagram svg and metadata
        mockMvc.perform(get("/v1/studies/{studyUuid}/nodes/{nodeUuid}/network/substations/{substationId}/svg-and-metadata?useName=false",
                studyNameUserIdUuid, rootNodeUuid, "substationId")).andExpectAll(
                        status().isOk(),
                        content().contentType(MediaType.APPLICATION_JSON),
                        content().string("substation-svgandmetadata"));

        assertTrue(getRequestsDone(1).contains(String.format(
                "/v1/substation-svg-and-metadata/%s/substationId?useName=false&centerLabel=false&diagonalLabel=false&topologicalColoring=false&substationLayout=horizontal",
                NETWORK_UUID_STRING)));

        // get the substation diagram svg and metadata from a study that doesn't exist
        mockMvc.perform(get("/v1/studies/{studyUuid}/nodes/{nodeUuid}/network/substations/{substationId}/svg-and-metadata",
                        randomUuid, rootNodeUuid, "substationId")).andExpect(status().isNotFound());

        // get the network area diagram
        mockMvc.perform(get("/v1/studies/{studyUuid}/nodes/{nodeUuid}/network-area-diagram?&depth=0&voltageLevelsIds=vlFr1A", studyNameUserIdUuid, rootNodeUuid))
            .andExpectAll(
                content().contentType(MediaType.APPLICATION_JSON),
                status().isOk(),
                content().string("nad-svg")
            );

        assertTrue(getRequestsDone(1).contains(String.format("/v1/network-area-diagram/" + NETWORK_UUID_STRING + "?depth=0&voltageLevelsIds=vlFr1A")));

        // get the network area diagram from a study that doesn't exist
        mockMvc.perform(get("/v1/studies/{studyUuid}/nodes/{nodeUuid}/network-area-diagram?&depth=0&voltageLevelsIds=vlFr1A", randomUuid, rootNodeUuid))
            .andExpect(status().isNotFound());

        //get voltage levels
        EqualsVerifier.simple().forClass(VoltageLevelMapData.class).verify();
        mvcResult = mockMvc.perform(get("/v1/studies/{studyUuid}/nodes/{nodeUuid}/network/voltage-levels", studyNameUserIdUuid,
                        rootNodeUuid)).andExpect(status().isOk())
            .andReturn();
        resultAsString = mvcResult.getResponse().getContentAsString();
        List<VoltageLevelInfos> vliListResponse = mapper.readValue(resultAsString, new TypeReference<List<VoltageLevelInfos>>() {
        });

        assertThat(vliListResponse, new MatcherJson<>(mapper, List.of(
                VoltageLevelInfos.builder().id("BBE1AA1").name("BBE1AA1").substationId("BBE1AA").build(),
                VoltageLevelInfos.builder().id("BBE2AA1").name("BBE2AA1").substationId("BBE2AA").build(),
                VoltageLevelInfos.builder().id("DDE1AA1").name("DDE1AA1").substationId("DDE1AA").build(),
                VoltageLevelInfos.builder().id("DDE2AA1").name("DDE2AA1").substationId("DDE2AA").build(),
                VoltageLevelInfos.builder().id("DDE3AA1").name("DDE3AA1").substationId("DDE3AA").build(),
                VoltageLevelInfos.builder().id("FFR1AA1").name("FFR1AA1").substationId("FFR1AA").build(),
                VoltageLevelInfos.builder().id("FFR3AA1").name("FFR3AA1").substationId("FFR3AA").build(),
                VoltageLevelInfos.builder().id("NNL1AA1").name("NNL1AA1").substationId("NNL1AA").build(),
                VoltageLevelInfos.builder().id("NNL2AA1").name("NNL2AA1").substationId("NNL2AA").build(),
                        VoltageLevelInfos.builder().id("NNL3AA1").name("NNL3AA1").substationId("NNL3AA").build())));

        assertTrue(getRequestsDone(1).contains(String.format("/v1/networks/%s/voltage-levels", NETWORK_UUID_STRING)));

        //get the lines-graphics of a network
        mockMvc.perform(get("/v1/studies/{studyUuid}/nodes/{nodeUuid}/geo-data/lines/", studyNameUserIdUuid, rootNodeUuid)).andExpectAll(
                status().isOk(),
                content().contentType(MediaType.APPLICATION_JSON));

        assertTrue(getRequestsDone(1).contains(String.format("/v1/lines?networkUuid=%s", NETWORK_UUID_STRING)));

        mockMvc.perform(get("/v1/studies/{studyUuid}/nodes/{nodeUuid}/geo-data/lines/", studyNameUserIdUuid, modificationNodeUuid)).andExpectAll(
                status().isOk(),
                content().contentType(MediaType.APPLICATION_JSON));

        assertTrue(getRequestsDone(1).contains(String.format("/v1/lines?networkUuid=%s&variantId=%s", NETWORK_UUID_STRING, VARIANT_ID)));

        //get the substation-graphics of a network
        mockMvc.perform(get("/v1/studies/{studyUuid}/nodes/{nodeUuid}/geo-data/substations/", studyNameUserIdUuid, rootNodeUuid)).andExpectAll(
                status().isOk(),
                content().contentType(MediaType.APPLICATION_JSON));

        assertTrue(getRequestsDone(1).contains(String.format("/v1/substations?networkUuid=%s", NETWORK_UUID_STRING)));

        mockMvc.perform(get("/v1/studies/{studyUuid}/nodes/{nodeUuid}/geo-data/substations/", studyNameUserIdUuid, modificationNodeUuid)).andExpectAll(
                status().isOk(),
                content().contentType(MediaType.APPLICATION_JSON));

        assertTrue(getRequestsDone(1).contains(String.format("/v1/substations?networkUuid=%s&variantId=%s", NETWORK_UUID_STRING, VARIANT_ID)));

        //get the lines map data of a network
        mockMvc.perform(get("/v1/studies/{studyUuid}/nodes/{nodeUuid}/network-map/lines/", studyNameUserIdUuid, rootNodeUuid)).andExpectAll(
                status().isOk(),
                content().contentType(MediaType.APPLICATION_JSON));

        assertTrue(getRequestsDone(1).contains(String.format("/v1/networks/%s/lines", NETWORK_UUID_STRING)));

        //get the substation map data of a network
        mockMvc.perform(get("/v1/studies/{studyUuid}/nodes/{nodeUuid}/network-map/substations/", studyNameUserIdUuid,
                        rootNodeUuid)).andExpectAll(
                status().isOk(),
                content().contentType(MediaType.APPLICATION_JSON));

        assertTrue(getRequestsDone(1).contains(String.format("/v1/networks/%s/substations", NETWORK_UUID_STRING)));

        //get the 2 windings transformers map data of a network
        mockMvc.perform(get("/v1/studies/{studyUuid}/nodes/{nodeUuid}/network-map/2-windings-transformers/",
                        studyNameUserIdUuid, rootNodeUuid)).andExpectAll(
                status().isOk(),
                content().contentType(MediaType.APPLICATION_JSON));

        assertTrue(getRequestsDone(1)
                .contains(String.format("/v1/networks/%s/2-windings-transformers", NETWORK_UUID_STRING)));

        //get the 3 windings transformers map data of a network
        mockMvc.perform(get("/v1/studies/{studyUuid}/nodes/{nodeUuid}/network-map/3-windings-transformers/",
                studyNameUserIdUuid, rootNodeUuid)).andExpectAll(
            status().isOk(),
            content().contentType(MediaType.APPLICATION_JSON));

        assertTrue(getRequestsDone(1)
                .contains(String.format("/v1/networks/%s/3-windings-transformers", NETWORK_UUID_STRING)));

        //get the generators map data of a network
        mockMvc.perform(get("/v1/studies/{studyUuid}/nodes/{nodeUuid}/network-map/generators/", studyNameUserIdUuid,
                rootNodeUuid)).andExpectAll(
            status().isOk(),
            content().contentType(MediaType.APPLICATION_JSON));

        assertTrue(getRequestsDone(1).contains(String.format("/v1/networks/%s/generators", NETWORK_UUID_STRING)));

        //get the batteries map data of a network
        mockMvc.perform(get("/v1/studies/{studyUuid}/nodes/{nodeUuid}/network-map/batteries/", studyNameUserIdUuid,
                rootNodeUuid)).andExpectAll(
            status().isOk(),
            content().contentType(MediaType.APPLICATION_JSON));

        assertTrue(getRequestsDone(1).contains(String.format("/v1/networks/%s/batteries", NETWORK_UUID_STRING)));

        //get the dangling lines map data of a network
        mockMvc.perform(get("/v1/studies/{studyUuid}/nodes/{nodeUuid}/network-map/dangling-lines/", studyNameUserIdUuid,
                rootNodeUuid)).andExpectAll(
            status().isOk(),
            content().contentType(MediaType.APPLICATION_JSON));

        assertTrue(getRequestsDone(1).contains(String.format("/v1/networks/%s/dangling-lines", NETWORK_UUID_STRING)));

        //get the hvdc lines map data of a network
        mockMvc.perform(get("/v1/studies/{studyUuid}/nodes/{nodeUuid}/network-map/hvdc-lines/", studyNameUserIdUuid,
                rootNodeUuid)).andExpectAll(
            status().isOk(),
            content().contentType(MediaType.APPLICATION_JSON));

        assertTrue(getRequestsDone(1).contains(String.format("/v1/networks/%s/hvdc-lines", NETWORK_UUID_STRING)));

        //get the lcc converter stations map data of a network
        mockMvc.perform(get("/v1/studies/{studyUuid}/nodes/{nodeUuid}/network-map/lcc-converter-stations/",
                studyNameUserIdUuid, rootNodeUuid)).andExpectAll(
            status().isOk(),
            content().contentType(MediaType.APPLICATION_JSON));

        assertTrue(getRequestsDone(1)
                .contains(String.format("/v1/networks/%s/lcc-converter-stations", NETWORK_UUID_STRING)));

        //get the vsc converter stations map data of a network
        mockMvc.perform(get("/v1/studies/{studyUuid}/nodes/{nodeUuid}/network-map/vsc-converter-stations/",
                studyNameUserIdUuid, rootNodeUuid)).andExpectAll(
            status().isOk(),
            content().contentType(MediaType.APPLICATION_JSON));

        assertTrue(getRequestsDone(1)
                .contains(String.format("/v1/networks/%s/vsc-converter-stations", NETWORK_UUID_STRING)));

        //get the loads map data of a network
        mockMvc.perform(get("/v1/studies/{studyUuid}/nodes/{nodeUuid}/network-map/loads/", studyNameUserIdUuid, rootNodeUuid)).andExpectAll(
            status().isOk(),
            content().contentType(MediaType.APPLICATION_JSON));

        assertTrue(getRequestsDone(1).contains(String.format("/v1/networks/%s/loads", NETWORK_UUID_STRING)));

        //get the shunt compensators map data of a network
        mockMvc.perform(get("/v1/studies/{studyUuid}/nodes/{nodeUuid}/network-map/shunt-compensators/", studyNameUserIdUuid,
                rootNodeUuid)).andExpectAll(
                status().isOk(),
                content().contentType(MediaType.APPLICATION_JSON));

        assertTrue(
                getRequestsDone(1).contains(String.format("/v1/networks/%s/shunt-compensators", NETWORK_UUID_STRING)));

        //get the static var compensators map data of a network
        mockMvc.perform(get("/v1/studies/{studyUuid}/nodes/{nodeUuid}/network-map/static-var-compensators/",
                studyNameUserIdUuid, rootNodeUuid)).andExpectAll(
                status().isOk(),
                content().contentType(MediaType.APPLICATION_JSON));

        assertTrue(getRequestsDone(1)
                .contains(String.format("/v1/networks/%s/static-var-compensators", NETWORK_UUID_STRING)));

        //get the voltage levels map data of a network
        mockMvc.perform(get("/v1/studies/{studyUuid}/nodes/{nodeUuid}/network-map/voltage-levels",
                studyNameUserIdUuid, rootNodeUuid)).andExpectAll(
                status().isOk(),
                content().contentType(MediaType.APPLICATION_JSON));

        assertTrue(getRequestsDone(1)
                .contains(String.format("/v1/networks/%s/voltage-levels", NETWORK_UUID_STRING)));

        //get all map data of a network
        mockMvc.perform(get("/v1/studies/{studyUuid}/nodes/{nodeUuid}/network-map/all/", studyNameUserIdUuid, rootNodeUuid)).andExpectAll(
                status().isOk(),
                content().contentType(MediaType.APPLICATION_JSON));

        assertTrue(getRequestsDone(1).contains(String.format("/v1/networks/%s/all", NETWORK_UUID_STRING)));

        // get the svg component libraries
        mockMvc.perform(get("/v1/svg-component-libraries")).andExpectAll(
                status().isOk(),
                content().contentType(MediaType.APPLICATION_JSON));

        assertTrue(getRequestsDone(1).contains("/v1/svg-component-libraries"));

        // Test getting non existing voltage level or substation svg
        mockMvc.perform(get("/v1/studies/{studyUuid}/nodes/{nodeUuid}/network/voltage-levels/{voltageLevelId}/svg?useName=false", studyNameUserIdUuid, rootNodeUuid, "voltageLevelNotFoundId")).andExpectAll(status().isNotFound());
        assertTrue(getRequestsDone(1).contains(String.format("/v1/svg/%s/voltageLevelNotFoundId?useName=false&centerLabel=false&diagonalLabel=false&topologicalColoring=false", NETWORK_UUID_STRING)));

        mockMvc.perform(get("/v1/studies/{studyUuid}/nodes/{nodeUuid}/network/voltage-levels/{voltageLevelId}/svg-and-metadata?useName=false", studyNameUserIdUuid, rootNodeUuid, "voltageLevelNotFoundId")).andExpectAll(status().isNotFound());
        assertTrue(getRequestsDone(1).contains(String.format("/v1/svg-and-metadata/%s/voltageLevelNotFoundId?useName=false&centerLabel=false&diagonalLabel=false&topologicalColoring=false", NETWORK_UUID_STRING)));

        mockMvc.perform(get("/v1/studies/{studyUuid}/nodes/{nodeUuid}/network/substations/{substationId}/svg?useName=false", studyNameUserIdUuid, rootNodeUuid, "substationNotFoundId")).andExpectAll(status().isNotFound());
        assertTrue(getRequestsDone(1).contains(String.format("/v1/substation-svg/%s/substationNotFoundId?useName=false&centerLabel=false&diagonalLabel=false&topologicalColoring=false&substationLayout=horizontal", NETWORK_UUID_STRING)));

        mockMvc.perform(get("/v1/studies/{studyUuid}/nodes/{nodeUuid}/network/substations/{substationId}/svg-and-metadata?useName=false", studyNameUserIdUuid, rootNodeUuid, "substationNotFoundId")).andExpectAll(status().isNotFound());
        assertTrue(getRequestsDone(1).contains(String.format("/v1/substation-svg-and-metadata/%s/substationNotFoundId?useName=false&centerLabel=false&diagonalLabel=false&topologicalColoring=false&substationLayout=horizontal", NETWORK_UUID_STRING)));

        // Test other errors when getting voltage level or substation svg
        assertThrows(NestedServletException.class, () -> mockMvc.perform(get("/v1/studies/{studyUuid}/nodes/{nodeUuid}/network/voltage-levels/{voltageLevelId}/svg?useName=false", studyNameUserIdUuid, rootNodeUuid, "voltageLevelErrorId")));
        assertTrue(getRequestsDone(1).contains(String.format("/v1/svg/%s/voltageLevelErrorId?useName=false&centerLabel=false&diagonalLabel=false&topologicalColoring=false", NETWORK_UUID_STRING)));

        assertThrows(NestedServletException.class, () -> mockMvc.perform(get("/v1/studies/{studyUuid}/nodes/{nodeUuid}/network/voltage-levels/{voltageLevelId}/svg-and-metadata?useName=false", studyNameUserIdUuid, rootNodeUuid, "voltageLevelErrorId")));
        assertTrue(getRequestsDone(1).contains(String.format("/v1/svg-and-metadata/%s/voltageLevelErrorId?useName=false&centerLabel=false&diagonalLabel=false&topologicalColoring=false", NETWORK_UUID_STRING)));

        assertThrows(NestedServletException.class, () -> mockMvc.perform(get("/v1/studies/{studyUuid}/nodes/{nodeUuid}/network/substations/{substationId}/svg?useName=false", studyNameUserIdUuid, rootNodeUuid, "substationErrorId")));
        assertTrue(getRequestsDone(1).contains(String.format("/v1/substation-svg/%s/substationErrorId?useName=false&centerLabel=false&diagonalLabel=false&topologicalColoring=false&substationLayout=horizontal", NETWORK_UUID_STRING)));

        assertThrows(NestedServletException.class, () -> mockMvc.perform(get("/v1/studies/{studyUuid}/nodes/{nodeUuid}/network/substations/{substationId}/svg-and-metadata?useName=false", studyNameUserIdUuid, rootNodeUuid, "substationErrorId")));
        assertTrue(getRequestsDone(1).contains(String.format("/v1/substation-svg-and-metadata/%s/substationErrorId?useName=false&centerLabel=false&diagonalLabel=false&topologicalColoring=false&substationLayout=horizontal", NETWORK_UUID_STRING)));
    }

    @Test
    public void testNetworkModificationSwitch() throws Exception {
        MvcResult mvcResult;
        String resultAsString;

        createStudy("userId", CASE_UUID);
        UUID studyNameUserIdUuid = studyRepository.findAll().get(0).getId();
        UUID rootNodeUuid = getRootNodeUuid(studyNameUserIdUuid);
        NetworkModificationNode modificationNode1 = createNetworkModificationNode(studyNameUserIdUuid, rootNodeUuid,
                UUID.randomUUID(), VARIANT_ID, "node 1");
        UUID modificationNode1Uuid = modificationNode1.getId();
        NetworkModificationNode modificationNode2 = createNetworkModificationNode(studyNameUserIdUuid,
                modificationNode1Uuid, UUID.randomUUID(), VARIANT_ID_2, "node 2");
        UUID modificationNode2Uuid = modificationNode2.getId();

        // update switch on root node (not allowed)
        mockMvc.perform(put("/v1/studies/{studyUuid}/nodes/{nodeUuid}/network-modification/switches/{switchId}?open=true",
                studyNameUserIdUuid, rootNodeUuid, "switchId")).andExpect(status().isForbidden());

        // update switch on first modification node
        mockMvc.perform(put("/v1/studies/{studyUuid}/nodes/{nodeUuid}/network-modification/switches/{switchId}?open=true",
                studyNameUserIdUuid, modificationNode1Uuid, "switchId")).andExpect(status().isOk());

        Set<String> substationsSet = ImmutableSet.of("s1", "s2", "s3");
        checkEquipmentCreatingMessagesReceived(studyNameUserIdUuid, modificationNode1Uuid);
        checkSwitchModificationMessagesReceived(studyNameUserIdUuid, modificationNode1Uuid, substationsSet);
        checkEquipmentUpdatingFinishedMessagesReceived(studyNameUserIdUuid, modificationNode1Uuid);

        var requests = getRequestsWithBodyDone(1);
        assertTrue(requests.stream().anyMatch(r -> r.getPath().matches("/v1/networks/" + NETWORK_UUID_STRING + "/switches/switchId\\?group=.*&open=true&variantId=" + VARIANT_ID)));

        mvcResult = mockMvc.perform(get("/v1/studies").header("userId", "userId")).andExpectAll(
                status().isOk(),
                content().contentType(MediaType.APPLICATION_JSON))
            .andReturn();
        resultAsString = mvcResult.getResponse().getContentAsString();
        List<CreatedStudyBasicInfos> csbiListResult = mapper.readValue(resultAsString, new TypeReference<List<CreatedStudyBasicInfos>>() { });

        assertThat(csbiListResult.get(0), createMatcherCreatedStudyBasicInfos(studyNameUserIdUuid, "userId", "UCTE"));

        // update switch on second modification node
        mockMvc.perform(put("/v1/studies/{studyUuid}/nodes/{nodeUuid}/network-modification/switches/{switchId}?open=true",
                        studyNameUserIdUuid, modificationNode2Uuid, "switchId")).andExpect(status().isOk());
        checkEquipmentCreatingMessagesReceived(studyNameUserIdUuid, modificationNode2Uuid);
        checkSwitchModificationMessagesReceived(studyNameUserIdUuid, modificationNode2Uuid, substationsSet);
        checkEquipmentUpdatingFinishedMessagesReceived(studyNameUserIdUuid, modificationNode2Uuid);

        requests = getRequestsWithBodyDone(1);
        assertTrue(requests.stream().anyMatch(r -> r.getPath().matches("/v1/networks/" + NETWORK_UUID_STRING + "/switches/switchId\\?group=.*&open=true&variantId=" + VARIANT_ID_2)));

        // test build status on switch modification
        modificationNode1.setBuildStatus(BuildStatus.BUILT);  // mark modificationNode1 as built
        networkModificationTreeService.updateNode(studyNameUserIdUuid, modificationNode1);
        output.receive(TIMEOUT);
        modificationNode2.setBuildStatus(BuildStatus.BUILT);  // mark modificationNode2 as built
        networkModificationTreeService.updateNode(studyNameUserIdUuid, modificationNode2);
        output.receive(TIMEOUT);

        mockMvc.perform(put("/v1/studies/{studyUuid}/nodes/{nodeUuid}/network-modification/switches/{switchId}?open=true",
                        studyNameUserIdUuid, modificationNode1Uuid, "switchId")).andExpect(status().isOk());
        checkEquipmentCreatingMessagesReceived(studyNameUserIdUuid, modificationNode1Uuid);
        output.receive(TIMEOUT);
        output.receive(TIMEOUT);
        output.receive(TIMEOUT);
        output.receive(TIMEOUT);
        output.receive(TIMEOUT);
        try {
            output.receive(TIMEOUT);
        } catch (Exception e) {
            throw e;
        }
        checkEquipmentUpdatingFinishedMessagesReceived(studyNameUserIdUuid, modificationNode1Uuid);

        requests = getRequestsWithBodyDone(2);
        assertTrue(requests.stream().anyMatch(r -> r.getPath().matches("/v1/networks/" + NETWORK_UUID_STRING + "/switches/switchId\\?group=.*&open=true&variantId=" + VARIANT_ID)));
        assertTrue(requests.stream().anyMatch(r -> r.getPath().matches("/v1/reports/.*")));

        assertEquals(BuildStatus.BUILT, networkModificationTreeService.getBuildStatus(modificationNode1Uuid)); // modificationNode1
                                                                                                               // is
                                                                                                               // still
                                                                                                               // built
        assertEquals(BuildStatus.NOT_BUILT, networkModificationTreeService.getBuildStatus(modificationNode2Uuid)); // modificationNode2
                                                                                                                       // is
                                                                                                                       // now
                                                                                                                       // invalid
    }

    @SneakyThrows
    @Test
    public void testGetLoadMapServer() {
        //create study
        UUID studyNameUserIdUuid = createStudy("userId", CASE_UUID);
        UUID rootNodeUuid = getRootNodeUuid(studyNameUserIdUuid);

        //get the load map data info of a network
        mockMvc.perform(get("/v1/studies/{studyUuid}/nodes/{nodeUuid}/network-map/loads/{loadId}", studyNameUserIdUuid,
                        rootNodeUuid, LOAD_ID_1)).andExpectAll(
                                status().isOk(),
                                content().contentType(MediaType.APPLICATION_JSON));

        assertTrue(
                getRequestsDone(1).contains(String.format("/v1/networks/%s/loads/%s", NETWORK_UUID_STRING, LOAD_ID_1)));
    }

    @Test
    public void testGetLineMapServer() throws Exception {
        //create study
        UUID studyNameUserIdUuid = createStudy("userId", CASE_UUID);
        UUID rootNodeUuid = getRootNodeUuid(studyNameUserIdUuid);

        //get the line map data info of a network
        mockMvc.perform(get("/v1/studies/{studyUuid}/nodes/{nodeUuid}/network-map/lines/{lineId}", studyNameUserIdUuid,
                        rootNodeUuid, LINE_ID_1))
            .andExpectAll(
                    status().isOk(),
                    content().contentType(MediaType.APPLICATION_JSON));

        assertTrue(
                getRequestsDone(1).contains(String.format("/v1/networks/%s/lines/%s", NETWORK_UUID_STRING, LINE_ID_1)));
    }

    @Test
    public void testGetGeneratorMapServer() throws Exception {
        //create study
        UUID studyNameUserIdUuid = createStudy("userId", CASE_UUID);
        UUID rootNodeUuid = getRootNodeUuid(studyNameUserIdUuid);

        //get the generator map data info of a network
        mockMvc.perform(get("/v1/studies/{studyUuid}/nodes/{nodeUuid}/network-map/generators/{generatorId}",
                        studyNameUserIdUuid, rootNodeUuid, GENERATOR_ID_1)).andExpectAll(
                                status().isOk(),
                                content().contentType(MediaType.APPLICATION_JSON));

        assertTrue(getRequestsDone(1)
                .contains(String.format("/v1/networks/%s/generators/%s", NETWORK_UUID_STRING, GENERATOR_ID_1)));
    }

    @Test
    public void testGet2wtMapServer() throws Exception {
        //create study
        UUID studyNameUserIdUuid = createStudy("userId", CASE_UUID);
        UUID rootNodeUuid = getRootNodeUuid(studyNameUserIdUuid);

        //get the 2wt map data info of a network
        mockMvc.perform(get("/v1/studies/{studyUuid}/nodes/{nodeUuid}/network-map/2-windings-transformers/{2wtId}",
                        studyNameUserIdUuid, rootNodeUuid, TWO_WINDINGS_TRANSFORMER_ID_1)).andExpectAll(
                                status().isOk(),
                                content().contentType(MediaType.APPLICATION_JSON));

        assertTrue(getRequestsDone(1).contains(String.format("/v1/networks/%s/2-windings-transformers/%s",
                NETWORK_UUID_STRING, TWO_WINDINGS_TRANSFORMER_ID_1)));
    }

    @Test
    public void testGetShuntCompensatorMapServer() throws Exception {
        //create study
        UUID studyNameUserIdUuid = createStudy("userId", CASE_UUID);
        UUID rootNodeUuid = getRootNodeUuid(studyNameUserIdUuid);

        //get the shunt compensator map data info of a network
        mockMvc.perform(get("/v1/studies/{studyUuid}/nodes/{nodeUuid}/network-map/shunt-compensators/{shuntCompensatorId}",
                        studyNameUserIdUuid, rootNodeUuid, SHUNT_COMPENSATOR_ID_1)).andExpectAll(
                                status().isOk(),
                                content().contentType(MediaType.APPLICATION_JSON));

        assertTrue(getRequestsDone(1).contains(
                String.format("/v1/networks/%s/shunt-compensators/%s", NETWORK_UUID_STRING, SHUNT_COMPENSATOR_ID_1)));
    }

    @Test
    public void testGetSubstationMapServer() throws Exception {
        //create study
        UUID studyNameUserIdUuid = createStudy("userId", CASE_UUID);
        UUID rootNodeUuid = getRootNodeUuid(studyNameUserIdUuid);

        //get the substation map data info of a network
        mockMvc.perform(get("/v1/studies/{studyUuid}/nodes/{nodeUuid}/network-map/substations/{substationId}",
                studyNameUserIdUuid, rootNodeUuid, SUBSTATION_ID_1)).andExpectAll(
                        status().isOk(),
                        content().contentType(MediaType.APPLICATION_JSON));

        assertTrue(getRequestsDone(1)
                .contains(String.format("/v1/networks/%s/substations/%s", NETWORK_UUID_STRING, SUBSTATION_ID_1)));
    }

    @Test
    public void testGetVoltageLevelsMapServer() throws Exception {
        //create study
        UUID studyNameUserIdUuid = createStudy("userId", CASE_UUID);
        UUID rootNodeUuid = getRootNodeUuid(studyNameUserIdUuid);

        //get the voltage level map data info of a network
        mockMvc.perform(get("/v1/studies/{studyUuid}/nodes/{nodeUuid}/network-map/voltage-levels/{voltageLevelId}",
                        studyNameUserIdUuid, rootNodeUuid, VL_ID_1)).andExpectAll(
                                status().isOk(),
                                content().contentType(MediaType.APPLICATION_JSON));

        assertTrue(getRequestsDone(1)
                .contains(String.format("/v1/networks/%s/voltage-levels/%s", NETWORK_UUID_STRING, VL_ID_1)));
    }

    @Test
    public void testNetworkModificationEquipment() throws Exception {
        MvcResult mvcResult;
        String resultAsString;

        createStudy("userId", CASE_UUID);
        UUID studyNameUserIdUuid = studyRepository.findAll().get(0).getId();
        UUID rootNodeUuid = getRootNodeUuid(studyNameUserIdUuid);
        NetworkModificationNode modificationNode = createNetworkModificationNode(studyNameUserIdUuid, rootNodeUuid, VARIANT_ID, "node 1");
        UUID modificationNodeUuid = modificationNode.getId();
        NetworkModificationNode modificationNode2 = createNetworkModificationNode(studyNameUserIdUuid,
                modificationNodeUuid, VARIANT_ID_2, "node 2");
        UUID modificationNodeUuid2 = modificationNode2.getId();

        //update equipment on root node (not allowed)
        mockMvc.perform(put("/v1/studies/{studyUuid}/nodes/{nodeUuid}/network-modification/groovy", studyNameUserIdUuid,
                rootNodeUuid).content("equipment = network.getGenerator('idGen')\nequipment.setTargetP('42')"))
            .andExpect(status().isForbidden());

        //update equipment
        mockMvc.perform(put("/v1/studies/{studyUuid}/nodes/{nodeUuid}/network-modification/groovy", studyNameUserIdUuid,
                        modificationNodeUuid).content("equipment = network.getGenerator('idGen')\nequipment.setTargetP('42')"))
            .andExpect(status().isOk());

        Set<String> substationsSet = ImmutableSet.of("s4", "s5", "s6", "s7");
        checkEquipmentCreatingMessagesReceived(studyNameUserIdUuid, modificationNodeUuid);
        checkEquipmentMessagesReceived(studyNameUserIdUuid, modificationNodeUuid, NotificationService.HEADER_UPDATE_TYPE_SUBSTATIONS_IDS,
                substationsSet);
        checkEquipmentUpdatingFinishedMessagesReceived(studyNameUserIdUuid, modificationNodeUuid);
        assertTrue(getRequestsDone(1).stream()
                .anyMatch(r -> r.matches("/v1/networks/" + NETWORK_UUID_STRING + "/groovy\\?group=.*")));

        mvcResult = mockMvc.perform(get("/v1/studies").header("userId", "userId").header("userId", "userId")).andExpectAll(
                status().isOk(),
                content().contentType(MediaType.APPLICATION_JSON))
            .andReturn();
        resultAsString = mvcResult.getResponse().getContentAsString();
        List<CreatedStudyBasicInfos> csbiListResponse = mapper.readValue(resultAsString, new TypeReference<List<CreatedStudyBasicInfos>>() { });

        assertThat(csbiListResponse.get(0), createMatcherCreatedStudyBasicInfos(studyNameUserIdUuid, "userId", "UCTE"));

        // update equipment on second modification node
        mockMvc.perform(put("/v1/studies/{studyUuid}/nodes/{nodeUuid}/network-modification/groovy", studyNameUserIdUuid,
                        modificationNodeUuid2).content("equipment = network.getGenerator('idGen')\nequipment.setTargetP('42')"))
            .andExpect(status().isOk());
        checkEquipmentCreatingMessagesReceived(studyNameUserIdUuid, modificationNodeUuid2);
        checkEquipmentMessagesReceived(studyNameUserIdUuid, modificationNodeUuid2, NotificationService.HEADER_UPDATE_TYPE_SUBSTATIONS_IDS, substationsSet);
        checkEquipmentUpdatingFinishedMessagesReceived(studyNameUserIdUuid, modificationNodeUuid2);

        assertTrue(getRequestsDone(1).stream().anyMatch(r -> r.matches("/v1/networks/" + NETWORK_UUID_STRING + "/groovy\\?group=.*&variantId=" + VARIANT_ID_2)));
    }

    @Test
    public void testCreationWithErrorBadCaseFile() throws Exception {
        // Create study with a bad case file -> error
        createStudyWithFileError("userId", TEST_FILE_WITH_ERRORS, IMPORTED_CASE_WITH_ERRORS_UUID_STRING, false,
                "The network 20140116_0830_2D4_UX1_pst already contains an object 'GeneratorImpl' with the id 'BBE3AA1 _generator'");
    }

    @Test
    public void testCreationWithErrorBadExistingCase() throws Exception {
        // Create study with a bad case file -> error when importing in the case server
        createStudyWithFileError("userId", TEST_FILE_IMPORT_ERRORS, null, false, "Error during import in the case server");
    }

    @Test
    public void testCreationWithErrorNoMessageBadExistingCase() throws Exception {
        // Create study with a bad case file -> error when importing in the case server
        // without message in response body
        createStudyWithFileError("userId", TEST_FILE_IMPORT_ERRORS_NO_MESSAGE_IN_RESPONSE_BODY, null, false,
                "{\"timestamp\":\"2020-12-14T10:27:11.760+0000\",\"status\":500,\"error\":\"Internal Server Error\",\"message2\":\"Error during import in the case server\",\"path\":\"/v1/networks\"}");
    }

    private NetworkModificationNode createNetworkModificationNode(UUID studyUuid, UUID parentNodeUuid, String variantId, String nodeName) throws Exception {
        return createNetworkModificationNode(studyUuid, parentNodeUuid, UUID.randomUUID(), variantId, nodeName);
    }

    private NetworkModificationNode createNetworkModificationNode(UUID studyUuid, UUID parentNodeUuid,
                                                                  UUID modificationGroupUuid, String variantId, String nodeName) throws Exception {
        return createNetworkModificationNode(studyUuid, parentNodeUuid,
                modificationGroupUuid, variantId, nodeName, BuildStatus.NOT_BUILT);
    }

    private NetworkModificationNode createNetworkModificationNode(UUID studyUuid, UUID parentNodeUuid,
            UUID modificationGroupUuid, String variantId, String nodeName, BuildStatus buildStatus) throws Exception {
        NetworkModificationNode modificationNode = NetworkModificationNode.builder().name(nodeName)
                .description("description").modificationGroupUuid(modificationGroupUuid).variantId(variantId)
                .loadFlowStatus(LoadFlowStatus.NOT_DONE).buildStatus(buildStatus)
                .children(Collections.emptyList()).build();

        // Only for tests
        String mnBodyJson = objectWriter.writeValueAsString(modificationNode);
        JSONObject jsonObject = new JSONObject(mnBodyJson);
        jsonObject.put("variantId", variantId);
        jsonObject.put("modificationGroupUuid", modificationGroupUuid);
        mnBodyJson = jsonObject.toString();

        mockMvc.perform(post("/v1/studies/{studyUuid}/tree/nodes/{id}", studyUuid, parentNodeUuid).content(mnBodyJson).contentType(MediaType.APPLICATION_JSON))
            .andExpect(status().isOk());
        var mess = output.receive(TIMEOUT);
        assertNotNull(mess);
        modificationNode.setId(UUID.fromString(String.valueOf(mess.getHeaders().get(NotificationService.HEADER_NEW_NODE))));
        assertEquals(InsertMode.CHILD.name(), mess.getHeaders().get(NotificationService.HEADER_INSERT_MODE));
        return modificationNode;
    }

    private UUID createStudy(String userId, UUID caseUuid, String... errorMessage) throws Exception {
        MvcResult result = mockMvc.perform(post("/v1/studies/cases/{caseUuid}", caseUuid).header("userId", userId))
                .andReturn();
        String resultAsString = result.getResponse().getContentAsString();

        BasicStudyInfos infos = mapper.readValue(resultAsString, BasicStudyInfos.class);

        UUID studyUuid = infos.getId();

        // assert that the broker message has been sent a study creation request message
        Message<byte[]> message = output.receive(TIMEOUT);

        assertEquals("", new String(message.getPayload()));
        MessageHeaders headers = message.getHeaders();
        assertEquals(userId, headers.get(NotificationService.HEADER_USER_ID));
        assertEquals(studyUuid, headers.get(NotificationService.HEADER_STUDY_UUID));
        assertEquals(NotificationService.UPDATE_TYPE_STUDIES, headers.get(HEADER_UPDATE_TYPE));

        output.receive(TIMEOUT);  // message for first modification node creation

        // assert that the broker message has been sent a study creation message for
        // creation
        message = output.receive(TIMEOUT);
        assertEquals("", new String(message.getPayload()));
        headers = message.getHeaders();
        assertEquals(userId, headers.get(NotificationService.HEADER_USER_ID));
        assertEquals(studyUuid, headers.get(NotificationService.HEADER_STUDY_UUID));
        assertEquals(NotificationService.UPDATE_TYPE_STUDIES, headers.get(HEADER_UPDATE_TYPE));
        assertEquals(errorMessage.length != 0 ? errorMessage[0] : null, headers.get(NotificationService.HEADER_ERROR));

        // assert that the broker message has been sent a study creation request message
        // for deletion
        message = output.receive(TIMEOUT);
=======
        // assert that the broker message has been sent a study creation request message
        // for deletion
        message = output.receive(TIMEOUT, studyUpdateDestination);
>>>>>>> 3f6540b9
        assertEquals("", new String(message.getPayload()));
        headers = message.getHeaders();
        assertEquals(userId, headers.get(NotificationService.HEADER_USER_ID));
        assertEquals(studyUuid, headers.get(NotificationService.HEADER_STUDY_UUID));
        assertEquals(NotificationService.UPDATE_TYPE_STUDY_DELETE, headers.get(HEADER_UPDATE_TYPE));
<<<<<<< HEAD

        // assert that all http requests have been sent to remote services
        var requests = getRequestsDone(2);
        assertTrue(requests.contains(String.format("/v1/cases/%s/exists", caseUuid)));
        assertTrue(requests.stream().anyMatch(r -> r.matches("/v1/networks\\?caseUuid=" + caseUuid + "&variantId=" + FIRST_VARIANT_ID + "&reportUuid=.*&receiver=.*")));

        return studyUuid;
    }

    private UUID createStudyWithImportParameters(String userId, UUID caseUuid, HashMap<String, Object> importParameters, String... errorMessage) throws Exception {
        MvcResult result = mockMvc.perform(post("/v1/studies/cases/{caseUuid}", caseUuid).header("userId", userId).contentType(MediaType.APPLICATION_JSON).content(mapper.writeValueAsString(importParameters)))
                .andExpect(status().isOk())
                .andReturn();
        String resultAsString = result.getResponse().getContentAsString();

        BasicStudyInfos infos = mapper.readValue(resultAsString, BasicStudyInfos.class);

        UUID studyUuid = infos.getId();

        // assert that the broker message has been sent a study creation request message
        Message<byte[]> message = output.receive(TIMEOUT);

        assertEquals("", new String(message.getPayload()));
        MessageHeaders headers = message.getHeaders();
        assertEquals(userId, headers.get(NotificationService.HEADER_USER_ID));
        assertEquals(studyUuid, headers.get(NotificationService.HEADER_STUDY_UUID));
        assertEquals(NotificationService.UPDATE_TYPE_STUDIES, headers.get(HEADER_UPDATE_TYPE));

        output.receive(TIMEOUT);  // message for first modification node creation

        // assert that the broker message has been sent a study creation message for
        // creation
        message = output.receive(TIMEOUT);
        assertEquals("", new String(message.getPayload()));
        headers = message.getHeaders();
        assertEquals(userId, headers.get(NotificationService.HEADER_USER_ID));
        assertEquals(studyUuid, headers.get(NotificationService.HEADER_STUDY_UUID));
        assertEquals(NotificationService.UPDATE_TYPE_STUDIES, headers.get(HEADER_UPDATE_TYPE));
        assertEquals(errorMessage.length != 0 ? errorMessage[0] : null, headers.get(NotificationService.HEADER_ERROR));

        // assert that the broker message has been sent a study creation request message
        // for deletion
        message = output.receive(TIMEOUT);
        assertEquals("", new String(message.getPayload()));
        headers = message.getHeaders();
        assertEquals(userId, headers.get(NotificationService.HEADER_USER_ID));
        assertEquals(studyUuid, headers.get(NotificationService.HEADER_STUDY_UUID));
        assertEquals(NotificationService.UPDATE_TYPE_STUDY_DELETE, headers.get(HEADER_UPDATE_TYPE));

        // assert that all http requests have been sent to remote services
        Set<RequestWithBody> requests = getRequestsWithBodyDone(2);
        assertTrue(requests.stream().anyMatch(r -> r.getPath().matches(String.format("/v1/cases/%s/exists", caseUuid))));
        assertTrue(requests.stream().anyMatch(r -> r.getPath().matches("/v1/networks\\?caseUuid=" + caseUuid + "&variantId=" + FIRST_VARIANT_ID + "&reportUuid=.*")));

        assertEquals(mapper.writeValueAsString(importParameters),
                requests.stream().filter(r -> r.getPath().matches("/v1/networks\\?caseUuid=" + caseUuid + "&variantId=" + FIRST_VARIANT_ID + "&reportUuid=.*"))
                    .findFirst().orElseThrow().getBody());
        return studyUuid;
    }

    private UUID createStudy(String userId, String fileName, String caseUuid, boolean isPrivate,
            String... errorMessage) throws Exception {
        final UUID studyUuid;
        try (InputStream is = new FileInputStream(ResourceUtils.getFile("classpath:" + fileName))) {
            MockMultipartFile mockFile = new MockMultipartFile("caseFile", fileName, "text/xml", is);

            MvcResult result = mockMvc
                    .perform(multipart(STUDIES_URL + "?isPrivate={isPrivate}", isPrivate).file(mockFile)
                            .header("userId", userId).contentType(MediaType.MULTIPART_FORM_DATA))
                    .andExpect(status().isOk()).andReturn();

            String resultAsString = result.getResponse().getContentAsString();
            BasicStudyInfos infos = mapper.readValue(resultAsString, BasicStudyInfos.class);

            studyUuid = infos.getId();
        }

        // assert that the broker message has been sent a study creation request message
        Message<byte[]> message = output.receive(TIMEOUT);
        assertEquals("", new String(message.getPayload()));
        MessageHeaders headers = message.getHeaders();
        assertEquals(userId, headers.get(NotificationService.HEADER_USER_ID));
        assertEquals(studyUuid, headers.get(NotificationService.HEADER_STUDY_UUID));
        assertEquals(NotificationService.UPDATE_TYPE_STUDIES, headers.get(HEADER_UPDATE_TYPE));

        if (errorMessage.length == 0) {
            output.receive(TIMEOUT);   // message for first modification node creation
        }

        // assert that the broker message has been sent a study creation message for
        // creation
        message = output.receive(TIMEOUT);
        assertEquals("", new String(message.getPayload()));
        headers = message.getHeaders();
        assertEquals(userId, headers.get(NotificationService.HEADER_USER_ID));
        assertEquals(studyUuid, headers.get(NotificationService.HEADER_STUDY_UUID));
        assertEquals(NotificationService.UPDATE_TYPE_STUDIES, headers.get(HEADER_UPDATE_TYPE));
        assertEquals(errorMessage.length != 0 ? errorMessage[0] : null, headers.get(NotificationService.HEADER_ERROR));

        // assert that the broker message has been sent a study creation request message
        // for deletion
        message = output.receive(TIMEOUT);
        assertEquals("", new String(message.getPayload()));
        headers = message.getHeaders();
        assertEquals(userId, headers.get(NotificationService.HEADER_USER_ID));
        assertEquals(studyUuid, headers.get(NotificationService.HEADER_STUDY_UUID));
        assertEquals(NotificationService.UPDATE_TYPE_STUDY_DELETE, headers.get(HEADER_UPDATE_TYPE));

        // assert that all http requests have been sent to remote services
        var requests = getRequestsDone(caseUuid == null ? 1 : 2);
        assertTrue(requests.contains("/v1/cases/private"));
        if (caseUuid != null) {
            assertTrue(requests.stream().anyMatch(r -> r.matches("/v1/networks\\?caseUuid=" + caseUuid + "&variantId=" + FIRST_VARIANT_ID + "&reportUuid=.*")));
        }
        return studyUuid;
    }

    private UUID createStudyWithFileError(String userId, String fileName, String caseUuid, boolean isPrivate, String errorMessage)
            throws Exception {
        try (InputStream is = new FileInputStream(ResourceUtils.getFile("classpath:" + fileName))) {
            MockMultipartFile mockFile = new MockMultipartFile("caseFile", fileName, "text/xml", is);

            mockMvc
                    .perform(multipart(STUDIES_URL + "?isPrivate={isPrivate}", isPrivate).file(mockFile)
                            .header("userId", userId).contentType(MediaType.MULTIPART_FORM_DATA))
                    .andExpect(status().is5xxServerError()).andReturn();
        }

        // assert that the broker message has been sent a study creation request message
        Message<byte[]> message = output.receive(TIMEOUT);
        assertEquals("", new String(message.getPayload()));
        MessageHeaders headers = message.getHeaders();
        assertEquals(userId, headers.get(NotificationService.HEADER_USER_ID));
        assertEquals(NotificationService.UPDATE_TYPE_STUDIES, headers.get(HEADER_UPDATE_TYPE));

        // assert that all http requests have been sent to remote services
        var requests = getRequestsDone(caseUuid == null ? 1 : 2);
        assertTrue(requests.contains("/v1/cases/private"));

        message = output.receive(TIMEOUT);
        assertEquals("", new String(message.getPayload()));
        headers = message.getHeaders();
        assertEquals(userId, headers.get(NotificationService.HEADER_USER_ID));
        assertEquals(NotificationService.UPDATE_TYPE_STUDY_DELETE, headers.get(HEADER_UPDATE_TYPE));

        MvcResult mvcResult = mockMvc.perform(get("/v1/study_creation_requests").header("userId", "userId"))
                .andExpectAll(status().isOk(), content().contentType(MediaType.APPLICATION_JSON)).andReturn();
        String resultAsString = mvcResult.getResponse().getContentAsString();

        List<BasicStudyInfos> bsiListResult = mapper.readValue(resultAsString, new TypeReference<List<BasicStudyInfos>>() {
        });

        assertEquals(List.of(), bsiListResult);

        if (caseUuid != null) {
            assertTrue(requests.stream().anyMatch(r -> r.matches(
                    "/v1/networks\\?caseUuid=" + caseUuid + "&variantId=" + FIRST_VARIANT_ID + "&reportUuid=.*")));
        }
        return null;
    }

    @Test
    public void testCreateStudyWithErrorDuringCaseImport() throws Exception {
        String userId = "userId";
        mockMvc.perform(post("/v1/studies/cases/{caseUuid}", CASE_UUID_CAUSING_IMPORT_ERROR).header("userId", userId))
            .andExpect(status().is5xxServerError());

       // assert that the broker message has been sent a study creation request message
        Message<byte[]> message = output.receive(TIMEOUT, "study.update");

        MessageHeaders headers = message.getHeaders();
        assertEquals(userId, headers.get(NotificationService.HEADER_USER_ID));
        assertEquals(NotificationService.UPDATE_TYPE_STUDIES, headers.get(HEADER_UPDATE_TYPE));

        message = output.receive(TIMEOUT);
        assertEquals("", new String(message.getPayload()));
        headers = message.getHeaders();
        assertEquals(userId, headers.get(NotificationService.HEADER_USER_ID));
        assertEquals(NotificationService.UPDATE_TYPE_STUDY_DELETE, headers.get(HEADER_UPDATE_TYPE));

        MvcResult mvcResult = mockMvc.perform(get("/v1/study_creation_requests").header("userId", "userId")).andExpectAll(
                status().isOk(),
                content().contentType(MediaType.APPLICATION_JSON))
            .andReturn();

        String resultAsString = mvcResult.getResponse().getContentAsString();
        List<BasicStudyInfos> bsiListResult = mapper.readValue(resultAsString, new TypeReference<List<BasicStudyInfos>>() { });

        assertEquals(List.of(), bsiListResult);

        var requests = getRequestsDone(2);
        assertTrue(requests.contains(String.format("/v1/cases/%s/exists", CASE_UUID_CAUSING_IMPORT_ERROR)));
        assertTrue(requests.stream().anyMatch(r -> r.matches("/v1/networks\\?caseUuid=" + CASE_UUID_CAUSING_IMPORT_ERROR + "&variantId=" + FIRST_VARIANT_ID + "&reportUuid=.*")));
    }

    @Test
    public void testCreateStudyWithErrorDuringStudyCreation() throws Exception {
        String userId = "userId";
        mockMvc.perform(post("/v1/studies/cases/{caseUuid}", CASE_UUID_CAUSING_STUDY_CREATION_ERROR).header("userId", userId))
            .andExpect(status().isOk());

        // assert that the broker message has been sent a study creation request message
        Message<byte[]> message = output.receive(TIMEOUT, "study.update");
        MessageHeaders headers = message.getHeaders();
        assertEquals(userId, headers.get(NotificationService.HEADER_USER_ID));
        assertEquals(NotificationService.UPDATE_TYPE_STUDIES, headers.get(HEADER_UPDATE_TYPE));

        // study deletion
        message = output.receive(TIMEOUT, "study.update");
        headers = message.getHeaders();
        assertEquals(userId, headers.get(NotificationService.HEADER_USER_ID));
        assertEquals(NotificationService.UPDATE_TYPE_STUDY_DELETE, headers.get(HEADER_UPDATE_TYPE));

        // study error message
        message = output.receive(TIMEOUT, "study.update");
        headers = message.getHeaders();
        assertEquals(userId, headers.get(NotificationService.HEADER_USER_ID));
        assertEquals(NotificationService.UPDATE_TYPE_STUDIES, headers.get(HEADER_UPDATE_TYPE));
        assertEquals(STUDY_CREATION_ERROR_MESSAGE, headers.get(NotificationService.HEADER_ERROR));

        var requests = getRequestsDone(2);
        assertTrue(requests.contains(String.format("/v1/cases/%s/exists", CASE_UUID_CAUSING_STUDY_CREATION_ERROR)));
        assertTrue(requests.stream().anyMatch(r -> r.matches("/v1/networks\\?caseUuid=" + CASE_UUID_CAUSING_STUDY_CREATION_ERROR + "&variantId=" + FIRST_VARIANT_ID + "&reportUuid=.*")));
    }

    @Test
    public void testGetStudyCreationRequests() throws Exception {
        MvcResult mvcResult;
        String resultAsString;
        countDownLatch = new CountDownLatch(1);

        //insert a study with a case (multipartfile)
        try (InputStream is = new FileInputStream(ResourceUtils.getFile("classpath:testCase.xiidm"))) {
            MockMultipartFile mockFile = new MockMultipartFile("caseFile", "blockingCaseFile",
                    "text/xml", is);

            mvcResult = mockMvc
                    .perform(multipart(STUDIES_URL + "?isPrivate={isPrivate}", "true").file(mockFile)
                            .header("userId", "userId").contentType(MediaType.MULTIPART_FORM_DATA))
                    .andExpect(status().isOk()).andReturn();
            resultAsString = mvcResult.getResponse().getContentAsString();
            BasicStudyInfos bsiResult = mapper.readValue(resultAsString, BasicStudyInfos.class);

            assertThat(bsiResult, createMatcherStudyBasicInfos(studyCreationRequestRepository.findAll().get(0).getId(), "userId"));
        }

        UUID studyUuid = studyCreationRequestRepository.findAll().get(0).getId();

        mvcResult = mockMvc.perform(get("/v1/study_creation_requests").header("userId", "userId")).andExpectAll(
                status().isOk(),
                content().contentType(MediaType.APPLICATION_JSON))
            .andReturn();
        resultAsString = mvcResult.getResponse().getContentAsString();
        List<BasicStudyInfos> bsiListResult = mapper.readValue(resultAsString, new TypeReference<List<BasicStudyInfos>>() { });

        assertThat(bsiListResult.get(0), createMatcherStudyBasicInfos(studyUuid, "userId"));

        // once we checked study creation requests, we can countDown latch to trigger study creation request
        countDownLatch.countDown();

        // drop the broker message for study creation request (creation)
        output.receive(TIMEOUT);
        // drop the broker message for study creation (3 times longer to prevent failure if study creation takes a little longer)
        output.receive(TIMEOUT * 3);
        // drop the broker message for node creation
        output.receive(TIMEOUT);
        // drop the broker message for study creation request (deletion)
        output.receive(TIMEOUT);

        mvcResult = mockMvc.perform(get("/v1/study_creation_requests").header("userId", "userId")).andExpectAll(
                status().isOk(),
                content().contentType(MediaType.APPLICATION_JSON))
            .andReturn();

        resultAsString = mvcResult.getResponse().getContentAsString();
        bsiListResult = mapper.readValue(resultAsString, new TypeReference<List<BasicStudyInfos>>() { });

        assertEquals(List.of(), bsiListResult);

        mvcResult = mockMvc.perform(get("/v1/studies").header("userId", "userId")).andExpectAll(
                status().isOk(),
                content().contentType(MediaType.APPLICATION_JSON))
            .andReturn();

        resultAsString = mvcResult.getResponse().getContentAsString();
        List<CreatedStudyBasicInfos> csbiListResponse = mapper.readValue(resultAsString, new TypeReference<List<CreatedStudyBasicInfos>>() { });

        assertThat(csbiListResponse.get(0), createMatcherCreatedStudyBasicInfos(studyUuid, "userId", "XIIDM"));

        // assert that all http requests have been sent to remote services
        var httpRequests = getRequestsDone(2);
        assertTrue(httpRequests.contains("/v1/cases/private"));
        assertTrue(httpRequests.stream().anyMatch(r -> r.matches("/v1/networks\\?caseUuid=" + IMPORTED_BLOCKING_CASE_UUID_STRING + "&variantId=" + FIRST_VARIANT_ID + "&reportUuid=.*")));

        countDownLatch = new CountDownLatch(1);

      //insert a study
        mvcResult = mockMvc.perform(post("/v1/studies/cases/{caseUuid}?isPrivate={isPrivate}", NEW_STUDY_CASE_UUID, "false")
                .header("userId", "userId"))
            .andExpect(status().isOk())
            .andReturn();
        resultAsString = mvcResult.getResponse().getContentAsString();

        BasicStudyInfos bsiResult = mapper.readValue(resultAsString, BasicStudyInfos.class);

        assertThat(bsiResult, createMatcherStudyBasicInfos(studyCreationRequestRepository.findAll().get(0).getId(), "userId"));

        studyUuid = studyCreationRequestRepository.findAll().get(0).getId();

        mvcResult = mockMvc.perform(get("/v1/study_creation_requests", NEW_STUDY_CASE_UUID, "false")
                .header("userId", "userId")).andExpectAll(
                        status().isOk(),
                        content().contentType(MediaType.APPLICATION_JSON))
            .andReturn();
        resultAsString = mvcResult.getResponse().getContentAsString();

        bsiListResult = mapper.readValue(resultAsString, new TypeReference<List<BasicStudyInfos>>() { });

        assertThat(bsiListResult.get(0), createMatcherStudyBasicInfos(studyUuid, "userId"));

        countDownLatch.countDown();

        // drop the broker message for study creation request (creation)
        output.receive(TIMEOUT);
        // drop the broker message for study creation
        output.receive(TIMEOUT * 3);
        // drop the broker message for node creation
        output.receive(TIMEOUT);
        // drop the broker message for study creation request (deletion)
        output.receive(TIMEOUT);

        mvcResult = mockMvc.perform(get("/v1/study_creation_requests")
                .header("userId", "userId")).andExpectAll(
                        status().isOk(),
                        content().contentType(MediaType.APPLICATION_JSON))
                .andReturn();
        resultAsString = mvcResult.getResponse().getContentAsString();

        bsiListResult = mapper.readValue(resultAsString, new TypeReference<List<BasicStudyInfos>>() { });

        assertEquals(List.of(), bsiListResult);

        mvcResult = mockMvc.perform(get("/v1/studies")
                .header("userId", "userId")).andExpectAll(
                        status().isOk(),
                        content().contentType(MediaType.APPLICATION_JSON))
            .andReturn();
        resultAsString = mvcResult.getResponse().getContentAsString();
        csbiListResponse = mapper.readValue(resultAsString, new TypeReference<List<CreatedStudyBasicInfos>>() { });

        assertThat(csbiListResponse.get(0), createMatcherCreatedStudyBasicInfos(studyUuid, "userId", "XIIDM"));

        // assert that all http requests have been sent to remote services
        var requests = getRequestsDone(2);
        assertTrue(requests.contains(String.format("/v1/cases/%s/exists", NEW_STUDY_CASE_UUID)));
        assertTrue(requests.stream().anyMatch(r -> r.matches("/v1/networks\\?caseUuid=" + NEW_STUDY_CASE_UUID + "&variantId=" + FIRST_VARIANT_ID + "&reportUuid=.*")));
    }

    @Test
    public void testUpdateLines() throws Exception {
        createStudy("userId", CASE_UUID);
        UUID studyNameUserIdUuid = studyRepository.findAll().get(0).getId();
        UUID rootNodeUuid = getRootNodeUuid(studyNameUserIdUuid);
        NetworkModificationNode modificationNode1 = createNetworkModificationNode(studyNameUserIdUuid, rootNodeUuid,
                UUID.randomUUID(), VARIANT_ID, "node 1");
        UUID modificationNode1Uuid = modificationNode1.getId();
        NetworkModificationNode modificationNode2 = createNetworkModificationNode(studyNameUserIdUuid,
                modificationNode1Uuid, UUID.randomUUID(), VARIANT_ID_2, "node 2");
        UUID modificationNode2Uuid = modificationNode2.getId();

        // change line status on root node (not allowed)
        mockMvc.perform(put("/v1/studies/{studyUuid}/nodes/{nodeUuid}/network-modification/lines/{lineId}/status",
                        studyNameUserIdUuid, rootNodeUuid, "line12").content("lockout").contentType(MediaType.TEXT_PLAIN_VALUE))
            .andExpect(status().isForbidden());

        // lockout line
        mockMvc.perform(put("/v1/studies/{studyUuid}/nodes/{nodeUuid}/network-modification/lines/{lineId}/status",
                        studyNameUserIdUuid, modificationNode1Uuid, "line12").content("lockout").contentType(MediaType.TEXT_PLAIN_VALUE))
            .andExpect(status().isOk());
        checkEquipmentCreatingMessagesReceived(studyNameUserIdUuid, modificationNode1Uuid);
        checkLineModificationMessagesReceived(studyNameUserIdUuid, modificationNode1Uuid, ImmutableSet.of("s1", "s2"));
        checkEquipmentUpdatingFinishedMessagesReceived(studyNameUserIdUuid, modificationNode1Uuid);

        mockMvc.perform(put("/v1/studies/{studyUuid}/nodes/{nodeUuid}/network-modification/lines/{lineId}/status",
                        studyNameUserIdUuid, modificationNode1Uuid, "lineFailedId").content("lockout").contentType(MediaType.TEXT_PLAIN_VALUE))
            .andExpect(status().isInternalServerError());
        checkEquipmentCreatingMessagesReceived(studyNameUserIdUuid, modificationNode1Uuid);
        checkEquipmentUpdatingFinishedMessagesReceived(studyNameUserIdUuid, modificationNode1Uuid);
        // trip line
        mockMvc.perform(put("/v1/studies/{studyUuid}/nodes/{nodeUuid}/network-modification/lines/{lineId}/status",
                studyNameUserIdUuid, modificationNode1Uuid, "line23").content("trip").contentType(MediaType.TEXT_PLAIN_VALUE))
            .andExpect(status().isOk());
        checkEquipmentCreatingMessagesReceived(studyNameUserIdUuid, modificationNode1Uuid);
        checkLineModificationMessagesReceived(studyNameUserIdUuid, modificationNode1Uuid, ImmutableSet.of("s2", "s3"));
        checkEquipmentUpdatingFinishedMessagesReceived(studyNameUserIdUuid, modificationNode1Uuid);

        mockMvc.perform(put("/v1/studies/{studyUuid}/nodes/{nodeUuid}/network-modification/lines/{lineId}/status",
                        studyNameUserIdUuid, modificationNode1Uuid, "lineFailedId").content("trip").contentType(MediaType.TEXT_PLAIN_VALUE))
            .andExpect(status().isInternalServerError());
        checkEquipmentCreatingMessagesReceived(studyNameUserIdUuid, modificationNode1Uuid);
        checkEquipmentUpdatingFinishedMessagesReceived(studyNameUserIdUuid, modificationNode1Uuid);
        // energise line end
        mockMvc.perform(put("/v1/studies/{studyUuid}/nodes/{nodeUuid}/network-modification/lines/{lineId}/status",
                        studyNameUserIdUuid, modificationNode1Uuid, "line13").content("energiseEndOne").contentType(MediaType.TEXT_PLAIN_VALUE))
            .andExpect(status().isOk());
        checkEquipmentCreatingMessagesReceived(studyNameUserIdUuid, modificationNode1Uuid);
        checkLineModificationMessagesReceived(studyNameUserIdUuid, modificationNode1Uuid, ImmutableSet.of("s1", "s3"));
        checkEquipmentUpdatingFinishedMessagesReceived(studyNameUserIdUuid, modificationNode1Uuid);

        mockMvc.perform(put("/v1/studies/{studyUuid}/nodes/{nodeUuid}/network-modification/lines/{lineId}/status",
                        studyNameUserIdUuid, modificationNode1Uuid, "lineFailedId").content("energiseEndTwo").contentType(MediaType.TEXT_PLAIN_VALUE))
            .andExpect(status().isInternalServerError());
        checkEquipmentCreatingMessagesReceived(studyNameUserIdUuid, modificationNode1Uuid);
        checkEquipmentUpdatingFinishedMessagesReceived(studyNameUserIdUuid, modificationNode1Uuid);
        // switch on line

        mockMvc.perform(put("/v1/studies/{studyUuid}/nodes/{nodeUuid}/network-modification/lines/{lineId}/status",
                        studyNameUserIdUuid, modificationNode1Uuid, "line13").content("switchOn").contentType(MediaType.TEXT_PLAIN_VALUE))
            .andExpect(status().isOk());
        checkEquipmentCreatingMessagesReceived(studyNameUserIdUuid, modificationNode1Uuid);
        checkLineModificationMessagesReceived(studyNameUserIdUuid, modificationNode1Uuid, ImmutableSet.of("s1", "s3"));
        checkEquipmentUpdatingFinishedMessagesReceived(studyNameUserIdUuid, modificationNode1Uuid);

        mockMvc.perform(put("/v1/studies/{studyUuid}/nodes/{nodeUuid}/network-modification/lines/{lineId}/status",
                        studyNameUserIdUuid, modificationNode1Uuid, "lineFailedId").content("switchOn").contentType(MediaType.TEXT_PLAIN_VALUE))
            .andExpect(status().isInternalServerError());
        checkEquipmentCreatingMessagesReceived(studyNameUserIdUuid, modificationNode1Uuid);
        checkEquipmentUpdatingFinishedMessagesReceived(studyNameUserIdUuid, modificationNode1Uuid);
        // switch on line on second modification node
        mockMvc.perform(put("/v1/studies/{studyUuid}/nodes/{nodeUuid}/network-modification/lines/{lineId}/status",
                        studyNameUserIdUuid, modificationNode2Uuid, "line13").content("switchOn").contentType(MediaType.TEXT_PLAIN_VALUE))
            .andExpect(status().isOk());
        checkEquipmentCreatingMessagesReceived(studyNameUserIdUuid, modificationNode2Uuid);
        checkLineModificationMessagesReceived(studyNameUserIdUuid, modificationNode2Uuid, ImmutableSet.of("s1", "s3"));
        checkEquipmentUpdatingFinishedMessagesReceived(studyNameUserIdUuid, modificationNode2Uuid);

        var requests = getRequestsWithBodyDone(9);
        assertTrue(requests.stream().anyMatch(r -> r.getPath().matches("/v1/networks/" + NETWORK_UUID_STRING + "/lines/line12/status\\?group=.*") && r.getBody().equals("lockout")));
        assertTrue(requests.stream().anyMatch(r -> r.getPath().matches("/v1/networks/" + NETWORK_UUID_STRING + "/lines/line23/status\\?group=.*") && r.getBody().equals("trip")));
        assertTrue(requests.stream().anyMatch(r -> r.getPath().matches("/v1/networks/" + NETWORK_UUID_STRING + "/lines/line13/status\\?group=.*") && r.getBody().equals("energiseEndOne")));
        assertTrue(requests.stream().anyMatch(r -> r.getPath().matches("/v1/networks/" + NETWORK_UUID_STRING + "/lines/line13/status\\?group=.*") && r.getBody().equals("switchOn")));
        assertTrue(requests.stream().anyMatch(r -> r.getPath().matches("/v1/networks/" + NETWORK_UUID_STRING + "/lines/lineFailedId/status\\?group=.*") && r.getBody().equals("lockout")));
        assertTrue(requests.stream().anyMatch(r -> r.getPath().matches("/v1/networks/" + NETWORK_UUID_STRING + "/lines/lineFailedId/status\\?group=.*") && r.getBody().equals("trip")));
        assertTrue(requests.stream().anyMatch(r -> r.getPath().matches("/v1/networks/" + NETWORK_UUID_STRING + "/lines/lineFailedId/status\\?group=.*") && r.getBody().equals("energiseEndTwo")));
        assertTrue(requests.stream().anyMatch(r -> r.getPath().matches("/v1/networks/" + NETWORK_UUID_STRING + "/lines/lineFailedId/status\\?group=.*") && r.getBody().equals("switchOn")));
        assertTrue(requests.stream().anyMatch(r -> r.getPath().matches("/v1/networks/" + NETWORK_UUID_STRING + "/lines/line13/status\\?group=.*&variantId=" + VARIANT_ID_2) && r.getBody().equals("switchOn")));
    }

    @Test
    public void testCreateLoad() throws Exception {
        createStudy("userId", CASE_UUID);
        UUID studyNameUserIdUuid = studyRepository.findAll().get(0).getId();
        UUID rootNodeUuid = getRootNodeUuid(studyNameUserIdUuid);
        NetworkModificationNode modificationNode1 = createNetworkModificationNode(studyNameUserIdUuid, rootNodeUuid,
                UUID.randomUUID(), VARIANT_ID, "node 1");
        UUID modificationNode1Uuid = modificationNode1.getId();
        NetworkModificationNode modificationNode2 = createNetworkModificationNode(studyNameUserIdUuid,
                modificationNode1Uuid, UUID.randomUUID(), VARIANT_ID_2, "node 2");
        UUID modificationNode2Uuid = modificationNode2.getId();
        NetworkModificationNode modificationNode3 = createNetworkModificationNode(studyNameUserIdUuid, rootNodeUuid,
                UUID.randomUUID(), VARIANT_ID, "node 3");
        UUID modificationNode3Uuid = modificationNode3.getId();

        String createLoadAttributes = "{\"loadId\":\"loadId1\",\"loadName\":\"loadName1\",\"loadType\":\"UNDEFINED\",\"activePower\":\"100.0\",\"reactivePower\":\"50.0\",\"voltageLevelId\":\"idVL1\",\"busId\":\"idBus1\"}";

        // create load on root node (not allowed)
        mockMvc.perform(post("/v1/studies/{studyUuid}/nodes/{nodeUuid}/network-modification/loads",
                studyNameUserIdUuid, rootNodeUuid).content(createLoadAttributes))
            .andExpect(status().isForbidden());

        // create load on first modification node
        mockMvc.perform(post("/v1/studies/{studyUuid}/nodes/{nodeUuid}/network-modification/loads",
                studyNameUserIdUuid, modificationNode1Uuid).content(createLoadAttributes))
            .andExpect(status().isOk());
        checkEquipmentCreatingMessagesReceived(studyNameUserIdUuid, modificationNode1Uuid);
        checkEquipmentCreationMessagesReceived(studyNameUserIdUuid, modificationNode1Uuid, ImmutableSet.of("s2"));
        checkEquipmentUpdatingFinishedMessagesReceived(studyNameUserIdUuid, modificationNode1Uuid);

        // create load on second modification node
        mockMvc.perform(post("/v1/studies/{studyUuid}/nodes/{nodeUuid}/network-modification/loads",
                studyNameUserIdUuid, modificationNode2Uuid).content(createLoadAttributes))
            .andExpect(status().isOk());
        checkEquipmentCreatingMessagesReceived(studyNameUserIdUuid, modificationNode2Uuid);
        checkEquipmentCreationMessagesReceived(studyNameUserIdUuid, modificationNode2Uuid, ImmutableSet.of("s2"));
        checkEquipmentUpdatingFinishedMessagesReceived(studyNameUserIdUuid, modificationNode2Uuid);

        // update load creation
        String loadAttributesUpdated = "{\"loadId\":\"loadId2\",\"loadName\":\"loadName2\",\"loadType\":\"UNDEFINED\",\"activePower\":\"50.0\",\"reactivePower\":\"25.0\",\"voltageLevelId\":\"idVL2\",\"busId\":\"idBus2\"}";
        mockMvc.perform(put("/v1/studies/{studyUuid}/nodes/{nodeUuid}/network-modification/modifications/{modificationUuid}/loads-creation",
                studyNameUserIdUuid, modificationNode1Uuid, MODIFICATION_UUID).content(loadAttributesUpdated).contentType(MediaType.APPLICATION_JSON))
            .andExpect(status().isOk());
        checkEquipmentUpdatingMessagesReceived(studyNameUserIdUuid, modificationNode1Uuid);
        checkUpdateEquipmentCreationMessagesReceived(studyNameUserIdUuid, modificationNode1Uuid);
        checkEquipmentUpdatingFinishedMessagesReceived(studyNameUserIdUuid, modificationNode1Uuid);

        String createLoadAttributes2 = "{\"loadId\":\"loadId3\",\"loadName\":\"loadName3\",\"loadType\":\"UNDEFINED\",\"activePower\":\"100.0\",\"reactivePower\":\"50.0\",\"voltageLevelId\":\"idVL1\",\"busId\":\"idBus1\"}";
        modificationNode3.setBuildStatus(BuildStatus.BUILDING);
        networkModificationTreeService.updateNode(studyNameUserIdUuid, modificationNode3);
        output.receive(TIMEOUT);
        // create load on building node
        mockMvc.perform(post("/v1/studies/{studyUuid}/nodes/{nodeUuid}/network-modification/loads",
                        studyNameUserIdUuid, modificationNode3Uuid).content(createLoadAttributes2))
                .andExpect(status().isForbidden());

        var requests = getRequestsWithBodyDone(3);
        assertTrue(requests.stream().anyMatch(r -> r.getPath().matches("/v1/networks/" + NETWORK_UUID_STRING + "/loads\\?group=.*") && r.getBody().equals(createLoadAttributes)));
        assertTrue(requests.stream().anyMatch(r -> r.getPath().matches("/v1/networks/" + NETWORK_UUID_STRING + "/loads\\?group=.*&variantId=" + VARIANT_ID) && r.getBody().equals(createLoadAttributes)));
        assertTrue(requests.stream().anyMatch(r -> r.getPath().matches("/v1/networks/" + NETWORK_UUID_STRING + "/loads\\?group=.*&variantId=" + VARIANT_ID_2) && r.getBody().equals(createLoadAttributes)));
        assertTrue(requests.stream().anyMatch(r -> r.getPath().matches("/v1/modifications/" + MODIFICATION_UUID + "/loads-creation") && r.getBody().equals(loadAttributesUpdated)));
    }

    @Test
    public void testModifyLoad() throws Exception {
        createStudy("userId", CASE_UUID);
        UUID studyNameUserIdUuid = studyRepository.findAll().get(0).getId();
        UUID rootNodeUuid = getRootNodeUuid(studyNameUserIdUuid);
        NetworkModificationNode modificationNode = createNetworkModificationNode(studyNameUserIdUuid, rootNodeUuid,
                UUID.randomUUID(), VARIANT_ID, "node 1");
        UUID modificationNodeUuid = modificationNode.getId();
        NetworkModificationNode modificationNode2 = createNetworkModificationNode(studyNameUserIdUuid,
                modificationNodeUuid, UUID.randomUUID(), VARIANT_ID_2, "node 2");
        UUID modificationNodeUuid2 = modificationNode2.getId();

        String loadModificationAttributes = "{\"equipmentId\":\"loadId1\",\"loadName\":\"loadName1\",\"loadType\":\"AUXILIARY\",\"activePower\":\"100.0\"}";

        // modify load on root node (not allowed)
        mockMvc.perform(put("/v1/studies/{studyUuid}/nodes/{nodeUuid}/network-modification/loads",
                studyNameUserIdUuid, rootNodeUuid).content(loadModificationAttributes))
            .andExpect(status().isForbidden());

        // modify load on first modification node
        mockMvc.perform(put("/v1/studies/{studyUuid}/nodes/{nodeUuid}/network-modification/loads",
                studyNameUserIdUuid, modificationNodeUuid).content(loadModificationAttributes))
            .andExpect(status().isOk());
        checkEquipmentCreatingMessagesReceived(studyNameUserIdUuid, modificationNodeUuid);
        checkEquipmentCreationMessagesReceived(studyNameUserIdUuid, modificationNodeUuid, ImmutableSet.of("s2"));
        checkEquipmentUpdatingFinishedMessagesReceived(studyNameUserIdUuid, modificationNodeUuid);

        // modify load on second modification node
        mockMvc.perform(put("/v1/studies/{studyUuid}/nodes/{nodeUuid}/network-modification/loads",
                studyNameUserIdUuid, modificationNodeUuid2).content(loadModificationAttributes))
            .andExpect(status().isOk());
        checkEquipmentCreatingMessagesReceived(studyNameUserIdUuid, modificationNodeUuid2);
        checkEquipmentModificationMessagesReceived(studyNameUserIdUuid, modificationNodeUuid2, ImmutableSet.of("s2"));
        checkEquipmentUpdatingFinishedMessagesReceived(studyNameUserIdUuid, modificationNodeUuid2);

        // update load modification
        String loadAttributesUpdated = "{\"loadId\":\"loadId1\",\"loadType\":\"FICTITIOUS\",\"activePower\":\"70.0\"}";
        mockMvc.perform(put("/v1/studies/{studyUuid}/nodes/{nodeUuid}/network-modification/modifications/{modificationUuid}/loads-modification", studyNameUserIdUuid, modificationNodeUuid, MODIFICATION_UUID).content(loadAttributesUpdated))
            .andExpect(status().isOk());
        checkEquipmentUpdatingMessagesReceived(studyNameUserIdUuid, modificationNodeUuid);
        checkUpdateEquipmentModificationMessagesReceived(studyNameUserIdUuid, modificationNodeUuid);
        checkEquipmentUpdatingFinishedMessagesReceived(studyNameUserIdUuid, modificationNodeUuid);

        var requests = getRequestsWithBodyDone(3);
        assertTrue(requests.stream().anyMatch(r -> r.getPath().matches("/v1/networks/" + NETWORK_UUID_STRING + "/loads-modification\\?group=.*") && r.getBody().equals(loadModificationAttributes)));
        assertTrue(requests.stream().anyMatch(r -> r.getPath().matches("/v1/networks/" + NETWORK_UUID_STRING + "/loads-modification\\?group=.*&variantId=" + VARIANT_ID) && r.getBody().equals(loadModificationAttributes)));
        assertTrue(requests.stream().anyMatch(r -> r.getPath().matches("/v1/networks/" + NETWORK_UUID_STRING + "/loads-modification\\?group=.*&variantId=" + VARIANT_ID_2) && r.getBody().equals(loadModificationAttributes)));
        assertTrue(requests.stream().anyMatch(r -> r.getPath().matches("/v1/modifications/" + MODIFICATION_UUID + "/loads-modification") && r.getBody().equals(loadAttributesUpdated)));
    }

    @Test
    public void testModifyEquipment() throws Exception {
        var modificationType = ModificationType.GENERATOR_MODIFICATION;
        String modificationTypeUrl = ModificationType.getUriFromType(modificationType);
        createStudy("userId", CASE_UUID);
        UUID studyNameUserIdUuid = studyRepository.findAll().get(0).getId();
        UUID rootNodeUuid = getRootNodeUuid(studyNameUserIdUuid);
        NetworkModificationNode modificationNode = createNetworkModificationNode(studyNameUserIdUuid, rootNodeUuid, UUID.randomUUID(), VARIANT_ID, "node 1");
        UUID modificationNodeUuid = modificationNode.getId();
        NetworkModificationNode modificationNode2 = createNetworkModificationNode(studyNameUserIdUuid, modificationNodeUuid, UUID.randomUUID(), VARIANT_ID_2, "node 2");
        UUID modificationNodeUuid2 = modificationNode2.getId();

        String equipmentModificationAttribute = "{\"equipmentId\":\"equipmentId\"}";

        // modify generator on root node (not allowed)
        mockMvc.perform(put("/v1/studies/{studyUuid}/nodes/{nodeUuid}/network-modification/modifications/{modificationType}", studyNameUserIdUuid, rootNodeUuid, modificationTypeUrl)
                .content(equipmentModificationAttribute))
            .andExpect(status().isForbidden());

        // modify generator on first modification node
        mockMvc.perform(put("/v1/studies/{studyUuid}/nodes/{nodeUuid}/network-modification/modifications/{modificationType}", studyNameUserIdUuid, modificationNodeUuid, modificationTypeUrl)
                .content(equipmentModificationAttribute))
            .andExpect(status().isOk());
        checkEquipmentCreatingMessagesReceived(studyNameUserIdUuid, modificationNodeUuid);
        checkEquipmentCreationMessagesReceived(studyNameUserIdUuid, modificationNodeUuid, ImmutableSet.of("s2"));
        checkEquipmentUpdatingFinishedMessagesReceived(studyNameUserIdUuid, modificationNodeUuid);

        // modify generator on second modification node
        mockMvc.perform(put("/v1/studies/{studyUuid}/nodes/{nodeUuid}/network-modification/modifications/{modificationType}", studyNameUserIdUuid, modificationNodeUuid2, modificationTypeUrl)
                .content(equipmentModificationAttribute))
            .andExpect(status().isOk());
        checkEquipmentCreatingMessagesReceived(studyNameUserIdUuid, modificationNodeUuid2);
        checkEquipmentModificationMessagesReceived(studyNameUserIdUuid, modificationNodeUuid2, ImmutableSet.of("s2"));
        checkEquipmentUpdatingFinishedMessagesReceived(studyNameUserIdUuid, modificationNodeUuid2);

        // update generator modification
        String generatorAttributesUpdated = "{\"generatorId\":\"generatorId1\",\"generatorType\":\"FICTITIOUS\",\"activePower\":\"70.0\"}";
        mockMvc.perform(put("/v1/studies/{studyUuid}/nodes/{nodeUuid}/network-modification/modifications/{modificationType}/{modificationUuid}/", studyNameUserIdUuid, modificationNodeUuid, modificationTypeUrl, MODIFICATION_UUID)
                .content(generatorAttributesUpdated))
            .andExpect(status().isOk());
        checkEquipmentUpdatingMessagesReceived(studyNameUserIdUuid, modificationNodeUuid);
        checkUpdateEquipmentModificationMessagesReceived(studyNameUserIdUuid, modificationNodeUuid);
        checkEquipmentUpdatingFinishedMessagesReceived(studyNameUserIdUuid, modificationNodeUuid);

        var requests = getRequestsWithBodyDone(3);
        assertTrue(requests.stream().anyMatch(r -> r.getPath().matches("/v1/networks/" + NETWORK_UUID_STRING + "/" + modificationTypeUrl + "\\?group=.*") && r.getBody().equals(equipmentModificationAttribute)));
        assertTrue(requests.stream().anyMatch(r -> r.getPath().matches("/v1/networks/" + NETWORK_UUID_STRING + "/" + modificationTypeUrl + "\\?group=.*\\&variantId=" + VARIANT_ID) && r.getBody().equals(equipmentModificationAttribute)));
        assertTrue(requests.stream().anyMatch(r -> r.getPath().matches("/v1/networks/" + NETWORK_UUID_STRING + "/" + modificationTypeUrl + "\\?group=.*\\&variantId=" + VARIANT_ID_2) && r.getBody().equals(equipmentModificationAttribute)));
        assertTrue(requests.stream().anyMatch(r -> r.getPath().matches("/v1/modifications/" + MODIFICATION_UUID + "/" + modificationTypeUrl) && r.getBody().equals(generatorAttributesUpdated)));

    }

    @Test
    public void testCreateSubstation() throws Exception {
        createStudy("userId", CASE_UUID);
        UUID studyNameUserIdUuid = studyRepository.findAll().get(0).getId();
        UUID rootNodeUuid = getRootNodeUuid(studyNameUserIdUuid);
        NetworkModificationNode modificationNode1 = createNetworkModificationNode(studyNameUserIdUuid, rootNodeUuid,
                UUID.randomUUID(), VARIANT_ID, "node 1");
        UUID modificationNode1Uuid = modificationNode1.getId();
        NetworkModificationNode modificationNode2 = createNetworkModificationNode(studyNameUserIdUuid,
                modificationNode1Uuid, UUID.randomUUID(), VARIANT_ID_2, "node 2");
        UUID modificationNode2Uuid = modificationNode2.getId();

        String createSubstationAttributes = "{\"substationId\":\"substationId1\",\"substationName\":\"substationName1\",\"country\":\"AD\"}";

        // create substation on root node (not allowed)
        mockMvc.perform(post("/v1/studies/{studyUuid}/nodes/{nodeUuid}/network-modification/substations",
                        studyNameUserIdUuid, rootNodeUuid).content(createSubstationAttributes))
            .andExpect(status().isForbidden());

        // create substation on first modification node
        mockMvc.perform(post("/v1/studies/{studyUuid}/nodes/{nodeUuid}/network-modification/substations",
                        studyNameUserIdUuid, modificationNode1Uuid).content(createSubstationAttributes))
            .andExpect(status().isOk());
        checkEquipmentCreatingMessagesReceived(studyNameUserIdUuid, modificationNode1Uuid);
        checkEquipmentCreationMessagesReceived(studyNameUserIdUuid, modificationNode1Uuid, new HashSet<>());
        checkEquipmentUpdatingFinishedMessagesReceived(studyNameUserIdUuid, modificationNode1Uuid);

        // create substation on second modification node
        mockMvc.perform(post("/v1/studies/{studyUuid}/nodes/{nodeUuid}/network-modification/substations",
                        studyNameUserIdUuid, modificationNode2Uuid).content(createSubstationAttributes))
            .andExpect(status().isOk());
        checkEquipmentCreatingMessagesReceived(studyNameUserIdUuid, modificationNode2Uuid);
        checkEquipmentCreationMessagesReceived(studyNameUserIdUuid, modificationNode2Uuid, new HashSet<>());
        checkEquipmentUpdatingFinishedMessagesReceived(studyNameUserIdUuid, modificationNode2Uuid);

        // update substation creation
        String substationAttributesUpdated = "{\"substationId\":\"substationId2\",\"substationName\":\"substationName2\",\"country\":\"FR\"}";
        mockMvc.perform(put("/v1/studies/{studyUuid}/nodes/{nodeUuid}/network-modification/modifications/{modificationUuid}/substations-creation",
                studyNameUserIdUuid, modificationNode1Uuid, MODIFICATION_UUID).content(substationAttributesUpdated).contentType(MediaType.APPLICATION_JSON))
            .andExpect(status().isOk());
        checkEquipmentUpdatingMessagesReceived(studyNameUserIdUuid, modificationNode1Uuid);
        checkUpdateEquipmentCreationMessagesReceived(studyNameUserIdUuid, modificationNode1Uuid);
        checkEquipmentUpdatingFinishedMessagesReceived(studyNameUserIdUuid, modificationNode1Uuid);

        String createSubstationAttributes2 = "{\"substationId\":\"substationId2\",\"substationName\":\"substationName2\",\"country\":\"AD\"}";
        modificationNode1.setBuildStatus(BuildStatus.BUILDING);
        networkModificationTreeService.updateNode(studyNameUserIdUuid, modificationNode1);
        output.receive(TIMEOUT);
        // create substation on building node
        mockMvc.perform(post("/v1/studies/{studyUuid}/nodes/{nodeUuid}/network-modification/substations",
                        studyNameUserIdUuid, modificationNode1Uuid).content(createSubstationAttributes2))
                .andExpect(status().isForbidden());

        var requests = getRequestsWithBodyDone(3);
        assertTrue(requests.stream().anyMatch(r -> r.getPath().matches("/v1/networks/" + NETWORK_UUID_STRING + "/substations\\?group=.*") && r.getBody().equals(createSubstationAttributes)));
        assertTrue(requests.stream().anyMatch(r -> r.getPath().matches("/v1/networks/" + NETWORK_UUID_STRING + "/substations\\?group=.*&variantId=" + VARIANT_ID) && r.getBody().equals(createSubstationAttributes)));
        assertTrue(requests.stream().anyMatch(r -> r.getPath().matches("/v1/networks/" + NETWORK_UUID_STRING + "/substations\\?group=.*&variantId=" + VARIANT_ID_2) && r.getBody().equals(createSubstationAttributes)));
        assertTrue(requests.stream().anyMatch(r -> r.getPath().matches("/v1/modifications/" + MODIFICATION_UUID + "/substations-creation") && r.getBody().equals(substationAttributesUpdated)));
    }

    @Test
    public void testCreateVoltageLevel() throws Exception {
        createStudy("userId", CASE_UUID);
        UUID studyNameUserIdUuid = studyRepository.findAll().get(0).getId();
        UUID rootNodeUuid = getRootNodeUuid(studyNameUserIdUuid);
        NetworkModificationNode modificationNode1 = createNetworkModificationNode(studyNameUserIdUuid, rootNodeUuid, VARIANT_ID, "node 1");
        UUID modificationNode1Uuid = modificationNode1.getId();
        NetworkModificationNode modificationNode2 = createNetworkModificationNode(studyNameUserIdUuid,
                modificationNode1Uuid, UUID.randomUUID(), VARIANT_ID_2, "node 2");
        UUID modificationNode2Uuid = modificationNode2.getId();

        String createVoltageLevelAttributes = "{\"voltageLevelId\":\"voltageLevelId1\",\"voltageLevelName\":\"voltageLevelName1\""
            + ",\"nominalVoltage\":\"379.1\", \"substationId\":\"s1\"}";

        // create voltage level on root node (not allowed)
        mockMvc.perform(post("/v1/studies/{studyUuid}/nodes/{nodeUuid}/network-modification/voltage-levels",
                        studyNameUserIdUuid, rootNodeUuid)
                .contentType(MediaType.APPLICATION_JSON)
                .content(createVoltageLevelAttributes))
            .andExpect(status().isForbidden());

        // create voltage level
        mockMvc.perform(post("/v1/studies/{studyUuid}/nodes/{nodeUuid}/network-modification/voltage-levels",
                        studyNameUserIdUuid, modificationNode1Uuid)
                .contentType(MediaType.APPLICATION_JSON)
                .content(createVoltageLevelAttributes))
            .andExpect(status().isOk());
        checkEquipmentCreatingMessagesReceived(studyNameUserIdUuid, modificationNode1Uuid);
        checkEquipmentCreationMessagesReceived(studyNameUserIdUuid, modificationNode1Uuid, new HashSet<>());
        checkEquipmentUpdatingFinishedMessagesReceived(studyNameUserIdUuid, modificationNode1Uuid);

        // create voltage level on second modification node
        mockMvc.perform(post("/v1/studies/{studyUuid}/nodes/{nodeUuid}/network-modification/voltage-levels",
                        studyNameUserIdUuid, modificationNode2Uuid).content(createVoltageLevelAttributes))
            .andExpect(status().isOk());
        checkEquipmentCreatingMessagesReceived(studyNameUserIdUuid, modificationNode2Uuid);
        checkEquipmentCreationMessagesReceived(studyNameUserIdUuid, modificationNode2Uuid, new HashSet<>());
        checkEquipmentUpdatingFinishedMessagesReceived(studyNameUserIdUuid, modificationNode2Uuid);

        // update voltage level creation
        String voltageLevelAttributesUpdated = "{\"voltageLevelId\":\"voltageLevelId2\",\"voltageLevelName\":\"voltageLevelName2\""
                + ",\"nominalVoltage\":\"379.1\", \"substationId\":\"s2\"}";
        mockMvc.perform(put("/v1/studies/{studyUuid}/nodes/{nodeUuid}/network-modification/modifications/{modificationUuid}/voltage-levels-creation",
                studyNameUserIdUuid, modificationNode1Uuid, MODIFICATION_UUID)
                .contentType(MediaType.APPLICATION_JSON)
                .content(voltageLevelAttributesUpdated))
            .andExpect(status().isOk());
        checkEquipmentUpdatingMessagesReceived(studyNameUserIdUuid, modificationNode1Uuid);
        checkUpdateEquipmentCreationMessagesReceived(studyNameUserIdUuid, modificationNode1Uuid);
        checkEquipmentUpdatingFinishedMessagesReceived(studyNameUserIdUuid, modificationNode1Uuid);

        String createVoltageLevelAttributes2 = "{\"voltageLevelId\":\"voltageLevelId3\",\"voltageLevelName\":\"voltageLevelName3\""
                + ",\"nominalVoltage\":\"379.1\", \"substationId\":\"s2\"}";
        modificationNode1.setBuildStatus(BuildStatus.BUILDING);
        networkModificationTreeService.updateNode(studyNameUserIdUuid, modificationNode1);
        output.receive(TIMEOUT);
        // create voltage level on building node
        mockMvc.perform(post("/v1/studies/{studyUuid}/nodes/{nodeUuid}/network-modification/voltage-levels",
                        studyNameUserIdUuid, modificationNode1Uuid).content(createVoltageLevelAttributes2))
                .andExpect(status().isForbidden());

        var requests = getRequestsWithBodyDone(3);
        assertTrue(requests.stream().anyMatch(r -> r.getPath().matches("/v1/networks/" + NETWORK_UUID_STRING + "/voltage-levels\\?group=.*") && r.getBody().equals(createVoltageLevelAttributes)));
        assertTrue(requests.stream().anyMatch(r -> r.getPath().matches("/v1/networks/" + NETWORK_UUID_STRING + "/voltage-levels\\?group=.*&variantId=" + VARIANT_ID) && r.getBody().equals(createVoltageLevelAttributes)));
        assertTrue(requests.stream().anyMatch(r -> r.getPath().matches("/v1/networks/" + NETWORK_UUID_STRING + "/voltage-levels\\?group=.*&variantId=" + VARIANT_ID_2) && r.getBody().equals(createVoltageLevelAttributes)));
        assertTrue(requests.stream().anyMatch(r -> r.getPath().matches("/v1/modifications/" + MODIFICATION_UUID + "/voltage-levels-creation") && r.getBody().equals(voltageLevelAttributesUpdated)));
    }

    @SneakyThrows
    @Test
    public void testLineSplitWithVoltageLevel() {
        createStudy("userId", CASE_UUID);
        UUID studyNameUserIdUuid = studyRepository.findAll().get(0).getId();
        UUID rootNodeUuid = getRootNodeUuid(studyNameUserIdUuid);
        NetworkModificationNode modificationNode = createNetworkModificationNode(studyNameUserIdUuid, rootNodeUuid, VARIANT_ID, "node");
        UUID modificationNodeUuid = modificationNode.getId();

        VoltageLevelCreationInfos vl1 = VoltageLevelCreationInfos.builder()
                .equipmentId("vl1")
                .equipmentName("NewVoltageLevel")
                .nominalVoltage(379.3)
                .substationId("s1")
                .busbarSections(Collections.singletonList(new BusbarSectionCreationInfos("v1bbs", "BBS1", 1, 1)))
                .busbarConnections(Collections.emptyList())
                .build();
        LineSplitWithVoltageLevelInfos lineSplitWoVL = new LineSplitWithVoltageLevelInfos("line3", 10.0, vl1, null, "1.A",
                "nl1", "NewLine1", "nl2", "NewLine2");
        String lineSplitWoVLasJSON = mapper.writeValueAsString(lineSplitWoVL);

        mockMvc.perform(post("/v1/studies/{studyUuid}/nodes/{nodeUuid}/network-modification/line-splits",
                studyNameUserIdUuid, modificationNodeUuid)
            .contentType(MediaType.APPLICATION_JSON)
            .content(lineSplitWoVLasJSON))
            .andExpect(status().isOk());
        checkEquipmentCreatingMessagesReceived(studyNameUserIdUuid, modificationNodeUuid);
        checkEquipmentCreationMessagesReceived(studyNameUserIdUuid, modificationNodeUuid, ImmutableSet.of("s1", "s2"));
        checkEquipmentUpdatingFinishedMessagesReceived(studyNameUserIdUuid, modificationNodeUuid);

        mockMvc.perform(put("/v1/studies/{studyUuid}/nodes/{nodeUuid}/network-modification/modifications/{modificationUuid}/line-splits",
                studyNameUserIdUuid, modificationNodeUuid, MODIFICATION_UUID)
            .contentType(MediaType.APPLICATION_JSON)
            .content(lineSplitWoVLasJSON))
            .andExpect(status().isOk());
        checkEquipmentCreatingMessagesReceived(studyNameUserIdUuid, modificationNodeUuid);
        checkUpdateEquipmentModificationMessagesReceived(studyNameUserIdUuid, modificationNodeUuid);
        checkEquipmentUpdatingFinishedMessagesReceived(studyNameUserIdUuid, modificationNodeUuid);

        var requests = getRequestsWithBodyDone(2);
        assertEquals(2, requests.size());
        Optional<RequestWithBody> creationRequest = requests.stream().filter(r -> r.getPath().matches("/v1/networks/" + NETWORK_UUID_STRING + "/line-splits\\?group=.*")).findFirst();
        Optional<RequestWithBody> updateRequest = requests.stream().filter(r -> r.getPath().matches("/v1/modifications/" + MODIFICATION_UUID + "/line-splits")).findFirst();
        assertTrue(creationRequest.isPresent());
        assertTrue(updateRequest.isPresent());
        assertEquals(lineSplitWoVLasJSON, creationRequest.get().getBody());
        assertEquals(lineSplitWoVLasJSON, updateRequest.get().getBody());

        mockMvc.perform(post("/v1/studies/{studyUuid}/nodes/{nodeUuid}/network-modification/line-splits",
                studyNameUserIdUuid, modificationNodeUuid)
            .content("bogus"))
            .andExpectAll(
                status().is5xxServerError(),
                content().string("400 BAD_REQUEST")
            );
        checkEquipmentCreatingMessagesReceived(studyNameUserIdUuid, modificationNodeUuid);
        checkEquipmentUpdatingFinishedMessagesReceived(studyNameUserIdUuid, modificationNodeUuid);
        mockMvc.perform(put("/v1/studies/{studyUuid}/nodes/{nodeUuid}/network-modification/modifications/{modificationUuid}/line-splits",
                studyNameUserIdUuid, modificationNodeUuid, MODIFICATION_UUID)
            .content("bogus"))
            .andExpectAll(
                status().is5xxServerError(),
                content().string("400 BAD_REQUEST")
            );
        checkEquipmentCreatingMessagesReceived(studyNameUserIdUuid, modificationNodeUuid);
        checkEquipmentUpdatingFinishedMessagesReceived(studyNameUserIdUuid, modificationNodeUuid);
        requests = getRequestsWithBodyDone(2);
    }

    @SneakyThrows
    @Test
    public void testLineAttachToVoltageLevel() {
        UUID studyNameUserIdUuid = createStudy("userId", CASE_UUID);
        UUID rootNodeUuid = getRootNodeUuid(studyNameUserIdUuid);
        NetworkModificationNode modificationNode = createNetworkModificationNode(studyNameUserIdUuid, rootNodeUuid, VARIANT_ID, "node");
        UUID modificationNodeUuid = modificationNode.getId();

        String createVoltageLevelAttributes = "{\"voltageLevelId\":\"vl1\",\"voltageLevelName\":\"voltageLevelName1\""
                + ",\"nominalVoltage\":\"379.1\", \"substationId\":\"s1\"}";

        String createLineAttributes = "{\"seriesResistance\":\"25\",\"seriesReactance\":\"12\"}";

        String createLineAttachToVoltageLevelAttributes = "{\"lineToAttachToId\": \"line3\", \"percent\":\"10\", \"mayNewVoltageLevelInfos\":" +
                createVoltageLevelAttributes + "\"attachmentLine\":\"" + createLineAttributes + "\"}";

        mockMvc.perform(post("/v1/studies/{studyUuid}/nodes/{nodeUuid}/network-modification/line-attach",
                        studyNameUserIdUuid, modificationNodeUuid)
                .contentType(MediaType.APPLICATION_JSON)
                .content(createLineAttachToVoltageLevelAttributes))
                .andExpect(status().isOk());
        checkEquipmentCreatingMessagesReceived(studyNameUserIdUuid, modificationNodeUuid);
        checkEquipmentCreationMessagesReceived(studyNameUserIdUuid, modificationNodeUuid, ImmutableSet.of("s1", "s2"));
        checkEquipmentUpdatingFinishedMessagesReceived(studyNameUserIdUuid, modificationNodeUuid);

        mockMvc.perform(put("/v1/studies/{studyUuid}/nodes/{nodeUuid}/network-modification/modifications/{modificationUuid}/line-attach",
                        studyNameUserIdUuid, modificationNodeUuid, MODIFICATION_UUID)
                .contentType(MediaType.APPLICATION_JSON)
                .content(createLineAttachToVoltageLevelAttributes))
                .andExpect(status().isOk());
        checkEquipmentUpdatingMessagesReceived(studyNameUserIdUuid, modificationNodeUuid);
        checkUpdateEquipmentModificationMessagesReceived(studyNameUserIdUuid, modificationNodeUuid);
        checkEquipmentUpdatingFinishedMessagesReceived(studyNameUserIdUuid, modificationNodeUuid);

        var requests = getRequestsWithBodyDone(2);
        assertEquals(2, requests.size());
        Optional<RequestWithBody> creationRequest = requests.stream().filter(r -> r.getPath().matches("/v1/networks/" + NETWORK_UUID_STRING + "/line-attach\\?group=.*")).findFirst();
        Optional<RequestWithBody> updateRequest = requests.stream().filter(r -> r.getPath().matches("/v1/modifications/" + MODIFICATION_UUID + "/line-attach-creation")).findFirst();
        assertTrue(creationRequest.isPresent());
        assertTrue(updateRequest.isPresent());
        assertEquals(createLineAttachToVoltageLevelAttributes, creationRequest.get().getBody());
        assertEquals(createLineAttachToVoltageLevelAttributes, updateRequest.get().getBody());
    }

    @Test public void testReorderModification() throws Exception {
        createStudy("userId", CASE_UUID);
        UUID studyNameUserIdUuid = studyRepository.findAll().get(0).getId();
        UUID rootNodeUuid = getRootNodeUuid(studyNameUserIdUuid);
        NetworkModificationNode modificationNode = createNetworkModificationNode(studyNameUserIdUuid, rootNodeUuid,
                UUID.randomUUID(), VARIANT_ID, "node");
        UUID modificationNodeUuid = modificationNode.getId();

        UUID modification1 = UUID.randomUUID();
        UUID modification2 = UUID.randomUUID();
        UUID studyNameUserIdUuid1 = UUID.randomUUID();
        mockMvc.perform(put("/v1/studies/{studyUuid}/nodes/{nodeUuid}/network-modification/{modificationID}?beforeUuid={modificationID2}",
                studyNameUserIdUuid, UUID.randomUUID(), modification1, modification2))
            .andExpect(status().isNotFound());

        mockMvc.perform(put("/v1/studies/{studyUuid}/nodes/{nodeUuid}/network-modification/{modificationID}?beforeUuid={modificationID2}",
                        studyNameUserIdUuid1, modificationNodeUuid, modification1, modification2))
            .andExpect(status().isForbidden());
        checkEquipmentUpdatingMessagesReceived(studyNameUserIdUuid1, modificationNodeUuid);
        checkEquipmentUpdatingFinishedMessagesReceived(studyNameUserIdUuid1, modificationNodeUuid);

        mockMvc.perform(put("/v1/studies/{studyUuid}/nodes/{nodeUuid}/network-modification/{modificationID}",
                        studyNameUserIdUuid, modificationNodeUuid, modification1, modification2))
            .andExpect(status().isOk());
        checkEquipmentUpdatingMessagesReceived(studyNameUserIdUuid, modificationNodeUuid);
        checkUpdateNodesMessageReceived(studyNameUserIdUuid, List.of(modificationNodeUuid));
        checkUpdateModelsStatusMessagesReceived(studyNameUserIdUuid, modificationNodeUuid);
        checkEquipmentUpdatingFinishedMessagesReceived(studyNameUserIdUuid, modificationNodeUuid);

        var requests = getRequestsWithBodyDone(1);
        assertTrue(requests.stream()
                .anyMatch(r -> r.getPath().matches("/v1/groups/" + modificationNode.getModificationGroupUuid()
            + "/modifications/move[?]modificationsToMove=.*" + modification1)));

        // update switch on first modification node
        mockMvc.perform(put("/v1/studies/{studyUuid}/nodes/{nodeUuid}/network-modification/{modificationID}?beforeUuid={modificationID2}",
                studyNameUserIdUuid, modificationNodeUuid, modification1, modification2))
            .andExpect(status().isOk());
        checkEquipmentUpdatingMessagesReceived(studyNameUserIdUuid, modificationNodeUuid);
        checkUpdateNodesMessageReceived(studyNameUserIdUuid, List.of(modificationNodeUuid));
        checkUpdateModelsStatusMessagesReceived(studyNameUserIdUuid, modificationNodeUuid);
        checkEquipmentUpdatingFinishedMessagesReceived(studyNameUserIdUuid, modificationNodeUuid);

        requests = getRequestsWithBodyDone(1);
        assertTrue(requests.stream()
                .anyMatch(r -> r.getPath()
                        .matches("/v1/groups/" + modificationNode.getModificationGroupUuid()
                                + "/modifications/move[?]modificationsToMove=.*" + modification1 + ".*&before="
                                + modification2)));
    }

    @Test
    public void testDeleteEquipment() throws Exception {
        createStudy("userId", CASE_UUID);
        UUID studyNameUserIdUuid = studyRepository.findAll().get(0).getId();
        UUID rootNodeUuid = getRootNodeUuid(studyNameUserIdUuid);
        NetworkModificationNode modificationNode1 = createNetworkModificationNode(studyNameUserIdUuid, rootNodeUuid,
                UUID.randomUUID(), VARIANT_ID, "node 1");
        UUID modificationNode1Uuid = modificationNode1.getId();
        NetworkModificationNode modificationNode2 = createNetworkModificationNode(studyNameUserIdUuid,
                modificationNode1Uuid, UUID.randomUUID(), VARIANT_ID_2, "node 2");
        UUID modificationNode2Uuid = modificationNode2.getId();

        // delete equipment on root node (not allowed)
        mockMvc.perform(delete("/v1/studies/{studyUuid}/nodes/{nodeUuid}/network-modification/equipments/type/{equipmentType}/id/{equipmentId}",
                studyNameUserIdUuid, rootNodeUuid, "LOAD", "idLoadToDelete"))
            .andExpect(status().isForbidden());

        // delete equipment on first modification node
        mockMvc.perform(delete("/v1/studies/{studyUuid}/nodes/{nodeUuid}/network-modification/equipments/type/{equipmentType}/id/{equipmentId}",
                studyNameUserIdUuid, modificationNode1Uuid, "LOAD", "idLoadToDelete"))
            .andExpect(status().isOk());
        checkEquipmentCreatingMessagesReceived(studyNameUserIdUuid, modificationNode1Uuid);
        checkEquipmentDeletedMessagesReceived(studyNameUserIdUuid, modificationNode1Uuid,
                NotificationService.HEADER_UPDATE_TYPE_DELETED_EQUIPMENT_ID, "idLoadToDelete", NotificationService.HEADER_UPDATE_TYPE_DELETED_EQUIPMENT_TYPE,
                "LOAD", NotificationService.HEADER_UPDATE_TYPE_SUBSTATIONS_IDS, ImmutableSet.of("s2"));
        checkEquipmentUpdatingFinishedMessagesReceived(studyNameUserIdUuid, modificationNode1Uuid);

        // delete equipment on second modification node
        mockMvc.perform(delete("/v1/studies/{studyUuid}/nodes/{nodeUuid}/network-modification/equipments/type/{equipmentType}/id/{equipmentId}",
                studyNameUserIdUuid, modificationNode2Uuid, "LOAD", "idLoadToDelete"))
            .andExpect(status().isOk());
        checkEquipmentCreatingMessagesReceived(studyNameUserIdUuid, modificationNode2Uuid);
        checkEquipmentDeletedMessagesReceived(studyNameUserIdUuid, modificationNode2Uuid,
                NotificationService.HEADER_UPDATE_TYPE_DELETED_EQUIPMENT_ID, "idLoadToDelete", NotificationService.HEADER_UPDATE_TYPE_DELETED_EQUIPMENT_TYPE,
                "LOAD", NotificationService.HEADER_UPDATE_TYPE_SUBSTATIONS_IDS, ImmutableSet.of("s2"));
        checkEquipmentUpdatingFinishedMessagesReceived(studyNameUserIdUuid, modificationNode2Uuid);

        var requests = getRequestsWithBodyDone(2);
        assertTrue(requests.stream().anyMatch(r -> r.getPath().matches("/v1/networks/" + NETWORK_UUID_STRING + "/equipments/type/.*/id/.*\\?group=.*")));
        assertTrue(requests.stream().anyMatch(r -> r.getPath().matches("/v1/networks/" + NETWORK_UUID_STRING + "/equipments/type/.*/id/.*\\?group=.*&variantId=" + VARIANT_ID)));
        assertTrue(requests.stream().anyMatch(r -> r.getPath().matches("/v1/networks/" + NETWORK_UUID_STRING + "/equipments/type/.*/id/.*\\?group=.*&variantId=" + VARIANT_ID_2)));
    }

    private void checkEquipmentDeletedMessagesReceived(UUID studyNameUserIdUuid, UUID nodeUuid,
            String headerUpdateTypeEquipmentType, String equipmentType, String headerUpdateTypeEquipmentId,
            String equipmentId, String headerUpdateTypeSubstationsIds, Set<String> modifiedSubstationsIdsSet) {
        // assert that the broker message has been sent for updating study type
        Message<byte[]> messageStudyUpdate = output.receive(TIMEOUT);
        assertEquals("", new String(messageStudyUpdate.getPayload()));
        MessageHeaders headersStudyUpdate = messageStudyUpdate.getHeaders();
        assertEquals(studyNameUserIdUuid, headersStudyUpdate.get(NotificationService.HEADER_STUDY_UUID));
        assertEquals(nodeUuid, headersStudyUpdate.get(NotificationService.HEADER_NODE));
        assertEquals(NotificationService.UPDATE_TYPE_STUDY, headersStudyUpdate.get(NotificationService.HEADER_UPDATE_TYPE));
        assertEquals(equipmentType, headersStudyUpdate.get(headerUpdateTypeEquipmentType));
        assertEquals(equipmentId, headersStudyUpdate.get(headerUpdateTypeEquipmentId));
        assertEquals(modifiedSubstationsIdsSet, headersStudyUpdate.get(headerUpdateTypeSubstationsIds));

        checkUpdateNodesMessageReceived(studyNameUserIdUuid, List.of(nodeUuid));

        // assert that the broker message has been sent for updating load flow status
        checkUpdateModelsStatusMessagesReceived(studyNameUserIdUuid, nodeUuid);
    }

    private void checkUpdateModelStatusMessagesReceived(UUID studyUuid, UUID nodeUuid, String updateType) {
        // assert that the broker message has been sent for updating model status
        Message<byte[]> messageStatus = output.receive(TIMEOUT);
        assertEquals("", new String(messageStatus.getPayload()));
        MessageHeaders headersStatus = messageStatus.getHeaders();
        assertEquals(studyUuid, headersStatus.get(NotificationService.HEADER_STUDY_UUID));
        if (nodeUuid != null) {
            assertEquals(nodeUuid, headersStatus.get(NotificationService.HEADER_NODE));
        }
        assertEquals(updateType, headersStatus.get(NotificationService.HEADER_UPDATE_TYPE));
    }

    private void checkUpdateModelsStatusMessagesReceived(UUID studyUuid, UUID nodeUuid) {
        checkUpdateModelStatusMessagesReceived(studyUuid, nodeUuid, NotificationService.UPDATE_TYPE_LOADFLOW_STATUS);
        checkUpdateModelStatusMessagesReceived(studyUuid, nodeUuid, NotificationService.UPDATE_TYPE_SECURITY_ANALYSIS_STATUS);
        checkUpdateModelStatusMessagesReceived(studyUuid, nodeUuid, NotificationService.UPDATE_TYPE_SENSITIVITY_ANALYSIS_STATUS);
    }

    private void checkUpdateNodesMessageReceived(UUID studyUuid, List<UUID> nodesUuids) {
        Message<byte[]> messageStatus = output.receive(TIMEOUT);
        assertEquals("", new String(messageStatus.getPayload()));
        MessageHeaders headersStatus = messageStatus.getHeaders();
        assertEquals(studyUuid, headersStatus.get(NotificationService.HEADER_STUDY_UUID));
        assertEquals(nodesUuids, headersStatus.get(NotificationService.HEADER_NODES));
        assertEquals(NotificationService.NODE_UPDATED, headersStatus.get(NotificationService.HEADER_UPDATE_TYPE));
    }

    private void checkEquipmentMessagesReceived(UUID studyNameUserIdUuid, UUID nodeUuid, String headerUpdateTypeId,
            Set<String> modifiedIdsSet) {
        // assert that the broker message has been sent for updating study type
        Message<byte[]> messageStudyUpdate = output.receive(TIMEOUT);
        assertEquals("", new String(messageStudyUpdate.getPayload()));
        MessageHeaders headersStudyUpdate = messageStudyUpdate.getHeaders();
        assertEquals(studyNameUserIdUuid, headersStudyUpdate.get(NotificationService.HEADER_STUDY_UUID));
        assertEquals(nodeUuid, headersStudyUpdate.get(NotificationService.HEADER_NODE));
        assertEquals(NotificationService.UPDATE_TYPE_STUDY, headersStudyUpdate.get(NotificationService.HEADER_UPDATE_TYPE));
        assertEquals(modifiedIdsSet, headersStudyUpdate.get(headerUpdateTypeId));

        checkUpdateNodesMessageReceived(studyNameUserIdUuid, List.of(nodeUuid));
        checkUpdateModelsStatusMessagesReceived(studyNameUserIdUuid, nodeUuid);
    }

    private void checkEquipmentCreatingMessagesReceived(UUID studyNameUserIdUuid, UUID nodeUuid) {
        // assert that the broker message has been sent for updating study type
        Message<byte[]> messageStudyUpdate = output.receive(TIMEOUT);
        assertEquals("", new String(messageStudyUpdate.getPayload()));
        MessageHeaders headersStudyUpdate = messageStudyUpdate.getHeaders();
        assertEquals(studyNameUserIdUuid, headersStudyUpdate.get(NotificationService.HEADER_STUDY_UUID));
        assertEquals(nodeUuid, headersStudyUpdate.get(NotificationService.HEADER_PARENT_NODE));
        assertEquals(NotificationService.MODIFICATIONS_CREATING_IN_PROGRESS, headersStudyUpdate.get(NotificationService.HEADER_UPDATE_TYPE));
    }

    private void checkEquipmentUpdatingFinishedMessagesReceived(UUID studyNameUserIdUuid, UUID nodeUuid) {
        // assert that the broker message has been sent for updating study type
        Message<byte[]> messageStudyUpdate = output.receive(TIMEOUT);
        assertEquals("", new String(messageStudyUpdate.getPayload()));
        MessageHeaders headersStudyUpdate = messageStudyUpdate.getHeaders();
        assertEquals(studyNameUserIdUuid, headersStudyUpdate.get(NotificationService.HEADER_STUDY_UUID));
        assertEquals(nodeUuid, headersStudyUpdate.get(NotificationService.HEADER_PARENT_NODE));
        assertEquals(NotificationService.MODIFICATIONS_UPDATING_FINISHED, headersStudyUpdate.get(NotificationService.HEADER_UPDATE_TYPE));
    }

    private void checkEquipmentUpdatingMessagesReceived(UUID studyNameUserIdUuid, UUID nodeUuid) {
        // assert that the broker message has been sent for updating study type
        Message<byte[]> messageStudyUpdate = output.receive(TIMEOUT);
        assertEquals("", new String(messageStudyUpdate.getPayload()));
        MessageHeaders headersStudyUpdate = messageStudyUpdate.getHeaders();
        assertEquals(studyNameUserIdUuid, headersStudyUpdate.get(NotificationService.HEADER_STUDY_UUID));
        assertEquals(nodeUuid, headersStudyUpdate.get(NotificationService.HEADER_PARENT_NODE));
        assertEquals(NotificationService.MODIFICATIONS_UPDATING_IN_PROGRESS, headersStudyUpdate.get(NotificationService.HEADER_UPDATE_TYPE));
    }

    private void checkStudyMetadataUpdatedMessagesReceived(UUID studyNameUserIdUuid) {
        // assert that the broker message has been sent for updating study type
        Message<byte[]> messageStudyUpdate = output.receive(TIMEOUT);
        assertEquals("", new String(messageStudyUpdate.getPayload()));
        MessageHeaders headersStudyUpdate = messageStudyUpdate.getHeaders();
        assertEquals(NotificationService.UPDATE_TYPE_STUDY_METADATA_UPDATED, headersStudyUpdate.get(NotificationService.HEADER_UPDATE_TYPE));
    }

    private void checkEquipmentDeletingMessagesReceived(UUID studyNameUserIdUuid, UUID nodeUuid) {
        // assert that the broker message has been sent for updating study type
        Message<byte[]> messageStudyUpdate = output.receive(TIMEOUT);
        assertEquals("", new String(messageStudyUpdate.getPayload()));
        MessageHeaders headersStudyUpdate = messageStudyUpdate.getHeaders();
        assertEquals(studyNameUserIdUuid, headersStudyUpdate.get(NotificationService.HEADER_STUDY_UUID));
        assertEquals(nodeUuid, headersStudyUpdate.get(NotificationService.HEADER_PARENT_NODE));
        assertEquals(NotificationService.MODIFICATIONS_DELETING_IN_PROGRESS, headersStudyUpdate.get(NotificationService.HEADER_UPDATE_TYPE));
    }

    private void checkUpdateEquipmentCreationMessagesReceived(UUID studyNameUserIdUuid, UUID nodeUuid) {
        checkUpdateNodesMessageReceived(studyNameUserIdUuid, List.of(nodeUuid));
        checkUpdateModelsStatusMessagesReceived(studyNameUserIdUuid, nodeUuid);
    }

    private void checkUpdateEquipmentModificationMessagesReceived(UUID studyNameUserIdUuid, UUID nodeUuid) {
        checkUpdateNodesMessageReceived(studyNameUserIdUuid, List.of(nodeUuid));
        checkUpdateModelsStatusMessagesReceived(studyNameUserIdUuid, nodeUuid);
    }

    private void checkNodesInvalidationMessagesReceived(UUID studyNameUserIdUuid, List<UUID> invalidatedNodes) {
        checkUpdateNodesMessageReceived(studyNameUserIdUuid, invalidatedNodes);
    }

    private void checkNodeModificationMessagesReceived(UUID studyNameUserIdUuid, UUID nodeUuid) {
        checkUpdateModelsStatusMessagesReceived(studyNameUserIdUuid, nodeUuid);
        checkUpdateNodesMessageReceived(studyNameUserIdUuid, List.of(nodeUuid));
    }
=======
>>>>>>> 3f6540b9

        // assert that all http requests have been sent to remote services
        var requests = TestUtils.getRequestsDone(2, server);
        assertTrue(requests.contains(String.format("/v1/cases/%s/exists", caseUuid)));
        assertTrue(requests.stream().anyMatch(r -> r.matches("/v1/networks\\?caseUuid=" + caseUuid + "&variantId=" + FIRST_VARIANT_ID + "&reportUuid=.*&receiver=.*")));

        return studyUuid;
    }

    private UUID createStudyWithImportParameters(String userId, UUID caseUuid, HashMap<String, Object> importParameters, String... errorMessage) throws Exception {
        MvcResult result = mockMvc.perform(post("/v1/studies/cases/{caseUuid}", caseUuid).header("userId", userId).contentType(MediaType.APPLICATION_JSON).content(mapper.writeValueAsString(importParameters)))
                .andExpect(status().isOk())
                .andReturn();
        String resultAsString = result.getResponse().getContentAsString();

        BasicStudyInfos infos = mapper.readValue(resultAsString, BasicStudyInfos.class);

        UUID studyUuid = infos.getId();

        // assert that the broker message has been sent a study creation request message
        Message<byte[]> message = output.receive(TIMEOUT, studyUpdateDestination);

        assertEquals("", new String(message.getPayload()));
        MessageHeaders headers = message.getHeaders();
        assertEquals(userId, headers.get(NotificationService.HEADER_USER_ID));
        assertEquals(studyUuid, headers.get(NotificationService.HEADER_STUDY_UUID));
        assertEquals(NotificationService.UPDATE_TYPE_STUDIES, headers.get(HEADER_UPDATE_TYPE));

        output.receive(TIMEOUT, studyUpdateDestination);  // message for first modification node creation

        // assert that the broker message has been sent a study creation message for
        // creation
        message = output.receive(TIMEOUT, studyUpdateDestination);
        assertEquals("", new String(message.getPayload()));
        headers = message.getHeaders();
        assertEquals(userId, headers.get(NotificationService.HEADER_USER_ID));
        assertEquals(studyUuid, headers.get(NotificationService.HEADER_STUDY_UUID));
        assertEquals(NotificationService.UPDATE_TYPE_STUDIES, headers.get(HEADER_UPDATE_TYPE));
        assertEquals(errorMessage.length != 0 ? errorMessage[0] : null, headers.get(NotificationService.HEADER_ERROR));

        // assert that the broker message has been sent a study creation request message
        // for deletion
        message = output.receive(TIMEOUT, studyUpdateDestination);
        assertEquals("", new String(message.getPayload()));
        headers = message.getHeaders();
        assertEquals(userId, headers.get(NotificationService.HEADER_USER_ID));
        assertEquals(studyUuid, headers.get(NotificationService.HEADER_STUDY_UUID));
        assertEquals(NotificationService.UPDATE_TYPE_STUDY_DELETE, headers.get(HEADER_UPDATE_TYPE));

        // assert that all http requests have been sent to remote services
        Set<RequestWithBody> requests = TestUtils.getRequestsWithBodyDone(2, server);
        assertTrue(requests.stream().anyMatch(r -> r.getPath().matches(String.format("/v1/cases/%s/exists", caseUuid))));
        assertTrue(requests.stream().anyMatch(r -> r.getPath().matches("/v1/networks\\?caseUuid=" + caseUuid + "&variantId=" + FIRST_VARIANT_ID + "&reportUuid=.*")));

        assertEquals(mapper.writeValueAsString(importParameters),
                requests.stream().filter(r -> r.getPath().matches("/v1/networks\\?caseUuid=" + caseUuid + "&variantId=" + FIRST_VARIANT_ID + "&reportUuid=.*"))
                    .findFirst().orElseThrow().getBody());
        return studyUuid;
    }

    private UUID createStudy(String userId, String fileName, String caseUuid, boolean isPrivate,
            String... errorMessage) throws Exception {
        final UUID studyUuid;
        try (InputStream is = new FileInputStream(ResourceUtils.getFile("classpath:" + fileName))) {
            MockMultipartFile mockFile = new MockMultipartFile("caseFile", fileName, "text/xml", is);

            MvcResult result = mockMvc
                    .perform(multipart(STUDIES_URL + "?isPrivate={isPrivate}", isPrivate).file(mockFile)
                            .header("userId", userId).contentType(MediaType.MULTIPART_FORM_DATA))
                    .andExpect(status().isOk()).andReturn();

            String resultAsString = result.getResponse().getContentAsString();
            BasicStudyInfos infos = mapper.readValue(resultAsString, BasicStudyInfos.class);

            studyUuid = infos.getId();
        }

        // assert that the broker message has been sent a study creation request message
        Message<byte[]> message = output.receive(TIMEOUT, studyUpdateDestination);
        assertEquals("", new String(message.getPayload()));
        MessageHeaders headers = message.getHeaders();
        assertEquals(userId, headers.get(NotificationService.HEADER_USER_ID));
        assertEquals(studyUuid, headers.get(NotificationService.HEADER_STUDY_UUID));
        assertEquals(NotificationService.UPDATE_TYPE_STUDIES, headers.get(HEADER_UPDATE_TYPE));

        if (errorMessage.length == 0) {
            output.receive(TIMEOUT, studyUpdateDestination);   // message for first modification node creation
        }

        // assert that the broker message has been sent a study creation message for
        // creation
        message = output.receive(TIMEOUT, studyUpdateDestination);
        assertEquals("", new String(message.getPayload()));
        headers = message.getHeaders();
        assertEquals(userId, headers.get(NotificationService.HEADER_USER_ID));
        assertEquals(studyUuid, headers.get(NotificationService.HEADER_STUDY_UUID));
        assertEquals(NotificationService.UPDATE_TYPE_STUDIES, headers.get(HEADER_UPDATE_TYPE));
        assertEquals(errorMessage.length != 0 ? errorMessage[0] : null, headers.get(NotificationService.HEADER_ERROR));

        // assert that the broker message has been sent a study creation request message
        // for deletion
        message = output.receive(TIMEOUT, studyUpdateDestination);
        assertEquals("", new String(message.getPayload()));
        headers = message.getHeaders();
        assertEquals(userId, headers.get(NotificationService.HEADER_USER_ID));
        assertEquals(studyUuid, headers.get(NotificationService.HEADER_STUDY_UUID));
        assertEquals(NotificationService.UPDATE_TYPE_STUDY_DELETE, headers.get(HEADER_UPDATE_TYPE));

        // assert that all http requests have been sent to remote services
        var requests = TestUtils.getRequestsDone(caseUuid == null ? 1 : 2, server);
        assertTrue(requests.contains("/v1/cases/private"));
        if (caseUuid != null) {
            assertTrue(requests.stream().anyMatch(r -> r.matches("/v1/networks\\?caseUuid=" + caseUuid + "&variantId=" + FIRST_VARIANT_ID + "&reportUuid=.*")));
        }
        return studyUuid;
    }

    private UUID createStudyWithFileError(String userId, String fileName, String caseUuid, boolean isPrivate, String errorMessage)
            throws Exception {
        try (InputStream is = new FileInputStream(ResourceUtils.getFile("classpath:" + fileName))) {
            MockMultipartFile mockFile = new MockMultipartFile("caseFile", fileName, "text/xml", is);

            mockMvc
                    .perform(multipart(STUDIES_URL + "?isPrivate={isPrivate}", isPrivate).file(mockFile)
                            .header("userId", userId).contentType(MediaType.MULTIPART_FORM_DATA))
                    .andExpect(status().is5xxServerError()).andReturn();
        }

        // assert that the broker message has been sent a study creation request message
        Message<byte[]> message = output.receive(TIMEOUT);
        assertEquals("", new String(message.getPayload()));
        MessageHeaders headers = message.getHeaders();
        assertEquals(userId, headers.get(NotificationService.HEADER_USER_ID));
        assertEquals(NotificationService.UPDATE_TYPE_STUDIES, headers.get(HEADER_UPDATE_TYPE));

        // assert that all http requests have been sent to remote services
        var requests = TestUtils.getRequestsDone(caseUuid == null ? 1 : 2, server);
        assertTrue(requests.contains("/v1/cases/private"));

        message = output.receive(TIMEOUT);
        assertEquals("", new String(message.getPayload()));
        headers = message.getHeaders();
        assertEquals(userId, headers.get(NotificationService.HEADER_USER_ID));
        assertEquals(NotificationService.UPDATE_TYPE_STUDY_DELETE, headers.get(HEADER_UPDATE_TYPE));

        MvcResult mvcResult = mockMvc.perform(get("/v1/study_creation_requests").header("userId", "userId"))
                .andExpectAll(status().isOk(), content().contentType(MediaType.APPLICATION_JSON)).andReturn();
        String resultAsString = mvcResult.getResponse().getContentAsString();

        List<BasicStudyInfos> bsiListResult = mapper.readValue(resultAsString, new TypeReference<List<BasicStudyInfos>>() {
        });

        assertEquals(List.of(), bsiListResult);

        if (caseUuid != null) {
            assertTrue(requests.stream().anyMatch(r -> r.matches(
                    "/v1/networks\\?caseUuid=" + caseUuid + "&variantId=" + FIRST_VARIANT_ID + "&reportUuid=.*")));
        }
        return null;
    }

    @Test
    public void testCreateStudyWithErrorDuringCaseImport() throws Exception {
        String userId = "userId";
        mockMvc.perform(post("/v1/studies/cases/{caseUuid}", CASE_UUID_CAUSING_IMPORT_ERROR).header("userId", userId))
            .andExpect(status().is5xxServerError());

       // assert that the broker message has been sent a study creation request message
        Message<byte[]> message = output.receive(TIMEOUT, "study.update");

        MessageHeaders headers = message.getHeaders();
        assertEquals(userId, headers.get(NotificationService.HEADER_USER_ID));
        assertEquals(NotificationService.UPDATE_TYPE_STUDIES, headers.get(HEADER_UPDATE_TYPE));

        message = output.receive(TIMEOUT);
        assertEquals("", new String(message.getPayload()));
        headers = message.getHeaders();
        assertEquals(userId, headers.get(NotificationService.HEADER_USER_ID));
        assertEquals(NotificationService.UPDATE_TYPE_STUDY_DELETE, headers.get(HEADER_UPDATE_TYPE));

        MvcResult mvcResult = mockMvc.perform(get("/v1/study_creation_requests").header("userId", "userId")).andExpectAll(
                status().isOk(),
                content().contentType(MediaType.APPLICATION_JSON))
            .andReturn();

        String resultAsString = mvcResult.getResponse().getContentAsString();
        List<BasicStudyInfos> bsiListResult = mapper.readValue(resultAsString, new TypeReference<List<BasicStudyInfos>>() { });

        assertEquals(List.of(), bsiListResult);

        var requests = TestUtils.getRequestsDone(2, server);
        assertTrue(requests.contains(String.format("/v1/cases/%s/exists", CASE_UUID_CAUSING_IMPORT_ERROR)));
        assertTrue(requests.stream().anyMatch(r -> r.matches("/v1/networks\\?caseUuid=" + CASE_UUID_CAUSING_IMPORT_ERROR + "&variantId=" + FIRST_VARIANT_ID + "&reportUuid=.*")));
    }

    @Test
    public void testCreateStudyWithErrorDuringStudyCreation() throws Exception {
        String userId = "userId";
        mockMvc.perform(post("/v1/studies/cases/{caseUuid}", CASE_UUID_CAUSING_STUDY_CREATION_ERROR).header("userId", userId))
            .andExpect(status().isOk());

        // assert that the broker message has been sent a study creation request message
        Message<byte[]> message = output.receive(TIMEOUT, "study.update");
        MessageHeaders headers = message.getHeaders();
        assertEquals(userId, headers.get(NotificationService.HEADER_USER_ID));
        assertEquals(NotificationService.UPDATE_TYPE_STUDIES, headers.get(HEADER_UPDATE_TYPE));

        // study deletion
        message = output.receive(TIMEOUT, "study.update");
        headers = message.getHeaders();
        assertEquals(userId, headers.get(NotificationService.HEADER_USER_ID));
        assertEquals(NotificationService.UPDATE_TYPE_STUDY_DELETE, headers.get(HEADER_UPDATE_TYPE));

        // study error message
        message = output.receive(TIMEOUT, "study.update");
        headers = message.getHeaders();
        assertEquals(userId, headers.get(NotificationService.HEADER_USER_ID));
        assertEquals(NotificationService.UPDATE_TYPE_STUDIES, headers.get(HEADER_UPDATE_TYPE));
        assertEquals(STUDY_CREATION_ERROR_MESSAGE, headers.get(NotificationService.HEADER_ERROR));

        var requests = TestUtils.getRequestsDone(2, server);
        assertTrue(requests.contains(String.format("/v1/cases/%s/exists", CASE_UUID_CAUSING_STUDY_CREATION_ERROR)));
        assertTrue(requests.stream().anyMatch(r -> r.matches("/v1/networks\\?caseUuid=" + CASE_UUID_CAUSING_STUDY_CREATION_ERROR + "&variantId=" + FIRST_VARIANT_ID + "&reportUuid=.*")));
    }

    @Test
    public void testGetStudyCreationRequests() throws Exception {
        MvcResult mvcResult;
        String resultAsString;
        countDownLatch = new CountDownLatch(1);

        //insert a study with a case (multipartfile)
        try (InputStream is = new FileInputStream(ResourceUtils.getFile("classpath:testCase.xiidm"))) {
            MockMultipartFile mockFile = new MockMultipartFile("caseFile", "blockingCaseFile",
                    "text/xml", is);

            mvcResult = mockMvc
                    .perform(multipart(STUDIES_URL + "?isPrivate={isPrivate}", "true").file(mockFile)
                            .header("userId", "userId").contentType(MediaType.MULTIPART_FORM_DATA))
                    .andExpect(status().isOk()).andReturn();
            resultAsString = mvcResult.getResponse().getContentAsString();
            BasicStudyInfos bsiResult = mapper.readValue(resultAsString, BasicStudyInfos.class);

            assertThat(bsiResult, createMatcherStudyBasicInfos(studyCreationRequestRepository.findAll().get(0).getId(), "userId"));
        }

        UUID studyUuid = studyCreationRequestRepository.findAll().get(0).getId();

        mvcResult = mockMvc.perform(get("/v1/study_creation_requests").header("userId", "userId")).andExpectAll(
                status().isOk(),
                content().contentType(MediaType.APPLICATION_JSON))
            .andReturn();
        resultAsString = mvcResult.getResponse().getContentAsString();
        List<BasicStudyInfos> bsiListResult = mapper.readValue(resultAsString, new TypeReference<List<BasicStudyInfos>>() { });

        assertThat(bsiListResult.get(0), createMatcherStudyBasicInfos(studyUuid, "userId"));

        // once we checked study creation requests, we can countDown latch to trigger study creation request
        countDownLatch.countDown();

        // drop the broker message for study creation request (creation)
        output.receive(TIMEOUT, studyUpdateDestination);
        // drop the broker message for study creation
        output.receive(TIMEOUT * 3, studyUpdateDestination);
        // drop the broker message for node creation
        output.receive(TIMEOUT, studyUpdateDestination);
        // drop the broker message for study creation request (deletion)
        output.receive(TIMEOUT, studyUpdateDestination);

        mvcResult = mockMvc.perform(get("/v1/study_creation_requests").header("userId", "userId")).andExpectAll(
                status().isOk(),
                content().contentType(MediaType.APPLICATION_JSON))
            .andReturn();

        resultAsString = mvcResult.getResponse().getContentAsString();
        bsiListResult = mapper.readValue(resultAsString, new TypeReference<List<BasicStudyInfos>>() { });

        assertEquals(List.of(), bsiListResult);

        mvcResult = mockMvc.perform(get("/v1/studies").header("userId", "userId")).andExpectAll(
                status().isOk(),
                content().contentType(MediaType.APPLICATION_JSON))
            .andReturn();

        resultAsString = mvcResult.getResponse().getContentAsString();
        List<CreatedStudyBasicInfos> csbiListResponse = mapper.readValue(resultAsString, new TypeReference<List<CreatedStudyBasicInfos>>() { });

        assertThat(csbiListResponse.get(0), createMatcherCreatedStudyBasicInfos(studyUuid, "userId", "XIIDM"));

        // assert that all http requests have been sent to remote services
        var httpRequests = TestUtils.getRequestsDone(2, server);
        assertTrue(httpRequests.contains("/v1/cases/private"));
        assertTrue(httpRequests.stream().anyMatch(r -> r.matches("/v1/networks\\?caseUuid=" + IMPORTED_BLOCKING_CASE_UUID_STRING + "&variantId=" + FIRST_VARIANT_ID + "&reportUuid=.*")));

        countDownLatch = new CountDownLatch(1);

      //insert a study
        mvcResult = mockMvc.perform(post("/v1/studies/cases/{caseUuid}?isPrivate={isPrivate}", NEW_STUDY_CASE_UUID, "false")
                .header("userId", "userId"))
            .andExpect(status().isOk())
            .andReturn();
        resultAsString = mvcResult.getResponse().getContentAsString();

        BasicStudyInfos bsiResult = mapper.readValue(resultAsString, BasicStudyInfos.class);

        assertThat(bsiResult, createMatcherStudyBasicInfos(studyCreationRequestRepository.findAll().get(0).getId(), "userId"));

        studyUuid = studyCreationRequestRepository.findAll().get(0).getId();

        mvcResult = mockMvc.perform(get("/v1/study_creation_requests", NEW_STUDY_CASE_UUID, "false")
                .header("userId", "userId")).andExpectAll(
                        status().isOk(),
                        content().contentType(MediaType.APPLICATION_JSON))
            .andReturn();
        resultAsString = mvcResult.getResponse().getContentAsString();

        bsiListResult = mapper.readValue(resultAsString, new TypeReference<List<BasicStudyInfos>>() { });

        assertThat(bsiListResult.get(0), createMatcherStudyBasicInfos(studyUuid, "userId"));

        countDownLatch.countDown();

        // drop the broker message for study creation request (creation)
        output.receive(TIMEOUT, studyUpdateDestination);
        // drop the broker message for study creation
        output.receive(TIMEOUT * 3);
        // drop the broker message for node creation
        output.receive(TIMEOUT, studyUpdateDestination);
        // drop the broker message for study creation request (deletion)
        output.receive(TIMEOUT, studyUpdateDestination);

        mvcResult = mockMvc.perform(get("/v1/study_creation_requests")
                .header("userId", "userId")).andExpectAll(
                        status().isOk(),
                        content().contentType(MediaType.APPLICATION_JSON))
                .andReturn();
        resultAsString = mvcResult.getResponse().getContentAsString();

        bsiListResult = mapper.readValue(resultAsString, new TypeReference<List<BasicStudyInfos>>() { });

        assertEquals(List.of(), bsiListResult);

        mvcResult = mockMvc.perform(get("/v1/studies")
                .header("userId", "userId")).andExpectAll(
                        status().isOk(),
                        content().contentType(MediaType.APPLICATION_JSON))
            .andReturn();
        resultAsString = mvcResult.getResponse().getContentAsString();
        csbiListResponse = mapper.readValue(resultAsString, new TypeReference<List<CreatedStudyBasicInfos>>() { });

        assertThat(csbiListResponse.get(0), createMatcherCreatedStudyBasicInfos(studyUuid, "userId", "XIIDM"));

        // assert that all http requests have been sent to remote services
        var requests = TestUtils.getRequestsDone(2, server);
        assertTrue(requests.contains(String.format("/v1/cases/%s/exists", NEW_STUDY_CASE_UUID)));
        assertTrue(requests.stream().anyMatch(r -> r.matches("/v1/networks\\?caseUuid=" + NEW_STUDY_CASE_UUID + "&variantId=" + FIRST_VARIANT_ID + "&reportUuid=.*")));
    }

    private void checkUpdateModelStatusMessagesReceived(UUID studyUuid, UUID nodeUuid, String updateType) {
        // assert that the broker message has been sent for updating model status
        Message<byte[]> messageStatus = output.receive(TIMEOUT, studyUpdateDestination);
        assertEquals("", new String(messageStatus.getPayload()));
        MessageHeaders headersStatus = messageStatus.getHeaders();
        assertEquals(studyUuid, headersStatus.get(NotificationService.HEADER_STUDY_UUID));
        if (nodeUuid != null) {
            assertEquals(nodeUuid, headersStatus.get(NotificationService.HEADER_NODE));
        }
        assertEquals(updateType, headersStatus.get(NotificationService.HEADER_UPDATE_TYPE));
    }

    private void checkUpdateModelsStatusMessagesReceived(UUID studyUuid, UUID nodeUuid) {
        checkUpdateModelStatusMessagesReceived(studyUuid, nodeUuid, NotificationService.UPDATE_TYPE_LOADFLOW_STATUS);
        checkUpdateModelStatusMessagesReceived(studyUuid, nodeUuid, NotificationService.UPDATE_TYPE_SECURITY_ANALYSIS_STATUS);
    }

    private void checkUpdateNodesMessageReceived(UUID studyUuid, List<UUID> nodesUuids) {
        Message<byte[]> messageStatus = output.receive(TIMEOUT, studyUpdateDestination);
        assertEquals("", new String(messageStatus.getPayload()));
        MessageHeaders headersStatus = messageStatus.getHeaders();
        assertEquals(studyUuid, headersStatus.get(NotificationService.HEADER_STUDY_UUID));
        assertEquals(nodesUuids, headersStatus.get(NotificationService.HEADER_NODES));
        assertEquals(NotificationService.NODE_UPDATED, headersStatus.get(NotificationService.HEADER_UPDATE_TYPE));
    }

    private void checkEquipmentMessagesReceived(UUID studyNameUserIdUuid, UUID nodeUuid, String headerUpdateTypeId,
            Set<String> modifiedIdsSet) {
        // assert that the broker message has been sent for updating study type
        Message<byte[]> messageStudyUpdate = output.receive(TIMEOUT, studyUpdateDestination);
        assertEquals("", new String(messageStudyUpdate.getPayload()));
        MessageHeaders headersStudyUpdate = messageStudyUpdate.getHeaders();
        assertEquals(studyNameUserIdUuid, headersStudyUpdate.get(NotificationService.HEADER_STUDY_UUID));
        assertEquals(nodeUuid, headersStudyUpdate.get(NotificationService.HEADER_NODE));
        assertEquals(NotificationService.UPDATE_TYPE_STUDY, headersStudyUpdate.get(NotificationService.HEADER_UPDATE_TYPE));
        assertEquals(modifiedIdsSet, headersStudyUpdate.get(headerUpdateTypeId));

        checkUpdateNodesMessageReceived(studyNameUserIdUuid, List.of(nodeUuid));
        checkUpdateModelsStatusMessagesReceived(studyNameUserIdUuid, nodeUuid);
    }

    private void checkEquipmentCreatingMessagesReceived(UUID studyNameUserIdUuid, UUID nodeUuid) {
        // assert that the broker message has been sent for updating study type
        Message<byte[]> messageStudyUpdate = output.receive(TIMEOUT, studyUpdateDestination);
        assertEquals("", new String(messageStudyUpdate.getPayload()));
        MessageHeaders headersStudyUpdate = messageStudyUpdate.getHeaders();
        assertEquals(studyNameUserIdUuid, headersStudyUpdate.get(NotificationService.HEADER_STUDY_UUID));
        assertEquals(nodeUuid, headersStudyUpdate.get(NotificationService.HEADER_PARENT_NODE));
        assertEquals(NotificationService.MODIFICATIONS_CREATING_IN_PROGRESS, headersStudyUpdate.get(NotificationService.HEADER_UPDATE_TYPE));
    }

    private void checkEquipmentUpdatingFinishedMessagesReceived(UUID studyNameUserIdUuid, UUID nodeUuid) {
        // assert that the broker message has been sent for updating study type
        Message<byte[]> messageStudyUpdate = output.receive(TIMEOUT, studyUpdateDestination);
        assertEquals("", new String(messageStudyUpdate.getPayload()));
        MessageHeaders headersStudyUpdate = messageStudyUpdate.getHeaders();
        assertEquals(studyNameUserIdUuid, headersStudyUpdate.get(NotificationService.HEADER_STUDY_UUID));
        assertEquals(nodeUuid, headersStudyUpdate.get(NotificationService.HEADER_PARENT_NODE));
        assertEquals(NotificationService.MODIFICATIONS_UPDATING_FINISHED, headersStudyUpdate.get(NotificationService.HEADER_UPDATE_TYPE));
    }

    private void checkStudyMetadataUpdatedMessagesReceived(UUID studyNameUserIdUuid) {
        // assert that the broker message has been sent for updating study type
        Message<byte[]> messageStudyUpdate = output.receive(TIMEOUT, studyUpdateDestination);
        assertEquals("", new String(messageStudyUpdate.getPayload()));
        MessageHeaders headersStudyUpdate = messageStudyUpdate.getHeaders();
        assertEquals(NotificationService.UPDATE_TYPE_STUDY_METADATA_UPDATED, headersStudyUpdate.get(NotificationService.HEADER_UPDATE_TYPE));
    }

    private void checkEquipmentCreationMessagesReceived(UUID studyNameUserIdUuid, UUID nodeUuid,
            Set<String> modifiedIdsSet) {
        checkEquipmentMessagesReceived(studyNameUserIdUuid, nodeUuid, NotificationService.HEADER_UPDATE_TYPE_SUBSTATIONS_IDS,
                modifiedIdsSet);
    }

    @Test
    public void testCreateStudyWithDefaultLoadflow() throws Exception {
        createStudy("userId", CASE_UUID);
        StudyEntity study = studyRepository.findAll().get(0);

        assertEquals(study.getLoadFlowProvider(), defaultLoadflowProvider);
    }

    @Test
    public void testDuplicateStudy() throws Exception {
        UUID study1Uuid = createStudy("userId", CASE_UUID);
        RootNode rootNode = networkModificationTreeService.getStudyTree(study1Uuid);
        UUID modificationNodeUuid = rootNode.getChildren().get(0).getId();
        NetworkModificationNode node1 = createNetworkModificationNode(study1Uuid, modificationNodeUuid, VARIANT_ID, "node1");
        NetworkModificationNode node2 = createNetworkModificationNode(study1Uuid, modificationNodeUuid, VARIANT_ID_2, "node2");

        // add modification on node "node1"
        String createTwoWindingsTransformerAttributes = "{\"equipmentId\":\"2wtId\",\"equipmentName\":\"2wtName\",\"seriesResistance\":\"10\",\"seriesReactance\":\"10\",\"magnetizingConductance\":\"100\",\"magnetizingSusceptance\":\"100\",\"ratedVoltage1\":\"480\",\"ratedVoltage2\":\"380\",\"voltageLevelId1\":\"CHOO5P6\",\"busOrBusbarSectionId1\":\"CHOO5P6_1\",\"voltageLevelId2\":\"CHOO5P6\",\"busOrBusbarSectionId2\":\"CHOO5P6_1\"}";

        mockMvc.perform(post("/v1/studies/{studyUuid}/nodes/{nodeUuid}/network-modification/two-windings-transformers", study1Uuid, node1.getId())
                .contentType(MediaType.APPLICATION_JSON)
                .content(createTwoWindingsTransformerAttributes))
                .andExpect(status().isOk());
        checkEquipmentCreatingMessagesReceived(study1Uuid, node1.getId());
        checkEquipmentCreationMessagesReceived(study1Uuid, node1.getId(), ImmutableSet.of("s2"));
        checkEquipmentUpdatingFinishedMessagesReceived(study1Uuid, node1.getId());

        var requests = TestUtils.getRequestsWithBodyDone(1, server);
        assertTrue(requests.stream().anyMatch(r -> r.getPath().matches("/v1/networks/" + NETWORK_UUID_STRING + "/two-windings-transformers\\?group=.*")));

        // add modification on node "node2"
        String createLoadAttributes = "{\"loadId\":\"loadId1\",\"loadName\":\"loadName1\",\"loadType\":\"UNDEFINED\",\"activePower\":\"100.0\",\"reactivePower\":\"50.0\",\"voltageLevelId\":\"idVL1\",\"busId\":\"idBus1\"}";

        mockMvc.perform(post("/v1/studies/{studyUuid}/nodes/{nodeUuid}/network-modification/loads", study1Uuid, node2.getId())
            .contentType(MediaType.APPLICATION_JSON)
            .content(createLoadAttributes))
            .andExpect(status().isOk());
        checkEquipmentCreatingMessagesReceived(study1Uuid, node2.getId());
        checkEquipmentCreationMessagesReceived(study1Uuid, node2.getId(), ImmutableSet.of("s2"));
        checkEquipmentUpdatingFinishedMessagesReceived(study1Uuid, node2.getId());

        requests = TestUtils.getRequestsWithBodyDone(1, server);
        assertTrue(requests.stream().anyMatch(r -> r.getPath().matches("/v1/networks/" + NETWORK_UUID_STRING + "/loads\\?group=.*")));

        node2.setLoadFlowStatus(LoadFlowStatus.CONVERGED);
        node2.setLoadFlowResult(new LoadFlowResultImpl(true, Map.of("key_1", "metric_1", "key_2", "metric_2"), "logs"));
        node2.setSecurityAnalysisResultUuid(UUID.randomUUID());
        node2.setSensitivityAnalysisResultUuid(UUID.randomUUID());
        networkModificationTreeService.updateNode(study1Uuid, node2);
        output.receive(TIMEOUT, studyUpdateDestination);

        // duplicate the study
        StudyEntity duplicatedStudy = duplicateStudy(study1Uuid);
        assertNotEquals(study1Uuid, duplicatedStudy.getId());

        //Test duplication from a non existing source study
        mockMvc.perform(post(STUDIES_URL + "?duplicateFrom={sourceStudyUuid}&studyUuid={studyUuid}", UUID.randomUUID(), DUPLICATED_STUDY_UUID)
                .header("userId", "userId"))
                .andExpect(status().isNotFound());
    }

    public StudyEntity duplicateStudy(UUID studyUuid) throws Exception {
        mockMvc.perform(post(STUDIES_URL + "?duplicateFrom={sourceStudyUuid}&studyUuid={studyUuid}", studyUuid, DUPLICATED_STUDY_UUID)
                        .header("userId", "userId"))
                .andExpect(status().isOk());

        output.receive(TIMEOUT, studyUpdateDestination);
        output.receive(TIMEOUT, studyUpdateDestination);
        output.receive(TIMEOUT, studyUpdateDestination);
        output.receive(TIMEOUT, studyUpdateDestination);
        output.receive(TIMEOUT, studyUpdateDestination);
        output.receive(TIMEOUT, studyUpdateDestination);

        StudyEntity duplicatedStudy = studyRepository.findById(UUID.fromString(DUPLICATED_STUDY_UUID)).orElse(null);
        RootNode duplicatedRootNode = networkModificationTreeService.getStudyTree(UUID.fromString(DUPLICATED_STUDY_UUID));

        //Check tree node has been duplicated
        assertEquals(1, duplicatedRootNode.getChildren().size());
        NetworkModificationNode duplicatedModificationNode = (NetworkModificationNode) duplicatedRootNode.getChildren().get(0);
        assertEquals(2, duplicatedModificationNode.getChildren().size());

        assertEquals(LoadFlowStatus.NOT_DONE, ((NetworkModificationNode) duplicatedModificationNode.getChildren().get(0)).getLoadFlowStatus());
        assertNull(((NetworkModificationNode) duplicatedModificationNode.getChildren().get(0)).getLoadFlowResult());
        assertNull(((NetworkModificationNode) duplicatedModificationNode.getChildren().get(0)).getSecurityAnalysisResultUuid());
        assertNull(((NetworkModificationNode) duplicatedModificationNode.getChildren().get(0)).getSensitivityAnalysisResultUuid());

        assertEquals(LoadFlowStatus.NOT_DONE, ((NetworkModificationNode) duplicatedModificationNode.getChildren().get(1)).getLoadFlowStatus());
        assertNull(((NetworkModificationNode) duplicatedModificationNode.getChildren().get(1)).getLoadFlowResult());
        assertNull(((NetworkModificationNode) duplicatedModificationNode.getChildren().get(1)).getSecurityAnalysisResultUuid());
        assertNull(((NetworkModificationNode) duplicatedModificationNode.getChildren().get(1)).getSensitivityAnalysisResultUuid());

        //Check requests to duplicate modification has been emitted
        var requests = TestUtils.getRequestsWithBodyDone(3, server);
        assertTrue(requests.stream().anyMatch(r -> r.getPath().matches("/v1/groups\\?duplicateFrom=.*&groupUuid=.*&reportUuid=.*")));

        return duplicatedStudy;
    }

    @Test
    public void testDuplicateNode() throws Exception {
        UUID study1Uuid = createStudy("userId", CASE_UUID);
        RootNode rootNode = networkModificationTreeService.getStudyTree(study1Uuid);
        UUID modificationNodeUuid = rootNode.getChildren().get(0).getId();
        NetworkModificationNode node1 = createNetworkModificationNode(study1Uuid, modificationNodeUuid, VARIANT_ID, "node1");
        NetworkModificationNode node2 = createNetworkModificationNode(study1Uuid, modificationNodeUuid, VARIANT_ID_2, "node2");

        // add modification on node "node1"
        String createTwoWindingsTransformerAttributes = "{\"equipmentId\":\"2wtId\",\"equipmentName\":\"2wtName\",\"seriesResistance\":\"10\",\"seriesReactance\":\"10\",\"magnetizingConductance\":\"100\",\"magnetizingSusceptance\":\"100\",\"ratedVoltage1\":\"480\",\"ratedVoltage2\":\"380\",\"voltageLevelId1\":\"CHOO5P6\",\"busOrBusbarSectionId1\":\"CHOO5P6_1\",\"voltageLevelId2\":\"CHOO5P6\",\"busOrBusbarSectionId2\":\"CHOO5P6_1\"}";

        mockMvc.perform(post("/v1/studies/{studyUuid}/nodes/{nodeUuid}/network-modification/two-windings-transformers", study1Uuid, node1.getId())
                .contentType(MediaType.APPLICATION_JSON)
                .content(createTwoWindingsTransformerAttributes))
                .andExpect(status().isOk());
        checkEquipmentCreatingMessagesReceived(study1Uuid, node1.getId());
        checkEquipmentCreationMessagesReceived(study1Uuid, node1.getId(), ImmutableSet.of("s2"));
        checkEquipmentUpdatingFinishedMessagesReceived(study1Uuid, node1.getId());

        var requests = TestUtils.getRequestsWithBodyDone(1, server);
        assertTrue(requests.stream().anyMatch(r -> r.getPath().matches("/v1/networks/" + NETWORK_UUID_STRING + "/two-windings-transformers\\?group=.*")));

        // add modification on node "node2"
        String createLoadAttributes = "{\"loadId\":\"loadId1\",\"loadName\":\"loadName1\",\"loadType\":\"UNDEFINED\",\"activePower\":\"100.0\",\"reactivePower\":\"50.0\",\"voltageLevelId\":\"idVL1\",\"busId\":\"idBus1\"}";

        mockMvc.perform(post("/v1/studies/{studyUuid}/nodes/{nodeUuid}/network-modification/loads", study1Uuid, node2.getId())
                .contentType(MediaType.APPLICATION_JSON)
                .content(createLoadAttributes))
                .andExpect(status().isOk());
        checkEquipmentCreatingMessagesReceived(study1Uuid, node2.getId());
        checkEquipmentCreationMessagesReceived(study1Uuid, node2.getId(), ImmutableSet.of("s2"));
        checkEquipmentUpdatingFinishedMessagesReceived(study1Uuid, node2.getId());

        requests = TestUtils.getRequestsWithBodyDone(1, server);
        assertTrue(requests.stream().anyMatch(r -> r.getPath().matches("/v1/networks/" + NETWORK_UUID_STRING + "/loads\\?group=.*")));

        node2.setLoadFlowStatus(LoadFlowStatus.CONVERGED);
        node2.setLoadFlowResult(new LoadFlowResultImpl(true, Map.of("key_1", "metric_1", "key_2", "metric_2"), "logs"));
        node2.setSecurityAnalysisResultUuid(UUID.randomUUID());
        networkModificationTreeService.updateNode(study1Uuid, node2);
        output.receive(TIMEOUT);

        //node2 should not have any child
        List<NodeEntity> allNodes = networkModificationTreeService.getAllNodes(study1Uuid);
        assertEquals(0, allNodes.stream().filter(nodeEntity -> nodeEntity.getParentNode() != null && nodeEntity.getParentNode().getIdNode().equals(node2.getId())).count());

        // duplicate the node1 after node2
        UUID duplicatedNodeUuid = duplicateNode(study1Uuid, node1.getId(), node2.getId(), InsertMode.AFTER);

        //node2 should now have 1 child
        allNodes = networkModificationTreeService.getAllNodes(study1Uuid);
        assertEquals(1, allNodes.stream()
                .filter(nodeEntity -> nodeEntity.getParentNode() != null
                        && nodeEntity.getIdNode().equals(duplicatedNodeUuid)
                        && nodeEntity.getParentNode().getIdNode().equals(node2.getId()))
                .count());

        // duplicate the node2 before node1
        UUID duplicatedNodeUuid2 = duplicateNode(study1Uuid, node2.getId(), node1.getId(), InsertMode.BEFORE);
        allNodes = networkModificationTreeService.getAllNodes(study1Uuid);
        assertEquals(1, allNodes.stream()
                .filter(nodeEntity -> nodeEntity.getParentNode() != null
                        && nodeEntity.getIdNode().equals(duplicatedNodeUuid2)
                        && nodeEntity.getParentNode().getIdNode().equals(modificationNodeUuid))
                .count());

        //now the tree looks like root -> modificationNode -> duplicatedNode2 -> node1 -> node2 -> duplicatedNode1
        //duplicate node1 in a new branch starting from duplicatedNode2
        UUID duplicatedNodeUuid3 = duplicateNode(study1Uuid, node1.getId(), duplicatedNodeUuid2, InsertMode.CHILD);
        allNodes = networkModificationTreeService.getAllNodes(study1Uuid);
        //expect to have modificationNode as a parent
        assertEquals(1, allNodes.stream()
                .filter(nodeEntity -> nodeEntity.getParentNode() != null
                        && nodeEntity.getIdNode().equals(duplicatedNodeUuid3)
                        && nodeEntity.getParentNode().getIdNode().equals(duplicatedNodeUuid2))
                .count());
        //and expect that no other node has the new branch create node as parent
        assertEquals(0, allNodes.stream().filter(nodeEntity -> nodeEntity.getParentNode() != null && nodeEntity.getParentNode().getIdNode().equals(duplicatedNodeUuid3)).count());

        //try copy non existing node and expect not found
        mockMvc.perform(post(STUDIES_URL +
                        "/{studyUuid}/tree/nodes?nodeToCopyUuid={nodeUuid}&referenceNodeUuid={referenceNodeUuid}&insertMode={insertMode}",
                study1Uuid, UUID.randomUUID(), node1.getId(), InsertMode.AFTER)
                .header("userId", "userId"))
                .andExpect(status().isNotFound());

        //try to copy to a non existing position and expect expect not found
        mockMvc.perform(post(STUDIES_URL +
                        "/{studyUuid}/tree/nodes?nodeToCopyUuid={nodeUuid}&referenceNodeUuid={referenceNodeUuid}&insertMode={insertMode}",
                study1Uuid, node1.getId(), UUID.randomUUID(), InsertMode.AFTER)
                .header("userId", "userId"))
                .andExpect(status().isNotFound());

        //try to copy to before the root node and expect forbidden
        mockMvc.perform(post(STUDIES_URL +
                        "/{studyUuid}/tree/nodes?nodeToCopyUuid={nodeUuid}&referenceNodeUuid={referenceNodeUuid}&insertMode={insertMode}",
                study1Uuid, node1.getId(), rootNode.getId(), InsertMode.BEFORE)
                .header("userId", "userId"))
                .andExpect(status().isForbidden());

        var request = TestUtils.getRequestsDone(1, server);
        assertTrue(request.stream().anyMatch(r -> r.matches("/v1/groups\\?duplicateFrom=.*&groupUuid=.*&reportUuid=.*")));
    }

    public UUID duplicateNode(UUID studyUuid, UUID nodeToCopyUuid, UUID referenceNodeUuid, InsertMode insertMode) throws Exception {
        List<NodeEntity> allNodesBeforeDuplication = networkModificationTreeService.getAllNodes(studyUuid);

        mockMvc.perform(post(STUDIES_URL +
                "/{studyUuid}/tree/nodes?nodeToCopyUuid={nodeUuid}&referenceNodeUuid={referenceNodeUuid}&insertMode={insertMode}",
                studyUuid, nodeToCopyUuid, referenceNodeUuid, insertMode)
                .header("userId", "userId"))
                .andExpect(status().isOk());

        output.receive(TIMEOUT);
        output.receive(TIMEOUT);
        output.receive(TIMEOUT);
        output.receive(TIMEOUT);
        output.receive(TIMEOUT);
        output.receive(TIMEOUT);

        var requests = TestUtils.getRequestsDone(1, server);
        assertTrue(requests.stream().anyMatch(r -> r.matches("/v1/groups\\?duplicateFrom=.*&groupUuid=.*&reportUuid=.*")));

        List<NodeEntity> allNodesAfterDuplication = networkModificationTreeService.getAllNodes(studyUuid);

        List<NodeEntity> newNodeUuid;
        //newNodeUuid = allNodesAfterDuplication.stream().filter(nodeEntity -> !allNodesBeforeDuplication.contains(nodeEntity)).collect(Collectors.toList());
        allNodesAfterDuplication.removeIf(nodeEntity -> allNodesBeforeDuplication.stream().anyMatch(nodeEntity1 -> nodeEntity.getIdNode().equals(nodeEntity1.getIdNode())));

        return allNodesAfterDuplication.get(0).getIdNode();
    }

    public void getDefaultLoadflowProvider() throws Exception {
        mockMvc.perform(get("/v1/loadflow-default-provider")).andExpectAll(
                status().isOk(),
                content().string(defaultLoadflowProvider));
    }

    @Test
    public void reindexStudyTest() throws Exception {
        mockMvc.perform(post("/v1/studies/{studyUuid}/reindex-all", UUID.randomUUID()))
            .andExpect(status().isNotFound());

        UUID study1Uuid = createStudy("userId", CASE_UUID);

        mockMvc.perform(post("/v1/studies/{studyUuid}/reindex-all", study1Uuid))
            .andExpect(status().isOk());

        var requests = TestUtils.getRequestsWithBodyDone(2, server);
        assertTrue(requests.stream().anyMatch(r -> r.getPath().contains("/v1/networks/" + NETWORK_UUID_STRING + "/reindex-all")));
        assertEquals(1, requests.stream().filter(r -> r.getPath().matches("/v1/reports/.*")).count());

        Message<byte[]> buildStatusMessage = output.receive(TIMEOUT, studyUpdateDestination);
        assertEquals(study1Uuid, buildStatusMessage.getHeaders().get(NotificationService.HEADER_STUDY_UUID));
        assertEquals(NotificationService.NODE_UPDATED, buildStatusMessage.getHeaders().get(HEADER_UPDATE_TYPE));
    }

<<<<<<< HEAD
    @Test
    public void testNodesInvalidation() throws Exception {
        UUID studyNameUserIdUuid = createStudy("userId", CASE_UUID);
        UUID rootNodeUuid = getRootNodeUuid(studyNameUserIdUuid);
        NetworkModificationNode modificationNode1 = createNetworkModificationNode(studyNameUserIdUuid, rootNodeUuid, UUID.randomUUID(), VARIANT_ID, "node 1", BuildStatus.BUILT);
        UUID modificationNode1Uuid = modificationNode1.getId();
        NetworkModificationNode modificationNode2 = createNetworkModificationNode(studyNameUserIdUuid, modificationNode1Uuid, UUID.randomUUID(), VARIANT_ID_2, "node 2", BuildStatus.NOT_BUILT);
        UUID modificationNode2Uuid = modificationNode2.getId();
        NetworkModificationNode modificationNode3 = createNetworkModificationNode(studyNameUserIdUuid, modificationNode2Uuid, UUID.randomUUID(), VARIANT_ID_3, "node 3", BuildStatus.BUILT);
        UUID modificationNode3Uuid = modificationNode3.getId();

        UUID node1ReportUuid = UUID.randomUUID();
        UUID node3ReportUuid = UUID.randomUUID();
        modificationNode1.setReportUuid(node1ReportUuid);
        modificationNode1.setSecurityAnalysisResultUuid(UUID.fromString(SECURITY_ANALYSIS_RESULT_UUID));
        modificationNode1.setSensitivityAnalysisResultUuid(UUID.fromString(SENSITIVITY_ANALYSIS_RESULT_UUID));
        modificationNode3.setReportUuid(node3ReportUuid);

        networkModificationTreeService.updateNode(studyNameUserIdUuid, modificationNode1);
        output.receive(TIMEOUT);
        networkModificationTreeService.updateNode(studyNameUserIdUuid, modificationNode3);
        output.receive(TIMEOUT);

        var modificationType = ModificationType.GENERATOR_MODIFICATION;
        String modificationTypeUrl = ModificationType.getUriFromType(modificationType);
        String generatorAttributesUpdated = "{\"generatorId\":\"generatorId1\",\"generatorType\":\"FICTITIOUS\",\"activePower\":\"70.0\"}";
        mockMvc.perform(put("/v1/studies/{studyUuid}/nodes/{nodeUuid}/network-modification/modifications/{modificationType}/{modificationUuid}/", studyNameUserIdUuid, modificationNode1Uuid, modificationTypeUrl, MODIFICATION_UUID)
                        .content(generatorAttributesUpdated))
                .andExpect(status().isOk());
        checkEquipmentUpdatingMessagesReceived(studyNameUserIdUuid, modificationNode1Uuid);
        checkNodesInvalidationMessagesReceived(studyNameUserIdUuid, List.of(modificationNode1Uuid, modificationNode3Uuid));
        checkUpdateModelsStatusMessagesReceived(studyNameUserIdUuid, modificationNode1Uuid);
        checkEquipmentUpdatingFinishedMessagesReceived(studyNameUserIdUuid, modificationNode1Uuid);

        var requests = getRequestsWithBodyDone(7);
        assertTrue(requests.stream().anyMatch(r -> r.getPath().matches("/v1/modifications/" + MODIFICATION_UUID + "/" + modificationTypeUrl) && r.getBody().equals(generatorAttributesUpdated)));
        assertEquals(2, requests.stream().filter(r -> r.getPath().matches("/v1/reports/.*")).count());
        assertTrue(requests.stream().anyMatch(r -> r.getPath().matches("/v1/results/" + SECURITY_ANALYSIS_RESULT_UUID)));
        assertTrue(requests.stream().anyMatch(r -> r.getPath().matches("/v1/results/" + SENSITIVITY_ANALYSIS_RESULT_UUID)));
    }

    private void testSensitivityAnalysisWithNodeUuid(UUID studyUuid, UUID nodeUuid, UUID resultUuid) throws Exception {
        MvcResult mvcResult;
        String resultAsString;

        // sensitivity analysis not found
        mockMvc.perform(get("/v1/sensitivity-analysis/results/{resultUuid}", NOT_FOUND_SENSITIVITY_ANALYSIS_UUID)).andExpect(status().isNotFound());

        // run sensitivity analysis
        mvcResult = mockMvc.perform(post("/v1/studies/{studyUuid}/nodes/{nodeUuid}/sensitivity-analysis/run?variablesFiltersListUuid={variablesFiltersListUuid}&contingencyListUuid={contingencyListUuid}&quadFiltersListUuid={quadFiltersListUuid}",
            studyUuid, nodeUuid, VARIABLES_FILTERS_LIST_UUID, CONTINGENCY_LIST_UUID, QUAD_FILTERS_LIST_UUID)).andExpect(status().isOk())
            .andReturn();
        resultAsString = mvcResult.getResponse().getContentAsString();
        UUID uuidResponse = mapper.readValue(resultAsString, UUID.class);
        assertEquals(uuidResponse, resultUuid);

        Message<byte[]> sensitivityAnalysisStatusMessage = output.receive(TIMEOUT);
        assertEquals(studyUuid, sensitivityAnalysisStatusMessage.getHeaders().get(NotificationService.HEADER_STUDY_UUID));
        String updateType = (String) sensitivityAnalysisStatusMessage.getHeaders().get(HEADER_UPDATE_TYPE);
        assertEquals(NotificationService.UPDATE_TYPE_SENSITIVITY_ANALYSIS_STATUS, updateType);

        Message<byte[]> sensitivityAnalysisUpdateMessage = output.receive(TIMEOUT);
        assertEquals(studyUuid, sensitivityAnalysisUpdateMessage.getHeaders().get(NotificationService.HEADER_STUDY_UUID));
        updateType = (String) sensitivityAnalysisUpdateMessage.getHeaders().get(HEADER_UPDATE_TYPE);
        assertEquals(NotificationService.UPDATE_TYPE_SENSITIVITY_ANALYSIS_RESULT, updateType);

        sensitivityAnalysisStatusMessage = output.receive(TIMEOUT);
        assertEquals(studyUuid, sensitivityAnalysisStatusMessage.getHeaders().get(NotificationService.HEADER_STUDY_UUID));
        updateType = (String) sensitivityAnalysisStatusMessage.getHeaders().get(HEADER_UPDATE_TYPE);
        assertEquals(NotificationService.UPDATE_TYPE_SENSITIVITY_ANALYSIS_STATUS, updateType);

        assertTrue(getRequestsDone(1).stream().anyMatch(r -> r.matches("/v1/networks/" + NETWORK_UUID_STRING + "/run-and-save.*?variablesFiltersListUuid=" + VARIABLES_FILTERS_LIST_UUID + "&contingencyListUuid=" + CONTINGENCY_LIST_UUID + "&quadFiltersListUuid=" + QUAD_FILTERS_LIST_UUID + "&receiver=.*nodeUuid.*")));

        // get sensitivity analysis result
        mockMvc.perform(get("/v1/studies/{studyUuid}/nodes/{nodeUuid}/sensitivity-analysis/result", studyUuid, nodeUuid)).andExpectAll(
            status().isOk(),
            content().string(SENSITIVITY_ANALYSIS_RESULT_JSON));

        assertTrue(getRequestsDone(1).contains(String.format("/v1/results/%s", resultUuid)));

        // get sensitivity analysis status
        mockMvc.perform(get("/v1/studies/{studyUuid}/nodes/{nodeUuid}/sensitivity-analysis/status", studyUuid, nodeUuid)).andExpectAll(
            status().isOk(),
            content().string(SENSITIVITY_ANALYSIS_STATUS_JSON));

        assertTrue(getRequestsDone(1).contains(String.format("/v1/results/%s/status", resultUuid)));

        // stop sensitivity analysis
        mockMvc.perform(put("/v1/studies/{studyUuid}/nodes/{nodeUuid}/sensitivity-analysis/stop", studyUuid, nodeUuid)).andExpect(status().isOk());

        sensitivityAnalysisStatusMessage = output.receive(TIMEOUT);
        assertEquals(studyUuid, sensitivityAnalysisStatusMessage.getHeaders().get(NotificationService.HEADER_STUDY_UUID));
        updateType = (String) sensitivityAnalysisStatusMessage.getHeaders().get(HEADER_UPDATE_TYPE);
        assertTrue(updateType.equals(NotificationService.UPDATE_TYPE_SENSITIVITY_ANALYSIS_STATUS) || updateType.equals(NotificationService.UPDATE_TYPE_SENSITIVITY_ANALYSIS_RESULT));

        assertTrue(getRequestsDone(1).stream().anyMatch(r -> r.matches("/v1/results/" + resultUuid + "/stop\\?receiver=.*nodeUuid.*")));
    }

    @Test
    public void testSensitivityAnalysis() throws Exception {
        //insert a study
        UUID studyNameUserIdUuid = createStudy("userId", CASE_UUID);
        UUID rootNodeUuid = getRootNodeUuid(studyNameUserIdUuid);
        NetworkModificationNode modificationNode1 = createNetworkModificationNode(studyNameUserIdUuid, rootNodeUuid, UUID.randomUUID(), VARIANT_ID, "node 1");
        UUID modificationNode1Uuid = modificationNode1.getId();
        NetworkModificationNode modificationNode2 = createNetworkModificationNode(studyNameUserIdUuid, modificationNode1Uuid, UUID.randomUUID(), VARIANT_ID_2, "node 2");
        UUID modificationNode2Uuid = modificationNode2.getId();
        NetworkModificationNode modificationNode3 = createNetworkModificationNode(studyNameUserIdUuid, modificationNode2Uuid, UUID.randomUUID(), VARIANT_ID_3, "node 3");
        UUID modificationNode3Uuid = modificationNode3.getId();

        // run sensitivity analysis on root node (not allowed)
        mockMvc.perform(post("/v1/studies/{studyUuid}/nodes/{nodeUuid}/sensitivity-analysis/run?variablesFiltersListUuid={variablesFiltersListUuid}&contingencyListUuid={contingencyListUuid}&quadFiltersListUuid={quadFiltersListUuid}",
            studyNameUserIdUuid, rootNodeUuid, VARIABLES_FILTERS_LIST_UUID, CONTINGENCY_LIST_UUID, QUAD_FILTERS_LIST_UUID)).andExpect(status().isForbidden());

        testSensitivityAnalysisWithNodeUuid(studyNameUserIdUuid, modificationNode1Uuid, UUID.fromString(SENSITIVITY_ANALYSIS_RESULT_UUID));
        testSensitivityAnalysisWithNodeUuid(studyNameUserIdUuid, modificationNode3Uuid, UUID.fromString(SENSITIVITY_ANALYSIS_OTHER_NODE_RESULT_UUID));
    }

    // test sensitivity analysis on network 2 will fail
    @Test
    public void testSensitivityAnalysisFailedForNotification() throws Exception {
        MvcResult mvcResult;
        String resultAsString;

        UUID studyUuid = createStudy("userId", UUID.fromString(CASE_2_UUID_STRING));
        UUID rootNodeUuid = getRootNodeUuid(studyUuid);
        NetworkModificationNode modificationNode1 = createNetworkModificationNode(studyUuid, rootNodeUuid, UUID.randomUUID(), VARIANT_ID, "node 1");
        UUID modificationNode1Uuid = modificationNode1.getId();

        //run failing sensitivity analysis (because in network 2)
        mvcResult = mockMvc.perform(post("/v1/studies/{studyUuid}/nodes/{nodeUuid}/sensitivity-analysis/run?variablesFiltersListUuid={variablesFiltersListUuid}&contingencyListUuid={contingencyListUuid}&quadFiltersListUuid={quadFiltersListUuid}",
            studyUuid, modificationNode1Uuid, VARIABLES_FILTERS_LIST_UUID, CONTINGENCY_LIST_UUID, QUAD_FILTERS_LIST_UUID))
            .andExpect(status().isOk()).andReturn();
        resultAsString = mvcResult.getResponse().getContentAsString();
        String uuidResponse = mapper.readValue(resultAsString, String.class);

        assertEquals(SENSITIVITY_ANALYSIS_ERROR_NODE_RESULT_UUID, uuidResponse);

        // failed sensitivity analysis
        Message<byte[]> message = output.receive(TIMEOUT);
        assertEquals(studyUuid, message.getHeaders().get(NotificationService.HEADER_STUDY_UUID));
        String updateType = (String) message.getHeaders().get(HEADER_UPDATE_TYPE);
        assertEquals(NotificationService.UPDATE_TYPE_SENSITIVITY_ANALYSIS_FAILED, updateType);

        // message sent by run and save controller to notify frontend sensitivity analysis is running and should update status
        message = output.receive(TIMEOUT);
        assertEquals(studyUuid, message.getHeaders().get(NotificationService.HEADER_STUDY_UUID));
        updateType = (String) message.getHeaders().get(HEADER_UPDATE_TYPE);
        assertEquals(NotificationService.UPDATE_TYPE_SENSITIVITY_ANALYSIS_STATUS, updateType);

        assertTrue(getRequestsDone(1).stream().anyMatch(r -> r.matches("/v1/networks/" + NETWORK_UUID_2_STRING + "/run-and-save.*?variablesFiltersListUuid=" + VARIABLES_FILTERS_LIST_UUID + "&contingencyListUuid=" + CONTINGENCY_LIST_UUID + "&quadFiltersListUuid=" + QUAD_FILTERS_LIST_UUID + "&receiver=.*nodeUuid.*")));

        /**
         *  what follows is mostly for test coverage -> a failed message without receiver is sent -> will be ignored by consumer
         */
        UUID studyUuid2 = createStudy("userId", UUID.fromString(CASE_3_UUID_STRING));
        UUID rootNodeUuid2 = getRootNodeUuid(studyUuid2);
        NetworkModificationNode modificationNode2 = createNetworkModificationNode(studyUuid2, rootNodeUuid2, UUID.randomUUID(), VARIANT_ID, "node 2");
        UUID modificationNode1Uuid2 = modificationNode2.getId();

        mockMvc.perform(post("/v1/studies/{studyUuid}/nodes/{nodeUuid}/sensitivity-analysis/run?variablesFiltersListUuid={variablesFiltersListUuid}&contingencyListUuid={contingencyListUuid}&quadFiltersListUuid={quadFiltersListUuid}",
            studyUuid2, modificationNode1Uuid2, VARIABLES_FILTERS_LIST_UUID, CONTINGENCY_LIST_UUID, QUAD_FILTERS_LIST_UUID))
            .andExpect(status().isOk());

        // failed sensitivity analysis without receiver -> no failure message sent to frontend

        // message sent by run and save controller to notify frontend sensitivity analysis is running and should update status
        message = output.receive(TIMEOUT);
        assertEquals(studyUuid2, message.getHeaders().get(NotificationService.HEADER_STUDY_UUID));
        updateType = (String) message.getHeaders().get(HEADER_UPDATE_TYPE);
        assertEquals(NotificationService.UPDATE_TYPE_SENSITIVITY_ANALYSIS_STATUS, updateType);

        assertTrue(getRequestsDone(1).stream().anyMatch(r -> r.matches("/v1/networks/" + NETWORK_UUID_3_STRING + "/run-and-save.*?variablesFiltersListUuid=" + VARIABLES_FILTERS_LIST_UUID + "&contingencyListUuid=" + CONTINGENCY_LIST_UUID + "&quadFiltersListUuid=" + QUAD_FILTERS_LIST_UUID + "&receiver=.*nodeUuid.*")));
    }

=======
>>>>>>> 3f6540b9
    @After
    public void tearDown() {
        List<String> destinations = List.of(studyUpdateDestination);

        cleanDB();

        TestUtils.assertQueuesEmptyThenClear(destinations, output);

        try {
            TestUtils.assertServerRequestsEmptyThenShutdown(server);
        } catch (UncheckedInterruptedException e) {
            LOGGER.error("Error while attempting to get the request done : ", e);
        } catch (IOException e) {
            // Ignoring
        }
    }
}<|MERGE_RESOLUTION|>--- conflicted
+++ resolved
@@ -141,8 +141,6 @@
     private static final String NEW_STUDY_CASE_UUID = "11888888-0000-0000-0000-000000000000";
     private static final String DUPLICATED_STUDY_UUID = "11888888-0000-0000-0000-111111111111";
     private static final String NOT_EXISTING_CASE_UUID = "00000000-0000-0000-0000-000000000000";
-    private static final String SECURITY_ANALYSIS_RESULT_UUID = "f3a85c9b-9594-4e55-8ec7-07ea965d24eb";
-    private static final String SECURITY_ANALYSIS_STATUS_JSON = "{\"status\":\"COMPLETED\"}";
     private static final String HEADER_UPDATE_TYPE = "updateType";
     private static final UUID NETWORK_UUID = UUID.fromString(NETWORK_UUID_STRING);
     private static final UUID CASE_UUID = UUID.fromString(CASE_UUID_STRING);
@@ -200,11 +198,10 @@
     private ReportService reportService;
 
     @Autowired
-<<<<<<< HEAD
     private SensitivityAnalysisService sensitivityAnalysisService;
-=======
+
+    @Autowired
     private SecurityAnalysisService securityAnalysisService;
->>>>>>> 3f6540b9
 
     @MockBean
     private EquipmentInfosService equipmentInfosService;
@@ -348,42 +345,10 @@
                 String path = Objects.requireNonNull(request.getPath());
                 Buffer body = request.getBody();
 
-<<<<<<< HEAD
-                //
-                // security analysis
-                //
-                if (path.matches("/v1/networks/" + NETWORK_UUID_STRING + "/run-and-save.*contingencyListName=.*")) {
-                    String resultUuid = path.matches(".*variantId=" + VARIANT_ID_3 + ".*") ? SECURITY_ANALYSIS_OTHER_NODE_RESULT_UUID : SECURITY_ANALYSIS_RESULT_UUID;
-                    input.send(MessageBuilder.withPayload("")
-                        .setHeader("resultUuid", resultUuid)
-                        .setHeader("receiver", "%7B%22nodeUuid%22%3A%22" + request.getPath().split("%")[5].substring(4) + "%22%2C%22userId%22%3A%22userId%22%7D")
-                        .build());
-                    return new MockResponse().setResponseCode(200).setBody("\"" + resultUuid + "\"")
-                        .addHeader("Content-Type", "application/json; charset=utf-8");
-                } else if (path.matches("/v1/networks/" + NETWORK_UUID_2_STRING + "/run-and-save.*contingencyListName=.*")) {
-                    input.send(MessageBuilder.withPayload("")
-                        .setHeader("receiver", "%7B%22nodeUuid%22%3A%22" + request.getPath().split("%")[5].substring(4) + "%22%2C%22userId%22%3A%22userId%22%7D")
-                        .build(), "sa.failed");
-                    return new MockResponse().setResponseCode(200).setBody("\"" + SECURITY_ANALYSIS_ERROR_NODE_RESULT_UUID + "\"")
-                        .addHeader("Content-Type", "application/json; charset=utf-8");
-                } else if (path.matches("/v1/networks/" + NETWORK_UUID_3_STRING + "/run-and-save.*contingencyListName=.*")) {
-                    input.send(MessageBuilder.withPayload("")
-                        .build(), "sa.failed");
-                    return new MockResponse().setResponseCode(200).setBody("\"" + SECURITY_ANALYSIS_ERROR_NODE_RESULT_UUID + "\"")
-                        .addHeader("Content-Type", "application/json; charset=utf-8");
-                } else if (path.matches("/v1/results/" + SECURITY_ANALYSIS_RESULT_UUID + "/stop.*")
-                    || path.matches("/v1/results/" + SECURITY_ANALYSIS_OTHER_NODE_RESULT_UUID + "/stop.*")) {
-                    String resultUuid = path.matches(".*variantId=" + VARIANT_ID_3 + ".*") ? SECURITY_ANALYSIS_OTHER_NODE_RESULT_UUID : SECURITY_ANALYSIS_RESULT_UUID;
-                    input.send(MessageBuilder.withPayload("")
-                        .setHeader("resultUuid", resultUuid)
-                        .setHeader("receiver", "%7B%22nodeUuid%22%3A%22" + request.getPath().split("%")[5].substring(4) + "%22%2C%22userId%22%3A%22userId%22%7D")
-                        .build(), "sa.stopped");
-                    return new MockResponse().setResponseCode(200)
-                        .addHeader("Content-Type", "application/json; charset=utf-8");
                 //
                 // sensitivity analysis
                 //
-                } else if (path.matches("/v1/networks/" + NETWORK_UUID_STRING + "/run-and-save.*variablesFiltersListUuid=.*contingencyListUuid=.*quadFiltersListUuid=.*")) {
+                if (path.matches("/v1/networks/" + NETWORK_UUID_STRING + "/run-and-save.*variablesFiltersListUuid=.*contingencyListUuid=.*quadFiltersListUuid=.*")) {
                     String resultUuid = path.matches(".*variantId=" + VARIANT_ID_3 + ".*") ? SENSITIVITY_ANALYSIS_OTHER_NODE_RESULT_UUID : SENSITIVITY_ANALYSIS_RESULT_UUID;
                     input.send(MessageBuilder.withPayload("")
                         .setHeader("resultUuid", resultUuid)
@@ -411,13 +376,7 @@
                         .build(), "sensitivityanalysis.stopped");
                     return new MockResponse().setResponseCode(200)
                         .addHeader("Content-Type", "application/json; charset=utf-8");
-                    //
-                    // switch
-                    //
                 } else if (path.matches("/v1/groups/.*") ||
-=======
-                if (path.matches("/v1/groups/.*") ||
->>>>>>> 3f6540b9
                     path.matches("/v1/networks/" + NETWORK_UUID_STRING + "/switches/switchId\\?group=.*&open=true") ||
                     path.matches("/v1/networks/" + NETWORK_UUID_STRING + "/switches/switchId\\?group=.*&open=true&variantId=" + VARIANT_ID) ||
                     path.matches("/v1/networks/" + NETWORK_UUID_STRING + "/switches/switchId\\?group=.*&open=true&variantId=" + VARIANT_ID_2)) {
@@ -648,28 +607,6 @@
                         return new MockResponse().setResponseCode(200).addHeader("Content-Disposition", "attachment; filename=fileName").setBody("byteData")
                                 .addHeader("Content-Type", "application/json; charset=utf-8");
 
-<<<<<<< HEAD
-                    case "/v1/results/" + SECURITY_ANALYSIS_RESULT_UUID + "?limitType":
-                    case "/v1/results/" + SECURITY_ANALYSIS_OTHER_NODE_RESULT_UUID + "?limitType":
-                        return new MockResponse().setResponseCode(200).setBody(SECURITY_ANALYSIS_RESULT_JSON)
-                            .addHeader("Content-Type", "application/json; charset=utf-8");
-=======
->>>>>>> 3f6540b9
-                    case "/v1/results/" + SECURITY_ANALYSIS_RESULT_UUID + "/status":
-                        return new MockResponse().setResponseCode(200).setBody(SECURITY_ANALYSIS_STATUS_JSON)
-<<<<<<< HEAD
-                            .addHeader("Content-Type", "application/json; charset=utf-8");
-                    case "/v1/results/" + SECURITY_ANALYSIS_RESULT_UUID:
-                        if (request.getMethod().equals("DELETE")) {
-                            return new MockResponse().setResponseCode(200).setBody(SECURITY_ANALYSIS_STATUS_JSON)
-                                    .addHeader("Content-Type", "application/json; charset=utf-8");
-                        }
-                        return new MockResponse().setResponseCode(500);
-                    case "/v1/results/invalidate-status?resultUuid=" + SECURITY_ANALYSIS_RESULT_UUID:
-                    case "/v1/results/invalidate-status?resultUuid=" + SECURITY_ANALYSIS_OTHER_NODE_RESULT_UUID:
-                        return new MockResponse().setResponseCode(200).addHeader("Content-Type",
-                                "application/json; charset=utf-8");
-
                     case "/v1/results/" + SENSITIVITY_ANALYSIS_OTHER_NODE_RESULT_UUID:
                         return new MockResponse().setResponseCode(200).setBody(SENSITIVITY_ANALYSIS_RESULT_JSON)
                             .addHeader("Content-Type", "application/json; charset=utf-8");
@@ -690,43 +627,6 @@
                         return new MockResponse().setResponseCode(200).addHeader("Content-Type",
                             "application/json; charset=utf-8");
 
-                    case "/v1/networks/" + NETWORK_UUID_STRING + "/voltage-levels/" + VOLTAGE_LEVEL_ID + "/configured-buses":
-                        return new MockResponse().setResponseCode(200).setBody(busesDataAsString)
-                                .addHeader("Content-Type", "application/json; charset=utf-8");
-
-                    case "/v1/networks/" + NETWORK_UUID_STRING + "/voltage-levels/" + VOLTAGE_LEVEL_ID + "/busbar-sections":
-                        return new MockResponse().setResponseCode(200).setBody(busbarSectionsDataAsString)
-                                .addHeader("Content-Type", "application/json; charset=utf-8");
-
-                    case "/v1/networks/" + NETWORK_UUID_STRING + "/loads/" + LOAD_ID_1:
-                        return new MockResponse().setResponseCode(200).setBody(loadDataAsString)
-                                .addHeader("Content-Type", "application/json; charset=utf-8");
-
-                    case "/v1/networks/" + NETWORK_UUID_STRING + "/lines/" + LINE_ID_1:
-                        return new MockResponse().setResponseCode(200).setBody(lineDataAsString)
-                                .addHeader("Content-Type", "application/json; charset=utf-8");
-
-                    case "/v1/networks/" + NETWORK_UUID_STRING + "/generators/" + GENERATOR_ID_1:
-                        return new MockResponse().setResponseCode(200).setBody(generatorDataAsString)
-                                .addHeader("Content-Type", "application/json; charset=utf-8");
-
-                    case "/v1/networks/" + NETWORK_UUID_STRING + "/shunt-compensators/" + SHUNT_COMPENSATOR_ID_1:
-                        return new MockResponse().setResponseCode(200).setBody(shuntCompensatorDataAsString)
-                                .addHeader("Content-Type", "application/json; charset=utf-8");
-
-                    case "/v1/networks/" + NETWORK_UUID_STRING + "/2-windings-transformers/" + TWO_WINDINGS_TRANSFORMER_ID_1:
-                        return new MockResponse().setResponseCode(200).setBody(twoWindingsTransformerDataAsString)
-                                .addHeader("Content-Type", "application/json; charset=utf-8");
-
-                    case "/v1/networks/" + NETWORK_UUID_STRING + "/substations/" + SUBSTATION_ID_1:
-                        return new MockResponse().setResponseCode(200).setBody(substationDataAsString)
-                                .addHeader("Content-Type", "application/json; charset=utf-8");
-
-                    case "/v1/networks/" + NETWORK_UUID_STRING + "/voltage-levels/" + VL_ID_1:
-                        return new MockResponse().setResponseCode(200).setBody(voltageLevelDataAsString)
-=======
->>>>>>> 3f6540b9
-                                .addHeader("Content-Type", "application/json; charset=utf-8");
                     case "/v1/networks/" + NETWORK_UUID_STRING + "/" + VARIANT_ID:
                     case "/v1/networks/" + NETWORK_UUID_STRING + "/" + VARIANT_ID_2:
                     case "/v1/networks/" + NETWORK_UUID_STRING + "/" + VARIANT_ID_3:
@@ -1115,1919 +1015,14 @@
         assertEquals(NotificationService.UPDATE_TYPE_STUDIES, headers.get(HEADER_UPDATE_TYPE));
         assertEquals(errorMessage.length != 0 ? errorMessage[0] : null, headers.get(NotificationService.HEADER_ERROR));
 
-<<<<<<< HEAD
-        assertTrue(getRequestsDone(1).stream().anyMatch(r -> r.matches("/v1/networks/" + NETWORK_UUID_STRING + "/run\\?reportId=.*&reportName=loadflow&provider=" + defaultLoadflowProvider + "&variantId=" + VARIANT_ID_3)));
-
-        // check load flow status
-        mvcResult = mockMvc.perform(get("/v1/studies/{studyUuid}/nodes/{nodeUuid}/loadflow/infos", studyNameUserIdUuid,
-                        modificationNode3Uuid)).andExpectAll(
-                                status().isOk(),
-                                content().contentType(MediaType.APPLICATION_JSON))
-            .andReturn();
-        resultAsString = mvcResult.getResponse().getContentAsString();
-        LoadFlowInfos lfInfos = mapper.readValue(resultAsString, LoadFlowInfos.class);
-
-        assertThat(lfInfos, new MatcherLoadFlowInfos(
-                        LoadFlowInfos.builder().loadFlowStatus(LoadFlowStatus.CONVERGED).build()));
-    }
-
-    @Test
-    public void testLoadFlowError() throws Exception {
-        UUID studyNameUserIdUuid = createStudy("userId", CASE_LOADFLOW_ERROR_UUID);
-        UUID rootNodeUuid = getRootNodeUuid(studyNameUserIdUuid);
-        NetworkModificationNode modificationNode = createNetworkModificationNode(studyNameUserIdUuid, rootNodeUuid,
-                UUID.randomUUID(), VARIANT_ID, "node");
-        UUID modificationNodeUuid = modificationNode.getId();
-
-        // run loadflow
-        mockMvc.perform(put("/v1/studies/{studyUuid}/nodes/{nodeUuid}/loadflow/run", studyNameUserIdUuid, modificationNodeUuid))
-            .andExpect(status().isOk());
-
-        checkUpdateModelStatusMessagesReceived(studyNameUserIdUuid, modificationNodeUuid, NotificationService.UPDATE_TYPE_LOADFLOW_STATUS);
-        checkUpdateModelStatusMessagesReceived(studyNameUserIdUuid, modificationNodeUuid, NotificationService.UPDATE_TYPE_LOADFLOW);
-        assertTrue(getRequestsDone(1).stream().anyMatch(r -> r.matches("/v1/networks/" + NETWORK_LOADFLOW_ERROR_UUID_STRING + "/run\\?reportId=.*&reportName=loadflow&provider=" + defaultLoadflowProvider + "&variantId=" + VARIANT_ID)));
-
-        // check load flow status
-        MvcResult mvcResult = mockMvc.perform(get("/v1/studies/{studyUuid}/nodes/{nodeUuid}/loadflow/infos", studyNameUserIdUuid,
-                        modificationNodeUuid)).andExpectAll(
-                                status().isOk(),
-                                content().contentType(MediaType.APPLICATION_JSON))
-            .andReturn();
-        String resultAsString = mvcResult.getResponse().getContentAsString();
-        LoadFlowInfos lfInfos = mapper.readValue(resultAsString, LoadFlowInfos.class);
-
-        assertThat(lfInfos, new MatcherLoadFlowInfos(
-                LoadFlowInfos.builder().loadFlowStatus(LoadFlowStatus.DIVERGED).build()));
-    }
-
-    private void testSecurityAnalysisWithNodeUuid(UUID studyUuid, UUID nodeUuid, UUID resultUuid) throws Exception {
-        MvcResult mvcResult;
-        String resultAsString;
-
-        // security analysis not found
-        mockMvc.perform(get("/v1/security-analysis/results/{resultUuid}", NOT_FOUND_SECURITY_ANALYSIS_UUID)).andExpect(status().isNotFound());
-
-        // run security analysis
-        mvcResult = mockMvc.perform(post("/v1/studies/{studyUuid}/nodes/{nodeUuid}/security-analysis/run?contingencyListName={contingencyListName}",
-                studyUuid, nodeUuid, CONTINGENCY_LIST_NAME)).andExpect(status().isOk())
-            .andReturn();
-        resultAsString = mvcResult.getResponse().getContentAsString();
-        UUID uuidResponse = mapper.readValue(resultAsString, UUID.class);
-        assertEquals(uuidResponse, resultUuid);
-
-        Message<byte[]> securityAnalysisStatusMessage = output.receive(TIMEOUT);
-        assertEquals(studyUuid, securityAnalysisStatusMessage.getHeaders().get(NotificationService.HEADER_STUDY_UUID));
-        String updateType = (String) securityAnalysisStatusMessage.getHeaders().get(HEADER_UPDATE_TYPE);
-        assertEquals(NotificationService.UPDATE_TYPE_SECURITY_ANALYSIS_STATUS, updateType);
-
-        Message<byte[]> securityAnalysisUpdateMessage = output.receive(TIMEOUT);
-        assertEquals(studyUuid, securityAnalysisUpdateMessage.getHeaders().get(NotificationService.HEADER_STUDY_UUID));
-        updateType = (String) securityAnalysisUpdateMessage.getHeaders().get(HEADER_UPDATE_TYPE);
-        assertEquals(NotificationService.UPDATE_TYPE_SECURITY_ANALYSIS_RESULT, updateType);
-
-        securityAnalysisStatusMessage = output.receive(TIMEOUT);
-        assertEquals(studyUuid, securityAnalysisStatusMessage.getHeaders().get(NotificationService.HEADER_STUDY_UUID));
-        updateType = (String) securityAnalysisStatusMessage.getHeaders().get(HEADER_UPDATE_TYPE);
-        assertEquals(NotificationService.UPDATE_TYPE_SECURITY_ANALYSIS_STATUS, updateType);
-
-        assertTrue(getRequestsDone(1).stream().anyMatch(r -> r.matches("/v1/networks/" + NETWORK_UUID_STRING + "/run-and-save.*contingencyListName=" + CONTINGENCY_LIST_NAME + "&receiver=.*nodeUuid.*")));
-
-        // get security analysis result
-        mockMvc.perform(get("/v1/studies/{studyUuid}/nodes/{nodeUuid}/security-analysis/result", studyUuid, nodeUuid)).andExpectAll(
-                status().isOk(),
-                content().string(SECURITY_ANALYSIS_RESULT_JSON));
-
-        assertTrue(getRequestsDone(1).contains(String.format("/v1/results/%s?limitType", resultUuid)));
-
-        // get security analysis status
-        mockMvc.perform(get("/v1/studies/{studyUuid}/nodes/{nodeUuid}/security-analysis/status", studyUuid, nodeUuid)).andExpectAll(
-                status().isOk(),
-                content().string(SECURITY_ANALYSIS_STATUS_JSON));
-
-        assertTrue(getRequestsDone(1).contains(String.format("/v1/results/%s/status", resultUuid)));
-
-        // stop security analysis
-        mockMvc.perform(put("/v1/studies/{studyUuid}/nodes/{nodeUuid}/security-analysis/stop", studyUuid, nodeUuid)).andExpect(status().isOk());
-
-        securityAnalysisStatusMessage = output.receive(TIMEOUT);
-        assertEquals(studyUuid, securityAnalysisStatusMessage.getHeaders().get(NotificationService.HEADER_STUDY_UUID));
-        updateType = (String) securityAnalysisStatusMessage.getHeaders().get(HEADER_UPDATE_TYPE);
-        assertTrue(updateType.equals(NotificationService.UPDATE_TYPE_SECURITY_ANALYSIS_STATUS) || updateType.equals(NotificationService.UPDATE_TYPE_SECURITY_ANALYSIS_RESULT));
-
-        assertTrue(getRequestsDone(1).stream().anyMatch(r -> r.matches("/v1/results/" + resultUuid + "/stop\\?receiver=.*nodeUuid.*")));
-
-        // get contingency count
-        mvcResult = mockMvc.perform(get("/v1/studies/{studyUuid}/nodes/{nodeUuid}/contingency-count?contingencyListName={contingencyListName}",
-                studyUuid, nodeUuid, CONTINGENCY_LIST_NAME))
-                .andReturn();
-        resultAsString = mvcResult.getResponse().getContentAsString();
-        Integer integerResponse = Integer.parseInt(resultAsString);
-        assertEquals(integerResponse, Integer.valueOf(1));
-
-        assertTrue(getRequestsDone(1).stream().anyMatch(r -> r.matches("/v1/contingency-lists/" + CONTINGENCY_LIST_NAME + "/export\\?networkUuid=" + NETWORK_UUID_STRING + ".*")));
-    }
-
-    @Test
-    public void testSecurityAnalysis() throws Exception {
-        //insert a study
-        UUID studyNameUserIdUuid = createStudy("userId", CASE_UUID);
-        UUID rootNodeUuid = getRootNodeUuid(studyNameUserIdUuid);
-        NetworkModificationNode modificationNode1 = createNetworkModificationNode(studyNameUserIdUuid, rootNodeUuid, UUID.randomUUID(), VARIANT_ID, "node 1");
-        UUID modificationNode1Uuid = modificationNode1.getId();
-        NetworkModificationNode modificationNode2 = createNetworkModificationNode(studyNameUserIdUuid, modificationNode1Uuid, UUID.randomUUID(), VARIANT_ID_2, "node 2");
-        UUID modificationNode2Uuid = modificationNode2.getId();
-        NetworkModificationNode modificationNode3 = createNetworkModificationNode(studyNameUserIdUuid, modificationNode2Uuid, UUID.randomUUID(), VARIANT_ID_3, "node 3");
-        UUID modificationNode3Uuid = modificationNode3.getId();
-
-        // run security analysis on root node (not allowed)
-        mockMvc.perform(post("/v1/studies/{studyUuid}/nodes/{nodeUuid}/security-analysis/run?contingencyListName={contingencyListName}",
-                studyNameUserIdUuid, rootNodeUuid, CONTINGENCY_LIST_NAME)).andExpect(status().isForbidden());
-
-        testSecurityAnalysisWithNodeUuid(studyNameUserIdUuid, modificationNode1Uuid, UUID.fromString(SECURITY_ANALYSIS_RESULT_UUID));
-        testSecurityAnalysisWithNodeUuid(studyNameUserIdUuid, modificationNode3Uuid, UUID.fromString(SECURITY_ANALYSIS_OTHER_NODE_RESULT_UUID));
-    }
-
-    //test security analysis on network 2 will fail
-    @Test
-    public void testSecurityAnalysisFailedForNotification() throws Exception {
-        MvcResult mvcResult;
-        String resultAsString;
-
-        UUID studyUuid = createStudy("userId", UUID.fromString(CASE_2_UUID_STRING));
-        UUID rootNodeUuid = getRootNodeUuid(studyUuid);
-        NetworkModificationNode modificationNode1 = createNetworkModificationNode(studyUuid, rootNodeUuid, UUID.randomUUID(), VARIANT_ID, "node 1");
-        UUID modificationNode1Uuid = modificationNode1.getId();
-
-        //run failing security analysis (because in network 2)
-        mvcResult = mockMvc.perform(post("/v1/studies/{studyUuid}/nodes/{nodeUuid}/security-analysis/run?contingencyListName={contingencyListName}",
-                studyUuid, modificationNode1Uuid, CONTINGENCY_LIST_NAME))
-            .andExpect(status().isOk()).andReturn();
-        resultAsString = mvcResult.getResponse().getContentAsString();
-        String uuidResponse = mapper.readValue(resultAsString, String.class);
-
-        assertEquals(SECURITY_ANALYSIS_ERROR_NODE_RESULT_UUID, uuidResponse);
-
-        // failed security analysis
-        Message<byte[]> message = output.receive(TIMEOUT);
-        assertEquals(studyUuid, message.getHeaders().get(NotificationService.HEADER_STUDY_UUID));
-        String updateType = (String) message.getHeaders().get(HEADER_UPDATE_TYPE);
-        assertEquals(NotificationService.UPDATE_TYPE_SECURITY_ANALYSIS_FAILED, updateType);
-
-        // message sent by run and save controller to notify frontend security analysis is running and should update SA status
-        message = output.receive(TIMEOUT);
-        assertEquals(studyUuid, message.getHeaders().get(NotificationService.HEADER_STUDY_UUID));
-        updateType = (String) message.getHeaders().get(HEADER_UPDATE_TYPE);
-        assertEquals(NotificationService.UPDATE_TYPE_SECURITY_ANALYSIS_STATUS, updateType);
-
-        assertTrue(getRequestsDone(1).stream().anyMatch(r -> r.matches("/v1/networks/" + NETWORK_UUID_2_STRING + "/run-and-save.*contingencyListName=" + CONTINGENCY_LIST_NAME + "&receiver=.*nodeUuid.*")));
-
-        /**
-         *  what follows is mostly for test coverage -> a failed message without receiver is sent -> will be ignored by consumer
-         */
-        UUID studyUuid2 = createStudy("userId", UUID.fromString(CASE_3_UUID_STRING));
-        UUID rootNodeUuid2 = getRootNodeUuid(studyUuid2);
-        NetworkModificationNode modificationNode2 = createNetworkModificationNode(studyUuid2, rootNodeUuid2, UUID.randomUUID(), VARIANT_ID, "node 2");
-        UUID modificationNode1Uuid2 = modificationNode2.getId();
-
-        mockMvc.perform(post("/v1/studies/{studyUuid}/nodes/{nodeUuid}/security-analysis/run?contingencyListName={contingencyListName}",
-                studyUuid2, modificationNode1Uuid2, CONTINGENCY_LIST_NAME))
-            .andExpect(status().isOk());
-
-        // failed security analysis without receiver -> no failure message sent to frontend
-
-        // message sent by run and save controller to notify frontend security analysis is running and should update SA status
-        message = output.receive(TIMEOUT);
-        assertEquals(studyUuid2, message.getHeaders().get(NotificationService.HEADER_STUDY_UUID));
-        updateType = (String) message.getHeaders().get(HEADER_UPDATE_TYPE);
-        assertEquals(NotificationService.UPDATE_TYPE_SECURITY_ANALYSIS_STATUS, updateType);
-
-        assertTrue(getRequestsDone(1).stream().anyMatch(r -> r.matches("/v1/networks/" + NETWORK_UUID_3_STRING + "/run-and-save.*contingencyListName=" + CONTINGENCY_LIST_NAME + "&receiver=.*nodeUuid.*")));
-    }
-
-    @Test
-    public void testDiagramsAndGraphics() throws Exception {
-        MvcResult mvcResult;
-        String resultAsString;
-
-        //insert a study
-        UUID studyNameUserIdUuid = createStudy("userId", CASE_UUID);
-        UUID rootNodeUuid = getRootNodeUuid(studyNameUserIdUuid);
-        UUID randomUuid = UUID.randomUUID();
-
-        NetworkModificationNode modificationNode1 = createNetworkModificationNode(studyNameUserIdUuid, rootNodeUuid, UUID.randomUUID(), VARIANT_ID, "node 1");
-        UUID modificationNodeUuid = modificationNode1.getId();
-
-        //get the voltage level diagram svg
-        mockMvc.perform(get("/v1/studies/{studyUuid}/nodes/{nodeUuid}/network/voltage-levels/{voltageLevelId}/svg?useName=false",
-                studyNameUserIdUuid, rootNodeUuid, "voltageLevelId")).andExpectAll(
-                        status().isOk(),
-                        content().contentType(MediaType.APPLICATION_XML),
-                        content().string("byte"));
-
-        assertTrue(getRequestsDone(1).contains(String.format(
-                "/v1/svg/%s/voltageLevelId?useName=false&centerLabel=false&diagonalLabel=false&topologicalColoring=false",
-                NETWORK_UUID_STRING)));
-
-        //get the voltage level diagram svg from a study that doesn't exist
-        mockMvc.perform(get("/v1/studies/{studyUuid}/nodes/{nodeUuid}/network/voltage-levels/{voltageLevelId}/svg",
-                randomUuid, rootNodeUuid, "voltageLevelId")).andExpect(status().isNotFound());
-
-        //get the voltage level diagram svg and metadata
-        mockMvc.perform(get("/v1/studies/{studyUuid}/nodes/{nodeUuid}/network/voltage-levels/{voltageLevelId}/svg-and-metadata?useName=false",
-                studyNameUserIdUuid, rootNodeUuid, "voltageLevelId")).andExpectAll(
-                        status().isOk(),
-                        content().contentType(MediaType.APPLICATION_JSON),
-                        content().string("svgandmetadata"));
-
-        assertTrue(getRequestsDone(1).contains(String.format(
-                "/v1/svg-and-metadata/%s/voltageLevelId?useName=false&centerLabel=false&diagonalLabel=false&topologicalColoring=false",
-                NETWORK_UUID_STRING)));
-
-        // get the voltage level diagram svg and metadata from a study that doesn't
-        // exist
-        mockMvc.perform(get("/v1/studies/{studyUuid}/nodes/{nodeUuid}/network/voltage-levels/{voltageLevelId}/svg-and-metadata",
-                randomUuid, rootNodeUuid, "voltageLevelId")).andExpect(status().isNotFound());
-
-        // get the substation diagram svg
-        mockMvc.perform(get("/v1/studies/{studyUuid}/nodes/{nodeUuid}/network/substations/{substationId}/svg?useName=false",
-                        studyNameUserIdUuid, rootNodeUuid, "substationId")).andExpectAll(
-                                status().isOk(),
-                                content().contentType(MediaType.APPLICATION_XML),
-                                content().string("substation-byte"));
-
-        assertTrue(getRequestsDone(1).contains(String.format(
-                "/v1/substation-svg/%s/substationId?useName=false&centerLabel=false&diagonalLabel=false&topologicalColoring=false&substationLayout=horizontal",
-                NETWORK_UUID_STRING)));
-
-        // get the substation diagram svg from a study that doesn't exist
-        mockMvc.perform(get("/v1/studies/{studyUuid}/nodes/{nodeUuid}/network/substations/{substationId}/svg",
-                randomUuid, rootNodeUuid, "substationId")).andExpect(status().isNotFound());
-
-        // get the substation diagram svg and metadata
-        mockMvc.perform(get("/v1/studies/{studyUuid}/nodes/{nodeUuid}/network/substations/{substationId}/svg-and-metadata?useName=false",
-                studyNameUserIdUuid, rootNodeUuid, "substationId")).andExpectAll(
-                        status().isOk(),
-                        content().contentType(MediaType.APPLICATION_JSON),
-                        content().string("substation-svgandmetadata"));
-
-        assertTrue(getRequestsDone(1).contains(String.format(
-                "/v1/substation-svg-and-metadata/%s/substationId?useName=false&centerLabel=false&diagonalLabel=false&topologicalColoring=false&substationLayout=horizontal",
-                NETWORK_UUID_STRING)));
-
-        // get the substation diagram svg and metadata from a study that doesn't exist
-        mockMvc.perform(get("/v1/studies/{studyUuid}/nodes/{nodeUuid}/network/substations/{substationId}/svg-and-metadata",
-                        randomUuid, rootNodeUuid, "substationId")).andExpect(status().isNotFound());
-
-        // get the network area diagram
-        mockMvc.perform(get("/v1/studies/{studyUuid}/nodes/{nodeUuid}/network-area-diagram?&depth=0&voltageLevelsIds=vlFr1A", studyNameUserIdUuid, rootNodeUuid))
-            .andExpectAll(
-                content().contentType(MediaType.APPLICATION_JSON),
-                status().isOk(),
-                content().string("nad-svg")
-            );
-
-        assertTrue(getRequestsDone(1).contains(String.format("/v1/network-area-diagram/" + NETWORK_UUID_STRING + "?depth=0&voltageLevelsIds=vlFr1A")));
-
-        // get the network area diagram from a study that doesn't exist
-        mockMvc.perform(get("/v1/studies/{studyUuid}/nodes/{nodeUuid}/network-area-diagram?&depth=0&voltageLevelsIds=vlFr1A", randomUuid, rootNodeUuid))
-            .andExpect(status().isNotFound());
-
-        //get voltage levels
-        EqualsVerifier.simple().forClass(VoltageLevelMapData.class).verify();
-        mvcResult = mockMvc.perform(get("/v1/studies/{studyUuid}/nodes/{nodeUuid}/network/voltage-levels", studyNameUserIdUuid,
-                        rootNodeUuid)).andExpect(status().isOk())
-            .andReturn();
-        resultAsString = mvcResult.getResponse().getContentAsString();
-        List<VoltageLevelInfos> vliListResponse = mapper.readValue(resultAsString, new TypeReference<List<VoltageLevelInfos>>() {
-        });
-
-        assertThat(vliListResponse, new MatcherJson<>(mapper, List.of(
-                VoltageLevelInfos.builder().id("BBE1AA1").name("BBE1AA1").substationId("BBE1AA").build(),
-                VoltageLevelInfos.builder().id("BBE2AA1").name("BBE2AA1").substationId("BBE2AA").build(),
-                VoltageLevelInfos.builder().id("DDE1AA1").name("DDE1AA1").substationId("DDE1AA").build(),
-                VoltageLevelInfos.builder().id("DDE2AA1").name("DDE2AA1").substationId("DDE2AA").build(),
-                VoltageLevelInfos.builder().id("DDE3AA1").name("DDE3AA1").substationId("DDE3AA").build(),
-                VoltageLevelInfos.builder().id("FFR1AA1").name("FFR1AA1").substationId("FFR1AA").build(),
-                VoltageLevelInfos.builder().id("FFR3AA1").name("FFR3AA1").substationId("FFR3AA").build(),
-                VoltageLevelInfos.builder().id("NNL1AA1").name("NNL1AA1").substationId("NNL1AA").build(),
-                VoltageLevelInfos.builder().id("NNL2AA1").name("NNL2AA1").substationId("NNL2AA").build(),
-                        VoltageLevelInfos.builder().id("NNL3AA1").name("NNL3AA1").substationId("NNL3AA").build())));
-
-        assertTrue(getRequestsDone(1).contains(String.format("/v1/networks/%s/voltage-levels", NETWORK_UUID_STRING)));
-
-        //get the lines-graphics of a network
-        mockMvc.perform(get("/v1/studies/{studyUuid}/nodes/{nodeUuid}/geo-data/lines/", studyNameUserIdUuid, rootNodeUuid)).andExpectAll(
-                status().isOk(),
-                content().contentType(MediaType.APPLICATION_JSON));
-
-        assertTrue(getRequestsDone(1).contains(String.format("/v1/lines?networkUuid=%s", NETWORK_UUID_STRING)));
-
-        mockMvc.perform(get("/v1/studies/{studyUuid}/nodes/{nodeUuid}/geo-data/lines/", studyNameUserIdUuid, modificationNodeUuid)).andExpectAll(
-                status().isOk(),
-                content().contentType(MediaType.APPLICATION_JSON));
-
-        assertTrue(getRequestsDone(1).contains(String.format("/v1/lines?networkUuid=%s&variantId=%s", NETWORK_UUID_STRING, VARIANT_ID)));
-
-        //get the substation-graphics of a network
-        mockMvc.perform(get("/v1/studies/{studyUuid}/nodes/{nodeUuid}/geo-data/substations/", studyNameUserIdUuid, rootNodeUuid)).andExpectAll(
-                status().isOk(),
-                content().contentType(MediaType.APPLICATION_JSON));
-
-        assertTrue(getRequestsDone(1).contains(String.format("/v1/substations?networkUuid=%s", NETWORK_UUID_STRING)));
-
-        mockMvc.perform(get("/v1/studies/{studyUuid}/nodes/{nodeUuid}/geo-data/substations/", studyNameUserIdUuid, modificationNodeUuid)).andExpectAll(
-                status().isOk(),
-                content().contentType(MediaType.APPLICATION_JSON));
-
-        assertTrue(getRequestsDone(1).contains(String.format("/v1/substations?networkUuid=%s&variantId=%s", NETWORK_UUID_STRING, VARIANT_ID)));
-
-        //get the lines map data of a network
-        mockMvc.perform(get("/v1/studies/{studyUuid}/nodes/{nodeUuid}/network-map/lines/", studyNameUserIdUuid, rootNodeUuid)).andExpectAll(
-                status().isOk(),
-                content().contentType(MediaType.APPLICATION_JSON));
-
-        assertTrue(getRequestsDone(1).contains(String.format("/v1/networks/%s/lines", NETWORK_UUID_STRING)));
-
-        //get the substation map data of a network
-        mockMvc.perform(get("/v1/studies/{studyUuid}/nodes/{nodeUuid}/network-map/substations/", studyNameUserIdUuid,
-                        rootNodeUuid)).andExpectAll(
-                status().isOk(),
-                content().contentType(MediaType.APPLICATION_JSON));
-
-        assertTrue(getRequestsDone(1).contains(String.format("/v1/networks/%s/substations", NETWORK_UUID_STRING)));
-
-        //get the 2 windings transformers map data of a network
-        mockMvc.perform(get("/v1/studies/{studyUuid}/nodes/{nodeUuid}/network-map/2-windings-transformers/",
-                        studyNameUserIdUuid, rootNodeUuid)).andExpectAll(
-                status().isOk(),
-                content().contentType(MediaType.APPLICATION_JSON));
-
-        assertTrue(getRequestsDone(1)
-                .contains(String.format("/v1/networks/%s/2-windings-transformers", NETWORK_UUID_STRING)));
-
-        //get the 3 windings transformers map data of a network
-        mockMvc.perform(get("/v1/studies/{studyUuid}/nodes/{nodeUuid}/network-map/3-windings-transformers/",
-                studyNameUserIdUuid, rootNodeUuid)).andExpectAll(
-            status().isOk(),
-            content().contentType(MediaType.APPLICATION_JSON));
-
-        assertTrue(getRequestsDone(1)
-                .contains(String.format("/v1/networks/%s/3-windings-transformers", NETWORK_UUID_STRING)));
-
-        //get the generators map data of a network
-        mockMvc.perform(get("/v1/studies/{studyUuid}/nodes/{nodeUuid}/network-map/generators/", studyNameUserIdUuid,
-                rootNodeUuid)).andExpectAll(
-            status().isOk(),
-            content().contentType(MediaType.APPLICATION_JSON));
-
-        assertTrue(getRequestsDone(1).contains(String.format("/v1/networks/%s/generators", NETWORK_UUID_STRING)));
-
-        //get the batteries map data of a network
-        mockMvc.perform(get("/v1/studies/{studyUuid}/nodes/{nodeUuid}/network-map/batteries/", studyNameUserIdUuid,
-                rootNodeUuid)).andExpectAll(
-            status().isOk(),
-            content().contentType(MediaType.APPLICATION_JSON));
-
-        assertTrue(getRequestsDone(1).contains(String.format("/v1/networks/%s/batteries", NETWORK_UUID_STRING)));
-
-        //get the dangling lines map data of a network
-        mockMvc.perform(get("/v1/studies/{studyUuid}/nodes/{nodeUuid}/network-map/dangling-lines/", studyNameUserIdUuid,
-                rootNodeUuid)).andExpectAll(
-            status().isOk(),
-            content().contentType(MediaType.APPLICATION_JSON));
-
-        assertTrue(getRequestsDone(1).contains(String.format("/v1/networks/%s/dangling-lines", NETWORK_UUID_STRING)));
-
-        //get the hvdc lines map data of a network
-        mockMvc.perform(get("/v1/studies/{studyUuid}/nodes/{nodeUuid}/network-map/hvdc-lines/", studyNameUserIdUuid,
-                rootNodeUuid)).andExpectAll(
-            status().isOk(),
-            content().contentType(MediaType.APPLICATION_JSON));
-
-        assertTrue(getRequestsDone(1).contains(String.format("/v1/networks/%s/hvdc-lines", NETWORK_UUID_STRING)));
-
-        //get the lcc converter stations map data of a network
-        mockMvc.perform(get("/v1/studies/{studyUuid}/nodes/{nodeUuid}/network-map/lcc-converter-stations/",
-                studyNameUserIdUuid, rootNodeUuid)).andExpectAll(
-            status().isOk(),
-            content().contentType(MediaType.APPLICATION_JSON));
-
-        assertTrue(getRequestsDone(1)
-                .contains(String.format("/v1/networks/%s/lcc-converter-stations", NETWORK_UUID_STRING)));
-
-        //get the vsc converter stations map data of a network
-        mockMvc.perform(get("/v1/studies/{studyUuid}/nodes/{nodeUuid}/network-map/vsc-converter-stations/",
-                studyNameUserIdUuid, rootNodeUuid)).andExpectAll(
-            status().isOk(),
-            content().contentType(MediaType.APPLICATION_JSON));
-
-        assertTrue(getRequestsDone(1)
-                .contains(String.format("/v1/networks/%s/vsc-converter-stations", NETWORK_UUID_STRING)));
-
-        //get the loads map data of a network
-        mockMvc.perform(get("/v1/studies/{studyUuid}/nodes/{nodeUuid}/network-map/loads/", studyNameUserIdUuid, rootNodeUuid)).andExpectAll(
-            status().isOk(),
-            content().contentType(MediaType.APPLICATION_JSON));
-
-        assertTrue(getRequestsDone(1).contains(String.format("/v1/networks/%s/loads", NETWORK_UUID_STRING)));
-
-        //get the shunt compensators map data of a network
-        mockMvc.perform(get("/v1/studies/{studyUuid}/nodes/{nodeUuid}/network-map/shunt-compensators/", studyNameUserIdUuid,
-                rootNodeUuid)).andExpectAll(
-                status().isOk(),
-                content().contentType(MediaType.APPLICATION_JSON));
-
-        assertTrue(
-                getRequestsDone(1).contains(String.format("/v1/networks/%s/shunt-compensators", NETWORK_UUID_STRING)));
-
-        //get the static var compensators map data of a network
-        mockMvc.perform(get("/v1/studies/{studyUuid}/nodes/{nodeUuid}/network-map/static-var-compensators/",
-                studyNameUserIdUuid, rootNodeUuid)).andExpectAll(
-                status().isOk(),
-                content().contentType(MediaType.APPLICATION_JSON));
-
-        assertTrue(getRequestsDone(1)
-                .contains(String.format("/v1/networks/%s/static-var-compensators", NETWORK_UUID_STRING)));
-
-        //get the voltage levels map data of a network
-        mockMvc.perform(get("/v1/studies/{studyUuid}/nodes/{nodeUuid}/network-map/voltage-levels",
-                studyNameUserIdUuid, rootNodeUuid)).andExpectAll(
-                status().isOk(),
-                content().contentType(MediaType.APPLICATION_JSON));
-
-        assertTrue(getRequestsDone(1)
-                .contains(String.format("/v1/networks/%s/voltage-levels", NETWORK_UUID_STRING)));
-
-        //get all map data of a network
-        mockMvc.perform(get("/v1/studies/{studyUuid}/nodes/{nodeUuid}/network-map/all/", studyNameUserIdUuid, rootNodeUuid)).andExpectAll(
-                status().isOk(),
-                content().contentType(MediaType.APPLICATION_JSON));
-
-        assertTrue(getRequestsDone(1).contains(String.format("/v1/networks/%s/all", NETWORK_UUID_STRING)));
-
-        // get the svg component libraries
-        mockMvc.perform(get("/v1/svg-component-libraries")).andExpectAll(
-                status().isOk(),
-                content().contentType(MediaType.APPLICATION_JSON));
-
-        assertTrue(getRequestsDone(1).contains("/v1/svg-component-libraries"));
-
-        // Test getting non existing voltage level or substation svg
-        mockMvc.perform(get("/v1/studies/{studyUuid}/nodes/{nodeUuid}/network/voltage-levels/{voltageLevelId}/svg?useName=false", studyNameUserIdUuid, rootNodeUuid, "voltageLevelNotFoundId")).andExpectAll(status().isNotFound());
-        assertTrue(getRequestsDone(1).contains(String.format("/v1/svg/%s/voltageLevelNotFoundId?useName=false&centerLabel=false&diagonalLabel=false&topologicalColoring=false", NETWORK_UUID_STRING)));
-
-        mockMvc.perform(get("/v1/studies/{studyUuid}/nodes/{nodeUuid}/network/voltage-levels/{voltageLevelId}/svg-and-metadata?useName=false", studyNameUserIdUuid, rootNodeUuid, "voltageLevelNotFoundId")).andExpectAll(status().isNotFound());
-        assertTrue(getRequestsDone(1).contains(String.format("/v1/svg-and-metadata/%s/voltageLevelNotFoundId?useName=false&centerLabel=false&diagonalLabel=false&topologicalColoring=false", NETWORK_UUID_STRING)));
-
-        mockMvc.perform(get("/v1/studies/{studyUuid}/nodes/{nodeUuid}/network/substations/{substationId}/svg?useName=false", studyNameUserIdUuid, rootNodeUuid, "substationNotFoundId")).andExpectAll(status().isNotFound());
-        assertTrue(getRequestsDone(1).contains(String.format("/v1/substation-svg/%s/substationNotFoundId?useName=false&centerLabel=false&diagonalLabel=false&topologicalColoring=false&substationLayout=horizontal", NETWORK_UUID_STRING)));
-
-        mockMvc.perform(get("/v1/studies/{studyUuid}/nodes/{nodeUuid}/network/substations/{substationId}/svg-and-metadata?useName=false", studyNameUserIdUuid, rootNodeUuid, "substationNotFoundId")).andExpectAll(status().isNotFound());
-        assertTrue(getRequestsDone(1).contains(String.format("/v1/substation-svg-and-metadata/%s/substationNotFoundId?useName=false&centerLabel=false&diagonalLabel=false&topologicalColoring=false&substationLayout=horizontal", NETWORK_UUID_STRING)));
-
-        // Test other errors when getting voltage level or substation svg
-        assertThrows(NestedServletException.class, () -> mockMvc.perform(get("/v1/studies/{studyUuid}/nodes/{nodeUuid}/network/voltage-levels/{voltageLevelId}/svg?useName=false", studyNameUserIdUuid, rootNodeUuid, "voltageLevelErrorId")));
-        assertTrue(getRequestsDone(1).contains(String.format("/v1/svg/%s/voltageLevelErrorId?useName=false&centerLabel=false&diagonalLabel=false&topologicalColoring=false", NETWORK_UUID_STRING)));
-
-        assertThrows(NestedServletException.class, () -> mockMvc.perform(get("/v1/studies/{studyUuid}/nodes/{nodeUuid}/network/voltage-levels/{voltageLevelId}/svg-and-metadata?useName=false", studyNameUserIdUuid, rootNodeUuid, "voltageLevelErrorId")));
-        assertTrue(getRequestsDone(1).contains(String.format("/v1/svg-and-metadata/%s/voltageLevelErrorId?useName=false&centerLabel=false&diagonalLabel=false&topologicalColoring=false", NETWORK_UUID_STRING)));
-
-        assertThrows(NestedServletException.class, () -> mockMvc.perform(get("/v1/studies/{studyUuid}/nodes/{nodeUuid}/network/substations/{substationId}/svg?useName=false", studyNameUserIdUuid, rootNodeUuid, "substationErrorId")));
-        assertTrue(getRequestsDone(1).contains(String.format("/v1/substation-svg/%s/substationErrorId?useName=false&centerLabel=false&diagonalLabel=false&topologicalColoring=false&substationLayout=horizontal", NETWORK_UUID_STRING)));
-
-        assertThrows(NestedServletException.class, () -> mockMvc.perform(get("/v1/studies/{studyUuid}/nodes/{nodeUuid}/network/substations/{substationId}/svg-and-metadata?useName=false", studyNameUserIdUuid, rootNodeUuid, "substationErrorId")));
-        assertTrue(getRequestsDone(1).contains(String.format("/v1/substation-svg-and-metadata/%s/substationErrorId?useName=false&centerLabel=false&diagonalLabel=false&topologicalColoring=false&substationLayout=horizontal", NETWORK_UUID_STRING)));
-    }
-
-    @Test
-    public void testNetworkModificationSwitch() throws Exception {
-        MvcResult mvcResult;
-        String resultAsString;
-
-        createStudy("userId", CASE_UUID);
-        UUID studyNameUserIdUuid = studyRepository.findAll().get(0).getId();
-        UUID rootNodeUuid = getRootNodeUuid(studyNameUserIdUuid);
-        NetworkModificationNode modificationNode1 = createNetworkModificationNode(studyNameUserIdUuid, rootNodeUuid,
-                UUID.randomUUID(), VARIANT_ID, "node 1");
-        UUID modificationNode1Uuid = modificationNode1.getId();
-        NetworkModificationNode modificationNode2 = createNetworkModificationNode(studyNameUserIdUuid,
-                modificationNode1Uuid, UUID.randomUUID(), VARIANT_ID_2, "node 2");
-        UUID modificationNode2Uuid = modificationNode2.getId();
-
-        // update switch on root node (not allowed)
-        mockMvc.perform(put("/v1/studies/{studyUuid}/nodes/{nodeUuid}/network-modification/switches/{switchId}?open=true",
-                studyNameUserIdUuid, rootNodeUuid, "switchId")).andExpect(status().isForbidden());
-
-        // update switch on first modification node
-        mockMvc.perform(put("/v1/studies/{studyUuid}/nodes/{nodeUuid}/network-modification/switches/{switchId}?open=true",
-                studyNameUserIdUuid, modificationNode1Uuid, "switchId")).andExpect(status().isOk());
-
-        Set<String> substationsSet = ImmutableSet.of("s1", "s2", "s3");
-        checkEquipmentCreatingMessagesReceived(studyNameUserIdUuid, modificationNode1Uuid);
-        checkSwitchModificationMessagesReceived(studyNameUserIdUuid, modificationNode1Uuid, substationsSet);
-        checkEquipmentUpdatingFinishedMessagesReceived(studyNameUserIdUuid, modificationNode1Uuid);
-
-        var requests = getRequestsWithBodyDone(1);
-        assertTrue(requests.stream().anyMatch(r -> r.getPath().matches("/v1/networks/" + NETWORK_UUID_STRING + "/switches/switchId\\?group=.*&open=true&variantId=" + VARIANT_ID)));
-
-        mvcResult = mockMvc.perform(get("/v1/studies").header("userId", "userId")).andExpectAll(
-                status().isOk(),
-                content().contentType(MediaType.APPLICATION_JSON))
-            .andReturn();
-        resultAsString = mvcResult.getResponse().getContentAsString();
-        List<CreatedStudyBasicInfos> csbiListResult = mapper.readValue(resultAsString, new TypeReference<List<CreatedStudyBasicInfos>>() { });
-
-        assertThat(csbiListResult.get(0), createMatcherCreatedStudyBasicInfos(studyNameUserIdUuid, "userId", "UCTE"));
-
-        // update switch on second modification node
-        mockMvc.perform(put("/v1/studies/{studyUuid}/nodes/{nodeUuid}/network-modification/switches/{switchId}?open=true",
-                        studyNameUserIdUuid, modificationNode2Uuid, "switchId")).andExpect(status().isOk());
-        checkEquipmentCreatingMessagesReceived(studyNameUserIdUuid, modificationNode2Uuid);
-        checkSwitchModificationMessagesReceived(studyNameUserIdUuid, modificationNode2Uuid, substationsSet);
-        checkEquipmentUpdatingFinishedMessagesReceived(studyNameUserIdUuid, modificationNode2Uuid);
-
-        requests = getRequestsWithBodyDone(1);
-        assertTrue(requests.stream().anyMatch(r -> r.getPath().matches("/v1/networks/" + NETWORK_UUID_STRING + "/switches/switchId\\?group=.*&open=true&variantId=" + VARIANT_ID_2)));
-
-        // test build status on switch modification
-        modificationNode1.setBuildStatus(BuildStatus.BUILT);  // mark modificationNode1 as built
-        networkModificationTreeService.updateNode(studyNameUserIdUuid, modificationNode1);
-        output.receive(TIMEOUT);
-        modificationNode2.setBuildStatus(BuildStatus.BUILT);  // mark modificationNode2 as built
-        networkModificationTreeService.updateNode(studyNameUserIdUuid, modificationNode2);
-        output.receive(TIMEOUT);
-
-        mockMvc.perform(put("/v1/studies/{studyUuid}/nodes/{nodeUuid}/network-modification/switches/{switchId}?open=true",
-                        studyNameUserIdUuid, modificationNode1Uuid, "switchId")).andExpect(status().isOk());
-        checkEquipmentCreatingMessagesReceived(studyNameUserIdUuid, modificationNode1Uuid);
-        output.receive(TIMEOUT);
-        output.receive(TIMEOUT);
-        output.receive(TIMEOUT);
-        output.receive(TIMEOUT);
-        output.receive(TIMEOUT);
-        try {
-            output.receive(TIMEOUT);
-        } catch (Exception e) {
-            throw e;
-        }
-        checkEquipmentUpdatingFinishedMessagesReceived(studyNameUserIdUuid, modificationNode1Uuid);
-
-        requests = getRequestsWithBodyDone(2);
-        assertTrue(requests.stream().anyMatch(r -> r.getPath().matches("/v1/networks/" + NETWORK_UUID_STRING + "/switches/switchId\\?group=.*&open=true&variantId=" + VARIANT_ID)));
-        assertTrue(requests.stream().anyMatch(r -> r.getPath().matches("/v1/reports/.*")));
-
-        assertEquals(BuildStatus.BUILT, networkModificationTreeService.getBuildStatus(modificationNode1Uuid)); // modificationNode1
-                                                                                                               // is
-                                                                                                               // still
-                                                                                                               // built
-        assertEquals(BuildStatus.NOT_BUILT, networkModificationTreeService.getBuildStatus(modificationNode2Uuid)); // modificationNode2
-                                                                                                                       // is
-                                                                                                                       // now
-                                                                                                                       // invalid
-    }
-
-    @SneakyThrows
-    @Test
-    public void testGetLoadMapServer() {
-        //create study
-        UUID studyNameUserIdUuid = createStudy("userId", CASE_UUID);
-        UUID rootNodeUuid = getRootNodeUuid(studyNameUserIdUuid);
-
-        //get the load map data info of a network
-        mockMvc.perform(get("/v1/studies/{studyUuid}/nodes/{nodeUuid}/network-map/loads/{loadId}", studyNameUserIdUuid,
-                        rootNodeUuid, LOAD_ID_1)).andExpectAll(
-                                status().isOk(),
-                                content().contentType(MediaType.APPLICATION_JSON));
-
-        assertTrue(
-                getRequestsDone(1).contains(String.format("/v1/networks/%s/loads/%s", NETWORK_UUID_STRING, LOAD_ID_1)));
-    }
-
-    @Test
-    public void testGetLineMapServer() throws Exception {
-        //create study
-        UUID studyNameUserIdUuid = createStudy("userId", CASE_UUID);
-        UUID rootNodeUuid = getRootNodeUuid(studyNameUserIdUuid);
-
-        //get the line map data info of a network
-        mockMvc.perform(get("/v1/studies/{studyUuid}/nodes/{nodeUuid}/network-map/lines/{lineId}", studyNameUserIdUuid,
-                        rootNodeUuid, LINE_ID_1))
-            .andExpectAll(
-                    status().isOk(),
-                    content().contentType(MediaType.APPLICATION_JSON));
-
-        assertTrue(
-                getRequestsDone(1).contains(String.format("/v1/networks/%s/lines/%s", NETWORK_UUID_STRING, LINE_ID_1)));
-    }
-
-    @Test
-    public void testGetGeneratorMapServer() throws Exception {
-        //create study
-        UUID studyNameUserIdUuid = createStudy("userId", CASE_UUID);
-        UUID rootNodeUuid = getRootNodeUuid(studyNameUserIdUuid);
-
-        //get the generator map data info of a network
-        mockMvc.perform(get("/v1/studies/{studyUuid}/nodes/{nodeUuid}/network-map/generators/{generatorId}",
-                        studyNameUserIdUuid, rootNodeUuid, GENERATOR_ID_1)).andExpectAll(
-                                status().isOk(),
-                                content().contentType(MediaType.APPLICATION_JSON));
-
-        assertTrue(getRequestsDone(1)
-                .contains(String.format("/v1/networks/%s/generators/%s", NETWORK_UUID_STRING, GENERATOR_ID_1)));
-    }
-
-    @Test
-    public void testGet2wtMapServer() throws Exception {
-        //create study
-        UUID studyNameUserIdUuid = createStudy("userId", CASE_UUID);
-        UUID rootNodeUuid = getRootNodeUuid(studyNameUserIdUuid);
-
-        //get the 2wt map data info of a network
-        mockMvc.perform(get("/v1/studies/{studyUuid}/nodes/{nodeUuid}/network-map/2-windings-transformers/{2wtId}",
-                        studyNameUserIdUuid, rootNodeUuid, TWO_WINDINGS_TRANSFORMER_ID_1)).andExpectAll(
-                                status().isOk(),
-                                content().contentType(MediaType.APPLICATION_JSON));
-
-        assertTrue(getRequestsDone(1).contains(String.format("/v1/networks/%s/2-windings-transformers/%s",
-                NETWORK_UUID_STRING, TWO_WINDINGS_TRANSFORMER_ID_1)));
-    }
-
-    @Test
-    public void testGetShuntCompensatorMapServer() throws Exception {
-        //create study
-        UUID studyNameUserIdUuid = createStudy("userId", CASE_UUID);
-        UUID rootNodeUuid = getRootNodeUuid(studyNameUserIdUuid);
-
-        //get the shunt compensator map data info of a network
-        mockMvc.perform(get("/v1/studies/{studyUuid}/nodes/{nodeUuid}/network-map/shunt-compensators/{shuntCompensatorId}",
-                        studyNameUserIdUuid, rootNodeUuid, SHUNT_COMPENSATOR_ID_1)).andExpectAll(
-                                status().isOk(),
-                                content().contentType(MediaType.APPLICATION_JSON));
-
-        assertTrue(getRequestsDone(1).contains(
-                String.format("/v1/networks/%s/shunt-compensators/%s", NETWORK_UUID_STRING, SHUNT_COMPENSATOR_ID_1)));
-    }
-
-    @Test
-    public void testGetSubstationMapServer() throws Exception {
-        //create study
-        UUID studyNameUserIdUuid = createStudy("userId", CASE_UUID);
-        UUID rootNodeUuid = getRootNodeUuid(studyNameUserIdUuid);
-
-        //get the substation map data info of a network
-        mockMvc.perform(get("/v1/studies/{studyUuid}/nodes/{nodeUuid}/network-map/substations/{substationId}",
-                studyNameUserIdUuid, rootNodeUuid, SUBSTATION_ID_1)).andExpectAll(
-                        status().isOk(),
-                        content().contentType(MediaType.APPLICATION_JSON));
-
-        assertTrue(getRequestsDone(1)
-                .contains(String.format("/v1/networks/%s/substations/%s", NETWORK_UUID_STRING, SUBSTATION_ID_1)));
-    }
-
-    @Test
-    public void testGetVoltageLevelsMapServer() throws Exception {
-        //create study
-        UUID studyNameUserIdUuid = createStudy("userId", CASE_UUID);
-        UUID rootNodeUuid = getRootNodeUuid(studyNameUserIdUuid);
-
-        //get the voltage level map data info of a network
-        mockMvc.perform(get("/v1/studies/{studyUuid}/nodes/{nodeUuid}/network-map/voltage-levels/{voltageLevelId}",
-                        studyNameUserIdUuid, rootNodeUuid, VL_ID_1)).andExpectAll(
-                                status().isOk(),
-                                content().contentType(MediaType.APPLICATION_JSON));
-
-        assertTrue(getRequestsDone(1)
-                .contains(String.format("/v1/networks/%s/voltage-levels/%s", NETWORK_UUID_STRING, VL_ID_1)));
-    }
-
-    @Test
-    public void testNetworkModificationEquipment() throws Exception {
-        MvcResult mvcResult;
-        String resultAsString;
-
-        createStudy("userId", CASE_UUID);
-        UUID studyNameUserIdUuid = studyRepository.findAll().get(0).getId();
-        UUID rootNodeUuid = getRootNodeUuid(studyNameUserIdUuid);
-        NetworkModificationNode modificationNode = createNetworkModificationNode(studyNameUserIdUuid, rootNodeUuid, VARIANT_ID, "node 1");
-        UUID modificationNodeUuid = modificationNode.getId();
-        NetworkModificationNode modificationNode2 = createNetworkModificationNode(studyNameUserIdUuid,
-                modificationNodeUuid, VARIANT_ID_2, "node 2");
-        UUID modificationNodeUuid2 = modificationNode2.getId();
-
-        //update equipment on root node (not allowed)
-        mockMvc.perform(put("/v1/studies/{studyUuid}/nodes/{nodeUuid}/network-modification/groovy", studyNameUserIdUuid,
-                rootNodeUuid).content("equipment = network.getGenerator('idGen')\nequipment.setTargetP('42')"))
-            .andExpect(status().isForbidden());
-
-        //update equipment
-        mockMvc.perform(put("/v1/studies/{studyUuid}/nodes/{nodeUuid}/network-modification/groovy", studyNameUserIdUuid,
-                        modificationNodeUuid).content("equipment = network.getGenerator('idGen')\nequipment.setTargetP('42')"))
-            .andExpect(status().isOk());
-
-        Set<String> substationsSet = ImmutableSet.of("s4", "s5", "s6", "s7");
-        checkEquipmentCreatingMessagesReceived(studyNameUserIdUuid, modificationNodeUuid);
-        checkEquipmentMessagesReceived(studyNameUserIdUuid, modificationNodeUuid, NotificationService.HEADER_UPDATE_TYPE_SUBSTATIONS_IDS,
-                substationsSet);
-        checkEquipmentUpdatingFinishedMessagesReceived(studyNameUserIdUuid, modificationNodeUuid);
-        assertTrue(getRequestsDone(1).stream()
-                .anyMatch(r -> r.matches("/v1/networks/" + NETWORK_UUID_STRING + "/groovy\\?group=.*")));
-
-        mvcResult = mockMvc.perform(get("/v1/studies").header("userId", "userId").header("userId", "userId")).andExpectAll(
-                status().isOk(),
-                content().contentType(MediaType.APPLICATION_JSON))
-            .andReturn();
-        resultAsString = mvcResult.getResponse().getContentAsString();
-        List<CreatedStudyBasicInfos> csbiListResponse = mapper.readValue(resultAsString, new TypeReference<List<CreatedStudyBasicInfos>>() { });
-
-        assertThat(csbiListResponse.get(0), createMatcherCreatedStudyBasicInfos(studyNameUserIdUuid, "userId", "UCTE"));
-
-        // update equipment on second modification node
-        mockMvc.perform(put("/v1/studies/{studyUuid}/nodes/{nodeUuid}/network-modification/groovy", studyNameUserIdUuid,
-                        modificationNodeUuid2).content("equipment = network.getGenerator('idGen')\nequipment.setTargetP('42')"))
-            .andExpect(status().isOk());
-        checkEquipmentCreatingMessagesReceived(studyNameUserIdUuid, modificationNodeUuid2);
-        checkEquipmentMessagesReceived(studyNameUserIdUuid, modificationNodeUuid2, NotificationService.HEADER_UPDATE_TYPE_SUBSTATIONS_IDS, substationsSet);
-        checkEquipmentUpdatingFinishedMessagesReceived(studyNameUserIdUuid, modificationNodeUuid2);
-
-        assertTrue(getRequestsDone(1).stream().anyMatch(r -> r.matches("/v1/networks/" + NETWORK_UUID_STRING + "/groovy\\?group=.*&variantId=" + VARIANT_ID_2)));
-    }
-
-    @Test
-    public void testCreationWithErrorBadCaseFile() throws Exception {
-        // Create study with a bad case file -> error
-        createStudyWithFileError("userId", TEST_FILE_WITH_ERRORS, IMPORTED_CASE_WITH_ERRORS_UUID_STRING, false,
-                "The network 20140116_0830_2D4_UX1_pst already contains an object 'GeneratorImpl' with the id 'BBE3AA1 _generator'");
-    }
-
-    @Test
-    public void testCreationWithErrorBadExistingCase() throws Exception {
-        // Create study with a bad case file -> error when importing in the case server
-        createStudyWithFileError("userId", TEST_FILE_IMPORT_ERRORS, null, false, "Error during import in the case server");
-    }
-
-    @Test
-    public void testCreationWithErrorNoMessageBadExistingCase() throws Exception {
-        // Create study with a bad case file -> error when importing in the case server
-        // without message in response body
-        createStudyWithFileError("userId", TEST_FILE_IMPORT_ERRORS_NO_MESSAGE_IN_RESPONSE_BODY, null, false,
-                "{\"timestamp\":\"2020-12-14T10:27:11.760+0000\",\"status\":500,\"error\":\"Internal Server Error\",\"message2\":\"Error during import in the case server\",\"path\":\"/v1/networks\"}");
-    }
-
-    private NetworkModificationNode createNetworkModificationNode(UUID studyUuid, UUID parentNodeUuid, String variantId, String nodeName) throws Exception {
-        return createNetworkModificationNode(studyUuid, parentNodeUuid, UUID.randomUUID(), variantId, nodeName);
-    }
-
-    private NetworkModificationNode createNetworkModificationNode(UUID studyUuid, UUID parentNodeUuid,
-                                                                  UUID modificationGroupUuid, String variantId, String nodeName) throws Exception {
-        return createNetworkModificationNode(studyUuid, parentNodeUuid,
-                modificationGroupUuid, variantId, nodeName, BuildStatus.NOT_BUILT);
-    }
-
-    private NetworkModificationNode createNetworkModificationNode(UUID studyUuid, UUID parentNodeUuid,
-            UUID modificationGroupUuid, String variantId, String nodeName, BuildStatus buildStatus) throws Exception {
-        NetworkModificationNode modificationNode = NetworkModificationNode.builder().name(nodeName)
-                .description("description").modificationGroupUuid(modificationGroupUuid).variantId(variantId)
-                .loadFlowStatus(LoadFlowStatus.NOT_DONE).buildStatus(buildStatus)
-                .children(Collections.emptyList()).build();
-
-        // Only for tests
-        String mnBodyJson = objectWriter.writeValueAsString(modificationNode);
-        JSONObject jsonObject = new JSONObject(mnBodyJson);
-        jsonObject.put("variantId", variantId);
-        jsonObject.put("modificationGroupUuid", modificationGroupUuid);
-        mnBodyJson = jsonObject.toString();
-
-        mockMvc.perform(post("/v1/studies/{studyUuid}/tree/nodes/{id}", studyUuid, parentNodeUuid).content(mnBodyJson).contentType(MediaType.APPLICATION_JSON))
-            .andExpect(status().isOk());
-        var mess = output.receive(TIMEOUT);
-        assertNotNull(mess);
-        modificationNode.setId(UUID.fromString(String.valueOf(mess.getHeaders().get(NotificationService.HEADER_NEW_NODE))));
-        assertEquals(InsertMode.CHILD.name(), mess.getHeaders().get(NotificationService.HEADER_INSERT_MODE));
-        return modificationNode;
-    }
-
-    private UUID createStudy(String userId, UUID caseUuid, String... errorMessage) throws Exception {
-        MvcResult result = mockMvc.perform(post("/v1/studies/cases/{caseUuid}", caseUuid).header("userId", userId))
-                .andReturn();
-        String resultAsString = result.getResponse().getContentAsString();
-
-        BasicStudyInfos infos = mapper.readValue(resultAsString, BasicStudyInfos.class);
-
-        UUID studyUuid = infos.getId();
-
-        // assert that the broker message has been sent a study creation request message
-        Message<byte[]> message = output.receive(TIMEOUT);
-
-        assertEquals("", new String(message.getPayload()));
-        MessageHeaders headers = message.getHeaders();
-        assertEquals(userId, headers.get(NotificationService.HEADER_USER_ID));
-        assertEquals(studyUuid, headers.get(NotificationService.HEADER_STUDY_UUID));
-        assertEquals(NotificationService.UPDATE_TYPE_STUDIES, headers.get(HEADER_UPDATE_TYPE));
-
-        output.receive(TIMEOUT);  // message for first modification node creation
-
-        // assert that the broker message has been sent a study creation message for
-        // creation
-        message = output.receive(TIMEOUT);
-        assertEquals("", new String(message.getPayload()));
-        headers = message.getHeaders();
-        assertEquals(userId, headers.get(NotificationService.HEADER_USER_ID));
-        assertEquals(studyUuid, headers.get(NotificationService.HEADER_STUDY_UUID));
-        assertEquals(NotificationService.UPDATE_TYPE_STUDIES, headers.get(HEADER_UPDATE_TYPE));
-        assertEquals(errorMessage.length != 0 ? errorMessage[0] : null, headers.get(NotificationService.HEADER_ERROR));
-
-        // assert that the broker message has been sent a study creation request message
-        // for deletion
-        message = output.receive(TIMEOUT);
-=======
         // assert that the broker message has been sent a study creation request message
         // for deletion
         message = output.receive(TIMEOUT, studyUpdateDestination);
->>>>>>> 3f6540b9
         assertEquals("", new String(message.getPayload()));
         headers = message.getHeaders();
         assertEquals(userId, headers.get(NotificationService.HEADER_USER_ID));
         assertEquals(studyUuid, headers.get(NotificationService.HEADER_STUDY_UUID));
         assertEquals(NotificationService.UPDATE_TYPE_STUDY_DELETE, headers.get(HEADER_UPDATE_TYPE));
-<<<<<<< HEAD
-
-        // assert that all http requests have been sent to remote services
-        var requests = getRequestsDone(2);
-        assertTrue(requests.contains(String.format("/v1/cases/%s/exists", caseUuid)));
-        assertTrue(requests.stream().anyMatch(r -> r.matches("/v1/networks\\?caseUuid=" + caseUuid + "&variantId=" + FIRST_VARIANT_ID + "&reportUuid=.*&receiver=.*")));
-
-        return studyUuid;
-    }
-
-    private UUID createStudyWithImportParameters(String userId, UUID caseUuid, HashMap<String, Object> importParameters, String... errorMessage) throws Exception {
-        MvcResult result = mockMvc.perform(post("/v1/studies/cases/{caseUuid}", caseUuid).header("userId", userId).contentType(MediaType.APPLICATION_JSON).content(mapper.writeValueAsString(importParameters)))
-                .andExpect(status().isOk())
-                .andReturn();
-        String resultAsString = result.getResponse().getContentAsString();
-
-        BasicStudyInfos infos = mapper.readValue(resultAsString, BasicStudyInfos.class);
-
-        UUID studyUuid = infos.getId();
-
-        // assert that the broker message has been sent a study creation request message
-        Message<byte[]> message = output.receive(TIMEOUT);
-
-        assertEquals("", new String(message.getPayload()));
-        MessageHeaders headers = message.getHeaders();
-        assertEquals(userId, headers.get(NotificationService.HEADER_USER_ID));
-        assertEquals(studyUuid, headers.get(NotificationService.HEADER_STUDY_UUID));
-        assertEquals(NotificationService.UPDATE_TYPE_STUDIES, headers.get(HEADER_UPDATE_TYPE));
-
-        output.receive(TIMEOUT);  // message for first modification node creation
-
-        // assert that the broker message has been sent a study creation message for
-        // creation
-        message = output.receive(TIMEOUT);
-        assertEquals("", new String(message.getPayload()));
-        headers = message.getHeaders();
-        assertEquals(userId, headers.get(NotificationService.HEADER_USER_ID));
-        assertEquals(studyUuid, headers.get(NotificationService.HEADER_STUDY_UUID));
-        assertEquals(NotificationService.UPDATE_TYPE_STUDIES, headers.get(HEADER_UPDATE_TYPE));
-        assertEquals(errorMessage.length != 0 ? errorMessage[0] : null, headers.get(NotificationService.HEADER_ERROR));
-
-        // assert that the broker message has been sent a study creation request message
-        // for deletion
-        message = output.receive(TIMEOUT);
-        assertEquals("", new String(message.getPayload()));
-        headers = message.getHeaders();
-        assertEquals(userId, headers.get(NotificationService.HEADER_USER_ID));
-        assertEquals(studyUuid, headers.get(NotificationService.HEADER_STUDY_UUID));
-        assertEquals(NotificationService.UPDATE_TYPE_STUDY_DELETE, headers.get(HEADER_UPDATE_TYPE));
-
-        // assert that all http requests have been sent to remote services
-        Set<RequestWithBody> requests = getRequestsWithBodyDone(2);
-        assertTrue(requests.stream().anyMatch(r -> r.getPath().matches(String.format("/v1/cases/%s/exists", caseUuid))));
-        assertTrue(requests.stream().anyMatch(r -> r.getPath().matches("/v1/networks\\?caseUuid=" + caseUuid + "&variantId=" + FIRST_VARIANT_ID + "&reportUuid=.*")));
-
-        assertEquals(mapper.writeValueAsString(importParameters),
-                requests.stream().filter(r -> r.getPath().matches("/v1/networks\\?caseUuid=" + caseUuid + "&variantId=" + FIRST_VARIANT_ID + "&reportUuid=.*"))
-                    .findFirst().orElseThrow().getBody());
-        return studyUuid;
-    }
-
-    private UUID createStudy(String userId, String fileName, String caseUuid, boolean isPrivate,
-            String... errorMessage) throws Exception {
-        final UUID studyUuid;
-        try (InputStream is = new FileInputStream(ResourceUtils.getFile("classpath:" + fileName))) {
-            MockMultipartFile mockFile = new MockMultipartFile("caseFile", fileName, "text/xml", is);
-
-            MvcResult result = mockMvc
-                    .perform(multipart(STUDIES_URL + "?isPrivate={isPrivate}", isPrivate).file(mockFile)
-                            .header("userId", userId).contentType(MediaType.MULTIPART_FORM_DATA))
-                    .andExpect(status().isOk()).andReturn();
-
-            String resultAsString = result.getResponse().getContentAsString();
-            BasicStudyInfos infos = mapper.readValue(resultAsString, BasicStudyInfos.class);
-
-            studyUuid = infos.getId();
-        }
-
-        // assert that the broker message has been sent a study creation request message
-        Message<byte[]> message = output.receive(TIMEOUT);
-        assertEquals("", new String(message.getPayload()));
-        MessageHeaders headers = message.getHeaders();
-        assertEquals(userId, headers.get(NotificationService.HEADER_USER_ID));
-        assertEquals(studyUuid, headers.get(NotificationService.HEADER_STUDY_UUID));
-        assertEquals(NotificationService.UPDATE_TYPE_STUDIES, headers.get(HEADER_UPDATE_TYPE));
-
-        if (errorMessage.length == 0) {
-            output.receive(TIMEOUT);   // message for first modification node creation
-        }
-
-        // assert that the broker message has been sent a study creation message for
-        // creation
-        message = output.receive(TIMEOUT);
-        assertEquals("", new String(message.getPayload()));
-        headers = message.getHeaders();
-        assertEquals(userId, headers.get(NotificationService.HEADER_USER_ID));
-        assertEquals(studyUuid, headers.get(NotificationService.HEADER_STUDY_UUID));
-        assertEquals(NotificationService.UPDATE_TYPE_STUDIES, headers.get(HEADER_UPDATE_TYPE));
-        assertEquals(errorMessage.length != 0 ? errorMessage[0] : null, headers.get(NotificationService.HEADER_ERROR));
-
-        // assert that the broker message has been sent a study creation request message
-        // for deletion
-        message = output.receive(TIMEOUT);
-        assertEquals("", new String(message.getPayload()));
-        headers = message.getHeaders();
-        assertEquals(userId, headers.get(NotificationService.HEADER_USER_ID));
-        assertEquals(studyUuid, headers.get(NotificationService.HEADER_STUDY_UUID));
-        assertEquals(NotificationService.UPDATE_TYPE_STUDY_DELETE, headers.get(HEADER_UPDATE_TYPE));
-
-        // assert that all http requests have been sent to remote services
-        var requests = getRequestsDone(caseUuid == null ? 1 : 2);
-        assertTrue(requests.contains("/v1/cases/private"));
-        if (caseUuid != null) {
-            assertTrue(requests.stream().anyMatch(r -> r.matches("/v1/networks\\?caseUuid=" + caseUuid + "&variantId=" + FIRST_VARIANT_ID + "&reportUuid=.*")));
-        }
-        return studyUuid;
-    }
-
-    private UUID createStudyWithFileError(String userId, String fileName, String caseUuid, boolean isPrivate, String errorMessage)
-            throws Exception {
-        try (InputStream is = new FileInputStream(ResourceUtils.getFile("classpath:" + fileName))) {
-            MockMultipartFile mockFile = new MockMultipartFile("caseFile", fileName, "text/xml", is);
-
-            mockMvc
-                    .perform(multipart(STUDIES_URL + "?isPrivate={isPrivate}", isPrivate).file(mockFile)
-                            .header("userId", userId).contentType(MediaType.MULTIPART_FORM_DATA))
-                    .andExpect(status().is5xxServerError()).andReturn();
-        }
-
-        // assert that the broker message has been sent a study creation request message
-        Message<byte[]> message = output.receive(TIMEOUT);
-        assertEquals("", new String(message.getPayload()));
-        MessageHeaders headers = message.getHeaders();
-        assertEquals(userId, headers.get(NotificationService.HEADER_USER_ID));
-        assertEquals(NotificationService.UPDATE_TYPE_STUDIES, headers.get(HEADER_UPDATE_TYPE));
-
-        // assert that all http requests have been sent to remote services
-        var requests = getRequestsDone(caseUuid == null ? 1 : 2);
-        assertTrue(requests.contains("/v1/cases/private"));
-
-        message = output.receive(TIMEOUT);
-        assertEquals("", new String(message.getPayload()));
-        headers = message.getHeaders();
-        assertEquals(userId, headers.get(NotificationService.HEADER_USER_ID));
-        assertEquals(NotificationService.UPDATE_TYPE_STUDY_DELETE, headers.get(HEADER_UPDATE_TYPE));
-
-        MvcResult mvcResult = mockMvc.perform(get("/v1/study_creation_requests").header("userId", "userId"))
-                .andExpectAll(status().isOk(), content().contentType(MediaType.APPLICATION_JSON)).andReturn();
-        String resultAsString = mvcResult.getResponse().getContentAsString();
-
-        List<BasicStudyInfos> bsiListResult = mapper.readValue(resultAsString, new TypeReference<List<BasicStudyInfos>>() {
-        });
-
-        assertEquals(List.of(), bsiListResult);
-
-        if (caseUuid != null) {
-            assertTrue(requests.stream().anyMatch(r -> r.matches(
-                    "/v1/networks\\?caseUuid=" + caseUuid + "&variantId=" + FIRST_VARIANT_ID + "&reportUuid=.*")));
-        }
-        return null;
-    }
-
-    @Test
-    public void testCreateStudyWithErrorDuringCaseImport() throws Exception {
-        String userId = "userId";
-        mockMvc.perform(post("/v1/studies/cases/{caseUuid}", CASE_UUID_CAUSING_IMPORT_ERROR).header("userId", userId))
-            .andExpect(status().is5xxServerError());
-
-       // assert that the broker message has been sent a study creation request message
-        Message<byte[]> message = output.receive(TIMEOUT, "study.update");
-
-        MessageHeaders headers = message.getHeaders();
-        assertEquals(userId, headers.get(NotificationService.HEADER_USER_ID));
-        assertEquals(NotificationService.UPDATE_TYPE_STUDIES, headers.get(HEADER_UPDATE_TYPE));
-
-        message = output.receive(TIMEOUT);
-        assertEquals("", new String(message.getPayload()));
-        headers = message.getHeaders();
-        assertEquals(userId, headers.get(NotificationService.HEADER_USER_ID));
-        assertEquals(NotificationService.UPDATE_TYPE_STUDY_DELETE, headers.get(HEADER_UPDATE_TYPE));
-
-        MvcResult mvcResult = mockMvc.perform(get("/v1/study_creation_requests").header("userId", "userId")).andExpectAll(
-                status().isOk(),
-                content().contentType(MediaType.APPLICATION_JSON))
-            .andReturn();
-
-        String resultAsString = mvcResult.getResponse().getContentAsString();
-        List<BasicStudyInfos> bsiListResult = mapper.readValue(resultAsString, new TypeReference<List<BasicStudyInfos>>() { });
-
-        assertEquals(List.of(), bsiListResult);
-
-        var requests = getRequestsDone(2);
-        assertTrue(requests.contains(String.format("/v1/cases/%s/exists", CASE_UUID_CAUSING_IMPORT_ERROR)));
-        assertTrue(requests.stream().anyMatch(r -> r.matches("/v1/networks\\?caseUuid=" + CASE_UUID_CAUSING_IMPORT_ERROR + "&variantId=" + FIRST_VARIANT_ID + "&reportUuid=.*")));
-    }
-
-    @Test
-    public void testCreateStudyWithErrorDuringStudyCreation() throws Exception {
-        String userId = "userId";
-        mockMvc.perform(post("/v1/studies/cases/{caseUuid}", CASE_UUID_CAUSING_STUDY_CREATION_ERROR).header("userId", userId))
-            .andExpect(status().isOk());
-
-        // assert that the broker message has been sent a study creation request message
-        Message<byte[]> message = output.receive(TIMEOUT, "study.update");
-        MessageHeaders headers = message.getHeaders();
-        assertEquals(userId, headers.get(NotificationService.HEADER_USER_ID));
-        assertEquals(NotificationService.UPDATE_TYPE_STUDIES, headers.get(HEADER_UPDATE_TYPE));
-
-        // study deletion
-        message = output.receive(TIMEOUT, "study.update");
-        headers = message.getHeaders();
-        assertEquals(userId, headers.get(NotificationService.HEADER_USER_ID));
-        assertEquals(NotificationService.UPDATE_TYPE_STUDY_DELETE, headers.get(HEADER_UPDATE_TYPE));
-
-        // study error message
-        message = output.receive(TIMEOUT, "study.update");
-        headers = message.getHeaders();
-        assertEquals(userId, headers.get(NotificationService.HEADER_USER_ID));
-        assertEquals(NotificationService.UPDATE_TYPE_STUDIES, headers.get(HEADER_UPDATE_TYPE));
-        assertEquals(STUDY_CREATION_ERROR_MESSAGE, headers.get(NotificationService.HEADER_ERROR));
-
-        var requests = getRequestsDone(2);
-        assertTrue(requests.contains(String.format("/v1/cases/%s/exists", CASE_UUID_CAUSING_STUDY_CREATION_ERROR)));
-        assertTrue(requests.stream().anyMatch(r -> r.matches("/v1/networks\\?caseUuid=" + CASE_UUID_CAUSING_STUDY_CREATION_ERROR + "&variantId=" + FIRST_VARIANT_ID + "&reportUuid=.*")));
-    }
-
-    @Test
-    public void testGetStudyCreationRequests() throws Exception {
-        MvcResult mvcResult;
-        String resultAsString;
-        countDownLatch = new CountDownLatch(1);
-
-        //insert a study with a case (multipartfile)
-        try (InputStream is = new FileInputStream(ResourceUtils.getFile("classpath:testCase.xiidm"))) {
-            MockMultipartFile mockFile = new MockMultipartFile("caseFile", "blockingCaseFile",
-                    "text/xml", is);
-
-            mvcResult = mockMvc
-                    .perform(multipart(STUDIES_URL + "?isPrivate={isPrivate}", "true").file(mockFile)
-                            .header("userId", "userId").contentType(MediaType.MULTIPART_FORM_DATA))
-                    .andExpect(status().isOk()).andReturn();
-            resultAsString = mvcResult.getResponse().getContentAsString();
-            BasicStudyInfos bsiResult = mapper.readValue(resultAsString, BasicStudyInfos.class);
-
-            assertThat(bsiResult, createMatcherStudyBasicInfos(studyCreationRequestRepository.findAll().get(0).getId(), "userId"));
-        }
-
-        UUID studyUuid = studyCreationRequestRepository.findAll().get(0).getId();
-
-        mvcResult = mockMvc.perform(get("/v1/study_creation_requests").header("userId", "userId")).andExpectAll(
-                status().isOk(),
-                content().contentType(MediaType.APPLICATION_JSON))
-            .andReturn();
-        resultAsString = mvcResult.getResponse().getContentAsString();
-        List<BasicStudyInfos> bsiListResult = mapper.readValue(resultAsString, new TypeReference<List<BasicStudyInfos>>() { });
-
-        assertThat(bsiListResult.get(0), createMatcherStudyBasicInfos(studyUuid, "userId"));
-
-        // once we checked study creation requests, we can countDown latch to trigger study creation request
-        countDownLatch.countDown();
-
-        // drop the broker message for study creation request (creation)
-        output.receive(TIMEOUT);
-        // drop the broker message for study creation (3 times longer to prevent failure if study creation takes a little longer)
-        output.receive(TIMEOUT * 3);
-        // drop the broker message for node creation
-        output.receive(TIMEOUT);
-        // drop the broker message for study creation request (deletion)
-        output.receive(TIMEOUT);
-
-        mvcResult = mockMvc.perform(get("/v1/study_creation_requests").header("userId", "userId")).andExpectAll(
-                status().isOk(),
-                content().contentType(MediaType.APPLICATION_JSON))
-            .andReturn();
-
-        resultAsString = mvcResult.getResponse().getContentAsString();
-        bsiListResult = mapper.readValue(resultAsString, new TypeReference<List<BasicStudyInfos>>() { });
-
-        assertEquals(List.of(), bsiListResult);
-
-        mvcResult = mockMvc.perform(get("/v1/studies").header("userId", "userId")).andExpectAll(
-                status().isOk(),
-                content().contentType(MediaType.APPLICATION_JSON))
-            .andReturn();
-
-        resultAsString = mvcResult.getResponse().getContentAsString();
-        List<CreatedStudyBasicInfos> csbiListResponse = mapper.readValue(resultAsString, new TypeReference<List<CreatedStudyBasicInfos>>() { });
-
-        assertThat(csbiListResponse.get(0), createMatcherCreatedStudyBasicInfos(studyUuid, "userId", "XIIDM"));
-
-        // assert that all http requests have been sent to remote services
-        var httpRequests = getRequestsDone(2);
-        assertTrue(httpRequests.contains("/v1/cases/private"));
-        assertTrue(httpRequests.stream().anyMatch(r -> r.matches("/v1/networks\\?caseUuid=" + IMPORTED_BLOCKING_CASE_UUID_STRING + "&variantId=" + FIRST_VARIANT_ID + "&reportUuid=.*")));
-
-        countDownLatch = new CountDownLatch(1);
-
-      //insert a study
-        mvcResult = mockMvc.perform(post("/v1/studies/cases/{caseUuid}?isPrivate={isPrivate}", NEW_STUDY_CASE_UUID, "false")
-                .header("userId", "userId"))
-            .andExpect(status().isOk())
-            .andReturn();
-        resultAsString = mvcResult.getResponse().getContentAsString();
-
-        BasicStudyInfos bsiResult = mapper.readValue(resultAsString, BasicStudyInfos.class);
-
-        assertThat(bsiResult, createMatcherStudyBasicInfos(studyCreationRequestRepository.findAll().get(0).getId(), "userId"));
-
-        studyUuid = studyCreationRequestRepository.findAll().get(0).getId();
-
-        mvcResult = mockMvc.perform(get("/v1/study_creation_requests", NEW_STUDY_CASE_UUID, "false")
-                .header("userId", "userId")).andExpectAll(
-                        status().isOk(),
-                        content().contentType(MediaType.APPLICATION_JSON))
-            .andReturn();
-        resultAsString = mvcResult.getResponse().getContentAsString();
-
-        bsiListResult = mapper.readValue(resultAsString, new TypeReference<List<BasicStudyInfos>>() { });
-
-        assertThat(bsiListResult.get(0), createMatcherStudyBasicInfos(studyUuid, "userId"));
-
-        countDownLatch.countDown();
-
-        // drop the broker message for study creation request (creation)
-        output.receive(TIMEOUT);
-        // drop the broker message for study creation
-        output.receive(TIMEOUT * 3);
-        // drop the broker message for node creation
-        output.receive(TIMEOUT);
-        // drop the broker message for study creation request (deletion)
-        output.receive(TIMEOUT);
-
-        mvcResult = mockMvc.perform(get("/v1/study_creation_requests")
-                .header("userId", "userId")).andExpectAll(
-                        status().isOk(),
-                        content().contentType(MediaType.APPLICATION_JSON))
-                .andReturn();
-        resultAsString = mvcResult.getResponse().getContentAsString();
-
-        bsiListResult = mapper.readValue(resultAsString, new TypeReference<List<BasicStudyInfos>>() { });
-
-        assertEquals(List.of(), bsiListResult);
-
-        mvcResult = mockMvc.perform(get("/v1/studies")
-                .header("userId", "userId")).andExpectAll(
-                        status().isOk(),
-                        content().contentType(MediaType.APPLICATION_JSON))
-            .andReturn();
-        resultAsString = mvcResult.getResponse().getContentAsString();
-        csbiListResponse = mapper.readValue(resultAsString, new TypeReference<List<CreatedStudyBasicInfos>>() { });
-
-        assertThat(csbiListResponse.get(0), createMatcherCreatedStudyBasicInfos(studyUuid, "userId", "XIIDM"));
-
-        // assert that all http requests have been sent to remote services
-        var requests = getRequestsDone(2);
-        assertTrue(requests.contains(String.format("/v1/cases/%s/exists", NEW_STUDY_CASE_UUID)));
-        assertTrue(requests.stream().anyMatch(r -> r.matches("/v1/networks\\?caseUuid=" + NEW_STUDY_CASE_UUID + "&variantId=" + FIRST_VARIANT_ID + "&reportUuid=.*")));
-    }
-
-    @Test
-    public void testUpdateLines() throws Exception {
-        createStudy("userId", CASE_UUID);
-        UUID studyNameUserIdUuid = studyRepository.findAll().get(0).getId();
-        UUID rootNodeUuid = getRootNodeUuid(studyNameUserIdUuid);
-        NetworkModificationNode modificationNode1 = createNetworkModificationNode(studyNameUserIdUuid, rootNodeUuid,
-                UUID.randomUUID(), VARIANT_ID, "node 1");
-        UUID modificationNode1Uuid = modificationNode1.getId();
-        NetworkModificationNode modificationNode2 = createNetworkModificationNode(studyNameUserIdUuid,
-                modificationNode1Uuid, UUID.randomUUID(), VARIANT_ID_2, "node 2");
-        UUID modificationNode2Uuid = modificationNode2.getId();
-
-        // change line status on root node (not allowed)
-        mockMvc.perform(put("/v1/studies/{studyUuid}/nodes/{nodeUuid}/network-modification/lines/{lineId}/status",
-                        studyNameUserIdUuid, rootNodeUuid, "line12").content("lockout").contentType(MediaType.TEXT_PLAIN_VALUE))
-            .andExpect(status().isForbidden());
-
-        // lockout line
-        mockMvc.perform(put("/v1/studies/{studyUuid}/nodes/{nodeUuid}/network-modification/lines/{lineId}/status",
-                        studyNameUserIdUuid, modificationNode1Uuid, "line12").content("lockout").contentType(MediaType.TEXT_PLAIN_VALUE))
-            .andExpect(status().isOk());
-        checkEquipmentCreatingMessagesReceived(studyNameUserIdUuid, modificationNode1Uuid);
-        checkLineModificationMessagesReceived(studyNameUserIdUuid, modificationNode1Uuid, ImmutableSet.of("s1", "s2"));
-        checkEquipmentUpdatingFinishedMessagesReceived(studyNameUserIdUuid, modificationNode1Uuid);
-
-        mockMvc.perform(put("/v1/studies/{studyUuid}/nodes/{nodeUuid}/network-modification/lines/{lineId}/status",
-                        studyNameUserIdUuid, modificationNode1Uuid, "lineFailedId").content("lockout").contentType(MediaType.TEXT_PLAIN_VALUE))
-            .andExpect(status().isInternalServerError());
-        checkEquipmentCreatingMessagesReceived(studyNameUserIdUuid, modificationNode1Uuid);
-        checkEquipmentUpdatingFinishedMessagesReceived(studyNameUserIdUuid, modificationNode1Uuid);
-        // trip line
-        mockMvc.perform(put("/v1/studies/{studyUuid}/nodes/{nodeUuid}/network-modification/lines/{lineId}/status",
-                studyNameUserIdUuid, modificationNode1Uuid, "line23").content("trip").contentType(MediaType.TEXT_PLAIN_VALUE))
-            .andExpect(status().isOk());
-        checkEquipmentCreatingMessagesReceived(studyNameUserIdUuid, modificationNode1Uuid);
-        checkLineModificationMessagesReceived(studyNameUserIdUuid, modificationNode1Uuid, ImmutableSet.of("s2", "s3"));
-        checkEquipmentUpdatingFinishedMessagesReceived(studyNameUserIdUuid, modificationNode1Uuid);
-
-        mockMvc.perform(put("/v1/studies/{studyUuid}/nodes/{nodeUuid}/network-modification/lines/{lineId}/status",
-                        studyNameUserIdUuid, modificationNode1Uuid, "lineFailedId").content("trip").contentType(MediaType.TEXT_PLAIN_VALUE))
-            .andExpect(status().isInternalServerError());
-        checkEquipmentCreatingMessagesReceived(studyNameUserIdUuid, modificationNode1Uuid);
-        checkEquipmentUpdatingFinishedMessagesReceived(studyNameUserIdUuid, modificationNode1Uuid);
-        // energise line end
-        mockMvc.perform(put("/v1/studies/{studyUuid}/nodes/{nodeUuid}/network-modification/lines/{lineId}/status",
-                        studyNameUserIdUuid, modificationNode1Uuid, "line13").content("energiseEndOne").contentType(MediaType.TEXT_PLAIN_VALUE))
-            .andExpect(status().isOk());
-        checkEquipmentCreatingMessagesReceived(studyNameUserIdUuid, modificationNode1Uuid);
-        checkLineModificationMessagesReceived(studyNameUserIdUuid, modificationNode1Uuid, ImmutableSet.of("s1", "s3"));
-        checkEquipmentUpdatingFinishedMessagesReceived(studyNameUserIdUuid, modificationNode1Uuid);
-
-        mockMvc.perform(put("/v1/studies/{studyUuid}/nodes/{nodeUuid}/network-modification/lines/{lineId}/status",
-                        studyNameUserIdUuid, modificationNode1Uuid, "lineFailedId").content("energiseEndTwo").contentType(MediaType.TEXT_PLAIN_VALUE))
-            .andExpect(status().isInternalServerError());
-        checkEquipmentCreatingMessagesReceived(studyNameUserIdUuid, modificationNode1Uuid);
-        checkEquipmentUpdatingFinishedMessagesReceived(studyNameUserIdUuid, modificationNode1Uuid);
-        // switch on line
-
-        mockMvc.perform(put("/v1/studies/{studyUuid}/nodes/{nodeUuid}/network-modification/lines/{lineId}/status",
-                        studyNameUserIdUuid, modificationNode1Uuid, "line13").content("switchOn").contentType(MediaType.TEXT_PLAIN_VALUE))
-            .andExpect(status().isOk());
-        checkEquipmentCreatingMessagesReceived(studyNameUserIdUuid, modificationNode1Uuid);
-        checkLineModificationMessagesReceived(studyNameUserIdUuid, modificationNode1Uuid, ImmutableSet.of("s1", "s3"));
-        checkEquipmentUpdatingFinishedMessagesReceived(studyNameUserIdUuid, modificationNode1Uuid);
-
-        mockMvc.perform(put("/v1/studies/{studyUuid}/nodes/{nodeUuid}/network-modification/lines/{lineId}/status",
-                        studyNameUserIdUuid, modificationNode1Uuid, "lineFailedId").content("switchOn").contentType(MediaType.TEXT_PLAIN_VALUE))
-            .andExpect(status().isInternalServerError());
-        checkEquipmentCreatingMessagesReceived(studyNameUserIdUuid, modificationNode1Uuid);
-        checkEquipmentUpdatingFinishedMessagesReceived(studyNameUserIdUuid, modificationNode1Uuid);
-        // switch on line on second modification node
-        mockMvc.perform(put("/v1/studies/{studyUuid}/nodes/{nodeUuid}/network-modification/lines/{lineId}/status",
-                        studyNameUserIdUuid, modificationNode2Uuid, "line13").content("switchOn").contentType(MediaType.TEXT_PLAIN_VALUE))
-            .andExpect(status().isOk());
-        checkEquipmentCreatingMessagesReceived(studyNameUserIdUuid, modificationNode2Uuid);
-        checkLineModificationMessagesReceived(studyNameUserIdUuid, modificationNode2Uuid, ImmutableSet.of("s1", "s3"));
-        checkEquipmentUpdatingFinishedMessagesReceived(studyNameUserIdUuid, modificationNode2Uuid);
-
-        var requests = getRequestsWithBodyDone(9);
-        assertTrue(requests.stream().anyMatch(r -> r.getPath().matches("/v1/networks/" + NETWORK_UUID_STRING + "/lines/line12/status\\?group=.*") && r.getBody().equals("lockout")));
-        assertTrue(requests.stream().anyMatch(r -> r.getPath().matches("/v1/networks/" + NETWORK_UUID_STRING + "/lines/line23/status\\?group=.*") && r.getBody().equals("trip")));
-        assertTrue(requests.stream().anyMatch(r -> r.getPath().matches("/v1/networks/" + NETWORK_UUID_STRING + "/lines/line13/status\\?group=.*") && r.getBody().equals("energiseEndOne")));
-        assertTrue(requests.stream().anyMatch(r -> r.getPath().matches("/v1/networks/" + NETWORK_UUID_STRING + "/lines/line13/status\\?group=.*") && r.getBody().equals("switchOn")));
-        assertTrue(requests.stream().anyMatch(r -> r.getPath().matches("/v1/networks/" + NETWORK_UUID_STRING + "/lines/lineFailedId/status\\?group=.*") && r.getBody().equals("lockout")));
-        assertTrue(requests.stream().anyMatch(r -> r.getPath().matches("/v1/networks/" + NETWORK_UUID_STRING + "/lines/lineFailedId/status\\?group=.*") && r.getBody().equals("trip")));
-        assertTrue(requests.stream().anyMatch(r -> r.getPath().matches("/v1/networks/" + NETWORK_UUID_STRING + "/lines/lineFailedId/status\\?group=.*") && r.getBody().equals("energiseEndTwo")));
-        assertTrue(requests.stream().anyMatch(r -> r.getPath().matches("/v1/networks/" + NETWORK_UUID_STRING + "/lines/lineFailedId/status\\?group=.*") && r.getBody().equals("switchOn")));
-        assertTrue(requests.stream().anyMatch(r -> r.getPath().matches("/v1/networks/" + NETWORK_UUID_STRING + "/lines/line13/status\\?group=.*&variantId=" + VARIANT_ID_2) && r.getBody().equals("switchOn")));
-    }
-
-    @Test
-    public void testCreateLoad() throws Exception {
-        createStudy("userId", CASE_UUID);
-        UUID studyNameUserIdUuid = studyRepository.findAll().get(0).getId();
-        UUID rootNodeUuid = getRootNodeUuid(studyNameUserIdUuid);
-        NetworkModificationNode modificationNode1 = createNetworkModificationNode(studyNameUserIdUuid, rootNodeUuid,
-                UUID.randomUUID(), VARIANT_ID, "node 1");
-        UUID modificationNode1Uuid = modificationNode1.getId();
-        NetworkModificationNode modificationNode2 = createNetworkModificationNode(studyNameUserIdUuid,
-                modificationNode1Uuid, UUID.randomUUID(), VARIANT_ID_2, "node 2");
-        UUID modificationNode2Uuid = modificationNode2.getId();
-        NetworkModificationNode modificationNode3 = createNetworkModificationNode(studyNameUserIdUuid, rootNodeUuid,
-                UUID.randomUUID(), VARIANT_ID, "node 3");
-        UUID modificationNode3Uuid = modificationNode3.getId();
-
-        String createLoadAttributes = "{\"loadId\":\"loadId1\",\"loadName\":\"loadName1\",\"loadType\":\"UNDEFINED\",\"activePower\":\"100.0\",\"reactivePower\":\"50.0\",\"voltageLevelId\":\"idVL1\",\"busId\":\"idBus1\"}";
-
-        // create load on root node (not allowed)
-        mockMvc.perform(post("/v1/studies/{studyUuid}/nodes/{nodeUuid}/network-modification/loads",
-                studyNameUserIdUuid, rootNodeUuid).content(createLoadAttributes))
-            .andExpect(status().isForbidden());
-
-        // create load on first modification node
-        mockMvc.perform(post("/v1/studies/{studyUuid}/nodes/{nodeUuid}/network-modification/loads",
-                studyNameUserIdUuid, modificationNode1Uuid).content(createLoadAttributes))
-            .andExpect(status().isOk());
-        checkEquipmentCreatingMessagesReceived(studyNameUserIdUuid, modificationNode1Uuid);
-        checkEquipmentCreationMessagesReceived(studyNameUserIdUuid, modificationNode1Uuid, ImmutableSet.of("s2"));
-        checkEquipmentUpdatingFinishedMessagesReceived(studyNameUserIdUuid, modificationNode1Uuid);
-
-        // create load on second modification node
-        mockMvc.perform(post("/v1/studies/{studyUuid}/nodes/{nodeUuid}/network-modification/loads",
-                studyNameUserIdUuid, modificationNode2Uuid).content(createLoadAttributes))
-            .andExpect(status().isOk());
-        checkEquipmentCreatingMessagesReceived(studyNameUserIdUuid, modificationNode2Uuid);
-        checkEquipmentCreationMessagesReceived(studyNameUserIdUuid, modificationNode2Uuid, ImmutableSet.of("s2"));
-        checkEquipmentUpdatingFinishedMessagesReceived(studyNameUserIdUuid, modificationNode2Uuid);
-
-        // update load creation
-        String loadAttributesUpdated = "{\"loadId\":\"loadId2\",\"loadName\":\"loadName2\",\"loadType\":\"UNDEFINED\",\"activePower\":\"50.0\",\"reactivePower\":\"25.0\",\"voltageLevelId\":\"idVL2\",\"busId\":\"idBus2\"}";
-        mockMvc.perform(put("/v1/studies/{studyUuid}/nodes/{nodeUuid}/network-modification/modifications/{modificationUuid}/loads-creation",
-                studyNameUserIdUuid, modificationNode1Uuid, MODIFICATION_UUID).content(loadAttributesUpdated).contentType(MediaType.APPLICATION_JSON))
-            .andExpect(status().isOk());
-        checkEquipmentUpdatingMessagesReceived(studyNameUserIdUuid, modificationNode1Uuid);
-        checkUpdateEquipmentCreationMessagesReceived(studyNameUserIdUuid, modificationNode1Uuid);
-        checkEquipmentUpdatingFinishedMessagesReceived(studyNameUserIdUuid, modificationNode1Uuid);
-
-        String createLoadAttributes2 = "{\"loadId\":\"loadId3\",\"loadName\":\"loadName3\",\"loadType\":\"UNDEFINED\",\"activePower\":\"100.0\",\"reactivePower\":\"50.0\",\"voltageLevelId\":\"idVL1\",\"busId\":\"idBus1\"}";
-        modificationNode3.setBuildStatus(BuildStatus.BUILDING);
-        networkModificationTreeService.updateNode(studyNameUserIdUuid, modificationNode3);
-        output.receive(TIMEOUT);
-        // create load on building node
-        mockMvc.perform(post("/v1/studies/{studyUuid}/nodes/{nodeUuid}/network-modification/loads",
-                        studyNameUserIdUuid, modificationNode3Uuid).content(createLoadAttributes2))
-                .andExpect(status().isForbidden());
-
-        var requests = getRequestsWithBodyDone(3);
-        assertTrue(requests.stream().anyMatch(r -> r.getPath().matches("/v1/networks/" + NETWORK_UUID_STRING + "/loads\\?group=.*") && r.getBody().equals(createLoadAttributes)));
-        assertTrue(requests.stream().anyMatch(r -> r.getPath().matches("/v1/networks/" + NETWORK_UUID_STRING + "/loads\\?group=.*&variantId=" + VARIANT_ID) && r.getBody().equals(createLoadAttributes)));
-        assertTrue(requests.stream().anyMatch(r -> r.getPath().matches("/v1/networks/" + NETWORK_UUID_STRING + "/loads\\?group=.*&variantId=" + VARIANT_ID_2) && r.getBody().equals(createLoadAttributes)));
-        assertTrue(requests.stream().anyMatch(r -> r.getPath().matches("/v1/modifications/" + MODIFICATION_UUID + "/loads-creation") && r.getBody().equals(loadAttributesUpdated)));
-    }
-
-    @Test
-    public void testModifyLoad() throws Exception {
-        createStudy("userId", CASE_UUID);
-        UUID studyNameUserIdUuid = studyRepository.findAll().get(0).getId();
-        UUID rootNodeUuid = getRootNodeUuid(studyNameUserIdUuid);
-        NetworkModificationNode modificationNode = createNetworkModificationNode(studyNameUserIdUuid, rootNodeUuid,
-                UUID.randomUUID(), VARIANT_ID, "node 1");
-        UUID modificationNodeUuid = modificationNode.getId();
-        NetworkModificationNode modificationNode2 = createNetworkModificationNode(studyNameUserIdUuid,
-                modificationNodeUuid, UUID.randomUUID(), VARIANT_ID_2, "node 2");
-        UUID modificationNodeUuid2 = modificationNode2.getId();
-
-        String loadModificationAttributes = "{\"equipmentId\":\"loadId1\",\"loadName\":\"loadName1\",\"loadType\":\"AUXILIARY\",\"activePower\":\"100.0\"}";
-
-        // modify load on root node (not allowed)
-        mockMvc.perform(put("/v1/studies/{studyUuid}/nodes/{nodeUuid}/network-modification/loads",
-                studyNameUserIdUuid, rootNodeUuid).content(loadModificationAttributes))
-            .andExpect(status().isForbidden());
-
-        // modify load on first modification node
-        mockMvc.perform(put("/v1/studies/{studyUuid}/nodes/{nodeUuid}/network-modification/loads",
-                studyNameUserIdUuid, modificationNodeUuid).content(loadModificationAttributes))
-            .andExpect(status().isOk());
-        checkEquipmentCreatingMessagesReceived(studyNameUserIdUuid, modificationNodeUuid);
-        checkEquipmentCreationMessagesReceived(studyNameUserIdUuid, modificationNodeUuid, ImmutableSet.of("s2"));
-        checkEquipmentUpdatingFinishedMessagesReceived(studyNameUserIdUuid, modificationNodeUuid);
-
-        // modify load on second modification node
-        mockMvc.perform(put("/v1/studies/{studyUuid}/nodes/{nodeUuid}/network-modification/loads",
-                studyNameUserIdUuid, modificationNodeUuid2).content(loadModificationAttributes))
-            .andExpect(status().isOk());
-        checkEquipmentCreatingMessagesReceived(studyNameUserIdUuid, modificationNodeUuid2);
-        checkEquipmentModificationMessagesReceived(studyNameUserIdUuid, modificationNodeUuid2, ImmutableSet.of("s2"));
-        checkEquipmentUpdatingFinishedMessagesReceived(studyNameUserIdUuid, modificationNodeUuid2);
-
-        // update load modification
-        String loadAttributesUpdated = "{\"loadId\":\"loadId1\",\"loadType\":\"FICTITIOUS\",\"activePower\":\"70.0\"}";
-        mockMvc.perform(put("/v1/studies/{studyUuid}/nodes/{nodeUuid}/network-modification/modifications/{modificationUuid}/loads-modification", studyNameUserIdUuid, modificationNodeUuid, MODIFICATION_UUID).content(loadAttributesUpdated))
-            .andExpect(status().isOk());
-        checkEquipmentUpdatingMessagesReceived(studyNameUserIdUuid, modificationNodeUuid);
-        checkUpdateEquipmentModificationMessagesReceived(studyNameUserIdUuid, modificationNodeUuid);
-        checkEquipmentUpdatingFinishedMessagesReceived(studyNameUserIdUuid, modificationNodeUuid);
-
-        var requests = getRequestsWithBodyDone(3);
-        assertTrue(requests.stream().anyMatch(r -> r.getPath().matches("/v1/networks/" + NETWORK_UUID_STRING + "/loads-modification\\?group=.*") && r.getBody().equals(loadModificationAttributes)));
-        assertTrue(requests.stream().anyMatch(r -> r.getPath().matches("/v1/networks/" + NETWORK_UUID_STRING + "/loads-modification\\?group=.*&variantId=" + VARIANT_ID) && r.getBody().equals(loadModificationAttributes)));
-        assertTrue(requests.stream().anyMatch(r -> r.getPath().matches("/v1/networks/" + NETWORK_UUID_STRING + "/loads-modification\\?group=.*&variantId=" + VARIANT_ID_2) && r.getBody().equals(loadModificationAttributes)));
-        assertTrue(requests.stream().anyMatch(r -> r.getPath().matches("/v1/modifications/" + MODIFICATION_UUID + "/loads-modification") && r.getBody().equals(loadAttributesUpdated)));
-    }
-
-    @Test
-    public void testModifyEquipment() throws Exception {
-        var modificationType = ModificationType.GENERATOR_MODIFICATION;
-        String modificationTypeUrl = ModificationType.getUriFromType(modificationType);
-        createStudy("userId", CASE_UUID);
-        UUID studyNameUserIdUuid = studyRepository.findAll().get(0).getId();
-        UUID rootNodeUuid = getRootNodeUuid(studyNameUserIdUuid);
-        NetworkModificationNode modificationNode = createNetworkModificationNode(studyNameUserIdUuid, rootNodeUuid, UUID.randomUUID(), VARIANT_ID, "node 1");
-        UUID modificationNodeUuid = modificationNode.getId();
-        NetworkModificationNode modificationNode2 = createNetworkModificationNode(studyNameUserIdUuid, modificationNodeUuid, UUID.randomUUID(), VARIANT_ID_2, "node 2");
-        UUID modificationNodeUuid2 = modificationNode2.getId();
-
-        String equipmentModificationAttribute = "{\"equipmentId\":\"equipmentId\"}";
-
-        // modify generator on root node (not allowed)
-        mockMvc.perform(put("/v1/studies/{studyUuid}/nodes/{nodeUuid}/network-modification/modifications/{modificationType}", studyNameUserIdUuid, rootNodeUuid, modificationTypeUrl)
-                .content(equipmentModificationAttribute))
-            .andExpect(status().isForbidden());
-
-        // modify generator on first modification node
-        mockMvc.perform(put("/v1/studies/{studyUuid}/nodes/{nodeUuid}/network-modification/modifications/{modificationType}", studyNameUserIdUuid, modificationNodeUuid, modificationTypeUrl)
-                .content(equipmentModificationAttribute))
-            .andExpect(status().isOk());
-        checkEquipmentCreatingMessagesReceived(studyNameUserIdUuid, modificationNodeUuid);
-        checkEquipmentCreationMessagesReceived(studyNameUserIdUuid, modificationNodeUuid, ImmutableSet.of("s2"));
-        checkEquipmentUpdatingFinishedMessagesReceived(studyNameUserIdUuid, modificationNodeUuid);
-
-        // modify generator on second modification node
-        mockMvc.perform(put("/v1/studies/{studyUuid}/nodes/{nodeUuid}/network-modification/modifications/{modificationType}", studyNameUserIdUuid, modificationNodeUuid2, modificationTypeUrl)
-                .content(equipmentModificationAttribute))
-            .andExpect(status().isOk());
-        checkEquipmentCreatingMessagesReceived(studyNameUserIdUuid, modificationNodeUuid2);
-        checkEquipmentModificationMessagesReceived(studyNameUserIdUuid, modificationNodeUuid2, ImmutableSet.of("s2"));
-        checkEquipmentUpdatingFinishedMessagesReceived(studyNameUserIdUuid, modificationNodeUuid2);
-
-        // update generator modification
-        String generatorAttributesUpdated = "{\"generatorId\":\"generatorId1\",\"generatorType\":\"FICTITIOUS\",\"activePower\":\"70.0\"}";
-        mockMvc.perform(put("/v1/studies/{studyUuid}/nodes/{nodeUuid}/network-modification/modifications/{modificationType}/{modificationUuid}/", studyNameUserIdUuid, modificationNodeUuid, modificationTypeUrl, MODIFICATION_UUID)
-                .content(generatorAttributesUpdated))
-            .andExpect(status().isOk());
-        checkEquipmentUpdatingMessagesReceived(studyNameUserIdUuid, modificationNodeUuid);
-        checkUpdateEquipmentModificationMessagesReceived(studyNameUserIdUuid, modificationNodeUuid);
-        checkEquipmentUpdatingFinishedMessagesReceived(studyNameUserIdUuid, modificationNodeUuid);
-
-        var requests = getRequestsWithBodyDone(3);
-        assertTrue(requests.stream().anyMatch(r -> r.getPath().matches("/v1/networks/" + NETWORK_UUID_STRING + "/" + modificationTypeUrl + "\\?group=.*") && r.getBody().equals(equipmentModificationAttribute)));
-        assertTrue(requests.stream().anyMatch(r -> r.getPath().matches("/v1/networks/" + NETWORK_UUID_STRING + "/" + modificationTypeUrl + "\\?group=.*\\&variantId=" + VARIANT_ID) && r.getBody().equals(equipmentModificationAttribute)));
-        assertTrue(requests.stream().anyMatch(r -> r.getPath().matches("/v1/networks/" + NETWORK_UUID_STRING + "/" + modificationTypeUrl + "\\?group=.*\\&variantId=" + VARIANT_ID_2) && r.getBody().equals(equipmentModificationAttribute)));
-        assertTrue(requests.stream().anyMatch(r -> r.getPath().matches("/v1/modifications/" + MODIFICATION_UUID + "/" + modificationTypeUrl) && r.getBody().equals(generatorAttributesUpdated)));
-
-    }
-
-    @Test
-    public void testCreateSubstation() throws Exception {
-        createStudy("userId", CASE_UUID);
-        UUID studyNameUserIdUuid = studyRepository.findAll().get(0).getId();
-        UUID rootNodeUuid = getRootNodeUuid(studyNameUserIdUuid);
-        NetworkModificationNode modificationNode1 = createNetworkModificationNode(studyNameUserIdUuid, rootNodeUuid,
-                UUID.randomUUID(), VARIANT_ID, "node 1");
-        UUID modificationNode1Uuid = modificationNode1.getId();
-        NetworkModificationNode modificationNode2 = createNetworkModificationNode(studyNameUserIdUuid,
-                modificationNode1Uuid, UUID.randomUUID(), VARIANT_ID_2, "node 2");
-        UUID modificationNode2Uuid = modificationNode2.getId();
-
-        String createSubstationAttributes = "{\"substationId\":\"substationId1\",\"substationName\":\"substationName1\",\"country\":\"AD\"}";
-
-        // create substation on root node (not allowed)
-        mockMvc.perform(post("/v1/studies/{studyUuid}/nodes/{nodeUuid}/network-modification/substations",
-                        studyNameUserIdUuid, rootNodeUuid).content(createSubstationAttributes))
-            .andExpect(status().isForbidden());
-
-        // create substation on first modification node
-        mockMvc.perform(post("/v1/studies/{studyUuid}/nodes/{nodeUuid}/network-modification/substations",
-                        studyNameUserIdUuid, modificationNode1Uuid).content(createSubstationAttributes))
-            .andExpect(status().isOk());
-        checkEquipmentCreatingMessagesReceived(studyNameUserIdUuid, modificationNode1Uuid);
-        checkEquipmentCreationMessagesReceived(studyNameUserIdUuid, modificationNode1Uuid, new HashSet<>());
-        checkEquipmentUpdatingFinishedMessagesReceived(studyNameUserIdUuid, modificationNode1Uuid);
-
-        // create substation on second modification node
-        mockMvc.perform(post("/v1/studies/{studyUuid}/nodes/{nodeUuid}/network-modification/substations",
-                        studyNameUserIdUuid, modificationNode2Uuid).content(createSubstationAttributes))
-            .andExpect(status().isOk());
-        checkEquipmentCreatingMessagesReceived(studyNameUserIdUuid, modificationNode2Uuid);
-        checkEquipmentCreationMessagesReceived(studyNameUserIdUuid, modificationNode2Uuid, new HashSet<>());
-        checkEquipmentUpdatingFinishedMessagesReceived(studyNameUserIdUuid, modificationNode2Uuid);
-
-        // update substation creation
-        String substationAttributesUpdated = "{\"substationId\":\"substationId2\",\"substationName\":\"substationName2\",\"country\":\"FR\"}";
-        mockMvc.perform(put("/v1/studies/{studyUuid}/nodes/{nodeUuid}/network-modification/modifications/{modificationUuid}/substations-creation",
-                studyNameUserIdUuid, modificationNode1Uuid, MODIFICATION_UUID).content(substationAttributesUpdated).contentType(MediaType.APPLICATION_JSON))
-            .andExpect(status().isOk());
-        checkEquipmentUpdatingMessagesReceived(studyNameUserIdUuid, modificationNode1Uuid);
-        checkUpdateEquipmentCreationMessagesReceived(studyNameUserIdUuid, modificationNode1Uuid);
-        checkEquipmentUpdatingFinishedMessagesReceived(studyNameUserIdUuid, modificationNode1Uuid);
-
-        String createSubstationAttributes2 = "{\"substationId\":\"substationId2\",\"substationName\":\"substationName2\",\"country\":\"AD\"}";
-        modificationNode1.setBuildStatus(BuildStatus.BUILDING);
-        networkModificationTreeService.updateNode(studyNameUserIdUuid, modificationNode1);
-        output.receive(TIMEOUT);
-        // create substation on building node
-        mockMvc.perform(post("/v1/studies/{studyUuid}/nodes/{nodeUuid}/network-modification/substations",
-                        studyNameUserIdUuid, modificationNode1Uuid).content(createSubstationAttributes2))
-                .andExpect(status().isForbidden());
-
-        var requests = getRequestsWithBodyDone(3);
-        assertTrue(requests.stream().anyMatch(r -> r.getPath().matches("/v1/networks/" + NETWORK_UUID_STRING + "/substations\\?group=.*") && r.getBody().equals(createSubstationAttributes)));
-        assertTrue(requests.stream().anyMatch(r -> r.getPath().matches("/v1/networks/" + NETWORK_UUID_STRING + "/substations\\?group=.*&variantId=" + VARIANT_ID) && r.getBody().equals(createSubstationAttributes)));
-        assertTrue(requests.stream().anyMatch(r -> r.getPath().matches("/v1/networks/" + NETWORK_UUID_STRING + "/substations\\?group=.*&variantId=" + VARIANT_ID_2) && r.getBody().equals(createSubstationAttributes)));
-        assertTrue(requests.stream().anyMatch(r -> r.getPath().matches("/v1/modifications/" + MODIFICATION_UUID + "/substations-creation") && r.getBody().equals(substationAttributesUpdated)));
-    }
-
-    @Test
-    public void testCreateVoltageLevel() throws Exception {
-        createStudy("userId", CASE_UUID);
-        UUID studyNameUserIdUuid = studyRepository.findAll().get(0).getId();
-        UUID rootNodeUuid = getRootNodeUuid(studyNameUserIdUuid);
-        NetworkModificationNode modificationNode1 = createNetworkModificationNode(studyNameUserIdUuid, rootNodeUuid, VARIANT_ID, "node 1");
-        UUID modificationNode1Uuid = modificationNode1.getId();
-        NetworkModificationNode modificationNode2 = createNetworkModificationNode(studyNameUserIdUuid,
-                modificationNode1Uuid, UUID.randomUUID(), VARIANT_ID_2, "node 2");
-        UUID modificationNode2Uuid = modificationNode2.getId();
-
-        String createVoltageLevelAttributes = "{\"voltageLevelId\":\"voltageLevelId1\",\"voltageLevelName\":\"voltageLevelName1\""
-            + ",\"nominalVoltage\":\"379.1\", \"substationId\":\"s1\"}";
-
-        // create voltage level on root node (not allowed)
-        mockMvc.perform(post("/v1/studies/{studyUuid}/nodes/{nodeUuid}/network-modification/voltage-levels",
-                        studyNameUserIdUuid, rootNodeUuid)
-                .contentType(MediaType.APPLICATION_JSON)
-                .content(createVoltageLevelAttributes))
-            .andExpect(status().isForbidden());
-
-        // create voltage level
-        mockMvc.perform(post("/v1/studies/{studyUuid}/nodes/{nodeUuid}/network-modification/voltage-levels",
-                        studyNameUserIdUuid, modificationNode1Uuid)
-                .contentType(MediaType.APPLICATION_JSON)
-                .content(createVoltageLevelAttributes))
-            .andExpect(status().isOk());
-        checkEquipmentCreatingMessagesReceived(studyNameUserIdUuid, modificationNode1Uuid);
-        checkEquipmentCreationMessagesReceived(studyNameUserIdUuid, modificationNode1Uuid, new HashSet<>());
-        checkEquipmentUpdatingFinishedMessagesReceived(studyNameUserIdUuid, modificationNode1Uuid);
-
-        // create voltage level on second modification node
-        mockMvc.perform(post("/v1/studies/{studyUuid}/nodes/{nodeUuid}/network-modification/voltage-levels",
-                        studyNameUserIdUuid, modificationNode2Uuid).content(createVoltageLevelAttributes))
-            .andExpect(status().isOk());
-        checkEquipmentCreatingMessagesReceived(studyNameUserIdUuid, modificationNode2Uuid);
-        checkEquipmentCreationMessagesReceived(studyNameUserIdUuid, modificationNode2Uuid, new HashSet<>());
-        checkEquipmentUpdatingFinishedMessagesReceived(studyNameUserIdUuid, modificationNode2Uuid);
-
-        // update voltage level creation
-        String voltageLevelAttributesUpdated = "{\"voltageLevelId\":\"voltageLevelId2\",\"voltageLevelName\":\"voltageLevelName2\""
-                + ",\"nominalVoltage\":\"379.1\", \"substationId\":\"s2\"}";
-        mockMvc.perform(put("/v1/studies/{studyUuid}/nodes/{nodeUuid}/network-modification/modifications/{modificationUuid}/voltage-levels-creation",
-                studyNameUserIdUuid, modificationNode1Uuid, MODIFICATION_UUID)
-                .contentType(MediaType.APPLICATION_JSON)
-                .content(voltageLevelAttributesUpdated))
-            .andExpect(status().isOk());
-        checkEquipmentUpdatingMessagesReceived(studyNameUserIdUuid, modificationNode1Uuid);
-        checkUpdateEquipmentCreationMessagesReceived(studyNameUserIdUuid, modificationNode1Uuid);
-        checkEquipmentUpdatingFinishedMessagesReceived(studyNameUserIdUuid, modificationNode1Uuid);
-
-        String createVoltageLevelAttributes2 = "{\"voltageLevelId\":\"voltageLevelId3\",\"voltageLevelName\":\"voltageLevelName3\""
-                + ",\"nominalVoltage\":\"379.1\", \"substationId\":\"s2\"}";
-        modificationNode1.setBuildStatus(BuildStatus.BUILDING);
-        networkModificationTreeService.updateNode(studyNameUserIdUuid, modificationNode1);
-        output.receive(TIMEOUT);
-        // create voltage level on building node
-        mockMvc.perform(post("/v1/studies/{studyUuid}/nodes/{nodeUuid}/network-modification/voltage-levels",
-                        studyNameUserIdUuid, modificationNode1Uuid).content(createVoltageLevelAttributes2))
-                .andExpect(status().isForbidden());
-
-        var requests = getRequestsWithBodyDone(3);
-        assertTrue(requests.stream().anyMatch(r -> r.getPath().matches("/v1/networks/" + NETWORK_UUID_STRING + "/voltage-levels\\?group=.*") && r.getBody().equals(createVoltageLevelAttributes)));
-        assertTrue(requests.stream().anyMatch(r -> r.getPath().matches("/v1/networks/" + NETWORK_UUID_STRING + "/voltage-levels\\?group=.*&variantId=" + VARIANT_ID) && r.getBody().equals(createVoltageLevelAttributes)));
-        assertTrue(requests.stream().anyMatch(r -> r.getPath().matches("/v1/networks/" + NETWORK_UUID_STRING + "/voltage-levels\\?group=.*&variantId=" + VARIANT_ID_2) && r.getBody().equals(createVoltageLevelAttributes)));
-        assertTrue(requests.stream().anyMatch(r -> r.getPath().matches("/v1/modifications/" + MODIFICATION_UUID + "/voltage-levels-creation") && r.getBody().equals(voltageLevelAttributesUpdated)));
-    }
-
-    @SneakyThrows
-    @Test
-    public void testLineSplitWithVoltageLevel() {
-        createStudy("userId", CASE_UUID);
-        UUID studyNameUserIdUuid = studyRepository.findAll().get(0).getId();
-        UUID rootNodeUuid = getRootNodeUuid(studyNameUserIdUuid);
-        NetworkModificationNode modificationNode = createNetworkModificationNode(studyNameUserIdUuid, rootNodeUuid, VARIANT_ID, "node");
-        UUID modificationNodeUuid = modificationNode.getId();
-
-        VoltageLevelCreationInfos vl1 = VoltageLevelCreationInfos.builder()
-                .equipmentId("vl1")
-                .equipmentName("NewVoltageLevel")
-                .nominalVoltage(379.3)
-                .substationId("s1")
-                .busbarSections(Collections.singletonList(new BusbarSectionCreationInfos("v1bbs", "BBS1", 1, 1)))
-                .busbarConnections(Collections.emptyList())
-                .build();
-        LineSplitWithVoltageLevelInfos lineSplitWoVL = new LineSplitWithVoltageLevelInfos("line3", 10.0, vl1, null, "1.A",
-                "nl1", "NewLine1", "nl2", "NewLine2");
-        String lineSplitWoVLasJSON = mapper.writeValueAsString(lineSplitWoVL);
-
-        mockMvc.perform(post("/v1/studies/{studyUuid}/nodes/{nodeUuid}/network-modification/line-splits",
-                studyNameUserIdUuid, modificationNodeUuid)
-            .contentType(MediaType.APPLICATION_JSON)
-            .content(lineSplitWoVLasJSON))
-            .andExpect(status().isOk());
-        checkEquipmentCreatingMessagesReceived(studyNameUserIdUuid, modificationNodeUuid);
-        checkEquipmentCreationMessagesReceived(studyNameUserIdUuid, modificationNodeUuid, ImmutableSet.of("s1", "s2"));
-        checkEquipmentUpdatingFinishedMessagesReceived(studyNameUserIdUuid, modificationNodeUuid);
-
-        mockMvc.perform(put("/v1/studies/{studyUuid}/nodes/{nodeUuid}/network-modification/modifications/{modificationUuid}/line-splits",
-                studyNameUserIdUuid, modificationNodeUuid, MODIFICATION_UUID)
-            .contentType(MediaType.APPLICATION_JSON)
-            .content(lineSplitWoVLasJSON))
-            .andExpect(status().isOk());
-        checkEquipmentCreatingMessagesReceived(studyNameUserIdUuid, modificationNodeUuid);
-        checkUpdateEquipmentModificationMessagesReceived(studyNameUserIdUuid, modificationNodeUuid);
-        checkEquipmentUpdatingFinishedMessagesReceived(studyNameUserIdUuid, modificationNodeUuid);
-
-        var requests = getRequestsWithBodyDone(2);
-        assertEquals(2, requests.size());
-        Optional<RequestWithBody> creationRequest = requests.stream().filter(r -> r.getPath().matches("/v1/networks/" + NETWORK_UUID_STRING + "/line-splits\\?group=.*")).findFirst();
-        Optional<RequestWithBody> updateRequest = requests.stream().filter(r -> r.getPath().matches("/v1/modifications/" + MODIFICATION_UUID + "/line-splits")).findFirst();
-        assertTrue(creationRequest.isPresent());
-        assertTrue(updateRequest.isPresent());
-        assertEquals(lineSplitWoVLasJSON, creationRequest.get().getBody());
-        assertEquals(lineSplitWoVLasJSON, updateRequest.get().getBody());
-
-        mockMvc.perform(post("/v1/studies/{studyUuid}/nodes/{nodeUuid}/network-modification/line-splits",
-                studyNameUserIdUuid, modificationNodeUuid)
-            .content("bogus"))
-            .andExpectAll(
-                status().is5xxServerError(),
-                content().string("400 BAD_REQUEST")
-            );
-        checkEquipmentCreatingMessagesReceived(studyNameUserIdUuid, modificationNodeUuid);
-        checkEquipmentUpdatingFinishedMessagesReceived(studyNameUserIdUuid, modificationNodeUuid);
-        mockMvc.perform(put("/v1/studies/{studyUuid}/nodes/{nodeUuid}/network-modification/modifications/{modificationUuid}/line-splits",
-                studyNameUserIdUuid, modificationNodeUuid, MODIFICATION_UUID)
-            .content("bogus"))
-            .andExpectAll(
-                status().is5xxServerError(),
-                content().string("400 BAD_REQUEST")
-            );
-        checkEquipmentCreatingMessagesReceived(studyNameUserIdUuid, modificationNodeUuid);
-        checkEquipmentUpdatingFinishedMessagesReceived(studyNameUserIdUuid, modificationNodeUuid);
-        requests = getRequestsWithBodyDone(2);
-    }
-
-    @SneakyThrows
-    @Test
-    public void testLineAttachToVoltageLevel() {
-        UUID studyNameUserIdUuid = createStudy("userId", CASE_UUID);
-        UUID rootNodeUuid = getRootNodeUuid(studyNameUserIdUuid);
-        NetworkModificationNode modificationNode = createNetworkModificationNode(studyNameUserIdUuid, rootNodeUuid, VARIANT_ID, "node");
-        UUID modificationNodeUuid = modificationNode.getId();
-
-        String createVoltageLevelAttributes = "{\"voltageLevelId\":\"vl1\",\"voltageLevelName\":\"voltageLevelName1\""
-                + ",\"nominalVoltage\":\"379.1\", \"substationId\":\"s1\"}";
-
-        String createLineAttributes = "{\"seriesResistance\":\"25\",\"seriesReactance\":\"12\"}";
-
-        String createLineAttachToVoltageLevelAttributes = "{\"lineToAttachToId\": \"line3\", \"percent\":\"10\", \"mayNewVoltageLevelInfos\":" +
-                createVoltageLevelAttributes + "\"attachmentLine\":\"" + createLineAttributes + "\"}";
-
-        mockMvc.perform(post("/v1/studies/{studyUuid}/nodes/{nodeUuid}/network-modification/line-attach",
-                        studyNameUserIdUuid, modificationNodeUuid)
-                .contentType(MediaType.APPLICATION_JSON)
-                .content(createLineAttachToVoltageLevelAttributes))
-                .andExpect(status().isOk());
-        checkEquipmentCreatingMessagesReceived(studyNameUserIdUuid, modificationNodeUuid);
-        checkEquipmentCreationMessagesReceived(studyNameUserIdUuid, modificationNodeUuid, ImmutableSet.of("s1", "s2"));
-        checkEquipmentUpdatingFinishedMessagesReceived(studyNameUserIdUuid, modificationNodeUuid);
-
-        mockMvc.perform(put("/v1/studies/{studyUuid}/nodes/{nodeUuid}/network-modification/modifications/{modificationUuid}/line-attach",
-                        studyNameUserIdUuid, modificationNodeUuid, MODIFICATION_UUID)
-                .contentType(MediaType.APPLICATION_JSON)
-                .content(createLineAttachToVoltageLevelAttributes))
-                .andExpect(status().isOk());
-        checkEquipmentUpdatingMessagesReceived(studyNameUserIdUuid, modificationNodeUuid);
-        checkUpdateEquipmentModificationMessagesReceived(studyNameUserIdUuid, modificationNodeUuid);
-        checkEquipmentUpdatingFinishedMessagesReceived(studyNameUserIdUuid, modificationNodeUuid);
-
-        var requests = getRequestsWithBodyDone(2);
-        assertEquals(2, requests.size());
-        Optional<RequestWithBody> creationRequest = requests.stream().filter(r -> r.getPath().matches("/v1/networks/" + NETWORK_UUID_STRING + "/line-attach\\?group=.*")).findFirst();
-        Optional<RequestWithBody> updateRequest = requests.stream().filter(r -> r.getPath().matches("/v1/modifications/" + MODIFICATION_UUID + "/line-attach-creation")).findFirst();
-        assertTrue(creationRequest.isPresent());
-        assertTrue(updateRequest.isPresent());
-        assertEquals(createLineAttachToVoltageLevelAttributes, creationRequest.get().getBody());
-        assertEquals(createLineAttachToVoltageLevelAttributes, updateRequest.get().getBody());
-    }
-
-    @Test public void testReorderModification() throws Exception {
-        createStudy("userId", CASE_UUID);
-        UUID studyNameUserIdUuid = studyRepository.findAll().get(0).getId();
-        UUID rootNodeUuid = getRootNodeUuid(studyNameUserIdUuid);
-        NetworkModificationNode modificationNode = createNetworkModificationNode(studyNameUserIdUuid, rootNodeUuid,
-                UUID.randomUUID(), VARIANT_ID, "node");
-        UUID modificationNodeUuid = modificationNode.getId();
-
-        UUID modification1 = UUID.randomUUID();
-        UUID modification2 = UUID.randomUUID();
-        UUID studyNameUserIdUuid1 = UUID.randomUUID();
-        mockMvc.perform(put("/v1/studies/{studyUuid}/nodes/{nodeUuid}/network-modification/{modificationID}?beforeUuid={modificationID2}",
-                studyNameUserIdUuid, UUID.randomUUID(), modification1, modification2))
-            .andExpect(status().isNotFound());
-
-        mockMvc.perform(put("/v1/studies/{studyUuid}/nodes/{nodeUuid}/network-modification/{modificationID}?beforeUuid={modificationID2}",
-                        studyNameUserIdUuid1, modificationNodeUuid, modification1, modification2))
-            .andExpect(status().isForbidden());
-        checkEquipmentUpdatingMessagesReceived(studyNameUserIdUuid1, modificationNodeUuid);
-        checkEquipmentUpdatingFinishedMessagesReceived(studyNameUserIdUuid1, modificationNodeUuid);
-
-        mockMvc.perform(put("/v1/studies/{studyUuid}/nodes/{nodeUuid}/network-modification/{modificationID}",
-                        studyNameUserIdUuid, modificationNodeUuid, modification1, modification2))
-            .andExpect(status().isOk());
-        checkEquipmentUpdatingMessagesReceived(studyNameUserIdUuid, modificationNodeUuid);
-        checkUpdateNodesMessageReceived(studyNameUserIdUuid, List.of(modificationNodeUuid));
-        checkUpdateModelsStatusMessagesReceived(studyNameUserIdUuid, modificationNodeUuid);
-        checkEquipmentUpdatingFinishedMessagesReceived(studyNameUserIdUuid, modificationNodeUuid);
-
-        var requests = getRequestsWithBodyDone(1);
-        assertTrue(requests.stream()
-                .anyMatch(r -> r.getPath().matches("/v1/groups/" + modificationNode.getModificationGroupUuid()
-            + "/modifications/move[?]modificationsToMove=.*" + modification1)));
-
-        // update switch on first modification node
-        mockMvc.perform(put("/v1/studies/{studyUuid}/nodes/{nodeUuid}/network-modification/{modificationID}?beforeUuid={modificationID2}",
-                studyNameUserIdUuid, modificationNodeUuid, modification1, modification2))
-            .andExpect(status().isOk());
-        checkEquipmentUpdatingMessagesReceived(studyNameUserIdUuid, modificationNodeUuid);
-        checkUpdateNodesMessageReceived(studyNameUserIdUuid, List.of(modificationNodeUuid));
-        checkUpdateModelsStatusMessagesReceived(studyNameUserIdUuid, modificationNodeUuid);
-        checkEquipmentUpdatingFinishedMessagesReceived(studyNameUserIdUuid, modificationNodeUuid);
-
-        requests = getRequestsWithBodyDone(1);
-        assertTrue(requests.stream()
-                .anyMatch(r -> r.getPath()
-                        .matches("/v1/groups/" + modificationNode.getModificationGroupUuid()
-                                + "/modifications/move[?]modificationsToMove=.*" + modification1 + ".*&before="
-                                + modification2)));
-    }
-
-    @Test
-    public void testDeleteEquipment() throws Exception {
-        createStudy("userId", CASE_UUID);
-        UUID studyNameUserIdUuid = studyRepository.findAll().get(0).getId();
-        UUID rootNodeUuid = getRootNodeUuid(studyNameUserIdUuid);
-        NetworkModificationNode modificationNode1 = createNetworkModificationNode(studyNameUserIdUuid, rootNodeUuid,
-                UUID.randomUUID(), VARIANT_ID, "node 1");
-        UUID modificationNode1Uuid = modificationNode1.getId();
-        NetworkModificationNode modificationNode2 = createNetworkModificationNode(studyNameUserIdUuid,
-                modificationNode1Uuid, UUID.randomUUID(), VARIANT_ID_2, "node 2");
-        UUID modificationNode2Uuid = modificationNode2.getId();
-
-        // delete equipment on root node (not allowed)
-        mockMvc.perform(delete("/v1/studies/{studyUuid}/nodes/{nodeUuid}/network-modification/equipments/type/{equipmentType}/id/{equipmentId}",
-                studyNameUserIdUuid, rootNodeUuid, "LOAD", "idLoadToDelete"))
-            .andExpect(status().isForbidden());
-
-        // delete equipment on first modification node
-        mockMvc.perform(delete("/v1/studies/{studyUuid}/nodes/{nodeUuid}/network-modification/equipments/type/{equipmentType}/id/{equipmentId}",
-                studyNameUserIdUuid, modificationNode1Uuid, "LOAD", "idLoadToDelete"))
-            .andExpect(status().isOk());
-        checkEquipmentCreatingMessagesReceived(studyNameUserIdUuid, modificationNode1Uuid);
-        checkEquipmentDeletedMessagesReceived(studyNameUserIdUuid, modificationNode1Uuid,
-                NotificationService.HEADER_UPDATE_TYPE_DELETED_EQUIPMENT_ID, "idLoadToDelete", NotificationService.HEADER_UPDATE_TYPE_DELETED_EQUIPMENT_TYPE,
-                "LOAD", NotificationService.HEADER_UPDATE_TYPE_SUBSTATIONS_IDS, ImmutableSet.of("s2"));
-        checkEquipmentUpdatingFinishedMessagesReceived(studyNameUserIdUuid, modificationNode1Uuid);
-
-        // delete equipment on second modification node
-        mockMvc.perform(delete("/v1/studies/{studyUuid}/nodes/{nodeUuid}/network-modification/equipments/type/{equipmentType}/id/{equipmentId}",
-                studyNameUserIdUuid, modificationNode2Uuid, "LOAD", "idLoadToDelete"))
-            .andExpect(status().isOk());
-        checkEquipmentCreatingMessagesReceived(studyNameUserIdUuid, modificationNode2Uuid);
-        checkEquipmentDeletedMessagesReceived(studyNameUserIdUuid, modificationNode2Uuid,
-                NotificationService.HEADER_UPDATE_TYPE_DELETED_EQUIPMENT_ID, "idLoadToDelete", NotificationService.HEADER_UPDATE_TYPE_DELETED_EQUIPMENT_TYPE,
-                "LOAD", NotificationService.HEADER_UPDATE_TYPE_SUBSTATIONS_IDS, ImmutableSet.of("s2"));
-        checkEquipmentUpdatingFinishedMessagesReceived(studyNameUserIdUuid, modificationNode2Uuid);
-
-        var requests = getRequestsWithBodyDone(2);
-        assertTrue(requests.stream().anyMatch(r -> r.getPath().matches("/v1/networks/" + NETWORK_UUID_STRING + "/equipments/type/.*/id/.*\\?group=.*")));
-        assertTrue(requests.stream().anyMatch(r -> r.getPath().matches("/v1/networks/" + NETWORK_UUID_STRING + "/equipments/type/.*/id/.*\\?group=.*&variantId=" + VARIANT_ID)));
-        assertTrue(requests.stream().anyMatch(r -> r.getPath().matches("/v1/networks/" + NETWORK_UUID_STRING + "/equipments/type/.*/id/.*\\?group=.*&variantId=" + VARIANT_ID_2)));
-    }
-
-    private void checkEquipmentDeletedMessagesReceived(UUID studyNameUserIdUuid, UUID nodeUuid,
-            String headerUpdateTypeEquipmentType, String equipmentType, String headerUpdateTypeEquipmentId,
-            String equipmentId, String headerUpdateTypeSubstationsIds, Set<String> modifiedSubstationsIdsSet) {
-        // assert that the broker message has been sent for updating study type
-        Message<byte[]> messageStudyUpdate = output.receive(TIMEOUT);
-        assertEquals("", new String(messageStudyUpdate.getPayload()));
-        MessageHeaders headersStudyUpdate = messageStudyUpdate.getHeaders();
-        assertEquals(studyNameUserIdUuid, headersStudyUpdate.get(NotificationService.HEADER_STUDY_UUID));
-        assertEquals(nodeUuid, headersStudyUpdate.get(NotificationService.HEADER_NODE));
-        assertEquals(NotificationService.UPDATE_TYPE_STUDY, headersStudyUpdate.get(NotificationService.HEADER_UPDATE_TYPE));
-        assertEquals(equipmentType, headersStudyUpdate.get(headerUpdateTypeEquipmentType));
-        assertEquals(equipmentId, headersStudyUpdate.get(headerUpdateTypeEquipmentId));
-        assertEquals(modifiedSubstationsIdsSet, headersStudyUpdate.get(headerUpdateTypeSubstationsIds));
-
-        checkUpdateNodesMessageReceived(studyNameUserIdUuid, List.of(nodeUuid));
-
-        // assert that the broker message has been sent for updating load flow status
-        checkUpdateModelsStatusMessagesReceived(studyNameUserIdUuid, nodeUuid);
-    }
-
-    private void checkUpdateModelStatusMessagesReceived(UUID studyUuid, UUID nodeUuid, String updateType) {
-        // assert that the broker message has been sent for updating model status
-        Message<byte[]> messageStatus = output.receive(TIMEOUT);
-        assertEquals("", new String(messageStatus.getPayload()));
-        MessageHeaders headersStatus = messageStatus.getHeaders();
-        assertEquals(studyUuid, headersStatus.get(NotificationService.HEADER_STUDY_UUID));
-        if (nodeUuid != null) {
-            assertEquals(nodeUuid, headersStatus.get(NotificationService.HEADER_NODE));
-        }
-        assertEquals(updateType, headersStatus.get(NotificationService.HEADER_UPDATE_TYPE));
-    }
-
-    private void checkUpdateModelsStatusMessagesReceived(UUID studyUuid, UUID nodeUuid) {
-        checkUpdateModelStatusMessagesReceived(studyUuid, nodeUuid, NotificationService.UPDATE_TYPE_LOADFLOW_STATUS);
-        checkUpdateModelStatusMessagesReceived(studyUuid, nodeUuid, NotificationService.UPDATE_TYPE_SECURITY_ANALYSIS_STATUS);
-        checkUpdateModelStatusMessagesReceived(studyUuid, nodeUuid, NotificationService.UPDATE_TYPE_SENSITIVITY_ANALYSIS_STATUS);
-    }
-
-    private void checkUpdateNodesMessageReceived(UUID studyUuid, List<UUID> nodesUuids) {
-        Message<byte[]> messageStatus = output.receive(TIMEOUT);
-        assertEquals("", new String(messageStatus.getPayload()));
-        MessageHeaders headersStatus = messageStatus.getHeaders();
-        assertEquals(studyUuid, headersStatus.get(NotificationService.HEADER_STUDY_UUID));
-        assertEquals(nodesUuids, headersStatus.get(NotificationService.HEADER_NODES));
-        assertEquals(NotificationService.NODE_UPDATED, headersStatus.get(NotificationService.HEADER_UPDATE_TYPE));
-    }
-
-    private void checkEquipmentMessagesReceived(UUID studyNameUserIdUuid, UUID nodeUuid, String headerUpdateTypeId,
-            Set<String> modifiedIdsSet) {
-        // assert that the broker message has been sent for updating study type
-        Message<byte[]> messageStudyUpdate = output.receive(TIMEOUT);
-        assertEquals("", new String(messageStudyUpdate.getPayload()));
-        MessageHeaders headersStudyUpdate = messageStudyUpdate.getHeaders();
-        assertEquals(studyNameUserIdUuid, headersStudyUpdate.get(NotificationService.HEADER_STUDY_UUID));
-        assertEquals(nodeUuid, headersStudyUpdate.get(NotificationService.HEADER_NODE));
-        assertEquals(NotificationService.UPDATE_TYPE_STUDY, headersStudyUpdate.get(NotificationService.HEADER_UPDATE_TYPE));
-        assertEquals(modifiedIdsSet, headersStudyUpdate.get(headerUpdateTypeId));
-
-        checkUpdateNodesMessageReceived(studyNameUserIdUuid, List.of(nodeUuid));
-        checkUpdateModelsStatusMessagesReceived(studyNameUserIdUuid, nodeUuid);
-    }
-
-    private void checkEquipmentCreatingMessagesReceived(UUID studyNameUserIdUuid, UUID nodeUuid) {
-        // assert that the broker message has been sent for updating study type
-        Message<byte[]> messageStudyUpdate = output.receive(TIMEOUT);
-        assertEquals("", new String(messageStudyUpdate.getPayload()));
-        MessageHeaders headersStudyUpdate = messageStudyUpdate.getHeaders();
-        assertEquals(studyNameUserIdUuid, headersStudyUpdate.get(NotificationService.HEADER_STUDY_UUID));
-        assertEquals(nodeUuid, headersStudyUpdate.get(NotificationService.HEADER_PARENT_NODE));
-        assertEquals(NotificationService.MODIFICATIONS_CREATING_IN_PROGRESS, headersStudyUpdate.get(NotificationService.HEADER_UPDATE_TYPE));
-    }
-
-    private void checkEquipmentUpdatingFinishedMessagesReceived(UUID studyNameUserIdUuid, UUID nodeUuid) {
-        // assert that the broker message has been sent for updating study type
-        Message<byte[]> messageStudyUpdate = output.receive(TIMEOUT);
-        assertEquals("", new String(messageStudyUpdate.getPayload()));
-        MessageHeaders headersStudyUpdate = messageStudyUpdate.getHeaders();
-        assertEquals(studyNameUserIdUuid, headersStudyUpdate.get(NotificationService.HEADER_STUDY_UUID));
-        assertEquals(nodeUuid, headersStudyUpdate.get(NotificationService.HEADER_PARENT_NODE));
-        assertEquals(NotificationService.MODIFICATIONS_UPDATING_FINISHED, headersStudyUpdate.get(NotificationService.HEADER_UPDATE_TYPE));
-    }
-
-    private void checkEquipmentUpdatingMessagesReceived(UUID studyNameUserIdUuid, UUID nodeUuid) {
-        // assert that the broker message has been sent for updating study type
-        Message<byte[]> messageStudyUpdate = output.receive(TIMEOUT);
-        assertEquals("", new String(messageStudyUpdate.getPayload()));
-        MessageHeaders headersStudyUpdate = messageStudyUpdate.getHeaders();
-        assertEquals(studyNameUserIdUuid, headersStudyUpdate.get(NotificationService.HEADER_STUDY_UUID));
-        assertEquals(nodeUuid, headersStudyUpdate.get(NotificationService.HEADER_PARENT_NODE));
-        assertEquals(NotificationService.MODIFICATIONS_UPDATING_IN_PROGRESS, headersStudyUpdate.get(NotificationService.HEADER_UPDATE_TYPE));
-    }
-
-    private void checkStudyMetadataUpdatedMessagesReceived(UUID studyNameUserIdUuid) {
-        // assert that the broker message has been sent for updating study type
-        Message<byte[]> messageStudyUpdate = output.receive(TIMEOUT);
-        assertEquals("", new String(messageStudyUpdate.getPayload()));
-        MessageHeaders headersStudyUpdate = messageStudyUpdate.getHeaders();
-        assertEquals(NotificationService.UPDATE_TYPE_STUDY_METADATA_UPDATED, headersStudyUpdate.get(NotificationService.HEADER_UPDATE_TYPE));
-    }
-
-    private void checkEquipmentDeletingMessagesReceived(UUID studyNameUserIdUuid, UUID nodeUuid) {
-        // assert that the broker message has been sent for updating study type
-        Message<byte[]> messageStudyUpdate = output.receive(TIMEOUT);
-        assertEquals("", new String(messageStudyUpdate.getPayload()));
-        MessageHeaders headersStudyUpdate = messageStudyUpdate.getHeaders();
-        assertEquals(studyNameUserIdUuid, headersStudyUpdate.get(NotificationService.HEADER_STUDY_UUID));
-        assertEquals(nodeUuid, headersStudyUpdate.get(NotificationService.HEADER_PARENT_NODE));
-        assertEquals(NotificationService.MODIFICATIONS_DELETING_IN_PROGRESS, headersStudyUpdate.get(NotificationService.HEADER_UPDATE_TYPE));
-    }
-
-    private void checkUpdateEquipmentCreationMessagesReceived(UUID studyNameUserIdUuid, UUID nodeUuid) {
-        checkUpdateNodesMessageReceived(studyNameUserIdUuid, List.of(nodeUuid));
-        checkUpdateModelsStatusMessagesReceived(studyNameUserIdUuid, nodeUuid);
-    }
-
-    private void checkUpdateEquipmentModificationMessagesReceived(UUID studyNameUserIdUuid, UUID nodeUuid) {
-        checkUpdateNodesMessageReceived(studyNameUserIdUuid, List.of(nodeUuid));
-        checkUpdateModelsStatusMessagesReceived(studyNameUserIdUuid, nodeUuid);
-    }
-
-    private void checkNodesInvalidationMessagesReceived(UUID studyNameUserIdUuid, List<UUID> invalidatedNodes) {
-        checkUpdateNodesMessageReceived(studyNameUserIdUuid, invalidatedNodes);
-    }
-
-    private void checkNodeModificationMessagesReceived(UUID studyNameUserIdUuid, UUID nodeUuid) {
-        checkUpdateModelsStatusMessagesReceived(studyNameUserIdUuid, nodeUuid);
-        checkUpdateNodesMessageReceived(studyNameUserIdUuid, List.of(nodeUuid));
-    }
-=======
->>>>>>> 3f6540b9
 
         // assert that all http requests have been sent to remote services
         var requests = TestUtils.getRequestsDone(2, server);
@@ -3401,6 +1396,7 @@
     private void checkUpdateModelsStatusMessagesReceived(UUID studyUuid, UUID nodeUuid) {
         checkUpdateModelStatusMessagesReceived(studyUuid, nodeUuid, NotificationService.UPDATE_TYPE_LOADFLOW_STATUS);
         checkUpdateModelStatusMessagesReceived(studyUuid, nodeUuid, NotificationService.UPDATE_TYPE_SECURITY_ANALYSIS_STATUS);
+        checkUpdateModelStatusMessagesReceived(studyUuid, nodeUuid, NotificationService.UPDATE_TYPE_SENSITIVITY_ANALYSIS_STATUS);
     }
 
     private void checkUpdateNodesMessageReceived(UUID studyUuid, List<UUID> nodesUuids) {
@@ -3716,48 +1712,6 @@
         assertEquals(NotificationService.NODE_UPDATED, buildStatusMessage.getHeaders().get(HEADER_UPDATE_TYPE));
     }
 
-<<<<<<< HEAD
-    @Test
-    public void testNodesInvalidation() throws Exception {
-        UUID studyNameUserIdUuid = createStudy("userId", CASE_UUID);
-        UUID rootNodeUuid = getRootNodeUuid(studyNameUserIdUuid);
-        NetworkModificationNode modificationNode1 = createNetworkModificationNode(studyNameUserIdUuid, rootNodeUuid, UUID.randomUUID(), VARIANT_ID, "node 1", BuildStatus.BUILT);
-        UUID modificationNode1Uuid = modificationNode1.getId();
-        NetworkModificationNode modificationNode2 = createNetworkModificationNode(studyNameUserIdUuid, modificationNode1Uuid, UUID.randomUUID(), VARIANT_ID_2, "node 2", BuildStatus.NOT_BUILT);
-        UUID modificationNode2Uuid = modificationNode2.getId();
-        NetworkModificationNode modificationNode3 = createNetworkModificationNode(studyNameUserIdUuid, modificationNode2Uuid, UUID.randomUUID(), VARIANT_ID_3, "node 3", BuildStatus.BUILT);
-        UUID modificationNode3Uuid = modificationNode3.getId();
-
-        UUID node1ReportUuid = UUID.randomUUID();
-        UUID node3ReportUuid = UUID.randomUUID();
-        modificationNode1.setReportUuid(node1ReportUuid);
-        modificationNode1.setSecurityAnalysisResultUuid(UUID.fromString(SECURITY_ANALYSIS_RESULT_UUID));
-        modificationNode1.setSensitivityAnalysisResultUuid(UUID.fromString(SENSITIVITY_ANALYSIS_RESULT_UUID));
-        modificationNode3.setReportUuid(node3ReportUuid);
-
-        networkModificationTreeService.updateNode(studyNameUserIdUuid, modificationNode1);
-        output.receive(TIMEOUT);
-        networkModificationTreeService.updateNode(studyNameUserIdUuid, modificationNode3);
-        output.receive(TIMEOUT);
-
-        var modificationType = ModificationType.GENERATOR_MODIFICATION;
-        String modificationTypeUrl = ModificationType.getUriFromType(modificationType);
-        String generatorAttributesUpdated = "{\"generatorId\":\"generatorId1\",\"generatorType\":\"FICTITIOUS\",\"activePower\":\"70.0\"}";
-        mockMvc.perform(put("/v1/studies/{studyUuid}/nodes/{nodeUuid}/network-modification/modifications/{modificationType}/{modificationUuid}/", studyNameUserIdUuid, modificationNode1Uuid, modificationTypeUrl, MODIFICATION_UUID)
-                        .content(generatorAttributesUpdated))
-                .andExpect(status().isOk());
-        checkEquipmentUpdatingMessagesReceived(studyNameUserIdUuid, modificationNode1Uuid);
-        checkNodesInvalidationMessagesReceived(studyNameUserIdUuid, List.of(modificationNode1Uuid, modificationNode3Uuid));
-        checkUpdateModelsStatusMessagesReceived(studyNameUserIdUuid, modificationNode1Uuid);
-        checkEquipmentUpdatingFinishedMessagesReceived(studyNameUserIdUuid, modificationNode1Uuid);
-
-        var requests = getRequestsWithBodyDone(7);
-        assertTrue(requests.stream().anyMatch(r -> r.getPath().matches("/v1/modifications/" + MODIFICATION_UUID + "/" + modificationTypeUrl) && r.getBody().equals(generatorAttributesUpdated)));
-        assertEquals(2, requests.stream().filter(r -> r.getPath().matches("/v1/reports/.*")).count());
-        assertTrue(requests.stream().anyMatch(r -> r.getPath().matches("/v1/results/" + SECURITY_ANALYSIS_RESULT_UUID)));
-        assertTrue(requests.stream().anyMatch(r -> r.getPath().matches("/v1/results/" + SENSITIVITY_ANALYSIS_RESULT_UUID)));
-    }
-
     private void testSensitivityAnalysisWithNodeUuid(UUID studyUuid, UUID nodeUuid, UUID resultUuid) throws Exception {
         MvcResult mvcResult;
         String resultAsString;
@@ -3788,21 +1742,21 @@
         updateType = (String) sensitivityAnalysisStatusMessage.getHeaders().get(HEADER_UPDATE_TYPE);
         assertEquals(NotificationService.UPDATE_TYPE_SENSITIVITY_ANALYSIS_STATUS, updateType);
 
-        assertTrue(getRequestsDone(1).stream().anyMatch(r -> r.matches("/v1/networks/" + NETWORK_UUID_STRING + "/run-and-save.*?variablesFiltersListUuid=" + VARIABLES_FILTERS_LIST_UUID + "&contingencyListUuid=" + CONTINGENCY_LIST_UUID + "&quadFiltersListUuid=" + QUAD_FILTERS_LIST_UUID + "&receiver=.*nodeUuid.*")));
+        assertTrue(TestUtils.getRequestsDone(1, server).stream().anyMatch(r -> r.matches("/v1/networks/" + NETWORK_UUID_STRING + "/run-and-save.*?variablesFiltersListUuid=" + VARIABLES_FILTERS_LIST_UUID + "&contingencyListUuid=" + CONTINGENCY_LIST_UUID + "&quadFiltersListUuid=" + QUAD_FILTERS_LIST_UUID + "&receiver=.*nodeUuid.*")));
 
         // get sensitivity analysis result
         mockMvc.perform(get("/v1/studies/{studyUuid}/nodes/{nodeUuid}/sensitivity-analysis/result", studyUuid, nodeUuid)).andExpectAll(
             status().isOk(),
             content().string(SENSITIVITY_ANALYSIS_RESULT_JSON));
 
-        assertTrue(getRequestsDone(1).contains(String.format("/v1/results/%s", resultUuid)));
+        assertTrue(TestUtils.getRequestsDone(1, server).contains(String.format("/v1/results/%s", resultUuid)));
 
         // get sensitivity analysis status
         mockMvc.perform(get("/v1/studies/{studyUuid}/nodes/{nodeUuid}/sensitivity-analysis/status", studyUuid, nodeUuid)).andExpectAll(
             status().isOk(),
             content().string(SENSITIVITY_ANALYSIS_STATUS_JSON));
 
-        assertTrue(getRequestsDone(1).contains(String.format("/v1/results/%s/status", resultUuid)));
+        assertTrue(TestUtils.getRequestsDone(1, server).contains(String.format("/v1/results/%s/status", resultUuid)));
 
         // stop sensitivity analysis
         mockMvc.perform(put("/v1/studies/{studyUuid}/nodes/{nodeUuid}/sensitivity-analysis/stop", studyUuid, nodeUuid)).andExpect(status().isOk());
@@ -3812,7 +1766,7 @@
         updateType = (String) sensitivityAnalysisStatusMessage.getHeaders().get(HEADER_UPDATE_TYPE);
         assertTrue(updateType.equals(NotificationService.UPDATE_TYPE_SENSITIVITY_ANALYSIS_STATUS) || updateType.equals(NotificationService.UPDATE_TYPE_SENSITIVITY_ANALYSIS_RESULT));
 
-        assertTrue(getRequestsDone(1).stream().anyMatch(r -> r.matches("/v1/results/" + resultUuid + "/stop\\?receiver=.*nodeUuid.*")));
+        assertTrue(TestUtils.getRequestsDone(1, server).stream().anyMatch(r -> r.matches("/v1/results/" + resultUuid + "/stop\\?receiver=.*nodeUuid.*")));
     }
 
     @Test
@@ -3867,7 +1821,7 @@
         updateType = (String) message.getHeaders().get(HEADER_UPDATE_TYPE);
         assertEquals(NotificationService.UPDATE_TYPE_SENSITIVITY_ANALYSIS_STATUS, updateType);
 
-        assertTrue(getRequestsDone(1).stream().anyMatch(r -> r.matches("/v1/networks/" + NETWORK_UUID_2_STRING + "/run-and-save.*?variablesFiltersListUuid=" + VARIABLES_FILTERS_LIST_UUID + "&contingencyListUuid=" + CONTINGENCY_LIST_UUID + "&quadFiltersListUuid=" + QUAD_FILTERS_LIST_UUID + "&receiver=.*nodeUuid.*")));
+        assertTrue(TestUtils.getRequestsDone(1, server).stream().anyMatch(r -> r.matches("/v1/networks/" + NETWORK_UUID_2_STRING + "/run-and-save.*?variablesFiltersListUuid=" + VARIABLES_FILTERS_LIST_UUID + "&contingencyListUuid=" + CONTINGENCY_LIST_UUID + "&quadFiltersListUuid=" + QUAD_FILTERS_LIST_UUID + "&receiver=.*nodeUuid.*")));
 
         /**
          *  what follows is mostly for test coverage -> a failed message without receiver is sent -> will be ignored by consumer
@@ -3889,11 +1843,9 @@
         updateType = (String) message.getHeaders().get(HEADER_UPDATE_TYPE);
         assertEquals(NotificationService.UPDATE_TYPE_SENSITIVITY_ANALYSIS_STATUS, updateType);
 
-        assertTrue(getRequestsDone(1).stream().anyMatch(r -> r.matches("/v1/networks/" + NETWORK_UUID_3_STRING + "/run-and-save.*?variablesFiltersListUuid=" + VARIABLES_FILTERS_LIST_UUID + "&contingencyListUuid=" + CONTINGENCY_LIST_UUID + "&quadFiltersListUuid=" + QUAD_FILTERS_LIST_UUID + "&receiver=.*nodeUuid.*")));
-    }
-
-=======
->>>>>>> 3f6540b9
+        assertTrue(TestUtils.getRequestsDone(1, server).stream().anyMatch(r -> r.matches("/v1/networks/" + NETWORK_UUID_3_STRING + "/run-and-save.*?variablesFiltersListUuid=" + VARIABLES_FILTERS_LIST_UUID + "&contingencyListUuid=" + CONTINGENCY_LIST_UUID + "&quadFiltersListUuid=" + QUAD_FILTERS_LIST_UUID + "&receiver=.*nodeUuid.*")));
+    }
+
     @After
     public void tearDown() {
         List<String> destinations = List.of(studyUpdateDestination);
