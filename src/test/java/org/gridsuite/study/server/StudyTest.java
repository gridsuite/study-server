/**
 * Copyright (c) 2021, RTE (http://www.rte-france.com)
 * This Source Code Form is subject to the terms of the Mozilla Public
 * License, v. 2.0. If a copy of the MPL was not distributed with this
 * file, You can obtain one at http://mozilla.org/MPL/2.0/.
 */
package org.gridsuite.study.server;

import com.fasterxml.jackson.databind.ObjectMapper;
import com.google.common.collect.ImmutableSet;
import com.powsybl.commons.datasource.ReadOnlyDataSource;
import com.powsybl.commons.datasource.ResourceDataSource;
import com.powsybl.commons.datasource.ResourceSet;
import com.powsybl.iidm.import_.Importers;
import com.powsybl.iidm.network.Network;
import com.powsybl.iidm.network.VoltageLevel;
import com.powsybl.loadflow.LoadFlowParameters;
import com.powsybl.network.store.client.NetworkStoreService;
import com.powsybl.network.store.model.Resource;
import com.powsybl.network.store.model.ResourceType;
import com.powsybl.network.store.model.TopLevelDocument;
import com.powsybl.network.store.model.VoltageLevelAttributes;
import java.io.FileInputStream;
import java.io.InputStream;
import java.util.ArrayList;
import java.util.List;
import java.util.Objects;
import java.util.Set;
import java.util.UUID;
import java.util.concurrent.CountDownLatch;
import java.util.concurrent.TimeUnit;

import okhttp3.HttpUrl;
import okhttp3.mockwebserver.Dispatcher;
import okhttp3.mockwebserver.MockResponse;
import okhttp3.mockwebserver.MockWebServer;
import okhttp3.mockwebserver.RecordedRequest;
import org.gridsuite.study.server.dto.*;
import org.gridsuite.study.server.repository.StudyCreationRequestRepository;
import org.gridsuite.study.server.repository.StudyRepository;
import org.gridsuite.study.server.utils.MatcherCreatedStudyBasicInfos;
import org.gridsuite.study.server.utils.MatcherStudyInfos;
import org.junit.After;
import org.junit.Before;
import org.junit.Test;
import org.junit.runner.RunWith;
import org.slf4j.Logger;
import org.slf4j.LoggerFactory;
import org.springframework.beans.factory.annotation.Autowired;
import org.springframework.boot.test.autoconfigure.web.reactive.AutoConfigureWebTestClient;
import org.springframework.boot.test.context.SpringBootTest;
import org.springframework.boot.test.mock.mockito.MockBean;
import org.springframework.cloud.stream.binder.test.InputDestination;
import org.springframework.cloud.stream.binder.test.OutputDestination;
import org.springframework.cloud.stream.binder.test.TestChannelBinderConfiguration;
import org.springframework.http.MediaType;
import org.springframework.http.client.MultipartBodyBuilder;
import org.springframework.messaging.Message;
import org.springframework.messaging.MessageHeaders;
import org.springframework.messaging.support.MessageBuilder;
import org.springframework.mock.web.MockMultipartFile;
import org.springframework.test.context.ContextConfiguration;
import org.springframework.test.context.ContextHierarchy;
import org.springframework.test.context.junit4.SpringRunner;
import org.springframework.test.web.reactive.server.WebTestClient;
import org.springframework.util.ResourceUtils;
import org.springframework.web.reactive.config.EnableWebFlux;
import org.springframework.web.reactive.function.BodyInserters;

import static org.gridsuite.study.server.StudyConstants.CASE_API_VERSION;
import static org.gridsuite.study.server.StudyException.Type.CASE_NOT_FOUND;
import static org.gridsuite.study.server.StudyException.Type.LOADFLOW_NOT_RUNNABLE;
<<<<<<< HEAD
import static org.junit.Assert.assertEquals;
=======
import static org.gridsuite.study.server.StudyException.Type.STUDY_ALREADY_EXISTS;
import static org.junit.Assert.*;
>>>>>>> 3903b869
import static org.mockito.BDDMockito.given;

/**
 * @author Abdelsalem Hedhili <abdelsalem.hedhili at rte-france.com>
 * @author Franck Lecuyer <franck.lecuyer at rte-france.com>
 */

@RunWith(SpringRunner.class)
@AutoConfigureWebTestClient
@EnableWebFlux
@SpringBootTest
@ContextHierarchy({@ContextConfiguration(classes = {StudyApplication.class, TestChannelBinderConfiguration.class})})
public class StudyTest {

    private static final Logger LOGGER = LoggerFactory.getLogger(StudyTest.class);

    private static final String STUDIES_URL = "/v1/studies/{studyName}";
    private static final String STUDY_EXIST_URL = "/v1/{userId}/studies/{studyName}/exists";
    private static final String DESCRIPTION = "description";
    private static final String TEST_FILE = "testCase.xiidm";
    private static final String TEST_FILE_WITH_ERRORS = "testCase_with_errors.xiidm";
    private static final String TEST_FILE_IMPORT_ERRORS = "testCase_import_errors.xiidm";
    private static final String STUDY_NAME = "studyName";
    private static final String NETWORK_UUID_STRING = "38400000-8cf0-11bd-b23e-10b96e4ef00d";
    private static final String CASE_UUID_STRING = "00000000-8cf0-11bd-b23e-10b96e4ef00d";
    private static final String IMPORTED_CASE_UUID_STRING = "11111111-0000-0000-0000-000000000000";
    private static final String IMPORTED_BLOCKING_CASE_UUID_STRING = "22111111-0000-0000-0000-000000000000";
    private static final String IMPORTED_CASE_WITH_ERRORS_UUID_STRING = "88888888-0000-0000-0000-000000000000";
    private static final String NEW_STUDY_CASE_UUID = "11888888-0000-0000-0000-000000000000";
    private static final String NOT_EXISTING_CASE_UUID = "00000000-0000-0000-0000-000000000000";
    private static final String SECURITY_ANALYSIS_UUID = "f3a85c9b-9594-4e55-8ec7-07ea965d24eb";
    private static final String NOT_FOUND_SECURITY_ANALYSIS_UUID = "e3a85c9b-9594-4e55-8ec7-07ea965d24eb";
    private static final String HEADER_STUDY_NAME = "studyName";
    private static final String HEADER_UPDATE_TYPE = "updateType";
    private static final UUID NETWORK_UUID = UUID.fromString(NETWORK_UUID_STRING);
    private static final UUID CASE_UUID = UUID.fromString(CASE_UUID_STRING);
    private static final UUID IMPORTED_CASE_UUID = UUID.fromString(IMPORTED_CASE_UUID_STRING);
    private static final UUID IMPORTED_CASE_WITH_ERRORS_UUID = UUID.fromString(IMPORTED_CASE_WITH_ERRORS_UUID_STRING);
    private static final NetworkInfos NETWORK_INFOS = new NetworkInfos(NETWORK_UUID, "20140116_0830_2D4_UX1_pst");
    private static final String CONTIGENCY_LIST_NAME = "ls";
    private static final String SECURITY_ANALYSIS_RESULT_JSON = "{\"version\":\"1.0\",\"preContingencyResult\":{\"computationOk\":true,\"limitViolations\":[{\"subjectId\":\"l3\",\"limitType\":\"CURRENT\",\"acceptableDuration\":1200,\"limit\":10.0,\"limitReduction\":1.0,\"value\":11.0,\"side\":\"ONE\"}],\"actionsTaken\":[]},\"postContingencyResults\":[{\"contingency\":{\"id\":\"l1\",\"elements\":[{\"id\":\"l1\",\"type\":\"BRANCH\"}]},\"limitViolationsResult\":{\"computationOk\":true,\"limitViolations\":[{\"subjectId\":\"vl1\",\"limitType\":\"HIGH_VOLTAGE\",\"acceptableDuration\":0,\"limit\":400.0,\"limitReduction\":1.0,\"value\":410.0}],\"actionsTaken\":[]}},{\"contingency\":{\"id\":\"l2\",\"elements\":[{\"id\":\"l2\",\"type\":\"BRANCH\"}]},\"limitViolationsResult\":{\"computationOk\":true,\"limitViolations\":[{\"subjectId\":\"vl1\",\"limitType\":\"HIGH_VOLTAGE\",\"acceptableDuration\":0,\"limit\":400.0,\"limitReduction\":1.0,\"value\":410.0}],\"actionsTaken\":[]}}]}";
    private static final String SECURITY_ANALYSIS_STATUS_JSON = "{\"status\":\"COMPLETED\"}";
    private static final String CONTINGENCIES_JSON = "[{\"id\":\"l1\",\"elements\":[{\"id\":\"l1\",\"type\":\"BRANCH\"}]}]";
    public static final String LOAD_PARAMETERS_JSON = "{\"version\":\"1.4\",\"voltageInitMode\":\"UNIFORM_VALUES\",\"transformerVoltageControlOn\":false,\"phaseShifterRegulationOn\":false,\"noGeneratorReactiveLimits\":false,\"twtSplitShuntAdmittance\":false,\"simulShunt\":false,\"readSlackBus\":false,\"writeSlackBus\":false,\"dc\":false,\"distributedSlack\":true,\"balanceType\":\"PROPORTIONAL_TO_GENERATION_P_MAX\"}";
    public static final String LOAD_PARAMETERS_JSON2 = "{\"version\":\"1.4\",\"voltageInitMode\":\"DC_VALUES\",\"transformerVoltageControlOn\":true,\"phaseShifterRegulationOn\":true,\"noGeneratorReactiveLimits\":false,\"twtSplitShuntAdmittance\":false,\"simulShunt\":true,\"readSlackBus\":false,\"writeSlackBus\":true,\"dc\":true,\"distributedSlack\":true,\"balanceType\":\"PROPORTIONAL_TO_CONFORM_LOAD\"}";

    @Autowired
    private OutputDestination output;

    @Autowired
    private InputDestination input;

    @Autowired
    private StudyController controller;

    @Autowired
    private WebTestClient webTestClient;

    @Autowired
    ObjectMapper objectMapper;

    @Autowired
    private StudyService studyService;

    @MockBean
    private NetworkStoreService networkStoreClient;

    @Autowired
    private ObjectMapper mapper;

    private TopLevelDocument<VoltageLevelAttributes> topLevelDocument;

    private MockWebServer server;

    @Autowired
    private StudyRepository studyRepository;

    @Autowired
    private StudyCreationRequestRepository studyCreationRequestRepository;

    //used by testGetStudyCreationRequests to control asynchronous case import
    CountDownLatch countDownLatch;

    private void cleanDB() {
        studyRepository.deleteAll();
        studyCreationRequestRepository.deleteAll();
    }

    @Before
    public void setup() {
        try {
            ReadOnlyDataSource dataSource = new ResourceDataSource("testCase",
                    new ResourceSet("", TEST_FILE));
            Network network = Importers.importData("XIIDM", dataSource, null);
            given(networkStoreClient.getNetwork(NETWORK_UUID)).willReturn(network);

            List<Resource<VoltageLevelAttributes>> data = new ArrayList<>();

            Iterable<VoltageLevel> vls = network.getVoltageLevels();
            vls.forEach(vl -> data.add(Resource.create(ResourceType.VOLTAGE_LEVEL, vl.getId(), VoltageLevelAttributes.builder().name(vl.getName()).substationId(vl.getSubstation().getId()).build())));

            topLevelDocument = new TopLevelDocument<>(data, null);

            server = new MockWebServer();

            // Start the server.
            server.start();

            // Ask the server for its URL. You'll need this to make HTTP requests.
            HttpUrl baseHttpUrl = server.url("");
            String baseUrl = baseHttpUrl.toString().substring(0, baseHttpUrl.toString().length() - 1);
            studyService.setCaseServerBaseUri(baseUrl);
            studyService.setNetworkConversionServerBaseUri(baseUrl);
            studyService.setNetworkModificationServerBaseUri(baseUrl);
            studyService.setSingleLineDiagramServerBaseUri(baseUrl);
            studyService.setGeoDataServerBaseUri(baseUrl);
            studyService.setNetworkMapServerBaseUri(baseUrl);
            studyService.setLoadFlowServerBaseUri(baseUrl);
            studyService.setNetworkStoreServerBaseUri(baseUrl);
            studyService.setSecurityAnalysisServerBaseUri(baseUrl);
            studyService.setActionsServerBaseUri(baseUrl);

            String networkInfosAsString = mapper.writeValueAsString(NETWORK_INFOS);
            String importedCaseUuidAsString = mapper.writeValueAsString(IMPORTED_CASE_UUID);
            String topLevelDocumentAsString = mapper.writeValueAsString(topLevelDocument);
            String importedCaseWithErrorsUuidAsString = mapper.writeValueAsString(IMPORTED_CASE_WITH_ERRORS_UUID);
            String importedBlockingCaseUuidAsString = mapper.writeValueAsString(IMPORTED_BLOCKING_CASE_UUID_STRING);

            final Dispatcher dispatcher = new Dispatcher() {
                @Override
<<<<<<< HEAD
                public MockResponse dispatch(RecordedRequest request) {
                    if (Objects.requireNonNull(request.getPath()).matches("/v1/networks/" + NETWORK_UUID_STRING + "/run-and-save.*")) {
                        input.send(MessageBuilder.withPayload("")
                                .setHeader("resultUuid", SECURITY_ANALYSIS_UUID)
                                .setHeader("receiver", "%7B%22studyUuid%22%3A%22" + request.getPath().split("%")[5].substring(4) + "%22%2C%22userId%22%3A%22userId%22%7D")
                                .build());
                        return new MockResponse().setResponseCode(200).setBody("\"" + SECURITY_ANALYSIS_UUID + "\"")
                                .addHeader("Content-Type", "application/json; charset=utf-8");
                    } else if (Objects.requireNonNull(request.getPath()).matches("/v1/results/" + SECURITY_ANALYSIS_UUID + "/stop.*")) {
                        input.send(MessageBuilder.withPayload("")
                                .setHeader("resultUuid", SECURITY_ANALYSIS_UUID)
                                .setHeader("receiver", "%7B%22studyName%22%3A%22" + request.getPath().split("%")[5].substring(4) + "%22%2C%22userId%22%3A%22userId%22%7D")
                                .build(), "sa.stopped");
                        return new MockResponse().setResponseCode(200)
                                .addHeader("Content-Type", "application/json; charset=utf-8");
                    }

=======
                public MockResponse dispatch(RecordedRequest request) throws InterruptedException {
>>>>>>> 3903b869
                    switch (Objects.requireNonNull(request.getPath())) {
                        case "/v1/networks/38400000-8cf0-11bd-b23e-10b96e4ef00d/voltage-levels":
                            return new MockResponse().setResponseCode(200).setBody(topLevelDocumentAsString)
                                    .addHeader("Content-Type", "application/json; charset=utf-8");
                        case "/v1/studies/{studyName}/cases/{caseUuid}":
                            return new MockResponse().setResponseCode(200).setBody("CGMES")
                                    .addHeader("Content-Type", "application/json; charset=utf-8");
                        case "/v1/studies/newStudy/cases/" + IMPORTED_CASE_WITH_ERRORS_UUID_STRING:
                            return new MockResponse().setResponseCode(200).setBody("XIIDM")
                                    .addHeader("Content-Type", "application/json; charset=utf-8");

                        case "/v1/cases/00000000-8cf0-11bd-b23e-10b96e4ef00d/exists":
                        case "/v1/cases/11111111-0000-0000-0000-000000000000/exists":
                        case "/v1/cases/88888888-0000-0000-0000-000000000000/exists":
                        case "/v1/cases/11888888-0000-0000-0000-000000000000/exists":
                            return new MockResponse().setResponseCode(200).setBody("true")
                                    .addHeader("Content-Type", "application/json; charset=utf-8");

                        case "/v1/cases/00000000-8cf0-11bd-b23e-10b96e4ef00d/format":
                            return new MockResponse().setResponseCode(200).setBody("UCTE")
                                    .addHeader("Content-Type", "application/json; charset=utf-8");

                        case "/v1/cases/" + IMPORTED_CASE_UUID_STRING + "/format":
                        case "/v1/cases/" + IMPORTED_CASE_WITH_ERRORS_UUID_STRING + "/format":
                        case "/v1/cases/" + NEW_STUDY_CASE_UUID + "/format":
                        case "/v1/cases/" + IMPORTED_BLOCKING_CASE_UUID_STRING + "/format":
                            return new MockResponse().setResponseCode(200).setBody("XIIDM")
                                    .addHeader("Content-Type", "application/json; charset=utf-8");

                        case "/v1/cases/" + NOT_EXISTING_CASE_UUID + "/exists":
                            return new MockResponse().setResponseCode(200).setBody("false")
                                    .addHeader("Content-Type", "application/json; charset=utf-8");

                        case "/" + CASE_API_VERSION + "/cases/private": {
                            String body = request.getBody().readUtf8();
                            if (body.contains("filename=\"caseFile_with_errors\"")) {  // import file with errors
                                return new MockResponse().setResponseCode(200).setBody(importedCaseWithErrorsUuidAsString)
                                        .addHeader("Content-Type", "application/json; charset=utf-8");
                            } else if (body.contains("filename=\"caseFile_import_errors\"")) {  // import file with errors during import in the case server
                                return new MockResponse().setResponseCode(500)
                                        .addHeader("Content-Type", "application/json; charset=utf-8")
                                        .setBody("{\"timestamp\":\"2020-12-14T10:27:11.760+0000\",\"status\":500,\"error\":\"Internal Server Error\",\"message\":\"Error during import in the case server\",\"path\":\"/v1/networks\"}");
                            } else if (body.contains("filename=\"blockingCaseFile\"")) {
                                return new MockResponse().setResponseCode(200).setBody(importedBlockingCaseUuidAsString)
                                        .addHeader("Content-Type", "application/json; charset=utf-8");
                            } else {
                                return new MockResponse().setResponseCode(200).setBody(importedCaseUuidAsString)
                                        .addHeader("Content-Type", "application/json; charset=utf-8");
                            }
                        }

                        case "/" + CASE_API_VERSION + "/cases/11111111-0000-0000-0000-000000000000":

                        case "/v1/networks/38400000-8cf0-11bd-b23e-10b96e4ef00d/switches/switchId?open=true":
                            return new MockResponse().setResponseCode(200)
                                    .setBody("[\"s1\", \"s2\", \"s3\"]")
                                    .addHeader("Content-Type", "application/json; charset=utf-8");

                        case "/v1/networks/38400000-8cf0-11bd-b23e-10b96e4ef00d/run":
                            return new MockResponse().setResponseCode(200)
                                    .setBody("{\n" +
                                            "\"version\":\"1.1\",\n" +
                                            "\"metrics\":{\n" +
                                            "\"network_0_iterations\":\"7\",\n" +
                                            "\"network_0_status\":\"CONVERGED\"\n" +
                                            "},\n" +
                                            "\"isOK\":true,\n" +
                                            "\"componentResults\": [{\"componentNum\":0,\"status\":\"CONVERGED\",\"iterationCount\":7, \"slackBusId\": \"c6ace316-6b39-40ec-b1d6-09ab2fe42992\", \"slackBusActivePowerMismatch\": 3.7}]\n" +
                                            "}")
                                    .addHeader("Content-Type", "application/json; charset=utf-8");
                        case "/v1/networks?caseUuid=" + NEW_STUDY_CASE_UUID:
                        case "/v1/networks?caseUuid=" + IMPORTED_BLOCKING_CASE_UUID_STRING:
                            countDownLatch.await(2, TimeUnit.SECONDS);
                            return new MockResponse().setBody(String.valueOf(networkInfosAsString)).setResponseCode(200)
                                    .addHeader("Content-Type", "application/json; charset=utf-8");
                        case "/v1/networks?caseUuid=" + CASE_UUID_STRING:
                        case "/v1/networks?caseUuid=" + IMPORTED_CASE_UUID_STRING:
                            return new MockResponse().setBody(String.valueOf(networkInfosAsString)).setResponseCode(200)
                                    .addHeader("Content-Type", "application/json; charset=utf-8");

                        case "/v1/networks?caseUuid=" + IMPORTED_CASE_WITH_ERRORS_UUID_STRING:
                            return new MockResponse().setBody(String.valueOf(networkInfosAsString)).setResponseCode(500)
                                    .addHeader("Content-Type", "application/json; charset=utf-8")
                                    .setBody("{\"timestamp\":\"2020-12-14T10:27:11.760+0000\",\"status\":500,\"error\":\"Internal Server Error\",\"message\":\"The network 20140116_0830_2D4_UX1_pst already contains an object 'GeneratorImpl' with the id 'BBE3AA1 _generator'\",\"path\":\"/v1/networks\"}");

                        case "/v1/lines?networkUuid=38400000-8cf0-11bd-b23e-10b96e4ef00d":
                        case "/v1/substations?networkUuid=38400000-8cf0-11bd-b23e-10b96e4ef00d":
                        case "/v1/lines/38400000-8cf0-11bd-b23e-10b96e4ef00d":
                        case "/v1/substations/38400000-8cf0-11bd-b23e-10b96e4ef00d":
                        case "/v1/2-windings-transformers/38400000-8cf0-11bd-b23e-10b96e4ef00d":
                        case "/v1/3-windings-transformers/38400000-8cf0-11bd-b23e-10b96e4ef00d":
                        case "/v1/generators/38400000-8cf0-11bd-b23e-10b96e4ef00d":
                        case "/v1/batteries/38400000-8cf0-11bd-b23e-10b96e4ef00d":
                        case "/v1/dangling-lines/38400000-8cf0-11bd-b23e-10b96e4ef00d":
                        case "/v1/hvdc-lines/38400000-8cf0-11bd-b23e-10b96e4ef00d":
                        case "/v1/lcc-converter-stations/38400000-8cf0-11bd-b23e-10b96e4ef00d":
                        case "/v1/vsc-converter-stations/38400000-8cf0-11bd-b23e-10b96e4ef00d":
                        case "/v1/loads/38400000-8cf0-11bd-b23e-10b96e4ef00d":
                        case "/v1/shunt-compensators/38400000-8cf0-11bd-b23e-10b96e4ef00d":
                        case "/v1/static-var-compensators/38400000-8cf0-11bd-b23e-10b96e4ef00d":
                        case "/v1/all/38400000-8cf0-11bd-b23e-10b96e4ef00d":
                            return new MockResponse().setBody(" ").setResponseCode(200)
                                    .addHeader("Content-Type", "application/json; charset=utf-8");

                        case "/v1/svg/" + NETWORK_UUID_STRING + "/voltageLevelId?useName=false&centerLabel=false&diagonalLabel=false&topologicalColoring=false":
                            return new MockResponse().setResponseCode(200).setBody("byte")
                                    .addHeader("Content-Type", "application/json; charset=utf-8");

                        case "/v1/svg-and-metadata/" + NETWORK_UUID_STRING + "/voltageLevelId?useName=false&centerLabel=false&diagonalLabel=false&topologicalColoring=false":
                            return new MockResponse().setResponseCode(200).setBody("svgandmetadata")
                                    .addHeader("Content-Type", "application/json; charset=utf-8");

                        case "/v1/substation-svg/" + NETWORK_UUID_STRING + "/substationId?useName=false&centerLabel=false&diagonalLabel=false&topologicalColoring=false&substationLayout=horizontal":
                            return new MockResponse().setResponseCode(200).setBody("substation-byte")
                                    .addHeader("Content-Type", "application/json; charset=utf-8");

                        case "/v1/substation-svg-and-metadata/" + NETWORK_UUID_STRING + "/substationId?useName=false&centerLabel=false&diagonalLabel=false&topologicalColoring=false&substationLayout=horizontal":
                            return new MockResponse().setResponseCode(200).setBody("substation-svgandmetadata")
                                    .addHeader("Content-Type", "application/json; charset=utf-8");

                        case "/v1/export/formats":
                            return new MockResponse().setResponseCode(200).setBody("[\"CGMES\",\"UCTE\",\"XIIDM\"]")
                                    .addHeader("Content-Type", "application/json; charset=utf-8");

                        case "/v1/networks/38400000-8cf0-11bd-b23e-10b96e4ef00d/export/XIIDM":
                            return new MockResponse().setResponseCode(200).addHeader("Content-Disposition", "attachment; filename=fileName").setBody("byteData")
                                    .addHeader("Content-Type", "application/json; charset=utf-8");

                        case "/v1/results/" + SECURITY_ANALYSIS_UUID + "?limitType":
                            return new MockResponse().setResponseCode(200).setBody(SECURITY_ANALYSIS_RESULT_JSON)
                                    .addHeader("Content-Type", "application/json; charset=utf-8");

                        case "/v1/contingency-lists/" + CONTIGENCY_LIST_NAME + "/export?networkUuid=" + NETWORK_UUID_STRING:
                            return new MockResponse().setResponseCode(200).setBody(CONTINGENCIES_JSON)
                                    .addHeader("Content-Type", "application/json; charset=utf-8");
                        case "/v1/networks/38400000-8cf0-11bd-b23e-10b96e4ef00d/groovy/":
                            return new MockResponse().setResponseCode(200)
                                    .setBody("[\"s4\", \"s5\", \"s6\", \"s7\"]")
                                    .addHeader("Content-Type", "application/json; charset=utf-8");

                        case "/v1/results/" + SECURITY_ANALYSIS_UUID + "/status":
                            return new MockResponse().setResponseCode(200).setBody(SECURITY_ANALYSIS_STATUS_JSON)
                                    .addHeader("Content-Type", "application/json; charset=utf-8");

                        case "/v1/results/" + SECURITY_ANALYSIS_UUID + "/invalidate-status":
                            return new MockResponse().setResponseCode(200)
                                    .addHeader("Content-Type", "application/json; charset=utf-8");

                        default:
                            LOGGER.error("Path not supported: " + request.getPath());
                            return new MockResponse().setResponseCode(404);

                    }
                }
            };
            server.setDispatcher(dispatcher);
            cleanDB();
        } catch (Exception e) {
            // Nothing to do
        }
    }

    @Test
    public void test() throws Exception {

        //empty list
        webTestClient.get()
                .uri("/v1/studies")
                .header("userId", "userId")
                .exchange()
                .expectStatus().isOk()
                .expectHeader().contentType(MediaType.APPLICATION_JSON)
                .expectBody(String.class)
                .isEqualTo("[]");

        //empty list
        webTestClient.get()
                .uri("/v1/study_creation_requests")
                .header("userId", "userId")
                .exchange()
                .expectStatus().isOk()
                .expectHeader().contentType(MediaType.APPLICATION_JSON)
                .expectBody(String.class)
                .isEqualTo("[]");

        //insert a study
        webTestClient.post()
                .uri("/v1/studies/{studyName}/cases/{caseUuid}?description={description}&isPrivate={isPrivate}", STUDY_NAME, CASE_UUID, DESCRIPTION, "false")
                .header("userId", "userId")
                .exchange()
                .expectStatus().isOk();
        UUID studyUuid = studyCreationRequestRepository.findAll().get(0).getId();
        // assert that the broker message has been sent a study creation request message
        Message<byte[]> messageSwitch = output.receive(1000);
        assertEquals("", new String(messageSwitch.getPayload()));
        MessageHeaders headersSwitch = messageSwitch.getHeaders();
        assertEquals(studyUuid, headersSwitch.get(StudyService.HEADER_STUDY_UUID));
        assertEquals(StudyService.UPDATE_TYPE_STUDIES, headersSwitch.get(StudyService.HEADER_UPDATE_TYPE));

        // assert that the broker message has been sent a study creation message for creation
        messageSwitch = output.receive(1000);
        assertEquals("", new String(messageSwitch.getPayload()));
        headersSwitch = messageSwitch.getHeaders();
        assertEquals(STUDY_NAME, headersSwitch.get(StudyService.HEADER_STUDY_NAME));
        assertEquals(StudyService.UPDATE_TYPE_STUDIES, headersSwitch.get(StudyService.HEADER_UPDATE_TYPE));

        // assert that the broker message has been sent a study creation request message for deletion
        messageSwitch = output.receive(1000);
        assertEquals("", new String(messageSwitch.getPayload()));
        headersSwitch = messageSwitch.getHeaders();
        assertEquals(studyUuid, headersSwitch.get(StudyService.HEADER_STUDY_UUID));
        assertEquals(StudyService.UPDATE_TYPE_STUDIES, headersSwitch.get(StudyService.HEADER_UPDATE_TYPE));

        //insert a study with a non existing case and except exception
        webTestClient.post()
                .uri("/v1/studies/{studyName}/cases/{caseUuid}?description={description}&isPrivate={isPrivate}", "randomStudy", "00000000-0000-0000-0000-000000000000", DESCRIPTION, "false")
                .header("userId", "userId")
                .exchange()
                .expectStatus().isEqualTo(424)
                .expectBody()
                .jsonPath("$")
                .isEqualTo(CASE_NOT_FOUND.name());

        webTestClient.get()
                .uri("/v1/studies")
                .header("userId", "userId")
                .exchange()
                .expectStatus().isOk()
                .expectHeader().contentType(MediaType.APPLICATION_JSON)
                .expectBodyList(CreatedStudyBasicInfos.class)
                .value(studies -> studies.get(0),
                        MatcherCreatedStudyBasicInfos.createMatcherCreatedStudyBasicInfos(studyRepository.findAll().get(0).getId(), STUDY_NAME, "userId", "UCTE", false));

        //insert the same study but with another user (should work)
        //even with the same name should work
        webTestClient.post()
                .uri("/v1/studies/{studyName}/cases/{caseUuid}?description={description}&isPrivate={isPrivate}", STUDY_NAME, CASE_UUID, DESCRIPTION, "true")
                .header("userId", "userId2")
                .exchange()
                .expectStatus().isEqualTo(200);
        // drop the broker message for study creation request (creation)
        output.receive(1000);
        // drop the broker message for study creation
        output.receive(1000);
        // drop the broker message for study creation request (deletion)
        output.receive(1000);

        //insert a study with a case (multipartfile)
        try (InputStream is = new FileInputStream(ResourceUtils.getFile("classpath:testCase.xiidm"))) {
            MockMultipartFile mockFile = new MockMultipartFile("caseFile", TEST_FILE, "text/xml", is);

            MultipartBodyBuilder bodyBuilder = new MultipartBodyBuilder();
            bodyBuilder.part("caseFile", mockFile.getBytes())
                    .filename("caseFile")
                    .contentType(MediaType.TEXT_XML);

            webTestClient.post()
                    .uri(STUDIES_URL + "?description={description}&isPrivate={isPrivate}", "s2", "desc", "true")
                    .header("userId", "userId")
                    .contentType(MediaType.MULTIPART_FORM_DATA)
                    .body(BodyInserters.fromMultipartData(bodyBuilder.build()))
                    .exchange()
                    .expectStatus().isOk();
        }
        // drop the broker message for study creation request (creation)
        output.receive(1000);
        // drop the broker message for study creation
        output.receive(1000);
        // drop the broker message for study creation request (deletion)
        output.receive(1000);

        UUID s2Uuid = studyRepository.findAll().get(2).getId();
        // check the study s2
        webTestClient.get()
                .uri("/v1/userId/studies/{studyUuid}", s2Uuid)
                .header("userId", "userId")
                .exchange()
                .expectStatus().isOk()
                .expectHeader().contentType(MediaType.APPLICATION_JSON)
                .expectBody(StudyInfos.class)
                .value(MatcherStudyInfos.createMatcherStudyInfos(s2Uuid, "s2", "userId", "XIIDM", "desc", true, LoadFlowStatus.NOT_DONE));

    //try to get the study s2 with another user -> unauthorized because study is private
        webTestClient.get()
                .uri("/v1/userId/studies/{studyUuid}", s2Uuid)
                .header("userId", "userId2")
                .exchange()
                .expectStatus().isForbidden();

        //get a non existing study -> 404 not found
        webTestClient.get()
                .uri("/v1/userId/studies/{studyUuid}", UUID.randomUUID())
                .header("userId", "userId")
                .exchange()
                .expectStatus().isNotFound()
                .expectBody();

        // check if a non existing study exists
        webTestClient.get()
                .uri(STUDY_EXIST_URL, "userId", UUID.randomUUID())
                .exchange()
                .expectStatus().isOk()
                .expectHeader().contentType(MediaType.APPLICATION_JSON)
                .expectBody(String.class)
                .isEqualTo("false");

        // check study s2 if exists
        webTestClient.get()
                .uri(STUDY_EXIST_URL, "userId", "s2")
                .exchange()
                .expectStatus().isOk()
                .expectHeader().contentType(MediaType.APPLICATION_JSON)
                .expectBody(String.class)
                .isEqualTo("true");

        UUID studyNameUserIdUuid = studyRepository.findAll().get(0).getId();
        UUID randomUuid = UUID.randomUUID();
        //get the voltage level diagram svg
        webTestClient.get()
                .uri("/v1/{userId}/studies/{studyUuid}/network/voltage-levels/{voltageLevelId}/svg?useName=false", "userId", studyNameUserIdUuid, "voltageLevelId")
                .exchange()
                .expectHeader().contentType(MediaType.APPLICATION_XML)
                .expectStatus().isOk()
                .expectBody(String.class).isEqualTo("byte");

        //get the voltage level diagram svg from a study that doesn't exist
        webTestClient.get()
                .uri("/v1/{userId}/studies/{studyUuid}/network/voltage-levels/{voltageLevelId}/svg", "userId", randomUuid, "voltageLevelId")
                .exchange()
                .expectStatus().isNotFound();

        //get the voltage level diagram svg and metadata
        webTestClient.get()
                .uri("/v1/{userId}/studies/{studyUuid}/network/voltage-levels/{voltageLevelId}/svg-and-metadata?useName=false", "userId", studyNameUserIdUuid, "voltageLevelId")
                .exchange()
                .expectHeader().contentType(MediaType.APPLICATION_JSON)
                .expectStatus().isOk()
                .expectBody(String.class)
                .isEqualTo("svgandmetadata");

        //get the voltage level diagram svg and metadata from a study that doesn't exist
        webTestClient.get()
                .uri("/v1/{userId}/studies/{studyUuid}/network/voltage-levels/{voltageLevelId}/svg-and-metadata", "userId", randomUuid, "voltageLevelId")
                .exchange()
                .expectStatus().isNotFound();

        // get the substation diagram svg
        webTestClient.get()
                .uri("/v1/{userId}/studies/{studyUuid}/network/substations/{substationId}/svg?useName=false", "userId", studyNameUserIdUuid, "substationId")
                .exchange()
                .expectHeader().contentType(MediaType.APPLICATION_XML)
                .expectStatus().isOk()
                .expectBody(String.class).isEqualTo("substation-byte");

        // get the substation diagram svg from a study that doesn't exist
        webTestClient.get()
                .uri("/v1/{userId}/studies/{studyUuid}/network/substations/{substationId}/svg", "userId", randomUuid, "substationId")
                .exchange()
                .expectStatus().isNotFound();

        // get the substation diagram svg and metadata
        webTestClient.get()
                .uri("/v1/{userId}/studies/{studyUuid}/network/substations/{substationId}/svg-and-metadata?useName=false", "userId", studyNameUserIdUuid, "substationId")
                .exchange()
                .expectHeader().contentType(MediaType.APPLICATION_JSON)
                .expectStatus().isOk()
                .expectBody(String.class)
                .isEqualTo("substation-svgandmetadata");

        // get the substation diagram svg and metadata from a study that doesn't exist
        webTestClient.get()
                .uri("/v1/{userId}/studies/{studyUuid}/network/substations/{substationId}/svg-and-metadata", "userId", randomUuid, "substationId")
                .exchange()
                .expectStatus().isNotFound();

        //get voltage levels
        webTestClient.get()
                .uri("/v1/{userId}/studies/{studyUuid}/network/voltage-levels", "userId", studyNameUserIdUuid)
                .exchange()
                .expectStatus().isOk()
                .expectBody(String.class)
                .isEqualTo("[{\"id\":\"BBE1AA1\",\"name\":\"BBE1AA1\",\"substationId\":\"BBE1AA\"}," +
                        "{\"id\":\"BBE2AA1\",\"name\":\"BBE2AA1\",\"substationId\":\"BBE2AA\"}," +
                        "{\"id\":\"DDE1AA1\",\"name\":\"DDE1AA1\",\"substationId\":\"DDE1AA\"}," +
                        "{\"id\":\"DDE2AA1\",\"name\":\"DDE2AA1\",\"substationId\":\"DDE2AA\"}," +
                        "{\"id\":\"DDE3AA1\",\"name\":\"DDE3AA1\",\"substationId\":\"DDE3AA\"}," +
                        "{\"id\":\"FFR1AA1\",\"name\":\"FFR1AA1\",\"substationId\":\"FFR1AA\"}," +
                        "{\"id\":\"FFR3AA1\",\"name\":\"FFR3AA1\",\"substationId\":\"FFR3AA\"}," +
                        "{\"id\":\"NNL1AA1\",\"name\":\"NNL1AA1\",\"substationId\":\"NNL1AA\"}," +
                        "{\"id\":\"NNL2AA1\",\"name\":\"NNL2AA1\",\"substationId\":\"NNL2AA\"}," +
                        "{\"id\":\"NNL3AA1\",\"name\":\"NNL3AA1\",\"substationId\":\"NNL3AA\"}]");

        //get the lines-graphics of a network
        webTestClient.get()
                .uri("/v1/{userId}/studies/{studyUuid}/geo-data/lines/", "userId", studyNameUserIdUuid)
                .exchange()
                .expectStatus().isOk()
                .expectHeader().contentType(MediaType.APPLICATION_JSON);

        //get the substation-graphics of a network
        webTestClient.get()
                .uri("/v1/{userId}/studies/{studyUuid}/geo-data/substations/", "userId", studyNameUserIdUuid)
                .exchange()
                .expectStatus().isOk()
                .expectHeader().contentType(MediaType.APPLICATION_JSON);

        //get the lines map data of a network
        webTestClient.get()
                .uri("/v1/{userId}/studies/{studyUuid}/network-map/lines/", "userId", studyNameUserIdUuid)
                .exchange()
                .expectStatus().isOk()
                .expectHeader().contentType(MediaType.APPLICATION_JSON);

        //get the substation map data of a network
        webTestClient.get()
                .uri("/v1/{userId}/studies/{studyUuid}/network-map/substations/", "userId", studyNameUserIdUuid)
                .exchange()
                .expectStatus().isOk()
                .expectHeader().contentType(MediaType.APPLICATION_JSON);

        //get the 2 windings transformers map data of a network
        webTestClient.get()
                .uri("/v1/{userId}/studies/{studyUuid}/network-map/2-windings-transformers/", "userId", studyNameUserIdUuid)
                .exchange()
                .expectStatus().isOk()
                .expectHeader().contentType(MediaType.APPLICATION_JSON);

        //get the 3 windings transformers map data of a network
        webTestClient.get()
                .uri("/v1/{userId}/studies/{studyUuid}/network-map/3-windings-transformers/", "userId", studyNameUserIdUuid)
                .exchange()
                .expectStatus().isOk()
                .expectHeader().contentType(MediaType.APPLICATION_JSON);

        //get the generators map data of a network
        webTestClient.get()
                .uri("/v1/{userId}/studies/{studyUuid}/network-map/generators/", "userId", studyNameUserIdUuid)
                .exchange()
                .expectStatus().isOk()
                .expectHeader().contentType(MediaType.APPLICATION_JSON);

        //get the batteries map data of a network
        webTestClient.get()
                .uri("/v1/{userId}/studies/{studyUuid}/network-map/batteries/", "userId", studyNameUserIdUuid)
                .exchange()
                .expectStatus().isOk()
                .expectHeader().contentType(MediaType.APPLICATION_JSON);

        //get the dangling lines map data of a network
        webTestClient.get()
                .uri("/v1/{userId}/studies/{studyUuid}/network-map/dangling-lines/", "userId", studyNameUserIdUuid)
                .exchange()
                .expectStatus().isOk()
                .expectHeader().contentType(MediaType.APPLICATION_JSON);

        //get the hvdc lines map data of a network
        webTestClient.get()
                .uri("/v1/{userId}/studies/{studyUuid}/network-map/hvdc-lines/", "userId", studyNameUserIdUuid)
                .exchange()
                .expectStatus().isOk()
                .expectHeader().contentType(MediaType.APPLICATION_JSON);

        //get the lcc converter stations map data of a network
        webTestClient.get()
                .uri("/v1/{userId}/studies/{studyUuid}/network-map/lcc-converter-stations/", "userId", studyNameUserIdUuid)
                .exchange()
                .expectStatus().isOk()
                .expectHeader().contentType(MediaType.APPLICATION_JSON);

        //get the vsc converter stations map data of a network
        webTestClient.get()
                .uri("/v1/{userId}/studies/{studyUuid}/network-map/vsc-converter-stations/", "userId", studyNameUserIdUuid)
                .exchange()
                .expectStatus().isOk()
                .expectHeader().contentType(MediaType.APPLICATION_JSON);

        //get the loads map data of a network
        webTestClient.get()
                .uri("/v1/{userId}/studies/{studyUuid}/network-map/loads/", "userId", studyNameUserIdUuid)
                .exchange()
                .expectStatus().isOk()
                .expectHeader().contentType(MediaType.APPLICATION_JSON);

        //get the shunt compensators map data of a network
        webTestClient.get()
                .uri("/v1/{userId}/studies/{studyUuid}/network-map/shunt-compensators/", "userId", studyNameUserIdUuid)
                .exchange()
                .expectStatus().isOk()
                .expectHeader().contentType(MediaType.APPLICATION_JSON);

        //get the static var compensators map data of a network
        webTestClient.get()
                .uri("/v1/{userId}/studies/{studyUuid}/network-map/static-var-compensators/", "userId", studyNameUserIdUuid)
                .exchange()
                .expectStatus().isOk()
                .expectHeader().contentType(MediaType.APPLICATION_JSON);

        //get all map data of a network
        webTestClient.get()
                .uri("/v1/{userId}/studies/{studyUuid}/network-map/all/", "userId", studyNameUserIdUuid)
                .exchange()
                .expectStatus().isOk()
                .expectHeader().contentType(MediaType.APPLICATION_JSON);

        //delete existing study s2
        webTestClient.delete()
                .uri("/v1/userId/studies/" + s2Uuid + "/", "s2")
                .header("userId", "userId")
                .exchange()
                .expectStatus().isOk();

        // assert that the broker message has been sent
        messageSwitch = output.receive(1000);
        assertEquals("", new String(messageSwitch.getPayload()));
        headersSwitch = messageSwitch.getHeaders();
        assertEquals(s2Uuid, headersSwitch.get(StudyService.HEADER_STUDY_UUID));
        assertEquals(StudyService.UPDATE_TYPE_STUDIES, headersSwitch.get(StudyService.HEADER_UPDATE_TYPE));

        //update switch
        webTestClient.put()
                .uri("/v1/{userId}/studies/{studyUuid}/network-modification/switches/{switchId}?open=true", "userId", studyNameUserIdUuid, "switchId")
                .exchange()
                .expectStatus().isOk();

        // assert that the broker message has been sent
        Set<String> substationsSet = ImmutableSet.of("s1", "s2", "s3");
        Message<byte[]> messageStudyUpdate = output.receive(1000);
        assertEquals("", new String(messageStudyUpdate.getPayload()));
        MessageHeaders headersStudyUpdate = messageStudyUpdate.getHeaders();
        assertEquals(studyNameUserIdUuid, headersStudyUpdate.get(StudyService.HEADER_STUDY_UUID));
        assertEquals("study", headersStudyUpdate.get(StudyService.HEADER_UPDATE_TYPE));
        assertEquals(substationsSet, headersStudyUpdate.get(StudyService.HEADER_UPDATE_TYPE_SUBSTATIONS_IDS));

        // assert that the broker message has been sent
        Message<byte[]> messageLFStatus = output.receive(1000);
        assertEquals("", new String(messageLFStatus.getPayload()));
        MessageHeaders headersLFStatus = messageLFStatus.getHeaders();
        assertEquals(studyNameUserIdUuid, headersLFStatus.get(StudyService.HEADER_STUDY_UUID));
        assertEquals("loadflow_status", headersLFStatus.get(StudyService.HEADER_UPDATE_TYPE));

        // assert that the broker message has been sent
        messageSwitch = output.receive(1000);
        assertEquals("", new String(messageSwitch.getPayload()));
        headersSwitch = messageSwitch.getHeaders();
        assertEquals(studyNameUserIdUuid, headersSwitch.get(StudyService.HEADER_STUDY_UUID));
        assertEquals(StudyService.UPDATE_TYPE_SECURITY_ANALYSIS_STATUS, headersSwitch.get(StudyService.HEADER_UPDATE_TYPE));

        // assert that the broker message has been sent
        messageSwitch = output.receive(1000);
        assertEquals("", new String(messageSwitch.getPayload()));
        headersSwitch = messageSwitch.getHeaders();
        assertEquals(studyNameUserIdUuid, headersSwitch.get(StudyService.HEADER_STUDY_UUID));
        assertEquals(StudyService.UPDATE_TYPE_SWITCH, headersSwitch.get(StudyService.HEADER_UPDATE_TYPE));

        //update equipment
        webTestClient.put()
                .uri("/v1/{userId}/studies/{studyUuid}/network-modification/groovy", "userId", studyNameUserIdUuid)
                .body(BodyInserters.fromValue("equipment = network.getGenerator('idGen')\nequipment.setTargetP('42')"))
                .exchange()
                .expectStatus().isOk();

        // assert that the broker message has been sent
        substationsSet = ImmutableSet.of("s4", "s5", "s6", "s7");
        messageStudyUpdate = output.receive(1000);
        assertEquals("", new String(messageStudyUpdate.getPayload()));
        headersStudyUpdate = messageStudyUpdate.getHeaders();
        assertEquals(studyNameUserIdUuid, headersStudyUpdate.get(StudyService.HEADER_STUDY_UUID));
        assertEquals("study", headersStudyUpdate.get(StudyService.HEADER_UPDATE_TYPE));
        assertEquals(substationsSet, headersStudyUpdate.get(StudyService.HEADER_UPDATE_TYPE_SUBSTATIONS_IDS));

        // assert that the broker message has been sent
        messageLFStatus = output.receive(1000);
        assertEquals("", new String(messageLFStatus.getPayload()));
        headersLFStatus = messageLFStatus.getHeaders();
        assertEquals(studyNameUserIdUuid, headersLFStatus.get(StudyService.HEADER_STUDY_UUID));
        assertEquals("loadflow_status", headersLFStatus.get(HEADER_UPDATE_TYPE));

        // assert that the broker message has been sent
        messageLFStatus = output.receive(1000);
        assertEquals("", new String(messageLFStatus.getPayload()));
        headersLFStatus = messageLFStatus.getHeaders();
        assertEquals(studyNameUserIdUuid, headersLFStatus.get(StudyService.HEADER_STUDY_UUID));
        assertEquals("securityAnalysis_status", headersLFStatus.get(HEADER_UPDATE_TYPE));

        webTestClient.get()
                .uri("/v1/studies")
                .header("userId", "userId")
                .exchange()
                .expectStatus().isOk()
                .expectHeader().contentType(MediaType.APPLICATION_JSON)
                .expectBodyList(CreatedStudyBasicInfos.class)
                .value(studies -> studies.get(0),
                        MatcherCreatedStudyBasicInfos.createMatcherCreatedStudyBasicInfos(studyNameUserIdUuid, "studyName", "userId", "UCTE", false));

        //expect only 1 study (public one) since the other is private and we use another userId
        webTestClient.get()
                .uri("/v1/studies")
                .header("userId", "a")
                .exchange()
                .expectStatus().isOk()
                .expectHeader().contentType(MediaType.APPLICATION_JSON)
                .expectBodyList(CreatedStudyBasicInfos.class)
                .value(studies -> studies.get(0),
                        MatcherCreatedStudyBasicInfos.createMatcherCreatedStudyBasicInfos(studyNameUserIdUuid, "studyName", "userId", "UCTE", false));

        //rename the study
        String newStudyName = "newName";
        RenameStudyAttributes renameStudyAttributes = new RenameStudyAttributes(newStudyName);

        webTestClient.post()
                .uri("/v1/userId/studies/" + studyNameUserIdUuid + "/rename")
                .header("userId", "userId")
                .body(BodyInserters.fromValue(renameStudyAttributes))
                .exchange()
                .expectStatus().isOk()
                .expectHeader().contentType(MediaType.APPLICATION_JSON)
                .expectBody(StudyInfos.class)
                .value(MatcherStudyInfos.createMatcherStudyInfos(studyNameUserIdUuid, "newName", "userId", "UCTE", "description", false, LoadFlowStatus.NOT_DONE));

        // broker message for study rename
        messageLFStatus = output.receive(1000);
        assertEquals("", new String(messageLFStatus.getPayload()));
        headersLFStatus = messageLFStatus.getHeaders();
        assertEquals(studyNameUserIdUuid, headersLFStatus.get(studyService.HEADER_STUDY_UUID));
        assertEquals("studies", headersLFStatus.get(HEADER_UPDATE_TYPE));

        webTestClient.post()
                .uri("/v1/userId/studies/" + randomUuid + "/rename")
                .header("userId", "userId")
                .body(BodyInserters.fromValue(renameStudyAttributes))
                .exchange()
                .expectStatus().isNotFound();

        //run a loadflow
        webTestClient.put()
                .uri("/v1/userId/studies/" + studyNameUserIdUuid + "/loadflow/run")
                .exchange()
                .expectStatus().isOk();
        // assert that the broker message has been sent
        Message<byte[]> messageLfStatus = output.receive(1000);
        assertEquals("", new String(messageLfStatus.getPayload()));
        MessageHeaders headersLF = messageLfStatus.getHeaders();
        assertEquals(studyNameUserIdUuid, headersLFStatus.get(StudyService.HEADER_STUDY_UUID));
        assertEquals(StudyService.UPDATE_TYPE_LOADFLOW_STATUS, headersLF.get(HEADER_UPDATE_TYPE));

        Message<byte[]> messageLf = output.receive(1000);
        assertEquals(studyNameUserIdUuid, headersLFStatus.get(StudyService.HEADER_STUDY_UUID));
        assertEquals(StudyService.UPDATE_TYPE_LOADFLOW, messageLf.getHeaders().get(HEADER_UPDATE_TYPE));

        //try to run a another loadflow
        webTestClient.put()
                .uri("/v1/userId/studies/" + studyNameUserIdUuid + "/loadflow/run")
                .exchange()
                .expectStatus().isEqualTo(403)
                .expectBody()
                .jsonPath("$")
                .isEqualTo(LOADFLOW_NOT_RUNNABLE.name());

        //get available export format
        webTestClient.get()
                .uri("/v1/export-network-formats")
                .exchange()
                .expectStatus().isOk()
                .expectBody(String.class)
                .isEqualTo("[\"CGMES\",\"UCTE\",\"XIIDM\"]");

        //export a network
        webTestClient.get()
                .uri("/v1/userId/studies/{studyUuid}/export-network/{format}", studyNameUserIdUuid, "XIIDM")
                .exchange()
                .expectStatus().isOk();

        // security analysis not found
        webTestClient.get()
                .uri("/v1/security-analysis/results/{resultUuid}", NOT_FOUND_SECURITY_ANALYSIS_UUID)
                .exchange()
                .expectStatus().isNotFound();

        // run security analysis
        webTestClient.post()
                .uri("/v1/userId/studies/{studyUuid}/security-analysis/run?contingencyListName={contingencyListName}", studyNameUserIdUuid, CONTIGENCY_LIST_NAME)
                .exchange()
                .expectStatus().isOk()
                .expectBody(UUID.class)
                .isEqualTo(UUID.fromString(SECURITY_ANALYSIS_UUID));

        Message<byte[]> securityAnalysisStatusMessage = output.receive(1000);
        assertEquals(studyNameUserIdUuid, securityAnalysisStatusMessage.getHeaders().get(StudyService.HEADER_STUDY_UUID));
        assertEquals(StudyService.UPDATE_TYPE_SECURITY_ANALYSIS_STATUS, securityAnalysisStatusMessage.getHeaders().get(StudyService.HEADER_UPDATE_TYPE));

        Message<byte[]> securityAnalysisUpdateMessage = output.receive(1000);
        assertEquals(studyNameUserIdUuid, securityAnalysisUpdateMessage.getHeaders().get(StudyService.HEADER_STUDY_UUID));
        assertEquals(StudyService.UPDATE_TYPE_SECURITY_ANALYSIS_RESULT, securityAnalysisUpdateMessage.getHeaders().get(StudyService.HEADER_UPDATE_TYPE));

        // get security analysis result
        webTestClient.get()
                .uri("/v1/userId/studies/{studyUuid}/security-analysis/result", studyNameUserIdUuid)
                .exchange()
                .expectStatus().isOk()
                .expectBody(String.class)
                .isEqualTo(SECURITY_ANALYSIS_RESULT_JSON);

        // get security analysis status
        webTestClient.get()
                .uri("/v1/userId/studies/{studyUuid}/security-analysis/status", studyNameUserIdUuid)
                .exchange()
                .expectStatus().isOk()
                .expectBody(String.class)
                .isEqualTo(SECURITY_ANALYSIS_STATUS_JSON);

        // stop security analysis
        webTestClient.put()
                .uri("/v1/userId/studies/{studyUuid}/security-analysis/stop", studyNameUserIdUuid)
                .exchange()
                .expectStatus().isOk();

        securityAnalysisStatusMessage = output.receive(1000);
        assertEquals(studyNameUserIdUuid, securityAnalysisStatusMessage.getHeaders().get(StudyService.HEADER_STUDY_UUID));
        assertEquals(StudyService.UPDATE_TYPE_SECURITY_ANALYSIS_STATUS, securityAnalysisStatusMessage.getHeaders().get(StudyService.HEADER_UPDATE_TYPE));

        // get contingency count
        webTestClient.get()
                .uri("/v1/userId/studies/{studyUuid}/contingency-count?contingencyListName={contingencyListName}", studyNameUserIdUuid, CONTIGENCY_LIST_NAME)
                .exchange()
                .expectStatus().isOk()
                .expectBody(Integer.class)
                .isEqualTo(1);

        // make public study private
        webTestClient.post()
                .uri("/v1/userId/studies/{studyUuid}/private", studyNameUserIdUuid)
                .header("userId", "userId")
                .exchange()
                .expectStatus().isOk()
                .expectBody(StudyInfos.class)
                .value(MatcherStudyInfos.createMatcherStudyInfos(studyNameUserIdUuid, "newName", "userId", "UCTE", "description", true, LoadFlowStatus.CONVERGED));

        // make private study private should work
        webTestClient.post()
                .uri("/v1/userId/studies/{studyUuid}/private", studyNameUserIdUuid)
                .header("userId", "userId")
                .exchange()
                .expectStatus().isOk()
                .expectBody(StudyInfos.class)
                .value(MatcherStudyInfos.createMatcherStudyInfos(studyNameUserIdUuid, "newName", "userId", "UCTE", "description", true, LoadFlowStatus.CONVERGED));

        // make private study public
        webTestClient.post()
                .uri("/v1/userId/studies/{studyUuid}/public", studyNameUserIdUuid)
                .header("userId", "userId")
                .exchange()
                .expectStatus().isOk()
                .expectBody(StudyInfos.class)
                .value(MatcherStudyInfos.createMatcherStudyInfos(studyNameUserIdUuid, "newName", "userId", "UCTE", "description", false, LoadFlowStatus.CONVERGED));

        // drop the broker message for study deletion (due to right access change)
        output.receive(1000);
        output.receive(1000);
        output.receive(1000);

        // try to change access rights of a non-existing study
        webTestClient.post()
                .uri("/v1/userId/studies/{studyUuid}/public", randomUuid)
                .header("userId", "userId")
                .exchange()
                .expectStatus().isNotFound();

        // try to change access rights of a non-existing study
        webTestClient.post()
                .uri("/v1/userId/studies/{studyUuid}/private", randomUuid)
                .header("userId", "userId")
                .exchange()
                .expectStatus().isNotFound();

        // try to change access right for a study of another user -> forbidden
        webTestClient.post()
                .uri("/v1/userId/studies/{studyUuid}/private", randomUuid)
                .header("userId", "notAuth")
                .exchange()
                .expectStatus().isForbidden();

        // get default LoadFlowParameters
        webTestClient.get()
                .uri("/v1/userId/studies/{studyUuid}/loadflow/parameters", studyNameUserIdUuid)
                .exchange()
                .expectStatus().isOk()
                .expectBody(String.class).isEqualTo(LOAD_PARAMETERS_JSON);

        // setting loadFlow Parameters
        webTestClient.post()
                .uri("/v1/userId/studies/{studyUuid}/loadflow/parameters", studyNameUserIdUuid)
                .header("userId", "userId")
                .contentType(MediaType.APPLICATION_JSON)
                .body(BodyInserters.fromValue(new LoadFlowParameters(
                        LoadFlowParameters.VoltageInitMode.DC_VALUES,
                        true,
                        false,
                        true,
                        false,
                        true,
                        false,
                        true,
                        true,
                        true,
                        LoadFlowParameters.BalanceType.PROPORTIONAL_TO_CONFORM_LOAD))
                )
                .exchange()
                .expectStatus().isOk();

        // getting setted values
        webTestClient.get()
                .uri("/v1/userId/studies/{studyUuid}/loadflow/parameters", studyNameUserIdUuid)
                .exchange()
                .expectStatus().isOk()
                .expectBody(String.class).isEqualTo(LOAD_PARAMETERS_JSON2);

        // run loadflow with new parameters
        webTestClient.put()
                .uri("/v1/userId/studies/{studyUuid}/loadflow/run", studyNameUserIdUuid)
                .exchange()
                .expectStatus().isOk();
        // assert that the broker message has been sent
        messageLf = output.receive(1000);
        assertEquals("", new String(messageLf.getPayload()));
        headersLF = messageLf.getHeaders();
        assertEquals(studyNameUserIdUuid, headersLF.get(studyService.HEADER_STUDY_UUID));
        assertEquals(StudyService.UPDATE_TYPE_LOADFLOW_STATUS, headersLF.get(HEADER_UPDATE_TYPE));
        output.receive(1000);
        output.receive(1000);
        output.receive(1000);
    }

    @Test
    public void testCreationWithErrorBadCaseFile() throws Exception {
        // Create study with a bad case file -> error
        try (InputStream is = new FileInputStream(ResourceUtils.getFile("classpath:" + TEST_FILE_WITH_ERRORS))) {
            MockMultipartFile mockFile = new MockMultipartFile("caseFile", TEST_FILE_WITH_ERRORS, "text/xml", is);

            MultipartBodyBuilder bodyBuilder = new MultipartBodyBuilder();
            bodyBuilder.part("caseFile", mockFile.getBytes())
                    .filename("caseFile_with_errors")
                    .contentType(MediaType.TEXT_XML);

            webTestClient.post()
                    .uri(STUDIES_URL + "?description={description}&isPrivate={isPrivate}", "newStudy", "desc", "false")
                    .header("userId", "userId")
                    .contentType(MediaType.MULTIPART_FORM_DATA)
                    .body(BodyInserters.fromMultipartData(bodyBuilder.build()))
                    .exchange()
                    .expectStatus().isOk();

            // assert that the broker message has been sent a study creation request message
            Message<byte[]> message = output.receive(1000);
            assertEquals("", new String(message.getPayload()));
            MessageHeaders headers = message.getHeaders();
            //assertEquals("newStudy", headers.get(StudyService.HEADER_STUDY_NAME));
            assertEquals(StudyService.UPDATE_TYPE_STUDIES, headers.get(StudyService.HEADER_UPDATE_TYPE));

            // assert that the broker message has been sent a error message for study creation
            message = output.receive(1000);
            assertEquals("", new String(message.getPayload()));
            headers = message.getHeaders();
            assertEquals("newStudy", headers.get(StudyService.HEADER_STUDY_NAME));
            assertEquals("The network 20140116_0830_2D4_UX1_pst already contains an object 'GeneratorImpl' with the id 'BBE3AA1 _generator'", headers.get(StudyService.HEADER_ERROR));

            // assert that the broker message has been sent a study creation request message for deletion
            message = output.receive(1000);
            assertEquals("", new String(message.getPayload()));
            headers = message.getHeaders();
            //assertEquals("newStudy", headers.get(StudyService.HEADER_STUDY_NAME));
            assertEquals(StudyService.UPDATE_TYPE_STUDIES, headers.get(StudyService.HEADER_UPDATE_TYPE));
        }
    }

    @Test
    public void testCreationWithErrorBadExistingCase() throws Exception {
        // Create study with a bad case file -> error when importing in the case server
        try (InputStream is = new FileInputStream(ResourceUtils.getFile("classpath:" + TEST_FILE_IMPORT_ERRORS))) {
            MockMultipartFile mockFile = new MockMultipartFile("caseFile", TEST_FILE_IMPORT_ERRORS, "text/xml", is);

            MultipartBodyBuilder bodyBuilder = new MultipartBodyBuilder();
            bodyBuilder.part("caseFile", mockFile.getBytes())
                    .filename("caseFile_import_errors")
                    .contentType(MediaType.TEXT_XML);

            webTestClient.post()
                    .uri(STUDIES_URL + "?description={description}&isPrivate={isPrivate}", "newStudy", "desc", "false")
                    .header("userId", "userId")
                    .contentType(MediaType.MULTIPART_FORM_DATA)
                    .body(BodyInserters.fromMultipartData(bodyBuilder.build()))
                    .exchange()
                    .expectStatus().isOk();

            // assert that the broker message has been sent a study creation request message
            Message<byte[]> message = output.receive(1000);
            assertEquals("", new String(message.getPayload()));
            MessageHeaders headers = message.getHeaders();
            //assertEquals("newStudy", headers.get(StudyService.HEADER_STUDY_NAME));
            assertEquals(StudyService.UPDATE_TYPE_STUDIES, headers.get(StudyService.HEADER_UPDATE_TYPE));

            // assert that the broker message has been sent a error message for study creation
            message = output.receive(1000);
            assertEquals("", new String(message.getPayload()));
            headers = message.getHeaders();
            assertEquals("newStudy", headers.get(StudyService.HEADER_STUDY_NAME));
            assertEquals("Error during import in the case server", headers.get(StudyService.HEADER_ERROR));

            // assert that the broker message has been sent a study creation request message for deletion
            message = output.receive(1000);
            assertEquals("", new String(message.getPayload()));
            headers = message.getHeaders();
            //assertEquals("newStudy", headers.get(StudyService.HEADER_STUDY_NAME));
            assertEquals(StudyService.UPDATE_TYPE_STUDIES, headers.get(StudyService.HEADER_UPDATE_TYPE));
        }
    }

    @Test
    public void testGetStudyCreationRequests() throws Exception {
        countDownLatch = new CountDownLatch(1);
        //insert a study with a case (multipartfile)
        try (InputStream is = new FileInputStream(ResourceUtils.getFile("classpath:testCase.xiidm"))) {
            MockMultipartFile mockFile = new MockMultipartFile("blockingCaseFile/cases/private", "testCase.xiidm", "text/xml", is);

            MultipartBodyBuilder bodyBuilder = new MultipartBodyBuilder();
            bodyBuilder.part("caseFile", mockFile.getBytes())
                    .filename("blockingCaseFile")
                    .contentType(MediaType.TEXT_XML);

            webTestClient.post()
                    .uri(STUDIES_URL + "?description={description}&isPrivate={isPrivate}", "s3", "description", "true")
                    .header("userId", "userId")
                    .contentType(MediaType.MULTIPART_FORM_DATA)
                    .body(BodyInserters.fromMultipartData(bodyBuilder.build()))
                    .exchange()
                    .expectStatus().isOk()
                    .expectBody(String.class)
                    .value(b -> {
                        assertTrue(studyCreationRequestRepository.findAll().get(0).getIsPrivate());
                        assertEquals("s3", studyCreationRequestRepository.findAll().get(0).getStudyName());
                        assertEquals("userId", studyCreationRequestRepository.findAll().get(0).getUserId());
                    });
        }

        webTestClient.get()
                .uri("/v1/study_creation_requests")
                .header("userId", "userId")
                .exchange()
                .expectStatus().isOk()
                .expectHeader().contentType(MediaType.APPLICATION_JSON)
                .expectBodyList(BasicStudyInfos.class)
                .value(b -> {
                    assertTrue(b.get(0).isStudyPrivate());
                    assertEquals("s3", b.get(0).getStudyName());
                    assertEquals("userId", b.get(0).getUserId());
                });

        countDownLatch.countDown();

        // Study import is asynchronous, we have to wait because our code doesn't allow block until the study creation processing is done
        Thread.sleep(1000);

        webTestClient.get()
                .uri("/v1/study_creation_requests")
                .header("userId", "userId")
                .exchange()
                .expectStatus().isOk()
                .expectHeader().contentType(MediaType.APPLICATION_JSON)
                .expectBody(String.class)
                .isEqualTo("[]");

        webTestClient.get()
                .uri("/v1/studies")
                .header("userId", "userId")
                .exchange()
                .expectStatus().isOk()
                .expectHeader().contentType(MediaType.APPLICATION_JSON)
                .expectBodyList(StudyInfos.class)
                .value(b -> {
                    assertTrue(b.get(0).isStudyPrivate());
                    assertEquals("s3", b.get(0).getStudyName());
                    assertEquals("userId", b.get(0).getUserId());
                    assertEquals("XIIDM", b.get(0).getCaseFormat());
                });

        // drop the broker message for study creation request (creation)
        output.receive(1000);
        // drop the broker message for study creation
        output.receive(1000);
        // drop the broker message for study creation request (deletion)
        output.receive(1000);

        countDownLatch = new CountDownLatch(1);

        //insert a study
        webTestClient.post()
                .uri("/v1/studies/{studyName}/cases/{caseUuid}?description={description}&isPrivate={isPrivate}", "NewStudy", NEW_STUDY_CASE_UUID, DESCRIPTION, "false")
                .header("userId", "userId")
                .exchange()
                .expectStatus().isOk()
                .expectBody(String.class)
                .value(b -> {
                    assertFalse(studyCreationRequestRepository.findAll().get(0).getIsPrivate());
                    assertEquals("NewStudy", studyCreationRequestRepository.findAll().get(0).getStudyName());
                    assertEquals("userId", studyCreationRequestRepository.findAll().get(0).getUserId());
                });

        webTestClient.get()
                .uri("/v1/study_creation_requests")
                .header("userId", "userId")
                .exchange()
                .expectStatus().isOk()
                .expectHeader().contentType(MediaType.APPLICATION_JSON)
                .expectBodyList(BasicStudyInfos.class)
                .value(b -> {
                    assertFalse(b.get(0).isStudyPrivate());
                    assertEquals("NewStudy", b.get(0).getStudyName());
                    assertEquals("userId", b.get(0).getUserId());
                });

        countDownLatch.countDown();

        // Study import is asynchronous, we have to wait because our code doesn't allow block until the study creation processing is done
        Thread.sleep(1000);

        webTestClient.get()
                .uri("/v1/study_creation_requests")
                .header("userId", "userId")
                .exchange()
                .expectStatus().isOk()
                .expectHeader().contentType(MediaType.APPLICATION_JSON)
                .expectBody(String.class)
                .isEqualTo("[]");

        webTestClient.get()
                .uri("/v1/studies")
                .header("userId", "userId")
                .exchange()
                .expectStatus().isOk()
                .expectHeader().contentType(MediaType.APPLICATION_JSON)
                .expectBodyList(StudyInfos.class)
                .value(b -> {
                    assertFalse(b.get(0).isStudyPrivate());
                    assertEquals("NewStudy", b.get(0).getStudyName());
                    assertEquals("userId", b.get(0).getUserId());
                    assertEquals("XIIDM", b.get(0).getCaseFormat());
                });
    }

    @After
    public void tearDown() {
        // Shut down the server. Instances cannot be reused.
        try {
            server.shutdown();
        } catch (Exception e) {
            // Nothing to do
        }
    }
}<|MERGE_RESOLUTION|>--- conflicted
+++ resolved
@@ -29,7 +29,6 @@
 import java.util.UUID;
 import java.util.concurrent.CountDownLatch;
 import java.util.concurrent.TimeUnit;
-
 import okhttp3.HttpUrl;
 import okhttp3.mockwebserver.Dispatcher;
 import okhttp3.mockwebserver.MockResponse;
@@ -70,12 +69,7 @@
 import static org.gridsuite.study.server.StudyConstants.CASE_API_VERSION;
 import static org.gridsuite.study.server.StudyException.Type.CASE_NOT_FOUND;
 import static org.gridsuite.study.server.StudyException.Type.LOADFLOW_NOT_RUNNABLE;
-<<<<<<< HEAD
-import static org.junit.Assert.assertEquals;
-=======
-import static org.gridsuite.study.server.StudyException.Type.STUDY_ALREADY_EXISTS;
 import static org.junit.Assert.*;
->>>>>>> 3903b869
 import static org.mockito.BDDMockito.given;
 
 /**
@@ -206,8 +200,7 @@
 
             final Dispatcher dispatcher = new Dispatcher() {
                 @Override
-<<<<<<< HEAD
-                public MockResponse dispatch(RecordedRequest request) {
+                public MockResponse dispatch(RecordedRequest request) throws InterruptedException {
                     if (Objects.requireNonNull(request.getPath()).matches("/v1/networks/" + NETWORK_UUID_STRING + "/run-and-save.*")) {
                         input.send(MessageBuilder.withPayload("")
                                 .setHeader("resultUuid", SECURITY_ANALYSIS_UUID)
@@ -223,10 +216,6 @@
                         return new MockResponse().setResponseCode(200)
                                 .addHeader("Content-Type", "application/json; charset=utf-8");
                     }
-
-=======
-                public MockResponse dispatch(RecordedRequest request) throws InterruptedException {
->>>>>>> 3903b869
                     switch (Objects.requireNonNull(request.getPath())) {
                         case "/v1/networks/38400000-8cf0-11bd-b23e-10b96e4ef00d/voltage-levels":
                             return new MockResponse().setResponseCode(200).setBody(topLevelDocumentAsString)
