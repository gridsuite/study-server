--- conflicted
+++ resolved
@@ -463,15 +463,13 @@
                 } else if (path.matches("/v1/networks\\?caseUuid=" + CLONED_CASE_UUID_STRING + "&variantId=" + FIRST_VARIANT_ID + "&reportUuid=.*&receiver=.*")) {
                     sendCaseImportSucceededMessage(path, NETWORK_INFOS, "UCTE");
                     return new MockResponse().setResponseCode(200);
-<<<<<<< HEAD
                 } else if (path.matches("/v1/parameters/duplicate\\?duplicateFrom=.*") && POST.equals(request.getMethod())) {
                     return new MockResponse().setResponseCode(200).addHeader(HttpHeaders.CONTENT_TYPE, MediaType.APPLICATION_JSON_VALUE).setBody(mapper.writeValueAsString(UUID.randomUUID()));
                 } else if (path.matches("/v1/parameters/" + SECURITY_ANALYSIS_PARAMETERS_UUID) && DELETE.equals(request.getMethod())) {
-=======
+                    return new MockResponse().setResponseCode(200);
                 } else if (path.matches("/v1/parameters\\?duplicateFrom=" + VOLTAGE_INIT_PARAMETERS_UUID) && POST.equals(request.getMethod())) {
                     return new MockResponse().setResponseCode(200).addHeader(HttpHeaders.CONTENT_TYPE, MediaType.APPLICATION_JSON_VALUE).setBody(mapper.writeValueAsString(UUID.randomUUID()));
                 } else if (path.matches("/v1/parameters/" + VOLTAGE_INIT_PARAMETERS_UUID) && DELETE.equals(request.getMethod())) {
->>>>>>> 80d4b272
                     return new MockResponse().setResponseCode(200);
                 }
 
@@ -1411,42 +1409,25 @@
     }
 
     @Test
-<<<<<<< HEAD
     public void testDuplicateStudyWithSecurityAnalysisParameters() throws Exception {
-=======
-    public void testDuplicateStudyWithVoltageInitParameters() throws Exception {
->>>>>>> 80d4b272
         String userId = "userId";
         UUID study1Uuid = createStudy("userId", CASE_UUID);
         RootNode rootNode = networkModificationTreeService.getStudyTree(study1Uuid);
         UUID modificationNodeUuid = rootNode.getChildren().get(0).getId();
         NetworkModificationNode node1 = createNetworkModificationNode(study1Uuid, modificationNodeUuid, VARIANT_ID, "node1", userId);
         NetworkModificationNode node2 = createNetworkModificationNode(study1Uuid, modificationNodeUuid, VARIANT_ID_2, "node2", userId);
-<<<<<<< HEAD
         StudyEntity studyEntity = studyRepository.findById(study1Uuid).orElseThrow();
         studyEntity.setSecurityAnalysisParametersUuid(UUID.randomUUID());
         studyRepository.save(studyEntity);
-=======
-
-        StudyEntity studyEntity = studyRepository.findById(study1Uuid).orElseThrow();
-        studyEntity.setVoltageInitParametersUuid(VOLTAGE_INIT_PARAMETERS_UUID);
-        studyRepository.save(studyEntity);
-
->>>>>>> 80d4b272
+
         // add modification on node "node1"
         String createTwoWindingsTransformerAttributes = "{\"type\":\"" + ModificationType.TWO_WINDINGS_TRANSFORMER_CREATION + "\",\"equipmentId\":\"2wtId\",\"equipmentName\":\"2wtName\",\"seriesResistance\":\"10\",\"seriesReactance\":\"10\",\"magnetizingConductance\":\"100\",\"magnetizingSusceptance\":\"100\",\"ratedVoltage1\":\"480\",\"ratedVoltage2\":\"380\",\"voltageLevelId1\":\"CHOO5P6\",\"busOrBusbarSectionId1\":\"CHOO5P6_1\",\"voltageLevelId2\":\"CHOO5P6\",\"busOrBusbarSectionId2\":\"CHOO5P6_1\"}";
 
         UUID stubPostId = wireMockUtils.stubNetworkModificationPost(mapper.writeValueAsString(Optional.empty()));
         mockMvc.perform(post(URI_NETWORK_MODIF, study1Uuid, node1.getId())
-<<<<<<< HEAD
-                        .contentType(MediaType.APPLICATION_JSON)
-                        .content(createTwoWindingsTransformerAttributes)
-                        .header(USER_ID_HEADER, "userId"))
-=======
-                .contentType(MediaType.APPLICATION_JSON)
-                .content(createTwoWindingsTransformerAttributes)
-                .header(USER_ID_HEADER, "userId"))
->>>>>>> 80d4b272
+                  .contentType(MediaType.APPLICATION_JSON)
+                  .content(createTwoWindingsTransformerAttributes)
+                  .header(USER_ID_HEADER, "userId"))
                 .andExpect(status().isOk());
         checkEquipmentCreatingMessagesReceived(study1Uuid, node1.getId());
         checkNodeBuildStatusUpdatedMessageReceived(study1Uuid, List.of(node1.getId()));
@@ -1460,17 +1441,11 @@
 
         stubPostId = wireMockUtils.stubNetworkModificationPost(mapper.writeValueAsString(Optional.empty()));
         mockMvc.perform(post(URI_NETWORK_MODIF, study1Uuid, node2.getId())
-<<<<<<< HEAD
                         .contentType(MediaType.APPLICATION_JSON)
                         .content(createLoadAttributes)
                         .header(USER_ID_HEADER, "userId"))
                 .andExpect(status().isOk());
-=======
-            .contentType(MediaType.APPLICATION_JSON)
-            .content(createLoadAttributes)
-            .header(USER_ID_HEADER, "userId"))
-            .andExpect(status().isOk());
->>>>>>> 80d4b272
+
         checkEquipmentCreatingMessagesReceived(study1Uuid, node2.getId());
         checkNodeBuildStatusUpdatedMessageReceived(study1Uuid, List.of(node2.getId()));
         checkUpdateModelsStatusMessagesReceived(study1Uuid, node2.getId());
@@ -1495,11 +1470,74 @@
 
         //Test duplication from a non existing source study
         mockMvc.perform(post(STUDIES_URL + "?duplicateFrom={sourceStudyUuid}&studyUuid={studyUuid}", UUID.randomUUID(), DUPLICATED_STUDY_UUID)
-<<<<<<< HEAD
                         .header(USER_ID_HEADER, "userId"))
-=======
+                .andExpect(status().isNotFound());
+    }
+  
+
+    public void testDuplicateStudyWithVoltageInitParameters() throws Exception {
+        String userId = "userId";
+        UUID study1Uuid = createStudy("userId", CASE_UUID);
+        RootNode rootNode = networkModificationTreeService.getStudyTree(study1Uuid);
+        UUID modificationNodeUuid = rootNode.getChildren().get(0).getId();
+        NetworkModificationNode node1 = createNetworkModificationNode(study1Uuid, modificationNodeUuid, VARIANT_ID, "node1", userId);
+        NetworkModificationNode node2 = createNetworkModificationNode(study1Uuid, modificationNodeUuid, VARIANT_ID_2, "node2", userId);
+
+        StudyEntity studyEntity = studyRepository.findById(study1Uuid).orElseThrow();
+        studyEntity.setVoltageInitParametersUuid(VOLTAGE_INIT_PARAMETERS_UUID);
+        studyRepository.save(studyEntity);
+
+        // add modification on node "node1"
+        String createTwoWindingsTransformerAttributes = "{\"type\":\"" + ModificationType.TWO_WINDINGS_TRANSFORMER_CREATION + "\",\"equipmentId\":\"2wtId\",\"equipmentName\":\"2wtName\",\"seriesResistance\":\"10\",\"seriesReactance\":\"10\",\"magnetizingConductance\":\"100\",\"magnetizingSusceptance\":\"100\",\"ratedVoltage1\":\"480\",\"ratedVoltage2\":\"380\",\"voltageLevelId1\":\"CHOO5P6\",\"busOrBusbarSectionId1\":\"CHOO5P6_1\",\"voltageLevelId2\":\"CHOO5P6\",\"busOrBusbarSectionId2\":\"CHOO5P6_1\"}";
+
+        UUID stubPostId = wireMockUtils.stubNetworkModificationPost(mapper.writeValueAsString(Optional.empty()));
+        mockMvc.perform(post(URI_NETWORK_MODIF, study1Uuid, node1.getId())
+                .contentType(MediaType.APPLICATION_JSON)
+                .content(createTwoWindingsTransformerAttributes)
                 .header(USER_ID_HEADER, "userId"))
->>>>>>> 80d4b272
+                .andExpect(status().isOk());
+        checkEquipmentCreatingMessagesReceived(study1Uuid, node1.getId());
+        checkNodeBuildStatusUpdatedMessageReceived(study1Uuid, List.of(node1.getId()));
+        checkUpdateModelsStatusMessagesReceived(study1Uuid, node1.getId());
+        checkEquipmentUpdatingFinishedMessagesReceived(study1Uuid, node1.getId());
+        checkElementUpdatedMessageSent(study1Uuid, userId);
+        wireMockUtils.verifyNetworkModificationPostWithVariant(stubPostId, createTwoWindingsTransformerAttributes, NETWORK_UUID_STRING, VARIANT_ID);
+
+        // add modification on node "node2"
+        String createLoadAttributes = "{\"type\":\"" + ModificationType.LOAD_CREATION + "\",\"loadId\":\"loadId1\",\"loadName\":\"loadName1\",\"loadType\":\"UNDEFINED\",\"activePower\":\"100.0\",\"reactivePower\":\"50.0\",\"voltageLevelId\":\"idVL1\",\"busId\":\"idBus1\"}";
+
+        stubPostId = wireMockUtils.stubNetworkModificationPost(mapper.writeValueAsString(Optional.empty()));
+        mockMvc.perform(post(URI_NETWORK_MODIF, study1Uuid, node2.getId())
+            .contentType(MediaType.APPLICATION_JSON)
+            .content(createLoadAttributes)
+            .header(USER_ID_HEADER, "userId"))
+            .andExpect(status().isOk());
+
+        checkEquipmentCreatingMessagesReceived(study1Uuid, node2.getId());
+        checkNodeBuildStatusUpdatedMessageReceived(study1Uuid, List.of(node2.getId()));
+        checkUpdateModelsStatusMessagesReceived(study1Uuid, node2.getId());
+        checkEquipmentUpdatingFinishedMessagesReceived(study1Uuid, node2.getId());
+        checkElementUpdatedMessageSent(study1Uuid, userId);
+        wireMockUtils.verifyNetworkModificationPostWithVariant(stubPostId, createLoadAttributes, NETWORK_UUID_STRING, VARIANT_ID_2);
+
+        node2.setSecurityAnalysisResultUuid(UUID.randomUUID());
+        node2.setSensitivityAnalysisResultUuid(UUID.randomUUID());
+        node2.setShortCircuitAnalysisResultUuid(UUID.randomUUID());
+        node2.setOneBusShortCircuitAnalysisResultUuid(UUID.randomUUID());
+        node2.setDynamicSimulationResultUuid(UUID.randomUUID());
+        node2.setVoltageInitResultUuid(UUID.randomUUID());
+        node2.setSecurityAnalysisResultUuid(UUID.randomUUID());
+        networkModificationTreeService.updateNode(study1Uuid, node2, userId);
+        output.receive(TIMEOUT, studyUpdateDestination);
+        checkElementUpdatedMessageSent(study1Uuid, userId);
+
+        // duplicate the study
+        StudyEntity duplicatedStudy = duplicateStudy(study1Uuid, userId);
+        assertNotEquals(study1Uuid, duplicatedStudy.getId());
+
+        //Test duplication from a non existing source study
+        mockMvc.perform(post(STUDIES_URL + "?duplicateFrom={sourceStudyUuid}&studyUuid={studyUuid}", UUID.randomUUID(), DUPLICATED_STUDY_UUID)
+                .header(USER_ID_HEADER, "userId"))
                 .andExpect(status().isNotFound());
     }
 
@@ -1549,7 +1587,6 @@
         wireMockUtils.verifyDuplicateModificationGroup(stubUuid, 3);
 
         Set<RequestWithBody> requests;
-<<<<<<< HEAD
         if (sourceStudy.getSecurityAnalysisParametersUuid() == null) {
             // if we don't have a securityAnalysisParametersUuid we don't call the security-analysis-server to duplicate them
             assertNull(duplicatedStudy.getSecurityAnalysisParametersUuid());
@@ -1559,7 +1596,8 @@
             assertNotNull(duplicatedStudy.getSecurityAnalysisParametersUuid());
             requests = TestUtils.getRequestsWithBodyDone(3, server);
             assertEquals(1, requests.stream().filter(r -> r.getPath().matches("/v1/parameters/duplicate\\?duplicateFrom=.*")).count());
-=======
+        }
+      
         if (sourceStudy.getVoltageInitParametersUuid() == null) {
             assertNull(duplicatedStudy.getVoltageInitParametersUuid());
             requests = TestUtils.getRequestsWithBodyDone(2, server);
@@ -1567,8 +1605,6 @@
             assertNotNull(duplicatedStudy.getVoltageInitParametersUuid());
             requests = TestUtils.getRequestsWithBodyDone(3, server);
             assertEquals(1, requests.stream().filter(r -> r.getPath().matches("/v1/parameters\\?duplicateFrom=.*")).count());
->>>>>>> 80d4b272
-
         }
         assertEquals(1, requests.stream().filter(r -> r.getPath().matches("/v1/networks/" + duplicatedStudy.getNetworkUuid() + "/reindex-all")).count());
         assertEquals(1, requests.stream().filter(r -> r.getPath().matches("/v1/cases\\?duplicateFrom=.*&withExpiration=false")).count());
