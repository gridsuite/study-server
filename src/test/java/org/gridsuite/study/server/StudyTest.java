--- conflicted
+++ resolved
@@ -193,13 +193,6 @@
                     case "/v1/networks/38400000-8cf0-11bd-b23e-10b96e4ef00d/switches/switchId?open=true":
                     case "/v1/networks/38400000-8cf0-11bd-b23e-10b96e4ef00d/run":
                         return new MockResponse().setResponseCode(200)
-<<<<<<< HEAD
-                                .addHeader("Content-Type", "application/json; charset=utf-8");
-
-                    case "/v1/networks?caseUuid=" + CASE_UUID_STRING:
-                    case "/v1/networks?caseUuid=" + IMPORTED_CASE_UUID_STRING:
-                    case "/v1/networks?caseName=" + IMPORTED_CASE_UUID_STRING:
-=======
                             .setBody("{\n" +
                                 "\"metrics\":{\n" +
                                 "\"network_0_iterations\":\"7\",\n" +
@@ -209,10 +202,9 @@
                                 "\"ok\":true\n" +
                                 "}")
                             .addHeader("Content-Type", "application/json; charset=utf-8");
-                    case "/v1/networks?caseUuid=" + CASE_UUID:
-                    case "/v1/networks?caseUuid=" + IMPORTED_CASE_UUID:
-                    case "/v1/networks?caseName=" + IMPORTED_CASE_UUID:
->>>>>>> 6dbef863
+                    case "/v1/networks?caseUuid=" + CASE_UUID_STRING:
+                    case "/v1/networks?caseUuid=" + IMPORTED_CASE_UUID_STRING:
+                    case "/v1/networks?caseName=" + IMPORTED_CASE_UUID_STRING:
                         return new MockResponse().setBody(String.valueOf(networkInfosAsString)).setResponseCode(200)
                                 .addHeader("Content-Type", "application/json; charset=utf-8");
 
