--- conflicted
+++ resolved
@@ -913,12 +913,8 @@
 
         wireMockUtils.verifyNetworkModificationDeleteGroup(stubUuid);
 
-        Set<RequestWithBody> requests = TestUtils.getRequestsWithBodyDone(6, server);
-<<<<<<< HEAD
+        Set<RequestWithBody> requests = TestUtils.getRequestsWithBodyDone(7, server);
         assertTrue(requests.stream().anyMatch(r -> r.getPath().matches("/v1/reports")));
-=======
-        assertEquals(2, requests.stream().filter(r -> r.getPath().matches("/v1/reports")).count());
->>>>>>> 57d5583c
         assertTrue(requests.stream().anyMatch(r -> r.getPath().matches("/v1/cases/" + nonExistingCaseUuid)));
         assertTrue(requests.stream().anyMatch(r -> r.getPath().matches("/v1/parameters/.*"))); // x 3
     }
