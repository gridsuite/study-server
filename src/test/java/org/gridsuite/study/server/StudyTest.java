--- conflicted
+++ resolved
@@ -419,20 +419,13 @@
                 .exchange()
                 .expectStatus().isOk()
                 .expectHeader().contentType(MediaType.APPLICATION_JSON)
-<<<<<<< HEAD
-                .expectBody(String.class)
-                .isEqualTo(
-                    "{\"studyName\":\"s2\",\"userId\":\"userId\",\"description\":\"desc\",\"caseFormat\":\"XIIDM\",\"loadFlowResult\":{\"status\":\"NOT_DONE\"}}"
-            );
+                .expectBody(StudyInfos.class)
+                .value(new MatcherStudyInfos(StudyInfos.builder().studyName("s2").userId("userId").description("desc").caseFormat("XIIDM").creationDate(ZonedDateTime.now(ZoneId.of("UTC"))).loadFlowResult(new LoadFlowResult()).build()));
 
         webTestClient.put()
                 .uri("/v1/userId/studies/{studyName}/network-modification/lines/{lineId}/switches?lockout=true", "s2", "lineId")
                 .exchange()
                 .expectStatus().isOk();
-=======
-                 .expectBody(StudyInfos.class)
-                .value(new MatcherStudyInfos(StudyInfos.builder().studyName("s2").userId("userId").description("desc").caseFormat("XIIDM").creationDate(ZonedDateTime.now(ZoneId.of("UTC"))).loadFlowResult(new LoadFlowResult()).build()));
->>>>>>> fbfc669d
 
         //try to get the study s2 with another user -> unauthorized because study is private
         webTestClient.get()
