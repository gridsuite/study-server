/**
 * Copyright (c) 2020, RTE (http://www.rte-france.com)
 * This Source Code Form is subject to the terms of the Mozilla Public
 * License, v. 2.0. If a copy of the MPL was not distributed with this
 * file, You can obtain one at http://mozilla.org/MPL/2.0/.
 */
package org.gridsuite.study.server;

import com.fasterxml.jackson.databind.ObjectMapper;
import com.powsybl.commons.datasource.ReadOnlyDataSource;
import com.powsybl.commons.datasource.ResourceDataSource;
import com.powsybl.commons.datasource.ResourceSet;
import com.powsybl.iidm.import_.Importers;
import com.powsybl.iidm.network.Network;
import com.powsybl.iidm.network.VoltageLevel;
import com.powsybl.network.store.client.NetworkStoreService;
import com.powsybl.network.store.model.Resource;
import com.powsybl.network.store.model.ResourceType;
import com.powsybl.network.store.model.TopLevelDocument;
import com.powsybl.network.store.model.VoltageLevelAttributes;
import okhttp3.HttpUrl;
import okhttp3.mockwebserver.Dispatcher;
import okhttp3.mockwebserver.MockResponse;
import okhttp3.mockwebserver.MockWebServer;
import okhttp3.mockwebserver.RecordedRequest;
<<<<<<< HEAD
import org.gridsuite.study.server.dto.LoadFlowResult;
import org.gridsuite.study.server.repository.LoadFlowParametersEntity;
=======
import org.gridsuite.study.server.dto.LoadFlowStatus;
>>>>>>> 6dbef863
import org.gridsuite.study.server.dto.NetworkInfos;
import org.gridsuite.study.server.dto.RenameStudyAttributes;
import org.junit.Before;
import org.junit.Test;
import org.junit.runner.RunWith;
import org.springframework.beans.factory.annotation.Autowired;
import org.springframework.boot.test.autoconfigure.web.reactive.AutoConfigureWebTestClient;
import org.springframework.boot.test.mock.mockito.MockBean;
import org.springframework.cloud.stream.binder.test.OutputDestination;
import org.springframework.cloud.stream.binder.test.TestChannelBinderConfiguration;
import org.springframework.http.MediaType;
import org.springframework.http.client.MultipartBodyBuilder;
import org.springframework.messaging.Message;
import org.springframework.messaging.MessageHeaders;
import org.springframework.mock.web.MockMultipartFile;
import org.springframework.test.context.ContextConfiguration;
import org.springframework.test.context.ContextHierarchy;
import org.springframework.test.context.junit4.SpringRunner;
import org.springframework.test.web.reactive.server.WebTestClient;
import org.springframework.util.ResourceUtils;
import org.springframework.web.reactive.config.EnableWebFlux;
import org.springframework.web.reactive.function.BodyInserters;

import java.io.FileInputStream;
import java.io.InputStream;
import java.util.ArrayList;
import java.util.List;
import java.util.Objects;
import java.util.UUID;

import static org.gridsuite.study.server.StudyConstants.*;
import static org.junit.Assert.assertEquals;
import static org.mockito.BDDMockito.given;

/**
 * @author Abdelsalem Hedhili <abdelsalem.hedhili at rte-france.com>
 * @author Franck Lecuyer <franck.lecuyer at rte-france.com>
 */

@RunWith(SpringRunner.class)
@AutoConfigureWebTestClient
@EnableWebFlux
@ContextHierarchy({
    @ContextConfiguration(classes = {StudyApplication.class, StudyService.class, TestChannelBinderConfiguration.class})
    })
public class StudyTest extends AbstractEmbeddedCassandraSetup {

    @Autowired
    private OutputDestination output;

    @Autowired
    private WebTestClient webTestClient;

    @Autowired
    private StudyService studyService;

    @MockBean
    private NetworkStoreService networkStoreClient;

    private static final String STUDIES_URL = "/v1/studies/{studyName}";
    private static final String STUDY_EXIST_URL = "/v1/{userId}/studies/{studyName}/exists";
    private static final String DESCRIPTION = "description";
    private static final String TEST_FILE = "testCase.xiidm";
    private static final String STUDY_NAME = "studyName";
    private static final String NETWORK_UUID = "38400000-8cf0-11bd-b23e-10b96e4ef00d";
    private static final String CASE_UUID = "00000000-8cf0-11bd-b23e-10b96e4ef00d";
    private static final String IMPORTED_CASE_UUID = "11111111-0000-0000-0000-000000000000";
    private static final String NOT_EXISTING_CASE_UUID = "00000000-0000-0000-0000-000000000000";
    private static final String HEADER_STUDY_NAME = "studyName";
    private static final String HEADER_UPDATE_TYPE = "updateType";
    private final UUID networkUuid = UUID.fromString(NETWORK_UUID);
    private final UUID caseUuid = UUID.fromString(CASE_UUID);
    private final UUID importedCaseUuid = UUID.fromString(IMPORTED_CASE_UUID);
    private final NetworkInfos networkInfos = new NetworkInfos(networkUuid, "20140116_0830_2D4_UX1_pst");

    TopLevelDocument<VoltageLevelAttributes> topLevelDocument;

    @Before
    public void setup() {
        ReadOnlyDataSource dataSource = new ResourceDataSource("testCase",
                new ResourceSet("", TEST_FILE));
        Network network = Importers.importData("XIIDM", dataSource, null);
        given(networkStoreClient.getNetwork(networkUuid)).willReturn(network);

        List<Resource<VoltageLevelAttributes>> data = new ArrayList<>();

        Iterable<VoltageLevel> vls = network.getVoltageLevels();
        vls.forEach(vl -> data.add(new Resource<>(ResourceType.VOLTAGE_LEVEL, vl.getId(), VoltageLevelAttributes.builder().name(vl.getName()).substationId(vl.getSubstation().getId()).build(), null, null)));

        topLevelDocument = new TopLevelDocument<>(data, null);
    }

    @Test
    public void test() throws Exception {
        MockWebServer server = new MockWebServer();
        // Start the server.
        server.start();

        // Ask the server for its URL. You'll need this to make HTTP requests.
        HttpUrl baseHttpUrl = server.url("");
        String baseUrl = baseHttpUrl.toString().substring(0, baseHttpUrl.toString().length() - 1);
        studyService.setCaseServerBaseUri(baseUrl);
        studyService.setNetworkConversionServerBaseUri(baseUrl);
        studyService.setNetworkModificationServerBaseUri(baseUrl);
        studyService.setSingleLineDiagramServerBaseUri(baseUrl);
        studyService.setGeoDataServerBaseUri(baseUrl);
        studyService.setNetworkMapServerBaseUri(baseUrl);
        studyService.setLoadFlowServerBaseUri(baseUrl);
        studyService.setNetworkStoreServerBaseUri(baseUrl);

        ObjectMapper mapper = new ObjectMapper();
        String networkInfosAsString = mapper.writeValueAsString(networkInfos);
        String importedCaseUuidAsString = mapper.writeValueAsString(importedCaseUuid);
        String topLevelDocumentAsString = mapper.writeValueAsString(topLevelDocument);

        final Dispatcher dispatcher = new Dispatcher() {
            @Override
            public MockResponse dispatch(RecordedRequest request) {
                switch (Objects.requireNonNull(request.getPath())) {
                    case "/v1/networks/38400000-8cf0-11bd-b23e-10b96e4ef00d/voltage-levels":
                        return new MockResponse().setResponseCode(200).setBody(topLevelDocumentAsString)
                                .addHeader("Content-Type", "application/json; charset=utf-8");
                    case "/v1/studies/{studyName}/cases/{caseUuid}":
                        return new MockResponse().setResponseCode(200).setBody("CGMES")
                                .addHeader("Content-Type", "application/json; charset=utf-8");

                    case "/v1/cases/00000000-8cf0-11bd-b23e-10b96e4ef00d/exists":
                    case "/v1/cases/11111111-0000-0000-0000-000000000000/exists":
                        return new MockResponse().setResponseCode(200).setBody("true")
                                .addHeader("Content-Type", "application/json; charset=utf-8");

                    case "/v1/cases/00000000-8cf0-11bd-b23e-10b96e4ef00d/format":
                        return new MockResponse().setResponseCode(200).setBody("UCTE")
                                .addHeader("Content-Type", "application/json; charset=utf-8");

                    case "/v1/cases/" + IMPORTED_CASE_UUID + "/format":
                        return new MockResponse().setResponseCode(200).setBody("XIIDM")
                                .addHeader("Content-Type", "application/json; charset=utf-8");

                    case "/v1/cases/" + NOT_EXISTING_CASE_UUID + "/exists":
                        return new MockResponse().setResponseCode(200).setBody("false")
                                .addHeader("Content-Type", "application/json; charset=utf-8");

                    case "/" + CASE_API_VERSION + "/cases/private":
                        return new MockResponse().setResponseCode(200).setBody(importedCaseUuidAsString)
                                .addHeader("Content-Type", "application/json; charset=utf-8");

                    case "/" + CASE_API_VERSION + "/cases/11111111-0000-0000-0000-000000000000":

                    case "/v1/networks/38400000-8cf0-11bd-b23e-10b96e4ef00d/switches/switchId?open=true":
                    case "/v1/networks/38400000-8cf0-11bd-b23e-10b96e4ef00d/run":
                        return new MockResponse().setResponseCode(200)
                            .setBody("{\n" +
                                "\"metrics\":{\n" +
                                "\"network_0_iterations\":\"7\",\n" +
                                "\"network_0_status\":\"CONVERGED\"\n" +
                                "},\n" +
                                "\"logs\":\"\",\n" +
                                "\"ok\":true\n" +
                                "}")
                            .addHeader("Content-Type", "application/json; charset=utf-8");
                    case "/v1/networks?caseUuid=" + CASE_UUID:
                    case "/v1/networks?caseUuid=" + IMPORTED_CASE_UUID:
                    case "/v1/networks?caseName=" + IMPORTED_CASE_UUID:
                        return new MockResponse().setBody(String.valueOf(networkInfosAsString)).setResponseCode(200)
                                .addHeader("Content-Type", "application/json; charset=utf-8");

                    case "/v1/lines?networkUuid=38400000-8cf0-11bd-b23e-10b96e4ef00d":
                    case "/v1/substations?networkUuid=38400000-8cf0-11bd-b23e-10b96e4ef00d":
                    case "/v1/lines/38400000-8cf0-11bd-b23e-10b96e4ef00d":
                    case "/v1/substations/38400000-8cf0-11bd-b23e-10b96e4ef00d":
                    case "/v1/2-windings-transformers/38400000-8cf0-11bd-b23e-10b96e4ef00d":
                    case "/v1/3-windings-transformers/38400000-8cf0-11bd-b23e-10b96e4ef00d":
                    case "/v1/generators/38400000-8cf0-11bd-b23e-10b96e4ef00d":
                        return new MockResponse().setBody(" ").setResponseCode(200)
                                .addHeader("Content-Type", "application/json; charset=utf-8");

                    case "/v1/svg/" + NETWORK_UUID + "/voltageLevelId?useName=false&centerLabel=false&diagonalLabel=false&topologicalColoring=false":
                        return new MockResponse().setResponseCode(200).setBody("byte")
                                .addHeader("Content-Type", "application/json; charset=utf-8");

                    case "/v1/svg-and-metadata/" + NETWORK_UUID + "/voltageLevelId?useName=false&centerLabel=false&diagonalLabel=false&topologicalColoring=false":
                        return new MockResponse().setResponseCode(200).setBody("svgandmetadata")
                                .addHeader("Content-Type", "application/json; charset=utf-8");

                    case "/v1/export/formats":
                        return new MockResponse().setResponseCode(200).setBody("[\"CGMES\",\"UCTE\",\"XIIDM\"]")
                                .addHeader("Content-Type", "application/json; charset=utf-8");

                    case "/v1/networks/38400000-8cf0-11bd-b23e-10b96e4ef00d/export/XIIDM":
                        return new MockResponse().setResponseCode(200).addHeader("Content-Disposition", "attachment; filename=fileName").setBody("byteData")
                                .addHeader("Content-Type", "application/json; charset=utf-8");
                }
                return new MockResponse().setResponseCode(404);
            }
        };
        server.setDispatcher(dispatcher);

        //empty list
        webTestClient.get()
                .uri("/v1/studies")
                .header("userId", "userId")
                .exchange()
                .expectStatus().isOk()
                .expectHeader().contentType(MediaType.APPLICATION_JSON)
                .expectBody(String.class)
                .isEqualTo("[]");

        //insert a study
        webTestClient.post()
                .uri("/v1/studies/{studyName}/cases/{caseUuid}?description={description}&isPrivate={isPrivate}", STUDY_NAME, caseUuid, DESCRIPTION, "false")
                .header("userId", "userId")
                .exchange()
                .expectStatus().isOk();

        //insert a study with a non existing case and except exception
        webTestClient.post()
                .uri("/v1/studies/{studyName}/cases/{caseUuid}?description={description}&isPrivate={isPrivate}", "randomStudy", "00000000-0000-0000-0000-000000000000", DESCRIPTION, "false")
                .header("userId", "userId")
                .exchange()
                .expectStatus().isEqualTo(424)
                .expectBody()
                .jsonPath("$")
                .isEqualTo(CASE_DOESNT_EXISTS);

        webTestClient.get()
                .uri("/v1/studies")
                .header("userId", "userId")
                .exchange()
                .expectStatus().isOk()
                .expectHeader().contentType(MediaType.APPLICATION_JSON)
                .expectBody(String.class)
                .isEqualTo("[{\"studyName\":\"studyName\",\"userId\":\"userId\",\"description\":\"description\",\"caseFormat\":\"UCTE\",\"loadFlowResult\":{\"status\":\"NOT_DONE\"}}]");

        //insert the same study => 409 conflict
        webTestClient.post()
                .uri("/v1/studies/{studyName}/cases/{caseUuid}?description={description}&isPrivate={isPrivate}", STUDY_NAME, caseUuid, DESCRIPTION, "false")
                .header("userId", "userId")
                .exchange()
                .expectStatus().isEqualTo(409)
                .expectBody()
                .jsonPath("$")
                .isEqualTo(STUDY_ALREADY_EXISTS);

        //insert the same study but with another user (should work)
        webTestClient.post()
                .uri("/v1/studies/{studyName}/cases/{caseUuid}?description={description}&isPrivate={isPrivate}", STUDY_NAME, caseUuid, DESCRIPTION, "true")
                .header("userId", "userId2")
                .exchange()
                .expectStatus().isEqualTo(200);

        //insert a study with a case (multipartfile)
        try (InputStream is = new FileInputStream(ResourceUtils.getFile("classpath:testCase.xiidm"))) {
            MockMultipartFile mockFile = new MockMultipartFile("caseFile", TEST_FILE, "text/xml", is);

            MultipartBodyBuilder bodyBuilder = new MultipartBodyBuilder();
            bodyBuilder.part("caseFile", mockFile.getBytes())
                    .filename("caseFile")
                    .contentType(MediaType.TEXT_XML);

            webTestClient.post()
                    .uri(STUDIES_URL + "?description={description}&isPrivate={isPrivate}", "s2", "desc", "true")
                    .header("userId", "userId")
                    .contentType(MediaType.MULTIPART_FORM_DATA)
                    .body(BodyInserters.fromMultipartData(bodyBuilder.build()))
                    .exchange()
                    .expectStatus().isOk();
        }

        //Import the same case -> 409 conflict
        try (InputStream is = new FileInputStream(ResourceUtils.getFile("classpath:testCase.xiidm"))) {
            MockMultipartFile mockFile = new MockMultipartFile("caseFile", TEST_FILE, "text/xml", is);

            MultipartBodyBuilder bodyBuilder = new MultipartBodyBuilder();
            bodyBuilder.part("caseFile", mockFile.getBytes())
                    .filename("caseFile")
                    .contentType(MediaType.TEXT_XML);

            webTestClient.post()
                    .uri(STUDIES_URL + "?description={description}&isPrivate={isPrivate}", "s2", "desc", "false")
                    .header("userId", "userId")
                    .contentType(MediaType.MULTIPART_FORM_DATA)
                    .body(BodyInserters.fromMultipartData(bodyBuilder.build()))
                    .exchange()
                    .expectStatus().isEqualTo(409)
                    .expectBody()
                    .jsonPath("$")
                    .isEqualTo(STUDY_ALREADY_EXISTS);
        }

        // check the study s2
        webTestClient.get()
                .uri("/v1/userId/studies/{studyName}", "s2")
                .header("userId", "userId")
                .exchange()
                .expectStatus().isOk()
                .expectHeader().contentType(MediaType.APPLICATION_JSON)
                .expectBody(String.class)
                .isEqualTo(
<<<<<<< HEAD
                    "{\"userId\":\"userId\",\"studyName\":\"s2\",\"networkUuid\":\"38400000-8cf0-11bd-b23e-10b96e4ef00d\",\"networkId\":\"20140116_0830_2D4_UX1_pst\",\"description\":\"desc\",\"caseFormat\":\"XIIDM\",\"caseUuid\":\"11111111-0000-0000-0000-000000000000\",\"casePrivate\":true,\"loadFlowResult\":{\"status\":\"NOT_DONE\"},\"loadFlowParameters\":null,\"private\":true}"
=======
                    "{\"studyName\":\"s2\",\"userId\":\"userId\",\"description\":\"desc\",\"caseFormat\":\"XIIDM\",\"loadFlowResult\":{\"status\":\"NOT_DONE\"}}"
>>>>>>> 6dbef863
            );

        //try to get the study s2 with another user -> unauthorized because study is private
        webTestClient.get()
                .uri("/v1/userId/studies/{studyName}", "s2")
                .header("userId", "userId2")
                .exchange()
                .expectStatus().isForbidden();

        //get a non existing study -> 404 not found
        webTestClient.get()
                .uri("/v1/userId/studies/{studyName}", "s3")
                .header("userId", "userId")
                .exchange()
                .expectStatus().isNotFound()
                .expectBody();

        // check if a non existing study exists
        webTestClient.get()
                .uri(STUDY_EXIST_URL, "userId", "s3")
                .exchange()
                .expectStatus().isOk()
                .expectHeader().contentType(MediaType.APPLICATION_JSON)
                .expectBody(String.class)
                .isEqualTo("false");

        // check study s2 if exists
        webTestClient.get()
                .uri(STUDY_EXIST_URL, "userId", "s2")
                .exchange()
                .expectStatus().isOk()
                .expectHeader().contentType(MediaType.APPLICATION_JSON)
                .expectBody(String.class)
                .isEqualTo("true");

        //get the voltage level diagram svg
        webTestClient.get()
                .uri("/v1/{userId}/studies/{studyName}/network/voltage-levels/{voltageLevelId}/svg?useName=false", "userId", STUDY_NAME, "voltageLevelId")
                .exchange()
                .expectHeader().contentType(MediaType.APPLICATION_XML)
                .expectStatus().isOk()
                .expectBody(String.class).isEqualTo("byte");

        //get the voltage level diagram svg from a study that doesn't exist
        webTestClient.get()
                .uri("/v1/{userId}/studies/{studyName}/network/voltage-levels/{voltageLevelId}/svg", "userId", "notExistingStudy", "voltageLevelId")
                .exchange()
                .expectStatus().isNotFound();

        //get the voltage level diagram svg and metadata
        webTestClient.get()
                .uri("/v1/{userId}/studies/{studyName}/network/voltage-levels/{voltageLevelId}/svg-and-metadata?useName=false", "userId", STUDY_NAME, "voltageLevelId")
                .exchange()
                .expectHeader().contentType(MediaType.APPLICATION_JSON)
                .expectStatus().isOk()
                .expectBody(String.class)
                .isEqualTo("svgandmetadata");

        //get the voltage level diagram svg and metadata from a study that doesn't exist
        webTestClient.get()
                .uri("/v1/{userId}/studies/{studyName}/network/voltage-levels/{voltageLevelId}/svg-and-metadata", "userId", "notExistingStudy", "voltageLevelId")
                .exchange()
                .expectStatus().isNotFound();

        //get voltage levels
        webTestClient.get()
                .uri("/v1/{userId}/studies/{studyName}/network/voltage-levels", "userId", STUDY_NAME)
                .exchange()
                .expectStatus().isOk()
                .expectBody(String.class)
                .isEqualTo("[{\"id\":\"BBE1AA1\",\"name\":\"BBE1AA1\",\"substationId\":\"BBE1AA\"}," +
                        "{\"id\":\"BBE2AA1\",\"name\":\"BBE2AA1\",\"substationId\":\"BBE2AA\"}," +
                        "{\"id\":\"DDE1AA1\",\"name\":\"DDE1AA1\",\"substationId\":\"DDE1AA\"}," +
                        "{\"id\":\"DDE2AA1\",\"name\":\"DDE2AA1\",\"substationId\":\"DDE2AA\"}," +
                        "{\"id\":\"DDE3AA1\",\"name\":\"DDE3AA1\",\"substationId\":\"DDE3AA\"}," +
                        "{\"id\":\"FFR1AA1\",\"name\":\"FFR1AA1\",\"substationId\":\"FFR1AA\"}," +
                        "{\"id\":\"FFR3AA1\",\"name\":\"FFR3AA1\",\"substationId\":\"FFR3AA\"}," +
                        "{\"id\":\"NNL1AA1\",\"name\":\"NNL1AA1\",\"substationId\":\"NNL1AA\"}," +
                        "{\"id\":\"NNL2AA1\",\"name\":\"NNL2AA1\",\"substationId\":\"NNL2AA\"}," +
                        "{\"id\":\"NNL3AA1\",\"name\":\"NNL3AA1\",\"substationId\":\"NNL3AA\"}]");

        //get the lines-graphics of a network
        webTestClient.get()
                .uri("/v1/{userId}/studies/{studyName}/geo-data/lines/", "userId", STUDY_NAME)
                .exchange()
                .expectStatus().isOk()
                .expectHeader().contentType(MediaType.APPLICATION_JSON);

        //get the substation-graphics of a network
        webTestClient.get()
                .uri("/v1/{userId}/studies/{studyName}/geo-data/substations/", "userId", STUDY_NAME)
                .exchange()
                .expectStatus().isOk()
                .expectHeader().contentType(MediaType.APPLICATION_JSON);

        //get the lines map data of a network
        webTestClient.get()
                .uri("/v1/{userId}/studies/{studyName}/network-map/lines/", "userId", STUDY_NAME)
                .exchange()
                .expectStatus().isOk()
                .expectHeader().contentType(MediaType.APPLICATION_JSON);

        //get the substation map data of a network
        webTestClient.get()
                .uri("/v1/{userId}/studies/{studyName}/network-map/substations/", "userId", STUDY_NAME)
                .exchange()
                .expectStatus().isOk()
                .expectHeader().contentType(MediaType.APPLICATION_JSON);

        //get the 2 windings transformers map data of a network
        webTestClient.get()
                .uri("/v1/{userId}/studies/{studyName}/network-map/2-windings-transformers/", "userId", STUDY_NAME)
                .exchange()
                .expectStatus().isOk()
                .expectHeader().contentType(MediaType.APPLICATION_JSON);

        //get the 3 windings transformers map data of a network
        webTestClient.get()
                .uri("/v1/{userId}/studies/{studyName}/network-map/3-windings-transformers/", "userId", STUDY_NAME)
                .exchange()
                .expectStatus().isOk()
                .expectHeader().contentType(MediaType.APPLICATION_JSON);

        //get the generators map data of a network
        webTestClient.get()
                .uri("/v1/{userId}/studies/{studyName}/network-map/generators/", "userId", STUDY_NAME)
                .exchange()
                .expectStatus().isOk()
                .expectHeader().contentType(MediaType.APPLICATION_JSON);

        //delete existing study s2
        webTestClient.delete()
                .uri("/v1/userId/studies/{studyName}/", "s2")
                .header("userId", "userId")
                .exchange()
                .expectStatus().isOk();

        //update switch
        webTestClient.put()
                .uri("/v1/{userId}/studies/{studyName}/network-modification/switches/{switchId}?open=true", "userId", STUDY_NAME, "switchId")
                .exchange()
                .expectStatus().isOk();

        Message<byte[]> messageLFStatus = output.receive(1000);
        assertEquals("", new String(messageLFStatus.getPayload()));
        MessageHeaders headersLFStatus = messageLFStatus.getHeaders();
        assertEquals(STUDY_NAME, headersLFStatus.get(HEADER_STUDY_NAME));
        assertEquals("loadflow_status", headersLFStatus.get(HEADER_UPDATE_TYPE));
        // assert that the broker message has been sent
        Message<byte[]> messageSwitch = output.receive(1000);
        assertEquals("", new String(messageSwitch.getPayload()));
        MessageHeaders headersSwitch = messageSwitch.getHeaders();
        assertEquals(STUDY_NAME, headersSwitch.get(HEADER_STUDY_NAME));
        assertEquals("switch", headersSwitch.get(HEADER_UPDATE_TYPE));

        webTestClient.get()
                .uri("/v1/studies")
                .header("userId", "userId")
                .exchange()
                .expectStatus().isOk()
                .expectHeader().contentType(MediaType.APPLICATION_JSON)
                .expectBody(String.class)
                .isEqualTo("[{\"studyName\":\"studyName\",\"userId\":\"userId\",\"description\":\"description\",\"caseFormat\":\"UCTE\",\"loadFlowResult\":{\"status\":\"NOT_DONE\"}}]");

        //expect only 1 study (public one) since the other is private and we use another userId
        webTestClient.get()
                .uri("/v1/studies")
                .header("userId", "a")
                .exchange()
                .expectStatus().isOk()
                .expectHeader().contentType(MediaType.APPLICATION_JSON)
                .expectBody(String.class)
                .isEqualTo("[{\"studyName\":\"studyName\",\"userId\":\"userId\",\"description\":\"description\",\"caseFormat\":\"UCTE\",\"loadFlowResult\":{\"status\":\"NOT_DONE\"}}]");

        //rename the study
        String newStudyName = "newName";
        RenameStudyAttributes renameStudyAttributes = new RenameStudyAttributes(newStudyName);

        webTestClient.post()
                .uri("/v1/userId/studies/" + STUDY_NAME + "/rename")
                .header("userId", "userId")
                .body(BodyInserters.fromValue(renameStudyAttributes))
                .exchange()
                .expectStatus().isOk()
                .expectHeader().contentType(MediaType.APPLICATION_JSON)
                .expectBody(String.class)
<<<<<<< HEAD
                .isEqualTo(
                    "{\"userId\":\"userId\",\"studyName\":\"newName\",\"networkUuid\":\"38400000-8cf0-11bd-b23e-10b96e4ef00d\",\"networkId\":\"20140116_0830_2D4_UX1_pst\",\"description\":\"description\",\"caseFormat\":\"UCTE\",\"caseUuid\":\"00000000-8cf0-11bd-b23e-10b96e4ef00d\",\"casePrivate\":false,\"loadFlowResult\":{\"status\":\"NOT_DONE\"},\"loadFlowParameters\":null,\"private\":false}"
            );
=======
                .isEqualTo("{\"studyName\":\"newName\",\"userId\":\"userId\",\"description\":\"description\",\"caseFormat\":\"UCTE\",\"loadFlowResult\":{\"status\":\"NOT_DONE\"}}");
>>>>>>> 6dbef863

        webTestClient.post()
                .uri("/v1/userId/studies/" + STUDY_NAME + "/rename")
                .header("userId", "userId")
                .body(BodyInserters.fromValue(renameStudyAttributes))
                .exchange()
                .expectStatus().isNotFound();

        //run a loadflow
        webTestClient.put()
                .uri("/v1/userId/studies/" + "newName" + "/loadflow/run")
                .exchange()
                .expectStatus().isOk();
        // assert that the broker message has been sent
        Message<byte[]> messageLF = output.receive(1000);
        assertEquals("", new String(messageLF.getPayload()));
        MessageHeaders headersLF = messageLF.getHeaders();
        assertEquals("newName", headersLF.get(HEADER_STUDY_NAME));
        assertEquals("loadflow_status", headersLF.get(HEADER_UPDATE_TYPE));
        assertEquals(LoadFlowStatus.CONVERGED, Objects.requireNonNull(this.studyService.getStudy("newName", "userId").block()).getLoadFlowResult().getStatus());

        //get available export format
        webTestClient.get()
                .uri("/v1/export-network-formats")
                .exchange()
                .expectStatus().isOk()
                .expectBody(String.class)
                .isEqualTo("[\"CGMES\",\"UCTE\",\"XIIDM\"]");

        //export a network
        webTestClient.get()
                .uri("/v1/userId/studies/{studyName}/export-network/{format}", newStudyName, "XIIDM")
                .exchange()
                .expectStatus().isOk();

        // get default LoadFlowParameters
        webTestClient.get()
            .uri("/v1/userId/studies/{studyName}/loadflow/parameters", newStudyName)
            .exchange()
            .expectBody(String.class).isEqualTo(
                "{\"voltageInitMode\":\"UNIFORM_VALUES\",\"transformerVoltageControlOn\":false,\"noGeneratorReactiveLimits\":false,\"phaseShifterRegulationOn\":false,\"twtSplitShuntAdmittance\":false,\"simulShunt\":false,\"readSlackBus\":false,\"writeSlackBus\":false}"
            );

        // setting loadFlow Parameters
        webTestClient.post()
            .uri("/v1/userId/studies/" + newStudyName + "/loadflow/parameters")
            .header("userId", "userId")
            .body(BodyInserters.fromValue(new LoadFlowParametersEntity(
                LoadFlowParametersEntity.VoltageInitMode.DC_VALUES,
                true,
                false,
                true,
                false,
                true,
                false,
                true
            )))
            .exchange()
            .expectStatus().isOk();

        // getting setted values
        webTestClient.get()
            .uri("/v1/userId/studies/" + newStudyName + "/loadflow/parameters")
            .exchange()
            .expectBody(String.class).isEqualTo(
                "{\"voltageInitMode\":\"DC_VALUES\",\"transformerVoltageControlOn\":true,\"noGeneratorReactiveLimits\":false,\"phaseShifterRegulationOn\":true,\"twtSplitShuntAdmittance\":false,\"simulShunt\":true,\"readSlackBus\":false,\"writeSlackBus\":true}"
            );

        // run loadflow with new parameters
        webTestClient.put()
            .uri("/v1/userId/studies/" + newStudyName + "/loadflow/run")
            .exchange()
            .expectStatus().isOk();
        // assert that the broker message has been sent
        messageLF = output.receive(1000);
        assertEquals("", new String(messageLF.getPayload()));
        headersLF = messageLF.getHeaders();
        assertEquals("newName", headersLF.get(HEADER_STUDY_NAME));
        assertEquals("loadflow", headersLF.get(HEADER_UPDATE_TYPE));

        // Shut down the server. Instances cannot be reused.
        server.shutdown();
    }
}<|MERGE_RESOLUTION|>--- conflicted
+++ resolved
@@ -23,12 +23,9 @@
 import okhttp3.mockwebserver.MockResponse;
 import okhttp3.mockwebserver.MockWebServer;
 import okhttp3.mockwebserver.RecordedRequest;
-<<<<<<< HEAD
-import org.gridsuite.study.server.dto.LoadFlowResult;
+import org.gridsuite.study.server.dto.LoadFlowStatus;
+import org.gridsuite.study.server.dto.VoltageInitMode;
 import org.gridsuite.study.server.repository.LoadFlowParametersEntity;
-=======
-import org.gridsuite.study.server.dto.LoadFlowStatus;
->>>>>>> 6dbef863
 import org.gridsuite.study.server.dto.NetworkInfos;
 import org.gridsuite.study.server.dto.RenameStudyAttributes;
 import org.junit.Before;
@@ -328,11 +325,7 @@
                 .expectHeader().contentType(MediaType.APPLICATION_JSON)
                 .expectBody(String.class)
                 .isEqualTo(
-<<<<<<< HEAD
-                    "{\"userId\":\"userId\",\"studyName\":\"s2\",\"networkUuid\":\"38400000-8cf0-11bd-b23e-10b96e4ef00d\",\"networkId\":\"20140116_0830_2D4_UX1_pst\",\"description\":\"desc\",\"caseFormat\":\"XIIDM\",\"caseUuid\":\"11111111-0000-0000-0000-000000000000\",\"casePrivate\":true,\"loadFlowResult\":{\"status\":\"NOT_DONE\"},\"loadFlowParameters\":null,\"private\":true}"
-=======
                     "{\"studyName\":\"s2\",\"userId\":\"userId\",\"description\":\"desc\",\"caseFormat\":\"XIIDM\",\"loadFlowResult\":{\"status\":\"NOT_DONE\"}}"
->>>>>>> 6dbef863
             );
 
         //try to get the study s2 with another user -> unauthorized because study is private
@@ -519,13 +512,9 @@
                 .expectStatus().isOk()
                 .expectHeader().contentType(MediaType.APPLICATION_JSON)
                 .expectBody(String.class)
-<<<<<<< HEAD
                 .isEqualTo(
-                    "{\"userId\":\"userId\",\"studyName\":\"newName\",\"networkUuid\":\"38400000-8cf0-11bd-b23e-10b96e4ef00d\",\"networkId\":\"20140116_0830_2D4_UX1_pst\",\"description\":\"description\",\"caseFormat\":\"UCTE\",\"caseUuid\":\"00000000-8cf0-11bd-b23e-10b96e4ef00d\",\"casePrivate\":false,\"loadFlowResult\":{\"status\":\"NOT_DONE\"},\"loadFlowParameters\":null,\"private\":false}"
+                    "{\"studyName\":\"newName\",\"userId\":\"userId\",\"description\":\"description\",\"caseFormat\":\"UCTE\",\"loadFlowResult\":{\"status\":\"NOT_DONE\"}}"
             );
-=======
-                .isEqualTo("{\"studyName\":\"newName\",\"userId\":\"userId\",\"description\":\"description\",\"caseFormat\":\"UCTE\",\"loadFlowResult\":{\"status\":\"NOT_DONE\"}}");
->>>>>>> 6dbef863
 
         webTestClient.post()
                 .uri("/v1/userId/studies/" + STUDY_NAME + "/rename")
@@ -574,7 +563,7 @@
             .uri("/v1/userId/studies/" + newStudyName + "/loadflow/parameters")
             .header("userId", "userId")
             .body(BodyInserters.fromValue(new LoadFlowParametersEntity(
-                LoadFlowParametersEntity.VoltageInitMode.DC_VALUES,
+                VoltageInitMode.DC_VALUES,
                 true,
                 false,
                 true,
