/**
 * Copyright (c) 2021, RTE (http://www.rte-france.com)
 * This Source Code Form is subject to the terms of the Mozilla Public
 * License, v. 2.0. If a copy of the MPL was not distributed with this
 * file, You can obtain one at http://mozilla.org/MPL/2.0/.
 */
package org.gridsuite.study.server;

import java.io.FileInputStream;
import java.io.IOException;
import java.io.InputStream;
import java.util.*;
import java.util.concurrent.CountDownLatch;
import java.util.concurrent.TimeUnit;

import com.fasterxml.jackson.databind.ObjectMapper;
import com.google.common.collect.ImmutableSet;
import com.powsybl.commons.datasource.ReadOnlyDataSource;
import com.powsybl.commons.datasource.ResourceDataSource;
import com.powsybl.commons.datasource.ResourceSet;
import com.powsybl.iidm.network.Network;
import com.powsybl.iidm.network.VoltageLevel;
import com.powsybl.iidm.xml.XMLImporter;
import com.powsybl.loadflow.LoadFlowParameters;
import com.powsybl.network.store.client.NetworkStoreService;
import com.powsybl.network.store.iidm.impl.NetworkFactoryImpl;
import com.powsybl.network.store.model.Resource;
import com.powsybl.network.store.model.ResourceType;
import com.powsybl.network.store.model.TopLevelDocument;
import com.powsybl.network.store.model.VoltageLevelAttributes;
import okhttp3.HttpUrl;
import okhttp3.mockwebserver.Dispatcher;
import okhttp3.mockwebserver.MockResponse;
import okhttp3.mockwebserver.MockWebServer;
import okhttp3.mockwebserver.RecordedRequest;
import org.gridsuite.study.server.dto.*;
import org.gridsuite.study.server.repository.StudyCreationRequestRepository;
import org.gridsuite.study.server.repository.StudyRepository;
import org.gridsuite.study.server.utils.MatcherJson;
import org.json.JSONArray;
import org.json.JSONObject;
import org.junit.After;
import org.junit.Before;
import org.junit.Test;
import org.junit.runner.RunWith;
import org.slf4j.Logger;
import org.slf4j.LoggerFactory;
import org.springframework.beans.factory.annotation.Autowired;
import org.springframework.boot.test.autoconfigure.web.reactive.AutoConfigureWebTestClient;
import org.springframework.boot.test.context.SpringBootTest;
import org.springframework.boot.test.mock.mockito.MockBean;
import org.springframework.cloud.stream.binder.test.InputDestination;
import org.springframework.cloud.stream.binder.test.OutputDestination;
import org.springframework.cloud.stream.binder.test.TestChannelBinderConfiguration;
import org.springframework.http.MediaType;
import org.springframework.http.client.MultipartBodyBuilder;
import org.springframework.messaging.Message;
import org.springframework.messaging.MessageHeaders;
import org.springframework.messaging.support.MessageBuilder;
import org.springframework.mock.web.MockMultipartFile;
import org.springframework.test.context.ContextConfiguration;
import org.springframework.test.context.ContextHierarchy;
import org.springframework.test.context.junit4.SpringRunner;
import org.springframework.test.web.reactive.server.WebTestClient;
import org.springframework.util.ResourceUtils;
import org.springframework.web.reactive.config.EnableWebFlux;
import org.springframework.web.reactive.function.BodyInserters;

import static org.gridsuite.study.server.StudyConstants.CASE_API_VERSION;
<<<<<<< HEAD
import static org.gridsuite.study.server.StudyException.Type.*;
import static org.gridsuite.study.server.utils.MatcherBasicStudyInfos.createMatcherStudyBasicInfos;
import static org.gridsuite.study.server.utils.MatcherCreatedStudyBasicInfos.createMatcherCreatedStudyBasicInfos;
import static org.gridsuite.study.server.utils.MatcherStudyInfos.createMatcherStudyInfos;
import static org.junit.Assert.assertEquals;
import static org.junit.Assert.assertNull;
=======
import static org.gridsuite.study.server.StudyException.Type.CASE_NOT_FOUND;
import static org.gridsuite.study.server.StudyException.Type.LOADFLOW_NOT_RUNNABLE;
import static org.junit.Assert.*;
>>>>>>> 2e1ffc9e
import static org.mockito.BDDMockito.given;

/**
 * @author Abdelsalem Hedhili <abdelsalem.hedhili at rte-france.com>
 * @author Franck Lecuyer <franck.lecuyer at rte-france.com>
 */

@RunWith(SpringRunner.class)
@AutoConfigureWebTestClient
@EnableWebFlux
@SpringBootTest
@ContextHierarchy({@ContextConfiguration(classes = {StudyApplication.class, TestChannelBinderConfiguration.class})})
public class StudyTest {

    private static final Logger LOGGER = LoggerFactory.getLogger(StudyTest.class);

    private static final String STUDIES_URL = "/v1/studies/{studyName}";
    private static final String STUDY_EXIST_URL = "/v1/{userId}/studies/{studyName}/exists";
    private static final String DESCRIPTION = "description";
    private static final String TEST_FILE = "testCase.xiidm";
    private static final String TEST_FILE_WITH_ERRORS = "testCase_with_errors.xiidm";
    private static final String TEST_FILE_IMPORT_ERRORS = "testCase_import_errors.xiidm";
    private static final String STUDY_NAME = "studyName";
    private static final String NETWORK_UUID_STRING = "38400000-8cf0-11bd-b23e-10b96e4ef00d";
    private static final String CASE_UUID_STRING = "00000000-8cf0-11bd-b23e-10b96e4ef00d";
    private static final String IMPORTED_CASE_UUID_STRING = "11111111-0000-0000-0000-000000000000";
    private static final String IMPORTED_BLOCKING_CASE_UUID_STRING = "22111111-0000-0000-0000-000000000000";
    private static final String IMPORTED_CASE_WITH_ERRORS_UUID_STRING = "88888888-0000-0000-0000-000000000000";
    private static final String NEW_STUDY_CASE_UUID = "11888888-0000-0000-0000-000000000000";
    private static final String NOT_EXISTING_CASE_UUID = "00000000-0000-0000-0000-000000000000";
    private static final String SECURITY_ANALYSIS_UUID = "f3a85c9b-9594-4e55-8ec7-07ea965d24eb";
    private static final String NOT_FOUND_SECURITY_ANALYSIS_UUID = "e3a85c9b-9594-4e55-8ec7-07ea965d24eb";
    private static final String HEADER_STUDY_NAME = "studyName";
    private static final String HEADER_UPDATE_TYPE = "updateType";
    private static final UUID NETWORK_UUID = UUID.fromString(NETWORK_UUID_STRING);
    private static final UUID CASE_UUID = UUID.fromString(CASE_UUID_STRING);
    private static final UUID IMPORTED_CASE_UUID = UUID.fromString(IMPORTED_CASE_UUID_STRING);
    private static final UUID IMPORTED_CASE_WITH_ERRORS_UUID = UUID.fromString(IMPORTED_CASE_WITH_ERRORS_UUID_STRING);
    private static final NetworkInfos NETWORK_INFOS = new NetworkInfos(NETWORK_UUID, "20140116_0830_2D4_UX1_pst");
    private static final String CONTIGENCY_LIST_NAME = "ls";
    private static final String SECURITY_ANALYSIS_RESULT_JSON = "{\"version\":\"1.0\",\"preContingencyResult\":{\"computationOk\":true,\"limitViolations\":[{\"subjectId\":\"l3\",\"limitType\":\"CURRENT\",\"acceptableDuration\":1200,\"limit\":10.0,\"limitReduction\":1.0,\"value\":11.0,\"side\":\"ONE\"}],\"actionsTaken\":[]},\"postContingencyResults\":[{\"contingency\":{\"id\":\"l1\",\"elements\":[{\"id\":\"l1\",\"type\":\"BRANCH\"}]},\"limitViolationsResult\":{\"computationOk\":true,\"limitViolations\":[{\"subjectId\":\"vl1\",\"limitType\":\"HIGH_VOLTAGE\",\"acceptableDuration\":0,\"limit\":400.0,\"limitReduction\":1.0,\"value\":410.0}],\"actionsTaken\":[]}},{\"contingency\":{\"id\":\"l2\",\"elements\":[{\"id\":\"l2\",\"type\":\"BRANCH\"}]},\"limitViolationsResult\":{\"computationOk\":true,\"limitViolations\":[{\"subjectId\":\"vl1\",\"limitType\":\"HIGH_VOLTAGE\",\"acceptableDuration\":0,\"limit\":400.0,\"limitReduction\":1.0,\"value\":410.0}],\"actionsTaken\":[]}}]}";
    private static final String SECURITY_ANALYSIS_STATUS_JSON = "{\"status\":\"COMPLETED\"}";
    private static final String CONTINGENCIES_JSON = "[{\"id\":\"l1\",\"elements\":[{\"id\":\"l1\",\"type\":\"BRANCH\"}]}]";
    public static final String LOAD_PARAMETERS_JSON = "{\"version\":\"1.4\",\"voltageInitMode\":\"UNIFORM_VALUES\",\"transformerVoltageControlOn\":false,\"phaseShifterRegulationOn\":false,\"noGeneratorReactiveLimits\":false,\"twtSplitShuntAdmittance\":false,\"simulShunt\":false,\"readSlackBus\":false,\"writeSlackBus\":false,\"dc\":false,\"distributedSlack\":true,\"balanceType\":\"PROPORTIONAL_TO_GENERATION_P_MAX\"}";
    public static final String LOAD_PARAMETERS_JSON2 = "{\"version\":\"1.4\",\"voltageInitMode\":\"DC_VALUES\",\"transformerVoltageControlOn\":true,\"phaseShifterRegulationOn\":true,\"noGeneratorReactiveLimits\":false,\"twtSplitShuntAdmittance\":false,\"simulShunt\":true,\"readSlackBus\":false,\"writeSlackBus\":true,\"dc\":true,\"distributedSlack\":true,\"balanceType\":\"PROPORTIONAL_TO_CONFORM_LOAD\"}";

    @Autowired
    private OutputDestination output;

    @Autowired
    private InputDestination input;

    @Autowired
    private StudyController controller;

    @Autowired
    private WebTestClient webTestClient;

    @Autowired
    ObjectMapper objectMapper;

    @Autowired
    private StudyService studyService;

    @MockBean
    private NetworkStoreService networkStoreClient;

    @Autowired
    private ObjectMapper mapper;

    private TopLevelDocument<VoltageLevelAttributes> topLevelDocument;

    private MockWebServer server;

    @Autowired
    private StudyRepository studyRepository;

    @Autowired
    private StudyCreationRequestRepository studyCreationRequestRepository;

    //used by testGetStudyCreationRequests to control asynchronous case import
    CountDownLatch countDownLatch;

    private void cleanDB() {
        studyRepository.deleteAll();
        studyCreationRequestRepository.deleteAll();
    }

    @Before
<<<<<<< HEAD
    public void setup() throws IOException {
        ReadOnlyDataSource dataSource = new ResourceDataSource("testCase",
                new ResourceSet("", TEST_FILE));
        Network network = new XMLImporter().importData(dataSource, new NetworkFactoryImpl(), null);
        given(networkStoreClient.getNetwork(NETWORK_UUID)).willReturn(network);

        List<Resource<VoltageLevelAttributes>> data = new ArrayList<>();

        Iterable<VoltageLevel> vls = network.getVoltageLevels();
        vls.forEach(vl -> data.add(Resource.create(ResourceType.VOLTAGE_LEVEL, vl.getId(), VoltageLevelAttributes.builder().name(vl.getName()).substationId(vl.getSubstation().getId()).build())));

        topLevelDocument = new TopLevelDocument<>(data, null);

        server = new MockWebServer();

        // Start the server.
        server.start();

        // Ask the server for its URL. You'll need this to make HTTP requests.
        HttpUrl baseHttpUrl = server.url("");
        String baseUrl = baseHttpUrl.toString().substring(0, baseHttpUrl.toString().length() - 1);
        studyService.setCaseServerBaseUri(baseUrl);
        studyService.setNetworkConversionServerBaseUri(baseUrl);
        studyService.setNetworkModificationServerBaseUri(baseUrl);
        studyService.setSingleLineDiagramServerBaseUri(baseUrl);
        studyService.setGeoDataServerBaseUri(baseUrl);
        studyService.setNetworkMapServerBaseUri(baseUrl);
        studyService.setLoadFlowServerBaseUri(baseUrl);
        studyService.setNetworkStoreServerBaseUri(baseUrl);
        studyService.setSecurityAnalysisServerBaseUri(baseUrl);
        studyService.setActionsServerBaseUri(baseUrl);

        String networkInfosAsString = mapper.writeValueAsString(NETWORK_INFOS);
        String importedCaseUuidAsString = mapper.writeValueAsString(IMPORTED_CASE_UUID);
        String topLevelDocumentAsString = mapper.writeValueAsString(topLevelDocument);
        String importedCaseWithErrorsUuidAsString = mapper.writeValueAsString(IMPORTED_CASE_WITH_ERRORS_UUID);
        String importedBlockingCaseUuidAsString = mapper.writeValueAsString(IMPORTED_BLOCKING_CASE_UUID_STRING);

        final Dispatcher dispatcher = new Dispatcher() {
            @Override
            public MockResponse dispatch(RecordedRequest request) throws InterruptedException {
                switch (Objects.requireNonNull(request.getPath())) {
                    case "/v1/networks/38400000-8cf0-11bd-b23e-10b96e4ef00d/voltage-levels":
                        return new MockResponse().setResponseCode(200).setBody(topLevelDocumentAsString)
                                .addHeader("Content-Type", "application/json; charset=utf-8");
                    case "/v1/studies/{studyName}/cases/{caseUuid}":
                        return new MockResponse().setResponseCode(200).setBody("CGMES")
                                .addHeader("Content-Type", "application/json; charset=utf-8");
                    case "/v1/studies/newStudy/cases/" + IMPORTED_CASE_WITH_ERRORS_UUID_STRING:
                        return new MockResponse().setResponseCode(200).setBody("XIIDM")
                                .addHeader("Content-Type", "application/json; charset=utf-8");

                    case "/v1/cases/00000000-8cf0-11bd-b23e-10b96e4ef00d/exists":
                    case "/v1/cases/11111111-0000-0000-0000-000000000000/exists":
                    case "/v1/cases/88888888-0000-0000-0000-000000000000/exists":
                    case "/v1/cases/11888888-0000-0000-0000-000000000000/exists":
                        return new MockResponse().setResponseCode(200).setBody("true")
                                .addHeader("Content-Type", "application/json; charset=utf-8");

                    case "/v1/cases/00000000-8cf0-11bd-b23e-10b96e4ef00d/format":
                        return new MockResponse().setResponseCode(200).setBody("UCTE")
                                .addHeader("Content-Type", "application/json; charset=utf-8");

                    case "/v1/cases/" + IMPORTED_CASE_UUID_STRING + "/format":
                    case "/v1/cases/" + IMPORTED_CASE_WITH_ERRORS_UUID_STRING + "/format":
                    case "/v1/cases/" + NEW_STUDY_CASE_UUID + "/format":
                    case "/v1/cases/" + IMPORTED_BLOCKING_CASE_UUID_STRING + "/format":
                        return new MockResponse().setResponseCode(200).setBody("XIIDM")
                                .addHeader("Content-Type", "application/json; charset=utf-8");

                    case "/v1/cases/" + NOT_EXISTING_CASE_UUID + "/exists":
                        return new MockResponse().setResponseCode(200).setBody("false")
                                .addHeader("Content-Type", "application/json; charset=utf-8");

                    case "/" + CASE_API_VERSION + "/cases/private": {
                        String body = request.getBody().readUtf8();
                        if (body.contains("filename=\"" + TEST_FILE_WITH_ERRORS + "\"")) {  // import file with errors
                            return new MockResponse().setResponseCode(200).setBody(importedCaseWithErrorsUuidAsString)
=======
    public void setup() {
        try {
            ReadOnlyDataSource dataSource = new ResourceDataSource("testCase",
                    new ResourceSet("", TEST_FILE));
            Network network = Importers.importData("XIIDM", dataSource, null);
            given(networkStoreClient.getNetwork(NETWORK_UUID)).willReturn(network);

            List<Resource<VoltageLevelAttributes>> data = new ArrayList<>();

            Iterable<VoltageLevel> vls = network.getVoltageLevels();
            vls.forEach(vl -> data.add(Resource.create(ResourceType.VOLTAGE_LEVEL, vl.getId(), VoltageLevelAttributes.builder().name(vl.getName()).substationId(vl.getSubstation().getId()).build())));

            topLevelDocument = new TopLevelDocument<>(data, null);

            server = new MockWebServer();

            // Start the server.
            server.start();

            // Ask the server for its URL. You'll need this to make HTTP requests.
            HttpUrl baseHttpUrl = server.url("");
            String baseUrl = baseHttpUrl.toString().substring(0, baseHttpUrl.toString().length() - 1);
            studyService.setCaseServerBaseUri(baseUrl);
            studyService.setNetworkConversionServerBaseUri(baseUrl);
            studyService.setNetworkModificationServerBaseUri(baseUrl);
            studyService.setSingleLineDiagramServerBaseUri(baseUrl);
            studyService.setGeoDataServerBaseUri(baseUrl);
            studyService.setNetworkMapServerBaseUri(baseUrl);
            studyService.setLoadFlowServerBaseUri(baseUrl);
            studyService.setNetworkStoreServerBaseUri(baseUrl);
            studyService.setSecurityAnalysisServerBaseUri(baseUrl);
            studyService.setActionsServerBaseUri(baseUrl);

            String networkInfosAsString = mapper.writeValueAsString(NETWORK_INFOS);
            String importedCaseUuidAsString = mapper.writeValueAsString(IMPORTED_CASE_UUID);
            String topLevelDocumentAsString = mapper.writeValueAsString(topLevelDocument);
            String importedCaseWithErrorsUuidAsString = mapper.writeValueAsString(IMPORTED_CASE_WITH_ERRORS_UUID);
            String importedBlockingCaseUuidAsString = mapper.writeValueAsString(IMPORTED_BLOCKING_CASE_UUID_STRING);

            final Dispatcher dispatcher = new Dispatcher() {
                @Override
                public MockResponse dispatch(RecordedRequest request) throws InterruptedException {
                    String path = Objects.requireNonNull(request.getPath());
                    if (path.matches("/v1/networks/" + NETWORK_UUID_STRING + "/run-and-save.*")) {
                        input.send(MessageBuilder.withPayload("")
                                .setHeader("resultUuid", SECURITY_ANALYSIS_UUID)
                                .setHeader("receiver", "%7B%22studyUuid%22%3A%22" + request.getPath().split("%")[5].substring(4) + "%22%2C%22userId%22%3A%22userId%22%7D")
                                .build());
                        return new MockResponse().setResponseCode(200).setBody("\"" + SECURITY_ANALYSIS_UUID + "\"")
                                .addHeader("Content-Type", "application/json; charset=utf-8");
                    } else if (path.matches("/v1/results/" + SECURITY_ANALYSIS_UUID + "/stop.*")) {
                        input.send(MessageBuilder.withPayload("")
                                .setHeader("resultUuid", SECURITY_ANALYSIS_UUID)
                                .setHeader("receiver", "%7B%22studyName%22%3A%22" + request.getPath().split("%")[5].substring(4) + "%22%2C%22userId%22%3A%22userId%22%7D")
                                .build(), "sa.stopped");
                        return new MockResponse().setResponseCode(200)
                                .addHeader("Content-Type", "application/json; charset=utf-8");
                    }
                    switch (path) {
                        case "/v1/networks/38400000-8cf0-11bd-b23e-10b96e4ef00d/voltage-levels":
                            return new MockResponse().setResponseCode(200).setBody(topLevelDocumentAsString)
                                    .addHeader("Content-Type", "application/json; charset=utf-8");
                        case "/v1/studies/{studyName}/cases/{caseUuid}":
                            return new MockResponse().setResponseCode(200).setBody("CGMES")
                                    .addHeader("Content-Type", "application/json; charset=utf-8");
                        case "/v1/studies/newStudy/cases/" + IMPORTED_CASE_WITH_ERRORS_UUID_STRING:
                            return new MockResponse().setResponseCode(200).setBody("XIIDM")
                                    .addHeader("Content-Type", "application/json; charset=utf-8");

                        case "/v1/cases/00000000-8cf0-11bd-b23e-10b96e4ef00d/exists":
                        case "/v1/cases/11111111-0000-0000-0000-000000000000/exists":
                        case "/v1/cases/88888888-0000-0000-0000-000000000000/exists":
                        case "/v1/cases/11888888-0000-0000-0000-000000000000/exists":
                            return new MockResponse().setResponseCode(200).setBody("true")
                                    .addHeader("Content-Type", "application/json; charset=utf-8");

                        case "/v1/cases/00000000-8cf0-11bd-b23e-10b96e4ef00d/format":
                            return new MockResponse().setResponseCode(200).setBody("UCTE")
>>>>>>> 2e1ffc9e
                                    .addHeader("Content-Type", "application/json; charset=utf-8");
                        } else if (body.contains("filename=\"" + TEST_FILE_IMPORT_ERRORS + "\"")) {  // import file with errors during import in the case server
                            return new MockResponse().setResponseCode(500)
                                    .addHeader("Content-Type", "application/json; charset=utf-8")
                                    .setBody("{\"timestamp\":\"2020-12-14T10:27:11.760+0000\",\"status\":500,\"error\":\"Internal Server Error\",\"message\":\"Error during import in the case server\",\"path\":\"/v1/networks\"}");
                        } else if (body.contains("filename=\"blockingCaseFile\"")) {
                            return new MockResponse().setResponseCode(200).setBody(importedBlockingCaseUuidAsString)
                                    .addHeader("Content-Type", "application/json; charset=utf-8");
<<<<<<< HEAD
                        } else {
                            return new MockResponse().setResponseCode(200).setBody(importedCaseUuidAsString)
                                    .addHeader("Content-Type", "application/json; charset=utf-8");
                        }
                    }

                    case "/" + CASE_API_VERSION + "/cases/11111111-0000-0000-0000-000000000000":

                    case "/v1/networks/38400000-8cf0-11bd-b23e-10b96e4ef00d/modifications":
                    case "/v1/networks/38400000-8cf0-11bd-b23e-10b96e4ef00d/switches/switchId?open=true":
                        JSONObject jsonObject = new JSONObject(Map.of("substationIds", List.of("s1", "s2", "s3")));
                        return new MockResponse().setResponseCode(200)
                                .setBody(new JSONArray(List.of(jsonObject)).toString())
                                .addHeader("Content-Type", "application/json; charset=utf-8");

                    case "/v1/networks/38400000-8cf0-11bd-b23e-10b96e4ef00d/run":
                        return new MockResponse().setResponseCode(200)
                                .setBody("{\n" +
                                        "\"version\":\"1.1\",\n" +
                                        "\"metrics\":{\n" +
                                        "\"network_0_iterations\":\"7\",\n" +
                                        "\"network_0_status\":\"CONVERGED\"\n" +
                                        "},\n" +
                                        "\"isOK\":true,\n" +
                                        "\"componentResults\": [{\"componentNum\":0,\"status\":\"CONVERGED\",\"iterationCount\":7, \"slackBusId\": \"c6ace316-6b39-40ec-b1d6-09ab2fe42992\", \"slackBusActivePowerMismatch\": 3.7}]\n" +
                                        "}")
                                .addHeader("Content-Type", "application/json; charset=utf-8");
                    case "/v1/networks?caseUuid=" + NEW_STUDY_CASE_UUID:
                    case "/v1/networks?caseUuid=" + IMPORTED_BLOCKING_CASE_UUID_STRING:
                        countDownLatch.await(2, TimeUnit.SECONDS);
                        return new MockResponse().setBody(String.valueOf(networkInfosAsString)).setResponseCode(200)
                                .addHeader("Content-Type", "application/json; charset=utf-8");
                    case "/v1/networks?caseUuid=" + CASE_UUID_STRING:
                    case "/v1/networks?caseUuid=" + IMPORTED_CASE_UUID_STRING:
                        return new MockResponse().setBody(String.valueOf(networkInfosAsString)).setResponseCode(200)
                                .addHeader("Content-Type", "application/json; charset=utf-8");

                    case "/v1/networks?caseUuid=" + IMPORTED_CASE_WITH_ERRORS_UUID_STRING:
                        return new MockResponse().setBody(String.valueOf(networkInfosAsString)).setResponseCode(500)
                                .addHeader("Content-Type", "application/json; charset=utf-8")
                                .setBody("{\"timestamp\":\"2020-12-14T10:27:11.760+0000\",\"status\":500,\"error\":\"Internal Server Error\",\"message\":\"The network 20140116_0830_2D4_UX1_pst already contains an object 'GeneratorImpl' with the id 'BBE3AA1 _generator'\",\"path\":\"/v1/networks\"}");

                    case "/v1/lines?networkUuid=38400000-8cf0-11bd-b23e-10b96e4ef00d":
                    case "/v1/substations?networkUuid=38400000-8cf0-11bd-b23e-10b96e4ef00d":
                    case "/v1/lines/38400000-8cf0-11bd-b23e-10b96e4ef00d":
                    case "/v1/substations/38400000-8cf0-11bd-b23e-10b96e4ef00d":
                    case "/v1/2-windings-transformers/38400000-8cf0-11bd-b23e-10b96e4ef00d":
                    case "/v1/3-windings-transformers/38400000-8cf0-11bd-b23e-10b96e4ef00d":
                    case "/v1/generators/38400000-8cf0-11bd-b23e-10b96e4ef00d":
                    case "/v1/batteries/38400000-8cf0-11bd-b23e-10b96e4ef00d":
                    case "/v1/dangling-lines/38400000-8cf0-11bd-b23e-10b96e4ef00d":
                    case "/v1/hvdc-lines/38400000-8cf0-11bd-b23e-10b96e4ef00d":
                    case "/v1/lcc-converter-stations/38400000-8cf0-11bd-b23e-10b96e4ef00d":
                    case "/v1/vsc-converter-stations/38400000-8cf0-11bd-b23e-10b96e4ef00d":
                    case "/v1/loads/38400000-8cf0-11bd-b23e-10b96e4ef00d":
                    case "/v1/shunt-compensators/38400000-8cf0-11bd-b23e-10b96e4ef00d":
                    case "/v1/static-var-compensators/38400000-8cf0-11bd-b23e-10b96e4ef00d":
                    case "/v1/all/38400000-8cf0-11bd-b23e-10b96e4ef00d":
                        return new MockResponse().setBody(" ").setResponseCode(200)
                                .addHeader("Content-Type", "application/json; charset=utf-8");

                    case "/v1/svg/" + NETWORK_UUID_STRING + "/voltageLevelId?useName=false&centerLabel=false&diagonalLabel=false&topologicalColoring=false":
                        return new MockResponse().setResponseCode(200).setBody("byte")
                                .addHeader("Content-Type", "application/json; charset=utf-8");

                    case "/v1/svg-and-metadata/" + NETWORK_UUID_STRING + "/voltageLevelId?useName=false&centerLabel=false&diagonalLabel=false&topologicalColoring=false":
                        return new MockResponse().setResponseCode(200).setBody("svgandmetadata")
                                .addHeader("Content-Type", "application/json; charset=utf-8");

                    case "/v1/substation-svg/" + NETWORK_UUID_STRING + "/substationId?useName=false&centerLabel=false&diagonalLabel=false&topologicalColoring=false&substationLayout=horizontal":
                        return new MockResponse().setResponseCode(200).setBody("substation-byte")
                                .addHeader("Content-Type", "application/json; charset=utf-8");

                    case "/v1/substation-svg-and-metadata/" + NETWORK_UUID_STRING + "/substationId?useName=false&centerLabel=false&diagonalLabel=false&topologicalColoring=false&substationLayout=horizontal":
                        return new MockResponse().setResponseCode(200).setBody("substation-svgandmetadata")
                                .addHeader("Content-Type", "application/json; charset=utf-8");

                    case "/v1/export/formats":
                        return new MockResponse().setResponseCode(200).setBody("[\"CGMES\",\"UCTE\",\"XIIDM\"]")
                                .addHeader("Content-Type", "application/json; charset=utf-8");

                    case "/v1/networks/38400000-8cf0-11bd-b23e-10b96e4ef00d/export/XIIDM":
                        return new MockResponse().setResponseCode(200).addHeader("Content-Disposition", "attachment; filename=fileName").setBody("byteData")
                                .addHeader("Content-Type", "application/json; charset=utf-8");

                    case "/v1/networks/" + NETWORK_UUID_STRING + "/run-and-save?contingencyListName=ls&receiver=%257B%2522studyName%2522%253A%2522newName%2522%252C%2522userId%2522%253A%2522userId%2522%257D":
                        input.send(MessageBuilder.withPayload("")
                                .setHeader("resultUuid", SECURITY_ANALYSIS_UUID)
                                .setHeader("receiver", "%7B%22studyName%22%3A%22newName%22%2C%22userId%22%3A%22userId%22%7D")
                                .build());
                        return new MockResponse().setResponseCode(200).setBody("\"" + SECURITY_ANALYSIS_UUID + "\"")
                                .addHeader("Content-Type", "application/json; charset=utf-8");

                    case "/v1/results/" + SECURITY_ANALYSIS_UUID + "?limitType":
                        return new MockResponse().setResponseCode(200).setBody(SECURITY_ANALYSIS_RESULT_JSON)
                                .addHeader("Content-Type", "application/json; charset=utf-8");

                    case "/v1/contingency-lists/" + CONTIGENCY_LIST_NAME + "/export?networkUuid=" + NETWORK_UUID_STRING:
                        return new MockResponse().setResponseCode(200).setBody(CONTINGENCIES_JSON)
                                .addHeader("Content-Type", "application/json; charset=utf-8");
                    case "/v1/networks/38400000-8cf0-11bd-b23e-10b96e4ef00d/groovy/":
                        jsonObject = new JSONObject(Map.of("substationIds", List.of("s4", "s5", "s6", "s7")));
                        return new MockResponse().setResponseCode(200)
                                .setBody(new JSONArray(List.of(jsonObject)).toString())
                                .addHeader("Content-Type", "application/json; charset=utf-8");

                    case "/v1/results/" + SECURITY_ANALYSIS_UUID + "/status":
                        return new MockResponse().setResponseCode(200).setBody(SECURITY_ANALYSIS_STATUS_JSON)
                                .addHeader("Content-Type", "application/json; charset=utf-8");

                    case "/v1/results/" + SECURITY_ANALYSIS_UUID + "/invalidate-status":
                        return new MockResponse().setResponseCode(200)
                                .addHeader("Content-Type", "application/json; charset=utf-8");

                    case "/v1/results/" + SECURITY_ANALYSIS_UUID + "/stop?receiver=%257B%2522studyName%2522%253A%2522newName%2522%252C%2522userId%2522%253A%2522userId%2522%257D":
                        input.send(MessageBuilder.withPayload("")
                                .setHeader("resultUuid", SECURITY_ANALYSIS_UUID)
                                .setHeader("receiver", "%7B%22studyName%22%3A%22newName%22%2C%22userId%22%3A%22userId%22%7D")
                                .build(), "sa.stopped");
                        return new MockResponse().setResponseCode(200)
                                .addHeader("Content-Type", "application/json; charset=utf-8");

                    default:
                        LOGGER.error("Path not supported: " + request.getPath());
                        return new MockResponse().setResponseCode(404);
=======

                        case "/v1/svg-and-metadata/" + NETWORK_UUID_STRING + "/voltageLevelId?useName=false&centerLabel=false&diagonalLabel=false&topologicalColoring=false":
                            return new MockResponse().setResponseCode(200).setBody("svgandmetadata")
                                    .addHeader("Content-Type", "application/json; charset=utf-8");

                        case "/v1/substation-svg/" + NETWORK_UUID_STRING + "/substationId?useName=false&centerLabel=false&diagonalLabel=false&topologicalColoring=false&substationLayout=horizontal":
                            return new MockResponse().setResponseCode(200).setBody("substation-byte")
                                    .addHeader("Content-Type", "application/json; charset=utf-8");

                        case "/v1/substation-svg-and-metadata/" + NETWORK_UUID_STRING + "/substationId?useName=false&centerLabel=false&diagonalLabel=false&topologicalColoring=false&substationLayout=horizontal":
                            return new MockResponse().setResponseCode(200).setBody("substation-svgandmetadata")
                                    .addHeader("Content-Type", "application/json; charset=utf-8");

                        case "/v1/export/formats":
                            return new MockResponse().setResponseCode(200).setBody("[\"CGMES\",\"UCTE\",\"XIIDM\"]")
                                    .addHeader("Content-Type", "application/json; charset=utf-8");

                        case "/v1/networks/38400000-8cf0-11bd-b23e-10b96e4ef00d/export/XIIDM":
                            return new MockResponse().setResponseCode(200).addHeader("Content-Disposition", "attachment; filename=fileName").setBody("byteData")
                                    .addHeader("Content-Type", "application/json; charset=utf-8");

                        case "/v1/results/" + SECURITY_ANALYSIS_UUID + "?limitType":
                            return new MockResponse().setResponseCode(200).setBody(SECURITY_ANALYSIS_RESULT_JSON)
                                    .addHeader("Content-Type", "application/json; charset=utf-8");

                        case "/v1/contingency-lists/" + CONTIGENCY_LIST_NAME + "/export?networkUuid=" + NETWORK_UUID_STRING:
                            return new MockResponse().setResponseCode(200).setBody(CONTINGENCIES_JSON)
                                    .addHeader("Content-Type", "application/json; charset=utf-8");
                        case "/v1/networks/38400000-8cf0-11bd-b23e-10b96e4ef00d/groovy/":
                            return new MockResponse().setResponseCode(200)
                                    .setBody("[\"s4\", \"s5\", \"s6\", \"s7\"]")
                                    .addHeader("Content-Type", "application/json; charset=utf-8");

                        case "/v1/results/" + SECURITY_ANALYSIS_UUID + "/status":
                            return new MockResponse().setResponseCode(200).setBody(SECURITY_ANALYSIS_STATUS_JSON)
                                    .addHeader("Content-Type", "application/json; charset=utf-8");

                        case "/v1/results/" + SECURITY_ANALYSIS_UUID + "/invalidate-status":
                            return new MockResponse().setResponseCode(200)
                                    .addHeader("Content-Type", "application/json; charset=utf-8");

                        default:
                            LOGGER.error("Path not supported: " + request.getPath());
                            return new MockResponse().setResponseCode(404);
>>>>>>> 2e1ffc9e

                }
            }
        };
        server.setDispatcher(dispatcher);
        cleanDB();
    }

    @Test
    public void test() throws Exception {

        //empty list
        webTestClient.get()
                .uri("/v1/studies")
                .header("userId", "userId")
                .exchange()
                .expectStatus().isOk()
                .expectHeader().contentType(MediaType.APPLICATION_JSON)
                .expectBody(String.class)
                .isEqualTo("[]");

        //empty list
        webTestClient.get()
                .uri("/v1/study_creation_requests")
                .header("userId", "userId")
                .exchange()
                .expectStatus().isOk()
                .expectHeader().contentType(MediaType.APPLICATION_JSON)
                .expectBody(String.class)
                .isEqualTo("[]");

        //insert a study
<<<<<<< HEAD
        createStudy("userId", STUDY_NAME, CASE_UUID, DESCRIPTION, false, true);
=======
        webTestClient.post()
                .uri("/v1/studies/{studyName}/cases/{caseUuid}?description={description}&isPrivate={isPrivate}", STUDY_NAME, CASE_UUID, DESCRIPTION, "false")
                .header("userId", "userId")
                .exchange()
                .expectStatus().isOk();

        UUID studyUuid = studyCreationRequestRepository.findAll().get(0).getId();
        // assert that the broker message has been sent a study creation request message
        Message<byte[]> messageSwitch = output.receive(1000);
        assertEquals("", new String(messageSwitch.getPayload()));
        MessageHeaders headersSwitch = messageSwitch.getHeaders();
        assertEquals(studyUuid, headersSwitch.get(StudyService.HEADER_STUDY_UUID));
        assertEquals(StudyService.UPDATE_TYPE_STUDIES, headersSwitch.get(StudyService.HEADER_UPDATE_TYPE));

        // assert that the broker message has been sent a study creation message for creation
        messageSwitch = output.receive(1000);
        assertEquals("", new String(messageSwitch.getPayload()));
        headersSwitch = messageSwitch.getHeaders();
        assertEquals(studyUuid, headersSwitch.get(StudyService.HEADER_STUDY_UUID));
        assertEquals(StudyService.UPDATE_TYPE_STUDIES, headersSwitch.get(StudyService.HEADER_UPDATE_TYPE));

        // assert that the broker message has been sent a study creation request message for deletion
        messageSwitch = output.receive(1000);
        assertEquals("", new String(messageSwitch.getPayload()));
        headersSwitch = messageSwitch.getHeaders();
        assertEquals(studyUuid, headersSwitch.get(StudyService.HEADER_STUDY_UUID));
        assertEquals(StudyService.UPDATE_TYPE_STUDIES, headersSwitch.get(StudyService.HEADER_UPDATE_TYPE));
>>>>>>> 2e1ffc9e

        //insert a study with a non existing case and except exception
        webTestClient.post()
                .uri("/v1/studies/{studyName}/cases/{caseUuid}?description={description}&isPrivate={isPrivate}", "randomStudy", "00000000-0000-0000-0000-000000000000", DESCRIPTION, "false")
                .header("userId", "userId")
                .exchange()
                .expectStatus().isEqualTo(424)
                .expectBody()
                .jsonPath("$")
                .isEqualTo(CASE_NOT_FOUND.name());

        webTestClient.get()
                .uri("/v1/studies")
                .header("userId", "userId")
                .exchange()
                .expectStatus().isOk()
                .expectHeader().contentType(MediaType.APPLICATION_JSON)
                .expectBodyList(CreatedStudyBasicInfos.class)
                .value(studies -> studies.get(0),
<<<<<<< HEAD
                        createMatcherCreatedStudyBasicInfos(STUDY_NAME, "userId", "UCTE", false));

        //insert the same study => 409 conflict
        webTestClient.post()
                .uri("/v1/studies/{studyName}/cases/{caseUuid}?description={description}&isPrivate={isPrivate}", STUDY_NAME, CASE_UUID, DESCRIPTION, "false")
                .header("userId", "userId")
                .exchange()
                .expectStatus().isEqualTo(409)
                .expectBody()
                .jsonPath("$")
                .isEqualTo(STUDY_ALREADY_EXISTS.name());

        //insert the same study but with another user (should work)
        createStudy("userId2", STUDY_NAME, CASE_UUID, DESCRIPTION, true, true);

        webTestClient.get()
                .uri("/v1/studies")
                .header("userId", "userId2")
                .exchange()
                .expectStatus().isOk()
                .expectHeader().contentType(MediaType.APPLICATION_JSON)
                .expectBodyList(CreatedStudyBasicInfos.class)
                .value(studies -> studies.get(1),
                        createMatcherCreatedStudyBasicInfos(STUDY_NAME, "userId", "UCTE", false));

=======
                        MatcherCreatedStudyBasicInfos.createMatcherCreatedStudyBasicInfos(studyUuid, STUDY_NAME, "userId", "UCTE", "description", false));

        //insert the same study but with another user (should work)
        //even with the same name should work
        webTestClient.post()
                .uri("/v1/studies/{studyName}/cases/{caseUuid}?description={description}&isPrivate={isPrivate}", STUDY_NAME, CASE_UUID, DESCRIPTION, "true")
                .header("userId", "userId2")
                .exchange()
                .expectStatus().isEqualTo(200);
        // drop the broker message for study creation request (creation)
        output.receive(1000);
        // drop the broker message for study creation
        output.receive(1000);
        // drop the broker message for study creation request (deletion)
        output.receive(1000);

>>>>>>> 2e1ffc9e
        //insert a study with a case (multipartfile)
        createStudy("userId", "s2", TEST_FILE, "desc", true, true);

<<<<<<< HEAD
        //Import the same case -> 409 conflict
        WebTestClient.ResponseSpec exchange = createStudy("userId", "s2", TEST_FILE, "desc", false, false);
        exchange.expectStatus().isEqualTo(409)
                .expectBody()
                .jsonPath("$")
                .isEqualTo(STUDY_ALREADY_EXISTS.name());

=======
        UUID s2Uuid = studyRepository.findAll().get(2).getId();
>>>>>>> 2e1ffc9e
        // check the study s2
        webTestClient.get()
                .uri("/v1/studies/{studyUuid}", s2Uuid)
                .header("userId", "userId")
                .exchange()
                .expectStatus().isOk()
                .expectHeader().contentType(MediaType.APPLICATION_JSON)
                .expectBody(StudyInfos.class)
<<<<<<< HEAD
                .value(createMatcherStudyInfos("s2", "userId", "XIIDM", "desc", true));
=======
                .value(MatcherStudyInfos.createMatcherStudyInfos(s2Uuid, "s2", "userId", "XIIDM", "desc", true, LoadFlowStatus.NOT_DONE));
>>>>>>> 2e1ffc9e

        //try to get the study s2 with another user -> unauthorized because study is private
        webTestClient.get()
                .uri("/v1/studies/{studyUuid}", s2Uuid)
                .header("userId", "userId2")
                .exchange()
                .expectStatus().isForbidden();
        UUID randomUuid = UUID.randomUUID();
        //get a non existing study -> 404 not found
        webTestClient.get()
                .uri("/v1/studies/{studyUuid}", randomUuid)
                .header("userId", "userId")
                .exchange()
                .expectStatus().isNotFound()
                .expectBody();

        // check if a non existing study exists
        webTestClient.get()
                .uri(STUDY_EXIST_URL, "userId", randomUuid)
                .exchange()
                .expectStatus().isOk()
                .expectHeader().contentType(MediaType.APPLICATION_JSON)
                .expectBody(String.class)
                .isEqualTo("false");

        // check study s2 if exists
        webTestClient.get()
                .uri(STUDY_EXIST_URL, "userId", "s2")
                .exchange()
                .expectStatus().isOk()
                .expectHeader().contentType(MediaType.APPLICATION_JSON)
                .expectBody(String.class)
                .isEqualTo("true");

        UUID studyNameUserIdUuid = studyRepository.findAll().get(0).getId();
        //get the voltage level diagram svg
        webTestClient.get()
                .uri("/v1/studies/{studyUuid}/network/voltage-levels/{voltageLevelId}/svg?useName=false", studyNameUserIdUuid, "voltageLevelId")
                .exchange()
                .expectHeader().contentType(MediaType.APPLICATION_XML)
                .expectStatus().isOk()
                .expectBody(String.class).isEqualTo("byte");

        //get the voltage level diagram svg from a study that doesn't exist
        webTestClient.get()
                .uri("/v1/studies/{studyUuid}/network/voltage-levels/{voltageLevelId}/svg", randomUuid, "voltageLevelId")
                .exchange()
                .expectStatus().isNotFound();

        //get the voltage level diagram svg and metadata
        webTestClient.get()
                .uri("/v1/studies/{studyUuid}/network/voltage-levels/{voltageLevelId}/svg-and-metadata?useName=false", studyNameUserIdUuid, "voltageLevelId")
                .exchange()
                .expectHeader().contentType(MediaType.APPLICATION_JSON)
                .expectStatus().isOk()
                .expectBody(String.class)
                .isEqualTo("svgandmetadata");

        //get the voltage level diagram svg and metadata from a study that doesn't exist
        webTestClient.get()
                .uri("/v1/studies/{studyUuid}/network/voltage-levels/{voltageLevelId}/svg-and-metadata", randomUuid, "voltageLevelId")
                .exchange()
                .expectStatus().isNotFound();

        // get the substation diagram svg
        webTestClient.get()
                .uri("/v1/studies/{studyUuid}/network/substations/{substationId}/svg?useName=false", studyNameUserIdUuid, "substationId")
                .exchange()
                .expectHeader().contentType(MediaType.APPLICATION_XML)
                .expectStatus().isOk()
                .expectBody(String.class).isEqualTo("substation-byte");

        // get the substation diagram svg from a study that doesn't exist
        webTestClient.get()
                .uri("/v1/studies/{studyUuid}/network/substations/{substationId}/svg", randomUuid, "substationId")
                .exchange()
                .expectStatus().isNotFound();

        // get the substation diagram svg and metadata
        webTestClient.get()
                .uri("/v1/studies/{studyUuid}/network/substations/{substationId}/svg-and-metadata?useName=false", studyNameUserIdUuid, "substationId")
                .exchange()
                .expectHeader().contentType(MediaType.APPLICATION_JSON)
                .expectStatus().isOk()
                .expectBody(String.class)
                .isEqualTo("substation-svgandmetadata");

        // get the substation diagram svg and metadata from a study that doesn't exist
        webTestClient.get()
                .uri("/v1/studies/{studyUuid}/network/substations/{substationId}/svg-and-metadata", randomUuid, "substationId")
                .exchange()
                .expectStatus().isNotFound();

        //get voltage levels
        webTestClient.get()
                .uri("/v1/studies/{studyUuid}/network/voltage-levels", studyNameUserIdUuid)
                .exchange()
                .expectStatus().isOk()
                .expectBodyList(VoltageLevelInfos.class)
                .value(new MatcherJson<>(List.of(
                        VoltageLevelInfos.builder().id("FFR1AA1").name("FFR1AA1").substationId("FFR1AA").build(),
                        VoltageLevelInfos.builder().id("DDE1AA1").name("DDE1AA1").substationId("DDE1AA").build(),
                        VoltageLevelInfos.builder().id("DDE2AA1").name("DDE2AA1").substationId("DDE2AA").build(),
                        VoltageLevelInfos.builder().id("FFR3AA1").name("FFR3AA1").substationId("FFR3AA").build(),
                        VoltageLevelInfos.builder().id("DDE3AA1").name("DDE3AA1").substationId("DDE3AA").build(),
                        VoltageLevelInfos.builder().id("NNL1AA1").name("NNL1AA1").substationId("NNL1AA").build(),
                        VoltageLevelInfos.builder().id("BBE1AA1").name("BBE1AA1").substationId("BBE1AA").build(),
                        VoltageLevelInfos.builder().id("BBE2AA1").name("BBE2AA1").substationId("BBE2AA").build(),
                        VoltageLevelInfos.builder().id("NNL2AA1").name("NNL2AA1").substationId("NNL2AA").build(),
                        VoltageLevelInfos.builder().id("NNL3AA1").name("NNL3AA1").substationId("NNL3AA").build()
                )));

        //get the lines-graphics of a network
        webTestClient.get()
                .uri("/v1/studies/{studyUuid}/geo-data/lines/", studyNameUserIdUuid)
                .exchange()
                .expectStatus().isOk()
                .expectHeader().contentType(MediaType.APPLICATION_JSON);

        //get the substation-graphics of a network
        webTestClient.get()
                .uri("/v1/studies/{studyUuid}/geo-data/substations/", studyNameUserIdUuid)
                .exchange()
                .expectStatus().isOk()
                .expectHeader().contentType(MediaType.APPLICATION_JSON);

        //get the lines map data of a network
        webTestClient.get()
                .uri("/v1/studies/{studyUuid}/network-map/lines/", studyNameUserIdUuid)
                .exchange()
                .expectStatus().isOk()
                .expectHeader().contentType(MediaType.APPLICATION_JSON);

        //get the substation map data of a network
        webTestClient.get()
                .uri("/v1/studies/{studyUuid}/network-map/substations/", studyNameUserIdUuid)
                .exchange()
                .expectStatus().isOk()
                .expectHeader().contentType(MediaType.APPLICATION_JSON);

        //get the 2 windings transformers map data of a network
        webTestClient.get()
                .uri("/v1/studies/{studyUuid}/network-map/2-windings-transformers/", studyNameUserIdUuid)
                .exchange()
                .expectStatus().isOk()
                .expectHeader().contentType(MediaType.APPLICATION_JSON);

        //get the 3 windings transformers map data of a network
        webTestClient.get()
                .uri("/v1/studies/{studyUuid}/network-map/3-windings-transformers/", studyNameUserIdUuid)
                .exchange()
                .expectStatus().isOk()
                .expectHeader().contentType(MediaType.APPLICATION_JSON);

        //get the generators map data of a network
        webTestClient.get()
                .uri("/v1/studies/{studyUuid}/network-map/generators/", studyNameUserIdUuid)
                .exchange()
                .expectStatus().isOk()
                .expectHeader().contentType(MediaType.APPLICATION_JSON);

        //get the batteries map data of a network
        webTestClient.get()
                .uri("/v1/studies/{studyUuid}/network-map/batteries/", studyNameUserIdUuid)
                .exchange()
                .expectStatus().isOk()
                .expectHeader().contentType(MediaType.APPLICATION_JSON);

        //get the dangling lines map data of a network
        webTestClient.get()
                .uri("/v1/studies/{studyUuid}/network-map/dangling-lines/", studyNameUserIdUuid)
                .exchange()
                .expectStatus().isOk()
                .expectHeader().contentType(MediaType.APPLICATION_JSON);

        //get the hvdc lines map data of a network
        webTestClient.get()
                .uri("/v1/studies/{studyUuid}/network-map/hvdc-lines/", studyNameUserIdUuid)
                .exchange()
                .expectStatus().isOk()
                .expectHeader().contentType(MediaType.APPLICATION_JSON);

        //get the lcc converter stations map data of a network
        webTestClient.get()
                .uri("/v1/studies/{studyUuid}/network-map/lcc-converter-stations/", studyNameUserIdUuid)
                .exchange()
                .expectStatus().isOk()
                .expectHeader().contentType(MediaType.APPLICATION_JSON);

        //get the vsc converter stations map data of a network
        webTestClient.get()
                .uri("/v1/studies/{studyUuid}/network-map/vsc-converter-stations/", studyNameUserIdUuid)
                .exchange()
                .expectStatus().isOk()
                .expectHeader().contentType(MediaType.APPLICATION_JSON);

        //get the loads map data of a network
        webTestClient.get()
                .uri("/v1/studies/{studyUuid}/network-map/loads/", studyNameUserIdUuid)
                .exchange()
                .expectStatus().isOk()
                .expectHeader().contentType(MediaType.APPLICATION_JSON);

        //get the shunt compensators map data of a network
        webTestClient.get()
                .uri("/v1/studies/{studyUuid}/network-map/shunt-compensators/", studyNameUserIdUuid)
                .exchange()
                .expectStatus().isOk()
                .expectHeader().contentType(MediaType.APPLICATION_JSON);

        //get the static var compensators map data of a network
        webTestClient.get()
                .uri("/v1/studies/{studyUuid}/network-map/static-var-compensators/", studyNameUserIdUuid)
                .exchange()
                .expectStatus().isOk()
                .expectHeader().contentType(MediaType.APPLICATION_JSON);

        //get all map data of a network
        webTestClient.get()
                .uri("/v1/studies/{studyUuid}/network-map/all/", studyNameUserIdUuid)
                .exchange()
                .expectStatus().isOk()
                .expectHeader().contentType(MediaType.APPLICATION_JSON);

        //delete existing study s2
        webTestClient.delete()
                .uri("/v1/studies/" + s2Uuid + "/", "s2")
                .header("userId", "userId")
                .exchange()
                .expectStatus().isOk();

        // assert that the broker message has been sent
<<<<<<< HEAD
        Message<byte[]> message = output.receive(1000);
        assertEquals("", new String(message.getPayload()));
        MessageHeaders headers = message.getHeaders();
        assertEquals("s2", headers.get(StudyService.HEADER_STUDY_NAME));
        assertEquals(StudyService.UPDATE_TYPE_STUDIES, headers.get(StudyService.HEADER_UPDATE_TYPE));
=======
        messageSwitch = output.receive(1000);
        assertEquals("", new String(messageSwitch.getPayload()));
        headersSwitch = messageSwitch.getHeaders();
        assertEquals(s2Uuid, headersSwitch.get(StudyService.HEADER_STUDY_UUID));
        assertEquals(StudyService.UPDATE_TYPE_STUDIES, headersSwitch.get(StudyService.HEADER_UPDATE_TYPE));

        //update switch
        webTestClient.put()
                .uri("/v1/studies/{studyUuid}/network-modification/switches/{switchId}?open=true", studyNameUserIdUuid, "switchId")
                .exchange()
                .expectStatus().isOk();

        // assert that the broker message has been sent
        Set<String> substationsSet = ImmutableSet.of("s1", "s2", "s3");
        Message<byte[]> messageStudyUpdate = output.receive(1000);
        assertEquals("", new String(messageStudyUpdate.getPayload()));
        MessageHeaders headersStudyUpdate = messageStudyUpdate.getHeaders();
        assertEquals(studyNameUserIdUuid, headersStudyUpdate.get(StudyService.HEADER_STUDY_UUID));
        assertEquals("study", headersStudyUpdate.get(StudyService.HEADER_UPDATE_TYPE));
        assertEquals(substationsSet, headersStudyUpdate.get(StudyService.HEADER_UPDATE_TYPE_SUBSTATIONS_IDS));

        // assert that the broker message has been sent
        Message<byte[]> messageLFStatus = output.receive(1000);
        assertEquals("", new String(messageLFStatus.getPayload()));
        MessageHeaders headersLFStatus = messageLFStatus.getHeaders();
        assertEquals(studyNameUserIdUuid, headersLFStatus.get(StudyService.HEADER_STUDY_UUID));
        assertEquals("loadflow_status", headersLFStatus.get(StudyService.HEADER_UPDATE_TYPE));

        // assert that the broker message has been sent
        messageSwitch = output.receive(1000);
        assertEquals("", new String(messageSwitch.getPayload()));
        headersSwitch = messageSwitch.getHeaders();
        assertEquals(studyNameUserIdUuid, headersSwitch.get(StudyService.HEADER_STUDY_UUID));
        assertEquals(StudyService.UPDATE_TYPE_SECURITY_ANALYSIS_STATUS, headersSwitch.get(StudyService.HEADER_UPDATE_TYPE));

        // assert that the broker message has been sent
        messageSwitch = output.receive(1000);
        assertEquals("", new String(messageSwitch.getPayload()));
        headersSwitch = messageSwitch.getHeaders();
        assertEquals(studyNameUserIdUuid, headersSwitch.get(StudyService.HEADER_STUDY_UUID));
        assertEquals(StudyService.UPDATE_TYPE_SWITCH, headersSwitch.get(StudyService.HEADER_UPDATE_TYPE));

        //update equipment
        webTestClient.put()
                .uri("/v1/studies/{studyUuid}/network-modification/groovy", studyNameUserIdUuid)
                .body(BodyInserters.fromValue("equipment = network.getGenerator('idGen')\nequipment.setTargetP('42')"))
                .exchange()
                .expectStatus().isOk();

        // assert that the broker message has been sent
        substationsSet = ImmutableSet.of("s4", "s5", "s6", "s7");
        messageStudyUpdate = output.receive(1000);
        assertEquals("", new String(messageStudyUpdate.getPayload()));
        headersStudyUpdate = messageStudyUpdate.getHeaders();
        assertEquals(studyNameUserIdUuid, headersStudyUpdate.get(StudyService.HEADER_STUDY_UUID));
        assertEquals("study", headersStudyUpdate.get(StudyService.HEADER_UPDATE_TYPE));
        assertEquals(substationsSet, headersStudyUpdate.get(StudyService.HEADER_UPDATE_TYPE_SUBSTATIONS_IDS));

        // assert that the broker message has been sent
        messageLFStatus = output.receive(1000);
        assertEquals("", new String(messageLFStatus.getPayload()));
        headersLFStatus = messageLFStatus.getHeaders();
        assertEquals(studyNameUserIdUuid, headersLFStatus.get(StudyService.HEADER_STUDY_UUID));
        assertEquals("loadflow_status", headersLFStatus.get(HEADER_UPDATE_TYPE));

        // assert that the broker message has been sent
        messageLFStatus = output.receive(1000);
        assertEquals("", new String(messageLFStatus.getPayload()));
        headersLFStatus = messageLFStatus.getHeaders();
        assertEquals(studyNameUserIdUuid, headersLFStatus.get(StudyService.HEADER_STUDY_UUID));
        assertEquals("securityAnalysis_status", headersLFStatus.get(HEADER_UPDATE_TYPE));

        webTestClient.get()
                .uri("/v1/studies")
                .header("userId", "userId")
                .exchange()
                .expectStatus().isOk()
                .expectHeader().contentType(MediaType.APPLICATION_JSON)
                .expectBodyList(CreatedStudyBasicInfos.class)
                .value(studies -> studies.get(0),
                        MatcherCreatedStudyBasicInfos.createMatcherCreatedStudyBasicInfos(studyNameUserIdUuid, "studyName", "userId", "UCTE", "description", false));
>>>>>>> 2e1ffc9e

        //expect only 1 study (public one) since the other is private and we use another userId
        webTestClient.get()
                .uri("/v1/studies")
                .header("userId", "a")
                .exchange()
                .expectStatus().isOk()
                .expectHeader().contentType(MediaType.APPLICATION_JSON)
                .expectBodyList(CreatedStudyBasicInfos.class)
                .value(studies -> studies.get(0),
<<<<<<< HEAD
                        createMatcherCreatedStudyBasicInfos(STUDY_NAME, "userId", "UCTE", false));
=======
                        MatcherCreatedStudyBasicInfos.createMatcherCreatedStudyBasicInfos(studyNameUserIdUuid, "studyName", "userId", "UCTE", "description", false));
>>>>>>> 2e1ffc9e

        //rename the study
        String newStudyName = "newName";
        RenameStudyAttributes renameStudyAttributes = new RenameStudyAttributes(newStudyName);

        webTestClient.post()
                .uri("/v1/studies/" + studyNameUserIdUuid + "/rename")
                .header("userId", "userId")
                .body(BodyInserters.fromValue(renameStudyAttributes))
                .exchange()
                .expectStatus().isOk()
                .expectHeader().contentType(MediaType.APPLICATION_JSON)
<<<<<<< HEAD
                .expectBody(StudyInfos.class)
                .value(createMatcherStudyInfos("newName", "userId", "UCTE", "description", false));

        // broker message for study rename
        message = output.receive(1000);
        assertEquals("", new String(message.getPayload()));
        headers = message.getHeaders();
        assertEquals(STUDY_NAME, headers.get(HEADER_STUDY_NAME));
        assertEquals(StudyService.UPDATE_TYPE_STUDIES, headers.get(HEADER_UPDATE_TYPE));
=======
                .expectBody(CreatedStudyBasicInfos.class)
                .value(MatcherCreatedStudyBasicInfos.createMatcherCreatedStudyBasicInfos(studyNameUserIdUuid, "newName", "userId", "UCTE", "description", false));

        // broker message for study rename
        messageLFStatus = output.receive(1000);
        assertEquals("", new String(messageLFStatus.getPayload()));
        headersLFStatus = messageLFStatus.getHeaders();
        assertEquals(studyNameUserIdUuid, headersLFStatus.get(studyService.HEADER_STUDY_UUID));
        assertEquals("studies", headersLFStatus.get(HEADER_UPDATE_TYPE));
>>>>>>> 2e1ffc9e

        webTestClient.post()
                .uri("/v1/studies/" + randomUuid + "/rename")
                .header("userId", "userId")
                .body(BodyInserters.fromValue(renameStudyAttributes))
                .exchange()
                .expectStatus().isNotFound();

        //run a loadflow
        webTestClient.put()
                .uri("/v1/studies/" + studyNameUserIdUuid + "/loadflow/run")
                .exchange()
                .expectStatus().isOk();
        // assert that the broker message has been sent
        Message<byte[]> messageLfStatus = output.receive(1000);
        assertEquals("", new String(messageLfStatus.getPayload()));
        MessageHeaders headersLF = messageLfStatus.getHeaders();
        assertEquals(studyNameUserIdUuid, headersLFStatus.get(StudyService.HEADER_STUDY_UUID));
        assertEquals(StudyService.UPDATE_TYPE_LOADFLOW_STATUS, headersLF.get(HEADER_UPDATE_TYPE));

        Message<byte[]> messageLf = output.receive(1000);
        assertEquals(studyNameUserIdUuid, headersLFStatus.get(StudyService.HEADER_STUDY_UUID));
        assertEquals(StudyService.UPDATE_TYPE_LOADFLOW, messageLf.getHeaders().get(HEADER_UPDATE_TYPE));

        //try to run a another loadflow
        webTestClient.put()
                .uri("/v1/studies/" + studyNameUserIdUuid + "/loadflow/run")
                .exchange()
                .expectStatus().isEqualTo(403)
                .expectBody()
                .jsonPath("$")
                .isEqualTo(LOADFLOW_NOT_RUNNABLE.name());

        //get available export format
        webTestClient.get()
                .uri("/v1/export-network-formats")
                .exchange()
                .expectStatus().isOk()
                .expectBody(String.class)
                .isEqualTo("[\"CGMES\",\"UCTE\",\"XIIDM\"]");

        //export a network
        webTestClient.get()
                .uri("/v1/studies/{studyUuid}/export-network/{format}", studyNameUserIdUuid, "XIIDM")
                .exchange()
                .expectStatus().isOk();

        // security analysis not found
        webTestClient.get()
                .uri("/v1/security-analysis/results/{resultUuid}", NOT_FOUND_SECURITY_ANALYSIS_UUID)
                .exchange()
                .expectStatus().isNotFound();

        // run security analysis
        webTestClient.post()
                .uri("/v1/studies/{studyUuid}/security-analysis/run?contingencyListName={contingencyListName}", studyNameUserIdUuid, CONTIGENCY_LIST_NAME)
                .exchange()
                .expectStatus().isOk()
                .expectBody(UUID.class)
                .isEqualTo(UUID.fromString(SECURITY_ANALYSIS_UUID));

        Message<byte[]> securityAnalysisStatusMessage = output.receive(1000);
        assertEquals(studyNameUserIdUuid, securityAnalysisStatusMessage.getHeaders().get(StudyService.HEADER_STUDY_UUID));
        assertEquals(StudyService.UPDATE_TYPE_SECURITY_ANALYSIS_STATUS, securityAnalysisStatusMessage.getHeaders().get(StudyService.HEADER_UPDATE_TYPE));

        Message<byte[]> securityAnalysisUpdateMessage = output.receive(1000);
        assertEquals(studyNameUserIdUuid, securityAnalysisUpdateMessage.getHeaders().get(StudyService.HEADER_STUDY_UUID));
        assertEquals(StudyService.UPDATE_TYPE_SECURITY_ANALYSIS_RESULT, securityAnalysisUpdateMessage.getHeaders().get(StudyService.HEADER_UPDATE_TYPE));

        // get security analysis result
        webTestClient.get()
                .uri("/v1/studies/{studyUuid}/security-analysis/result", studyNameUserIdUuid)
                .exchange()
                .expectStatus().isOk()
                .expectBody(String.class)
                .isEqualTo(SECURITY_ANALYSIS_RESULT_JSON);

        // get security analysis status
        webTestClient.get()
                .uri("/v1/studies/{studyUuid}/security-analysis/status", studyNameUserIdUuid)
                .exchange()
                .expectStatus().isOk()
                .expectBody(String.class)
                .isEqualTo(SECURITY_ANALYSIS_STATUS_JSON);

        // stop security analysis
        webTestClient.put()
                .uri("/v1/studies/{studyUuid}/security-analysis/stop", studyNameUserIdUuid)
                .exchange()
                .expectStatus().isOk();

        securityAnalysisStatusMessage = output.receive(1000);
        assertEquals(studyNameUserIdUuid, securityAnalysisStatusMessage.getHeaders().get(StudyService.HEADER_STUDY_UUID));
        assertEquals(StudyService.UPDATE_TYPE_SECURITY_ANALYSIS_STATUS, securityAnalysisStatusMessage.getHeaders().get(StudyService.HEADER_UPDATE_TYPE));

        // get contingency count
        webTestClient.get()
                .uri("/v1/studies/{studyUuid}/contingency-count?contingencyListName={contingencyListName}", studyNameUserIdUuid, CONTIGENCY_LIST_NAME)
                .exchange()
                .expectStatus().isOk()
                .expectBody(Integer.class)
                .isEqualTo(1);

        // make public study private
        webTestClient.post()
                .uri("/v1/studies/{studyUuid}/private", studyNameUserIdUuid)
                .header("userId", "userId")
                .exchange()
                .expectStatus().isOk()
                .expectBody(StudyInfos.class)
<<<<<<< HEAD
                .value(createMatcherStudyInfos("newName", "userId", "UCTE", "description", true, LoadFlowStatus.CONVERGED));
=======
                .value(MatcherStudyInfos.createMatcherStudyInfos(studyNameUserIdUuid, "newName", "userId", "UCTE", "description", true, LoadFlowStatus.CONVERGED));
>>>>>>> 2e1ffc9e

        // make private study private should work
        webTestClient.post()
                .uri("/v1/studies/{studyUuid}/private", studyNameUserIdUuid)
                .header("userId", "userId")
                .exchange()
                .expectStatus().isOk()
                .expectBody(StudyInfos.class)
<<<<<<< HEAD
                .value(createMatcherStudyInfos("newName", "userId", "UCTE", "description", true, LoadFlowStatus.CONVERGED));
=======
                .value(MatcherStudyInfos.createMatcherStudyInfos(studyNameUserIdUuid, "newName", "userId", "UCTE", "description", true, LoadFlowStatus.CONVERGED));
>>>>>>> 2e1ffc9e

        // make private study public
        webTestClient.post()
                .uri("/v1/studies/{studyUuid}/public", studyNameUserIdUuid)
                .header("userId", "userId")
                .exchange()
                .expectStatus().isOk()
                .expectBody(StudyInfos.class)
<<<<<<< HEAD
                .value(createMatcherStudyInfos("newName", "userId", "UCTE", "description", false, LoadFlowStatus.CONVERGED));
=======
                .value(MatcherStudyInfos.createMatcherStudyInfos(studyNameUserIdUuid, "newName", "userId", "UCTE", "description", false, LoadFlowStatus.CONVERGED));
>>>>>>> 2e1ffc9e

        // drop the broker message for study deletion (due to right access change)
        output.receive(1000);
        output.receive(1000);
        output.receive(1000);

        // try to change access rights of a non-existing study
        webTestClient.post()
                .uri("/v1/studies/{studyUuid}/public", randomUuid)
                .header("userId", "userId")
                .exchange()
                .expectStatus().isNotFound();

        // try to change access rights of a non-existing study
        webTestClient.post()
                .uri("/v1/studies/{studyUuid}/private", randomUuid)
                .header("userId", "userId")
                .exchange()
                .expectStatus().isNotFound();
        UUID studyNameUserId2Uuid = studyRepository.findAll().get(1).getId();

        // try to change access right for a study of another user -> forbidden
        webTestClient.post()
                .uri("/v1/studies/{studyUuid}/private", studyNameUserId2Uuid)
                .header("userId", "notAuth")
                .exchange()
                .expectStatus().isForbidden();

        // get default LoadFlowParameters
        webTestClient.get()
                .uri("/v1/studies/{studyUuid}/loadflow/parameters", studyNameUserIdUuid)
                .exchange()
                .expectStatus().isOk()
                .expectBody(String.class).isEqualTo(LOAD_PARAMETERS_JSON);

        // setting loadFlow Parameters
        webTestClient.post()
                .uri("/v1/studies/{studyUuid}/loadflow/parameters", studyNameUserIdUuid)
                .header("userId", "userId")
                .contentType(MediaType.APPLICATION_JSON)
                .body(BodyInserters.fromValue(new LoadFlowParameters(
                        LoadFlowParameters.VoltageInitMode.DC_VALUES,
                        true,
                        false,
                        true,
                        false,
                        true,
                        false,
                        true,
                        true,
                        true,
                        LoadFlowParameters.BalanceType.PROPORTIONAL_TO_CONFORM_LOAD))
                )
                .exchange()
                .expectStatus().isOk();

        // getting setted values
        webTestClient.get()
                .uri("/v1/studies/{studyUuid}/loadflow/parameters", studyNameUserIdUuid)
                .exchange()
                .expectStatus().isOk()
                .expectBody(String.class).isEqualTo(LOAD_PARAMETERS_JSON2);

        // run loadflow with new parameters
        webTestClient.put()
                .uri("/v1/studies/{studyUuid}/loadflow/run", studyNameUserIdUuid)
                .exchange()
                .expectStatus().isOk();
        // assert that the broker message has been sent
        messageLf = output.receive(1000);
        assertEquals("", new String(messageLf.getPayload()));
        headersLF = messageLf.getHeaders();
        assertEquals(studyNameUserIdUuid, headersLF.get(studyService.HEADER_STUDY_UUID));
        assertEquals(StudyService.UPDATE_TYPE_LOADFLOW_STATUS, headersLF.get(HEADER_UPDATE_TYPE));
        output.receive(1000);
        output.receive(1000);
        output.receive(1000);

        assertNull(output.receive(1000));
    }

    @Test
    public void testNetworkModificationSwitch() {
        createStudy("userId", STUDY_NAME, CASE_UUID, DESCRIPTION, false, true);

        //update switch
        webTestClient.put()
                .uri("/v1/{userId}/studies/{studyName}/network-modification/switches/{switchId}?open=true", "userId", STUDY_NAME, "switchId")
                .exchange()
                .expectStatus().isOk();

        Set<String> substationsSet = ImmutableSet.of("s1", "s2", "s3");
        Message<byte[]> message = output.receive(1000);
        assertEquals("", new String(message.getPayload()));
        MessageHeaders headers = message.getHeaders();
        assertEquals(STUDY_NAME, headers.get(StudyService.HEADER_STUDY_NAME));
        assertEquals(StudyService.UPDATE_TYPE_STUDY, headers.get(StudyService.HEADER_UPDATE_TYPE));
        assertEquals(substationsSet, headers.get(StudyService.HEADER_UPDATE_TYPE_SUBSTATIONS_IDS));

        message = output.receive(1000);
        assertEquals("", new String(message.getPayload()));
        headers = message.getHeaders();
        assertEquals(STUDY_NAME, headers.get(StudyService.HEADER_STUDY_NAME));
        assertEquals(StudyService.UPDATE_TYPE_LOADFLOW_STATUS, headers.get(StudyService.HEADER_UPDATE_TYPE));

        message = output.receive(1000);
        assertEquals("", new String(message.getPayload()));
        headers = message.getHeaders();
        assertEquals(STUDY_NAME, headers.get(StudyService.HEADER_STUDY_NAME));
        assertEquals(StudyService.UPDATE_TYPE_SECURITY_ANALYSIS_STATUS, headers.get(StudyService.HEADER_UPDATE_TYPE));

        message = output.receive(1000);
        assertEquals("", new String(message.getPayload()));
        headers = message.getHeaders();
        assertEquals(STUDY_NAME, headers.get(StudyService.HEADER_STUDY_NAME));
        assertEquals(StudyService.UPDATE_TYPE_SWITCH, headers.get(StudyService.HEADER_UPDATE_TYPE));

        webTestClient.get()
                .uri("/v1/studies")
                .header("userId", "userId")
                .exchange()
                .expectStatus().isOk()
                .expectHeader().contentType(MediaType.APPLICATION_JSON)
                .expectBodyList(CreatedStudyBasicInfos.class)
                .value(studies -> studies.get(0),
                        createMatcherCreatedStudyBasicInfos(STUDY_NAME, "userId", "UCTE", false));

        assertNull(output.receive(1000));
    }

    @Test
    public void testNetworkModificationEquipment() {
        createStudy("userId", STUDY_NAME, CASE_UUID, DESCRIPTION, false, true);

        //update equipment
        webTestClient.put()
                .uri("/v1/{userId}/studies/{studyName}/network-modification/groovy", "userId", STUDY_NAME)
                .body(BodyInserters.fromValue("equipment = network.getGenerator('idGen')\nequipment.setTargetP('42')"))
                .exchange()
                .expectStatus().isOk();

        Set<String> substationsSet = ImmutableSet.of("s4", "s5", "s6", "s7");
        Message<byte[]> message = output.receive(1000);
        assertEquals("", new String(message.getPayload()));
        MessageHeaders headers = message.getHeaders();
        assertEquals(STUDY_NAME, headers.get(StudyService.HEADER_STUDY_NAME));
        assertEquals("study", headers.get(StudyService.HEADER_UPDATE_TYPE));
        assertEquals(substationsSet, headers.get(StudyService.HEADER_UPDATE_TYPE_SUBSTATIONS_IDS));

        message = output.receive(1000);
        assertEquals("", new String(message.getPayload()));
        headers = message.getHeaders();
        assertEquals(STUDY_NAME, headers.get(StudyService.HEADER_STUDY_NAME));
        assertEquals(StudyService.UPDATE_TYPE_LOADFLOW_STATUS, headers.get(StudyService.HEADER_UPDATE_TYPE));

        message = output.receive(1000);
        assertEquals("", new String(message.getPayload()));
        headers = message.getHeaders();
        assertEquals(STUDY_NAME, headers.get(StudyService.HEADER_STUDY_NAME));
        assertEquals(StudyService.UPDATE_TYPE_SECURITY_ANALYSIS_STATUS, headers.get(StudyService.HEADER_UPDATE_TYPE));

        webTestClient.get()
                .uri("/v1/studies")
                .header("userId", "userId")
                .exchange()
                .expectStatus().isOk()
                .expectHeader().contentType(MediaType.APPLICATION_JSON)
                .expectBodyList(CreatedStudyBasicInfos.class)
                .value(studies -> studies.get(0),
                        createMatcherCreatedStudyBasicInfos(STUDY_NAME, "userId", "UCTE", false));

        assertNull(output.receive(1000));
    }

    @Test
    public void testDeleteNetwokModifications() {
        createStudy("userId", STUDY_NAME, CASE_UUID, DESCRIPTION, false, true);

        // get all modifications for the default group of a network
        webTestClient.get()
                .uri("/v1/userId/studies/studyName/network/modifications")
                .header("userId", "userId")
                .exchange()
                .expectStatus().isOk()
                .expectHeader().contentType(MediaType.APPLICATION_JSON)
                .expectBodyList(Map.class)
                .isEqualTo(List.of(Map.of("substationIds", List.of("s1", "s2", "s3"))));

        // delete all modifications for the default group of a network
        webTestClient.delete()
                .uri("/v1/userId/studies/studyName/network/modifications")
                .header("userId", "userId")
                .exchange()
                .expectStatus()
                .isOk();

        assertNull(output.receive(1000));
    }

    @Test
    public void testCreationWithErrorBadCaseFile() throws Exception {
        // Create study with a bad case file -> error
        createStudy("userId", "newStudy", TEST_FILE_WITH_ERRORS, "desc", false, true,
                "The network 20140116_0830_2D4_UX1_pst already contains an object 'GeneratorImpl' with the id 'BBE3AA1 _generator'");

<<<<<<< HEAD
        assertNull(output.receive(1000));
=======
            webTestClient.post()
                    .uri(STUDIES_URL + "?description={description}&isPrivate={isPrivate}", "newStudy", "desc", "false")
                    .header("userId", "userId")
                    .contentType(MediaType.MULTIPART_FORM_DATA)
                    .body(BodyInserters.fromMultipartData(bodyBuilder.build()))
                    .exchange()
                    .expectStatus().isOk();

            UUID uuid = studyCreationRequestRepository.findAll().get(0).getId();

            // assert that the broker message has been sent a study creation request message
            Message<byte[]> message = output.receive(1000);
            assertEquals("", new String(message.getPayload()));
            MessageHeaders headers = message.getHeaders();
            assertEquals(uuid, headers.get(StudyService.HEADER_STUDY_UUID));
            assertEquals(StudyService.UPDATE_TYPE_STUDIES, headers.get(StudyService.HEADER_UPDATE_TYPE));

            // assert that the broker message has been sent a error message for study creation
            message = output.receive(1000);
            assertEquals("", new String(message.getPayload()));
            headers = message.getHeaders();
            assertEquals("newStudy", headers.get(StudyService.HEADER_STUDY_NAME));
            assertEquals("The network 20140116_0830_2D4_UX1_pst already contains an object 'GeneratorImpl' with the id 'BBE3AA1 _generator'", headers.get(StudyService.HEADER_ERROR));

            // assert that the broker message has been sent a study creation request message for deletion
            message = output.receive(1000);
            assertEquals("", new String(message.getPayload()));
            headers = message.getHeaders();
            assertEquals(uuid, headers.get(StudyService.HEADER_STUDY_UUID));
            assertEquals(StudyService.UPDATE_TYPE_STUDIES, headers.get(StudyService.HEADER_UPDATE_TYPE));
        }
>>>>>>> 2e1ffc9e
    }

    @Test
    public void testCreationWithErrorBadExistingCase() throws Exception {
        // Create study with a bad case file -> error when importing in the case server
        createStudy("userId", "newStudy", TEST_FILE_IMPORT_ERRORS, "desc", false, true,
                "Error during import in the case server");

        assertNull(output.receive(1000));
    }

    private WebTestClient.ResponseSpec createStudy(String userId, String studyName, UUID caseUuid, String description, boolean isPrivate,
                                                   boolean withStatusOk, String... errorMessage) {
        final WebTestClient.ResponseSpec exchange = webTestClient.post()
                .uri("/v1/studies/{studyName}/cases/{caseUuid}?description={description}&isPrivate={isPrivate}", studyName, caseUuid, description, isPrivate)
                .header("userId", userId)
                .exchange();

        if (!withStatusOk) {
            return exchange;
        }

        exchange.expectStatus().isOk();

        // assert that the broker message has been sent a study creation request message
        Message<byte[]> message = output.receive(1000);
        assertEquals("", new String(message.getPayload()));
        MessageHeaders headers = message.getHeaders();
        assertEquals(studyName, headers.get(StudyService.HEADER_STUDY_NAME));
        assertEquals(StudyService.UPDATE_TYPE_STUDIES, headers.get(StudyService.HEADER_UPDATE_TYPE));

        // assert that the broker message has been sent a study creation message for creation
        message = output.receive(1000);
        assertEquals("", new String(message.getPayload()));
        headers = message.getHeaders();
        assertEquals(studyName, headers.get(StudyService.HEADER_STUDY_NAME));
        assertEquals(StudyService.UPDATE_TYPE_STUDIES, headers.get(StudyService.HEADER_UPDATE_TYPE));
        assertEquals(errorMessage.length != 0 ? errorMessage[0] : null, headers.get(StudyService.HEADER_ERROR));

        // assert that the broker message has been sent a study creation request message for deletion
        message = output.receive(1000);
        assertEquals("", new String(message.getPayload()));
        headers = message.getHeaders();
        assertEquals(studyName, headers.get(StudyService.HEADER_STUDY_NAME));
        assertEquals(StudyService.UPDATE_TYPE_STUDIES, headers.get(StudyService.HEADER_UPDATE_TYPE));

        return exchange;
    }

    private WebTestClient.ResponseSpec createStudy(String userId, String studyName, String fileName, String description, boolean isPrivate,
                                                   boolean withStatusOk, String... errorMessage) throws Exception {
        final WebTestClient.ResponseSpec exchange;

//        try (InputStream is = new FileInputStream(ResourceUtils.getFile("classpath:testCase.xiidm"))) {
//            MockMultipartFile mockFile = new MockMultipartFile("blockingCaseFile/cases/private", "testCase.xiidm", "text/xml", is);

        try (InputStream is = new FileInputStream(ResourceUtils.getFile("classpath:" + fileName))) {
            MockMultipartFile mockFile = new MockMultipartFile("caseFile", fileName, "text/xml", is);

            MultipartBodyBuilder bodyBuilder = new MultipartBodyBuilder();
            bodyBuilder.part("caseFile", mockFile.getBytes())
                    .filename(fileName)
                    .contentType(MediaType.TEXT_XML);

            exchange = webTestClient.post()
                    .uri(STUDIES_URL + "?description={description}&isPrivate={isPrivate}", studyName, description, isPrivate)
                    .header("userId", userId)
                    .contentType(MediaType.MULTIPART_FORM_DATA)
                    .body(BodyInserters.fromMultipartData(bodyBuilder.build()))
<<<<<<< HEAD
                    .exchange();

            if (!withStatusOk) {
                return exchange;
            }

            exchange.expectStatus().isOk()
                    .expectBody(BasicStudyInfos.class)
                    .value(createMatcherStudyBasicInfos(userId, studyName, isPrivate));
=======
                    .exchange()
                    .expectStatus().isOk();

            UUID uuid = studyCreationRequestRepository.findAll().get(0).getId();

            // assert that the broker message has been sent a study creation request message
            Message<byte[]> message = output.receive(1000);
            assertEquals("", new String(message.getPayload()));
            MessageHeaders headers = message.getHeaders();
            assertEquals(uuid, headers.get(StudyService.HEADER_STUDY_UUID));
            assertEquals(StudyService.UPDATE_TYPE_STUDIES, headers.get(StudyService.HEADER_UPDATE_TYPE));

            // assert that the broker message has been sent a error message for study creation
            message = output.receive(1000);
            assertEquals("", new String(message.getPayload()));
            headers = message.getHeaders();
            assertEquals("newStudy", headers.get(StudyService.HEADER_STUDY_NAME));
            assertEquals("Error during import in the case server", headers.get(StudyService.HEADER_ERROR));

            // assert that the broker message has been sent a study creation request message for deletion
            message = output.receive(1000);
            assertEquals("", new String(message.getPayload()));
            headers = message.getHeaders();
            assertEquals(uuid, headers.get(StudyService.HEADER_STUDY_UUID));
            assertEquals(StudyService.UPDATE_TYPE_STUDIES, headers.get(StudyService.HEADER_UPDATE_TYPE));
>>>>>>> 2e1ffc9e
        }

        // assert that the broker message has been sent a study creation request message
        Message<byte[]> message = output.receive(1000);
        assertEquals("", new String(message.getPayload()));
        MessageHeaders headers = message.getHeaders();
        assertEquals(studyName, headers.get(StudyService.HEADER_STUDY_NAME));
        assertEquals(StudyService.UPDATE_TYPE_STUDIES, headers.get(StudyService.HEADER_UPDATE_TYPE));

        // assert that the broker message has been sent a study creation message for creation
        message = output.receive(1000);
        assertEquals("", new String(message.getPayload()));
        headers = message.getHeaders();
        assertEquals(studyName, headers.get(StudyService.HEADER_STUDY_NAME));
        assertEquals(StudyService.UPDATE_TYPE_STUDIES, headers.get(StudyService.HEADER_UPDATE_TYPE));
        assertEquals(errorMessage.length != 0 ? errorMessage[0] : null, headers.get(StudyService.HEADER_ERROR));

        // assert that the broker message has been sent a study creation request message for deletion
        message = output.receive(1000);
        assertEquals("", new String(message.getPayload()));
        headers = message.getHeaders();
        assertEquals(studyName, headers.get(StudyService.HEADER_STUDY_NAME));
        assertEquals(StudyService.UPDATE_TYPE_STUDIES, headers.get(StudyService.HEADER_UPDATE_TYPE));

        return exchange;
    }

    @Test
    public void testGetStudyCreationRequests() throws Exception {
        countDownLatch = new CountDownLatch(1);
        //insert a study with a case (multipartfile)
        try (InputStream is = new FileInputStream(ResourceUtils.getFile("classpath:testCase.xiidm"))) {
            MockMultipartFile mockFile = new MockMultipartFile("blockingCaseFile/cases/private", "testCase.xiidm", "text/xml", is);

            MultipartBodyBuilder bodyBuilder = new MultipartBodyBuilder();
            bodyBuilder.part("caseFile", mockFile.getBytes())
                    .filename("blockingCaseFile")
                    .contentType(MediaType.TEXT_XML);

            webTestClient.post()
                    .uri(STUDIES_URL + "?description={description}&isPrivate={isPrivate}", "s3", "description", "true")
                    .header("userId", "userId")
                    .contentType(MediaType.MULTIPART_FORM_DATA)
                    .body(BodyInserters.fromMultipartData(bodyBuilder.build()))
                    .exchange()
                    .expectStatus().isOk()
                    .expectBody(BasicStudyInfos.class)
                    .value(createMatcherStudyBasicInfos("userId", "s3", true));
        }

        webTestClient.get()
                .uri("/v1/study_creation_requests")
                .header("userId", "userId")
                .exchange()
                .expectStatus().isOk()
                .expectHeader().contentType(MediaType.APPLICATION_JSON)
                .expectBodyList(BasicStudyInfos.class)
                .value(requests -> requests.get(0),
                        createMatcherStudyBasicInfos("userId", "s3", true));

        countDownLatch.countDown();

        // Study import is asynchronous, we have to wait because our code doesn't allow block until the study creation processing is done
        Thread.sleep(1000);

        webTestClient.get()
                .uri("/v1/study_creation_requests")
                .header("userId", "userId")
                .exchange()
                .expectStatus().isOk()
                .expectHeader().contentType(MediaType.APPLICATION_JSON)
                .expectBodyList(BasicStudyInfos.class)
                .isEqualTo(List.of());

        webTestClient.get()
                .uri("/v1/studies")
                .header("userId", "userId")
                .exchange()
                .expectStatus().isOk()
                .expectHeader().contentType(MediaType.APPLICATION_JSON)
                .expectBodyList(CreatedStudyBasicInfos.class)
                .value(requests -> requests.get(0),
                        createMatcherCreatedStudyBasicInfos("s3", "userId", "XIIDM", true));

        // drop the broker message for study creation request (creation)
        output.receive(1000);
        // drop the broker message for study creation
        output.receive(1000);
        // drop the broker message for study creation request (deletion)
        output.receive(1000);

        countDownLatch = new CountDownLatch(1);

        //insert a study
        webTestClient.post()
                .uri("/v1/studies/{studyName}/cases/{caseUuid}?description={description}&isPrivate={isPrivate}", "NewStudy", NEW_STUDY_CASE_UUID, DESCRIPTION, "false")
                .header("userId", "userId")
                .exchange()
                .expectStatus().isOk()
                .expectBody(BasicStudyInfos.class)
                .value(createMatcherStudyBasicInfos("userId", "NewStudy", false));

        webTestClient.get()
                .uri("/v1/study_creation_requests")
                .header("userId", "userId")
                .exchange()
                .expectStatus().isOk()
                .expectHeader().contentType(MediaType.APPLICATION_JSON)
                .expectBodyList(BasicStudyInfos.class)
                .value(requests -> requests.get(0),
                        createMatcherStudyBasicInfos("userId", "NewStudy", false));

        countDownLatch.countDown();

        // Study import is asynchronous, we have to wait because our code doesn't allow block until the study creation processing is done
        Thread.sleep(1000);

        webTestClient.get()
                .uri("/v1/study_creation_requests")
                .header("userId", "userId")
                .exchange()
                .expectStatus().isOk()
                .expectHeader().contentType(MediaType.APPLICATION_JSON)
                .expectBodyList(BasicStudyInfos.class)
                .isEqualTo(List.of());

        webTestClient.get()
                .uri("/v1/studies")
                .header("userId", "userId")
                .exchange()
                .expectStatus().isOk()
                .expectHeader().contentType(MediaType.APPLICATION_JSON)
                .expectBodyList(CreatedStudyBasicInfos.class)
                .value(requests -> requests.get(0),
                        createMatcherCreatedStudyBasicInfos("NewStudy", "userId", "XIIDM", false));

        // drop the broker message for study creation request (creation)
        output.receive(1000);
        // drop the broker message for study creation
        output.receive(1000);
        // drop the broker message for study creation request (deletion)
        output.receive(1000);

        assertNull(output.receive(1000));
    }

    @After
    public void tearDown() {
        // Shut down the server. Instances cannot be reused.
        try {
            server.shutdown();
        } catch (Exception e) {
            // Nothing to do
        }
    }
}<|MERGE_RESOLUTION|>--- conflicted
+++ resolved
@@ -67,18 +67,13 @@
 import org.springframework.web.reactive.function.BodyInserters;
 
 import static org.gridsuite.study.server.StudyConstants.CASE_API_VERSION;
-<<<<<<< HEAD
-import static org.gridsuite.study.server.StudyException.Type.*;
+import static org.gridsuite.study.server.StudyException.Type.CASE_NOT_FOUND;
+import static org.gridsuite.study.server.StudyException.Type.LOADFLOW_NOT_RUNNABLE;
 import static org.gridsuite.study.server.utils.MatcherBasicStudyInfos.createMatcherStudyBasicInfos;
 import static org.gridsuite.study.server.utils.MatcherCreatedStudyBasicInfos.createMatcherCreatedStudyBasicInfos;
 import static org.gridsuite.study.server.utils.MatcherStudyInfos.createMatcherStudyInfos;
 import static org.junit.Assert.assertEquals;
 import static org.junit.Assert.assertNull;
-=======
-import static org.gridsuite.study.server.StudyException.Type.CASE_NOT_FOUND;
-import static org.gridsuite.study.server.StudyException.Type.LOADFLOW_NOT_RUNNABLE;
-import static org.junit.Assert.*;
->>>>>>> 2e1ffc9e
 import static org.mockito.BDDMockito.given;
 
 /**
@@ -168,7 +163,6 @@
     }
 
     @Before
-<<<<<<< HEAD
     public void setup() throws IOException {
         ReadOnlyDataSource dataSource = new ResourceDataSource("testCase",
                 new ResourceSet("", TEST_FILE));
@@ -210,7 +204,23 @@
         final Dispatcher dispatcher = new Dispatcher() {
             @Override
             public MockResponse dispatch(RecordedRequest request) throws InterruptedException {
-                switch (Objects.requireNonNull(request.getPath())) {
+                String path = Objects.requireNonNull(request.getPath());
+                if (path.matches("/v1/networks/" + NETWORK_UUID_STRING + "/run-and-save.*")) {
+                    input.send(MessageBuilder.withPayload("")
+                            .setHeader("resultUuid", SECURITY_ANALYSIS_UUID)
+                            .setHeader("receiver", "%7B%22studyUuid%22%3A%22" + request.getPath().split("%")[5].substring(4) + "%22%2C%22userId%22%3A%22userId%22%7D")
+                            .build());
+                    return new MockResponse().setResponseCode(200).setBody("\"" + SECURITY_ANALYSIS_UUID + "\"")
+                            .addHeader("Content-Type", "application/json; charset=utf-8");
+                } else if (path.matches("/v1/results/" + SECURITY_ANALYSIS_UUID + "/stop.*")) {
+                    input.send(MessageBuilder.withPayload("")
+                            .setHeader("resultUuid", SECURITY_ANALYSIS_UUID)
+                            .setHeader("receiver", "%7B%22studyName%22%3A%22" + request.getPath().split("%")[5].substring(4) + "%22%2C%22userId%22%3A%22userId%22%7D")
+                            .build(), "sa.stopped");
+                    return new MockResponse().setResponseCode(200)
+                            .addHeader("Content-Type", "application/json; charset=utf-8");
+                }
+                switch (path) {
                     case "/v1/networks/38400000-8cf0-11bd-b23e-10b96e4ef00d/voltage-levels":
                         return new MockResponse().setResponseCode(200).setBody(topLevelDocumentAsString)
                                 .addHeader("Content-Type", "application/json; charset=utf-8");
@@ -247,86 +257,6 @@
                         String body = request.getBody().readUtf8();
                         if (body.contains("filename=\"" + TEST_FILE_WITH_ERRORS + "\"")) {  // import file with errors
                             return new MockResponse().setResponseCode(200).setBody(importedCaseWithErrorsUuidAsString)
-=======
-    public void setup() {
-        try {
-            ReadOnlyDataSource dataSource = new ResourceDataSource("testCase",
-                    new ResourceSet("", TEST_FILE));
-            Network network = Importers.importData("XIIDM", dataSource, null);
-            given(networkStoreClient.getNetwork(NETWORK_UUID)).willReturn(network);
-
-            List<Resource<VoltageLevelAttributes>> data = new ArrayList<>();
-
-            Iterable<VoltageLevel> vls = network.getVoltageLevels();
-            vls.forEach(vl -> data.add(Resource.create(ResourceType.VOLTAGE_LEVEL, vl.getId(), VoltageLevelAttributes.builder().name(vl.getName()).substationId(vl.getSubstation().getId()).build())));
-
-            topLevelDocument = new TopLevelDocument<>(data, null);
-
-            server = new MockWebServer();
-
-            // Start the server.
-            server.start();
-
-            // Ask the server for its URL. You'll need this to make HTTP requests.
-            HttpUrl baseHttpUrl = server.url("");
-            String baseUrl = baseHttpUrl.toString().substring(0, baseHttpUrl.toString().length() - 1);
-            studyService.setCaseServerBaseUri(baseUrl);
-            studyService.setNetworkConversionServerBaseUri(baseUrl);
-            studyService.setNetworkModificationServerBaseUri(baseUrl);
-            studyService.setSingleLineDiagramServerBaseUri(baseUrl);
-            studyService.setGeoDataServerBaseUri(baseUrl);
-            studyService.setNetworkMapServerBaseUri(baseUrl);
-            studyService.setLoadFlowServerBaseUri(baseUrl);
-            studyService.setNetworkStoreServerBaseUri(baseUrl);
-            studyService.setSecurityAnalysisServerBaseUri(baseUrl);
-            studyService.setActionsServerBaseUri(baseUrl);
-
-            String networkInfosAsString = mapper.writeValueAsString(NETWORK_INFOS);
-            String importedCaseUuidAsString = mapper.writeValueAsString(IMPORTED_CASE_UUID);
-            String topLevelDocumentAsString = mapper.writeValueAsString(topLevelDocument);
-            String importedCaseWithErrorsUuidAsString = mapper.writeValueAsString(IMPORTED_CASE_WITH_ERRORS_UUID);
-            String importedBlockingCaseUuidAsString = mapper.writeValueAsString(IMPORTED_BLOCKING_CASE_UUID_STRING);
-
-            final Dispatcher dispatcher = new Dispatcher() {
-                @Override
-                public MockResponse dispatch(RecordedRequest request) throws InterruptedException {
-                    String path = Objects.requireNonNull(request.getPath());
-                    if (path.matches("/v1/networks/" + NETWORK_UUID_STRING + "/run-and-save.*")) {
-                        input.send(MessageBuilder.withPayload("")
-                                .setHeader("resultUuid", SECURITY_ANALYSIS_UUID)
-                                .setHeader("receiver", "%7B%22studyUuid%22%3A%22" + request.getPath().split("%")[5].substring(4) + "%22%2C%22userId%22%3A%22userId%22%7D")
-                                .build());
-                        return new MockResponse().setResponseCode(200).setBody("\"" + SECURITY_ANALYSIS_UUID + "\"")
-                                .addHeader("Content-Type", "application/json; charset=utf-8");
-                    } else if (path.matches("/v1/results/" + SECURITY_ANALYSIS_UUID + "/stop.*")) {
-                        input.send(MessageBuilder.withPayload("")
-                                .setHeader("resultUuid", SECURITY_ANALYSIS_UUID)
-                                .setHeader("receiver", "%7B%22studyName%22%3A%22" + request.getPath().split("%")[5].substring(4) + "%22%2C%22userId%22%3A%22userId%22%7D")
-                                .build(), "sa.stopped");
-                        return new MockResponse().setResponseCode(200)
-                                .addHeader("Content-Type", "application/json; charset=utf-8");
-                    }
-                    switch (path) {
-                        case "/v1/networks/38400000-8cf0-11bd-b23e-10b96e4ef00d/voltage-levels":
-                            return new MockResponse().setResponseCode(200).setBody(topLevelDocumentAsString)
-                                    .addHeader("Content-Type", "application/json; charset=utf-8");
-                        case "/v1/studies/{studyName}/cases/{caseUuid}":
-                            return new MockResponse().setResponseCode(200).setBody("CGMES")
-                                    .addHeader("Content-Type", "application/json; charset=utf-8");
-                        case "/v1/studies/newStudy/cases/" + IMPORTED_CASE_WITH_ERRORS_UUID_STRING:
-                            return new MockResponse().setResponseCode(200).setBody("XIIDM")
-                                    .addHeader("Content-Type", "application/json; charset=utf-8");
-
-                        case "/v1/cases/00000000-8cf0-11bd-b23e-10b96e4ef00d/exists":
-                        case "/v1/cases/11111111-0000-0000-0000-000000000000/exists":
-                        case "/v1/cases/88888888-0000-0000-0000-000000000000/exists":
-                        case "/v1/cases/11888888-0000-0000-0000-000000000000/exists":
-                            return new MockResponse().setResponseCode(200).setBody("true")
-                                    .addHeader("Content-Type", "application/json; charset=utf-8");
-
-                        case "/v1/cases/00000000-8cf0-11bd-b23e-10b96e4ef00d/format":
-                            return new MockResponse().setResponseCode(200).setBody("UCTE")
->>>>>>> 2e1ffc9e
                                     .addHeader("Content-Type", "application/json; charset=utf-8");
                         } else if (body.contains("filename=\"" + TEST_FILE_IMPORT_ERRORS + "\"")) {  // import file with errors during import in the case server
                             return new MockResponse().setResponseCode(500)
@@ -335,7 +265,6 @@
                         } else if (body.contains("filename=\"blockingCaseFile\"")) {
                             return new MockResponse().setResponseCode(200).setBody(importedBlockingCaseUuidAsString)
                                     .addHeader("Content-Type", "application/json; charset=utf-8");
-<<<<<<< HEAD
                         } else {
                             return new MockResponse().setResponseCode(200).setBody(importedCaseUuidAsString)
                                     .addHeader("Content-Type", "application/json; charset=utf-8");
@@ -421,14 +350,6 @@
                         return new MockResponse().setResponseCode(200).addHeader("Content-Disposition", "attachment; filename=fileName").setBody("byteData")
                                 .addHeader("Content-Type", "application/json; charset=utf-8");
 
-                    case "/v1/networks/" + NETWORK_UUID_STRING + "/run-and-save?contingencyListName=ls&receiver=%257B%2522studyName%2522%253A%2522newName%2522%252C%2522userId%2522%253A%2522userId%2522%257D":
-                        input.send(MessageBuilder.withPayload("")
-                                .setHeader("resultUuid", SECURITY_ANALYSIS_UUID)
-                                .setHeader("receiver", "%7B%22studyName%22%3A%22newName%22%2C%22userId%22%3A%22userId%22%7D")
-                                .build());
-                        return new MockResponse().setResponseCode(200).setBody("\"" + SECURITY_ANALYSIS_UUID + "\"")
-                                .addHeader("Content-Type", "application/json; charset=utf-8");
-
                     case "/v1/results/" + SECURITY_ANALYSIS_UUID + "?limitType":
                         return new MockResponse().setResponseCode(200).setBody(SECURITY_ANALYSIS_RESULT_JSON)
                                 .addHeader("Content-Type", "application/json; charset=utf-8");
@@ -450,63 +371,9 @@
                         return new MockResponse().setResponseCode(200)
                                 .addHeader("Content-Type", "application/json; charset=utf-8");
 
-                    case "/v1/results/" + SECURITY_ANALYSIS_UUID + "/stop?receiver=%257B%2522studyName%2522%253A%2522newName%2522%252C%2522userId%2522%253A%2522userId%2522%257D":
-                        input.send(MessageBuilder.withPayload("")
-                                .setHeader("resultUuid", SECURITY_ANALYSIS_UUID)
-                                .setHeader("receiver", "%7B%22studyName%22%3A%22newName%22%2C%22userId%22%3A%22userId%22%7D")
-                                .build(), "sa.stopped");
-                        return new MockResponse().setResponseCode(200)
-                                .addHeader("Content-Type", "application/json; charset=utf-8");
-
                     default:
                         LOGGER.error("Path not supported: " + request.getPath());
                         return new MockResponse().setResponseCode(404);
-=======
-
-                        case "/v1/svg-and-metadata/" + NETWORK_UUID_STRING + "/voltageLevelId?useName=false&centerLabel=false&diagonalLabel=false&topologicalColoring=false":
-                            return new MockResponse().setResponseCode(200).setBody("svgandmetadata")
-                                    .addHeader("Content-Type", "application/json; charset=utf-8");
-
-                        case "/v1/substation-svg/" + NETWORK_UUID_STRING + "/substationId?useName=false&centerLabel=false&diagonalLabel=false&topologicalColoring=false&substationLayout=horizontal":
-                            return new MockResponse().setResponseCode(200).setBody("substation-byte")
-                                    .addHeader("Content-Type", "application/json; charset=utf-8");
-
-                        case "/v1/substation-svg-and-metadata/" + NETWORK_UUID_STRING + "/substationId?useName=false&centerLabel=false&diagonalLabel=false&topologicalColoring=false&substationLayout=horizontal":
-                            return new MockResponse().setResponseCode(200).setBody("substation-svgandmetadata")
-                                    .addHeader("Content-Type", "application/json; charset=utf-8");
-
-                        case "/v1/export/formats":
-                            return new MockResponse().setResponseCode(200).setBody("[\"CGMES\",\"UCTE\",\"XIIDM\"]")
-                                    .addHeader("Content-Type", "application/json; charset=utf-8");
-
-                        case "/v1/networks/38400000-8cf0-11bd-b23e-10b96e4ef00d/export/XIIDM":
-                            return new MockResponse().setResponseCode(200).addHeader("Content-Disposition", "attachment; filename=fileName").setBody("byteData")
-                                    .addHeader("Content-Type", "application/json; charset=utf-8");
-
-                        case "/v1/results/" + SECURITY_ANALYSIS_UUID + "?limitType":
-                            return new MockResponse().setResponseCode(200).setBody(SECURITY_ANALYSIS_RESULT_JSON)
-                                    .addHeader("Content-Type", "application/json; charset=utf-8");
-
-                        case "/v1/contingency-lists/" + CONTIGENCY_LIST_NAME + "/export?networkUuid=" + NETWORK_UUID_STRING:
-                            return new MockResponse().setResponseCode(200).setBody(CONTINGENCIES_JSON)
-                                    .addHeader("Content-Type", "application/json; charset=utf-8");
-                        case "/v1/networks/38400000-8cf0-11bd-b23e-10b96e4ef00d/groovy/":
-                            return new MockResponse().setResponseCode(200)
-                                    .setBody("[\"s4\", \"s5\", \"s6\", \"s7\"]")
-                                    .addHeader("Content-Type", "application/json; charset=utf-8");
-
-                        case "/v1/results/" + SECURITY_ANALYSIS_UUID + "/status":
-                            return new MockResponse().setResponseCode(200).setBody(SECURITY_ANALYSIS_STATUS_JSON)
-                                    .addHeader("Content-Type", "application/json; charset=utf-8");
-
-                        case "/v1/results/" + SECURITY_ANALYSIS_UUID + "/invalidate-status":
-                            return new MockResponse().setResponseCode(200)
-                                    .addHeader("Content-Type", "application/json; charset=utf-8");
-
-                        default:
-                            LOGGER.error("Path not supported: " + request.getPath());
-                            return new MockResponse().setResponseCode(404);
->>>>>>> 2e1ffc9e
 
                 }
             }
@@ -539,37 +406,8 @@
                 .isEqualTo("[]");
 
         //insert a study
-<<<<<<< HEAD
         createStudy("userId", STUDY_NAME, CASE_UUID, DESCRIPTION, false, true);
-=======
-        webTestClient.post()
-                .uri("/v1/studies/{studyName}/cases/{caseUuid}?description={description}&isPrivate={isPrivate}", STUDY_NAME, CASE_UUID, DESCRIPTION, "false")
-                .header("userId", "userId")
-                .exchange()
-                .expectStatus().isOk();
-
-        UUID studyUuid = studyCreationRequestRepository.findAll().get(0).getId();
-        // assert that the broker message has been sent a study creation request message
-        Message<byte[]> messageSwitch = output.receive(1000);
-        assertEquals("", new String(messageSwitch.getPayload()));
-        MessageHeaders headersSwitch = messageSwitch.getHeaders();
-        assertEquals(studyUuid, headersSwitch.get(StudyService.HEADER_STUDY_UUID));
-        assertEquals(StudyService.UPDATE_TYPE_STUDIES, headersSwitch.get(StudyService.HEADER_UPDATE_TYPE));
-
-        // assert that the broker message has been sent a study creation message for creation
-        messageSwitch = output.receive(1000);
-        assertEquals("", new String(messageSwitch.getPayload()));
-        headersSwitch = messageSwitch.getHeaders();
-        assertEquals(studyUuid, headersSwitch.get(StudyService.HEADER_STUDY_UUID));
-        assertEquals(StudyService.UPDATE_TYPE_STUDIES, headersSwitch.get(StudyService.HEADER_UPDATE_TYPE));
-
-        // assert that the broker message has been sent a study creation request message for deletion
-        messageSwitch = output.receive(1000);
-        assertEquals("", new String(messageSwitch.getPayload()));
-        headersSwitch = messageSwitch.getHeaders();
-        assertEquals(studyUuid, headersSwitch.get(StudyService.HEADER_STUDY_UUID));
-        assertEquals(StudyService.UPDATE_TYPE_STUDIES, headersSwitch.get(StudyService.HEADER_UPDATE_TYPE));
->>>>>>> 2e1ffc9e
+        UUID studyUuid = studyRepository.findByUserIdAndStudyName("userId", STUDY_NAME).get().getId();
 
         //insert a study with a non existing case and except exception
         webTestClient.post()
@@ -589,21 +427,12 @@
                 .expectHeader().contentType(MediaType.APPLICATION_JSON)
                 .expectBodyList(CreatedStudyBasicInfos.class)
                 .value(studies -> studies.get(0),
-<<<<<<< HEAD
-                        createMatcherCreatedStudyBasicInfos(STUDY_NAME, "userId", "UCTE", false));
-
-        //insert the same study => 409 conflict
-        webTestClient.post()
-                .uri("/v1/studies/{studyName}/cases/{caseUuid}?description={description}&isPrivate={isPrivate}", STUDY_NAME, CASE_UUID, DESCRIPTION, "false")
-                .header("userId", "userId")
-                .exchange()
-                .expectStatus().isEqualTo(409)
-                .expectBody()
-                .jsonPath("$")
-                .isEqualTo(STUDY_ALREADY_EXISTS.name());
+                        createMatcherCreatedStudyBasicInfos(studyUuid, STUDY_NAME, "userId", "UCTE", "description", false));
 
         //insert the same study but with another user (should work)
+        //even with the same name should work
         createStudy("userId2", STUDY_NAME, CASE_UUID, DESCRIPTION, true, true);
+        studyUuid = studyRepository.findByUserIdAndStudyName("userId2", STUDY_NAME).get().getId();
 
         webTestClient.get()
                 .uri("/v1/studies")
@@ -612,41 +441,14 @@
                 .expectStatus().isOk()
                 .expectHeader().contentType(MediaType.APPLICATION_JSON)
                 .expectBodyList(CreatedStudyBasicInfos.class)
-                .value(studies -> studies.get(1),
-                        createMatcherCreatedStudyBasicInfos(STUDY_NAME, "userId", "UCTE", false));
-
-=======
-                        MatcherCreatedStudyBasicInfos.createMatcherCreatedStudyBasicInfos(studyUuid, STUDY_NAME, "userId", "UCTE", "description", false));
-
-        //insert the same study but with another user (should work)
-        //even with the same name should work
-        webTestClient.post()
-                .uri("/v1/studies/{studyName}/cases/{caseUuid}?description={description}&isPrivate={isPrivate}", STUDY_NAME, CASE_UUID, DESCRIPTION, "true")
-                .header("userId", "userId2")
-                .exchange()
-                .expectStatus().isEqualTo(200);
-        // drop the broker message for study creation request (creation)
-        output.receive(1000);
-        // drop the broker message for study creation
-        output.receive(1000);
-        // drop the broker message for study creation request (deletion)
-        output.receive(1000);
-
->>>>>>> 2e1ffc9e
+                .value(studies -> studies.get(0),
+                        createMatcherCreatedStudyBasicInfos(studyUuid, STUDY_NAME, "userId2", "UCTE", DESCRIPTION, true));
+
         //insert a study with a case (multipartfile)
         createStudy("userId", "s2", TEST_FILE, "desc", true, true);
-
-<<<<<<< HEAD
-        //Import the same case -> 409 conflict
-        WebTestClient.ResponseSpec exchange = createStudy("userId", "s2", TEST_FILE, "desc", false, false);
-        exchange.expectStatus().isEqualTo(409)
-                .expectBody()
-                .jsonPath("$")
-                .isEqualTo(STUDY_ALREADY_EXISTS.name());
-
-=======
-        UUID s2Uuid = studyRepository.findAll().get(2).getId();
->>>>>>> 2e1ffc9e
+        UUID s2Uuid = studyRepository.findByUserIdAndStudyName("userId", "s2").get().getId();
+        //UUID s2Uuid = studyRepository.findAll().get(2).getId();
+
         // check the study s2
         webTestClient.get()
                 .uri("/v1/studies/{studyUuid}", s2Uuid)
@@ -655,11 +457,7 @@
                 .expectStatus().isOk()
                 .expectHeader().contentType(MediaType.APPLICATION_JSON)
                 .expectBody(StudyInfos.class)
-<<<<<<< HEAD
-                .value(createMatcherStudyInfos("s2", "userId", "XIIDM", "desc", true));
-=======
-                .value(MatcherStudyInfos.createMatcherStudyInfos(s2Uuid, "s2", "userId", "XIIDM", "desc", true, LoadFlowStatus.NOT_DONE));
->>>>>>> 2e1ffc9e
+                .value(createMatcherStudyInfos(s2Uuid, "s2", "userId", "XIIDM", "desc", true));
 
         //try to get the study s2 with another user -> unauthorized because study is private
         webTestClient.get()
@@ -667,6 +465,7 @@
                 .header("userId", "userId2")
                 .exchange()
                 .expectStatus().isForbidden();
+
         UUID randomUuid = UUID.randomUUID();
         //get a non existing study -> 404 not found
         webTestClient.get()
@@ -892,110 +691,22 @@
                 .expectStatus().isOk();
 
         // assert that the broker message has been sent
-<<<<<<< HEAD
         Message<byte[]> message = output.receive(1000);
         assertEquals("", new String(message.getPayload()));
         MessageHeaders headers = message.getHeaders();
-        assertEquals("s2", headers.get(StudyService.HEADER_STUDY_NAME));
+        assertEquals(s2Uuid, headers.get(StudyService.HEADER_STUDY_UUID));
         assertEquals(StudyService.UPDATE_TYPE_STUDIES, headers.get(StudyService.HEADER_UPDATE_TYPE));
-=======
-        messageSwitch = output.receive(1000);
-        assertEquals("", new String(messageSwitch.getPayload()));
-        headersSwitch = messageSwitch.getHeaders();
-        assertEquals(s2Uuid, headersSwitch.get(StudyService.HEADER_STUDY_UUID));
-        assertEquals(StudyService.UPDATE_TYPE_STUDIES, headersSwitch.get(StudyService.HEADER_UPDATE_TYPE));
-
-        //update switch
-        webTestClient.put()
-                .uri("/v1/studies/{studyUuid}/network-modification/switches/{switchId}?open=true", studyNameUserIdUuid, "switchId")
-                .exchange()
-                .expectStatus().isOk();
-
-        // assert that the broker message has been sent
-        Set<String> substationsSet = ImmutableSet.of("s1", "s2", "s3");
-        Message<byte[]> messageStudyUpdate = output.receive(1000);
-        assertEquals("", new String(messageStudyUpdate.getPayload()));
-        MessageHeaders headersStudyUpdate = messageStudyUpdate.getHeaders();
-        assertEquals(studyNameUserIdUuid, headersStudyUpdate.get(StudyService.HEADER_STUDY_UUID));
-        assertEquals("study", headersStudyUpdate.get(StudyService.HEADER_UPDATE_TYPE));
-        assertEquals(substationsSet, headersStudyUpdate.get(StudyService.HEADER_UPDATE_TYPE_SUBSTATIONS_IDS));
-
-        // assert that the broker message has been sent
-        Message<byte[]> messageLFStatus = output.receive(1000);
-        assertEquals("", new String(messageLFStatus.getPayload()));
-        MessageHeaders headersLFStatus = messageLFStatus.getHeaders();
-        assertEquals(studyNameUserIdUuid, headersLFStatus.get(StudyService.HEADER_STUDY_UUID));
-        assertEquals("loadflow_status", headersLFStatus.get(StudyService.HEADER_UPDATE_TYPE));
-
-        // assert that the broker message has been sent
-        messageSwitch = output.receive(1000);
-        assertEquals("", new String(messageSwitch.getPayload()));
-        headersSwitch = messageSwitch.getHeaders();
-        assertEquals(studyNameUserIdUuid, headersSwitch.get(StudyService.HEADER_STUDY_UUID));
-        assertEquals(StudyService.UPDATE_TYPE_SECURITY_ANALYSIS_STATUS, headersSwitch.get(StudyService.HEADER_UPDATE_TYPE));
-
-        // assert that the broker message has been sent
-        messageSwitch = output.receive(1000);
-        assertEquals("", new String(messageSwitch.getPayload()));
-        headersSwitch = messageSwitch.getHeaders();
-        assertEquals(studyNameUserIdUuid, headersSwitch.get(StudyService.HEADER_STUDY_UUID));
-        assertEquals(StudyService.UPDATE_TYPE_SWITCH, headersSwitch.get(StudyService.HEADER_UPDATE_TYPE));
-
-        //update equipment
-        webTestClient.put()
-                .uri("/v1/studies/{studyUuid}/network-modification/groovy", studyNameUserIdUuid)
-                .body(BodyInserters.fromValue("equipment = network.getGenerator('idGen')\nequipment.setTargetP('42')"))
-                .exchange()
-                .expectStatus().isOk();
-
-        // assert that the broker message has been sent
-        substationsSet = ImmutableSet.of("s4", "s5", "s6", "s7");
-        messageStudyUpdate = output.receive(1000);
-        assertEquals("", new String(messageStudyUpdate.getPayload()));
-        headersStudyUpdate = messageStudyUpdate.getHeaders();
-        assertEquals(studyNameUserIdUuid, headersStudyUpdate.get(StudyService.HEADER_STUDY_UUID));
-        assertEquals("study", headersStudyUpdate.get(StudyService.HEADER_UPDATE_TYPE));
-        assertEquals(substationsSet, headersStudyUpdate.get(StudyService.HEADER_UPDATE_TYPE_SUBSTATIONS_IDS));
-
-        // assert that the broker message has been sent
-        messageLFStatus = output.receive(1000);
-        assertEquals("", new String(messageLFStatus.getPayload()));
-        headersLFStatus = messageLFStatus.getHeaders();
-        assertEquals(studyNameUserIdUuid, headersLFStatus.get(StudyService.HEADER_STUDY_UUID));
-        assertEquals("loadflow_status", headersLFStatus.get(HEADER_UPDATE_TYPE));
-
-        // assert that the broker message has been sent
-        messageLFStatus = output.receive(1000);
-        assertEquals("", new String(messageLFStatus.getPayload()));
-        headersLFStatus = messageLFStatus.getHeaders();
-        assertEquals(studyNameUserIdUuid, headersLFStatus.get(StudyService.HEADER_STUDY_UUID));
-        assertEquals("securityAnalysis_status", headersLFStatus.get(HEADER_UPDATE_TYPE));
-
+
+        //expect only 1 study (public one) since the other is private and we use another userId
         webTestClient.get()
                 .uri("/v1/studies")
-                .header("userId", "userId")
+                .header("userId", "a")
                 .exchange()
                 .expectStatus().isOk()
                 .expectHeader().contentType(MediaType.APPLICATION_JSON)
                 .expectBodyList(CreatedStudyBasicInfos.class)
                 .value(studies -> studies.get(0),
-                        MatcherCreatedStudyBasicInfos.createMatcherCreatedStudyBasicInfos(studyNameUserIdUuid, "studyName", "userId", "UCTE", "description", false));
->>>>>>> 2e1ffc9e
-
-        //expect only 1 study (public one) since the other is private and we use another userId
-        webTestClient.get()
-                .uri("/v1/studies")
-                .header("userId", "a")
-                .exchange()
-                .expectStatus().isOk()
-                .expectHeader().contentType(MediaType.APPLICATION_JSON)
-                .expectBodyList(CreatedStudyBasicInfos.class)
-                .value(studies -> studies.get(0),
-<<<<<<< HEAD
-                        createMatcherCreatedStudyBasicInfos(STUDY_NAME, "userId", "UCTE", false));
-=======
-                        MatcherCreatedStudyBasicInfos.createMatcherCreatedStudyBasicInfos(studyNameUserIdUuid, "studyName", "userId", "UCTE", "description", false));
->>>>>>> 2e1ffc9e
+                        createMatcherCreatedStudyBasicInfos(studyNameUserIdUuid, STUDY_NAME, "userId", "UCTE", "description", false));
 
         //rename the study
         String newStudyName = "newName";
@@ -1008,27 +719,15 @@
                 .exchange()
                 .expectStatus().isOk()
                 .expectHeader().contentType(MediaType.APPLICATION_JSON)
-<<<<<<< HEAD
-                .expectBody(StudyInfos.class)
-                .value(createMatcherStudyInfos("newName", "userId", "UCTE", "description", false));
+                .expectBody(CreatedStudyBasicInfos.class)
+                .value(createMatcherCreatedStudyBasicInfos(studyNameUserIdUuid, "newName", "userId", "UCTE", "description", false));
 
         // broker message for study rename
         message = output.receive(1000);
         assertEquals("", new String(message.getPayload()));
         headers = message.getHeaders();
-        assertEquals(STUDY_NAME, headers.get(HEADER_STUDY_NAME));
+        assertEquals(studyNameUserIdUuid, headers.get(studyService.HEADER_STUDY_UUID));
         assertEquals(StudyService.UPDATE_TYPE_STUDIES, headers.get(HEADER_UPDATE_TYPE));
-=======
-                .expectBody(CreatedStudyBasicInfos.class)
-                .value(MatcherCreatedStudyBasicInfos.createMatcherCreatedStudyBasicInfos(studyNameUserIdUuid, "newName", "userId", "UCTE", "description", false));
-
-        // broker message for study rename
-        messageLFStatus = output.receive(1000);
-        assertEquals("", new String(messageLFStatus.getPayload()));
-        headersLFStatus = messageLFStatus.getHeaders();
-        assertEquals(studyNameUserIdUuid, headersLFStatus.get(studyService.HEADER_STUDY_UUID));
-        assertEquals("studies", headersLFStatus.get(HEADER_UPDATE_TYPE));
->>>>>>> 2e1ffc9e
 
         webTestClient.post()
                 .uri("/v1/studies/" + randomUuid + "/rename")
@@ -1046,11 +745,11 @@
         Message<byte[]> messageLfStatus = output.receive(1000);
         assertEquals("", new String(messageLfStatus.getPayload()));
         MessageHeaders headersLF = messageLfStatus.getHeaders();
-        assertEquals(studyNameUserIdUuid, headersLFStatus.get(StudyService.HEADER_STUDY_UUID));
+        assertEquals(studyNameUserIdUuid, headersLF.get(StudyService.HEADER_STUDY_UUID));
         assertEquals(StudyService.UPDATE_TYPE_LOADFLOW_STATUS, headersLF.get(HEADER_UPDATE_TYPE));
 
         Message<byte[]> messageLf = output.receive(1000);
-        assertEquals(studyNameUserIdUuid, headersLFStatus.get(StudyService.HEADER_STUDY_UUID));
+        assertEquals(studyNameUserIdUuid, headersLF.get(StudyService.HEADER_STUDY_UUID));
         assertEquals(StudyService.UPDATE_TYPE_LOADFLOW, messageLf.getHeaders().get(HEADER_UPDATE_TYPE));
 
         //try to run a another loadflow
@@ -1139,11 +838,7 @@
                 .exchange()
                 .expectStatus().isOk()
                 .expectBody(StudyInfos.class)
-<<<<<<< HEAD
-                .value(createMatcherStudyInfos("newName", "userId", "UCTE", "description", true, LoadFlowStatus.CONVERGED));
-=======
-                .value(MatcherStudyInfos.createMatcherStudyInfos(studyNameUserIdUuid, "newName", "userId", "UCTE", "description", true, LoadFlowStatus.CONVERGED));
->>>>>>> 2e1ffc9e
+                .value(createMatcherStudyInfos(studyNameUserIdUuid, "newName", "userId", "UCTE", "description", true, LoadFlowStatus.CONVERGED));
 
         // make private study private should work
         webTestClient.post()
@@ -1152,11 +847,7 @@
                 .exchange()
                 .expectStatus().isOk()
                 .expectBody(StudyInfos.class)
-<<<<<<< HEAD
-                .value(createMatcherStudyInfos("newName", "userId", "UCTE", "description", true, LoadFlowStatus.CONVERGED));
-=======
-                .value(MatcherStudyInfos.createMatcherStudyInfos(studyNameUserIdUuid, "newName", "userId", "UCTE", "description", true, LoadFlowStatus.CONVERGED));
->>>>>>> 2e1ffc9e
+                .value(createMatcherStudyInfos(studyNameUserIdUuid, "newName", "userId", "UCTE", "description", true, LoadFlowStatus.CONVERGED));
 
         // make private study public
         webTestClient.post()
@@ -1165,11 +856,7 @@
                 .exchange()
                 .expectStatus().isOk()
                 .expectBody(StudyInfos.class)
-<<<<<<< HEAD
-                .value(createMatcherStudyInfos("newName", "userId", "UCTE", "description", false, LoadFlowStatus.CONVERGED));
-=======
-                .value(MatcherStudyInfos.createMatcherStudyInfos(studyNameUserIdUuid, "newName", "userId", "UCTE", "description", false, LoadFlowStatus.CONVERGED));
->>>>>>> 2e1ffc9e
+                .value(createMatcherStudyInfos(studyNameUserIdUuid, "newName", "userId", "UCTE", "description", false, LoadFlowStatus.CONVERGED));
 
         // drop the broker message for study deletion (due to right access change)
         output.receive(1000);
@@ -1254,10 +941,11 @@
     @Test
     public void testNetworkModificationSwitch() {
         createStudy("userId", STUDY_NAME, CASE_UUID, DESCRIPTION, false, true);
+        UUID studyNameUserIdUuid = studyRepository.findAll().get(0).getId();
 
         //update switch
         webTestClient.put()
-                .uri("/v1/{userId}/studies/{studyName}/network-modification/switches/{switchId}?open=true", "userId", STUDY_NAME, "switchId")
+                .uri("/v1/studies/{studyUuid}/network-modification/switches/{switchId}?open=true", studyNameUserIdUuid, "switchId")
                 .exchange()
                 .expectStatus().isOk();
 
@@ -1265,26 +953,26 @@
         Message<byte[]> message = output.receive(1000);
         assertEquals("", new String(message.getPayload()));
         MessageHeaders headers = message.getHeaders();
-        assertEquals(STUDY_NAME, headers.get(StudyService.HEADER_STUDY_NAME));
+        assertEquals(studyNameUserIdUuid, headers.get(StudyService.HEADER_STUDY_UUID));
         assertEquals(StudyService.UPDATE_TYPE_STUDY, headers.get(StudyService.HEADER_UPDATE_TYPE));
         assertEquals(substationsSet, headers.get(StudyService.HEADER_UPDATE_TYPE_SUBSTATIONS_IDS));
 
         message = output.receive(1000);
         assertEquals("", new String(message.getPayload()));
         headers = message.getHeaders();
-        assertEquals(STUDY_NAME, headers.get(StudyService.HEADER_STUDY_NAME));
+        assertEquals(studyNameUserIdUuid, headers.get(StudyService.HEADER_STUDY_UUID));
         assertEquals(StudyService.UPDATE_TYPE_LOADFLOW_STATUS, headers.get(StudyService.HEADER_UPDATE_TYPE));
 
         message = output.receive(1000);
         assertEquals("", new String(message.getPayload()));
         headers = message.getHeaders();
-        assertEquals(STUDY_NAME, headers.get(StudyService.HEADER_STUDY_NAME));
+        assertEquals(studyNameUserIdUuid, headers.get(StudyService.HEADER_STUDY_UUID));
         assertEquals(StudyService.UPDATE_TYPE_SECURITY_ANALYSIS_STATUS, headers.get(StudyService.HEADER_UPDATE_TYPE));
 
         message = output.receive(1000);
         assertEquals("", new String(message.getPayload()));
         headers = message.getHeaders();
-        assertEquals(STUDY_NAME, headers.get(StudyService.HEADER_STUDY_NAME));
+        assertEquals(studyNameUserIdUuid, headers.get(StudyService.HEADER_STUDY_UUID));
         assertEquals(StudyService.UPDATE_TYPE_SWITCH, headers.get(StudyService.HEADER_UPDATE_TYPE));
 
         webTestClient.get()
@@ -1295,7 +983,7 @@
                 .expectHeader().contentType(MediaType.APPLICATION_JSON)
                 .expectBodyList(CreatedStudyBasicInfos.class)
                 .value(studies -> studies.get(0),
-                        createMatcherCreatedStudyBasicInfos(STUDY_NAME, "userId", "UCTE", false));
+                        createMatcherCreatedStudyBasicInfos(studyNameUserIdUuid, STUDY_NAME, "userId", "UCTE", DESCRIPTION, false));
 
         assertNull(output.receive(1000));
     }
@@ -1303,10 +991,11 @@
     @Test
     public void testNetworkModificationEquipment() {
         createStudy("userId", STUDY_NAME, CASE_UUID, DESCRIPTION, false, true);
+        UUID studyNameUserIdUuid = studyRepository.findAll().get(0).getId();
 
         //update equipment
         webTestClient.put()
-                .uri("/v1/{userId}/studies/{studyName}/network-modification/groovy", "userId", STUDY_NAME)
+                .uri("/v1/studies/{studyUuid}/network-modification/groovy", studyNameUserIdUuid)
                 .body(BodyInserters.fromValue("equipment = network.getGenerator('idGen')\nequipment.setTargetP('42')"))
                 .exchange()
                 .expectStatus().isOk();
@@ -1315,20 +1004,20 @@
         Message<byte[]> message = output.receive(1000);
         assertEquals("", new String(message.getPayload()));
         MessageHeaders headers = message.getHeaders();
-        assertEquals(STUDY_NAME, headers.get(StudyService.HEADER_STUDY_NAME));
+        assertEquals(studyNameUserIdUuid, headers.get(StudyService.HEADER_STUDY_UUID));
         assertEquals("study", headers.get(StudyService.HEADER_UPDATE_TYPE));
         assertEquals(substationsSet, headers.get(StudyService.HEADER_UPDATE_TYPE_SUBSTATIONS_IDS));
 
         message = output.receive(1000);
         assertEquals("", new String(message.getPayload()));
         headers = message.getHeaders();
-        assertEquals(STUDY_NAME, headers.get(StudyService.HEADER_STUDY_NAME));
+        assertEquals(studyNameUserIdUuid, headers.get(StudyService.HEADER_STUDY_UUID));
         assertEquals(StudyService.UPDATE_TYPE_LOADFLOW_STATUS, headers.get(StudyService.HEADER_UPDATE_TYPE));
 
         message = output.receive(1000);
         assertEquals("", new String(message.getPayload()));
         headers = message.getHeaders();
-        assertEquals(STUDY_NAME, headers.get(StudyService.HEADER_STUDY_NAME));
+        assertEquals(studyNameUserIdUuid, headers.get(StudyService.HEADER_STUDY_UUID));
         assertEquals(StudyService.UPDATE_TYPE_SECURITY_ANALYSIS_STATUS, headers.get(StudyService.HEADER_UPDATE_TYPE));
 
         webTestClient.get()
@@ -1339,7 +1028,7 @@
                 .expectHeader().contentType(MediaType.APPLICATION_JSON)
                 .expectBodyList(CreatedStudyBasicInfos.class)
                 .value(studies -> studies.get(0),
-                        createMatcherCreatedStudyBasicInfos(STUDY_NAME, "userId", "UCTE", false));
+                        createMatcherCreatedStudyBasicInfos(studyNameUserIdUuid, STUDY_NAME, "userId", "UCTE", DESCRIPTION, false));
 
         assertNull(output.receive(1000));
     }
@@ -1347,10 +1036,11 @@
     @Test
     public void testDeleteNetwokModifications() {
         createStudy("userId", STUDY_NAME, CASE_UUID, DESCRIPTION, false, true);
+        UUID studyNameUserIdUuid = studyRepository.findAll().get(0).getId();
 
         // get all modifications for the default group of a network
         webTestClient.get()
-                .uri("/v1/userId/studies/studyName/network/modifications")
+                .uri("/v1/studies/{studyUuid}/network/modifications", studyNameUserIdUuid)
                 .header("userId", "userId")
                 .exchange()
                 .expectStatus().isOk()
@@ -1360,7 +1050,7 @@
 
         // delete all modifications for the default group of a network
         webTestClient.delete()
-                .uri("/v1/userId/studies/studyName/network/modifications")
+                .uri("/v1/studies/{studyUuid}/network/modifications", studyNameUserIdUuid)
                 .header("userId", "userId")
                 .exchange()
                 .expectStatus()
@@ -1375,41 +1065,7 @@
         createStudy("userId", "newStudy", TEST_FILE_WITH_ERRORS, "desc", false, true,
                 "The network 20140116_0830_2D4_UX1_pst already contains an object 'GeneratorImpl' with the id 'BBE3AA1 _generator'");
 
-<<<<<<< HEAD
         assertNull(output.receive(1000));
-=======
-            webTestClient.post()
-                    .uri(STUDIES_URL + "?description={description}&isPrivate={isPrivate}", "newStudy", "desc", "false")
-                    .header("userId", "userId")
-                    .contentType(MediaType.MULTIPART_FORM_DATA)
-                    .body(BodyInserters.fromMultipartData(bodyBuilder.build()))
-                    .exchange()
-                    .expectStatus().isOk();
-
-            UUID uuid = studyCreationRequestRepository.findAll().get(0).getId();
-
-            // assert that the broker message has been sent a study creation request message
-            Message<byte[]> message = output.receive(1000);
-            assertEquals("", new String(message.getPayload()));
-            MessageHeaders headers = message.getHeaders();
-            assertEquals(uuid, headers.get(StudyService.HEADER_STUDY_UUID));
-            assertEquals(StudyService.UPDATE_TYPE_STUDIES, headers.get(StudyService.HEADER_UPDATE_TYPE));
-
-            // assert that the broker message has been sent a error message for study creation
-            message = output.receive(1000);
-            assertEquals("", new String(message.getPayload()));
-            headers = message.getHeaders();
-            assertEquals("newStudy", headers.get(StudyService.HEADER_STUDY_NAME));
-            assertEquals("The network 20140116_0830_2D4_UX1_pst already contains an object 'GeneratorImpl' with the id 'BBE3AA1 _generator'", headers.get(StudyService.HEADER_ERROR));
-
-            // assert that the broker message has been sent a study creation request message for deletion
-            message = output.receive(1000);
-            assertEquals("", new String(message.getPayload()));
-            headers = message.getHeaders();
-            assertEquals(uuid, headers.get(StudyService.HEADER_STUDY_UUID));
-            assertEquals(StudyService.UPDATE_TYPE_STUDIES, headers.get(StudyService.HEADER_UPDATE_TYPE));
-        }
->>>>>>> 2e1ffc9e
     }
 
     @Test
@@ -1434,18 +1090,20 @@
 
         exchange.expectStatus().isOk();
 
+        UUID studyUuid = studyCreationRequestRepository.findAll().get(0).getId();
+
         // assert that the broker message has been sent a study creation request message
         Message<byte[]> message = output.receive(1000);
         assertEquals("", new String(message.getPayload()));
         MessageHeaders headers = message.getHeaders();
-        assertEquals(studyName, headers.get(StudyService.HEADER_STUDY_NAME));
+        assertEquals(studyUuid, headers.get(StudyService.HEADER_STUDY_UUID));
         assertEquals(StudyService.UPDATE_TYPE_STUDIES, headers.get(StudyService.HEADER_UPDATE_TYPE));
 
         // assert that the broker message has been sent a study creation message for creation
         message = output.receive(1000);
         assertEquals("", new String(message.getPayload()));
         headers = message.getHeaders();
-        assertEquals(studyName, headers.get(StudyService.HEADER_STUDY_NAME));
+        assertEquals(studyUuid, headers.get(StudyService.HEADER_STUDY_UUID));
         assertEquals(StudyService.UPDATE_TYPE_STUDIES, headers.get(StudyService.HEADER_UPDATE_TYPE));
         assertEquals(errorMessage.length != 0 ? errorMessage[0] : null, headers.get(StudyService.HEADER_ERROR));
 
@@ -1453,7 +1111,7 @@
         message = output.receive(1000);
         assertEquals("", new String(message.getPayload()));
         headers = message.getHeaders();
-        assertEquals(studyName, headers.get(StudyService.HEADER_STUDY_NAME));
+        assertEquals(studyUuid, headers.get(StudyService.HEADER_STUDY_UUID));
         assertEquals(StudyService.UPDATE_TYPE_STUDIES, headers.get(StudyService.HEADER_UPDATE_TYPE));
 
         return exchange;
@@ -1462,10 +1120,7 @@
     private WebTestClient.ResponseSpec createStudy(String userId, String studyName, String fileName, String description, boolean isPrivate,
                                                    boolean withStatusOk, String... errorMessage) throws Exception {
         final WebTestClient.ResponseSpec exchange;
-
-//        try (InputStream is = new FileInputStream(ResourceUtils.getFile("classpath:testCase.xiidm"))) {
-//            MockMultipartFile mockFile = new MockMultipartFile("blockingCaseFile/cases/private", "testCase.xiidm", "text/xml", is);
-
+        final UUID studyUuid;
         try (InputStream is = new FileInputStream(ResourceUtils.getFile("classpath:" + fileName))) {
             MockMultipartFile mockFile = new MockMultipartFile("caseFile", fileName, "text/xml", is);
 
@@ -1479,57 +1134,32 @@
                     .header("userId", userId)
                     .contentType(MediaType.MULTIPART_FORM_DATA)
                     .body(BodyInserters.fromMultipartData(bodyBuilder.build()))
-<<<<<<< HEAD
                     .exchange();
 
             if (!withStatusOk) {
                 return exchange;
             }
 
+            studyUuid = studyCreationRequestRepository.findAll().get(0).getId();
+
             exchange.expectStatus().isOk()
                     .expectBody(BasicStudyInfos.class)
-                    .value(createMatcherStudyBasicInfos(userId, studyName, isPrivate));
-=======
-                    .exchange()
-                    .expectStatus().isOk();
-
-            UUID uuid = studyCreationRequestRepository.findAll().get(0).getId();
-
-            // assert that the broker message has been sent a study creation request message
-            Message<byte[]> message = output.receive(1000);
-            assertEquals("", new String(message.getPayload()));
-            MessageHeaders headers = message.getHeaders();
-            assertEquals(uuid, headers.get(StudyService.HEADER_STUDY_UUID));
-            assertEquals(StudyService.UPDATE_TYPE_STUDIES, headers.get(StudyService.HEADER_UPDATE_TYPE));
-
-            // assert that the broker message has been sent a error message for study creation
-            message = output.receive(1000);
-            assertEquals("", new String(message.getPayload()));
-            headers = message.getHeaders();
-            assertEquals("newStudy", headers.get(StudyService.HEADER_STUDY_NAME));
-            assertEquals("Error during import in the case server", headers.get(StudyService.HEADER_ERROR));
-
-            // assert that the broker message has been sent a study creation request message for deletion
-            message = output.receive(1000);
-            assertEquals("", new String(message.getPayload()));
-            headers = message.getHeaders();
-            assertEquals(uuid, headers.get(StudyService.HEADER_STUDY_UUID));
-            assertEquals(StudyService.UPDATE_TYPE_STUDIES, headers.get(StudyService.HEADER_UPDATE_TYPE));
->>>>>>> 2e1ffc9e
+                    .value(createMatcherStudyBasicInfos(studyUuid, userId, studyName, isPrivate));
         }
 
         // assert that the broker message has been sent a study creation request message
         Message<byte[]> message = output.receive(1000);
         assertEquals("", new String(message.getPayload()));
         MessageHeaders headers = message.getHeaders();
-        assertEquals(studyName, headers.get(StudyService.HEADER_STUDY_NAME));
+        assertEquals(studyUuid, headers.get(StudyService.HEADER_STUDY_UUID));
         assertEquals(StudyService.UPDATE_TYPE_STUDIES, headers.get(StudyService.HEADER_UPDATE_TYPE));
 
         // assert that the broker message has been sent a study creation message for creation
         message = output.receive(1000);
         assertEquals("", new String(message.getPayload()));
         headers = message.getHeaders();
-        assertEquals(studyName, headers.get(StudyService.HEADER_STUDY_NAME));
+        assertEquals(errorMessage.length == 0 ? studyUuid : null, headers.get(StudyService.HEADER_STUDY_UUID));
+        assertEquals(errorMessage.length != 0 ? studyName : null, headers.get(StudyService.HEADER_STUDY_NAME));
         assertEquals(StudyService.UPDATE_TYPE_STUDIES, headers.get(StudyService.HEADER_UPDATE_TYPE));
         assertEquals(errorMessage.length != 0 ? errorMessage[0] : null, headers.get(StudyService.HEADER_ERROR));
 
@@ -1537,7 +1167,7 @@
         message = output.receive(1000);
         assertEquals("", new String(message.getPayload()));
         headers = message.getHeaders();
-        assertEquals(studyName, headers.get(StudyService.HEADER_STUDY_NAME));
+        assertEquals(studyUuid, headers.get(StudyService.HEADER_STUDY_UUID));
         assertEquals(StudyService.UPDATE_TYPE_STUDIES, headers.get(StudyService.HEADER_UPDATE_TYPE));
 
         return exchange;
@@ -1546,6 +1176,7 @@
     @Test
     public void testGetStudyCreationRequests() throws Exception {
         countDownLatch = new CountDownLatch(1);
+
         //insert a study with a case (multipartfile)
         try (InputStream is = new FileInputStream(ResourceUtils.getFile("classpath:testCase.xiidm"))) {
             MockMultipartFile mockFile = new MockMultipartFile("blockingCaseFile/cases/private", "testCase.xiidm", "text/xml", is);
@@ -1556,15 +1187,17 @@
                     .contentType(MediaType.TEXT_XML);
 
             webTestClient.post()
-                    .uri(STUDIES_URL + "?description={description}&isPrivate={isPrivate}", "s3", "description", "true")
+                    .uri(STUDIES_URL + "?description={description}&isPrivate={isPrivate}", "s3", DESCRIPTION, "true")
                     .header("userId", "userId")
                     .contentType(MediaType.MULTIPART_FORM_DATA)
                     .body(BodyInserters.fromMultipartData(bodyBuilder.build()))
                     .exchange()
                     .expectStatus().isOk()
                     .expectBody(BasicStudyInfos.class)
-                    .value(createMatcherStudyBasicInfos("userId", "s3", true));
+                    .value(createMatcherStudyBasicInfos(studyCreationRequestRepository.findAll().get(0).getId(), "userId", "s3", true));
         }
+
+        UUID studyUuid = studyCreationRequestRepository.findAll().get(0).getId();
 
         webTestClient.get()
                 .uri("/v1/study_creation_requests")
@@ -1574,7 +1207,7 @@
                 .expectHeader().contentType(MediaType.APPLICATION_JSON)
                 .expectBodyList(BasicStudyInfos.class)
                 .value(requests -> requests.get(0),
-                        createMatcherStudyBasicInfos("userId", "s3", true));
+                        createMatcherStudyBasicInfos(studyUuid, "userId", "s3", true));
 
         countDownLatch.countDown();
 
@@ -1598,7 +1231,7 @@
                 .expectHeader().contentType(MediaType.APPLICATION_JSON)
                 .expectBodyList(CreatedStudyBasicInfos.class)
                 .value(requests -> requests.get(0),
-                        createMatcherCreatedStudyBasicInfos("s3", "userId", "XIIDM", true));
+                        createMatcherCreatedStudyBasicInfos(studyUuid, "s3", "userId", "XIIDM", DESCRIPTION, true));
 
         // drop the broker message for study creation request (creation)
         output.receive(1000);
@@ -1616,7 +1249,9 @@
                 .exchange()
                 .expectStatus().isOk()
                 .expectBody(BasicStudyInfos.class)
-                .value(createMatcherStudyBasicInfos("userId", "NewStudy", false));
+                .value(createMatcherStudyBasicInfos(studyCreationRequestRepository.findAll().get(0).getId(), "userId", "NewStudy", false));
+
+        studyUuid = studyCreationRequestRepository.findAll().get(0).getId();
 
         webTestClient.get()
                 .uri("/v1/study_creation_requests")
@@ -1626,7 +1261,7 @@
                 .expectHeader().contentType(MediaType.APPLICATION_JSON)
                 .expectBodyList(BasicStudyInfos.class)
                 .value(requests -> requests.get(0),
-                        createMatcherStudyBasicInfos("userId", "NewStudy", false));
+                        createMatcherStudyBasicInfos(studyUuid, "userId", "NewStudy", false));
 
         countDownLatch.countDown();
 
@@ -1650,7 +1285,7 @@
                 .expectHeader().contentType(MediaType.APPLICATION_JSON)
                 .expectBodyList(CreatedStudyBasicInfos.class)
                 .value(requests -> requests.get(0),
-                        createMatcherCreatedStudyBasicInfos("NewStudy", "userId", "XIIDM", false));
+                        createMatcherCreatedStudyBasicInfos(studyUuid, "NewStudy", "userId", "XIIDM", DESCRIPTION, false));
 
         // drop the broker message for study creation request (creation)
         output.receive(1000);
