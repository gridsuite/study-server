--- conflicted
+++ resolved
@@ -194,11 +194,8 @@
         studyService.setNetworkStoreServerBaseUri(baseUrl);
         studyService.setSecurityAnalysisServerBaseUri(baseUrl);
         studyService.setActionsServerBaseUri(baseUrl);
-<<<<<<< HEAD
         studyService.setDirectoryServerBaseUri(baseUrl);
-=======
         studyService.setReportServerBaseUri(baseUrl);
->>>>>>> 1d7db7d4
 
         String networkInfosAsString = mapper.writeValueAsString(NETWORK_INFOS);
         String importedCaseUuidAsString = mapper.writeValueAsString(IMPORTED_CASE_UUID);
