/**
 * Copyright (c) 2021, RTE (http://www.rte-france.com)
 * This Source Code Form is subject to the terms of the Mozilla Public
 * License, v. 2.0. If a copy of the MPL was not distributed with this
 * file, You can obtain one at http://mozilla.org/MPL/2.0/.
 */
package org.gridsuite.study.server;

import com.fasterxml.jackson.databind.ObjectMapper;
import com.google.common.collect.ImmutableSet;
import com.powsybl.commons.datasource.ReadOnlyDataSource;
import com.powsybl.commons.datasource.ResourceDataSource;
import com.powsybl.commons.datasource.ResourceSet;
import com.powsybl.commons.reporter.ReporterModel;
import com.powsybl.commons.reporter.ReporterModelJsonModule;
import com.powsybl.iidm.network.*;
import com.powsybl.iidm.xml.XMLImporter;
import com.powsybl.loadflow.LoadFlowParameters;
import com.powsybl.network.store.iidm.impl.NetworkFactoryImpl;
import com.powsybl.network.store.model.*;
import lombok.SneakyThrows;
import okhttp3.HttpUrl;
import okhttp3.mockwebserver.Dispatcher;
import okhttp3.mockwebserver.MockResponse;
import okhttp3.mockwebserver.MockWebServer;
import okhttp3.mockwebserver.RecordedRequest;
import okio.Buffer;
import org.gridsuite.study.server.dto.*;
import org.gridsuite.study.server.dto.NetworkInfos;
import org.gridsuite.study.server.elasticsearch.EquipmentInfosService;
import org.gridsuite.study.server.elasticsearch.StudyInfosService;
import org.gridsuite.study.server.repository.StudyCreationRequestRepository;
import org.gridsuite.study.server.repository.StudyRepository;
import org.gridsuite.study.server.utils.MatcherJson;
import org.gridsuite.study.server.utils.MatcherReport;
import org.json.JSONArray;
import org.json.JSONObject;
import org.junit.After;
import org.junit.Before;
import org.junit.Test;
import org.junit.runner.RunWith;
import org.mockito.stubbing.Answer;
import org.slf4j.Logger;
import org.slf4j.LoggerFactory;
import org.springframework.beans.factory.annotation.Autowired;
import org.springframework.boot.test.autoconfigure.web.reactive.AutoConfigureWebTestClient;
import org.springframework.boot.test.context.SpringBootTest;
import org.springframework.boot.test.mock.mockito.MockBean;
import org.springframework.cloud.stream.binder.test.InputDestination;
import org.springframework.cloud.stream.binder.test.OutputDestination;
import org.springframework.cloud.stream.binder.test.TestChannelBinderConfiguration;
import org.springframework.http.HttpHeaders;
import org.springframework.http.HttpStatus;
import org.springframework.http.MediaType;
import org.springframework.http.client.MultipartBodyBuilder;
import org.springframework.messaging.Message;
import org.springframework.messaging.MessageHeaders;
import org.springframework.messaging.support.MessageBuilder;
import org.springframework.mock.web.MockMultipartFile;
import org.springframework.test.context.ContextConfiguration;
import org.springframework.test.context.ContextHierarchy;
import org.springframework.test.context.junit4.SpringRunner;
import org.springframework.test.web.reactive.server.WebTestClient;
import org.springframework.util.ResourceUtils;
import org.springframework.web.reactive.config.EnableWebFlux;
import org.springframework.web.reactive.function.BodyInserters;

import java.io.FileInputStream;
import java.io.IOException;
import java.io.InputStream;
import java.time.ZoneOffset;
import java.time.ZonedDateTime;
import java.util.*;
import java.util.concurrent.CountDownLatch;
import java.util.concurrent.TimeUnit;
import java.util.stream.Collectors;
import java.util.stream.IntStream;

import static org.gridsuite.study.server.StudyConstants.CASE_API_VERSION;
import static org.gridsuite.study.server.StudyException.Type.*;
import static org.gridsuite.study.server.StudyService.*;
import static org.gridsuite.study.server.utils.MatcherBasicStudyInfos.createMatcherStudyBasicInfos;
import static org.gridsuite.study.server.utils.MatcherCreatedStudyBasicInfos.createMatcherCreatedStudyBasicInfos;
import static org.gridsuite.study.server.utils.MatcherStudyInfos.createMatcherStudyInfos;
import static org.junit.Assert.*;
import static org.mockito.ArgumentMatchers.any;
import static org.mockito.Mockito.when;

/**
 * @author Abdelsalem Hedhili <abdelsalem.hedhili at rte-france.com>
 * @author Franck Lecuyer <franck.lecuyer at rte-france.com>
 */

@RunWith(SpringRunner.class)
@AutoConfigureWebTestClient
@EnableWebFlux
@SpringBootTest(properties = {"spring.data.elasticsearch.enabled=false"})
@ContextHierarchy({@ContextConfiguration(classes = {StudyApplication.class, EmbeddedElasticsearch.class, TestChannelBinderConfiguration.class})})
public class StudyTest {

    private static final Logger LOGGER = LoggerFactory.getLogger(StudyTest.class);

    private static final String STUDIES_URL = "/v1/studies";
    private static final String TEST_FILE = "testCase.xiidm";
    private static final String TEST_FILE_WITH_ERRORS = "testCase_with_errors.xiidm";
    private static final String TEST_FILE_IMPORT_ERRORS = "testCase_import_errors.xiidm";
    private static final String TEST_FILE_IMPORT_ERRORS_NO_MESSAGE_IN_RESPONSE_BODY = "testCase_import_errors_no_message_in_response_body.xiidm";
    private static final String NETWORK_UUID_STRING = "38400000-8cf0-11bd-b23e-10b96e4ef00d";
    private static final String CASE_UUID_STRING = "00000000-8cf0-11bd-b23e-10b96e4ef00d";
    private static final String IMPORTED_CASE_UUID_STRING = "11111111-0000-0000-0000-000000000000";
    private static final String IMPORTED_BLOCKING_CASE_UUID_STRING = "22111111-0000-0000-0000-000000000000";
    private static final String IMPORTED_CASE_WITH_ERRORS_UUID_STRING = "88888888-0000-0000-0000-000000000000";
    private static final String NEW_STUDY_CASE_UUID = "11888888-0000-0000-0000-000000000000";
    private static final String NOT_EXISTING_CASE_UUID = "00000000-0000-0000-0000-000000000000";
    private static final String SECURITY_ANALYSIS_UUID = "f3a85c9b-9594-4e55-8ec7-07ea965d24eb";
    private static final String NOT_FOUND_SECURITY_ANALYSIS_UUID = "e3a85c9b-9594-4e55-8ec7-07ea965d24eb";
    private static final String HEADER_UPDATE_TYPE = "updateType";
    private static final UUID NETWORK_UUID = UUID.fromString(NETWORK_UUID_STRING);
    private static final UUID CASE_UUID = UUID.fromString(CASE_UUID_STRING);
    private static final UUID IMPORTED_CASE_UUID = UUID.fromString(IMPORTED_CASE_UUID_STRING);
    private static final UUID IMPORTED_CASE_WITH_ERRORS_UUID = UUID.fromString(IMPORTED_CASE_WITH_ERRORS_UUID_STRING);
    private static final NetworkInfos NETWORK_INFOS = new NetworkInfos(NETWORK_UUID, "20140116_0830_2D4_UX1_pst");
    private static final String CONTIGENCY_LIST_NAME = "ls";
    private static final String SECURITY_ANALYSIS_RESULT_JSON = "{\"version\":\"1.0\",\"preContingencyResult\":{\"computationOk\":true,\"limitViolations\":[{\"subjectId\":\"l3\",\"limitType\":\"CURRENT\",\"acceptableDuration\":1200,\"limit\":10.0,\"limitReduction\":1.0,\"value\":11.0,\"side\":\"ONE\"}],\"actionsTaken\":[]},\"postContingencyResults\":[{\"contingency\":{\"id\":\"l1\",\"elements\":[{\"id\":\"l1\",\"type\":\"BRANCH\"}]},\"limitViolationsResult\":{\"computationOk\":true,\"limitViolations\":[{\"subjectId\":\"vl1\",\"limitType\":\"HIGH_VOLTAGE\",\"acceptableDuration\":0,\"limit\":400.0,\"limitReduction\":1.0,\"value\":410.0}],\"actionsTaken\":[]}},{\"contingency\":{\"id\":\"l2\",\"elements\":[{\"id\":\"l2\",\"type\":\"BRANCH\"}]},\"limitViolationsResult\":{\"computationOk\":true,\"limitViolations\":[{\"subjectId\":\"vl1\",\"limitType\":\"HIGH_VOLTAGE\",\"acceptableDuration\":0,\"limit\":400.0,\"limitReduction\":1.0,\"value\":410.0}],\"actionsTaken\":[]}}]}";
    private static final String SECURITY_ANALYSIS_STATUS_JSON = "{\"status\":\"COMPLETED\"}";
    private static final String CONTINGENCIES_JSON = "[{\"id\":\"l1\",\"elements\":[{\"id\":\"l1\",\"type\":\"BRANCH\"}]}]";
    public static final String LOAD_PARAMETERS_JSON = "{\"version\":\"1.5\",\"voltageInitMode\":\"UNIFORM_VALUES\",\"transformerVoltageControlOn\":false,\"phaseShifterRegulationOn\":false,\"noGeneratorReactiveLimits\":false,\"twtSplitShuntAdmittance\":false,\"simulShunt\":false,\"readSlackBus\":false,\"writeSlackBus\":false,\"dc\":false,\"distributedSlack\":true,\"balanceType\":\"PROPORTIONAL_TO_GENERATION_P_MAX\",\"dcUseTransformerRatio\":true,\"countriesToBalance\":[],\"connectedComponentMode\":\"MAIN\"}";
    public static final String LOAD_PARAMETERS_JSON2 = "{\"version\":\"1.5\",\"voltageInitMode\":\"DC_VALUES\",\"transformerVoltageControlOn\":true,\"phaseShifterRegulationOn\":true,\"noGeneratorReactiveLimits\":false,\"twtSplitShuntAdmittance\":false,\"simulShunt\":true,\"readSlackBus\":false,\"writeSlackBus\":true,\"dc\":true,\"distributedSlack\":true,\"balanceType\":\"PROPORTIONAL_TO_CONFORM_LOAD\",\"dcUseTransformerRatio\":true,\"countriesToBalance\":[],\"connectedComponentMode\":\"MAIN\"}";
    private static final ReporterModel REPORT_TEST = new ReporterModel("test", "test");
    private static final String VOLTAGE_LEVEL_ID = "VOLTAGE_LEVEL_ID";

    @Autowired
    private OutputDestination output;

    @Autowired
    private InputDestination input;

    @Autowired
    private WebTestClient webTestClient;

    @Autowired
    private StudyService studyService;

    @Autowired
    private NetworkStoreService networkStoreService;

    @Autowired
    private NetworkModificationService networkModificationService;

    @Autowired
    private ReportService reportService;

    @MockBean
    private EquipmentInfosService equipmentInfosService;

    @MockBean
    private StudyInfosService studyInfosService;

    @Autowired
    private ObjectMapper mapper;

    private TopLevelDocument<VoltageLevelAttributes> topLevelDocument;

    private TopLevelDocument<ConfiguredBusAttributes> configuredBusTopLevelDocument;

    private TopLevelDocument<BusbarSectionAttributes> busbarSectionTopLevelDocument;

    private List<EquipmentInfos> linesInfos;

    private List<CreatedStudyBasicInfos> studiesInfos;

    private MockWebServer server;

    @Autowired
    private StudyRepository studyRepository;

    @Autowired
    private NetworkModificationTreeService networkModificationTreeService;

    @Autowired
    private StudyCreationRequestRepository studyCreationRequestRepository;

    //used by testGetStudyCreationRequests to control asynchronous case import
    CountDownLatch countDownLatch;

    private static EquipmentInfos toEquipmentInfos(Line line) {
        return EquipmentInfos.builder()
            .networkUuid(NETWORK_UUID)
            .id(line.getId())
            .name(line.getNameOrId())
            .type("LINE")
            .voltageLevelsIds(Set.of(line.getTerminal1().getVoltageLevel().getId()))
            .build();
    }

    private void initMockBeans(Network network) {
        linesInfos = network.getLineStream().map(StudyTest::toEquipmentInfos).collect(Collectors.toList());

        studiesInfos = List.of(
<<<<<<< HEAD
                CreatedStudyBasicInfos.builder().studyUuid(UUID.fromString("11888888-0000-0000-0000-111111111111")).userId("userId1").caseFormat("XIIDM").studyPrivate(false).creationDate(ZonedDateTime.now(ZoneOffset.UTC)).build(),
                CreatedStudyBasicInfos.builder().studyUuid(UUID.fromString("11888888-0000-0000-0000-111111111112")).userId("userId1").caseFormat("UCTE").studyPrivate(false).creationDate(ZonedDateTime.now(ZoneOffset.UTC)).build()
        );

        when(studyInfosService.add(any(CreatedStudyBasicInfos.class))).thenReturn(studiesInfos.get(0));
        when(studyInfosService.search(String.format("userId:%s", "userId")))
                .then((Answer<List<CreatedStudyBasicInfos>>) invocation -> studiesInfos);
=======
            CreatedStudyBasicInfos.builder().studyUuid(UUID.fromString("11888888-0000-0000-0000-111111111111")).studyName("s11").userId("userId1").caseFormat("XIIDM").description("description").studyPrivate(false).creationDate(ZonedDateTime.now(ZoneOffset.UTC)).build(),
            CreatedStudyBasicInfos.builder().studyUuid(UUID.fromString("11888888-0000-0000-0000-111111111112")).studyName("s12").userId("userId1").caseFormat("UCTE").description("description").studyPrivate(false).creationDate(ZonedDateTime.now(ZoneOffset.UTC)).build()
        );

        when(studyInfosService.add(any(CreatedStudyBasicInfos.class))).thenReturn(studiesInfos.get(0));
        when(studyInfosService.search(String.format("studyName:%s AND userId:userId", STUDY_NAME)))
            .then((Answer<List<CreatedStudyBasicInfos>>) invocation -> studiesInfos);
>>>>>>> cf0fbbf2

        when(equipmentInfosService.search(String.format("networkUuid.keyword:(%s) AND equipmentType:(LINE)", NETWORK_UUID_STRING)))
            .then((Answer<List<EquipmentInfos>>) invocation -> linesInfos);
    }

    private void cleanDB() {
        studyRepository.findAll().forEach(s -> networkModificationTreeService.doDeleteTree(s.getId()));
        studyRepository.deleteAll();
        studyCreationRequestRepository.deleteAll();
    }

    @Before
    public void setup() throws IOException {
        ReadOnlyDataSource dataSource = new ResourceDataSource("testCase",
            new ResourceSet("", TEST_FILE));
        Network network = new XMLImporter().importData(dataSource, new NetworkFactoryImpl(), null);
        initMockBeans(network);

        List<Resource<VoltageLevelAttributes>> data = new ArrayList<>();

        Iterable<VoltageLevel> vls = network.getVoltageLevels();
        vls.forEach(vl -> data.add(Resource.create(ResourceType.VOLTAGE_LEVEL, vl.getId(), Resource.INITIAL_VARIANT_NUM,
                VoltageLevelAttributes.builder()
                        .name(vl.getNameOrId())
                        .substationId(vl.getSubstation().map(Identifiable::getId).orElse(null))
                        .build())));

        topLevelDocument = new TopLevelDocument<>(data, null);

        List<Resource<ConfiguredBusAttributes>> busesData = new ArrayList<>();
        busesData.add(Resource.create(ResourceType.CONFIGURED_BUS, "BUS_1", Resource.INITIAL_VARIANT_NUM, ConfiguredBusAttributes.builder().name("BUS_1").build()));
        busesData.add(Resource.create(ResourceType.CONFIGURED_BUS, "BUS_2", Resource.INITIAL_VARIANT_NUM, ConfiguredBusAttributes.builder().name("BUS_2").build()));
        configuredBusTopLevelDocument = new TopLevelDocument<>(busesData, null);

        List<Resource<BusbarSectionAttributes>> busbarSectionsData = new ArrayList<>();
        busbarSectionsData.add(Resource.create(ResourceType.BUSBAR_SECTION, "BUSBAR_SECTION_1", Resource.INITIAL_VARIANT_NUM, BusbarSectionAttributes.builder().name("BUSBAR_SECTION_1").build()));
        busbarSectionsData.add(Resource.create(ResourceType.BUSBAR_SECTION, "BUSBAR_SECTION_2", Resource.INITIAL_VARIANT_NUM, BusbarSectionAttributes.builder().name("BUSBAR_SECTION_2").build()));
        busbarSectionTopLevelDocument = new TopLevelDocument<>(busbarSectionsData, null);

        server = new MockWebServer();

        // Start the server.
        server.start();

        // Ask the server for its URL. You'll need this to make HTTP requests.
        HttpUrl baseHttpUrl = server.url("");
        String baseUrl = baseHttpUrl.toString().substring(0, baseHttpUrl.toString().length() - 1);
        studyService.setCaseServerBaseUri(baseUrl);
        studyService.setNetworkConversionServerBaseUri(baseUrl);
        studyService.setSingleLineDiagramServerBaseUri(baseUrl);
        studyService.setGeoDataServerBaseUri(baseUrl);
        studyService.setNetworkMapServerBaseUri(baseUrl);
        studyService.setLoadFlowServerBaseUri(baseUrl);
        studyService.setSecurityAnalysisServerBaseUri(baseUrl);
        studyService.setActionsServerBaseUri(baseUrl);
        networkStoreService.setNetworkStoreServerBaseUri(baseUrl);
        networkModificationService.setNetworkModificationServerBaseUri(baseUrl);
        reportService.setReportServerBaseUri(baseUrl);

        // FIXME: remove lines when dicos will be used on the front side
        mapper.registerModule(new ReporterModelJsonModule() {
            @Override
            public Object getTypeId() {
                return getClass().getName() + "override";
            }
        });

        String networkInfosAsString = mapper.writeValueAsString(NETWORK_INFOS);
        String importedCaseUuidAsString = mapper.writeValueAsString(IMPORTED_CASE_UUID);
        String topLevelDocumentAsString = mapper.writeValueAsString(topLevelDocument);
        String configuredBusTopLevelDocumentAsString = mapper.writeValueAsString(configuredBusTopLevelDocument);
        String busbarSectionTopLevelDocumentAsString = mapper.writeValueAsString(busbarSectionTopLevelDocument);
        String importedCaseWithErrorsUuidAsString = mapper.writeValueAsString(IMPORTED_CASE_WITH_ERRORS_UUID);
        String importedBlockingCaseUuidAsString = mapper.writeValueAsString(IMPORTED_BLOCKING_CASE_UUID_STRING);

        final Dispatcher dispatcher = new Dispatcher() {
            @SneakyThrows
            @Override
            public MockResponse dispatch(RecordedRequest request) {
                String path = Objects.requireNonNull(request.getPath());
                Buffer body = request.getBody();

                if (path.matches("/v1/networks/" + NETWORK_UUID_STRING + "/run-and-save.*")) {
                    input.send(MessageBuilder.withPayload("")
                        .setHeader("resultUuid", SECURITY_ANALYSIS_UUID)
                        .setHeader("receiver", "%7B%22studyUuid%22%3A%22" + request.getPath().split("%")[5].substring(4) + "%22%2C%22userId%22%3A%22userId%22%7D")
                        .build());
                    return new MockResponse().setResponseCode(200).setBody("\"" + SECURITY_ANALYSIS_UUID + "\"")
                        .addHeader("Content-Type", "application/json; charset=utf-8");
                } else if (path.matches("/v1/results/" + SECURITY_ANALYSIS_UUID + "/stop.*")) {
                    input.send(MessageBuilder.withPayload("")
                        .setHeader("resultUuid", SECURITY_ANALYSIS_UUID)
                        .setHeader("receiver", "%7B%22studyName%22%3A%22" + request.getPath().split("%")[5].substring(4) + "%22%2C%22userId%22%3A%22userId%22%7D")
                        .build(), "sa.stopped");
                    return new MockResponse().setResponseCode(200)
                        .addHeader("Content-Type", "application/json; charset=utf-8");
                } else if (path.matches("/v1/groups/.*") ||
                    path.matches("/v1/networks/" + NETWORK_UUID_STRING + "/switches/switchId\\?group=.*\\&open=true")) {
                    JSONObject jsonObject = new JSONObject(Map.of("substationIds", List.of("s1", "s2", "s3")));
                    return new MockResponse().setResponseCode(200)
                        .setBody(new JSONArray(List.of(jsonObject)).toString())
                        .addHeader("Content-Type", "application/json; charset=utf-8");
                } else if (path.matches("/v1/networks/" + NETWORK_UUID_STRING + "/lines/line12/status\\?group=.*")) {
                    if (Objects.nonNull(body) && body.peek().readUtf8().equals("lockout")) {
                        JSONObject jsonObject = new JSONObject(Map.of("substationIds", List.of("s1", "s2")));
                        return new MockResponse().setResponseCode(200)
                            .setBody(new JSONArray(List.of(jsonObject)).toString())
                            .addHeader("Content-Type", "application/json; charset=utf-8");
                    } else {
                        return new MockResponse().setResponseCode(500);
                    }
                } else if (path.matches("/v1/networks/" + NETWORK_UUID_STRING + "/lines/line23/status\\?group=.*")) {
                    if (Objects.nonNull(body) && body.peek().readUtf8().equals("trip")) {
                        JSONObject jsonObject = new JSONObject(Map.of("substationIds", List.of("s2", "s3")));
                        return new MockResponse().setResponseCode(200)
                            .setBody(new JSONArray(List.of(jsonObject)).toString())
                            .addHeader("Content-Type", "application/json; charset=utf-8");
                    } else {
                        return new MockResponse().setResponseCode(500);
                    }
                } else if (path.matches("/v1/networks/" + NETWORK_UUID_STRING + "/lines/line13/status\\?group=.*")) {
                    String bodyStr = Objects.nonNull(body) ? body.peek().readUtf8() : "";
                    if (bodyStr.equals("switchOn") || bodyStr.equals("energiseEndOne")) {
                        JSONObject jsonObject = new JSONObject(Map.of("substationIds", List.of("s1", "s3")));
                        return new MockResponse().setResponseCode(200)
                            .setBody(new JSONArray(List.of(jsonObject)).toString())
                            .addHeader("Content-Type", "application/json; charset=utf-8");
                    } else {
                        return new MockResponse().setResponseCode(500);
                    }
                } else if (path.matches("/v1/networks/" + NETWORK_UUID_STRING + "/lines/lineFailedId/status\\?group=.*")) {
                    return new MockResponse().setResponseCode(500).setBody(LINE_MODIFICATION_FAILED.name());
                } else if (path.matches("/v1/networks/" + NETWORK_UUID_STRING + "/groovy\\?group=.*")) {
                    JSONObject jsonObject = new JSONObject(Map.of("substationIds", List.of("s4", "s5", "s6", "s7")));
                    return new MockResponse().setResponseCode(200)
                        .setBody(new JSONArray(List.of(jsonObject)).toString())
                        .addHeader("Content-Type", "application/json; charset=utf-8");
                } else if (path.matches("/v1/networks/" + NETWORK_UUID_STRING + "/loads\\?group=.*")) {
                    JSONObject jsonObject = new JSONObject(Map.of("substationIds", List.of("s2")));
                    return new MockResponse().setResponseCode(200)
                        .setBody(new JSONArray(List.of(jsonObject)).toString())
                        .addHeader("Content-Type", "application/json; charset=utf-8");
                } else if (path.matches("/v1/networks/" + NETWORK_UUID_STRING + "/equipments/type/LOAD/id/idLoadToDelete\\?group=.*")) {
                    JSONObject jsonObject = new JSONObject(Map.of("equipmentId", "idLoadToDelete",
                        "equipmentType", "LOAD", "substationIds", List.of("s2")));
                    return new MockResponse().setResponseCode(200)
                        .setBody(new JSONArray(List.of(jsonObject)).toString())
                        .addHeader("Content-Type", "application/json; charset=utf-8");
                } else if (path.matches("/v1/networks/" + NETWORK_UUID_STRING + "/generators\\?group=.*")) {
                    JSONObject jsonObject = new JSONObject(Map.of("substationIds", List.of("s2")));
                    return new MockResponse().setResponseCode(200)
                        .setBody(new JSONArray(List.of(jsonObject)).toString())
                        .addHeader("Content-Type", "application/json; charset=utf-8");
                } else if (path.matches("/v1/networks/" + NETWORK_UUID_STRING + "/lines\\?group=.*")) {
                        JSONObject jsonObject = new JSONObject(Map.of("substationIds", List.of("s2")));
                        return new MockResponse().setResponseCode(200)
                            .setBody(new JSONArray(List.of(jsonObject)).toString())
                            .addHeader("Content-Type", "application/json; charset=utf-8");
                }

                switch (path) {
                    case "/v1/networks/38400000-8cf0-11bd-b23e-10b96e4ef00d":
                    case "/v1/networks/38400000-8cf0-11bd-b23e-10b96e4ef00d/voltage-levels":
                        return new MockResponse().setResponseCode(200).setBody(topLevelDocumentAsString)
<<<<<<< HEAD
                                .addHeader("Content-Type", "application/json; charset=utf-8");
                    case "/v1/studies/cases/{caseUuid}":
=======
                            .addHeader("Content-Type", "application/json; charset=utf-8");
                    case "/v1/studies/{studyName}/cases/{caseUuid}":
>>>>>>> cf0fbbf2
                        return new MockResponse().setResponseCode(200).setBody("CGMES")
                            .addHeader("Content-Type", "application/json; charset=utf-8");
                    case "/v1/studies/newStudy/cases/" + IMPORTED_CASE_WITH_ERRORS_UUID_STRING:
                        return new MockResponse().setResponseCode(200).setBody("XIIDM")
                            .addHeader("Content-Type", "application/json; charset=utf-8");

                    case "/v1/cases/00000000-8cf0-11bd-b23e-10b96e4ef00d/exists":
                    case "/v1/cases/11111111-0000-0000-0000-000000000000/exists":
                    case "/v1/cases/88888888-0000-0000-0000-000000000000/exists":
                    case "/v1/cases/11888888-0000-0000-0000-000000000000/exists":
                        return new MockResponse().setResponseCode(200).setBody("true")
                            .addHeader("Content-Type", "application/json; charset=utf-8");

                    case "/v1/cases/00000000-8cf0-11bd-b23e-10b96e4ef00d/format":
                        return new MockResponse().setResponseCode(200).setBody("UCTE")
                            .addHeader("Content-Type", "application/json; charset=utf-8");

                    case "/v1/cases/" + IMPORTED_CASE_UUID_STRING + "/format":
                    case "/v1/cases/" + IMPORTED_CASE_WITH_ERRORS_UUID_STRING + "/format":
                    case "/v1/cases/" + NEW_STUDY_CASE_UUID + "/format":
                    case "/v1/cases/" + IMPORTED_BLOCKING_CASE_UUID_STRING + "/format":
                        return new MockResponse().setResponseCode(200).setBody("XIIDM")
                            .addHeader("Content-Type", "application/json; charset=utf-8");

                    case "/v1/cases/" + NOT_EXISTING_CASE_UUID + "/exists":
                        return new MockResponse().setResponseCode(200).setBody("false")
                            .addHeader("Content-Type", "application/json; charset=utf-8");

                    case "/" + CASE_API_VERSION + "/cases/private": {
                        String bodyStr = body.readUtf8();
                        if (bodyStr.contains("filename=\"" + TEST_FILE_WITH_ERRORS + "\"")) {  // import file with errors
                            return new MockResponse().setResponseCode(200).setBody(importedCaseWithErrorsUuidAsString)
                                .addHeader("Content-Type", "application/json; charset=utf-8");
                        } else if (bodyStr.contains("filename=\"" + TEST_FILE_IMPORT_ERRORS + "\"")) {  // import file with errors during import in the case server
                            return new MockResponse().setResponseCode(500)
                                .addHeader("Content-Type", "application/json; charset=utf-8")
                                .setBody("{\"timestamp\":\"2020-12-14T10:27:11.760+0000\",\"status\":500,\"error\":\"Internal Server Error\",\"message\":\"Error during import in the case server\",\"path\":\"/v1/networks\"}");
                        } else if (bodyStr.contains("filename=\"" + TEST_FILE_IMPORT_ERRORS_NO_MESSAGE_IN_RESPONSE_BODY + "\"")) {  // import file with errors during import in the case server without message in response body
                            return new MockResponse().setResponseCode(500)
                                .addHeader("Content-Type", "application/json; charset=utf-8")
                                .setBody("{\"timestamp\":\"2020-12-14T10:27:11.760+0000\",\"status\":500,\"error\":\"Internal Server Error\",\"message2\":\"Error during import in the case server\",\"path\":\"/v1/networks\"}");
                        } else if (bodyStr.contains("filename=\"blockingCaseFile\"")) {
                            return new MockResponse().setResponseCode(200).setBody(importedBlockingCaseUuidAsString)
                                .addHeader("Content-Type", "application/json; charset=utf-8");
                        } else {
                            return new MockResponse().setResponseCode(200).setBody(importedCaseUuidAsString)
                                .addHeader("Content-Type", "application/json; charset=utf-8");
                        }
                    }

                    case "/" + CASE_API_VERSION + "/cases/11111111-0000-0000-0000-000000000000":
                        JSONObject jsonObject = new JSONObject(Map.of("substationIds", List.of("s1", "s2", "s3")));
                        return new MockResponse().setResponseCode(200)
                            .setBody(new JSONArray(List.of(jsonObject)).toString())
                            .addHeader("Content-Type", "application/json; charset=utf-8");

                    case "/v1/networks/38400000-8cf0-11bd-b23e-10b96e4ef00d/run?reportId=38400000-8cf0-11bd-b23e-10b96e4ef00d&reportName=loadflow&overwrite=true":
                        return new MockResponse().setResponseCode(200)
                            .setBody("{\n" +
                                "\"version\":\"1.1\",\n" +
                                "\"metrics\":{\n" +
                                "\"network_0_iterations\":\"7\",\n" +
                                "\"network_0_status\":\"CONVERGED\"\n" +
                                "},\n" +
                                "\"isOK\":true,\n" +
                                "\"componentResults\": [{\"componentNum\":0,\"status\":\"CONVERGED\",\"iterationCount\":7, \"slackBusId\": \"c6ace316-6b39-40ec-b1d6-09ab2fe42992\", \"slackBusActivePowerMismatch\": 3.7}]\n" +
                                "}")
                            .addHeader("Content-Type", "application/json; charset=utf-8");
                    case "/v1/networks?caseUuid=" + NEW_STUDY_CASE_UUID:
                    case "/v1/networks?caseUuid=" + IMPORTED_BLOCKING_CASE_UUID_STRING:
                        countDownLatch.await(2, TimeUnit.SECONDS);
                        return new MockResponse().setBody(String.valueOf(networkInfosAsString)).setResponseCode(200)
                            .addHeader("Content-Type", "application/json; charset=utf-8");
                    case "/v1/networks?caseUuid=" + CASE_UUID_STRING:
                    case "/v1/networks?caseUuid=" + IMPORTED_CASE_UUID_STRING:
                        return new MockResponse().setBody(String.valueOf(networkInfosAsString)).setResponseCode(200)
                            .addHeader("Content-Type", "application/json; charset=utf-8");

                    case "/v1/networks?caseUuid=" + IMPORTED_CASE_WITH_ERRORS_UUID_STRING:
                        return new MockResponse().setBody(String.valueOf(networkInfosAsString)).setResponseCode(500)
                            .addHeader("Content-Type", "application/json; charset=utf-8")
                            .setBody("{\"timestamp\":\"2020-12-14T10:27:11.760+0000\",\"status\":500,\"error\":\"Internal Server Error\",\"message\":\"The network 20140116_0830_2D4_UX1_pst already contains an object 'GeneratorImpl' with the id 'BBE3AA1 _generator'\",\"path\":\"/v1/networks\"}");

                    case "/v1/lines?networkUuid=38400000-8cf0-11bd-b23e-10b96e4ef00d":
                    case "/v1/substations?networkUuid=38400000-8cf0-11bd-b23e-10b96e4ef00d":
                    case "/v1/lines/38400000-8cf0-11bd-b23e-10b96e4ef00d":
                    case "/v1/substations/38400000-8cf0-11bd-b23e-10b96e4ef00d":
                    case "/v1/2-windings-transformers/38400000-8cf0-11bd-b23e-10b96e4ef00d":
                    case "/v1/3-windings-transformers/38400000-8cf0-11bd-b23e-10b96e4ef00d":
                    case "/v1/generators/38400000-8cf0-11bd-b23e-10b96e4ef00d":
                    case "/v1/batteries/38400000-8cf0-11bd-b23e-10b96e4ef00d":
                    case "/v1/dangling-lines/38400000-8cf0-11bd-b23e-10b96e4ef00d":
                    case "/v1/hvdc-lines/38400000-8cf0-11bd-b23e-10b96e4ef00d":
                    case "/v1/lcc-converter-stations/38400000-8cf0-11bd-b23e-10b96e4ef00d":
                    case "/v1/vsc-converter-stations/38400000-8cf0-11bd-b23e-10b96e4ef00d":
                    case "/v1/loads/38400000-8cf0-11bd-b23e-10b96e4ef00d":
                    case "/v1/shunt-compensators/38400000-8cf0-11bd-b23e-10b96e4ef00d":
                    case "/v1/static-var-compensators/38400000-8cf0-11bd-b23e-10b96e4ef00d":
                    case "/v1/all/38400000-8cf0-11bd-b23e-10b96e4ef00d":
                        return new MockResponse().setBody(" ").setResponseCode(200)
                            .addHeader("Content-Type", "application/json; charset=utf-8");

                    case "/v1/reports/38400000-8cf0-11bd-b23e-10b96e4ef00d":
                        return new MockResponse().setResponseCode(200)
                            .setBody(mapper.writeValueAsString(REPORT_TEST))
                            .addHeader(HttpHeaders.CONTENT_TYPE, MediaType.APPLICATION_JSON_VALUE);

                    case "/v1/svg/" + NETWORK_UUID_STRING + "/voltageLevelId?useName=false&centerLabel=false&diagonalLabel=false&topologicalColoring=false":
                        return new MockResponse().setResponseCode(200).setBody("byte")
                            .addHeader("Content-Type", "application/json; charset=utf-8");

                    case "/v1/svg-and-metadata/" + NETWORK_UUID_STRING + "/voltageLevelId?useName=false&centerLabel=false&diagonalLabel=false&topologicalColoring=false":
                        return new MockResponse().setResponseCode(200).setBody("svgandmetadata")
                            .addHeader("Content-Type", "application/json; charset=utf-8");

                    case "/v1/substation-svg/" + NETWORK_UUID_STRING + "/substationId?useName=false&centerLabel=false&diagonalLabel=false&topologicalColoring=false&substationLayout=horizontal":
                        return new MockResponse().setResponseCode(200).setBody("substation-byte")
                            .addHeader("Content-Type", "application/json; charset=utf-8");

                    case "/v1/substation-svg-and-metadata/" + NETWORK_UUID_STRING + "/substationId?useName=false&centerLabel=false&diagonalLabel=false&topologicalColoring=false&substationLayout=horizontal":
                        return new MockResponse().setResponseCode(200).setBody("substation-svgandmetadata")
                            .addHeader("Content-Type", "application/json; charset=utf-8");

                    case "/v1/svg-component-libraries":
                        return new MockResponse().setResponseCode(200).setBody("[\"GridSuiteAndConvergence\",\"Convergence\"]")
                            .addHeader("Content-Type", "application/json; charset=utf-8");

                    case "/v1/export/formats":
                        return new MockResponse().setResponseCode(200).setBody("[\"CGMES\",\"UCTE\",\"XIIDM\"]")
                            .addHeader("Content-Type", "application/json; charset=utf-8");

                    case "/v1/networks/38400000-8cf0-11bd-b23e-10b96e4ef00d/export/XIIDM":
                        return new MockResponse().setResponseCode(200).addHeader("Content-Disposition", "attachment; filename=fileName").setBody("byteData")
                            .addHeader("Content-Type", "application/json; charset=utf-8");

                    case "/v1/results/" + SECURITY_ANALYSIS_UUID + "?limitType":
                        return new MockResponse().setResponseCode(200).setBody(SECURITY_ANALYSIS_RESULT_JSON)
                            .addHeader("Content-Type", "application/json; charset=utf-8");

                    case "/v1/contingency-lists/" + CONTIGENCY_LIST_NAME + "/export?networkUuid=" + NETWORK_UUID_STRING:
                        return new MockResponse().setResponseCode(200).setBody(CONTINGENCIES_JSON)
                            .addHeader("Content-Type", "application/json; charset=utf-8");

                    case "/v1/results/" + SECURITY_ANALYSIS_UUID + "/status":
                        return new MockResponse().setResponseCode(200).setBody(SECURITY_ANALYSIS_STATUS_JSON)
                            .addHeader("Content-Type", "application/json; charset=utf-8");

                    case "/v1/results/" + SECURITY_ANALYSIS_UUID + "/invalidate-status":
                        return new MockResponse().setResponseCode(200)
                            .addHeader("Content-Type", "application/json; charset=utf-8");

                    case "/v1/networks/" + NETWORK_UUID_STRING + "/0/voltage-levels/" + VOLTAGE_LEVEL_ID + "/configured-buses":
                        return new MockResponse().setResponseCode(200).setBody(configuredBusTopLevelDocumentAsString)
                                .addHeader("Content-Type", "application/json; charset=utf-8");

                    case "/v1/networks/" + NETWORK_UUID_STRING + "/0/voltage-levels/" + VOLTAGE_LEVEL_ID + "/busbar-sections":
                        return new MockResponse().setResponseCode(200).setBody(busbarSectionTopLevelDocumentAsString)
                                .addHeader("Content-Type", "application/json; charset=utf-8");

                    default:
                        LOGGER.error("Path not supported: " + request.getPath());
                        return new MockResponse().setResponseCode(404);
                }
            }
        };
        server.setDispatcher(dispatcher);
        cleanDB();
    }

    private Set<String> getRequestsDone(int n) {
        return IntStream.range(0, n).mapToObj(i -> {
            try {
                return server.takeRequest(0, TimeUnit.SECONDS).getPath();
            } catch (InterruptedException e) {
                LOGGER.error("Error while attempting to get the request done : ", e);
            }
            return null;
        }).collect(Collectors.toSet());
    }

    private class RequestWithBody {

        public RequestWithBody(String path, String body) {
            this.path = path;
            this.body = body;
        }

        public String getPath() {
            return path;
        }

        public String getBody() {
            return body;
        }

        private String path;
        private String body;
    }

    private Set<RequestWithBody> getRequestsWithBodyDone(int n) {
        return IntStream.range(0, n).mapToObj(i -> {
            try {
                var request = server.takeRequest();
                return new RequestWithBody(request.getPath(), request.getBody().readUtf8());
            } catch (InterruptedException e) {
                LOGGER.error("Error while attempting to get the request done : ", e);
            }
            return null;
        }).collect(Collectors.toSet());
    }

    @Test
    public void testSearch() {
        UUID studyUuid = createStudy("userId", CASE_UUID, false);

        webTestClient.get()
<<<<<<< HEAD
                .uri("/v1/studies/search?q={request}", String.format("userId:%s", "userId"))
                .header("userId", "userId")
                .exchange()
                .expectStatus().isOk()
                .expectHeader().contentType(MediaType.APPLICATION_JSON)
                .expectBodyList(CreatedStudyBasicInfos.class)
                .value(new MatcherJson<>(mapper, studiesInfos));
=======
            .uri("/v1/studies/search?q={request}", String.format("studyName:%s AND userId:userId", STUDY_NAME))
            .header("userId", "userId")
            .exchange()
            .expectStatus().isOk()
            .expectHeader().contentType(MediaType.APPLICATION_JSON)
            .expectBodyList(CreatedStudyBasicInfos.class)
            .value(new MatcherJson<>(mapper, studiesInfos));
>>>>>>> cf0fbbf2

        webTestClient.get()
            .uri("/v1/studies/{studyUuid}/search?q={request}", studyUuid, "equipmentType:(LINE)")
            .header("userId", "userId")
            .exchange()
            .expectStatus().isOk()
            .expectHeader().contentType(MediaType.APPLICATION_JSON)
            .expectBodyList(EquipmentInfos.class)
            .value(new MatcherJson<>(mapper, linesInfos));
    }

    @Test
    public void test() {
        //empty list
        webTestClient.get()
            .uri("/v1/studies")
            .header("userId", "userId")
            .exchange()
            .expectStatus().isOk()
            .expectHeader().contentType(MediaType.APPLICATION_JSON)
            .expectBody(String.class)
            .isEqualTo("[]");

        //empty list
        webTestClient.get()
            .uri("/v1/studies/metadata")
            .header("userId", "userId")
            .header("uuids", "")
            .exchange()
            .expectStatus().isOk()
            .expectHeader().contentType(MediaType.APPLICATION_JSON)
            .expectBody(String.class)
            .isEqualTo("[]");

        //empty list
        webTestClient.get()
            .uri("/v1/study_creation_requests")
            .header("userId", "userId")
            .exchange()
            .expectStatus().isOk()
            .expectHeader().contentType(MediaType.APPLICATION_JSON)
            .expectBody(String.class)
            .isEqualTo("[]");

        //insert a study
        UUID studyUuid = createStudy("userId", CASE_UUID, false);

        //insert a study with a non existing case and except exception
        webTestClient.post()
<<<<<<< HEAD
                .uri("/v1/studies/cases/{caseUuid}?isPrivate={isPrivate}", "00000000-0000-0000-0000-000000000000", "false")
                .header("userId", "userId")
                .exchange()
                .expectStatus().isEqualTo(424)
                .expectBody()
                .jsonPath("$")
                .isEqualTo(CASE_NOT_FOUND.name());
=======
            .uri("/v1/studies/{studyName}/cases/{caseUuid}?description={description}&isPrivate={isPrivate}", "randomStudy", "00000000-0000-0000-0000-000000000000", DESCRIPTION, "false")
            .header("userId", "userId")
            .exchange()
            .expectStatus().isEqualTo(424)
            .expectBody()
            .jsonPath("$")
            .isEqualTo(CASE_NOT_FOUND.name());
>>>>>>> cf0fbbf2

        assertTrue(getRequestsDone(1).contains(String.format("/v1/cases/%s/exists", "00000000-0000-0000-0000-000000000000")));

        webTestClient.get()
<<<<<<< HEAD
                .uri("/v1/studies")
                .header("userId", "userId")
                .exchange()
                .expectStatus().isOk()
                .expectHeader().contentType(MediaType.APPLICATION_JSON)
                .expectBodyList(CreatedStudyBasicInfos.class)
                .value(studies -> studies.get(0),
                        createMatcherCreatedStudyBasicInfos(studyUuid, "userId", "UCTE", false));
=======
            .uri("/v1/studies")
            .header("userId", "userId")
            .exchange()
            .expectStatus().isOk()
            .expectHeader().contentType(MediaType.APPLICATION_JSON)
            .expectBodyList(CreatedStudyBasicInfos.class)
            .value(studies -> studies.get(0),
                createMatcherCreatedStudyBasicInfos(studyUuid, STUDY_NAME, "userId", "UCTE", "description", false));
>>>>>>> cf0fbbf2

        //insert the same study but with another user (should work)
        //even with the same name should work
        UUID oldStudyUuid = studyUuid;
        studyUuid = createStudy("userId2", CASE_UUID, true);

        webTestClient.get()
<<<<<<< HEAD
                .uri("/v1/studies/metadata")
                .header("userId", "userId")
                .header("uuids", oldStudyUuid + "," + studyUuid)
                .exchange()
                .expectStatus().isOk()
                .expectHeader().contentType(MediaType.APPLICATION_JSON)
                .expectBodyList(CreatedStudyBasicInfos.class)
                .value(studies -> studies.get(0),
                        createMatcherCreatedStudyBasicInfos(oldStudyUuid, "userId", "UCTE", false));

        webTestClient.get()
                .uri("/v1/studies")
                .header("userId", "userId2")
                .exchange()
                .expectStatus().isOk()
                .expectHeader().contentType(MediaType.APPLICATION_JSON)
                .expectBodyList(CreatedStudyBasicInfos.class)
                .value(studies -> studies.get(0),
                        createMatcherCreatedStudyBasicInfos(studyUuid, "userId2", "UCTE", true));
=======
            .uri("/v1/studies/metadata")
            .header("userId", "userId")
            .header("uuids", oldStudyUuid + "," + studyUuid)
            .exchange()
            .expectStatus().isOk()
            .expectHeader().contentType(MediaType.APPLICATION_JSON)
            .expectBodyList(CreatedStudyBasicInfos.class)
            .value(studies -> studies.get(0),
                createMatcherCreatedStudyBasicInfos(oldStudyUuid, STUDY_NAME, "userId", "UCTE", "description", false));

        webTestClient.get()
            .uri("/v1/studies")
            .header("userId", "userId2")
            .exchange()
            .expectStatus().isOk()
            .expectHeader().contentType(MediaType.APPLICATION_JSON)
            .expectBodyList(CreatedStudyBasicInfos.class)
            .value(studies -> studies.get(0),
                createMatcherCreatedStudyBasicInfos(studyUuid, STUDY_NAME, "userId2", "UCTE", DESCRIPTION, true));
>>>>>>> cf0fbbf2

        //insert a study with a case (multipartfile)
        UUID s2Uuid = createStudy("userId", TEST_FILE, IMPORTED_CASE_UUID_STRING, true);

        // check the study s2
        webTestClient.get()
<<<<<<< HEAD
                .uri("/v1/studies/{studyUuid}", s2Uuid)
                .header("userId", "userId")
                .exchange()
                .expectStatus().isOk()
                .expectHeader().contentType(MediaType.APPLICATION_JSON)
                .expectBody(StudyInfos.class)
                .value(createMatcherStudyInfos(s2Uuid, "userId", "XIIDM", true));
=======
            .uri("/v1/studies/{studyUuid}", s2Uuid)
            .header("userId", "userId")
            .exchange()
            .expectStatus().isOk()
            .expectHeader().contentType(MediaType.APPLICATION_JSON)
            .expectBody(StudyInfos.class)
            .value(createMatcherStudyInfos(s2Uuid, "s2", "userId", "XIIDM", "desc", true));
>>>>>>> cf0fbbf2

        //try to get the study s2 with another user -> unauthorized because study is private
        webTestClient.get()
            .uri("/v1/studies/{studyUuid}", s2Uuid)
            .header("userId", "userId2")
            .exchange()
            .expectStatus().isForbidden();

        UUID randomUuid = UUID.randomUUID();
        //get a non existing study -> 404 not found
        webTestClient.get()
            .uri("/v1/studies/{studyUuid}", randomUuid)
            .header("userId", "userId")
            .exchange()
            .expectStatus().isNotFound()
            .expectBody();

<<<<<<< HEAD
=======
        // check if a non existing study exists
        webTestClient.get()
            .uri(STUDY_EXIST_URL, "userId", randomUuid)
            .exchange()
            .expectStatus().isOk()
            .expectHeader().contentType(MediaType.APPLICATION_JSON)
            .expectBody(String.class)
            .isEqualTo("false");

        // check study s2 if exists
        webTestClient.get()
            .uri(STUDY_EXIST_URL, "userId", "s2")
            .exchange()
            .expectStatus().isOk()
            .expectHeader().contentType(MediaType.APPLICATION_JSON)
            .expectBody(String.class)
            .isEqualTo("true");

>>>>>>> cf0fbbf2
        UUID studyNameUserIdUuid = studyRepository.findAll().get(0).getId();

        //delete existing study s2
        webTestClient.delete()
            .uri("/v1/studies/" + s2Uuid + "/", "s2")
            .header("userId", "userId")
            .exchange()
            .expectStatus().isOk();

        // assert that the broker message has been sent
        Message<byte[]> message = output.receive(1000);
        assertEquals("", new String(message.getPayload()));
        MessageHeaders headers = message.getHeaders();
        assertEquals("userId", headers.get(HEADER_USER_ID));
        assertEquals(s2Uuid, headers.get(HEADER_STUDY_UUID));
        assertEquals(Boolean.FALSE, headers.get(HEADER_IS_PUBLIC_STUDY));
        assertEquals(UPDATE_TYPE_STUDIES, headers.get(HEADER_UPDATE_TYPE));

        var httpRequests = getRequestsDone(2);
        assertTrue(httpRequests.contains(String.format("/v1/networks/%s", NETWORK_UUID_STRING)));
        assertTrue(httpRequests.contains(String.format("/v1/reports/%s", NETWORK_UUID_STRING)));

        //expect only 1 study (public one) since the other is private and we use another userId
        webTestClient.get()
<<<<<<< HEAD
                .uri("/v1/studies")
                .header("userId", "a")
                .exchange()
                .expectStatus().isOk()
                .expectHeader().contentType(MediaType.APPLICATION_JSON)
                .expectBodyList(CreatedStudyBasicInfos.class)
                .value(studies -> studies.get(0),
                        createMatcherCreatedStudyBasicInfos(studyNameUserIdUuid, "userId", "UCTE", false));
=======
            .uri("/v1/studies")
            .header("userId", "a")
            .exchange()
            .expectStatus().isOk()
            .expectHeader().contentType(MediaType.APPLICATION_JSON)
            .expectBodyList(CreatedStudyBasicInfos.class)
            .value(studies -> studies.get(0),
                createMatcherCreatedStudyBasicInfos(studyNameUserIdUuid, STUDY_NAME, "userId", "UCTE", "description", false));

        //rename the study
        String newStudyName = "newName";
        RenameStudyAttributes renameStudyAttributes = new RenameStudyAttributes(newStudyName);

        webTestClient.post()
            .uri("/v1/studies/" + studyNameUserIdUuid + "/rename")
            .header("userId", "userId")
            .body(BodyInserters.fromValue(renameStudyAttributes))
            .exchange()
            .expectStatus().isOk()
            .expectHeader().contentType(MediaType.APPLICATION_JSON)
            .expectBody(CreatedStudyBasicInfos.class)
            .value(createMatcherCreatedStudyBasicInfos(studyNameUserIdUuid, "newName", "userId", "UCTE", "description", false));

        // broker message for study rename
        message = output.receive(1000);
        assertEquals("", new String(message.getPayload()));
        headers = message.getHeaders();
        assertEquals(studyNameUserIdUuid, headers.get(HEADER_STUDY_UUID));
        assertEquals(UPDATE_TYPE_STUDIES, headers.get(HEADER_UPDATE_TYPE));

        webTestClient.post()
            .uri("/v1/studies/" + randomUuid + "/rename")
            .header("userId", "userId")
            .body(BodyInserters.fromValue(renameStudyAttributes))
            .exchange()
            .expectStatus().isNotFound();
>>>>>>> cf0fbbf2

        //get available export format
        webTestClient.get()
            .uri("/v1/export-network-formats")
            .exchange()
            .expectStatus().isOk()
            .expectBody(String.class)
            .isEqualTo("[\"CGMES\",\"UCTE\",\"XIIDM\"]");

        assertTrue(getRequestsDone(1).contains("/v1/export/formats"));

        //export a network
        webTestClient.get()
            .uri("/v1/studies/{studyUuid}/export-network/{format}", studyNameUserIdUuid, "XIIDM")
            .exchange()
            .expectStatus().isOk();

        assertTrue(getRequestsDone(1).contains(String.format("/v1/networks/%s/export/XIIDM", NETWORK_UUID_STRING)));

        // make public study private
        webTestClient.post()
<<<<<<< HEAD
                .uri("/v1/studies/{studyUuid}/private", studyNameUserIdUuid)
                .header("userId", "userId")
                .exchange()
                .expectStatus().isOk()
                .expectBody(StudyInfos.class)
                .value(createMatcherStudyInfos(studyNameUserIdUuid, "userId", "UCTE", true));

        // make private study private should work
        webTestClient.post()
                .uri("/v1/studies/{studyUuid}/private", studyNameUserIdUuid)
                .header("userId", "userId")
                .exchange()
                .expectStatus().isOk()
                .expectBody(StudyInfos.class)
                .value(createMatcherStudyInfos(studyNameUserIdUuid, "userId", "UCTE", true));

        // make private study public
        webTestClient.post()
                .uri("/v1/studies/{studyUuid}/public", studyNameUserIdUuid)
                .header("userId", "userId")
                .exchange()
                .expectStatus().isOk()
                .expectBody(StudyInfos.class)
                .value(createMatcherStudyInfos(studyNameUserIdUuid, "userId", "UCTE", false));
=======
            .uri("/v1/studies/{studyUuid}/private", studyNameUserIdUuid)
            .header("userId", "userId")
            .exchange()
            .expectStatus().isOk()
            .expectBody(StudyInfos.class)
            .value(createMatcherStudyInfos(studyNameUserIdUuid, "newName", "userId", "UCTE", "description", true));

        // make private study private should work
        webTestClient.post()
            .uri("/v1/studies/{studyUuid}/private", studyNameUserIdUuid)
            .header("userId", "userId")
            .exchange()
            .expectStatus().isOk()
            .expectBody(StudyInfos.class)
            .value(createMatcherStudyInfos(studyNameUserIdUuid, "newName", "userId", "UCTE", "description", true));

        // make private study public
        webTestClient.post()
            .uri("/v1/studies/{studyUuid}/public", studyNameUserIdUuid)
            .header("userId", "userId")
            .exchange()
            .expectStatus().isOk()
            .expectBody(StudyInfos.class)
            .value(createMatcherStudyInfos(studyNameUserIdUuid, "newName", "userId", "UCTE", "description", false));
>>>>>>> cf0fbbf2

        // drop the broker message for study deletion (due to right access change)
        output.receive(1000);
        output.receive(1000);
        output.receive(1000);

        // try to change access rights of a non-existing study
        webTestClient.post()
            .uri("/v1/studies/{studyUuid}/public", randomUuid)
            .header("userId", "userId")
            .exchange()
            .expectStatus().isNotFound();

        // try to change access rights of a non-existing study
        webTestClient.post()
            .uri("/v1/studies/{studyUuid}/private", randomUuid)
            .header("userId", "userId")
            .exchange()
            .expectStatus().isNotFound();
        UUID studyNameUserId2Uuid = studyRepository.findAll().get(1).getId();

        // try to change access right for a study of another user -> forbidden
        webTestClient.post()
            .uri("/v1/studies/{studyUuid}/private", studyNameUserId2Uuid)
            .header("userId", "notAuth")
            .exchange()
            .expectStatus().isForbidden();
    }

    @Test
    public void testLogsReport() {
        createStudy("userId", CASE_UUID, false);
        UUID studyId = studyRepository.findAll().get(0).getId();

        webTestClient.get()
            .uri("/v1/studies/{studyUuid}/report", studyId)
            .header("userId", "userId")
            .exchange()
            .expectStatus()
            .isOk()
            .expectBody(ReporterModel.class)
            .value(new MatcherReport(REPORT_TEST));

        assertTrue(getRequestsDone(1).contains(String.format("/v1/reports/%s", NETWORK_UUID_STRING)));

        webTestClient.delete()
            .uri("/v1/studies/{studyUuid}/report", studyId)
            .header("userId", "userId")
            .exchange()
            .expectStatus()
            .isOk();

        assertTrue(getRequestsDone(1).contains(String.format("/v1/reports/%s", NETWORK_UUID_STRING)));
    }

    @Test
    public void testLoadFlow() {
        //insert a study
        UUID studyNameUserIdUuid = createStudy("userId", CASE_UUID, false);

        //run a loadflow
        webTestClient.put()
            .uri("/v1/studies/" + studyNameUserIdUuid + "/loadflow/run")
            .exchange()
            .expectStatus().isOk();
        // assert that the broker message has been sent
        Message<byte[]> messageLfStatus = output.receive(1000);
        assertEquals("", new String(messageLfStatus.getPayload()));
        MessageHeaders headersLF = messageLfStatus.getHeaders();
        assertEquals(studyNameUserIdUuid, headersLF.get(HEADER_STUDY_UUID));
        assertEquals(UPDATE_TYPE_LOADFLOW_STATUS, headersLF.get(HEADER_UPDATE_TYPE));

        Message<byte[]> messageLf = output.receive(1000);
        assertEquals(studyNameUserIdUuid, headersLF.get(HEADER_STUDY_UUID));
        assertEquals(UPDATE_TYPE_LOADFLOW, messageLf.getHeaders().get(HEADER_UPDATE_TYPE));

        assertTrue(getRequestsDone(1).contains(String.format("/v1/networks/%s/run?reportId=%s&reportName=loadflow&overwrite=true", NETWORK_UUID_STRING, NETWORK_UUID_STRING)));

        // check load flow status
        webTestClient.get()
<<<<<<< HEAD
                .uri("/v1/studies/{studyUuid}", studyNameUserIdUuid)
                .header("userId", "userId")
                .exchange()
                .expectStatus().isOk()
                .expectHeader().contentType(MediaType.APPLICATION_JSON)
                .expectBody(StudyInfos.class)
                .value(createMatcherStudyInfos(studyNameUserIdUuid, "userId", "UCTE", false, LoadFlowStatus.CONVERGED));
=======
            .uri("/v1/studies/{studyUuid}", studyNameUserIdUuid)
            .header("userId", "userId")
            .exchange()
            .expectStatus().isOk()
            .expectHeader().contentType(MediaType.APPLICATION_JSON)
            .expectBody(StudyInfos.class)
            .value(createMatcherStudyInfos(studyNameUserIdUuid, STUDY_NAME, "userId", "UCTE", DESCRIPTION, false, LoadFlowStatus.CONVERGED));
>>>>>>> cf0fbbf2

        //try to run a another loadflow
        webTestClient.put()
            .uri("/v1/studies/" + studyNameUserIdUuid + "/loadflow/run")
            .exchange()
            .expectStatus().isEqualTo(403)
            .expectBody()
            .jsonPath("$")
            .isEqualTo(LOADFLOW_NOT_RUNNABLE.name());

        // get default LoadFlowParameters
        webTestClient.get()
            .uri("/v1/studies/{studyUuid}/loadflow/parameters", studyNameUserIdUuid)
            .exchange()
            .expectStatus().isOk()
            .expectBody(String.class).isEqualTo(LOAD_PARAMETERS_JSON);

        // setting loadFlow Parameters
        webTestClient.post()
            .uri("/v1/studies/{studyUuid}/loadflow/parameters", studyNameUserIdUuid)
            .header("userId", "userId")
            .contentType(MediaType.APPLICATION_JSON)
            .body(BodyInserters.fromValue(new LoadFlowParameters(
                LoadFlowParameters.VoltageInitMode.DC_VALUES,
                true,
                false,
                true,
                false,
                true,
                false,
                true,
                true,
                true,
                LoadFlowParameters.BalanceType.PROPORTIONAL_TO_CONFORM_LOAD,
                true,
                EnumSet.noneOf(Country.class),
                LoadFlowParameters.ConnectedComponentMode.MAIN))
            )
            .exchange()
            .expectStatus().isOk();

        // getting setted values
        webTestClient.get()
            .uri("/v1/studies/{studyUuid}/loadflow/parameters", studyNameUserIdUuid)
            .exchange()
            .expectStatus().isOk()
            .expectBody(String.class).isEqualTo(LOAD_PARAMETERS_JSON2);

        // run loadflow with new parameters
        webTestClient.put()
            .uri("/v1/studies/{studyUuid}/loadflow/run", studyNameUserIdUuid)
            .exchange()
            .expectStatus().isOk();

        // assert that the broker message has been sent
        messageLf = output.receive(1000);
        assertEquals("", new String(messageLf.getPayload()));
        headersLF = messageLf.getHeaders();
        assertEquals(studyNameUserIdUuid, headersLF.get(HEADER_STUDY_UUID));
        assertEquals(UPDATE_TYPE_LOADFLOW_STATUS, headersLF.get(HEADER_UPDATE_TYPE));
        output.receive(1000);
        output.receive(1000);
        output.receive(1000);

        assertTrue(getRequestsDone(1).contains(String.format("/v1/networks/%s/run?reportId=%s&reportName=loadflow&overwrite=true", NETWORK_UUID_STRING, NETWORK_UUID_STRING)));

        // get default load flow provider
        webTestClient.get()
            .uri("/v1/studies/{studyUuid}/loadflow/provider", studyNameUserIdUuid)
            .exchange()
            .expectStatus().isOk()
            .expectBody(String.class).isEqualTo("");

        // set load flow provider
        webTestClient.post()
            .uri("/v1/studies/{studyUuid}/loadflow/provider", studyNameUserIdUuid)
            .header("userId", "userId")
            .contentType(MediaType.TEXT_PLAIN)
            .body(BodyInserters.fromValue("Hades2"))
            .exchange()
            .expectStatus().isOk();

        messageLfStatus = output.receive(1000);
        assertEquals(UPDATE_TYPE_LOADFLOW_STATUS, messageLfStatus.getHeaders().get(HEADER_UPDATE_TYPE));

        // get load flow provider
        webTestClient.get()
            .uri("/v1/studies/{studyUuid}/loadflow/provider", studyNameUserIdUuid)
            .exchange()
            .expectStatus().isOk()
            .expectBody(String.class).isEqualTo("Hades2");

        // reset load flow provider to default one
        webTestClient.post()
            .uri("/v1/studies/{studyUuid}/loadflow/provider", studyNameUserIdUuid)
            .header("userId", "userId")
            .exchange()
            .expectStatus().isOk();

        messageLfStatus = output.receive(1000);
        assertEquals(UPDATE_TYPE_LOADFLOW_STATUS, messageLfStatus.getHeaders().get(HEADER_UPDATE_TYPE));

        // get default load flow provider again
        webTestClient.get()
            .uri("/v1/studies/{studyUuid}/loadflow/provider", studyNameUserIdUuid)
            .exchange()
            .expectStatus().isOk()
            .expectBody(String.class).isEqualTo("");
    }

    @Test
    public void testSecurityAnalysis() {
        //insert a study
        UUID studyNameUserIdUuid = createStudy("userId", CASE_UUID, false);

        // security analysis not found
        webTestClient.get()
            .uri("/v1/security-analysis/results/{resultUuid}", NOT_FOUND_SECURITY_ANALYSIS_UUID)
            .exchange()
            .expectStatus().isNotFound();

        // run security analysis
        webTestClient.post()
            .uri("/v1/studies/{studyUuid}/security-analysis/run?contingencyListName={contingencyListName}", studyNameUserIdUuid, CONTIGENCY_LIST_NAME)
            .exchange()
            .expectStatus().isOk()
            .expectBody(UUID.class)
            .isEqualTo(UUID.fromString(SECURITY_ANALYSIS_UUID));

        Message<byte[]> securityAnalysisStatusMessage = output.receive(1000);
        assertEquals(studyNameUserIdUuid, securityAnalysisStatusMessage.getHeaders().get(HEADER_STUDY_UUID));
        assertEquals(UPDATE_TYPE_SECURITY_ANALYSIS_STATUS, securityAnalysisStatusMessage.getHeaders().get(HEADER_UPDATE_TYPE));

        Message<byte[]> securityAnalysisUpdateMessage = output.receive(1000);
        assertEquals(studyNameUserIdUuid, securityAnalysisUpdateMessage.getHeaders().get(HEADER_STUDY_UUID));
        assertEquals(UPDATE_TYPE_SECURITY_ANALYSIS_RESULT, securityAnalysisUpdateMessage.getHeaders().get(HEADER_UPDATE_TYPE));

        assertTrue(getRequestsDone(1).contains("/v1/networks/" + NETWORK_UUID_STRING + "/run-and-save?contingencyListName=" + CONTIGENCY_LIST_NAME + "&receiver=%257B%2522studyUuid%2522%253A%2522" + studyNameUserIdUuid + "%2522%257D"));

        // get security analysis result
        webTestClient.get()
            .uri("/v1/studies/{studyUuid}/security-analysis/result", studyNameUserIdUuid)
            .exchange()
            .expectStatus().isOk()
            .expectBody(String.class)
            .isEqualTo(SECURITY_ANALYSIS_RESULT_JSON);

        assertTrue(getRequestsDone(1).contains(String.format("/v1/results/%s?limitType", SECURITY_ANALYSIS_UUID)));

        // get security analysis status
        webTestClient.get()
            .uri("/v1/studies/{studyUuid}/security-analysis/status", studyNameUserIdUuid)
            .exchange()
            .expectStatus().isOk()
            .expectBody(String.class)
            .isEqualTo(SECURITY_ANALYSIS_STATUS_JSON);

        assertTrue(getRequestsDone(1).contains(String.format("/v1/results/%s/status", SECURITY_ANALYSIS_UUID)));

        // stop security analysis
        webTestClient.put()
            .uri("/v1/studies/{studyUuid}/security-analysis/stop", studyNameUserIdUuid)
            .exchange()
            .expectStatus().isOk();

        securityAnalysisStatusMessage = output.receive(1000);
        assertEquals(studyNameUserIdUuid, securityAnalysisStatusMessage.getHeaders().get(HEADER_STUDY_UUID));
        assertEquals(UPDATE_TYPE_SECURITY_ANALYSIS_STATUS, securityAnalysisStatusMessage.getHeaders().get(HEADER_UPDATE_TYPE));

        assertTrue(getRequestsDone(1).contains("/v1/results/" + SECURITY_ANALYSIS_UUID + "/stop?receiver=%257B%2522studyUuid%2522%253A%2522" + studyNameUserIdUuid + "%2522%257D"));

        // get contingency count
        webTestClient.get()
            .uri("/v1/studies/{studyUuid}/contingency-count?contingencyListName={contingencyListName}", studyNameUserIdUuid, CONTIGENCY_LIST_NAME)
            .exchange()
            .expectStatus().isOk()
            .expectBody(Integer.class)
            .isEqualTo(1);

        assertTrue(getRequestsDone(1).contains(String.format("/v1/contingency-lists/%s/export?networkUuid=%s", CONTIGENCY_LIST_NAME, NETWORK_UUID_STRING)));
    }

    @Test
    public void testDiagramsAndGraphics() {
        //insert a study
        UUID studyNameUserIdUuid = createStudy("userId", CASE_UUID, false);
        UUID randomUuid = UUID.randomUUID();

        //get the voltage level diagram svg
        webTestClient.get()
            .uri("/v1/studies/{studyUuid}/network/voltage-levels/{voltageLevelId}/svg?useName=false", studyNameUserIdUuid, "voltageLevelId")
            .exchange()
            .expectHeader().contentType(MediaType.APPLICATION_XML)
            .expectStatus().isOk()
            .expectBody(String.class).isEqualTo("byte");

        assertTrue(getRequestsDone(1).contains(String.format("/v1/svg/%s/voltageLevelId?useName=false&centerLabel=false&diagonalLabel=false&topologicalColoring=false", NETWORK_UUID_STRING)));

        //get the voltage level diagram svg from a study that doesn't exist
        webTestClient.get()
            .uri("/v1/studies/{studyUuid}/network/voltage-levels/{voltageLevelId}/svg", randomUuid, "voltageLevelId")
            .exchange()
            .expectStatus().isNotFound();

        //get the voltage level diagram svg and metadata
        webTestClient.get()
            .uri("/v1/studies/{studyUuid}/network/voltage-levels/{voltageLevelId}/svg-and-metadata?useName=false", studyNameUserIdUuid, "voltageLevelId")
            .exchange()
            .expectHeader().contentType(MediaType.APPLICATION_JSON)
            .expectStatus().isOk()
            .expectBody(String.class)
            .isEqualTo("svgandmetadata");

        assertTrue(getRequestsDone(1).contains(String.format("/v1/svg-and-metadata/%s/voltageLevelId?useName=false&centerLabel=false&diagonalLabel=false&topologicalColoring=false", NETWORK_UUID_STRING)));

        //get the voltage level diagram svg and metadata from a study that doesn't exist
        webTestClient.get()
            .uri("/v1/studies/{studyUuid}/network/voltage-levels/{voltageLevelId}/svg-and-metadata", randomUuid, "voltageLevelId")
            .exchange()
            .expectStatus().isNotFound();

        // get the substation diagram svg
        webTestClient.get()
            .uri("/v1/studies/{studyUuid}/network/substations/{substationId}/svg?useName=false", studyNameUserIdUuid, "substationId")
            .exchange()
            .expectHeader().contentType(MediaType.APPLICATION_XML)
            .expectStatus().isOk()
            .expectBody(String.class).isEqualTo("substation-byte");

        assertTrue(getRequestsDone(1).contains(String.format("/v1/substation-svg/%s/substationId?useName=false&centerLabel=false&diagonalLabel=false&topologicalColoring=false&substationLayout=horizontal", NETWORK_UUID_STRING)));

        // get the substation diagram svg from a study that doesn't exist
        webTestClient.get()
            .uri("/v1/studies/{studyUuid}/network/substations/{substationId}/svg", randomUuid, "substationId")
            .exchange()
            .expectStatus().isNotFound();

        // get the substation diagram svg and metadata
        webTestClient.get()
            .uri("/v1/studies/{studyUuid}/network/substations/{substationId}/svg-and-metadata?useName=false", studyNameUserIdUuid, "substationId")
            .exchange()
            .expectHeader().contentType(MediaType.APPLICATION_JSON)
            .expectStatus().isOk()
            .expectBody(String.class)
            .isEqualTo("substation-svgandmetadata");

        assertTrue(getRequestsDone(1).contains(String.format("/v1/substation-svg-and-metadata/%s/substationId?useName=false&centerLabel=false&diagonalLabel=false&topologicalColoring=false&substationLayout=horizontal", NETWORK_UUID_STRING)));

        // get the substation diagram svg and metadata from a study that doesn't exist
        webTestClient.get()
            .uri("/v1/studies/{studyUuid}/network/substations/{substationId}/svg-and-metadata", randomUuid, "substationId")
            .exchange()
            .expectStatus().isNotFound();

        //get voltage levels
        webTestClient.get()
            .uri("/v1/studies/{studyUuid}/network/voltage-levels", studyNameUserIdUuid)
            .exchange()
            .expectStatus().isOk()
            .expectBodyList(VoltageLevelInfos.class)
            .value(new MatcherJson<>(mapper, List.of(
                VoltageLevelInfos.builder().id("BBE1AA1").name("BBE1AA1").substationId("BBE1AA").build(),
                VoltageLevelInfos.builder().id("BBE2AA1").name("BBE2AA1").substationId("BBE2AA").build(),
                VoltageLevelInfos.builder().id("DDE1AA1").name("DDE1AA1").substationId("DDE1AA").build(),
                VoltageLevelInfos.builder().id("DDE2AA1").name("DDE2AA1").substationId("DDE2AA").build(),
                VoltageLevelInfos.builder().id("DDE3AA1").name("DDE3AA1").substationId("DDE3AA").build(),
                VoltageLevelInfos.builder().id("FFR1AA1").name("FFR1AA1").substationId("FFR1AA").build(),
                VoltageLevelInfos.builder().id("FFR3AA1").name("FFR3AA1").substationId("FFR3AA").build(),
                VoltageLevelInfos.builder().id("NNL1AA1").name("NNL1AA1").substationId("NNL1AA").build(),
                VoltageLevelInfos.builder().id("NNL2AA1").name("NNL2AA1").substationId("NNL2AA").build(),
                VoltageLevelInfos.builder().id("NNL3AA1").name("NNL3AA1").substationId("NNL3AA").build()
            )));

        assertTrue(getRequestsDone(1).contains(String.format("/v1/networks/%s/voltage-levels", NETWORK_UUID_STRING)));

        //get the lines-graphics of a network
        webTestClient.get()
            .uri("/v1/studies/{studyUuid}/geo-data/lines/", studyNameUserIdUuid)
            .exchange()
            .expectStatus().isOk()
            .expectHeader().contentType(MediaType.APPLICATION_JSON);

        assertTrue(getRequestsDone(1).contains(String.format("/v1/lines?networkUuid=%s", NETWORK_UUID_STRING)));

        //get the substation-graphics of a network
        webTestClient.get()
            .uri("/v1/studies/{studyUuid}/geo-data/substations/", studyNameUserIdUuid)
            .exchange()
            .expectStatus().isOk()
            .expectHeader().contentType(MediaType.APPLICATION_JSON);

        assertTrue(getRequestsDone(1).contains(String.format("/v1/substations?networkUuid=%s", NETWORK_UUID_STRING)));

        //get the lines map data of a network
        webTestClient.get()
            .uri("/v1/studies/{studyUuid}/network-map/lines/", studyNameUserIdUuid)
            .exchange()
            .expectStatus().isOk()
            .expectHeader().contentType(MediaType.APPLICATION_JSON);

        assertTrue(getRequestsDone(1).contains(String.format("/v1/lines/%s", NETWORK_UUID_STRING)));

        //get the substation map data of a network
        webTestClient.get()
            .uri("/v1/studies/{studyUuid}/network-map/substations/", studyNameUserIdUuid)
            .exchange()
            .expectStatus().isOk()
            .expectHeader().contentType(MediaType.APPLICATION_JSON);

        assertTrue(getRequestsDone(1).contains(String.format("/v1/substations/%s", NETWORK_UUID_STRING)));

        //get the 2 windings transformers map data of a network
        webTestClient.get()
            .uri("/v1/studies/{studyUuid}/network-map/2-windings-transformers/", studyNameUserIdUuid)
            .exchange()
            .expectStatus().isOk()
            .expectHeader().contentType(MediaType.APPLICATION_JSON);

        assertTrue(getRequestsDone(1).contains(String.format("/v1/2-windings-transformers/%s", NETWORK_UUID_STRING)));

        //get the 3 windings transformers map data of a network
        webTestClient.get()
            .uri("/v1/studies/{studyUuid}/network-map/3-windings-transformers/", studyNameUserIdUuid)
            .exchange()
            .expectStatus().isOk()
            .expectHeader().contentType(MediaType.APPLICATION_JSON);

        assertTrue(getRequestsDone(1).contains(String.format("/v1/3-windings-transformers/%s", NETWORK_UUID_STRING)));

        //get the generators map data of a network
        webTestClient.get()
            .uri("/v1/studies/{studyUuid}/network-map/generators/", studyNameUserIdUuid)
            .exchange()
            .expectStatus().isOk()
            .expectHeader().contentType(MediaType.APPLICATION_JSON);

        assertTrue(getRequestsDone(1).contains(String.format("/v1/generators/%s", NETWORK_UUID_STRING)));

        //get the batteries map data of a network
        webTestClient.get()
            .uri("/v1/studies/{studyUuid}/network-map/batteries/", studyNameUserIdUuid)
            .exchange()
            .expectStatus().isOk()
            .expectHeader().contentType(MediaType.APPLICATION_JSON);

        assertTrue(getRequestsDone(1).contains(String.format("/v1/batteries/%s", NETWORK_UUID_STRING)));

        //get the dangling lines map data of a network
        webTestClient.get()
            .uri("/v1/studies/{studyUuid}/network-map/dangling-lines/", studyNameUserIdUuid)
            .exchange()
            .expectStatus().isOk()
            .expectHeader().contentType(MediaType.APPLICATION_JSON);

        assertTrue(getRequestsDone(1).contains(String.format("/v1/dangling-lines/%s", NETWORK_UUID_STRING)));

        //get the hvdc lines map data of a network
        webTestClient.get()
            .uri("/v1/studies/{studyUuid}/network-map/hvdc-lines/", studyNameUserIdUuid)
            .exchange()
            .expectStatus().isOk()
            .expectHeader().contentType(MediaType.APPLICATION_JSON);

        assertTrue(getRequestsDone(1).contains(String.format("/v1/hvdc-lines/%s", NETWORK_UUID_STRING)));

        //get the lcc converter stations map data of a network
        webTestClient.get()
            .uri("/v1/studies/{studyUuid}/network-map/lcc-converter-stations/", studyNameUserIdUuid)
            .exchange()
            .expectStatus().isOk()
            .expectHeader().contentType(MediaType.APPLICATION_JSON);

        assertTrue(getRequestsDone(1).contains(String.format("/v1/lcc-converter-stations/%s", NETWORK_UUID_STRING)));

        //get the vsc converter stations map data of a network
        webTestClient.get()
            .uri("/v1/studies/{studyUuid}/network-map/vsc-converter-stations/", studyNameUserIdUuid)
            .exchange()
            .expectStatus().isOk()
            .expectHeader().contentType(MediaType.APPLICATION_JSON);

        assertTrue(getRequestsDone(1).contains(String.format("/v1/vsc-converter-stations/%s", NETWORK_UUID_STRING)));

        //get the loads map data of a network
        webTestClient.get()
            .uri("/v1/studies/{studyUuid}/network-map/loads/", studyNameUserIdUuid)
            .exchange()
            .expectStatus().isOk()
            .expectHeader().contentType(MediaType.APPLICATION_JSON);

        assertTrue(getRequestsDone(1).contains(String.format("/v1/loads/%s", NETWORK_UUID_STRING)));

        //get the shunt compensators map data of a network
        webTestClient.get()
            .uri("/v1/studies/{studyUuid}/network-map/shunt-compensators/", studyNameUserIdUuid)
            .exchange()
            .expectStatus().isOk()
            .expectHeader().contentType(MediaType.APPLICATION_JSON);

        assertTrue(getRequestsDone(1).contains(String.format("/v1/shunt-compensators/%s", NETWORK_UUID_STRING)));

        //get the static var compensators map data of a network
        webTestClient.get()
            .uri("/v1/studies/{studyUuid}/network-map/static-var-compensators/", studyNameUserIdUuid)
            .exchange()
            .expectStatus().isOk()
            .expectHeader().contentType(MediaType.APPLICATION_JSON);

        assertTrue(getRequestsDone(1).contains(String.format("/v1/static-var-compensators/%s", NETWORK_UUID_STRING)));

        //get all map data of a network
        webTestClient.get()
            .uri("/v1/studies/{studyUuid}/network-map/all/", studyNameUserIdUuid)
            .exchange()
            .expectStatus().isOk()
            .expectHeader().contentType(MediaType.APPLICATION_JSON);

        assertTrue(getRequestsDone(1).contains(String.format("/v1/all/%s", NETWORK_UUID_STRING)));

        // get the svg component libraries
        webTestClient.get()
            .uri("/v1/svg-component-libraries")
            .exchange()
            .expectStatus().isOk()
            .expectHeader().contentType(MediaType.APPLICATION_JSON);

        assertTrue(getRequestsDone(1).contains(String.format("/v1/svg-component-libraries")));
    }

    @Test
    public void testNetworkModificationSwitch() {
        createStudy("userId", CASE_UUID, false);
        UUID studyNameUserIdUuid = studyRepository.findAll().get(0).getId();

        //update switch
        webTestClient.put()
            .uri("/v1/studies/{studyUuid}/network-modification/switches/{switchId}?open=true", studyNameUserIdUuid, "switchId")
            .exchange()
            .expectStatus().isOk();

        Set<String> substationsSet = ImmutableSet.of("s1", "s2", "s3");
        Message<byte[]> message = output.receive(1000);
        assertEquals("", new String(message.getPayload()));
        MessageHeaders headers = message.getHeaders();
        assertEquals(studyNameUserIdUuid, headers.get(HEADER_STUDY_UUID));
        assertEquals(UPDATE_TYPE_STUDY, headers.get(HEADER_UPDATE_TYPE));
        assertEquals(substationsSet, headers.get(HEADER_UPDATE_TYPE_SUBSTATIONS_IDS));

        message = output.receive(1000);
        assertEquals("", new String(message.getPayload()));
        headers = message.getHeaders();
        assertEquals(studyNameUserIdUuid, headers.get(HEADER_STUDY_UUID));
        assertEquals(UPDATE_TYPE_LOADFLOW_STATUS, headers.get(HEADER_UPDATE_TYPE));

        message = output.receive(1000);
        assertEquals("", new String(message.getPayload()));
        headers = message.getHeaders();
        assertEquals(studyNameUserIdUuid, headers.get(HEADER_STUDY_UUID));
        assertEquals(UPDATE_TYPE_SECURITY_ANALYSIS_STATUS, headers.get(HEADER_UPDATE_TYPE));

        message = output.receive(1000);
        assertEquals("", new String(message.getPayload()));
        headers = message.getHeaders();
        assertEquals(studyNameUserIdUuid, headers.get(HEADER_STUDY_UUID));
        assertEquals(UPDATE_TYPE_SWITCH, headers.get(HEADER_UPDATE_TYPE));

        assertTrue(getRequestsDone(1).stream().anyMatch(r -> r.matches("/v1/networks/" + NETWORK_UUID_STRING + "/switches/switchId\\?group=.*\\&open=true")));

        webTestClient.get()
<<<<<<< HEAD
                .uri("/v1/studies")
                .header("userId", "userId")
                .exchange()
                .expectStatus().isOk()
                .expectHeader().contentType(MediaType.APPLICATION_JSON)
                .expectBodyList(CreatedStudyBasicInfos.class)
                .value(studies -> studies.get(0),
                        createMatcherCreatedStudyBasicInfos(studyNameUserIdUuid, "userId", "UCTE", false));
=======
            .uri("/v1/studies")
            .header("userId", "userId")
            .exchange()
            .expectStatus().isOk()
            .expectHeader().contentType(MediaType.APPLICATION_JSON)
            .expectBodyList(CreatedStudyBasicInfos.class)
            .value(studies -> studies.get(0),
                createMatcherCreatedStudyBasicInfos(studyNameUserIdUuid, STUDY_NAME, "userId", "UCTE", DESCRIPTION, false));
>>>>>>> cf0fbbf2
    }

    @Test
    public void testNetworkModificationEquipment() {
        createStudy("userId", CASE_UUID, false);
        UUID studyNameUserIdUuid = studyRepository.findAll().get(0).getId();

        //update equipment
        webTestClient.put()
            .uri("/v1/studies/{studyUuid}/network-modification/groovy", studyNameUserIdUuid)
            .body(BodyInserters.fromValue("equipment = network.getGenerator('idGen')\nequipment.setTargetP('42')"))
            .exchange()
            .expectStatus().isOk();

        Set<String> substationsSet = ImmutableSet.of("s4", "s5", "s6", "s7");
        Message<byte[]> message = output.receive(1000);
        assertEquals("", new String(message.getPayload()));
        MessageHeaders headers = message.getHeaders();
        assertEquals(studyNameUserIdUuid, headers.get(HEADER_STUDY_UUID));
        assertEquals("study", headers.get(HEADER_UPDATE_TYPE));
        assertEquals(substationsSet, headers.get(HEADER_UPDATE_TYPE_SUBSTATIONS_IDS));

        message = output.receive(1000);
        assertEquals("", new String(message.getPayload()));
        headers = message.getHeaders();
        assertEquals(studyNameUserIdUuid, headers.get(HEADER_STUDY_UUID));
        assertEquals(UPDATE_TYPE_LOADFLOW_STATUS, headers.get(HEADER_UPDATE_TYPE));

        message = output.receive(1000);
        assertEquals("", new String(message.getPayload()));
        headers = message.getHeaders();
        assertEquals(studyNameUserIdUuid, headers.get(HEADER_STUDY_UUID));
        assertEquals(UPDATE_TYPE_SECURITY_ANALYSIS_STATUS, headers.get(HEADER_UPDATE_TYPE));

        assertTrue(getRequestsDone(1).stream().anyMatch(r -> r.matches("/v1/networks/" + NETWORK_UUID_STRING + "/groovy\\?group=.*")));

        webTestClient.get()
<<<<<<< HEAD
                .uri("/v1/studies")
                .header("userId", "userId")
                .exchange()
                .expectStatus().isOk()
                .expectHeader().contentType(MediaType.APPLICATION_JSON)
                .expectBodyList(CreatedStudyBasicInfos.class)
                .value(studies -> studies.get(0),
                        createMatcherCreatedStudyBasicInfos(studyNameUserIdUuid, "userId", "UCTE", false));
=======
            .uri("/v1/studies")
            .header("userId", "userId")
            .exchange()
            .expectStatus().isOk()
            .expectHeader().contentType(MediaType.APPLICATION_JSON)
            .expectBodyList(CreatedStudyBasicInfos.class)
            .value(studies -> studies.get(0),
                createMatcherCreatedStudyBasicInfos(studyNameUserIdUuid, STUDY_NAME, "userId", "UCTE", DESCRIPTION, false));
>>>>>>> cf0fbbf2

        // get all modifications for the default group of a network
        webTestClient.get()
            .uri("/v1/studies/{studyUuid}/network/modifications", studyNameUserIdUuid)
            .header("userId", "userId")
            .exchange()
            .expectStatus()
            .isOk();

        assertTrue(getRequestsDone(1).stream().anyMatch(r -> r.matches("/v1/groups/.*")));

        // delete all modifications for the default group of a network
        webTestClient.delete()
            .uri("/v1/studies/{studyUuid}/network/modifications", studyNameUserIdUuid)
            .header("userId", "userId")
            .exchange()
            .expectStatus()
            .isOk();

        assertTrue(getRequestsDone(1).stream().anyMatch(r -> r.matches("/v1/groups/.*")));
    }

    @Test
    public void testCreationWithErrorBadCaseFile() {
        // Create study with a bad case file -> error
<<<<<<< HEAD
        createStudy("userId", TEST_FILE_WITH_ERRORS, IMPORTED_CASE_WITH_ERRORS_UUID_STRING, false,
                "The network 20140116_0830_2D4_UX1_pst already contains an object 'GeneratorImpl' with the id 'BBE3AA1 _generator'");
=======
        createStudy("userId", "newStudy", TEST_FILE_WITH_ERRORS, IMPORTED_CASE_WITH_ERRORS_UUID_STRING, "desc", false,
            "The network 20140116_0830_2D4_UX1_pst already contains an object 'GeneratorImpl' with the id 'BBE3AA1 _generator'");
>>>>>>> cf0fbbf2
    }

    @Test
    public void testCreationWithErrorBadExistingCase() {
        // Create study with a bad case file -> error when importing in the case server
<<<<<<< HEAD
        createStudy("userId", TEST_FILE_IMPORT_ERRORS, null, false,
                "Error during import in the case server");
=======
        createStudy("userId", "newStudy", TEST_FILE_IMPORT_ERRORS, null, "desc", false,
            "Error during import in the case server");
>>>>>>> cf0fbbf2
    }

    @Test
    public void testCreationWithErrorNoMessageBadExistingCase() {
        // Create study with a bad case file -> error when importing in the case server without message in response body
<<<<<<< HEAD
        createStudy("userId", TEST_FILE_IMPORT_ERRORS_NO_MESSAGE_IN_RESPONSE_BODY, null, false,
                "{\"timestamp\":\"2020-12-14T10:27:11.760+0000\",\"status\":500,\"error\":\"Internal Server Error\",\"message2\":\"Error during import in the case server\",\"path\":\"/v1/networks\"}");
=======
        createStudy("userId", "newStudy", TEST_FILE_IMPORT_ERRORS_NO_MESSAGE_IN_RESPONSE_BODY, null, "desc", false,
            "{\"timestamp\":\"2020-12-14T10:27:11.760+0000\",\"status\":500,\"error\":\"Internal Server Error\",\"message2\":\"Error during import in the case server\",\"path\":\"/v1/networks\"}");
>>>>>>> cf0fbbf2
    }

    @SneakyThrows
    private UUID createStudy(String userId, UUID caseUuid, boolean isPrivate, String... errorMessage) {
        webTestClient.post()
<<<<<<< HEAD
                .uri("/v1/studies/cases/{caseUuid}?isPrivate={isPrivate}",
                        caseUuid, isPrivate)
                .header("userId", userId)
                .exchange()
                .expectStatus().isOk();
=======
            .uri("/v1/studies/{studyName}/cases/{caseUuid}?description={description}&isPrivate={isPrivate}",
                studyName, caseUuid, description, isPrivate)
            .header("userId", userId)
            .exchange()
            .expectStatus().isOk();
>>>>>>> cf0fbbf2

        UUID studyUuid = studyCreationRequestRepository.findAll().get(0).getId();

        // assert that the broker message has been sent a study creation request message
        Message<byte[]> message = output.receive(1000);
        assertEquals("", new String(message.getPayload()));
        MessageHeaders headers = message.getHeaders();
        assertEquals(userId, headers.get(HEADER_USER_ID));
        assertEquals(studyUuid, headers.get(HEADER_STUDY_UUID));
        assertNotEquals(isPrivate, headers.get(HEADER_IS_PUBLIC_STUDY));
        assertEquals(UPDATE_TYPE_STUDIES, headers.get(HEADER_UPDATE_TYPE));

        // assert that the broker message has been sent a study creation message for creation
        message = output.receive(1000);
        assertEquals("", new String(message.getPayload()));
        headers = message.getHeaders();
        assertEquals(userId, headers.get(HEADER_USER_ID));
        assertEquals(studyUuid, headers.get(HEADER_STUDY_UUID));
        assertNotEquals(isPrivate, headers.get(HEADER_IS_PUBLIC_STUDY));
        assertEquals(UPDATE_TYPE_STUDIES, headers.get(HEADER_UPDATE_TYPE));
        assertEquals(errorMessage.length != 0 ? errorMessage[0] : null, headers.get(HEADER_ERROR));

        // assert that the broker message has been sent a study creation request message for deletion
        message = output.receive(1000);
        assertEquals("", new String(message.getPayload()));
        headers = message.getHeaders();
        assertEquals(userId, headers.get(HEADER_USER_ID));
        assertEquals(studyUuid, headers.get(HEADER_STUDY_UUID));
        assertNotEquals(isPrivate, headers.get(HEADER_IS_PUBLIC_STUDY));
        assertEquals(UPDATE_TYPE_STUDIES, headers.get(HEADER_UPDATE_TYPE));

        // assert that all http requests have been sent to remote services
        var requests = getRequestsDone(3);
        assertTrue(requests.contains(String.format("/v1/cases/%s/exists", CASE_UUID_STRING)));
        assertTrue(requests.contains(String.format("/v1/cases/%s/format", CASE_UUID_STRING)));
        assertTrue(requests.contains(String.format("/v1/networks?caseUuid=%s", CASE_UUID_STRING)));

        return studyUuid;
    }

    @SneakyThrows
    private UUID createStudy(String userId, String fileName, String caseUuid, boolean isPrivate, String... errorMessage) {
        final WebTestClient.ResponseSpec exchange;
        final UUID studyUuid;
        try (InputStream is = new FileInputStream(ResourceUtils.getFile("classpath:" + fileName))) {
            MockMultipartFile mockFile = new MockMultipartFile("caseFile", fileName, "text/xml", is);

            MultipartBodyBuilder bodyBuilder = new MultipartBodyBuilder();
            bodyBuilder.part("caseFile", mockFile.getBytes())
                .filename(fileName)
                .contentType(MediaType.TEXT_XML);

            exchange = webTestClient.post()
<<<<<<< HEAD
                    .uri(STUDIES_URL + "?isPrivate={isPrivate}", isPrivate)
                    .header("userId", userId)
                    .contentType(MediaType.MULTIPART_FORM_DATA)
                    .body(BodyInserters.fromMultipartData(bodyBuilder.build()))
                    .exchange();
=======
                .uri(STUDIES_URL + "?description={description}&isPrivate={isPrivate}", studyName, description, isPrivate)
                .header("userId", userId)
                .contentType(MediaType.MULTIPART_FORM_DATA)
                .body(BodyInserters.fromMultipartData(bodyBuilder.build()))
                .exchange();
>>>>>>> cf0fbbf2

            studyUuid = studyCreationRequestRepository.findAll().get(0).getId();

            exchange.expectStatus().isOk()
<<<<<<< HEAD
                    .expectBody(BasicStudyInfos.class)
                    .value(createMatcherStudyBasicInfos(studyUuid, userId, isPrivate));
=======
                .expectBody(BasicStudyInfos.class)
                .value(createMatcherStudyBasicInfos(studyUuid, userId, studyName, isPrivate));
>>>>>>> cf0fbbf2
        }

        // assert that the broker message has been sent a study creation request message
        Message<byte[]> message = output.receive(1000);
        assertEquals("", new String(message.getPayload()));
        MessageHeaders headers = message.getHeaders();
        assertEquals(userId, headers.get(HEADER_USER_ID));
        assertEquals(studyUuid, headers.get(HEADER_STUDY_UUID));
        assertNotEquals(isPrivate, headers.get(HEADER_IS_PUBLIC_STUDY));
        assertEquals(UPDATE_TYPE_STUDIES, headers.get(HEADER_UPDATE_TYPE));

        // assert that the broker message has been sent a study creation message for creation
        message = output.receive(1000);
        assertEquals("", new String(message.getPayload()));
        headers = message.getHeaders();
        assertEquals(userId, headers.get(HEADER_USER_ID));
        assertEquals(studyUuid, headers.get(HEADER_STUDY_UUID));
        assertNotEquals(isPrivate, headers.get(HEADER_IS_PUBLIC_STUDY));
        assertEquals(UPDATE_TYPE_STUDIES, headers.get(HEADER_UPDATE_TYPE));
        assertEquals(errorMessage.length != 0 ? errorMessage[0] : null, headers.get(HEADER_ERROR));

        // assert that the broker message has been sent a study creation request message for deletion
        message = output.receive(1000);
        assertEquals("", new String(message.getPayload()));
        headers = message.getHeaders();
        assertEquals(userId, headers.get(HEADER_USER_ID));
        assertEquals(studyUuid, headers.get(HEADER_STUDY_UUID));
        assertNotEquals(isPrivate, headers.get(HEADER_IS_PUBLIC_STUDY));
        assertEquals(UPDATE_TYPE_STUDIES, headers.get(HEADER_UPDATE_TYPE));

        // assert that all http requests have been sent to remote services
        var requests = getRequestsDone(caseUuid == null ? 1 : 3);
        assertTrue(requests.contains("/v1/cases/private"));
        if (caseUuid != null) {
            assertTrue(requests.contains(String.format("/v1/cases/%s/format", caseUuid)));
            assertTrue(requests.contains(String.format("/v1/networks?caseUuid=%s", caseUuid)));
        }

        return studyUuid;
    }

    @Test
    public void testGetStudyCreationRequests() throws Exception {
        countDownLatch = new CountDownLatch(1);

        //insert a study with a case (multipartfile)
        try (InputStream is = new FileInputStream(ResourceUtils.getFile("classpath:testCase.xiidm"))) {
            MockMultipartFile mockFile = new MockMultipartFile("blockingCaseFile/cases/private", "testCase.xiidm", "text/xml", is);

            MultipartBodyBuilder bodyBuilder = new MultipartBodyBuilder();
            bodyBuilder.part("caseFile", mockFile.getBytes())
                .filename("blockingCaseFile")
                .contentType(MediaType.TEXT_XML);

            webTestClient.post()
<<<<<<< HEAD
                    .uri(STUDIES_URL + "?isPrivate={isPrivate}", "true")
                    .header("userId", "userId")
                    .contentType(MediaType.MULTIPART_FORM_DATA)
                    .body(BodyInserters.fromMultipartData(bodyBuilder.build()))
                    .exchange()
                    .expectStatus().isOk()
                    .expectBody(BasicStudyInfos.class)
                    .value(createMatcherStudyBasicInfos(studyCreationRequestRepository.findAll().get(0).getId(), "userId", true));
=======
                .uri(STUDIES_URL + "?description={description}&isPrivate={isPrivate}", "s3", DESCRIPTION, "true")
                .header("userId", "userId")
                .contentType(MediaType.MULTIPART_FORM_DATA)
                .body(BodyInserters.fromMultipartData(bodyBuilder.build()))
                .exchange()
                .expectStatus().isOk()
                .expectBody(BasicStudyInfos.class)
                .value(createMatcherStudyBasicInfos(studyCreationRequestRepository.findAll().get(0).getId(), "userId", "s3", true));
>>>>>>> cf0fbbf2
        }

        UUID studyUuid = studyCreationRequestRepository.findAll().get(0).getId();

        webTestClient.get()
<<<<<<< HEAD
                .uri("/v1/study_creation_requests")
                .header("userId", "userId")
                .exchange()
                .expectStatus().isOk()
                .expectHeader().contentType(MediaType.APPLICATION_JSON)
                .expectBodyList(BasicStudyInfos.class)
                .value(requests -> requests.get(0),
                        createMatcherStudyBasicInfos(studyUuid, "userId", true));
=======
            .uri("/v1/study_creation_requests")
            .header("userId", "userId")
            .exchange()
            .expectStatus().isOk()
            .expectHeader().contentType(MediaType.APPLICATION_JSON)
            .expectBodyList(BasicStudyInfos.class)
            .value(requests -> requests.get(0),
                createMatcherStudyBasicInfos(studyUuid, "userId", "s3", true));
>>>>>>> cf0fbbf2

        countDownLatch.countDown();

        // Study import is asynchronous, we have to wait because our code doesn't allow block until the study creation processing is done
        Thread.sleep(1000);

        webTestClient.get()
            .uri("/v1/study_creation_requests")
            .header("userId", "userId")
            .exchange()
            .expectStatus().isOk()
            .expectHeader().contentType(MediaType.APPLICATION_JSON)
            .expectBodyList(BasicStudyInfos.class)
            .isEqualTo(List.of());

        webTestClient.get()
<<<<<<< HEAD
                .uri("/v1/studies")
                .header("userId", "userId")
                .exchange()
                .expectStatus().isOk()
                .expectHeader().contentType(MediaType.APPLICATION_JSON)
                .expectBodyList(CreatedStudyBasicInfos.class)
                .value(requests -> requests.get(0),
                        createMatcherCreatedStudyBasicInfos(studyUuid, "userId", "XIIDM", true));
=======
            .uri("/v1/studies")
            .header("userId", "userId")
            .exchange()
            .expectStatus().isOk()
            .expectHeader().contentType(MediaType.APPLICATION_JSON)
            .expectBodyList(CreatedStudyBasicInfos.class)
            .value(requests -> requests.get(0),
                createMatcherCreatedStudyBasicInfos(studyUuid, "s3", "userId", "XIIDM", DESCRIPTION, true));
>>>>>>> cf0fbbf2

        // drop the broker message for study creation request (creation)
        output.receive(1000);
        // drop the broker message for study creation
        output.receive(1000);
        // drop the broker message for study creation request (deletion)
        output.receive(1000);

        // assert that all http requests have been sent to remote services
        var httpRequests = getRequestsDone(3);
        assertTrue(httpRequests.contains("/v1/cases/private"));
        assertTrue(httpRequests.contains(String.format("/v1/cases/%s/format", IMPORTED_BLOCKING_CASE_UUID_STRING)));
        assertTrue(httpRequests.contains(String.format("/v1/networks?caseUuid=%s", IMPORTED_BLOCKING_CASE_UUID_STRING)));

        countDownLatch = new CountDownLatch(1);

        //insert a study
        webTestClient.post()
<<<<<<< HEAD
                .uri("/v1/studies/cases/{caseUuid}?isPrivate={isPrivate}", NEW_STUDY_CASE_UUID, "false")
                .header("userId", "userId")
                .exchange()
                .expectStatus().isOk()
                .expectBody(BasicStudyInfos.class)
                .value(createMatcherStudyBasicInfos(studyCreationRequestRepository.findAll().get(0).getId(), "userId", false));
=======
            .uri("/v1/studies/{studyName}/cases/{caseUuid}?description={description}&isPrivate={isPrivate}", "NewStudy", NEW_STUDY_CASE_UUID, DESCRIPTION, "false")
            .header("userId", "userId")
            .exchange()
            .expectStatus().isOk()
            .expectBody(BasicStudyInfos.class)
            .value(createMatcherStudyBasicInfos(studyCreationRequestRepository.findAll().get(0).getId(), "userId", "NewStudy", false));
>>>>>>> cf0fbbf2

        studyUuid = studyCreationRequestRepository.findAll().get(0).getId();

        webTestClient.get()
<<<<<<< HEAD
                .uri("/v1/study_creation_requests")
                .header("userId", "userId")
                .exchange()
                .expectStatus().isOk()
                .expectHeader().contentType(MediaType.APPLICATION_JSON)
                .expectBodyList(BasicStudyInfos.class)
                .value(requests -> requests.get(0),
                        createMatcherStudyBasicInfos(studyUuid, "userId", false));
=======
            .uri("/v1/study_creation_requests")
            .header("userId", "userId")
            .exchange()
            .expectStatus().isOk()
            .expectHeader().contentType(MediaType.APPLICATION_JSON)
            .expectBodyList(BasicStudyInfos.class)
            .value(requests -> requests.get(0),
                createMatcherStudyBasicInfos(studyUuid, "userId", "NewStudy", false));
>>>>>>> cf0fbbf2

        countDownLatch.countDown();

        // Study import is asynchronous, we have to wait because our code doesn't allow block until the study creation processing is done
        Thread.sleep(1000);

        webTestClient.get()
            .uri("/v1/study_creation_requests")
            .header("userId", "userId")
            .exchange()
            .expectStatus().isOk()
            .expectHeader().contentType(MediaType.APPLICATION_JSON)
            .expectBodyList(BasicStudyInfos.class)
            .isEqualTo(List.of());

        webTestClient.get()
<<<<<<< HEAD
                .uri("/v1/studies")
                .header("userId", "userId")
                .exchange()
                .expectStatus().isOk()
                .expectHeader().contentType(MediaType.APPLICATION_JSON)
                .expectBodyList(CreatedStudyBasicInfos.class)
                .value(requests -> requests.get(0),
                        createMatcherCreatedStudyBasicInfos(studyUuid, "userId", "XIIDM", false));
=======
            .uri("/v1/studies")
            .header("userId", "userId")
            .exchange()
            .expectStatus().isOk()
            .expectHeader().contentType(MediaType.APPLICATION_JSON)
            .expectBodyList(CreatedStudyBasicInfos.class)
            .value(requests -> requests.get(0),
                createMatcherCreatedStudyBasicInfos(studyUuid, "NewStudy", "userId", "XIIDM", DESCRIPTION, false));
>>>>>>> cf0fbbf2

        // drop the broker message for study creation request (creation)
        output.receive(1000);
        // drop the broker message for study creation
        output.receive(1000);
        // drop the broker message for study creation request (deletion)
        output.receive(1000);

        // assert that all http requests have been sent to remote services
        var requests = getRequestsDone(3);
        assertTrue(requests.contains(String.format("/v1/cases/%s/exists", NEW_STUDY_CASE_UUID)));
        assertTrue(requests.contains(String.format("/v1/cases/%s/format", NEW_STUDY_CASE_UUID)));
        assertTrue(requests.contains(String.format("/v1/networks?caseUuid=%s", NEW_STUDY_CASE_UUID)));
    }

    @Test
    public void testUpdateLines() {
        createStudy("userId", CASE_UUID, true);
        UUID studyNameUserIdUuid = studyRepository.findAll().get(0).getId();

        // lockout line
        webTestClient.put()
            .uri("/v1/studies/{studyUuid}/network-modification/lines/{lineId}/status", studyNameUserIdUuid, "line12")
            .bodyValue("lockout")
            .exchange()
            .expectStatus().isOk();

        checkLineModificationMessagesReceived(studyNameUserIdUuid, ImmutableSet.of("s1", "s2"));

        webTestClient.put()
            .uri("/v1/studies/{studyUuid}/network-modification/lines/{lineId}/status", studyNameUserIdUuid, "lineFailedId")
            .bodyValue("lockout")
            .exchange()
            .expectStatus().isEqualTo(HttpStatus.INTERNAL_SERVER_ERROR);

        // trip line
        webTestClient.put()
            .uri("/v1/studies/{studyUuid}/network-modification/lines/{lineId}/status", studyNameUserIdUuid, "line23")
            .bodyValue("trip")
            .exchange()
            .expectStatus().isOk();

        checkLineModificationMessagesReceived(studyNameUserIdUuid, ImmutableSet.of("s2", "s3"));

        webTestClient.put()
            .uri("/v1/studies/{studyUuid}/network-modification/lines/{lineId}/status", studyNameUserIdUuid, "lineFailedId")
            .bodyValue("trip")
            .exchange()
            .expectStatus().isEqualTo(HttpStatus.INTERNAL_SERVER_ERROR);

        // energise line end
        webTestClient.put()
            .uri("/v1/studies/{studyUuid}/network-modification/lines/{lineId}/status", studyNameUserIdUuid, "line13")
            .bodyValue("energiseEndOne")
            .exchange()
            .expectStatus().isOk();

        checkLineModificationMessagesReceived(studyNameUserIdUuid, ImmutableSet.of("s1", "s3"));

        webTestClient.put()
            .uri("/v1/studies/{studyUuid}/network-modification/lines/{lineId}/status", studyNameUserIdUuid, "lineFailedId")
            .bodyValue("energiseEndTwo")
            .exchange()
            .expectStatus().isEqualTo(HttpStatus.INTERNAL_SERVER_ERROR);

        // switch on line
        webTestClient.put()
            .uri("/v1/studies/{studyUuid}/network-modification/lines/{lineId}/status", studyNameUserIdUuid, "line13")
            .bodyValue("switchOn")
            .exchange()
            .expectStatus().isOk();

        checkLineModificationMessagesReceived(studyNameUserIdUuid, ImmutableSet.of("s1", "s3"));

        webTestClient.put()
            .uri("/v1/studies/{studyUuid}/network-modification/lines/{lineId}/status", studyNameUserIdUuid, "lineFailedId")
            .bodyValue("switchOn")
            .exchange()
            .expectStatus().isEqualTo(HttpStatus.INTERNAL_SERVER_ERROR);

        var requests = getRequestsWithBodyDone(8);
        assertTrue(requests.stream().anyMatch(r -> r.getPath().matches("/v1/networks/" + NETWORK_UUID_STRING + "/lines/line12/status\\?group=.*") && r.getBody().equals("lockout")));
        assertTrue(requests.stream().anyMatch(r -> r.getPath().matches("/v1/networks/" + NETWORK_UUID_STRING + "/lines/line23/status\\?group=.*") && r.getBody().equals("trip")));
        assertTrue(requests.stream().anyMatch(r -> r.getPath().matches("/v1/networks/" + NETWORK_UUID_STRING + "/lines/line13/status\\?group=.*") && r.getBody().equals("energiseEndOne")));
        assertTrue(requests.stream().anyMatch(r -> r.getPath().matches("/v1/networks/" + NETWORK_UUID_STRING + "/lines/line13/status\\?group=.*") && r.getBody().equals("switchOn")));
        assertTrue(requests.stream().anyMatch(r -> r.getPath().matches("/v1/networks/" + NETWORK_UUID_STRING + "/lines/lineFailedId/status\\?group=.*") && r.getBody().equals("lockout")));
        assertTrue(requests.stream().anyMatch(r -> r.getPath().matches("/v1/networks/" + NETWORK_UUID_STRING + "/lines/lineFailedId/status\\?group=.*") && r.getBody().equals("trip")));
        assertTrue(requests.stream().anyMatch(r -> r.getPath().matches("/v1/networks/" + NETWORK_UUID_STRING + "/lines/lineFailedId/status\\?group=.*") && r.getBody().equals("energiseEndTwo")));
        assertTrue(requests.stream().anyMatch(r -> r.getPath().matches("/v1/networks/" + NETWORK_UUID_STRING + "/lines/lineFailedId/status\\?group=.*") && r.getBody().equals("switchOn")));
    }

    @Test
    public void testCreateLoad() {
        createStudy("userId", CASE_UUID, true);
        UUID studyNameUserIdUuid = studyRepository.findAll().get(0).getId();

        // create load
        String createLoadAttributes = "{\"loadId\":\"loadId1\",\"loadName\":\"loadName1\",\"loadType\":\"UNDEFINED\",\"activePower\":\"100.0\",\"reactivePower\":\"50.0\",\"voltageLevelId\":\"idVL1\",\"busId\":\"idBus1\"}";
        webTestClient.put()
            .uri("/v1/studies/{studyUuid}/network-modification/loads", studyNameUserIdUuid)
            .bodyValue(createLoadAttributes)
            .exchange()
            .expectStatus().isOk();

        checkEquipmentCreationMessagesReceived(studyNameUserIdUuid, ImmutableSet.of("s2"));

        var requests = getRequestsWithBodyDone(1);
        assertTrue(requests.stream().anyMatch(r -> r.getPath().matches("/v1/networks/" + NETWORK_UUID_STRING + "/loads\\?group=.*") && r.getBody().equals(createLoadAttributes)));
    }

    @Test
    public void testDeleteEquipment() {
        createStudy("userId", CASE_UUID, true);
        UUID studyNameUserIdUuid = studyRepository.findAll().get(0).getId();

        // delete equipment
        webTestClient.delete()
            .uri("/v1/studies/{studyUuid}/network-modification/equipments/type/{equipmentType}/id/{equipmentId}",
                studyNameUserIdUuid, "LOAD", "idLoadToDelete")
            .exchange()
            .expectStatus().isOk();

        checkEquipmentDeletedMessagesReceived(studyNameUserIdUuid, HEADER_UPDATE_TYPE_DELETED_EQUIPMENT_ID, "idLoadToDelete",
            HEADER_UPDATE_TYPE_DELETED_EQUIPMENT_TYPE, "LOAD", HEADER_UPDATE_TYPE_SUBSTATIONS_IDS, ImmutableSet.of("s2"));

        var requests = getRequestsWithBodyDone(1);
        assertTrue(requests.stream().anyMatch(r -> r.getPath().matches("/v1/networks/" + NETWORK_UUID_STRING + "/equipments/type/.*/id/.*\\?group=.*")));
    }

    private void checkEquipmentDeletedMessagesReceived(UUID studyNameUserIdUuid, String headerUpdateTypeEquipmentType, String equipmentType,
                                                       String headerUpdateTypeEquipmentId, String equipmentId, String headerUpdateTypeSubstationsIds, Set<String> modifiedSubstationsIdsSet) {
        // assert that the broker message has been sent for updating study type
        Message<byte[]> messageStudyUpdate = output.receive(1000);
        assertEquals("", new String(messageStudyUpdate.getPayload()));
        MessageHeaders headersStudyUpdate = messageStudyUpdate.getHeaders();
        assertEquals(studyNameUserIdUuid, headersStudyUpdate.get(StudyService.HEADER_STUDY_UUID));
        assertEquals(UPDATE_TYPE_STUDY, headersStudyUpdate.get(StudyService.HEADER_UPDATE_TYPE));
        assertEquals(equipmentType, headersStudyUpdate.get(headerUpdateTypeEquipmentType));
        assertEquals(equipmentId, headersStudyUpdate.get(headerUpdateTypeEquipmentId));
        assertEquals(modifiedSubstationsIdsSet, headersStudyUpdate.get(headerUpdateTypeSubstationsIds));

        // assert that the broker message has been sent for updating load flow status
        Message<byte[]> messageLFStatus = output.receive(1000);
        assertEquals("", new String(messageLFStatus.getPayload()));
        MessageHeaders headersLFStatus = messageLFStatus.getHeaders();
        assertEquals(studyNameUserIdUuid, headersLFStatus.get(StudyService.HEADER_STUDY_UUID));
        assertEquals(UPDATE_TYPE_LOADFLOW_STATUS, headersLFStatus.get(StudyService.HEADER_UPDATE_TYPE));

        // assert that the broker message has been sent for updating security analysis status
        Message<byte[]> messageSAStatus = output.receive(1000);
        assertEquals("", new String(messageSAStatus.getPayload()));
        MessageHeaders headersSAStatus = messageSAStatus.getHeaders();
        assertEquals(studyNameUserIdUuid, headersSAStatus.get(StudyService.HEADER_STUDY_UUID));
        assertEquals(UPDATE_TYPE_SECURITY_ANALYSIS_STATUS, headersSAStatus.get(StudyService.HEADER_UPDATE_TYPE));
    }

    private void checkEquipmentMessagesReceived(UUID studyNameUserIdUuid, String headerUpdateTypeId, Set<String> modifiedIdsSet) {
        // assert that the broker message has been sent for updating study type
        Message<byte[]> messageStudyUpdate = output.receive(1000);
        assertEquals("", new String(messageStudyUpdate.getPayload()));
        MessageHeaders headersStudyUpdate = messageStudyUpdate.getHeaders();
        assertEquals(studyNameUserIdUuid, headersStudyUpdate.get(StudyService.HEADER_STUDY_UUID));
        assertEquals(UPDATE_TYPE_STUDY, headersStudyUpdate.get(StudyService.HEADER_UPDATE_TYPE));
        assertEquals(modifiedIdsSet, headersStudyUpdate.get(headerUpdateTypeId));

        // assert that the broker message has been sent for updating load flow status
        Message<byte[]> messageLFStatus = output.receive(1000);
        assertEquals("", new String(messageLFStatus.getPayload()));
        MessageHeaders headersLFStatus = messageLFStatus.getHeaders();
        assertEquals(studyNameUserIdUuid, headersLFStatus.get(StudyService.HEADER_STUDY_UUID));
        assertEquals(UPDATE_TYPE_LOADFLOW_STATUS, headersLFStatus.get(StudyService.HEADER_UPDATE_TYPE));

        // assert that the broker message has been sent for updating security analysis status
        Message<byte[]> messageSAStatus = output.receive(1000);
        assertEquals("", new String(messageSAStatus.getPayload()));
        MessageHeaders headersSAStatus = messageSAStatus.getHeaders();
        assertEquals(studyNameUserIdUuid, headersSAStatus.get(StudyService.HEADER_STUDY_UUID));
        assertEquals(UPDATE_TYPE_SECURITY_ANALYSIS_STATUS, headersSAStatus.get(StudyService.HEADER_UPDATE_TYPE));
    }

    private void checkEquipmentCreationMessagesReceived(UUID studyNameUserIdUuid, Set<String> modifiedIdsSet) {
        checkEquipmentMessagesReceived(studyNameUserIdUuid, StudyService.HEADER_UPDATE_TYPE_SUBSTATIONS_IDS, modifiedIdsSet);
    }

    private void checkLineModificationMessagesReceived(UUID studyNameUserIdUuid, Set<String> modifiedSubstationsSet) {
        checkEquipmentMessagesReceived(studyNameUserIdUuid, StudyService.HEADER_UPDATE_TYPE_SUBSTATIONS_IDS, modifiedSubstationsSet);

        // assert that the broker message has been sent
        Message<byte[]> messageSwitch = output.receive(1000);
        assertEquals("", new String(messageSwitch.getPayload()));
        MessageHeaders headersSwitch = messageSwitch.getHeaders();
        assertEquals(studyNameUserIdUuid, headersSwitch.get(StudyService.HEADER_STUDY_UUID));
        assertEquals(StudyService.UPDATE_TYPE_LINE, headersSwitch.get(StudyService.HEADER_UPDATE_TYPE));
    }

    @Test
    public void testGetBusesOrBusbarSections() {
        createStudy("userId", CASE_UUID, true);
        UUID studyNameUserIdUuid = studyRepository.findAll().get(0).getId();

        webTestClient.get()
            .uri("/v1//studies/{studyUuid}/network/0/voltage-levels/{voltageLevelId}/buses", studyNameUserIdUuid, VOLTAGE_LEVEL_ID)
            .exchange()
            .expectStatus().isOk()
            .expectBodyList(IdentifiableInfos.class)
            .value(new MatcherJson<>(mapper, List.of(
                IdentifiableInfos.builder().id("BUS_1").name("BUS_1").build(),
                IdentifiableInfos.builder().id("BUS_2").name("BUS_2").build()
            )));

        var requests = getRequestsDone(1);
        assertTrue(requests.stream().anyMatch(r -> r.matches("/v1/networks/" + NETWORK_UUID_STRING + "/0/voltage-levels/" + VOLTAGE_LEVEL_ID + "/configured-buses")));

        webTestClient.get()
            .uri("/v1//studies/{studyUuid}/network/0/voltage-levels/{voltageLevelId}/busbar-sections", studyNameUserIdUuid, VOLTAGE_LEVEL_ID)
            .exchange()
            .expectStatus().isOk()
            .expectBodyList(IdentifiableInfos.class)
            .value(new MatcherJson<>(mapper, List.of(
                IdentifiableInfos.builder().id("BUSBAR_SECTION_1").name("BUSBAR_SECTION_1").build(),
                IdentifiableInfos.builder().id("BUSBAR_SECTION_2").name("BUSBAR_SECTION_2").build()
            )));

        requests = getRequestsDone(1);
        assertTrue(requests.stream().anyMatch(r -> r.matches("/v1/networks/" + NETWORK_UUID_STRING + "/0/voltage-levels/" + VOLTAGE_LEVEL_ID + "/busbar-sections")));
    }

    @Test
    public void testCreateGenerator() {
        createStudy("userId", CASE_UUID, true);
        UUID studyNameUserIdUuid = studyRepository.findAll().get(0).getId();

        // create generator
        String createGeneratorAttributes = "{\"generatorId\":\"generatorId1\",\"generatorName\":\"generatorName1\",\"energySource\":\"UNDEFINED\",\"minActivePower\":\"100.0\",\"maxActivePower\":\"200.0\",\"ratedNominalPower\":\"50.0\",\"activePowerSetpoint\":\"10.0\",\"reactivePowerSetpoint\":\"20.0\",\"voltageRegulatorOn\":\"true\",\"voltageSetpoint\":\"225.0\",\"voltageLevelId\":\"idVL1\",\"busOrBusbarSectionId\":\"idBus1\"}";
        webTestClient.put()
            .uri("/v1/studies/{studyUuid}/network-modification/generators", studyNameUserIdUuid)
            .bodyValue(createGeneratorAttributes)
            .exchange()
            .expectStatus().isOk();

        checkEquipmentCreationMessagesReceived(studyNameUserIdUuid, ImmutableSet.of("s2"));

        var requests = getRequestsWithBodyDone(1);
        assertTrue(requests.stream().anyMatch(r -> r.getPath().matches("/v1/networks/" + NETWORK_UUID_STRING + "/generators\\?group=.*") && r.getBody().equals(createGeneratorAttributes)));
    }

    @Test
    public void testCreateLine() {
        createStudy("userId", CASE_UUID, true);
        UUID studyNameUserIdUuid = studyRepository.findAll().get(0).getId();

        // create line
        String createLineAttributes = "{" +
                "\"lineId\":\"lineId1\"," +
                "\"lineName\":\"lineName1\"," +
                "\"seriesResistance\":\"50.0\"," +
                "\"seriesReactance\":\"50.0\"," +
                "\"shuntConductance1\":\"100.0\"," +
                "\"shuntSusceptance1\":\"100.0\"," +
                "\"shuntConductance2\":\"200.0\"," +
                "\"shuntSusceptance2\":\"200.0\"," +
                "\"voltageLevelId1\":\"idVL1\"," +
                "\"busOrBusbarSectionId1\":\"idBus1\"," +
                "\"voltageLevelId2\":\"idVL2\"," +
                "\"busOrBusbarSectionId2\":\"idBus2\"}";
        webTestClient.put()
            .uri("/v1/studies/{studyUuid}/network-modification/lines", studyNameUserIdUuid)
            .bodyValue(createLineAttributes)
            .exchange()
            .expectStatus().isOk();

        checkEquipmentCreationMessagesReceived(studyNameUserIdUuid, ImmutableSet.of("s2"));

        var requests = getRequestsWithBodyDone(1);
        assertTrue(requests.stream().anyMatch(r -> r.getPath().matches("/v1/networks/" + NETWORK_UUID_STRING + "/lines\\?group=.*") && r.getBody().equals(createLineAttributes)));
    }

    @After
    public void tearDown() {
        Set<String> httpRequest = null;
        Message<byte[]> message = null;
        try {
            httpRequest = getRequestsDone(1);
            message = output.receive(1000);
        } catch (NullPointerException e) {
            // Ignoring
        }

        // Shut down the server. Instances cannot be reused.
        try {
            server.shutdown();
        } catch (Exception e) {
            // Ignoring
        }

        output.clear(); // purge in order to not fail the other tests

        assertNull("Should not be any messages : ", message);
        assertNull("Should not be any http requests : ", httpRequest);
    }
}<|MERGE_RESOLUTION|>--- conflicted
+++ resolved
@@ -197,7 +197,6 @@
         linesInfos = network.getLineStream().map(StudyTest::toEquipmentInfos).collect(Collectors.toList());
 
         studiesInfos = List.of(
-<<<<<<< HEAD
                 CreatedStudyBasicInfos.builder().studyUuid(UUID.fromString("11888888-0000-0000-0000-111111111111")).userId("userId1").caseFormat("XIIDM").studyPrivate(false).creationDate(ZonedDateTime.now(ZoneOffset.UTC)).build(),
                 CreatedStudyBasicInfos.builder().studyUuid(UUID.fromString("11888888-0000-0000-0000-111111111112")).userId("userId1").caseFormat("UCTE").studyPrivate(false).creationDate(ZonedDateTime.now(ZoneOffset.UTC)).build()
         );
@@ -205,15 +204,6 @@
         when(studyInfosService.add(any(CreatedStudyBasicInfos.class))).thenReturn(studiesInfos.get(0));
         when(studyInfosService.search(String.format("userId:%s", "userId")))
                 .then((Answer<List<CreatedStudyBasicInfos>>) invocation -> studiesInfos);
-=======
-            CreatedStudyBasicInfos.builder().studyUuid(UUID.fromString("11888888-0000-0000-0000-111111111111")).studyName("s11").userId("userId1").caseFormat("XIIDM").description("description").studyPrivate(false).creationDate(ZonedDateTime.now(ZoneOffset.UTC)).build(),
-            CreatedStudyBasicInfos.builder().studyUuid(UUID.fromString("11888888-0000-0000-0000-111111111112")).studyName("s12").userId("userId1").caseFormat("UCTE").description("description").studyPrivate(false).creationDate(ZonedDateTime.now(ZoneOffset.UTC)).build()
-        );
-
-        when(studyInfosService.add(any(CreatedStudyBasicInfos.class))).thenReturn(studiesInfos.get(0));
-        when(studyInfosService.search(String.format("studyName:%s AND userId:userId", STUDY_NAME)))
-            .then((Answer<List<CreatedStudyBasicInfos>>) invocation -> studiesInfos);
->>>>>>> cf0fbbf2
 
         when(equipmentInfosService.search(String.format("networkUuid.keyword:(%s) AND equipmentType:(LINE)", NETWORK_UUID_STRING)))
             .then((Answer<List<EquipmentInfos>>) invocation -> linesInfos);
@@ -378,13 +368,8 @@
                     case "/v1/networks/38400000-8cf0-11bd-b23e-10b96e4ef00d":
                     case "/v1/networks/38400000-8cf0-11bd-b23e-10b96e4ef00d/voltage-levels":
                         return new MockResponse().setResponseCode(200).setBody(topLevelDocumentAsString)
-<<<<<<< HEAD
                                 .addHeader("Content-Type", "application/json; charset=utf-8");
                     case "/v1/studies/cases/{caseUuid}":
-=======
-                            .addHeader("Content-Type", "application/json; charset=utf-8");
-                    case "/v1/studies/{studyName}/cases/{caseUuid}":
->>>>>>> cf0fbbf2
                         return new MockResponse().setResponseCode(200).setBody("CGMES")
                             .addHeader("Content-Type", "application/json; charset=utf-8");
                     case "/v1/studies/newStudy/cases/" + IMPORTED_CASE_WITH_ERRORS_UUID_STRING:
@@ -601,7 +586,6 @@
         UUID studyUuid = createStudy("userId", CASE_UUID, false);
 
         webTestClient.get()
-<<<<<<< HEAD
                 .uri("/v1/studies/search?q={request}", String.format("userId:%s", "userId"))
                 .header("userId", "userId")
                 .exchange()
@@ -609,15 +593,6 @@
                 .expectHeader().contentType(MediaType.APPLICATION_JSON)
                 .expectBodyList(CreatedStudyBasicInfos.class)
                 .value(new MatcherJson<>(mapper, studiesInfos));
-=======
-            .uri("/v1/studies/search?q={request}", String.format("studyName:%s AND userId:userId", STUDY_NAME))
-            .header("userId", "userId")
-            .exchange()
-            .expectStatus().isOk()
-            .expectHeader().contentType(MediaType.APPLICATION_JSON)
-            .expectBodyList(CreatedStudyBasicInfos.class)
-            .value(new MatcherJson<>(mapper, studiesInfos));
->>>>>>> cf0fbbf2
 
         webTestClient.get()
             .uri("/v1/studies/{studyUuid}/search?q={request}", studyUuid, "equipmentType:(LINE)")
@@ -667,7 +642,6 @@
 
         //insert a study with a non existing case and except exception
         webTestClient.post()
-<<<<<<< HEAD
                 .uri("/v1/studies/cases/{caseUuid}?isPrivate={isPrivate}", "00000000-0000-0000-0000-000000000000", "false")
                 .header("userId", "userId")
                 .exchange()
@@ -675,20 +649,10 @@
                 .expectBody()
                 .jsonPath("$")
                 .isEqualTo(CASE_NOT_FOUND.name());
-=======
-            .uri("/v1/studies/{studyName}/cases/{caseUuid}?description={description}&isPrivate={isPrivate}", "randomStudy", "00000000-0000-0000-0000-000000000000", DESCRIPTION, "false")
-            .header("userId", "userId")
-            .exchange()
-            .expectStatus().isEqualTo(424)
-            .expectBody()
-            .jsonPath("$")
-            .isEqualTo(CASE_NOT_FOUND.name());
->>>>>>> cf0fbbf2
 
         assertTrue(getRequestsDone(1).contains(String.format("/v1/cases/%s/exists", "00000000-0000-0000-0000-000000000000")));
 
         webTestClient.get()
-<<<<<<< HEAD
                 .uri("/v1/studies")
                 .header("userId", "userId")
                 .exchange()
@@ -697,16 +661,6 @@
                 .expectBodyList(CreatedStudyBasicInfos.class)
                 .value(studies -> studies.get(0),
                         createMatcherCreatedStudyBasicInfos(studyUuid, "userId", "UCTE", false));
-=======
-            .uri("/v1/studies")
-            .header("userId", "userId")
-            .exchange()
-            .expectStatus().isOk()
-            .expectHeader().contentType(MediaType.APPLICATION_JSON)
-            .expectBodyList(CreatedStudyBasicInfos.class)
-            .value(studies -> studies.get(0),
-                createMatcherCreatedStudyBasicInfos(studyUuid, STUDY_NAME, "userId", "UCTE", "description", false));
->>>>>>> cf0fbbf2
 
         //insert the same study but with another user (should work)
         //even with the same name should work
@@ -714,7 +668,6 @@
         studyUuid = createStudy("userId2", CASE_UUID, true);
 
         webTestClient.get()
-<<<<<<< HEAD
                 .uri("/v1/studies/metadata")
                 .header("userId", "userId")
                 .header("uuids", oldStudyUuid + "," + studyUuid)
@@ -734,34 +687,12 @@
                 .expectBodyList(CreatedStudyBasicInfos.class)
                 .value(studies -> studies.get(0),
                         createMatcherCreatedStudyBasicInfos(studyUuid, "userId2", "UCTE", true));
-=======
-            .uri("/v1/studies/metadata")
-            .header("userId", "userId")
-            .header("uuids", oldStudyUuid + "," + studyUuid)
-            .exchange()
-            .expectStatus().isOk()
-            .expectHeader().contentType(MediaType.APPLICATION_JSON)
-            .expectBodyList(CreatedStudyBasicInfos.class)
-            .value(studies -> studies.get(0),
-                createMatcherCreatedStudyBasicInfos(oldStudyUuid, STUDY_NAME, "userId", "UCTE", "description", false));
-
-        webTestClient.get()
-            .uri("/v1/studies")
-            .header("userId", "userId2")
-            .exchange()
-            .expectStatus().isOk()
-            .expectHeader().contentType(MediaType.APPLICATION_JSON)
-            .expectBodyList(CreatedStudyBasicInfos.class)
-            .value(studies -> studies.get(0),
-                createMatcherCreatedStudyBasicInfos(studyUuid, STUDY_NAME, "userId2", "UCTE", DESCRIPTION, true));
->>>>>>> cf0fbbf2
 
         //insert a study with a case (multipartfile)
         UUID s2Uuid = createStudy("userId", TEST_FILE, IMPORTED_CASE_UUID_STRING, true);
 
         // check the study s2
         webTestClient.get()
-<<<<<<< HEAD
                 .uri("/v1/studies/{studyUuid}", s2Uuid)
                 .header("userId", "userId")
                 .exchange()
@@ -769,15 +700,6 @@
                 .expectHeader().contentType(MediaType.APPLICATION_JSON)
                 .expectBody(StudyInfos.class)
                 .value(createMatcherStudyInfos(s2Uuid, "userId", "XIIDM", true));
-=======
-            .uri("/v1/studies/{studyUuid}", s2Uuid)
-            .header("userId", "userId")
-            .exchange()
-            .expectStatus().isOk()
-            .expectHeader().contentType(MediaType.APPLICATION_JSON)
-            .expectBody(StudyInfos.class)
-            .value(createMatcherStudyInfos(s2Uuid, "s2", "userId", "XIIDM", "desc", true));
->>>>>>> cf0fbbf2
 
         //try to get the study s2 with another user -> unauthorized because study is private
         webTestClient.get()
@@ -795,27 +717,6 @@
             .expectStatus().isNotFound()
             .expectBody();
 
-<<<<<<< HEAD
-=======
-        // check if a non existing study exists
-        webTestClient.get()
-            .uri(STUDY_EXIST_URL, "userId", randomUuid)
-            .exchange()
-            .expectStatus().isOk()
-            .expectHeader().contentType(MediaType.APPLICATION_JSON)
-            .expectBody(String.class)
-            .isEqualTo("false");
-
-        // check study s2 if exists
-        webTestClient.get()
-            .uri(STUDY_EXIST_URL, "userId", "s2")
-            .exchange()
-            .expectStatus().isOk()
-            .expectHeader().contentType(MediaType.APPLICATION_JSON)
-            .expectBody(String.class)
-            .isEqualTo("true");
-
->>>>>>> cf0fbbf2
         UUID studyNameUserIdUuid = studyRepository.findAll().get(0).getId();
 
         //delete existing study s2
@@ -840,7 +741,6 @@
 
         //expect only 1 study (public one) since the other is private and we use another userId
         webTestClient.get()
-<<<<<<< HEAD
                 .uri("/v1/studies")
                 .header("userId", "a")
                 .exchange()
@@ -849,44 +749,6 @@
                 .expectBodyList(CreatedStudyBasicInfos.class)
                 .value(studies -> studies.get(0),
                         createMatcherCreatedStudyBasicInfos(studyNameUserIdUuid, "userId", "UCTE", false));
-=======
-            .uri("/v1/studies")
-            .header("userId", "a")
-            .exchange()
-            .expectStatus().isOk()
-            .expectHeader().contentType(MediaType.APPLICATION_JSON)
-            .expectBodyList(CreatedStudyBasicInfos.class)
-            .value(studies -> studies.get(0),
-                createMatcherCreatedStudyBasicInfos(studyNameUserIdUuid, STUDY_NAME, "userId", "UCTE", "description", false));
-
-        //rename the study
-        String newStudyName = "newName";
-        RenameStudyAttributes renameStudyAttributes = new RenameStudyAttributes(newStudyName);
-
-        webTestClient.post()
-            .uri("/v1/studies/" + studyNameUserIdUuid + "/rename")
-            .header("userId", "userId")
-            .body(BodyInserters.fromValue(renameStudyAttributes))
-            .exchange()
-            .expectStatus().isOk()
-            .expectHeader().contentType(MediaType.APPLICATION_JSON)
-            .expectBody(CreatedStudyBasicInfos.class)
-            .value(createMatcherCreatedStudyBasicInfos(studyNameUserIdUuid, "newName", "userId", "UCTE", "description", false));
-
-        // broker message for study rename
-        message = output.receive(1000);
-        assertEquals("", new String(message.getPayload()));
-        headers = message.getHeaders();
-        assertEquals(studyNameUserIdUuid, headers.get(HEADER_STUDY_UUID));
-        assertEquals(UPDATE_TYPE_STUDIES, headers.get(HEADER_UPDATE_TYPE));
-
-        webTestClient.post()
-            .uri("/v1/studies/" + randomUuid + "/rename")
-            .header("userId", "userId")
-            .body(BodyInserters.fromValue(renameStudyAttributes))
-            .exchange()
-            .expectStatus().isNotFound();
->>>>>>> cf0fbbf2
 
         //get available export format
         webTestClient.get()
@@ -908,7 +770,6 @@
 
         // make public study private
         webTestClient.post()
-<<<<<<< HEAD
                 .uri("/v1/studies/{studyUuid}/private", studyNameUserIdUuid)
                 .header("userId", "userId")
                 .exchange()
@@ -933,32 +794,6 @@
                 .expectStatus().isOk()
                 .expectBody(StudyInfos.class)
                 .value(createMatcherStudyInfos(studyNameUserIdUuid, "userId", "UCTE", false));
-=======
-            .uri("/v1/studies/{studyUuid}/private", studyNameUserIdUuid)
-            .header("userId", "userId")
-            .exchange()
-            .expectStatus().isOk()
-            .expectBody(StudyInfos.class)
-            .value(createMatcherStudyInfos(studyNameUserIdUuid, "newName", "userId", "UCTE", "description", true));
-
-        // make private study private should work
-        webTestClient.post()
-            .uri("/v1/studies/{studyUuid}/private", studyNameUserIdUuid)
-            .header("userId", "userId")
-            .exchange()
-            .expectStatus().isOk()
-            .expectBody(StudyInfos.class)
-            .value(createMatcherStudyInfos(studyNameUserIdUuid, "newName", "userId", "UCTE", "description", true));
-
-        // make private study public
-        webTestClient.post()
-            .uri("/v1/studies/{studyUuid}/public", studyNameUserIdUuid)
-            .header("userId", "userId")
-            .exchange()
-            .expectStatus().isOk()
-            .expectBody(StudyInfos.class)
-            .value(createMatcherStudyInfos(studyNameUserIdUuid, "newName", "userId", "UCTE", "description", false));
->>>>>>> cf0fbbf2
 
         // drop the broker message for study deletion (due to right access change)
         output.receive(1000);
@@ -1039,7 +874,6 @@
 
         // check load flow status
         webTestClient.get()
-<<<<<<< HEAD
                 .uri("/v1/studies/{studyUuid}", studyNameUserIdUuid)
                 .header("userId", "userId")
                 .exchange()
@@ -1047,15 +881,6 @@
                 .expectHeader().contentType(MediaType.APPLICATION_JSON)
                 .expectBody(StudyInfos.class)
                 .value(createMatcherStudyInfos(studyNameUserIdUuid, "userId", "UCTE", false, LoadFlowStatus.CONVERGED));
-=======
-            .uri("/v1/studies/{studyUuid}", studyNameUserIdUuid)
-            .header("userId", "userId")
-            .exchange()
-            .expectStatus().isOk()
-            .expectHeader().contentType(MediaType.APPLICATION_JSON)
-            .expectBody(StudyInfos.class)
-            .value(createMatcherStudyInfos(studyNameUserIdUuid, STUDY_NAME, "userId", "UCTE", DESCRIPTION, false, LoadFlowStatus.CONVERGED));
->>>>>>> cf0fbbf2
 
         //try to run a another loadflow
         webTestClient.put()
@@ -1525,7 +1350,6 @@
         assertTrue(getRequestsDone(1).stream().anyMatch(r -> r.matches("/v1/networks/" + NETWORK_UUID_STRING + "/switches/switchId\\?group=.*\\&open=true")));
 
         webTestClient.get()
-<<<<<<< HEAD
                 .uri("/v1/studies")
                 .header("userId", "userId")
                 .exchange()
@@ -1534,16 +1358,6 @@
                 .expectBodyList(CreatedStudyBasicInfos.class)
                 .value(studies -> studies.get(0),
                         createMatcherCreatedStudyBasicInfos(studyNameUserIdUuid, "userId", "UCTE", false));
-=======
-            .uri("/v1/studies")
-            .header("userId", "userId")
-            .exchange()
-            .expectStatus().isOk()
-            .expectHeader().contentType(MediaType.APPLICATION_JSON)
-            .expectBodyList(CreatedStudyBasicInfos.class)
-            .value(studies -> studies.get(0),
-                createMatcherCreatedStudyBasicInfos(studyNameUserIdUuid, STUDY_NAME, "userId", "UCTE", DESCRIPTION, false));
->>>>>>> cf0fbbf2
     }
 
     @Test
@@ -1581,7 +1395,6 @@
         assertTrue(getRequestsDone(1).stream().anyMatch(r -> r.matches("/v1/networks/" + NETWORK_UUID_STRING + "/groovy\\?group=.*")));
 
         webTestClient.get()
-<<<<<<< HEAD
                 .uri("/v1/studies")
                 .header("userId", "userId")
                 .exchange()
@@ -1590,16 +1403,6 @@
                 .expectBodyList(CreatedStudyBasicInfos.class)
                 .value(studies -> studies.get(0),
                         createMatcherCreatedStudyBasicInfos(studyNameUserIdUuid, "userId", "UCTE", false));
-=======
-            .uri("/v1/studies")
-            .header("userId", "userId")
-            .exchange()
-            .expectStatus().isOk()
-            .expectHeader().contentType(MediaType.APPLICATION_JSON)
-            .expectBodyList(CreatedStudyBasicInfos.class)
-            .value(studies -> studies.get(0),
-                createMatcherCreatedStudyBasicInfos(studyNameUserIdUuid, STUDY_NAME, "userId", "UCTE", DESCRIPTION, false));
->>>>>>> cf0fbbf2
 
         // get all modifications for the default group of a network
         webTestClient.get()
@@ -1625,55 +1428,32 @@
     @Test
     public void testCreationWithErrorBadCaseFile() {
         // Create study with a bad case file -> error
-<<<<<<< HEAD
         createStudy("userId", TEST_FILE_WITH_ERRORS, IMPORTED_CASE_WITH_ERRORS_UUID_STRING, false,
                 "The network 20140116_0830_2D4_UX1_pst already contains an object 'GeneratorImpl' with the id 'BBE3AA1 _generator'");
-=======
-        createStudy("userId", "newStudy", TEST_FILE_WITH_ERRORS, IMPORTED_CASE_WITH_ERRORS_UUID_STRING, "desc", false,
-            "The network 20140116_0830_2D4_UX1_pst already contains an object 'GeneratorImpl' with the id 'BBE3AA1 _generator'");
->>>>>>> cf0fbbf2
     }
 
     @Test
     public void testCreationWithErrorBadExistingCase() {
         // Create study with a bad case file -> error when importing in the case server
-<<<<<<< HEAD
         createStudy("userId", TEST_FILE_IMPORT_ERRORS, null, false,
                 "Error during import in the case server");
-=======
-        createStudy("userId", "newStudy", TEST_FILE_IMPORT_ERRORS, null, "desc", false,
-            "Error during import in the case server");
->>>>>>> cf0fbbf2
     }
 
     @Test
     public void testCreationWithErrorNoMessageBadExistingCase() {
         // Create study with a bad case file -> error when importing in the case server without message in response body
-<<<<<<< HEAD
         createStudy("userId", TEST_FILE_IMPORT_ERRORS_NO_MESSAGE_IN_RESPONSE_BODY, null, false,
                 "{\"timestamp\":\"2020-12-14T10:27:11.760+0000\",\"status\":500,\"error\":\"Internal Server Error\",\"message2\":\"Error during import in the case server\",\"path\":\"/v1/networks\"}");
-=======
-        createStudy("userId", "newStudy", TEST_FILE_IMPORT_ERRORS_NO_MESSAGE_IN_RESPONSE_BODY, null, "desc", false,
-            "{\"timestamp\":\"2020-12-14T10:27:11.760+0000\",\"status\":500,\"error\":\"Internal Server Error\",\"message2\":\"Error during import in the case server\",\"path\":\"/v1/networks\"}");
->>>>>>> cf0fbbf2
     }
 
     @SneakyThrows
     private UUID createStudy(String userId, UUID caseUuid, boolean isPrivate, String... errorMessage) {
         webTestClient.post()
-<<<<<<< HEAD
                 .uri("/v1/studies/cases/{caseUuid}?isPrivate={isPrivate}",
                         caseUuid, isPrivate)
                 .header("userId", userId)
                 .exchange()
                 .expectStatus().isOk();
-=======
-            .uri("/v1/studies/{studyName}/cases/{caseUuid}?description={description}&isPrivate={isPrivate}",
-                studyName, caseUuid, description, isPrivate)
-            .header("userId", userId)
-            .exchange()
-            .expectStatus().isOk();
->>>>>>> cf0fbbf2
 
         UUID studyUuid = studyCreationRequestRepository.findAll().get(0).getId();
 
@@ -1727,30 +1507,17 @@
                 .contentType(MediaType.TEXT_XML);
 
             exchange = webTestClient.post()
-<<<<<<< HEAD
                     .uri(STUDIES_URL + "?isPrivate={isPrivate}", isPrivate)
                     .header("userId", userId)
                     .contentType(MediaType.MULTIPART_FORM_DATA)
                     .body(BodyInserters.fromMultipartData(bodyBuilder.build()))
                     .exchange();
-=======
-                .uri(STUDIES_URL + "?description={description}&isPrivate={isPrivate}", studyName, description, isPrivate)
-                .header("userId", userId)
-                .contentType(MediaType.MULTIPART_FORM_DATA)
-                .body(BodyInserters.fromMultipartData(bodyBuilder.build()))
-                .exchange();
->>>>>>> cf0fbbf2
 
             studyUuid = studyCreationRequestRepository.findAll().get(0).getId();
 
             exchange.expectStatus().isOk()
-<<<<<<< HEAD
                     .expectBody(BasicStudyInfos.class)
                     .value(createMatcherStudyBasicInfos(studyUuid, userId, isPrivate));
-=======
-                .expectBody(BasicStudyInfos.class)
-                .value(createMatcherStudyBasicInfos(studyUuid, userId, studyName, isPrivate));
->>>>>>> cf0fbbf2
         }
 
         // assert that the broker message has been sent a study creation request message
@@ -1806,7 +1573,6 @@
                 .contentType(MediaType.TEXT_XML);
 
             webTestClient.post()
-<<<<<<< HEAD
                     .uri(STUDIES_URL + "?isPrivate={isPrivate}", "true")
                     .header("userId", "userId")
                     .contentType(MediaType.MULTIPART_FORM_DATA)
@@ -1815,22 +1581,11 @@
                     .expectStatus().isOk()
                     .expectBody(BasicStudyInfos.class)
                     .value(createMatcherStudyBasicInfos(studyCreationRequestRepository.findAll().get(0).getId(), "userId", true));
-=======
-                .uri(STUDIES_URL + "?description={description}&isPrivate={isPrivate}", "s3", DESCRIPTION, "true")
-                .header("userId", "userId")
-                .contentType(MediaType.MULTIPART_FORM_DATA)
-                .body(BodyInserters.fromMultipartData(bodyBuilder.build()))
-                .exchange()
-                .expectStatus().isOk()
-                .expectBody(BasicStudyInfos.class)
-                .value(createMatcherStudyBasicInfos(studyCreationRequestRepository.findAll().get(0).getId(), "userId", "s3", true));
->>>>>>> cf0fbbf2
         }
 
         UUID studyUuid = studyCreationRequestRepository.findAll().get(0).getId();
 
         webTestClient.get()
-<<<<<<< HEAD
                 .uri("/v1/study_creation_requests")
                 .header("userId", "userId")
                 .exchange()
@@ -1839,16 +1594,6 @@
                 .expectBodyList(BasicStudyInfos.class)
                 .value(requests -> requests.get(0),
                         createMatcherStudyBasicInfos(studyUuid, "userId", true));
-=======
-            .uri("/v1/study_creation_requests")
-            .header("userId", "userId")
-            .exchange()
-            .expectStatus().isOk()
-            .expectHeader().contentType(MediaType.APPLICATION_JSON)
-            .expectBodyList(BasicStudyInfos.class)
-            .value(requests -> requests.get(0),
-                createMatcherStudyBasicInfos(studyUuid, "userId", "s3", true));
->>>>>>> cf0fbbf2
 
         countDownLatch.countDown();
 
@@ -1865,7 +1610,6 @@
             .isEqualTo(List.of());
 
         webTestClient.get()
-<<<<<<< HEAD
                 .uri("/v1/studies")
                 .header("userId", "userId")
                 .exchange()
@@ -1874,16 +1618,6 @@
                 .expectBodyList(CreatedStudyBasicInfos.class)
                 .value(requests -> requests.get(0),
                         createMatcherCreatedStudyBasicInfos(studyUuid, "userId", "XIIDM", true));
-=======
-            .uri("/v1/studies")
-            .header("userId", "userId")
-            .exchange()
-            .expectStatus().isOk()
-            .expectHeader().contentType(MediaType.APPLICATION_JSON)
-            .expectBodyList(CreatedStudyBasicInfos.class)
-            .value(requests -> requests.get(0),
-                createMatcherCreatedStudyBasicInfos(studyUuid, "s3", "userId", "XIIDM", DESCRIPTION, true));
->>>>>>> cf0fbbf2
 
         // drop the broker message for study creation request (creation)
         output.receive(1000);
@@ -1902,26 +1636,16 @@
 
         //insert a study
         webTestClient.post()
-<<<<<<< HEAD
                 .uri("/v1/studies/cases/{caseUuid}?isPrivate={isPrivate}", NEW_STUDY_CASE_UUID, "false")
                 .header("userId", "userId")
                 .exchange()
                 .expectStatus().isOk()
                 .expectBody(BasicStudyInfos.class)
                 .value(createMatcherStudyBasicInfos(studyCreationRequestRepository.findAll().get(0).getId(), "userId", false));
-=======
-            .uri("/v1/studies/{studyName}/cases/{caseUuid}?description={description}&isPrivate={isPrivate}", "NewStudy", NEW_STUDY_CASE_UUID, DESCRIPTION, "false")
-            .header("userId", "userId")
-            .exchange()
-            .expectStatus().isOk()
-            .expectBody(BasicStudyInfos.class)
-            .value(createMatcherStudyBasicInfos(studyCreationRequestRepository.findAll().get(0).getId(), "userId", "NewStudy", false));
->>>>>>> cf0fbbf2
 
         studyUuid = studyCreationRequestRepository.findAll().get(0).getId();
 
         webTestClient.get()
-<<<<<<< HEAD
                 .uri("/v1/study_creation_requests")
                 .header("userId", "userId")
                 .exchange()
@@ -1930,16 +1654,6 @@
                 .expectBodyList(BasicStudyInfos.class)
                 .value(requests -> requests.get(0),
                         createMatcherStudyBasicInfos(studyUuid, "userId", false));
-=======
-            .uri("/v1/study_creation_requests")
-            .header("userId", "userId")
-            .exchange()
-            .expectStatus().isOk()
-            .expectHeader().contentType(MediaType.APPLICATION_JSON)
-            .expectBodyList(BasicStudyInfos.class)
-            .value(requests -> requests.get(0),
-                createMatcherStudyBasicInfos(studyUuid, "userId", "NewStudy", false));
->>>>>>> cf0fbbf2
 
         countDownLatch.countDown();
 
@@ -1956,7 +1670,6 @@
             .isEqualTo(List.of());
 
         webTestClient.get()
-<<<<<<< HEAD
                 .uri("/v1/studies")
                 .header("userId", "userId")
                 .exchange()
@@ -1965,16 +1678,6 @@
                 .expectBodyList(CreatedStudyBasicInfos.class)
                 .value(requests -> requests.get(0),
                         createMatcherCreatedStudyBasicInfos(studyUuid, "userId", "XIIDM", false));
-=======
-            .uri("/v1/studies")
-            .header("userId", "userId")
-            .exchange()
-            .expectStatus().isOk()
-            .expectHeader().contentType(MediaType.APPLICATION_JSON)
-            .expectBodyList(CreatedStudyBasicInfos.class)
-            .value(requests -> requests.get(0),
-                createMatcherCreatedStudyBasicInfos(studyUuid, "NewStudy", "userId", "XIIDM", DESCRIPTION, false));
->>>>>>> cf0fbbf2
 
         // drop the broker message for study creation request (creation)
         output.receive(1000);
