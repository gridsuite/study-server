/**
 * Copyright (c) 2021, RTE (http://www.rte-france.com)
 * This Source Code Form is subject to the terms of the Mozilla Public
 * License, v. 2.0. If a copy of the MPL was not distributed with this
 * file, You can obtain one at http://mozilla.org/MPL/2.0/.
 */
package org.gridsuite.study.server;

import com.fasterxml.jackson.core.type.TypeReference;
import com.fasterxml.jackson.databind.ObjectMapper;
import com.google.common.collect.ImmutableSet;
import com.powsybl.commons.datasource.ReadOnlyDataSource;
import com.powsybl.commons.datasource.ResourceDataSource;
import com.powsybl.commons.datasource.ResourceSet;
import com.powsybl.commons.reporter.ReporterModel;
import com.powsybl.commons.reporter.ReporterModelJsonModule;
import com.powsybl.iidm.network.*;
import com.powsybl.iidm.xml.XMLImporter;
import com.powsybl.loadflow.LoadFlowParameters;
import com.powsybl.network.store.iidm.impl.NetworkFactoryImpl;
import lombok.SneakyThrows;
import nl.jqno.equalsverifier.EqualsVerifier;
import okhttp3.HttpUrl;
import okhttp3.mockwebserver.Dispatcher;
import okhttp3.mockwebserver.MockResponse;
import okhttp3.mockwebserver.MockWebServer;
import okhttp3.mockwebserver.RecordedRequest;
import okio.Buffer;
import org.gridsuite.study.server.dto.NetworkInfos;
import org.gridsuite.study.server.dto.*;
import org.gridsuite.study.server.elasticsearch.EquipmentInfosService;
import org.gridsuite.study.server.elasticsearch.StudyInfosService;
import org.gridsuite.study.server.networkmodificationtree.dto.AbstractNode;
import org.gridsuite.study.server.networkmodificationtree.dto.InsertMode;
import org.gridsuite.study.server.networkmodificationtree.dto.ModelNode;
import org.gridsuite.study.server.networkmodificationtree.dto.NetworkModificationNode;
import org.gridsuite.study.server.networkmodificationtree.dto.BuildStatus;
import org.gridsuite.study.server.networkmodificationtree.dto.RootNode;
import org.gridsuite.study.server.repository.StudyCreationRequestRepository;
import org.gridsuite.study.server.repository.StudyRepository;
import org.gridsuite.study.server.utils.MatcherJson;
import org.gridsuite.study.server.utils.MatcherLoadFlowInfos;
import org.gridsuite.study.server.utils.MatcherReport;
import org.json.JSONArray;
import org.json.JSONObject;
import org.junit.After;
import org.junit.Before;
import org.junit.Test;
import org.junit.runner.RunWith;
import org.mockito.stubbing.Answer;
import org.slf4j.Logger;
import org.slf4j.LoggerFactory;
import org.springframework.beans.factory.annotation.Autowired;
import org.springframework.boot.test.autoconfigure.web.reactive.AutoConfigureWebTestClient;
import org.springframework.boot.test.context.SpringBootTest;
import org.springframework.boot.test.mock.mockito.MockBean;
import org.springframework.cloud.stream.binder.test.InputDestination;
import org.springframework.cloud.stream.binder.test.OutputDestination;
import org.springframework.cloud.stream.binder.test.TestChannelBinderConfiguration;
import org.springframework.http.HttpHeaders;
import org.springframework.http.HttpStatus;
import org.springframework.http.MediaType;
import org.springframework.http.client.MultipartBodyBuilder;
import org.springframework.messaging.Message;
import org.springframework.messaging.MessageHeaders;
import org.springframework.messaging.support.MessageBuilder;
import org.springframework.mock.web.MockMultipartFile;
import org.springframework.test.context.ContextConfiguration;
import org.springframework.test.context.ContextHierarchy;
import org.springframework.test.context.junit4.SpringRunner;
import org.springframework.test.web.reactive.server.WebTestClient;
import org.springframework.util.ResourceUtils;
import org.springframework.web.reactive.config.EnableWebFlux;
import org.springframework.web.reactive.function.BodyInserters;

import java.io.FileInputStream;
import java.io.IOException;
import java.io.InputStream;
import java.time.ZoneOffset;
import java.time.ZonedDateTime;
import java.util.*;
import java.util.concurrent.CountDownLatch;
import java.util.concurrent.TimeUnit;
import java.util.stream.Collectors;
import java.util.stream.IntStream;
import java.util.stream.Stream;

import static org.gridsuite.study.server.NetworkModificationTreeService.HEADER_INSERT_BEFORE;
import static org.gridsuite.study.server.NetworkModificationTreeService.HEADER_NEW_NODE;
import static org.gridsuite.study.server.NetworkModificationTreeService.NODE_UPDATED;
import static org.gridsuite.study.server.StudyConstants.CASE_API_VERSION;
import static org.gridsuite.study.server.StudyException.Type.*;
import static org.gridsuite.study.server.StudyService.*;
import static org.gridsuite.study.server.utils.MatcherBasicStudyInfos.createMatcherStudyBasicInfos;
import static org.gridsuite.study.server.utils.MatcherCreatedStudyBasicInfos.createMatcherCreatedStudyBasicInfos;
import static org.gridsuite.study.server.utils.MatcherStudyInfos.createMatcherStudyInfos;
import static org.junit.Assert.*;
import static org.mockito.ArgumentMatchers.any;
import static org.mockito.Mockito.when;

/**
 * @author Abdelsalem Hedhili <abdelsalem.hedhili at rte-france.com>
 * @author Franck Lecuyer <franck.lecuyer at rte-france.com>
 */

@RunWith(SpringRunner.class)
@AutoConfigureWebTestClient
@EnableWebFlux
@SpringBootTest
@ContextHierarchy({@ContextConfiguration(classes = {StudyApplication.class, TestChannelBinderConfiguration.class})})
public class StudyTest {

    private static final Logger LOGGER = LoggerFactory.getLogger(StudyTest.class);

    private static final long TIMEOUT = 1000;
    private static final String STUDIES_URL = "/v1/studies";
    private static final String TEST_FILE = "testCase.xiidm";
    private static final String TEST_FILE_WITH_ERRORS = "testCase_with_errors.xiidm";
    private static final String TEST_FILE_IMPORT_ERRORS = "testCase_import_errors.xiidm";
    private static final String TEST_FILE_IMPORT_ERRORS_NO_MESSAGE_IN_RESPONSE_BODY = "testCase_import_errors_no_message_in_response_body.xiidm";
    private static final String NETWORK_UUID_STRING = "38400000-8cf0-11bd-b23e-10b96e4ef00d";
    private static final String CASE_UUID_STRING = "00000000-8cf0-11bd-b23e-10b96e4ef00d";
    private static final String IMPORTED_CASE_UUID_STRING = "11111111-0000-0000-0000-000000000000";
    private static final String IMPORTED_BLOCKING_CASE_UUID_STRING = "22111111-0000-0000-0000-000000000000";
    private static final String IMPORTED_CASE_WITH_ERRORS_UUID_STRING = "88888888-0000-0000-0000-000000000000";
    private static final String NEW_STUDY_CASE_UUID = "11888888-0000-0000-0000-000000000000";
    private static final String NOT_EXISTING_CASE_UUID = "00000000-0000-0000-0000-000000000000";
    private static final String SECURITY_ANALYSIS_RESULT_UUID = "f3a85c9b-9594-4e55-8ec7-07ea965d24eb";
    private static final String SECURITY_ANALYSIS_OTHER_NODE_RESULT_UUID = "11111111-9594-4e55-8ec7-07ea965d24eb";
    private static final String NOT_FOUND_SECURITY_ANALYSIS_UUID = "e3a85c9b-9594-4e55-8ec7-07ea965d24eb";
    private static final String HEADER_UPDATE_TYPE = "updateType";
    private static final UUID NETWORK_UUID = UUID.fromString(NETWORK_UUID_STRING);
    private static final UUID CASE_UUID = UUID.fromString(CASE_UUID_STRING);
    private static final UUID IMPORTED_CASE_UUID = UUID.fromString(IMPORTED_CASE_UUID_STRING);
    private static final UUID IMPORTED_CASE_WITH_ERRORS_UUID = UUID.fromString(IMPORTED_CASE_WITH_ERRORS_UUID_STRING);
    private static final NetworkInfos NETWORK_INFOS = new NetworkInfos(NETWORK_UUID, "20140116_0830_2D4_UX1_pst");
    private static final String CONTINGENCY_LIST_NAME = "ls";
    private static final String SECURITY_ANALYSIS_RESULT_JSON = "{\"version\":\"1.0\",\"preContingencyResult\":{\"computationOk\":true,\"limitViolations\":[{\"subjectId\":\"l3\",\"limitType\":\"CURRENT\",\"acceptableDuration\":1200,\"limit\":10.0,\"limitReduction\":1.0,\"value\":11.0,\"side\":\"ONE\"}],\"actionsTaken\":[]},\"postContingencyResults\":[{\"contingency\":{\"id\":\"l1\",\"elements\":[{\"id\":\"l1\",\"type\":\"BRANCH\"}]},\"limitViolationsResult\":{\"computationOk\":true,\"limitViolations\":[{\"subjectId\":\"vl1\",\"limitType\":\"HIGH_VOLTAGE\",\"acceptableDuration\":0,\"limit\":400.0,\"limitReduction\":1.0,\"value\":410.0}],\"actionsTaken\":[]}},{\"contingency\":{\"id\":\"l2\",\"elements\":[{\"id\":\"l2\",\"type\":\"BRANCH\"}]},\"limitViolationsResult\":{\"computationOk\":true,\"limitViolations\":[{\"subjectId\":\"vl1\",\"limitType\":\"HIGH_VOLTAGE\",\"acceptableDuration\":0,\"limit\":400.0,\"limitReduction\":1.0,\"value\":410.0}],\"actionsTaken\":[]}}]}";
    private static final String SECURITY_ANALYSIS_STATUS_JSON = "{\"status\":\"COMPLETED\"}";
    private static final String CONTINGENCIES_JSON = "[{\"id\":\"l1\",\"elements\":[{\"id\":\"l1\",\"type\":\"BRANCH\"}]}]";
    public static final String LOAD_PARAMETERS_JSON = "{\"version\":\"1.5\",\"voltageInitMode\":\"UNIFORM_VALUES\",\"transformerVoltageControlOn\":false,\"phaseShifterRegulationOn\":false,\"noGeneratorReactiveLimits\":false,\"twtSplitShuntAdmittance\":false,\"simulShunt\":false,\"readSlackBus\":false,\"writeSlackBus\":false,\"dc\":false,\"distributedSlack\":true,\"balanceType\":\"PROPORTIONAL_TO_GENERATION_P_MAX\",\"dcUseTransformerRatio\":true,\"countriesToBalance\":[],\"connectedComponentMode\":\"MAIN\"}";
    public static final String LOAD_PARAMETERS_JSON2 = "{\"version\":\"1.5\",\"voltageInitMode\":\"DC_VALUES\",\"transformerVoltageControlOn\":true,\"phaseShifterRegulationOn\":true,\"noGeneratorReactiveLimits\":false,\"twtSplitShuntAdmittance\":false,\"simulShunt\":true,\"readSlackBus\":false,\"writeSlackBus\":true,\"dc\":true,\"distributedSlack\":true,\"balanceType\":\"PROPORTIONAL_TO_CONFORM_LOAD\",\"dcUseTransformerRatio\":true,\"countriesToBalance\":[],\"connectedComponentMode\":\"MAIN\"}";
    private static final ReporterModel REPORT_TEST = new ReporterModel("test", "test");
    private static final String VOLTAGE_LEVEL_ID = "VOLTAGE_LEVEL_ID";
    private static final String VARIANT_ID = "variant_1";

    @Autowired
    private OutputDestination output;

    @Autowired
    private InputDestination input;

    @Autowired
    private WebTestClient webTestClient;

    @Autowired
    private StudyService studyService;

    @Autowired
    private NetworkStoreService networkStoreService;

    @Autowired
    private NetworkModificationService networkModificationService;

    @Autowired
    private ReportService reportService;

    @MockBean
    private EquipmentInfosService equipmentInfosService;

    @MockBean
    private StudyInfosService studyInfosService;

    @Autowired
    private ObjectMapper mapper;

    private List<EquipmentInfos> linesInfos;

    private List<CreatedStudyBasicInfos> studiesInfos;

    private MockWebServer server;

    @Autowired
    private StudyRepository studyRepository;

    @Autowired
    private NetworkModificationTreeService networkModificationTreeService;

    @Autowired
    private StudyCreationRequestRepository studyCreationRequestRepository;

    //used by testGetStudyCreationRequests to control asynchronous case import
    CountDownLatch countDownLatch;

    private static EquipmentInfos toEquipmentInfos(Line line) {
        return EquipmentInfos.builder()
            .networkUuid(NETWORK_UUID)
            .id(line.getId())
            .name(line.getNameOrId())
            .type("LINE")
            .voltageLevels(Set.of(VoltageLevelInfos.builder().id(line.getTerminal1().getVoltageLevel().getId()).name(line.getTerminal1().getVoltageLevel().getNameOrId()).build()))
            .build();
    }

    private void initMockBeans(Network network) {
        linesInfos = network.getLineStream().map(StudyTest::toEquipmentInfos).collect(Collectors.toList());

        studiesInfos = List.of(
                CreatedStudyBasicInfos.builder().id(UUID.fromString("11888888-0000-0000-0000-111111111111")).userId("userId1").caseFormat("XIIDM").studyPrivate(false).creationDate(ZonedDateTime.now(ZoneOffset.UTC)).build(),
                CreatedStudyBasicInfos.builder().id(UUID.fromString("11888888-0000-0000-0000-111111111112")).userId("userId1").caseFormat("UCTE").studyPrivate(false).creationDate(ZonedDateTime.now(ZoneOffset.UTC)).build()
        );

        when(studyInfosService.add(any(CreatedStudyBasicInfos.class))).thenReturn(studiesInfos.get(0));
        when(studyInfosService.search(String.format("userId:%s", "userId")))
                .then((Answer<List<CreatedStudyBasicInfos>>) invocation -> studiesInfos);

        when(equipmentInfosService.search(String.format("networkUuid.keyword:(%s) AND equipmentName.fullascii:(*B*)", NETWORK_UUID_STRING)))
            .then((Answer<List<EquipmentInfos>>) invocation -> linesInfos);

        when(equipmentInfosService.search(String.format("networkUuid.keyword:(%s) AND equipmentId.fullascii:(*B*)", NETWORK_UUID_STRING)))
            .then((Answer<List<EquipmentInfos>>) invocation -> linesInfos);
    }

    private void cleanDB() {
        studyRepository.findAll().forEach(s -> networkModificationTreeService.doDeleteTree(s.getId()));
        studyRepository.deleteAll();
        studyCreationRequestRepository.deleteAll();
    }

    @Before
    public void setup() throws IOException {
        ReadOnlyDataSource dataSource = new ResourceDataSource("testCase",
            new ResourceSet("", TEST_FILE));
        Network network = new XMLImporter().importData(dataSource, new NetworkFactoryImpl(), null);
        network.getVariantManager().cloneVariant(VariantManagerConstants.INITIAL_VARIANT_ID, VARIANT_ID);
        network.getVariantManager().setWorkingVariant(VariantManagerConstants.INITIAL_VARIANT_ID);
        initMockBeans(network);

        server = new MockWebServer();

        // Start the server.
        server.start();

        // Ask the server for its URL. You'll need this to make HTTP requests.
        HttpUrl baseHttpUrl = server.url("");
        String baseUrl = baseHttpUrl.toString().substring(0, baseHttpUrl.toString().length() - 1);
        studyService.setCaseServerBaseUri(baseUrl);
        studyService.setNetworkConversionServerBaseUri(baseUrl);
        studyService.setSingleLineDiagramServerBaseUri(baseUrl);
        studyService.setGeoDataServerBaseUri(baseUrl);
        studyService.setNetworkMapServerBaseUri(baseUrl);
        studyService.setLoadFlowServerBaseUri(baseUrl);
        studyService.setSecurityAnalysisServerBaseUri(baseUrl);
        studyService.setActionsServerBaseUri(baseUrl);
        networkStoreService.setNetworkStoreServerBaseUri(baseUrl);
        networkModificationService.setNetworkModificationServerBaseUri(baseUrl);
        reportService.setReportServerBaseUri(baseUrl);

        // FIXME: remove lines when dicos will be used on the front side
        mapper.registerModule(new ReporterModelJsonModule() {
            @Override
            public Object getTypeId() {
                return getClass().getName() + "override";
            }
        });

        String networkInfosAsString = mapper.writeValueAsString(NETWORK_INFOS);
        String importedCaseUuidAsString = mapper.writeValueAsString(IMPORTED_CASE_UUID);

        String voltageLevelsMapDataAsString = mapper.writeValueAsString(List.of(
            VoltageLevelMapData.builder().id("BBE1AA1").name("BBE1AA1").substationId("BBE1AA").nominalVoltage(380).topologyKind(TopologyKind.BUS_BREAKER).build(),
            VoltageLevelMapData.builder().id("BBE2AA1").name("BBE2AA1").substationId("BBE2AA").nominalVoltage(380).topologyKind(TopologyKind.BUS_BREAKER).build(),
            VoltageLevelMapData.builder().id("DDE1AA1").name("DDE1AA1").substationId("DDE1AA").nominalVoltage(380).topologyKind(TopologyKind.BUS_BREAKER).build(),
            VoltageLevelMapData.builder().id("DDE2AA1").name("DDE2AA1").substationId("DDE2AA").nominalVoltage(380).topologyKind(TopologyKind.BUS_BREAKER).build(),
            VoltageLevelMapData.builder().id("DDE3AA1").name("DDE3AA1").substationId("DDE3AA").nominalVoltage(380).topologyKind(TopologyKind.BUS_BREAKER).build(),
            VoltageLevelMapData.builder().id("FFR1AA1").name("FFR1AA1").substationId("FFR1AA").nominalVoltage(380).topologyKind(TopologyKind.BUS_BREAKER).build(),
            VoltageLevelMapData.builder().id("FFR3AA1").name("FFR3AA1").substationId("FFR3AA").nominalVoltage(380).topologyKind(TopologyKind.BUS_BREAKER).build(),
            VoltageLevelMapData.builder().id("NNL1AA1").name("NNL1AA1").substationId("NNL1AA").nominalVoltage(380).topologyKind(TopologyKind.BUS_BREAKER).build(),
            VoltageLevelMapData.builder().id("NNL2AA1").name("NNL2AA1").substationId("NNL2AA").nominalVoltage(380).topologyKind(TopologyKind.BUS_BREAKER).build(),
            VoltageLevelMapData.builder().id("NNL3AA1").name("NNL3AA1").substationId("NNL3AA").nominalVoltage(380).topologyKind(TopologyKind.BUS_BREAKER).build()));

        String busesDataAsString = mapper.writeValueAsString(List.of(
            IdentifiableInfos.builder().id("BUS_1").name("BUS_1").build(),
            IdentifiableInfos.builder().id("BUS_2").name("BUS_2").build()));

        String busbarSectionsDataAsString = mapper.writeValueAsString(List.of(
            IdentifiableInfos.builder().id("BUSBAR_SECTION_1").name("BUSBAR_SECTION_1").build(),
            IdentifiableInfos.builder().id("BUSBAR_SECTION_2").name("BUSBAR_SECTION_2").build()));

        String importedCaseWithErrorsUuidAsString = mapper.writeValueAsString(IMPORTED_CASE_WITH_ERRORS_UUID);
        String importedBlockingCaseUuidAsString = mapper.writeValueAsString(IMPORTED_BLOCKING_CASE_UUID_STRING);

        final Dispatcher dispatcher = new Dispatcher() {
            @SneakyThrows
            @Override
            public MockResponse dispatch(RecordedRequest request) {
                String path = Objects.requireNonNull(request.getPath());
                Buffer body = request.getBody();

                if (path.matches("/v1/networks/" + NETWORK_UUID_STRING + "/run-and-save.*")) {
                    String resultUuid = path.matches(".*variantId=.*") ? SECURITY_ANALYSIS_OTHER_NODE_RESULT_UUID : SECURITY_ANALYSIS_RESULT_UUID;
                    input.send(MessageBuilder.withPayload("")
                        .setHeader("resultUuid", resultUuid)
                        .setHeader("receiver", "%7B%22nodeUuid%22%3A%22" + request.getPath().split("%")[5].substring(4) + "%22%2C%22userId%22%3A%22userId%22%7D")
                        .build());
                    return new MockResponse().setResponseCode(200).setBody("\"" + resultUuid + "\"")
                        .addHeader("Content-Type", "application/json; charset=utf-8");
                } else if (path.matches("/v1/results/" + SECURITY_ANALYSIS_RESULT_UUID + "/stop.*")
                           || path.matches("/v1/results/" + SECURITY_ANALYSIS_OTHER_NODE_RESULT_UUID + "/stop.*")) {
                    String resultUuid = path.matches(".*variantId=.*") ? SECURITY_ANALYSIS_OTHER_NODE_RESULT_UUID : SECURITY_ANALYSIS_RESULT_UUID;
                    input.send(MessageBuilder.withPayload("")
                        .setHeader("resultUuid", resultUuid)
                        .setHeader("receiver", "%7B%22nodeUuid%22%3A%22" + request.getPath().split("%")[5].substring(4) + "%22%2C%22userId%22%3A%22userId%22%7D")
                        .build(), "sa.stopped");
                    return new MockResponse().setResponseCode(200)
                        .addHeader("Content-Type", "application/json; charset=utf-8");
                } else if (path.matches("/v1/groups/.*") ||
                    path.matches("/v1/networks/" + NETWORK_UUID_STRING + "/switches/switchId\\?group=.*\\&open=true") ||
                    path.matches("/v1/networks/" + NETWORK_UUID_STRING + "/switches/switchId\\?group=.*\\&open=true\\&variantId=" + VARIANT_ID)) {
                    JSONObject jsonObject = new JSONObject(Map.of("substationIds", List.of("s1", "s2", "s3")));
                    return new MockResponse().setResponseCode(200)
                        .setBody(new JSONArray(List.of(jsonObject)).toString())
                        .addHeader("Content-Type", "application/json; charset=utf-8");
                } else if (path.matches("/v1/networks/" + NETWORK_UUID_STRING + "/lines/line12/status\\?group=.*")) {
                    if (Objects.nonNull(body) && body.peek().readUtf8().equals("lockout")) {
                        JSONObject jsonObject = new JSONObject(Map.of("substationIds", List.of("s1", "s2")));
                        return new MockResponse().setResponseCode(200)
                            .setBody(new JSONArray(List.of(jsonObject)).toString())
                            .addHeader("Content-Type", "application/json; charset=utf-8");
                    } else {
                        return new MockResponse().setResponseCode(500);
                    }
                } else if (path.matches("/v1/networks/" + NETWORK_UUID_STRING + "/lines/line23/status\\?group=.*")) {
                    if (Objects.nonNull(body) && body.peek().readUtf8().equals("trip")) {
                        JSONObject jsonObject = new JSONObject(Map.of("substationIds", List.of("s2", "s3")));
                        return new MockResponse().setResponseCode(200)
                            .setBody(new JSONArray(List.of(jsonObject)).toString())
                            .addHeader("Content-Type", "application/json; charset=utf-8");
                    } else {
                        return new MockResponse().setResponseCode(500);
                    }
                } else if (path.matches("/v1/networks/" + NETWORK_UUID_STRING + "/lines/line13/status\\?group=.*")) {
                    String bodyStr = Objects.nonNull(body) ? body.peek().readUtf8() : "";
                    if (bodyStr.equals("switchOn") || bodyStr.equals("energiseEndOne")) {
                        JSONObject jsonObject = new JSONObject(Map.of("substationIds", List.of("s1", "s3")));
                        return new MockResponse().setResponseCode(200)
                            .setBody(new JSONArray(List.of(jsonObject)).toString())
                            .addHeader("Content-Type", "application/json; charset=utf-8");
                    } else {
                        return new MockResponse().setResponseCode(500);
                    }
                } else if (path.matches("/v1/networks/" + NETWORK_UUID_STRING + "/lines/lineFailedId/status\\?group=.*")) {
                    return new MockResponse().setResponseCode(500).setBody(LINE_MODIFICATION_FAILED.name());
                } else if (path.matches("/v1/networks/" + NETWORK_UUID_STRING + "/groovy\\?group=.*")) {
                    JSONObject jsonObject = new JSONObject(Map.of("substationIds", List.of("s4", "s5", "s6", "s7")));
                    return new MockResponse().setResponseCode(200)
                        .setBody(new JSONArray(List.of(jsonObject)).toString())
                        .addHeader("Content-Type", "application/json; charset=utf-8");
                } else if (path.matches("/v1/networks/" + NETWORK_UUID_STRING + "/loads\\?group=.*")) {
                    JSONObject jsonObject = new JSONObject(Map.of("substationIds", List.of("s2")));
                    return new MockResponse().setResponseCode(200)
                        .setBody(new JSONArray(List.of(jsonObject)).toString())
                        .addHeader("Content-Type", "application/json; charset=utf-8");
                } else if (path.matches("/v1/networks/" + NETWORK_UUID_STRING + "/two-windings-transformer\\?group=.*") && request.getMethod().equals("PUT")) {
                    JSONObject jsonObject = new JSONObject(Map.of("substationIds", List.of("s2")));
                    return new MockResponse().setResponseCode(200)
                            .setBody(new JSONArray(List.of(jsonObject)).toString())
                            .addHeader("Content-Type", "application/json; charset=utf-8");
                } else if (path.matches("/v1/networks/" + NETWORK_UUID_STRING + "/equipments/type/LOAD/id/idLoadToDelete\\?group=.*")) {
                    JSONObject jsonObject = new JSONObject(Map.of("equipmentId", "idLoadToDelete",
                        "equipmentType", "LOAD", "substationIds", List.of("s2")));
                    return new MockResponse().setResponseCode(200)
                        .setBody(new JSONArray(List.of(jsonObject)).toString())
                        .addHeader("Content-Type", "application/json; charset=utf-8");
                } else if (path.matches("/v1/networks/" + NETWORK_UUID_STRING + "/generators\\?group=.*")) {
                    JSONObject jsonObject = new JSONObject(Map.of("substationIds", List.of("s2")));
                    return new MockResponse().setResponseCode(200)
                        .setBody(new JSONArray(List.of(jsonObject)).toString())
                        .addHeader("Content-Type", "application/json; charset=utf-8");
                } else if (path.matches("/v1/networks/" + NETWORK_UUID_STRING + "/lines\\?group=.*")) {
                        JSONObject jsonObject = new JSONObject(Map.of("substationIds", List.of("s2")));
                        return new MockResponse().setResponseCode(200)
                            .setBody(new JSONArray(List.of(jsonObject)).toString())
                            .addHeader("Content-Type", "application/json; charset=utf-8");
                } else if (path.matches("/v1/networks/" + NETWORK_UUID_STRING + "/run\\?reportId=" + NETWORK_UUID_STRING + "\\&reportName=loadflow\\&overwrite=true") ||
                           path.matches("/v1/networks/" + NETWORK_UUID_STRING + "/run\\?reportId=" + NETWORK_UUID_STRING + "\\&reportName=loadflow\\&overwrite=true\\&variantId=.*")) {
                        return new MockResponse().setResponseCode(200)
                            .setBody("{\n" +
                                "\"version\":\"1.1\",\n" +
                                "\"metrics\":{\n" +
                                "\"network_0_iterations\":\"7\",\n" +
                                "\"network_0_status\":\"CONVERGED\"\n" +
                                "},\n" +
                                "\"isOK\":true,\n" +
                                "\"componentResults\": [{\"componentNum\":0,\"status\":\"CONVERGED\",\"iterationCount\":7, \"slackBusId\": \"c6ace316-6b39-40ec-b1d6-09ab2fe42992\", \"slackBusActivePowerMismatch\": 3.7}]\n" +
                                "}")
                            .addHeader("Content-Type", "application/json; charset=utf-8");
                } else if (path.matches("/v1/contingency-lists/" + CONTINGENCY_LIST_NAME + "/export\\?networkUuid=" + NETWORK_UUID_STRING)
                           || path.matches("/v1/contingency-lists/" + CONTINGENCY_LIST_NAME + "/export\\?networkUuid=" + NETWORK_UUID_STRING + "\\&variantId=.*")) {
                    return new MockResponse().setResponseCode(200).setBody(CONTINGENCIES_JSON)
                        .addHeader("Content-Type", "application/json; charset=utf-8");
                } else if (path.matches("/v1/networks/" + NETWORK_UUID_STRING + "/build.*") && request.getMethod().equals("POST")) {
                    // variant build
                    input.send(MessageBuilder.withPayload("s1,s2")
                        .setHeader("receiver", "%7B%22nodeUuid%22%3A%22" + request.getPath().split("%")[5].substring(4) + "%22%2C%22userId%22%3A%22userId%22%7D")
                        .build(), "build.result");
                    return new MockResponse().setResponseCode(200)
                        .addHeader("Content-Type", "application/json; charset=utf-8");
                } else if (path.matches("/v1/build/stop.*")) {
                    // stop variant build
                    input.send(MessageBuilder.withPayload("")
                        .setHeader("receiver", "%7B%22nodeUuid%22%3A%22" + request.getPath().split("%")[5].substring(4) + "%22%2C%22userId%22%3A%22userId%22%7D")
                        .build(), "build.stopped");
                    return new MockResponse().setResponseCode(200)
                        .addHeader("Content-Type", "application/json; charset=utf-8");
                } else if (path.matches("/v1/groups/.*/modifications/.*") && request.getMethod().equals("DELETE")) {
                    return new MockResponse().setResponseCode(200);
                }

                switch (path) {
                    case "/v1/networks/38400000-8cf0-11bd-b23e-10b96e4ef00d":
                    case "/v1/networks/38400000-8cf0-11bd-b23e-10b96e4ef00d/voltage-levels":
                        return new MockResponse().setResponseCode(200).setBody(voltageLevelsMapDataAsString)
                                .addHeader("Content-Type", "application/json; charset=utf-8");
                    case "/v1/studies/cases/{caseUuid}":
                        return new MockResponse().setResponseCode(200).setBody("CGMES")
                            .addHeader("Content-Type", "application/json; charset=utf-8");
                    case "/v1/studies/newStudy/cases/" + IMPORTED_CASE_WITH_ERRORS_UUID_STRING:
                        return new MockResponse().setResponseCode(200).setBody("XIIDM")
                            .addHeader("Content-Type", "application/json; charset=utf-8");

                    case "/v1/cases/00000000-8cf0-11bd-b23e-10b96e4ef00d/exists":
                    case "/v1/cases/11111111-0000-0000-0000-000000000000/exists":
                    case "/v1/cases/88888888-0000-0000-0000-000000000000/exists":
                    case "/v1/cases/11888888-0000-0000-0000-000000000000/exists":
                        return new MockResponse().setResponseCode(200).setBody("true")
                            .addHeader("Content-Type", "application/json; charset=utf-8");

                    case "/v1/cases/00000000-8cf0-11bd-b23e-10b96e4ef00d/format":
                        return new MockResponse().setResponseCode(200).setBody("UCTE")
                            .addHeader("Content-Type", "application/json; charset=utf-8");

                    case "/v1/cases/" + IMPORTED_CASE_UUID_STRING + "/format":
                    case "/v1/cases/" + IMPORTED_CASE_WITH_ERRORS_UUID_STRING + "/format":
                    case "/v1/cases/" + NEW_STUDY_CASE_UUID + "/format":
                    case "/v1/cases/" + IMPORTED_BLOCKING_CASE_UUID_STRING + "/format":
                        return new MockResponse().setResponseCode(200).setBody("XIIDM")
                            .addHeader("Content-Type", "application/json; charset=utf-8");

                    case "/v1/cases/" + NOT_EXISTING_CASE_UUID + "/exists":
                        return new MockResponse().setResponseCode(200).setBody("false")
                            .addHeader("Content-Type", "application/json; charset=utf-8");

                    case "/" + CASE_API_VERSION + "/cases/private": {
                        String bodyStr = body.readUtf8();
                        if (bodyStr.contains("filename=\"" + TEST_FILE_WITH_ERRORS + "\"")) {  // import file with errors
                            return new MockResponse().setResponseCode(200).setBody(importedCaseWithErrorsUuidAsString)
                                .addHeader("Content-Type", "application/json; charset=utf-8");
                        } else if (bodyStr.contains("filename=\"" + TEST_FILE_IMPORT_ERRORS + "\"")) {  // import file with errors during import in the case server
                            return new MockResponse().setResponseCode(500)
                                .addHeader("Content-Type", "application/json; charset=utf-8")
                                .setBody("{\"timestamp\":\"2020-12-14T10:27:11.760+0000\",\"status\":500,\"error\":\"Internal Server Error\",\"message\":\"Error during import in the case server\",\"path\":\"/v1/networks\"}");
                        } else if (bodyStr.contains("filename=\"" + TEST_FILE_IMPORT_ERRORS_NO_MESSAGE_IN_RESPONSE_BODY + "\"")) {  // import file with errors during import in the case server without message in response body
                            return new MockResponse().setResponseCode(500)
                                .addHeader("Content-Type", "application/json; charset=utf-8")
                                .setBody("{\"timestamp\":\"2020-12-14T10:27:11.760+0000\",\"status\":500,\"error\":\"Internal Server Error\",\"message2\":\"Error during import in the case server\",\"path\":\"/v1/networks\"}");
                        } else if (bodyStr.contains("filename=\"blockingCaseFile\"")) {
                            return new MockResponse().setResponseCode(200).setBody(importedBlockingCaseUuidAsString)
                                .addHeader("Content-Type", "application/json; charset=utf-8");
                        } else {
                            return new MockResponse().setResponseCode(200).setBody(importedCaseUuidAsString)
                                .addHeader("Content-Type", "application/json; charset=utf-8");
                        }
                    }

                    case "/" + CASE_API_VERSION + "/cases/11111111-0000-0000-0000-000000000000":
                        JSONObject jsonObject = new JSONObject(Map.of("substationIds", List.of("s1", "s2", "s3")));
                        return new MockResponse().setResponseCode(200)
                            .setBody(new JSONArray(List.of(jsonObject)).toString())
                            .addHeader("Content-Type", "application/json; charset=utf-8");

                    case "/v1/networks?caseUuid=" + NEW_STUDY_CASE_UUID:
                    case "/v1/networks?caseUuid=" + IMPORTED_BLOCKING_CASE_UUID_STRING:
                        countDownLatch.await(2, TimeUnit.SECONDS);
                        return new MockResponse().setBody(String.valueOf(networkInfosAsString)).setResponseCode(200)
                            .addHeader("Content-Type", "application/json; charset=utf-8");
                    case "/v1/networks?caseUuid=" + CASE_UUID_STRING:
                    case "/v1/networks?caseUuid=" + IMPORTED_CASE_UUID_STRING:
                        return new MockResponse().setBody(String.valueOf(networkInfosAsString)).setResponseCode(200)
                            .addHeader("Content-Type", "application/json; charset=utf-8");

                    case "/v1/networks?caseUuid=" + IMPORTED_CASE_WITH_ERRORS_UUID_STRING:
                        return new MockResponse().setBody(String.valueOf(networkInfosAsString)).setResponseCode(500)
                            .addHeader("Content-Type", "application/json; charset=utf-8")
                            .setBody("{\"timestamp\":\"2020-12-14T10:27:11.760+0000\",\"status\":500,\"error\":\"Internal Server Error\",\"message\":\"The network 20140116_0830_2D4_UX1_pst already contains an object 'GeneratorImpl' with the id 'BBE3AA1 _generator'\",\"path\":\"/v1/networks\"}");

                    case "/v1/lines?networkUuid=38400000-8cf0-11bd-b23e-10b96e4ef00d":
                    case "/v1/substations?networkUuid=38400000-8cf0-11bd-b23e-10b96e4ef00d":
                    case "/v1/lines/38400000-8cf0-11bd-b23e-10b96e4ef00d":
                    case "/v1/substations/38400000-8cf0-11bd-b23e-10b96e4ef00d":
                    case "/v1/2-windings-transformers/38400000-8cf0-11bd-b23e-10b96e4ef00d":
                    case "/v1/3-windings-transformers/38400000-8cf0-11bd-b23e-10b96e4ef00d":
                    case "/v1/generators/38400000-8cf0-11bd-b23e-10b96e4ef00d":
                    case "/v1/batteries/38400000-8cf0-11bd-b23e-10b96e4ef00d":
                    case "/v1/dangling-lines/38400000-8cf0-11bd-b23e-10b96e4ef00d":
                    case "/v1/hvdc-lines/38400000-8cf0-11bd-b23e-10b96e4ef00d":
                    case "/v1/lcc-converter-stations/38400000-8cf0-11bd-b23e-10b96e4ef00d":
                    case "/v1/vsc-converter-stations/38400000-8cf0-11bd-b23e-10b96e4ef00d":
                    case "/v1/loads/38400000-8cf0-11bd-b23e-10b96e4ef00d":
                    case "/v1/shunt-compensators/38400000-8cf0-11bd-b23e-10b96e4ef00d":
                    case "/v1/static-var-compensators/38400000-8cf0-11bd-b23e-10b96e4ef00d":
                    case "/v1/all/38400000-8cf0-11bd-b23e-10b96e4ef00d":
                        return new MockResponse().setBody(" ").setResponseCode(200)
                            .addHeader("Content-Type", "application/json; charset=utf-8");

                    case "/v1/reports/38400000-8cf0-11bd-b23e-10b96e4ef00d":
                        return new MockResponse().setResponseCode(200)
                            .setBody(mapper.writeValueAsString(REPORT_TEST))
                            .addHeader(HttpHeaders.CONTENT_TYPE, MediaType.APPLICATION_JSON_VALUE);

                    case "/v1/svg/" + NETWORK_UUID_STRING + "/voltageLevelId?useName=false&centerLabel=false&diagonalLabel=false&topologicalColoring=false":
                        return new MockResponse().setResponseCode(200).setBody("byte")
                            .addHeader("Content-Type", "application/json; charset=utf-8");

                    case "/v1/svg-and-metadata/" + NETWORK_UUID_STRING + "/voltageLevelId?useName=false&centerLabel=false&diagonalLabel=false&topologicalColoring=false":
                        return new MockResponse().setResponseCode(200).setBody("svgandmetadata")
                            .addHeader("Content-Type", "application/json; charset=utf-8");

                    case "/v1/substation-svg/" + NETWORK_UUID_STRING + "/substationId?useName=false&centerLabel=false&diagonalLabel=false&topologicalColoring=false&substationLayout=horizontal":
                        return new MockResponse().setResponseCode(200).setBody("substation-byte")
                            .addHeader("Content-Type", "application/json; charset=utf-8");

                    case "/v1/substation-svg-and-metadata/" + NETWORK_UUID_STRING + "/substationId?useName=false&centerLabel=false&diagonalLabel=false&topologicalColoring=false&substationLayout=horizontal":
                        return new MockResponse().setResponseCode(200).setBody("substation-svgandmetadata")
                            .addHeader("Content-Type", "application/json; charset=utf-8");

                    case "/v1/svg-component-libraries":
                        return new MockResponse().setResponseCode(200).setBody("[\"GridSuiteAndConvergence\",\"Convergence\"]")
                            .addHeader("Content-Type", "application/json; charset=utf-8");

                    case "/v1/export/formats":
                        return new MockResponse().setResponseCode(200).setBody("[\"CGMES\",\"UCTE\",\"XIIDM\"]")
                            .addHeader("Content-Type", "application/json; charset=utf-8");

                    case "/v1/networks/38400000-8cf0-11bd-b23e-10b96e4ef00d/export/XIIDM":
                        return new MockResponse().setResponseCode(200).addHeader("Content-Disposition", "attachment; filename=fileName").setBody("byteData")
                            .addHeader("Content-Type", "application/json; charset=utf-8");

                    case "/v1/results/" + SECURITY_ANALYSIS_RESULT_UUID + "?limitType":
                    case "/v1/results/" + SECURITY_ANALYSIS_OTHER_NODE_RESULT_UUID + "?limitType":
                        return new MockResponse().setResponseCode(200).setBody(SECURITY_ANALYSIS_RESULT_JSON)
                            .addHeader("Content-Type", "application/json; charset=utf-8");

                    case "/v1/results/" + SECURITY_ANALYSIS_RESULT_UUID + "/status":
                    case "/v1/results/" + SECURITY_ANALYSIS_OTHER_NODE_RESULT_UUID + "/status":
                        return new MockResponse().setResponseCode(200).setBody(SECURITY_ANALYSIS_STATUS_JSON)
                            .addHeader("Content-Type", "application/json; charset=utf-8");

                    case "/v1/results/invalidate-status?resultUuid=" + SECURITY_ANALYSIS_RESULT_UUID:
                    case "/v1/results/invalidate-status?resultUuid=" + SECURITY_ANALYSIS_OTHER_NODE_RESULT_UUID:
                        return new MockResponse().setResponseCode(200)
                            .addHeader("Content-Type", "application/json; charset=utf-8");

                    case "/v1/networks/" + NETWORK_UUID_STRING + "/voltage-levels/" + VOLTAGE_LEVEL_ID + "/configured-buses":
                        return new MockResponse().setResponseCode(200).setBody(busesDataAsString)
                                .addHeader("Content-Type", "application/json; charset=utf-8");

                    case "/v1/networks/" + NETWORK_UUID_STRING + "/voltage-levels/" + VOLTAGE_LEVEL_ID + "/busbar-sections":
                        return new MockResponse().setResponseCode(200).setBody(busbarSectionsDataAsString)
                                .addHeader("Content-Type", "application/json; charset=utf-8");

                    default:
                        LOGGER.error("Path not supported: " + request.getPath());
                        return new MockResponse().setResponseCode(404);
                }
            }
        };
        server.setDispatcher(dispatcher);
    }

    private Set<String> getRequestsDone(int n) {
        return IntStream.range(0, n).mapToObj(i -> {
            try {
                return server.takeRequest(0, TimeUnit.SECONDS).getPath();
            } catch (InterruptedException e) {
                LOGGER.error("Error while attempting to get the request done : ", e);
            }
            return null;
        }).collect(Collectors.toSet());
    }

    private class RequestWithBody {

        public RequestWithBody(String path, String body) {
            this.path = path;
            this.body = body;
        }

        public String getPath() {
            return path;
        }

        public String getBody() {
            return body;
        }

        private String path;
        private String body;
    }

    private Set<RequestWithBody> getRequestsWithBodyDone(int n) {
        return IntStream.range(0, n).mapToObj(i -> {
            try {
                var request = server.takeRequest();
                return new RequestWithBody(request.getPath(), request.getBody().readUtf8());
            } catch (InterruptedException e) {
                LOGGER.error("Error while attempting to get the request done : ", e);
            }
            return null;
        }).collect(Collectors.toSet());
    }

    private UUID getRootNodeUuid(UUID studyUuid) {
        return networkModificationTreeService.getStudyRootNodeUuid(studyUuid);
    }

    @Test
    public void testSearch() {
        UUID studyUuid = createStudy("userId", CASE_UUID, false);

        webTestClient.get()
                .uri("/v1/search?q={request}", String.format("userId:%s", "userId"))
                .header("userId", "userId")
                .exchange()
                .expectStatus().isOk()
                .expectHeader().contentType(MediaType.APPLICATION_JSON)
                .expectBodyList(CreatedStudyBasicInfos.class)
                .value(new MatcherJson<>(mapper, studiesInfos));

        webTestClient.get()
            .uri("/v1/studies/{studyUuid}/search?userInput={request}&fieldSelector=name", studyUuid, "B")
            .header("userId", "userId")
            .exchange()
            .expectStatus().isOk()
            .expectHeader().contentType(MediaType.APPLICATION_JSON)
            .expectBodyList(EquipmentInfos.class)
            .value(new MatcherJson<>(mapper, linesInfos));

        webTestClient.get()
            .uri("/v1/studies/{studyUuid}/search?userInput={request}&fieldSelector=NAME", studyUuid, "B")
            .header("userId", "userId")
            .exchange()
            .expectStatus().isOk()
            .expectHeader().contentType(MediaType.APPLICATION_JSON)
            .expectBodyList(EquipmentInfos.class)
            .value(new MatcherJson<>(mapper, linesInfos));

        webTestClient.get()
            .uri("/v1/studies/{studyUuid}/search?userInput={request}&fieldSelector=ID", studyUuid, "B")
            .header("userId", "userId")
            .exchange()
            .expectStatus().isOk()
            .expectHeader().contentType(MediaType.APPLICATION_JSON)
            .expectBodyList(EquipmentInfos.class)
            .value(new MatcherJson<>(mapper, linesInfos));

        byte[] resp = webTestClient.get()
            .uri("/v1/studies/{studyUuid}/search?userInput={request}&fieldSelector=bogus", studyUuid, "B")
            .header("userId", "userId")
            .exchange()
            .expectStatus().isBadRequest()
            .expectBody().returnResult().getResponseBody();

        assertNotNull(resp);
        String asStr = new String(resp);
        assertEquals("Enum unknown entry 'bogus' should be among NAME, ID", asStr);
    }

    @Test
    public void test() {
        //empty list
        webTestClient.get()
            .uri("/v1/studies")
            .header("userId", "userId")
            .exchange()
            .expectStatus().isOk()
            .expectHeader().contentType(MediaType.APPLICATION_JSON)
            .expectBody(String.class)
            .isEqualTo("[]");

        //empty list
        webTestClient.get()
            .uri("/v1/study_creation_requests")
            .header("userId", "userId")
            .exchange()
            .expectStatus().isOk()
            .expectHeader().contentType(MediaType.APPLICATION_JSON)
            .expectBody(String.class)
            .isEqualTo("[]");

        //insert a study
        UUID studyUuid = createStudy("userId", CASE_UUID, false);

        // check the study
        webTestClient.get()
            .uri("/v1/studies/{studyUuid}", studyUuid)
            .header("userId", "userId")
            .exchange()
            .expectStatus().isOk()
            .expectHeader().contentType(MediaType.APPLICATION_JSON)
            .expectBody(StudyInfos.class)
            .value(createMatcherStudyInfos(studyUuid, "userId", "UCTE", false));

        //insert a study with a non existing case and except exception
        webTestClient.post()
                .uri("/v1/studies/cases/{caseUuid}?isPrivate={isPrivate}", "00000000-0000-0000-0000-000000000000", "false")
                .header("userId", "userId")
                .exchange()
                .expectStatus().isEqualTo(424)
                .expectBody()
                .jsonPath("$")
                .isEqualTo(CASE_NOT_FOUND.name());

        assertTrue(getRequestsDone(1).contains(String.format("/v1/cases/%s/exists", "00000000-0000-0000-0000-000000000000")));

        webTestClient.get()
                .uri("/v1/studies")
                .header("userId", "userId")
                .exchange()
                .expectStatus().isOk()
                .expectHeader().contentType(MediaType.APPLICATION_JSON)
                .expectBodyList(CreatedStudyBasicInfos.class)
                .value(studies -> studies.get(0),
                        createMatcherCreatedStudyBasicInfos(studyUuid, "userId", "UCTE", false));

        //insert the same study but with another user (should work)
        //even with the same name should work
        studyUuid = createStudy("userId2", CASE_UUID, true);

        webTestClient.get()
                .uri("/v1/studies")
                .header("userId", "userId2")
                .exchange()
                .expectStatus().isOk()
                .expectHeader().contentType(MediaType.APPLICATION_JSON)
                .expectBodyList(CreatedStudyBasicInfos.class)
                .value(studies -> studies.get(0),
                        createMatcherCreatedStudyBasicInfos(studyUuid, "userId2", "UCTE", true));

        //insert a study with a case (multipartfile)
        UUID s2Uuid = createStudy("userId", TEST_FILE, IMPORTED_CASE_UUID_STRING, true);

        // check the study s2
        webTestClient.get()
                .uri("/v1/studies/{studyUuid}", s2Uuid)
                .header("userId", "userId")
                .exchange()
                .expectStatus().isOk()
                .expectHeader().contentType(MediaType.APPLICATION_JSON)
                .expectBody(StudyInfos.class)
                .value(createMatcherStudyInfos(s2Uuid, "userId", "XIIDM", true));

        UUID randomUuid = UUID.randomUUID();
        //get a non existing study -> 404 not found
        webTestClient.get()
            .uri("/v1/studies/{studyUuid}", randomUuid)
            .header("userId", "userId")
            .exchange()
            .expectStatus().isNotFound()
            .expectBody();

        UUID studyNameUserIdUuid = studyRepository.findAll().get(0).getId();

        //delete existing study s2
        webTestClient.delete()
            .uri("/v1/studies/" + s2Uuid)
            .header("userId", "userId")
            .exchange()
            .expectStatus().isOk();

        // assert that the broker message has been sent
        Message<byte[]> message = output.receive(TIMEOUT);
        assertEquals("", new String(message.getPayload()));
        MessageHeaders headers = message.getHeaders();
        assertEquals("userId", headers.get(HEADER_USER_ID));
        assertEquals(s2Uuid, headers.get(HEADER_STUDY_UUID));
        assertEquals(Boolean.FALSE, headers.get(HEADER_IS_PUBLIC_STUDY));
        assertEquals(UPDATE_TYPE_STUDIES, headers.get(HEADER_UPDATE_TYPE));

        var httpRequests = getRequestsDone(2);
        assertTrue(httpRequests.contains(String.format("/v1/networks/%s", NETWORK_UUID_STRING)));
        assertTrue(httpRequests.contains(String.format("/v1/reports/%s", NETWORK_UUID_STRING)));

        //get available export format
        webTestClient.get()
            .uri("/v1/export-network-formats")
            .exchange()
            .expectStatus().isOk()
            .expectBody(String.class)
            .isEqualTo("[\"CGMES\",\"UCTE\",\"XIIDM\"]");

        assertTrue(getRequestsDone(1).contains("/v1/export/formats"));

        //export a network
        webTestClient.get()
            .uri("/v1/studies/{studyUuid}/export-network/{format}", studyNameUserIdUuid, "XIIDM")
            .exchange()
            .expectStatus().isOk();

        assertTrue(getRequestsDone(1).contains(String.format("/v1/networks/%s/export/XIIDM", NETWORK_UUID_STRING)));

        // drop the broker message for study deletion (due to right access change)
<<<<<<< HEAD
        output.receive(TIMEOUT);
        output.receive(TIMEOUT);
        output.receive(TIMEOUT);

        // try to change access rights of a non-existing study
        webTestClient.post()
            .uri("/v1/studies/{studyUuid}/public", randomUuid)
            .header("userId", "userId")
            .exchange()
            .expectStatus().isNotFound();

        // try to change access rights of a non-existing study
        webTestClient.post()
            .uri("/v1/studies/{studyUuid}/private", randomUuid)
            .header("userId", "userId")
            .exchange()
            .expectStatus().isNotFound();
        UUID studyNameUserId2Uuid = studyRepository.findAll().get(1).getId();

        // try to change access right for a study of another user -> forbidden
        webTestClient.post()
            .uri("/v1/studies/{studyUuid}/private", studyNameUserId2Uuid)
            .header("userId", "notAuth")
            .exchange()
            .expectStatus().isForbidden();
=======
        output.receive(1000);
        output.receive(1000);
        output.receive(1000);
>>>>>>> ebd295d4
    }

    @Test
    public void testMetadata() {
        UUID studyUuid = createStudy("userId", CASE_UUID, false);
        UUID oldStudyUuid = studyUuid;

        studyUuid = createStudy("userId2", CASE_UUID, true);

        var res = webTestClient.get()
                .uri("/v1/studies/metadata?ids=" + Stream.of(oldStudyUuid, studyUuid).map(Object::toString).collect(Collectors.joining(",")))
                .header("userId", "userId")
                .exchange()
                .expectStatus().isOk()
                .expectHeader().contentType(MediaType.APPLICATION_JSON)
                .expectBodyList(CreatedStudyBasicInfos.class)
            .returnResult().getResponseBody();

        assertNotNull(res);
        assertEquals(2, res.size());
        if (!res.get(0).getId().equals(oldStudyUuid)) {
            Collections.reverse(res);
        }
        assertTrue(createMatcherCreatedStudyBasicInfos(oldStudyUuid, "userId", "UCTE", false).matchesSafely(res.get(0)));
        assertTrue(createMatcherCreatedStudyBasicInfos(studyUuid, "userId2", "UCTE", true).matchesSafely(res.get(1)));
    }

    @Test
    public void testLogsReport() {
        createStudy("userId", CASE_UUID, false);
        UUID studyId = studyRepository.findAll().get(0).getId();

        webTestClient.get()
            .uri("/v1/studies/{studyUuid}/report", studyId)
            .header("userId", "userId")
            .exchange()
            .expectStatus()
            .isOk()
            .expectBody(ReporterModel.class)
            .value(new MatcherReport(REPORT_TEST));

        assertTrue(getRequestsDone(1).contains(String.format("/v1/reports/%s", NETWORK_UUID_STRING)));

        webTestClient.delete()
            .uri("/v1/studies/{studyUuid}/report", studyId)
            .header("userId", "userId")
            .exchange()
            .expectStatus()
            .isOk();

        assertTrue(getRequestsDone(1).contains(String.format("/v1/reports/%s", NETWORK_UUID_STRING)));
    }

    @Test
    public void testLoadFlow() {
        //insert a study
        UUID studyNameUserIdUuid = createStudy("userId", CASE_UUID, false);
        UUID rootNodeUuid = getRootNodeUuid(studyNameUserIdUuid);
        NetworkModificationNode modificationNode = createNetworkModificationNode(studyNameUserIdUuid, rootNodeUuid);
        UUID modificationNodeUuid = modificationNode.getId();

        //run a loadflow
        webTestClient.put()
            .uri("/v1/studies/{studyUuid}/nodes/{nodeUuid}/loadflow/run", studyNameUserIdUuid, rootNodeUuid)
            .exchange()
            .expectStatus().isOk();

        checkUpdateModelStatusMessagesReceived(studyNameUserIdUuid, rootNodeUuid, UPDATE_TYPE_LOADFLOW_STATUS);
        checkUpdateModelStatusMessagesReceived(studyNameUserIdUuid, rootNodeUuid, UPDATE_TYPE_LOADFLOW);

        assertTrue(getRequestsDone(1).contains(String.format("/v1/networks/%s/run?reportId=%s&reportName=loadflow&overwrite=true", NETWORK_UUID_STRING, NETWORK_UUID_STRING)));

        // check load flow status
        webTestClient.get()
                .uri("/v1/studies/{studyUuid}/nodes/{nodeUuid}/loadflow/infos", studyNameUserIdUuid, rootNodeUuid)
                .exchange()
                .expectStatus().isOk()
                .expectHeader().contentType(MediaType.APPLICATION_JSON)
                .expectBody(LoadFlowInfos.class)
                .value(new MatcherLoadFlowInfos(LoadFlowInfos.builder()
                    .loadFlowStatus(LoadFlowStatus.CONVERGED)
                    .build()));

        //try to run a another loadflow
        webTestClient.put()
            .uri("/v1/studies/{studyUuid}/nodes/{nodeUuid}/loadflow/run", studyNameUserIdUuid, rootNodeUuid)
            .exchange()
            .expectStatus().isEqualTo(403)
            .expectBody()
            .jsonPath("$")
            .isEqualTo(LOADFLOW_NOT_RUNNABLE.name());

        // get default LoadFlowParameters
        webTestClient.get()
            .uri("/v1/studies/{studyUuid}/loadflow/parameters", studyNameUserIdUuid)
            .exchange()
            .expectStatus().isOk()
            .expectBody(String.class).isEqualTo(LOAD_PARAMETERS_JSON);

        // setting loadFlow Parameters
        webTestClient.post()
            .uri("/v1/studies/{studyUuid}/loadflow/parameters", studyNameUserIdUuid)
            .header("userId", "userId")
            .contentType(MediaType.APPLICATION_JSON)
            .body(BodyInserters.fromValue(new LoadFlowParameters(
                LoadFlowParameters.VoltageInitMode.DC_VALUES,
                true,
                false,
                true,
                false,
                true,
                false,
                true,
                true,
                true,
                LoadFlowParameters.BalanceType.PROPORTIONAL_TO_CONFORM_LOAD,
                true,
                EnumSet.noneOf(Country.class),
                LoadFlowParameters.ConnectedComponentMode.MAIN))
            )
            .exchange()
            .expectStatus().isOk();

        checkUpdateModelsStatusMessagesReceived(studyNameUserIdUuid, null);

        // getting setted values
        webTestClient.get()
            .uri("/v1/studies/{studyUuid}/loadflow/parameters", studyNameUserIdUuid)
            .exchange()
            .expectStatus().isOk()
            .expectBody(String.class).isEqualTo(LOAD_PARAMETERS_JSON2);

        // run loadflow with new parameters
        webTestClient.put()
            .uri("/v1/studies/{studyUuid}/nodes/{nodeUuid}/loadflow/run", studyNameUserIdUuid, rootNodeUuid)
            .exchange()
            .expectStatus().isOk();

        checkUpdateModelStatusMessagesReceived(studyNameUserIdUuid, rootNodeUuid, UPDATE_TYPE_LOADFLOW_STATUS);
        checkUpdateModelStatusMessagesReceived(studyNameUserIdUuid, rootNodeUuid, UPDATE_TYPE_LOADFLOW);

        assertTrue(getRequestsDone(1).contains(String.format("/v1/networks/%s/run?reportId=%s&reportName=loadflow&overwrite=true", NETWORK_UUID_STRING, NETWORK_UUID_STRING)));

        // get default load flow provider
        webTestClient.get()
            .uri("/v1/studies/{studyUuid}/loadflow/provider", studyNameUserIdUuid)
            .exchange()
            .expectStatus().isOk()
            .expectBody(String.class).isEqualTo("");

        // set load flow provider
        webTestClient.post()
            .uri("/v1/studies/{studyUuid}/loadflow/provider", studyNameUserIdUuid)
            .header("userId", "userId")
            .contentType(MediaType.TEXT_PLAIN)
            .body(BodyInserters.fromValue("Hades2"))
            .exchange()
            .expectStatus().isOk();

        checkUpdateModelStatusMessagesReceived(studyNameUserIdUuid, null, UPDATE_TYPE_LOADFLOW_STATUS);

        // get load flow provider
        webTestClient.get()
            .uri("/v1/studies/{studyUuid}/loadflow/provider", studyNameUserIdUuid)
            .exchange()
            .expectStatus().isOk()
            .expectBody(String.class).isEqualTo("Hades2");

        // reset load flow provider to default one
        webTestClient.post()
            .uri("/v1/studies/{studyUuid}/loadflow/provider", studyNameUserIdUuid)
            .header("userId", "userId")
            .exchange()
            .expectStatus().isOk();

        checkUpdateModelStatusMessagesReceived(studyNameUserIdUuid, null, UPDATE_TYPE_LOADFLOW_STATUS);

        // get default load flow provider again
        webTestClient.get()
            .uri("/v1/studies/{studyUuid}/loadflow/provider", studyNameUserIdUuid)
            .exchange()
            .expectStatus().isOk()
            .expectBody(String.class).isEqualTo("");

        //run a loadflow on another node
        webTestClient.put()
            .uri("/v1/studies/{studyUuid}/nodes/{nodeUuid}/loadflow/run", studyNameUserIdUuid, modificationNodeUuid)
            .exchange()
            .expectStatus().isOk();

        checkUpdateModelStatusMessagesReceived(studyNameUserIdUuid, modificationNodeUuid, UPDATE_TYPE_LOADFLOW_STATUS);
        checkUpdateModelStatusMessagesReceived(studyNameUserIdUuid, modificationNodeUuid, UPDATE_TYPE_LOADFLOW);

        assertTrue(getRequestsDone(1).stream().anyMatch(r -> r.matches("/v1/networks/" + NETWORK_UUID_STRING + "/run\\?reportId=" + NETWORK_UUID_STRING + "\\&reportName=loadflow\\&overwrite=true\\&variantId=" + VARIANT_ID)));

        // check load flow status
        webTestClient.get()
            .uri("/v1/studies/{studyUuid}/nodes/{nodeUuid}/loadflow/infos", studyNameUserIdUuid, modificationNodeUuid)
            .exchange()
            .expectStatus().isOk()
            .expectHeader().contentType(MediaType.APPLICATION_JSON)
            .expectBody(LoadFlowInfos.class)
            .value(new MatcherLoadFlowInfos(LoadFlowInfos.builder()
                .loadFlowStatus(LoadFlowStatus.CONVERGED)
                .build()));
    }

    private void testSecurityAnalysisWithNodeUuid(UUID studyUuid, UUID nodeUuid, UUID resultUuid) {
        // security analysis not found
        webTestClient.get()
            .uri("/v1/security-analysis/results/{resultUuid}", NOT_FOUND_SECURITY_ANALYSIS_UUID)
            .exchange()
            .expectStatus().isNotFound();

        // run security analysis
        webTestClient.post()
            .uri("/v1/studies/{studyUuid}/nodes/{nodeUuid}/security-analysis/run?contingencyListName={contingencyListName}", studyUuid, nodeUuid, CONTINGENCY_LIST_NAME)
            .exchange()
            .expectStatus().isOk()
            .expectBody(UUID.class)
            .isEqualTo(resultUuid);

        Message<byte[]> securityAnalysisStatusMessage = output.receive(TIMEOUT);
        assertEquals(studyUuid, securityAnalysisStatusMessage.getHeaders().get(HEADER_STUDY_UUID));
        String updateType = (String) securityAnalysisStatusMessage.getHeaders().get(HEADER_UPDATE_TYPE);
        assertTrue(updateType.equals(UPDATE_TYPE_SECURITY_ANALYSIS_STATUS) || updateType.equals(UPDATE_TYPE_SECURITY_ANALYSIS_RESULT));

        Message<byte[]> securityAnalysisUpdateMessage = output.receive(TIMEOUT);
        assertEquals(studyUuid, securityAnalysisUpdateMessage.getHeaders().get(HEADER_STUDY_UUID));
        updateType = (String) securityAnalysisUpdateMessage.getHeaders().get(HEADER_UPDATE_TYPE);
        assertTrue(updateType.equals(UPDATE_TYPE_SECURITY_ANALYSIS_STATUS) || updateType.equals(UPDATE_TYPE_SECURITY_ANALYSIS_RESULT));

        assertTrue(getRequestsDone(1).stream().anyMatch(r -> r.matches("/v1/networks/" + NETWORK_UUID_STRING + "/run-and-save.*contingencyListName=" + CONTINGENCY_LIST_NAME + "\\&receiver=.*nodeUuid.*")));

        // get security analysis result
        webTestClient.get()
            .uri("/v1/studies/{studyUuid}/nodes/{nodeUuid}/security-analysis/result", studyUuid, nodeUuid)
            .exchange()
            .expectStatus().isOk()
            .expectBody(String.class)
            .isEqualTo(SECURITY_ANALYSIS_RESULT_JSON);

        assertTrue(getRequestsDone(1).contains(String.format("/v1/results/%s?limitType", resultUuid)));

        // get security analysis status
        webTestClient.get()
            .uri("/v1/studies/{studyUuid}/nodes/{nodeUuid}/security-analysis/status", studyUuid, nodeUuid)
            .exchange()
            .expectStatus().isOk()
            .expectBody(String.class)
            .isEqualTo(SECURITY_ANALYSIS_STATUS_JSON);

        assertTrue(getRequestsDone(1).contains(String.format("/v1/results/%s/status", resultUuid)));

        // stop security analysis
        webTestClient.put()
            .uri("/v1/studies/{studyUuid}/nodes/{nodeUuid}/security-analysis/stop", studyUuid, nodeUuid)
            .exchange()
            .expectStatus().isOk();

        securityAnalysisStatusMessage = output.receive(TIMEOUT);
        assertEquals(studyUuid, securityAnalysisStatusMessage.getHeaders().get(HEADER_STUDY_UUID));
        updateType = (String) securityAnalysisStatusMessage.getHeaders().get(HEADER_UPDATE_TYPE);
        assertTrue(updateType.equals(UPDATE_TYPE_SECURITY_ANALYSIS_STATUS) || updateType.equals(UPDATE_TYPE_SECURITY_ANALYSIS_RESULT));

        assertTrue(getRequestsDone(1).stream().anyMatch(r -> r.matches("/v1/results/" + resultUuid + "/stop\\?receiver=.*nodeUuid.*")));

        // get contingency count
        webTestClient.get()
            .uri("/v1/studies/{studyUuid}/nodes/{nodeUuid}/contingency-count?contingencyListName={contingencyListName}", studyUuid, nodeUuid, CONTINGENCY_LIST_NAME)
            .exchange()
            .expectStatus().isOk()
            .expectBody(Integer.class)
            .isEqualTo(1);

        assertTrue(getRequestsDone(1).stream().anyMatch(r -> r.matches("/v1/contingency-lists/" + CONTINGENCY_LIST_NAME + "/export\\?networkUuid=" + NETWORK_UUID_STRING + ".*")));
    }

    @Test
    public void testSecurityAnalysis() {
        //insert a study
        UUID studyNameUserIdUuid = createStudy("userId", CASE_UUID, false);
        UUID rootNodeUuid = getRootNodeUuid(studyNameUserIdUuid);
        NetworkModificationNode modificationNode = createNetworkModificationNode(studyNameUserIdUuid, rootNodeUuid);
        UUID modificationNodeUuid = modificationNode.getId();

        testSecurityAnalysisWithNodeUuid(studyNameUserIdUuid, rootNodeUuid, UUID.fromString(SECURITY_ANALYSIS_RESULT_UUID));
        testSecurityAnalysisWithNodeUuid(studyNameUserIdUuid, modificationNodeUuid, UUID.fromString(SECURITY_ANALYSIS_OTHER_NODE_RESULT_UUID));
    }

    @Test
    public void testDiagramsAndGraphics() {
        //insert a study
        UUID studyNameUserIdUuid = createStudy("userId", CASE_UUID, false);
        UUID rootNodeUuid = getRootNodeUuid(studyNameUserIdUuid);
        UUID randomUuid = UUID.randomUUID();

        //get the voltage level diagram svg
        webTestClient.get()
            .uri("/v1/studies/{studyUuid}/nodes/{nodeUuid}/network/voltage-levels/{voltageLevelId}/svg?useName=false", studyNameUserIdUuid, rootNodeUuid, "voltageLevelId")
            .exchange()
            .expectHeader().contentType(MediaType.APPLICATION_XML)
            .expectStatus().isOk()
            .expectBody(String.class).isEqualTo("byte");

        assertTrue(getRequestsDone(1).contains(String.format("/v1/svg/%s/voltageLevelId?useName=false&centerLabel=false&diagonalLabel=false&topologicalColoring=false", NETWORK_UUID_STRING)));

        //get the voltage level diagram svg from a study that doesn't exist
        webTestClient.get()
            .uri("/v1/studies/{studyUuid}/nodes/{nodeUuid}/network/voltage-levels/{voltageLevelId}/svg", randomUuid, rootNodeUuid, "voltageLevelId")
            .exchange()
            .expectStatus().isNotFound();

        //get the voltage level diagram svg and metadata
        webTestClient.get()
            .uri("/v1/studies/{studyUuid}/nodes/{nodeUuid}/network/voltage-levels/{voltageLevelId}/svg-and-metadata?useName=false", studyNameUserIdUuid, rootNodeUuid, "voltageLevelId")
            .exchange()
            .expectHeader().contentType(MediaType.APPLICATION_JSON)
            .expectStatus().isOk()
            .expectBody(String.class)
            .isEqualTo("svgandmetadata");

        assertTrue(getRequestsDone(1).contains(String.format("/v1/svg-and-metadata/%s/voltageLevelId?useName=false&centerLabel=false&diagonalLabel=false&topologicalColoring=false", NETWORK_UUID_STRING)));

        //get the voltage level diagram svg and metadata from a study that doesn't exist
        webTestClient.get()
            .uri("/v1/studies/{studyUuid}/nodes/{nodeUuid}/network/voltage-levels/{voltageLevelId}/svg-and-metadata", randomUuid, rootNodeUuid, "voltageLevelId")
            .exchange()
            .expectStatus().isNotFound();

        // get the substation diagram svg
        webTestClient.get()
            .uri("/v1/studies/{studyUuid}/nodes/{nodeUuid}/network/substations/{substationId}/svg?useName=false", studyNameUserIdUuid, rootNodeUuid, "substationId")
            .exchange()
            .expectHeader().contentType(MediaType.APPLICATION_XML)
            .expectStatus().isOk()
            .expectBody(String.class).isEqualTo("substation-byte");

        assertTrue(getRequestsDone(1).contains(String.format("/v1/substation-svg/%s/substationId?useName=false&centerLabel=false&diagonalLabel=false&topologicalColoring=false&substationLayout=horizontal", NETWORK_UUID_STRING)));

        // get the substation diagram svg from a study that doesn't exist
        webTestClient.get()
            .uri("/v1/studies/{studyUuid}/nodes/{nodeUuid}/network/substations/{substationId}/svg", randomUuid, rootNodeUuid, "substationId")
            .exchange()
            .expectStatus().isNotFound();

        // get the substation diagram svg and metadata
        webTestClient.get()
            .uri("/v1/studies/{studyUuid}/nodes/{nodeUuid}/network/substations/{substationId}/svg-and-metadata?useName=false", studyNameUserIdUuid, rootNodeUuid, "substationId")
            .exchange()
            .expectHeader().contentType(MediaType.APPLICATION_JSON)
            .expectStatus().isOk()
            .expectBody(String.class)
            .isEqualTo("substation-svgandmetadata");

        assertTrue(getRequestsDone(1).contains(String.format("/v1/substation-svg-and-metadata/%s/substationId?useName=false&centerLabel=false&diagonalLabel=false&topologicalColoring=false&substationLayout=horizontal", NETWORK_UUID_STRING)));

        // get the substation diagram svg and metadata from a study that doesn't exist
        webTestClient.get()
            .uri("/v1/studies/{studyUuid}/nodes/{nodeUuid}/network/substations/{substationId}/svg-and-metadata", randomUuid, rootNodeUuid, "substationId")
            .exchange()
            .expectStatus().isNotFound();

        //get voltage levels
        EqualsVerifier.simple().forClass(VoltageLevelMapData.class).verify();
        webTestClient.get()
            .uri("/v1/studies/{studyUuid}/nodes/{nodeUuid}/network/voltage-levels", studyNameUserIdUuid, rootNodeUuid)
            .exchange()
            .expectStatus().isOk()
            .expectBodyList(VoltageLevelInfos.class)
            .value(new MatcherJson<>(mapper, List.of(
                VoltageLevelInfos.builder().id("BBE1AA1").name("BBE1AA1").substationId("BBE1AA").build(),
                VoltageLevelInfos.builder().id("BBE2AA1").name("BBE2AA1").substationId("BBE2AA").build(),
                VoltageLevelInfos.builder().id("DDE1AA1").name("DDE1AA1").substationId("DDE1AA").build(),
                VoltageLevelInfos.builder().id("DDE2AA1").name("DDE2AA1").substationId("DDE2AA").build(),
                VoltageLevelInfos.builder().id("DDE3AA1").name("DDE3AA1").substationId("DDE3AA").build(),
                VoltageLevelInfos.builder().id("FFR1AA1").name("FFR1AA1").substationId("FFR1AA").build(),
                VoltageLevelInfos.builder().id("FFR3AA1").name("FFR3AA1").substationId("FFR3AA").build(),
                VoltageLevelInfos.builder().id("NNL1AA1").name("NNL1AA1").substationId("NNL1AA").build(),
                VoltageLevelInfos.builder().id("NNL2AA1").name("NNL2AA1").substationId("NNL2AA").build(),
                VoltageLevelInfos.builder().id("NNL3AA1").name("NNL3AA1").substationId("NNL3AA").build()
            )));

        assertTrue(getRequestsDone(1).contains(String.format("/v1/networks/%s/voltage-levels", NETWORK_UUID_STRING)));

        //get the lines-graphics of a network
        webTestClient.get()
            .uri("/v1/studies/{studyUuid}/geo-data/lines/", studyNameUserIdUuid)
            .exchange()
            .expectStatus().isOk()
            .expectHeader().contentType(MediaType.APPLICATION_JSON);

        assertTrue(getRequestsDone(1).contains(String.format("/v1/lines?networkUuid=%s", NETWORK_UUID_STRING)));

        //get the substation-graphics of a network
        webTestClient.get()
            .uri("/v1/studies/{studyUuid}/geo-data/substations/", studyNameUserIdUuid)
            .exchange()
            .expectStatus().isOk()
            .expectHeader().contentType(MediaType.APPLICATION_JSON);

        assertTrue(getRequestsDone(1).contains(String.format("/v1/substations?networkUuid=%s", NETWORK_UUID_STRING)));

        //get the lines map data of a network
        webTestClient.get()
            .uri("/v1/studies/{studyUuid}/nodes/{nodeUuid}/network-map/lines/", studyNameUserIdUuid, rootNodeUuid)
            .exchange()
            .expectStatus().isOk()
            .expectHeader().contentType(MediaType.APPLICATION_JSON);

        assertTrue(getRequestsDone(1).contains(String.format("/v1/lines/%s", NETWORK_UUID_STRING)));

        //get the substation map data of a network
        webTestClient.get()
            .uri("/v1/studies/{studyUuid}/nodes/{nodeUuid}/network-map/substations/", studyNameUserIdUuid, rootNodeUuid)
            .exchange()
            .expectStatus().isOk()
            .expectHeader().contentType(MediaType.APPLICATION_JSON);

        assertTrue(getRequestsDone(1).contains(String.format("/v1/substations/%s", NETWORK_UUID_STRING)));

        //get the 2 windings transformers map data of a network
        webTestClient.get()
            .uri("/v1/studies/{studyUuid}/nodes/{nodeUuid}/network-map/2-windings-transformers/", studyNameUserIdUuid, rootNodeUuid)
            .exchange()
            .expectStatus().isOk()
            .expectHeader().contentType(MediaType.APPLICATION_JSON);

        assertTrue(getRequestsDone(1).contains(String.format("/v1/2-windings-transformers/%s", NETWORK_UUID_STRING)));

        //get the 3 windings transformers map data of a network
        webTestClient.get()
            .uri("/v1/studies/{studyUuid}/nodes/{nodeUuid}/network-map/3-windings-transformers/", studyNameUserIdUuid, rootNodeUuid)
            .exchange()
            .expectStatus().isOk()
            .expectHeader().contentType(MediaType.APPLICATION_JSON);

        assertTrue(getRequestsDone(1).contains(String.format("/v1/3-windings-transformers/%s", NETWORK_UUID_STRING)));

        //get the generators map data of a network
        webTestClient.get()
            .uri("/v1/studies/{studyUuid}/nodes/{nodeUuid}/network-map/generators/", studyNameUserIdUuid, rootNodeUuid)
            .exchange()
            .expectStatus().isOk()
            .expectHeader().contentType(MediaType.APPLICATION_JSON);

        assertTrue(getRequestsDone(1).contains(String.format("/v1/generators/%s", NETWORK_UUID_STRING)));

        //get the batteries map data of a network
        webTestClient.get()
            .uri("/v1/studies/{studyUuid}/nodes/{nodeUuid}/network-map/batteries/", studyNameUserIdUuid, rootNodeUuid)
            .exchange()
            .expectStatus().isOk()
            .expectHeader().contentType(MediaType.APPLICATION_JSON);

        assertTrue(getRequestsDone(1).contains(String.format("/v1/batteries/%s", NETWORK_UUID_STRING)));

        //get the dangling lines map data of a network
        webTestClient.get()
            .uri("/v1/studies/{studyUuid}/nodes/{nodeUuid}/network-map/dangling-lines/", studyNameUserIdUuid, rootNodeUuid)
            .exchange()
            .expectStatus().isOk()
            .expectHeader().contentType(MediaType.APPLICATION_JSON);

        assertTrue(getRequestsDone(1).contains(String.format("/v1/dangling-lines/%s", NETWORK_UUID_STRING)));

        //get the hvdc lines map data of a network
        webTestClient.get()
            .uri("/v1/studies/{studyUuid}/nodes/{nodeUuid}/network-map/hvdc-lines/", studyNameUserIdUuid, rootNodeUuid)
            .exchange()
            .expectStatus().isOk()
            .expectHeader().contentType(MediaType.APPLICATION_JSON);

        assertTrue(getRequestsDone(1).contains(String.format("/v1/hvdc-lines/%s", NETWORK_UUID_STRING)));

        //get the lcc converter stations map data of a network
        webTestClient.get()
            .uri("/v1/studies/{studyUuid}/nodes/{nodeUuid}/network-map/lcc-converter-stations/", studyNameUserIdUuid, rootNodeUuid)
            .exchange()
            .expectStatus().isOk()
            .expectHeader().contentType(MediaType.APPLICATION_JSON);

        assertTrue(getRequestsDone(1).contains(String.format("/v1/lcc-converter-stations/%s", NETWORK_UUID_STRING)));

        //get the vsc converter stations map data of a network
        webTestClient.get()
            .uri("/v1/studies/{studyUuid}/nodes/{nodeUuid}/network-map/vsc-converter-stations/", studyNameUserIdUuid, rootNodeUuid)
            .exchange()
            .expectStatus().isOk()
            .expectHeader().contentType(MediaType.APPLICATION_JSON);

        assertTrue(getRequestsDone(1).contains(String.format("/v1/vsc-converter-stations/%s", NETWORK_UUID_STRING)));

        //get the loads map data of a network
        webTestClient.get()
            .uri("/v1/studies/{studyUuid}/nodes/{nodeUuid}/network-map/loads/", studyNameUserIdUuid, rootNodeUuid)
            .exchange()
            .expectStatus().isOk()
            .expectHeader().contentType(MediaType.APPLICATION_JSON);

        assertTrue(getRequestsDone(1).contains(String.format("/v1/loads/%s", NETWORK_UUID_STRING)));

        //get the shunt compensators map data of a network
        webTestClient.get()
            .uri("/v1/studies/{studyUuid}/nodes/{nodeUuid}/network-map/shunt-compensators/", studyNameUserIdUuid, rootNodeUuid)
            .exchange()
            .expectStatus().isOk()
            .expectHeader().contentType(MediaType.APPLICATION_JSON);

        assertTrue(getRequestsDone(1).contains(String.format("/v1/shunt-compensators/%s", NETWORK_UUID_STRING)));

        //get the static var compensators map data of a network
        webTestClient.get()
            .uri("/v1/studies/{studyUuid}/nodes/{nodeUuid}/network-map/static-var-compensators/", studyNameUserIdUuid, rootNodeUuid)
            .exchange()
            .expectStatus().isOk()
            .expectHeader().contentType(MediaType.APPLICATION_JSON);

        assertTrue(getRequestsDone(1).contains(String.format("/v1/static-var-compensators/%s", NETWORK_UUID_STRING)));

        //get all map data of a network
        webTestClient.get()
            .uri("/v1/studies/{studyUuid}/nodes/{nodeUuid}/network-map/all/", studyNameUserIdUuid, rootNodeUuid)
            .exchange()
            .expectStatus().isOk()
            .expectHeader().contentType(MediaType.APPLICATION_JSON);

        assertTrue(getRequestsDone(1).contains(String.format("/v1/all/%s", NETWORK_UUID_STRING)));

        // get the svg component libraries
        webTestClient.get()
            .uri("/v1/svg-component-libraries")
            .exchange()
            .expectStatus().isOk()
            .expectHeader().contentType(MediaType.APPLICATION_JSON);

        assertTrue(getRequestsDone(1).contains(String.format("/v1/svg-component-libraries")));
    }

    @Test
    public void testNetworkModificationSwitch() {
        createStudy("userId", CASE_UUID, false);
        UUID studyNameUserIdUuid = studyRepository.findAll().get(0).getId();
        UUID rootNodeUuid = getRootNodeUuid(studyNameUserIdUuid);
        NetworkModificationNode modificationNode = createNetworkModificationNode(studyNameUserIdUuid, rootNodeUuid);
        UUID modificationNodeUuid = modificationNode.getId();

        //update switch
        webTestClient.put()
            .uri("/v1/studies/{studyUuid}/nodes/{nodeUuid}/network-modification/switches/{switchId}?open=true", studyNameUserIdUuid, rootNodeUuid, "switchId")
            .exchange()
            .expectStatus().isOk();

        Set<String> substationsSet = ImmutableSet.of("s1", "s2", "s3");
        checkSwitchModificationMessagesReceived(studyNameUserIdUuid, rootNodeUuid, substationsSet);
        assertTrue(getRequestsDone(1).stream().anyMatch(r -> r.matches("/v1/networks/" + NETWORK_UUID_STRING + "/switches/switchId\\?group=.*\\&open=true")));

        webTestClient.get()
                .uri("/v1/studies")
                .header("userId", "userId")
                .exchange()
                .expectStatus().isOk()
                .expectHeader().contentType(MediaType.APPLICATION_JSON)
                .expectBodyList(CreatedStudyBasicInfos.class)
                .value(studies -> studies.get(0),
                        createMatcherCreatedStudyBasicInfos(studyNameUserIdUuid, "userId", "UCTE", false));

        //update switch on modification node child of root node
        webTestClient.put()
            .uri("/v1/studies/{studyUuid}/nodes/{nodeUuid}/network-modification/switches/{switchId}?open=true", studyNameUserIdUuid, modificationNodeUuid, "switchId")
            .exchange()
            .expectStatus().isOk();
        checkSwitchModificationMessagesReceived(studyNameUserIdUuid, modificationNodeUuid, substationsSet);
        assertTrue(getRequestsDone(1).stream().anyMatch(r -> r.matches("/v1/networks/" + NETWORK_UUID_STRING + "/switches/switchId\\?group=.*\\&open=true\\&variantId=" + VARIANT_ID)));
    }

    @SneakyThrows
    @Test
    public void testNetworkModificationEquipment() {
        createStudy("userId", CASE_UUID, false);
        UUID studyNameUserIdUuid = studyRepository.findAll().get(0).getId();
        UUID rootNodeUuid = getRootNodeUuid(studyNameUserIdUuid);
        NetworkModificationNode modificationNode = createNetworkModificationNode(studyNameUserIdUuid, rootNodeUuid);
        UUID modificationNodeUuid = modificationNode.getId();

        //update equipment
        webTestClient.put()
            .uri("/v1/studies/{studyUuid}/nodes/{nodeUuid}/network-modification/groovy", studyNameUserIdUuid, rootNodeUuid)
            .body(BodyInserters.fromValue("equipment = network.getGenerator('idGen')\nequipment.setTargetP('42')"))
            .exchange()
            .expectStatus().isOk();

        Set<String> substationsSet = ImmutableSet.of("s4", "s5", "s6", "s7");
        checkEquipmentMessagesReceived(studyNameUserIdUuid, rootNodeUuid, HEADER_UPDATE_TYPE_SUBSTATIONS_IDS, substationsSet);
        assertTrue(getRequestsDone(1).stream().anyMatch(r -> r.matches("/v1/networks/" + NETWORK_UUID_STRING + "/groovy\\?group=.*")));

        webTestClient.get()
                .uri("/v1/studies")
                .header("userId", "userId")
                .exchange()
                .expectStatus().isOk()
                .expectHeader().contentType(MediaType.APPLICATION_JSON)
                .expectBodyList(CreatedStudyBasicInfos.class)
                .value(studies -> studies.get(0),
                        createMatcherCreatedStudyBasicInfos(studyNameUserIdUuid, "userId", "UCTE", false));

        // get all modifications for the default group of a network
        RootNode rootNode = getRootNode(studyNameUserIdUuid);

        //update equipment on modification node child of root node
        webTestClient.put()
            .uri("/v1/studies/{studyUuid}/nodes/{nodeUuid}/network-modification/groovy", studyNameUserIdUuid, modificationNodeUuid)
            .body(BodyInserters.fromValue("equipment = network.getGenerator('idGen')\nequipment.setTargetP('42')"))
            .exchange()
            .expectStatus().isOk();

        checkEquipmentMessagesReceived(studyNameUserIdUuid, modificationNodeUuid, HEADER_UPDATE_TYPE_SUBSTATIONS_IDS, substationsSet);
        assertTrue(getRequestsDone(1).stream().anyMatch(r -> r.matches("/v1/networks/" + NETWORK_UUID_STRING + "/groovy\\?group=.*\\&variantId=" + VARIANT_ID)));
    }

    @Test
    public void testCreationWithErrorBadCaseFile() {
        // Create study with a bad case file -> error
        createStudy("userId", TEST_FILE_WITH_ERRORS, IMPORTED_CASE_WITH_ERRORS_UUID_STRING, false,
                "The network 20140116_0830_2D4_UX1_pst already contains an object 'GeneratorImpl' with the id 'BBE3AA1 _generator'");
    }

    @Test
    public void testCreationWithErrorBadExistingCase() {
        // Create study with a bad case file -> error when importing in the case server
        createStudy("userId", TEST_FILE_IMPORT_ERRORS, null, false,
                "Error during import in the case server");
    }

    @Test
    public void testCreationWithErrorNoMessageBadExistingCase() {
        // Create study with a bad case file -> error when importing in the case server without message in response body
        createStudy("userId", TEST_FILE_IMPORT_ERRORS_NO_MESSAGE_IN_RESPONSE_BODY, null, false,
                "{\"timestamp\":\"2020-12-14T10:27:11.760+0000\",\"status\":500,\"error\":\"Internal Server Error\",\"message2\":\"Error during import in the case server\",\"path\":\"/v1/networks\"}");
    }

    private NetworkModificationNode createNetworkModificationNode(UUID studyUuid, UUID parentNodeUuid) {
        return createNetworkModificationNode(studyUuid, parentNodeUuid, UUID.randomUUID(), VARIANT_ID);
    }

    private NetworkModificationNode createNetworkModificationNode(UUID studyUuid, UUID parentNodeUuid, UUID networkModificationUuid, String variantId) {
        NetworkModificationNode modificationNode = NetworkModificationNode.builder()
            .name("hypo")
            .description("description")
            .networkModification(networkModificationUuid)
            .variantId(variantId)
            .loadFlowStatus(LoadFlowStatus.NOT_DONE)
            .buildStatus(BuildStatus.NOT_BUILT)
            .children(Collections.emptyList())
            .build();
        webTestClient.post().uri("/v1/studies/{studyUuid}/tree/nodes/{id}", studyUuid, parentNodeUuid).bodyValue(modificationNode)
            .exchange()
            .expectStatus().isOk();
        var mess = output.receive(TIMEOUT);
        assertNotNull(mess);
        modificationNode.setId(UUID.fromString(String.valueOf(mess.getHeaders().get(HEADER_NEW_NODE))));
        assertEquals(InsertMode.CHILD.name(), mess.getHeaders().get(HEADER_INSERT_BEFORE));
        return modificationNode;
    }

    private ModelNode createModelNode(UUID studyUuid, UUID parentNodeUuid) {
        ModelNode modelNode = ModelNode.builder()
            .name("model")
            .model("loadflow")
            .description("model")
            .children(Collections.emptyList())
            .build();
        webTestClient.post().uri("/v1/studies/{studyUuid}/tree/nodes/{id}", studyUuid, parentNodeUuid).bodyValue(modelNode)
            .exchange()
            .expectStatus().isOk();
        var mess = output.receive(TIMEOUT);
        assertNotNull(mess);
        modelNode.setId(UUID.fromString(String.valueOf(mess.getHeaders().get(HEADER_NEW_NODE))));
        assertEquals(InsertMode.CHILD.name(), mess.getHeaders().get(HEADER_INSERT_BEFORE));
        return modelNode;
    }

    private RootNode getRootNode(UUID studyUuid) throws IOException {
        return mapper.readValue(webTestClient.get().uri("/v1/studies/{uuid}/tree", studyUuid)
            .exchange()
            .expectStatus().isOk()
            .expectBody().returnResult().getResponseBody(), new TypeReference<>() {
            });
    }

    @SneakyThrows
    private UUID createStudy(String userId, UUID caseUuid, boolean isPrivate, String... errorMessage) {
        BasicStudyInfos infos = webTestClient.post()
                .uri("/v1/studies/cases/{caseUuid}?isPrivate={isPrivate}",
                        caseUuid, isPrivate)
                .header("userId", userId)
                .exchange()
                .expectStatus().isOk()
                .expectBody(BasicStudyInfos.class)
                .returnResult()
                .getResponseBody();

        UUID studyUuid = infos.getId();

        // assert that the broker message has been sent a study creation request message
        Message<byte[]> message = output.receive(TIMEOUT);

        assertEquals("", new String(message.getPayload()));
        MessageHeaders headers = message.getHeaders();
        assertEquals(userId, headers.get(HEADER_USER_ID));
        assertEquals(studyUuid, headers.get(HEADER_STUDY_UUID));
        assertNotEquals(isPrivate, headers.get(HEADER_IS_PUBLIC_STUDY));
        assertEquals(UPDATE_TYPE_STUDIES, headers.get(HEADER_UPDATE_TYPE));

        // assert that the broker message has been sent a study creation message for creation
        message = output.receive(TIMEOUT);
        assertEquals("", new String(message.getPayload()));
        headers = message.getHeaders();
        assertEquals(userId, headers.get(HEADER_USER_ID));
        assertEquals(studyUuid, headers.get(HEADER_STUDY_UUID));
        assertNotEquals(isPrivate, headers.get(HEADER_IS_PUBLIC_STUDY));
        assertEquals(UPDATE_TYPE_STUDIES, headers.get(HEADER_UPDATE_TYPE));
        assertEquals(errorMessage.length != 0 ? errorMessage[0] : null, headers.get(HEADER_ERROR));

        // assert that the broker message has been sent a study creation request message for deletion
        message = output.receive(TIMEOUT);
        assertEquals("", new String(message.getPayload()));
        headers = message.getHeaders();
        assertEquals(userId, headers.get(HEADER_USER_ID));
        assertEquals(studyUuid, headers.get(HEADER_STUDY_UUID));
        assertNotEquals(isPrivate, headers.get(HEADER_IS_PUBLIC_STUDY));
        assertEquals(UPDATE_TYPE_STUDIES, headers.get(HEADER_UPDATE_TYPE));

        // assert that all http requests have been sent to remote services
        var requests = getRequestsDone(3);
        assertTrue(requests.contains(String.format("/v1/cases/%s/exists", CASE_UUID_STRING)));
        assertTrue(requests.contains(String.format("/v1/cases/%s/format", CASE_UUID_STRING)));
        assertTrue(requests.contains(String.format("/v1/networks?caseUuid=%s", CASE_UUID_STRING)));

        return studyUuid;
    }

    @SneakyThrows
    private UUID createStudy(String userId, String fileName, String caseUuid, boolean isPrivate, String... errorMessage) {
        final WebTestClient.ResponseSpec exchange;
        final UUID studyUuid;
        try (InputStream is = new FileInputStream(ResourceUtils.getFile("classpath:" + fileName))) {
            MockMultipartFile mockFile = new MockMultipartFile("caseFile", fileName, "text/xml", is);

            MultipartBodyBuilder bodyBuilder = new MultipartBodyBuilder();
            bodyBuilder.part("caseFile", mockFile.getBytes())
                .filename(fileName)
                .contentType(MediaType.TEXT_XML);

            BasicStudyInfos infos = webTestClient.post()
                .uri(STUDIES_URL + "?isPrivate={isPrivate}", isPrivate)
                .header("userId", userId)
                .contentType(MediaType.MULTIPART_FORM_DATA)
                .body(BodyInserters.fromMultipartData(bodyBuilder.build()))
                .exchange()
                .expectStatus().isOk()
                .expectBody(BasicStudyInfos.class)
                .returnResult()
                .getResponseBody();

            studyUuid = infos.getId();
        }

        // assert that the broker message has been sent a study creation request message
        Message<byte[]> message = output.receive(TIMEOUT);
        assertEquals("", new String(message.getPayload()));
        MessageHeaders headers = message.getHeaders();
        assertEquals(userId, headers.get(HEADER_USER_ID));
        assertEquals(studyUuid, headers.get(HEADER_STUDY_UUID));
        assertNotEquals(isPrivate, headers.get(HEADER_IS_PUBLIC_STUDY));
        assertEquals(UPDATE_TYPE_STUDIES, headers.get(HEADER_UPDATE_TYPE));

        // assert that the broker message has been sent a study creation message for creation
        message = output.receive(TIMEOUT);
        assertEquals("", new String(message.getPayload()));
        headers = message.getHeaders();
        assertEquals(userId, headers.get(HEADER_USER_ID));
        assertEquals(studyUuid, headers.get(HEADER_STUDY_UUID));
        assertNotEquals(isPrivate, headers.get(HEADER_IS_PUBLIC_STUDY));
        assertEquals(UPDATE_TYPE_STUDIES, headers.get(HEADER_UPDATE_TYPE));
        assertEquals(errorMessage.length != 0 ? errorMessage[0] : null, headers.get(HEADER_ERROR));

        // assert that the broker message has been sent a study creation request message for deletion
        message = output.receive(TIMEOUT);
        assertEquals("", new String(message.getPayload()));
        headers = message.getHeaders();
        assertEquals(userId, headers.get(HEADER_USER_ID));
        assertEquals(studyUuid, headers.get(HEADER_STUDY_UUID));
        assertNotEquals(isPrivate, headers.get(HEADER_IS_PUBLIC_STUDY));
        assertEquals(UPDATE_TYPE_STUDIES, headers.get(HEADER_UPDATE_TYPE));

        // assert that all http requests have been sent to remote services
        var requests = getRequestsDone(caseUuid == null ? 1 : 3);
        assertTrue(requests.contains("/v1/cases/private"));
        if (caseUuid != null) {
            assertTrue(requests.contains(String.format("/v1/cases/%s/format", caseUuid)));
            assertTrue(requests.contains(String.format("/v1/networks?caseUuid=%s", caseUuid)));
        }

        return studyUuid;
    }

    @Test
    public void testGetStudyCreationRequests() throws Exception {
        countDownLatch = new CountDownLatch(1);

        //insert a study with a case (multipartfile)
        try (InputStream is = new FileInputStream(ResourceUtils.getFile("classpath:testCase.xiidm"))) {
            MockMultipartFile mockFile = new MockMultipartFile("blockingCaseFile/cases/private", "testCase.xiidm", "text/xml", is);

            MultipartBodyBuilder bodyBuilder = new MultipartBodyBuilder();
            bodyBuilder.part("caseFile", mockFile.getBytes())
                .filename("blockingCaseFile")
                .contentType(MediaType.TEXT_XML);

            webTestClient.post()
                    .uri(STUDIES_URL + "?isPrivate={isPrivate}", "true")
                    .header("userId", "userId")
                    .contentType(MediaType.MULTIPART_FORM_DATA)
                    .body(BodyInserters.fromMultipartData(bodyBuilder.build()))
                    .exchange()
                    .expectStatus().isOk()
                    .expectBody(BasicStudyInfos.class)
                    .value(createMatcherStudyBasicInfos(studyCreationRequestRepository.findAll().get(0).getId(), "userId", true));
        }

        UUID studyUuid = studyCreationRequestRepository.findAll().get(0).getId();

        webTestClient.get()
                .uri("/v1/study_creation_requests")
                .header("userId", "userId")
                .exchange()
                .expectStatus().isOk()
                .expectHeader().contentType(MediaType.APPLICATION_JSON)
                .expectBodyList(BasicStudyInfos.class)
                .value(requests -> requests.get(0),
                        createMatcherStudyBasicInfos(studyUuid, "userId", true));

        countDownLatch.countDown();

        // Study import is asynchronous, we have to wait because our code doesn't allow block until the study creation processing is done
        Thread.sleep(TIMEOUT);

        // drop the broker message for study creation request (creation)
        output.receive(TIMEOUT);
        // drop the broker message for study creation
        output.receive(TIMEOUT);
        // drop the broker message for study creation request (deletion)
        output.receive(TIMEOUT);

        // assert that all http requests have been sent to remote services
        var httpRequests = getRequestsDone(3);
        assertTrue(httpRequests.contains("/v1/cases/private"));
        assertTrue(httpRequests.contains(String.format("/v1/cases/%s/format", IMPORTED_BLOCKING_CASE_UUID_STRING)));
        assertTrue(httpRequests.contains(String.format("/v1/networks?caseUuid=%s", IMPORTED_BLOCKING_CASE_UUID_STRING)));

        countDownLatch = new CountDownLatch(1);

        //insert a study
        webTestClient.post()
                .uri("/v1/studies/cases/{caseUuid}?isPrivate={isPrivate}", NEW_STUDY_CASE_UUID, "false")
                .header("userId", "userId")
                .exchange()
                .expectStatus().isOk()
                .expectBody(BasicStudyInfos.class)
                .value(createMatcherStudyBasicInfos(studyCreationRequestRepository.findAll().get(0).getId(), "userId", false));

        studyUuid = studyCreationRequestRepository.findAll().get(0).getId();

        countDownLatch.countDown();

        // Study import is asynchronous, we have to wait because our code doesn't allow block until the study creation processing is done
        Thread.sleep(TIMEOUT);

        // drop the broker message for study creation request (creation)
        output.receive(TIMEOUT);
        // drop the broker message for study creation
        output.receive(TIMEOUT);
        // drop the broker message for study creation request (deletion)
        output.receive(TIMEOUT);

        // assert that all http requests have been sent to remote services
        var requests = getRequestsDone(3);
        assertTrue(requests.contains(String.format("/v1/cases/%s/exists", NEW_STUDY_CASE_UUID)));
        assertTrue(requests.contains(String.format("/v1/cases/%s/format", NEW_STUDY_CASE_UUID)));
        assertTrue(requests.contains(String.format("/v1/networks?caseUuid=%s", NEW_STUDY_CASE_UUID)));
    }

    @Test
    public void testUpdateLines() {
        createStudy("userId", CASE_UUID, true);
        UUID studyNameUserIdUuid = studyRepository.findAll().get(0).getId();
        UUID rootNodeUuid = getRootNodeUuid(studyNameUserIdUuid);
        NetworkModificationNode modificationNode = createNetworkModificationNode(studyNameUserIdUuid, rootNodeUuid);
        UUID modificationNodeUuid = modificationNode.getId();

        // lockout line
        webTestClient.put()
            .uri("/v1/studies/{studyUuid}/nodes/{nodeUuid}/network-modification/lines/{lineId}/status", studyNameUserIdUuid, rootNodeUuid, "line12")
            .bodyValue("lockout")
            .exchange()
            .expectStatus().isOk();

        checkLineModificationMessagesReceived(studyNameUserIdUuid, rootNodeUuid, ImmutableSet.of("s1", "s2"));

        webTestClient.put()
            .uri("/v1/studies/{studyUuid}/nodes/{nodeUuid}/network-modification/lines/{lineId}/status", studyNameUserIdUuid, rootNodeUuid, "lineFailedId")
            .bodyValue("lockout")
            .exchange()
            .expectStatus().isEqualTo(HttpStatus.INTERNAL_SERVER_ERROR);

        // trip line
        webTestClient.put()
            .uri("/v1/studies/{studyUuid}/nodes/{nodeUuid}/network-modification/lines/{lineId}/status", studyNameUserIdUuid, rootNodeUuid, "line23")
            .bodyValue("trip")
            .exchange()
            .expectStatus().isOk();

        checkLineModificationMessagesReceived(studyNameUserIdUuid, rootNodeUuid, ImmutableSet.of("s2", "s3"));

        webTestClient.put()
            .uri("/v1/studies/{studyUuid}/nodes/{nodeUuid}/network-modification/lines/{lineId}/status", studyNameUserIdUuid, rootNodeUuid, "lineFailedId")
            .bodyValue("trip")
            .exchange()
            .expectStatus().isEqualTo(HttpStatus.INTERNAL_SERVER_ERROR);

        // energise line end
        webTestClient.put()
            .uri("/v1/studies/{studyUuid}/nodes/{nodeUuid}/network-modification/lines/{lineId}/status", studyNameUserIdUuid, rootNodeUuid, "line13")
            .bodyValue("energiseEndOne")
            .exchange()
            .expectStatus().isOk();

        checkLineModificationMessagesReceived(studyNameUserIdUuid, rootNodeUuid, ImmutableSet.of("s1", "s3"));

        webTestClient.put()
            .uri("/v1/studies/{studyUuid}/nodes/{nodeUuid}/network-modification/lines/{lineId}/status", studyNameUserIdUuid, rootNodeUuid, "lineFailedId")
            .bodyValue("energiseEndTwo")
            .exchange()
            .expectStatus().isEqualTo(HttpStatus.INTERNAL_SERVER_ERROR);

        // switch on line
        webTestClient.put()
            .uri("/v1/studies/{studyUuid}/nodes/{nodeUuid}/network-modification/lines/{lineId}/status", studyNameUserIdUuid, rootNodeUuid, "line13")
            .bodyValue("switchOn")
            .exchange()
            .expectStatus().isOk();

        checkLineModificationMessagesReceived(studyNameUserIdUuid, rootNodeUuid, ImmutableSet.of("s1", "s3"));

        webTestClient.put()
            .uri("/v1/studies/{studyUuid}/nodes/{nodeUuid}/network-modification/lines/{lineId}/status", studyNameUserIdUuid, rootNodeUuid, "lineFailedId")
            .bodyValue("switchOn")
            .exchange()
            .expectStatus().isEqualTo(HttpStatus.INTERNAL_SERVER_ERROR);

        // switch on line on modification node child of root node
        webTestClient.put()
            .uri("/v1/studies/{studyUuid}/nodes/{nodeUuid}/network-modification/lines/{lineId}/status", studyNameUserIdUuid, modificationNodeUuid, "line13")
            .bodyValue("switchOn")
            .exchange()
            .expectStatus().isOk();
        checkLineModificationMessagesReceived(studyNameUserIdUuid, modificationNodeUuid, ImmutableSet.of("s1", "s3"));

        var requests = getRequestsWithBodyDone(9);
        assertTrue(requests.stream().anyMatch(r -> r.getPath().matches("/v1/networks/" + NETWORK_UUID_STRING + "/lines/line12/status\\?group=.*") && r.getBody().equals("lockout")));
        assertTrue(requests.stream().anyMatch(r -> r.getPath().matches("/v1/networks/" + NETWORK_UUID_STRING + "/lines/line23/status\\?group=.*") && r.getBody().equals("trip")));
        assertTrue(requests.stream().anyMatch(r -> r.getPath().matches("/v1/networks/" + NETWORK_UUID_STRING + "/lines/line13/status\\?group=.*") && r.getBody().equals("energiseEndOne")));
        assertTrue(requests.stream().anyMatch(r -> r.getPath().matches("/v1/networks/" + NETWORK_UUID_STRING + "/lines/line13/status\\?group=.*") && r.getBody().equals("switchOn")));
        assertTrue(requests.stream().anyMatch(r -> r.getPath().matches("/v1/networks/" + NETWORK_UUID_STRING + "/lines/lineFailedId/status\\?group=.*") && r.getBody().equals("lockout")));
        assertTrue(requests.stream().anyMatch(r -> r.getPath().matches("/v1/networks/" + NETWORK_UUID_STRING + "/lines/lineFailedId/status\\?group=.*") && r.getBody().equals("trip")));
        assertTrue(requests.stream().anyMatch(r -> r.getPath().matches("/v1/networks/" + NETWORK_UUID_STRING + "/lines/lineFailedId/status\\?group=.*") && r.getBody().equals("energiseEndTwo")));
        assertTrue(requests.stream().anyMatch(r -> r.getPath().matches("/v1/networks/" + NETWORK_UUID_STRING + "/lines/lineFailedId/status\\?group=.*") && r.getBody().equals("switchOn")));
        assertTrue(requests.stream().anyMatch(r -> r.getPath().matches("/v1/networks/" + NETWORK_UUID_STRING + "/lines/line13/status\\?group=.*\\&variantId=" + VARIANT_ID) && r.getBody().equals("switchOn")));
    }

    @Test
    public void testCreateLoad() {
        createStudy("userId", CASE_UUID, true);
        UUID studyNameUserIdUuid = studyRepository.findAll().get(0).getId();
        UUID rootNodeUuid = getRootNodeUuid(studyNameUserIdUuid);
        NetworkModificationNode modificationNode = createNetworkModificationNode(studyNameUserIdUuid, rootNodeUuid);
        UUID modificationNodeUuid = modificationNode.getId();

        // create load
        String createLoadAttributes = "{\"loadId\":\"loadId1\",\"loadName\":\"loadName1\",\"loadType\":\"UNDEFINED\",\"activePower\":\"100.0\",\"reactivePower\":\"50.0\",\"voltageLevelId\":\"idVL1\",\"busId\":\"idBus1\"}";
        webTestClient.put()
            .uri("/v1/studies/{studyUuid}/nodes/{nodeUuid}/network-modification/loads", studyNameUserIdUuid, rootNodeUuid)
            .bodyValue(createLoadAttributes)
            .exchange()
            .expectStatus().isOk();
        checkEquipmentCreationMessagesReceived(studyNameUserIdUuid, rootNodeUuid, ImmutableSet.of("s2"));

        // create load on modification node child of root node
        webTestClient.put()
            .uri("/v1/studies/{studyUuid}/nodes/{nodeUuid}/network-modification/loads", studyNameUserIdUuid, modificationNodeUuid)
            .bodyValue(createLoadAttributes)
            .exchange()
            .expectStatus().isOk();
        checkEquipmentCreationMessagesReceived(studyNameUserIdUuid, modificationNodeUuid, ImmutableSet.of("s2"));

        var requests = getRequestsWithBodyDone(2);
        assertTrue(requests.stream().anyMatch(r -> r.getPath().matches("/v1/networks/" + NETWORK_UUID_STRING + "/loads\\?group=.*") && r.getBody().equals(createLoadAttributes)));
        assertTrue(requests.stream().anyMatch(r -> r.getPath().matches("/v1/networks/" + NETWORK_UUID_STRING + "/loads\\?group=.*\\&variantId=" + VARIANT_ID) && r.getBody().equals(createLoadAttributes)));
    }

    @Test
    public void testCreateSubstation() {
        createStudy("userId", CASE_UUID, true);
        UUID studyNameUserIdUuid = studyRepository.findAll().get(0).getId();
        UUID rootNodeUuid = getRootNodeUuid(studyNameUserIdUuid);
        NetworkModificationNode modificationNode = createNetworkModificationNode(studyNameUserIdUuid, rootNodeUuid);
        UUID modificationNodeUuid = modificationNode.getId();

        // create substation
        String createSubstationAttributes = "{\"substationId\":\"substationId1\",\"substationName\":\"substationName1\",\"country\":\"AD\"}";
        webTestClient.put()
                .uri("/v1/studies/{studyUuid}/nodes/{nodeUuid}/network-modification/substations", studyNameUserIdUuid, rootNodeUuid)
                .bodyValue(createSubstationAttributes)
                .exchange()
                .expectStatus().isOk();
        checkEquipmentCreationMessagesReceived(studyNameUserIdUuid, rootNodeUuid, new HashSet<>());

        // create substation on modification node child of root node
        webTestClient.put()
                .uri("/v1/studies/{studyUuid}/nodes/{nodeUuid}/network-modification/substations", studyNameUserIdUuid, modificationNodeUuid)
                .bodyValue(createSubstationAttributes)
                .exchange()
                .expectStatus().isOk();
        checkEquipmentCreationMessagesReceived(studyNameUserIdUuid, modificationNodeUuid, new HashSet<>());

        var requests = getRequestsWithBodyDone(2);
        assertTrue(requests.stream().anyMatch(r -> r.getPath().matches("/v1/networks/" + NETWORK_UUID_STRING + "/substations\\?group=.*") && r.getBody().equals(createSubstationAttributes)));
        assertTrue(requests.stream().anyMatch(r -> r.getPath().matches("/v1/networks/" + NETWORK_UUID_STRING + "/substations\\?group=.*\\&variantId=" + VARIANT_ID) && r.getBody().equals(createSubstationAttributes)));
    }

    @Test
    public void testDeleteEquipment() {
        createStudy("userId", CASE_UUID, true);
        UUID studyNameUserIdUuid = studyRepository.findAll().get(0).getId();
        UUID rootNodeUuid = getRootNodeUuid(studyNameUserIdUuid);
        NetworkModificationNode modificationNode = createNetworkModificationNode(studyNameUserIdUuid, rootNodeUuid);
        UUID modificationNodeUuid = modificationNode.getId();

        // delete equipment
        webTestClient.delete()
            .uri("/v1/studies/{studyUuid}/nodes/{nodeUuid}/network-modification/equipments/type/{equipmentType}/id/{equipmentId}",
                studyNameUserIdUuid, rootNodeUuid, "LOAD", "idLoadToDelete")
            .exchange()
            .expectStatus().isOk();
        checkEquipmentDeletedMessagesReceived(studyNameUserIdUuid, rootNodeUuid, HEADER_UPDATE_TYPE_DELETED_EQUIPMENT_ID, "idLoadToDelete",
            HEADER_UPDATE_TYPE_DELETED_EQUIPMENT_TYPE, "LOAD", HEADER_UPDATE_TYPE_SUBSTATIONS_IDS, ImmutableSet.of("s2"));

        // delete equipment on modification node child of root node
        webTestClient.delete()
            .uri("/v1/studies/{studyUuid}/nodes/{nodeUuid}/network-modification/equipments/type/{equipmentType}/id/{equipmentId}",
                studyNameUserIdUuid, modificationNodeUuid, "LOAD", "idLoadToDelete")
            .exchange()
            .expectStatus().isOk();
        checkEquipmentDeletedMessagesReceived(studyNameUserIdUuid, modificationNodeUuid, HEADER_UPDATE_TYPE_DELETED_EQUIPMENT_ID, "idLoadToDelete",
            HEADER_UPDATE_TYPE_DELETED_EQUIPMENT_TYPE, "LOAD", HEADER_UPDATE_TYPE_SUBSTATIONS_IDS, ImmutableSet.of("s2"));

        var requests = getRequestsWithBodyDone(2);
        assertTrue(requests.stream().anyMatch(r -> r.getPath().matches("/v1/networks/" + NETWORK_UUID_STRING + "/equipments/type/.*/id/.*\\?group=.*")));
        assertTrue(requests.stream().anyMatch(r -> r.getPath().matches("/v1/networks/" + NETWORK_UUID_STRING + "/equipments/type/.*/id/.*\\?group=.*\\&variantId=" + VARIANT_ID)));
    }

    private void checkEquipmentDeletedMessagesReceived(UUID studyNameUserIdUuid, UUID nodeUuid, String headerUpdateTypeEquipmentType, String equipmentType,
                                                       String headerUpdateTypeEquipmentId, String equipmentId, String headerUpdateTypeSubstationsIds, Set<String> modifiedSubstationsIdsSet) {
        // assert that the broker message has been sent for updating study type
        Message<byte[]> messageStudyUpdate = output.receive(TIMEOUT);
        assertEquals("", new String(messageStudyUpdate.getPayload()));
        MessageHeaders headersStudyUpdate = messageStudyUpdate.getHeaders();
        assertEquals(studyNameUserIdUuid, headersStudyUpdate.get(StudyService.HEADER_STUDY_UUID));
        assertEquals(nodeUuid, headersStudyUpdate.get(HEADER_NODE));
        assertEquals(UPDATE_TYPE_STUDY, headersStudyUpdate.get(StudyService.HEADER_UPDATE_TYPE));
        assertEquals(equipmentType, headersStudyUpdate.get(headerUpdateTypeEquipmentType));
        assertEquals(equipmentId, headersStudyUpdate.get(headerUpdateTypeEquipmentId));
        assertEquals(modifiedSubstationsIdsSet, headersStudyUpdate.get(headerUpdateTypeSubstationsIds));

        // assert that the broker message has been sent for updating load flow status
        checkUpdateModelsStatusMessagesReceived(studyNameUserIdUuid, nodeUuid);
    }

    private void checkUpdateModelStatusMessagesReceived(UUID studyUuid, UUID nodeUuid, String updateType) {
        // assert that the broker message has been sent for updating model status
        Message<byte[]> messageStatus = output.receive(TIMEOUT);
        assertEquals("", new String(messageStatus.getPayload()));
        MessageHeaders headersStatus = messageStatus.getHeaders();
        assertEquals(studyUuid, headersStatus.get(StudyService.HEADER_STUDY_UUID));
        if (nodeUuid != null) {
            assertEquals(nodeUuid, headersStatus.get(HEADER_NODE));
        }
        assertEquals(updateType, headersStatus.get(StudyService.HEADER_UPDATE_TYPE));
    }

    private void checkUpdateModelsStatusMessagesReceived(UUID studyUuid, UUID nodeUuid) {
        checkUpdateModelStatusMessagesReceived(studyUuid, nodeUuid, UPDATE_TYPE_LOADFLOW_STATUS);
        checkUpdateModelStatusMessagesReceived(studyUuid, nodeUuid, UPDATE_TYPE_SECURITY_ANALYSIS_STATUS);
    }

    private void checkEquipmentMessagesReceived(UUID studyNameUserIdUuid, UUID nodeUuid, String headerUpdateTypeId, Set<String> modifiedIdsSet) {
        // assert that the broker message has been sent for updating study type
        Message<byte[]> messageStudyUpdate = output.receive(TIMEOUT);
        assertEquals("", new String(messageStudyUpdate.getPayload()));
        MessageHeaders headersStudyUpdate = messageStudyUpdate.getHeaders();
        assertEquals(studyNameUserIdUuid, headersStudyUpdate.get(StudyService.HEADER_STUDY_UUID));
        assertEquals(nodeUuid, headersStudyUpdate.get(HEADER_NODE));
        assertEquals(UPDATE_TYPE_STUDY, headersStudyUpdate.get(StudyService.HEADER_UPDATE_TYPE));
        assertEquals(modifiedIdsSet, headersStudyUpdate.get(headerUpdateTypeId));

        checkUpdateModelsStatusMessagesReceived(studyNameUserIdUuid, nodeUuid);
    }

    private void checkEquipmentCreationMessagesReceived(UUID studyNameUserIdUuid, UUID nodeUuid, Set<String> modifiedIdsSet) {
        checkEquipmentMessagesReceived(studyNameUserIdUuid, nodeUuid, StudyService.HEADER_UPDATE_TYPE_SUBSTATIONS_IDS, modifiedIdsSet);
    }

    private void checkLineModificationMessagesReceived(UUID studyNameUserIdUuid, UUID nodeUuid, Set<String> modifiedSubstationsSet) {
        checkEquipmentMessagesReceived(studyNameUserIdUuid, nodeUuid, StudyService.HEADER_UPDATE_TYPE_SUBSTATIONS_IDS, modifiedSubstationsSet);

        // assert that the broker message has been sent
        Message<byte[]> messageLine = output.receive(TIMEOUT);
        assertEquals("", new String(messageLine.getPayload()));
        MessageHeaders headersSwitch = messageLine.getHeaders();
        assertEquals(studyNameUserIdUuid, headersSwitch.get(StudyService.HEADER_STUDY_UUID));
        assertEquals(nodeUuid, headersSwitch.get(HEADER_NODE));
        assertEquals(StudyService.UPDATE_TYPE_LINE, headersSwitch.get(StudyService.HEADER_UPDATE_TYPE));
    }

    private void checkSwitchModificationMessagesReceived(UUID studyNameUserIdUuid, UUID nodeUuid, Set<String> modifiedSubstationsSet) {
        checkEquipmentMessagesReceived(studyNameUserIdUuid, nodeUuid, StudyService.HEADER_UPDATE_TYPE_SUBSTATIONS_IDS, modifiedSubstationsSet);

        // assert that the broker message has been sent
        Message<byte[]> messageSwitch = output.receive(TIMEOUT);
        assertEquals("", new String(messageSwitch.getPayload()));
        MessageHeaders headersSwitch = messageSwitch.getHeaders();
        assertEquals(studyNameUserIdUuid, headersSwitch.get(StudyService.HEADER_STUDY_UUID));
        assertEquals(nodeUuid, headersSwitch.get(HEADER_NODE));
        assertEquals(UPDATE_TYPE_SWITCH, headersSwitch.get(StudyService.HEADER_UPDATE_TYPE));
    }

    @Test
    public void testGetBusesOrBusbarSections() {
        createStudy("userId", CASE_UUID, true);
        UUID studyNameUserIdUuid = studyRepository.findAll().get(0).getId();
        UUID rootNodeUuid = getRootNodeUuid(studyNameUserIdUuid);

        webTestClient.get()
            .uri("/v1/studies/{studyUuid}/nodes/{nodeUuid}/network/voltage-levels/{voltageLevelId}/buses", studyNameUserIdUuid, rootNodeUuid, VOLTAGE_LEVEL_ID)
            .exchange()
            .expectStatus().isOk()
            .expectBodyList(IdentifiableInfos.class)
            .value(new MatcherJson<>(mapper, List.of(
                IdentifiableInfos.builder().id("BUS_1").name("BUS_1").build(),
                IdentifiableInfos.builder().id("BUS_2").name("BUS_2").build()
            )));

        var requests = getRequestsDone(1);
        assertTrue(requests.stream().anyMatch(r -> r.matches("/v1/networks/" + NETWORK_UUID_STRING + "/voltage-levels/" + VOLTAGE_LEVEL_ID + "/configured-buses")));

        webTestClient.get()
            .uri("/v1/studies/{studyUuid}/nodes/{nodeUuid}/network/voltage-levels/{voltageLevelId}/busbar-sections", studyNameUserIdUuid, rootNodeUuid, VOLTAGE_LEVEL_ID)
            .exchange()
            .expectStatus().isOk()
            .expectBodyList(IdentifiableInfos.class)
            .value(new MatcherJson<>(mapper, List.of(
                IdentifiableInfos.builder().id("BUSBAR_SECTION_1").name("BUSBAR_SECTION_1").build(),
                IdentifiableInfos.builder().id("BUSBAR_SECTION_2").name("BUSBAR_SECTION_2").build()
            )));

        requests = getRequestsDone(1);
        assertTrue(requests.stream().anyMatch(r -> r.matches("/v1/networks/" + NETWORK_UUID_STRING + "/voltage-levels/" + VOLTAGE_LEVEL_ID + "/busbar-sections")));
    }

    @Test
    public void testCreateGenerator() {
        createStudy("userId", CASE_UUID, true);
        UUID studyNameUserIdUuid = studyRepository.findAll().get(0).getId();
        UUID rootNodeUuid = getRootNodeUuid(studyNameUserIdUuid);
        NetworkModificationNode modificationNode = createNetworkModificationNode(studyNameUserIdUuid, rootNodeUuid);
        UUID modificationNodeUuid = modificationNode.getId();

        // create generator
        String createGeneratorAttributes = "{\"generatorId\":\"generatorId1\",\"generatorName\":\"generatorName1\",\"energySource\":\"UNDEFINED\",\"minActivePower\":\"100.0\",\"maxActivePower\":\"200.0\",\"ratedNominalPower\":\"50.0\",\"activePowerSetpoint\":\"10.0\",\"reactivePowerSetpoint\":\"20.0\",\"voltageRegulatorOn\":\"true\",\"voltageSetpoint\":\"225.0\",\"voltageLevelId\":\"idVL1\",\"busOrBusbarSectionId\":\"idBus1\"}";
        webTestClient.put()
            .uri("/v1/studies/{studyUuid}/nodes/{nodeUuid}/network-modification/generators", studyNameUserIdUuid, rootNodeUuid)
            .bodyValue(createGeneratorAttributes)
            .exchange()
            .expectStatus().isOk();
        checkEquipmentCreationMessagesReceived(studyNameUserIdUuid, rootNodeUuid, ImmutableSet.of("s2"));

        // create generator on modification node child of root node
        webTestClient.put()
            .uri("/v1/studies/{studyUuid}/nodes/{nodeUuid}/network-modification/generators", studyNameUserIdUuid, modificationNodeUuid)
            .bodyValue(createGeneratorAttributes)
            .exchange()
            .expectStatus().isOk();
        checkEquipmentCreationMessagesReceived(studyNameUserIdUuid, modificationNodeUuid, ImmutableSet.of("s2"));

        var requests = getRequestsWithBodyDone(2);
        assertTrue(requests.stream().anyMatch(r -> r.getPath().matches("/v1/networks/" + NETWORK_UUID_STRING + "/generators\\?group=.*") && r.getBody().equals(createGeneratorAttributes)));
        assertTrue(requests.stream().anyMatch(r -> r.getPath().matches("/v1/networks/" + NETWORK_UUID_STRING + "/generators\\?group=.*\\&variantId=" + VARIANT_ID) && r.getBody().equals(createGeneratorAttributes)));
    }

    @Test
    public void testCreateLine() {
        createStudy("userId", CASE_UUID, true);
        UUID studyNameUserIdUuid = studyRepository.findAll().get(0).getId();
        UUID rootNodeUuid = getRootNodeUuid(studyNameUserIdUuid);
        NetworkModificationNode modificationNode = createNetworkModificationNode(studyNameUserIdUuid, rootNodeUuid);
        UUID modificationNodeUuid = modificationNode.getId();

        // create line
        String createLineAttributes = "{" +
                "\"lineId\":\"lineId1\"," +
                "\"lineName\":\"lineName1\"," +
                "\"seriesResistance\":\"50.0\"," +
                "\"seriesReactance\":\"50.0\"," +
                "\"shuntConductance1\":\"100.0\"," +
                "\"shuntSusceptance1\":\"100.0\"," +
                "\"shuntConductance2\":\"200.0\"," +
                "\"shuntSusceptance2\":\"200.0\"," +
                "\"voltageLevelId1\":\"idVL1\"," +
                "\"busOrBusbarSectionId1\":\"idBus1\"," +
                "\"voltageLevelId2\":\"idVL2\"," +
                "\"busOrBusbarSectionId2\":\"idBus2\"}";
        webTestClient.put()
            .uri("/v1/studies/{studyUuid}/nodes/{nodeUuid}/network-modification/lines", studyNameUserIdUuid, rootNodeUuid)
            .bodyValue(createLineAttributes)
            .exchange()
            .expectStatus().isOk();
        checkEquipmentCreationMessagesReceived(studyNameUserIdUuid, rootNodeUuid, ImmutableSet.of("s2"));

        // create line on modification node child of root node
        webTestClient.put()
            .uri("/v1/studies/{studyUuid}/nodes/{nodeUuid}/network-modification/lines", studyNameUserIdUuid, modificationNodeUuid)
            .bodyValue(createLineAttributes)
            .exchange()
            .expectStatus().isOk();
        checkEquipmentCreationMessagesReceived(studyNameUserIdUuid, modificationNodeUuid, ImmutableSet.of("s2"));

        var requests = getRequestsWithBodyDone(2);
        assertTrue(requests.stream().anyMatch(r -> r.getPath().matches("/v1/networks/" + NETWORK_UUID_STRING + "/lines\\?group=.*") && r.getBody().equals(createLineAttributes)));
        assertTrue(requests.stream().anyMatch(r -> r.getPath().matches("/v1/networks/" + NETWORK_UUID_STRING + "/lines\\?group=.*\\&variantId=" + VARIANT_ID) && r.getBody().equals(createLineAttributes)));
    }

    @Test
    public void testCreateTwoWindingsTransformer() {
        createStudy("userId", CASE_UUID, true);
        UUID studyNameUserIdUuid = studyRepository.findAll().get(0).getId();
        UUID rootNodeUuid = getRootNodeUuid(studyNameUserIdUuid);
        NetworkModificationNode modificationNode = createNetworkModificationNode(studyNameUserIdUuid, rootNodeUuid);
        UUID modificationNodeUuid = modificationNode.getId();

        // create 2WT
        String createTwoWindingsTransformerAttributes = "{\"equipmentId\":\"2wtId\",\"equipmentName\":\"2wtName\",\"seriesResistance\":\"10\",\"seriesReactance\":\"10\",\"magnetizingConductance\":\"100\",\"magnetizingSusceptance\":\"100\",\"ratedVoltage1\":\"480\",\"ratedVoltage2\":\"380\",\"voltageLevelId1\":\"CHOO5P6\",\"busOrBusbarSectionId1\":\"CHOO5P6_1\",\"voltageLevelId2\":\"CHOO5P6\",\"busOrBusbarSectionId2\":\"CHOO5P6_1\"}";
        webTestClient.put()
                .uri("/v1/studies/{studyUuid}/nodes/{nodeUuid}/network-modification/two-windings-transformer", studyNameUserIdUuid, rootNodeUuid)
                .bodyValue(createTwoWindingsTransformerAttributes)
                .exchange()
                .expectStatus().isOk();
        checkEquipmentCreationMessagesReceived(studyNameUserIdUuid, rootNodeUuid, ImmutableSet.of("s2"));

        // create 2WT on modification node child of root node
        webTestClient.put()
            .uri("/v1/studies/{studyUuid}/nodes/{nodeUuid}/network-modification/two-windings-transformer", studyNameUserIdUuid, modificationNodeUuid)
            .bodyValue(createTwoWindingsTransformerAttributes)
            .exchange()
            .expectStatus().isOk();
        checkEquipmentCreationMessagesReceived(studyNameUserIdUuid, modificationNodeUuid, ImmutableSet.of("s2"));

        var requests = getRequestsWithBodyDone(2);
        assertTrue(requests.stream().anyMatch(r -> r.getPath().matches("/v1/networks/" + NETWORK_UUID_STRING + "/two-windings-transformer\\?group=.*") && r.getBody().equals(createTwoWindingsTransformerAttributes)));
        assertTrue(requests.stream().anyMatch(r -> r.getPath().matches("/v1/networks/" + NETWORK_UUID_STRING + "/two-windings-transformer\\?group=.*\\&variantId=" + VARIANT_ID) && r.getBody().equals(createTwoWindingsTransformerAttributes)));
    }

    private void testBuildWithNodeUuid(UUID studyUuid, UUID nodeUuid) {
        // build node
        webTestClient.post()
            .uri("/v1/studies/{studyUuid}/nodes/{nodeUuid}/build", studyUuid, nodeUuid)
            .exchange()
            .expectStatus().isOk();

        Message<byte[]> buildStatusMessage = output.receive(TIMEOUT);
        assertEquals(studyUuid, buildStatusMessage.getHeaders().get(HEADER_STUDY_UUID));
        assertEquals(NODE_UPDATED, buildStatusMessage.getHeaders().get(HEADER_UPDATE_TYPE));

        buildStatusMessage = output.receive(TIMEOUT);
        assertEquals(studyUuid, buildStatusMessage.getHeaders().get(HEADER_STUDY_UUID));
        assertEquals(nodeUuid, buildStatusMessage.getHeaders().get(HEADER_NODE));
        assertEquals(UPDATE_TYPE_BUILD_COMPLETED, buildStatusMessage.getHeaders().get(HEADER_UPDATE_TYPE));
        assertEquals(Set.of("s1", "s2"), buildStatusMessage.getHeaders().get(HEADER_UPDATE_TYPE_SUBSTATIONS_IDS));

        assertTrue(getRequestsDone(1).stream().anyMatch(r -> r.matches("/v1/networks/" + NETWORK_UUID_STRING + "/build\\?receiver=.*")));

        assertEquals(BuildStatus.BUILT, networkModificationTreeService.getBuildStatus(nodeUuid));  // node is built

        // stop build
        webTestClient.put()
            .uri("/v1/studies/{studyUuid}/nodes/{nodeUuid}/build/stop", studyUuid, nodeUuid)
            .exchange()
            .expectStatus().isOk();

        buildStatusMessage = output.receive(TIMEOUT);
        assertEquals(studyUuid, buildStatusMessage.getHeaders().get(HEADER_STUDY_UUID));
        assertEquals(NODE_UPDATED, buildStatusMessage.getHeaders().get(HEADER_UPDATE_TYPE));

        buildStatusMessage = output.receive(TIMEOUT);
        assertEquals(studyUuid, buildStatusMessage.getHeaders().get(HEADER_STUDY_UUID));
        assertEquals(nodeUuid, buildStatusMessage.getHeaders().get(HEADER_NODE));
        assertEquals(UPDATE_TYPE_BUILD_CANCELLED, buildStatusMessage.getHeaders().get(HEADER_UPDATE_TYPE));

        assertEquals(BuildStatus.NOT_BUILT, networkModificationTreeService.getBuildStatus(nodeUuid));  // node is not built

        assertTrue(getRequestsDone(1).stream().anyMatch(r -> r.matches("/v1/build/stop\\?receiver=.*")));
    }

    @Test
    public void testBuild() {
        UUID studyNameUserIdUuid = createStudy("userId", CASE_UUID, false);
        UUID rootNodeUuid = getRootNodeUuid(studyNameUserIdUuid);
        UUID modificationGroupUuid1 = UUID.randomUUID();
        NetworkModificationNode modificationNode1 = createNetworkModificationNode(studyNameUserIdUuid, rootNodeUuid, modificationGroupUuid1, "variant_1");
        UUID modificationGroupUuid2 = UUID.randomUUID();
        NetworkModificationNode modificationNode2 = createNetworkModificationNode(studyNameUserIdUuid, modificationNode1.getId(), modificationGroupUuid2, "variant_2");
        ModelNode modelNode1 = createModelNode(studyNameUserIdUuid, modificationNode2.getId());
        UUID modificationGroupUuid3 = UUID.randomUUID();
        NetworkModificationNode modificationNode3 = createNetworkModificationNode(studyNameUserIdUuid, modelNode1.getId(), modificationGroupUuid3, "variant_3");
        ModelNode modelNode2 = createModelNode(studyNameUserIdUuid, modificationNode3.getId());
        UUID modificationGroupUuid4 = UUID.randomUUID();
        NetworkModificationNode modificationNode4 = createNetworkModificationNode(studyNameUserIdUuid, modelNode2.getId(), modificationGroupUuid4, "variant_4");
        ModelNode modelNode3 = createModelNode(studyNameUserIdUuid, modificationNode4.getId());
        UUID modificationGroupUuid5 = UUID.randomUUID();
        NetworkModificationNode modificationNode5 = createNetworkModificationNode(studyNameUserIdUuid, modelNode3.getId(), modificationGroupUuid5, "variant_5");

        BuildInfos buildInfos = networkModificationTreeService.getBuildInfos(modificationNode4.getId());
        assertNull(buildInfos.getOriginVariantId());  // previous built node is root node
        assertEquals("variant_4", buildInfos.getDestinationVariantId());
        assertEquals(List.of(modificationGroupUuid1, modificationGroupUuid2, modificationGroupUuid3, modificationGroupUuid4), buildInfos.getModificationGroups());

        modificationNode2.setBuildStatus(BuildStatus.BUILT);  // mark node modificationNode2 as built
<<<<<<< HEAD
        networkModificationTreeService.doUpdateNode(modificationNode2);
        output.receive(TIMEOUT);
=======
        networkModificationTreeService.doUpdateNode(studyNameUserIdUuid, modificationNode2);
        output.receive(1000);
>>>>>>> ebd295d4

        buildInfos = networkModificationTreeService.getBuildInfos(modificationNode4.getId());
        assertEquals("variant_2", buildInfos.getOriginVariantId());  // variant to clone is variant associated to node modificationNode2
        assertEquals("variant_4", buildInfos.getDestinationVariantId());
        assertEquals(List.of(modificationGroupUuid3, modificationGroupUuid4), buildInfos.getModificationGroups());

        modificationNode2.setBuildStatus(BuildStatus.NOT_BUILT);  // mark node modificationNode2 as not built
<<<<<<< HEAD
        networkModificationTreeService.doUpdateNode(modificationNode2);
        output.receive(TIMEOUT);
        modificationNode3.setBuildStatus(BuildStatus.BUILT_INVALID);  // mark node modificationNode3 as built invalid
        networkModificationTreeService.doUpdateNode(modificationNode3);
        output.receive(TIMEOUT);
        modificationNode4.setBuildStatus(BuildStatus.BUILT);  // mark node modificationNode4 as built
        networkModificationTreeService.doUpdateNode(modificationNode4);
        output.receive(TIMEOUT);
=======
        networkModificationTreeService.doUpdateNode(studyNameUserIdUuid, modificationNode2);
        output.receive(1000);
        modificationNode3.setBuildStatus(BuildStatus.BUILT_INVALID);  // mark node modificationNode3 as built invalid
        networkModificationTreeService.doUpdateNode(studyNameUserIdUuid, modificationNode3);
        output.receive(1000);
        modificationNode4.setBuildStatus(BuildStatus.BUILT);  // mark node modificationNode4 as built
        networkModificationTreeService.doUpdateNode(studyNameUserIdUuid, modificationNode4);
        output.receive(1000);
>>>>>>> ebd295d4

        // build modificationNode2 and stop build
        testBuildWithNodeUuid(studyNameUserIdUuid, modificationNode2.getId());

        assertEquals(BuildStatus.BUILT_INVALID, networkModificationTreeService.getBuildStatus(modificationNode3.getId()));
        assertEquals(BuildStatus.BUILT_INVALID, networkModificationTreeService.getBuildStatus(modificationNode4.getId()));
        assertEquals(BuildStatus.NOT_BUILT, networkModificationTreeService.getBuildStatus(modificationNode5.getId()));

        modificationNode5.setBuildStatus(BuildStatus.BUILT);  // mark node modificationNode5 as built
<<<<<<< HEAD
        networkModificationTreeService.doUpdateNode(modificationNode5);
        output.receive(TIMEOUT);
=======
        networkModificationTreeService.doUpdateNode(studyNameUserIdUuid, modificationNode5);
        output.receive(1000);
>>>>>>> ebd295d4

        // build modificationNode4 and stop build
        testBuildWithNodeUuid(studyNameUserIdUuid, modificationNode4.getId());

        assertEquals(BuildStatus.BUILT_INVALID, networkModificationTreeService.getBuildStatus(modificationNode5.getId()));
    }

    @Test
    public void testChangeModificationActiveState() {
        UUID studyUuid = createStudy("userId", CASE_UUID, false);
        UUID rootNodeUuid = getRootNodeUuid(studyUuid);
        UUID modificationGroupUuid1 = UUID.randomUUID();
        NetworkModificationNode modificationNode1 = createNetworkModificationNode(rootNodeUuid, modificationGroupUuid1, "variant_1");

        UUID modificationUuid = UUID.randomUUID();
        UUID nodeNotFoundUuid = UUID.randomUUID();

        webTestClient.put()
            .uri("/v1/studies/{studyUuid}/nodes/{nodeUuid}/network_modifications/{modificationUuid}?active=false", studyUuid, rootNodeUuid, modificationUuid)
            .exchange()
            .expectStatus().isOk();
        checkUpdateModelsStatusMessagesReceived(studyUuid, rootNodeUuid);

        // deactivate modification on modificationNode
        webTestClient.put()
            .uri("/v1/studies/{studyUuid}/nodes/{nodeUuid}/network_modifications/{modificationUuid}?active=false", studyUuid, nodeNotFoundUuid, modificationUuid)
            .exchange()
            .expectStatus().isNotFound();  // node not found

        webTestClient.put()
            .uri("/v1/studies/{studyUuid}/nodes/{nodeUuid}/network_modifications/{modificationUuid}?active=false", studyUuid, modificationNode1.getId(), modificationUuid)
            .exchange()
            .expectStatus().isOk();

        AbstractNode node = networkModificationTreeService.getSimpleNode(modificationNode1.getId()).block();
        NetworkModificationNode modificationNode = (NetworkModificationNode) node;
        assertEquals(Set.of(modificationUuid), modificationNode.getModificationsToExclude());

        checkUpdateModelsStatusMessagesReceived(studyUuid, modificationNode1.getId());

        // reactivate modification
        webTestClient.put()
            .uri("/v1/studies/{studyUuid}/nodes/{nodeUuid}/network_modifications/{modificationUuid}?active=true", studyUuid, modificationNode1.getId(), modificationUuid)
            .exchange()
            .expectStatus().isOk();

        node = networkModificationTreeService.getSimpleNode(modificationNode1.getId()).block();
        modificationNode = (NetworkModificationNode) node;
        assertTrue(modificationNode.getModificationsToExclude().isEmpty());

        checkUpdateModelsStatusMessagesReceived(studyUuid, modificationNode1.getId());
    }

    private void checkUpdatedNodesMessageReceived(UUID studyUuid, int size, Set<UUID> nodesId) {
        var message = output.receive(TIMEOUT);
        MessageHeaders headers = message.getHeaders();
        assertEquals(studyUuid, headers.get(StudyService.HEADER_STUDY_UUID));
        var nodesList = headers.get("nodes", List.class);
        assertNotNull(nodesList);
        assertEquals(size, nodesList.size());
        assertEquals(nodesId, new HashSet(nodesList));
        assertEquals("nodeUpdated", headers.get(StudyService.HEADER_UPDATE_TYPE));
    }

    @Test
    public void deleteModificationRequest() {
        createStudy("userId", CASE_UUID, false);
        UUID studyUuid = studyRepository.findAll().get(0).getId();
        UUID rootNodeUuid = getRootNodeUuid(studyUuid);
        NetworkModificationNode modificationNode = createNetworkModificationNode(studyUuid, rootNodeUuid);
        createNetworkModificationNode(studyUuid, rootNodeUuid);
        NetworkModificationNode node3 = createNetworkModificationNode(studyUuid, modificationNode.getId());
        /*  root
           /   \
         node  modification node
                 \
                node3
            node is only there to test that when we update modification node, it is not in notifications list
         */

        node3.setBuildStatus(BuildStatus.BUILT);
        webTestClient.put().uri("/v1/tree/nodes").bodyValue(node3)
            .exchange()
            .expectStatus().isOk();
        checkUpdatedNodesMessageReceived(studyUuid, 1, Set.of(node3.getId()));

        modificationNode.setBuildStatus(BuildStatus.BUILT);
        webTestClient.put().uri("/v1/tree/nodes").bodyValue(modificationNode)
            .exchange()
            .expectStatus().isOk();
        checkUpdatedNodesMessageReceived(studyUuid, 1, Set.of(modificationNode.getId()));

        webTestClient.delete()
            .uri("/v1/studies/{studyUuid}/nodes/{nodeUuid}/network-modification/{modificationUuid}", UUID.randomUUID(), modificationNode.getId(), node3.getId())
            .exchange()
            .expectStatus().isForbidden();

        UUID modificationUuid = UUID.randomUUID();
        webTestClient.delete()
            .uri("/v1/studies/{studyUuid}/nodes/{nodeUuid}/network-modification/{modificationUuid}", studyUuid, modificationNode.getId(), modificationUuid)
            .exchange()
            .expectStatus().isOk();

        assertTrue(getRequestsDone(1).stream().anyMatch(
            r -> r.matches("/v1/groups/" + modificationNode.getNetworkModification() + "/modifications/" + modificationUuid))
        );

        checkUpdateModelsStatusMessagesReceived(studyUuid, modificationNode.getId());
        checkUpdatedNodesMessageReceived(studyUuid, 2, Set.of(modificationNode.getId(), node3.getId()));
    }

    @After
    public void tearDown() {
        cleanDB();

        Set<String> httpRequest = null;
        Message<byte[]> message = null;
        try {
            httpRequest = getRequestsDone(1);
            message = output.receive(TIMEOUT);
        } catch (NullPointerException e) {
            // Ignoring
        }

        // Shut down the server. Instances cannot be reused.
        try {
            server.shutdown();
        } catch (Exception e) {
            // Ignoring
        }

        output.clear(); // purge in order to not fail the other tests

        assertNull("Should not be any messages : ", message);
        assertNull("Should not be any http requests : ", httpRequest);
    }
}<|MERGE_RESOLUTION|>--- conflicted
+++ resolved
@@ -810,37 +810,9 @@
         assertTrue(getRequestsDone(1).contains(String.format("/v1/networks/%s/export/XIIDM", NETWORK_UUID_STRING)));
 
         // drop the broker message for study deletion (due to right access change)
-<<<<<<< HEAD
         output.receive(TIMEOUT);
         output.receive(TIMEOUT);
         output.receive(TIMEOUT);
-
-        // try to change access rights of a non-existing study
-        webTestClient.post()
-            .uri("/v1/studies/{studyUuid}/public", randomUuid)
-            .header("userId", "userId")
-            .exchange()
-            .expectStatus().isNotFound();
-
-        // try to change access rights of a non-existing study
-        webTestClient.post()
-            .uri("/v1/studies/{studyUuid}/private", randomUuid)
-            .header("userId", "userId")
-            .exchange()
-            .expectStatus().isNotFound();
-        UUID studyNameUserId2Uuid = studyRepository.findAll().get(1).getId();
-
-        // try to change access right for a study of another user -> forbidden
-        webTestClient.post()
-            .uri("/v1/studies/{studyUuid}/private", studyNameUserId2Uuid)
-            .header("userId", "notAuth")
-            .exchange()
-            .expectStatus().isForbidden();
-=======
-        output.receive(1000);
-        output.receive(1000);
-        output.receive(1000);
->>>>>>> ebd295d4
     }
 
     @Test
@@ -2188,13 +2160,8 @@
         assertEquals(List.of(modificationGroupUuid1, modificationGroupUuid2, modificationGroupUuid3, modificationGroupUuid4), buildInfos.getModificationGroups());
 
         modificationNode2.setBuildStatus(BuildStatus.BUILT);  // mark node modificationNode2 as built
-<<<<<<< HEAD
-        networkModificationTreeService.doUpdateNode(modificationNode2);
+        networkModificationTreeService.doUpdateNode(studyNameUserIdUuid, modificationNode2);
         output.receive(TIMEOUT);
-=======
-        networkModificationTreeService.doUpdateNode(studyNameUserIdUuid, modificationNode2);
-        output.receive(1000);
->>>>>>> ebd295d4
 
         buildInfos = networkModificationTreeService.getBuildInfos(modificationNode4.getId());
         assertEquals("variant_2", buildInfos.getOriginVariantId());  // variant to clone is variant associated to node modificationNode2
@@ -2202,25 +2169,14 @@
         assertEquals(List.of(modificationGroupUuid3, modificationGroupUuid4), buildInfos.getModificationGroups());
 
         modificationNode2.setBuildStatus(BuildStatus.NOT_BUILT);  // mark node modificationNode2 as not built
-<<<<<<< HEAD
-        networkModificationTreeService.doUpdateNode(modificationNode2);
+        networkModificationTreeService.doUpdateNode(studyNameUserIdUuid, modificationNode2);
         output.receive(TIMEOUT);
         modificationNode3.setBuildStatus(BuildStatus.BUILT_INVALID);  // mark node modificationNode3 as built invalid
-        networkModificationTreeService.doUpdateNode(modificationNode3);
+        networkModificationTreeService.doUpdateNode(studyNameUserIdUuid, modificationNode3);
         output.receive(TIMEOUT);
         modificationNode4.setBuildStatus(BuildStatus.BUILT);  // mark node modificationNode4 as built
-        networkModificationTreeService.doUpdateNode(modificationNode4);
+        networkModificationTreeService.doUpdateNode(studyNameUserIdUuid, modificationNode4);
         output.receive(TIMEOUT);
-=======
-        networkModificationTreeService.doUpdateNode(studyNameUserIdUuid, modificationNode2);
-        output.receive(1000);
-        modificationNode3.setBuildStatus(BuildStatus.BUILT_INVALID);  // mark node modificationNode3 as built invalid
-        networkModificationTreeService.doUpdateNode(studyNameUserIdUuid, modificationNode3);
-        output.receive(1000);
-        modificationNode4.setBuildStatus(BuildStatus.BUILT);  // mark node modificationNode4 as built
-        networkModificationTreeService.doUpdateNode(studyNameUserIdUuid, modificationNode4);
-        output.receive(1000);
->>>>>>> ebd295d4
 
         // build modificationNode2 and stop build
         testBuildWithNodeUuid(studyNameUserIdUuid, modificationNode2.getId());
@@ -2230,13 +2186,8 @@
         assertEquals(BuildStatus.NOT_BUILT, networkModificationTreeService.getBuildStatus(modificationNode5.getId()));
 
         modificationNode5.setBuildStatus(BuildStatus.BUILT);  // mark node modificationNode5 as built
-<<<<<<< HEAD
-        networkModificationTreeService.doUpdateNode(modificationNode5);
+        networkModificationTreeService.doUpdateNode(studyNameUserIdUuid, modificationNode5);
         output.receive(TIMEOUT);
-=======
-        networkModificationTreeService.doUpdateNode(studyNameUserIdUuid, modificationNode5);
-        output.receive(1000);
->>>>>>> ebd295d4
 
         // build modificationNode4 and stop build
         testBuildWithNodeUuid(studyNameUserIdUuid, modificationNode4.getId());
@@ -2249,7 +2200,7 @@
         UUID studyUuid = createStudy("userId", CASE_UUID, false);
         UUID rootNodeUuid = getRootNodeUuid(studyUuid);
         UUID modificationGroupUuid1 = UUID.randomUUID();
-        NetworkModificationNode modificationNode1 = createNetworkModificationNode(rootNodeUuid, modificationGroupUuid1, "variant_1");
+        NetworkModificationNode modificationNode1 = createNetworkModificationNode(studyUuid, rootNodeUuid, modificationGroupUuid1, "variant_1");
 
         UUID modificationUuid = UUID.randomUUID();
         UUID nodeNotFoundUuid = UUID.randomUUID();
@@ -2271,7 +2222,7 @@
             .exchange()
             .expectStatus().isOk();
 
-        AbstractNode node = networkModificationTreeService.getSimpleNode(modificationNode1.getId()).block();
+        AbstractNode node = networkModificationTreeService.getSimpleNode(studyUuid, modificationNode1.getId()).block();
         NetworkModificationNode modificationNode = (NetworkModificationNode) node;
         assertEquals(Set.of(modificationUuid), modificationNode.getModificationsToExclude());
 
@@ -2283,7 +2234,7 @@
             .exchange()
             .expectStatus().isOk();
 
-        node = networkModificationTreeService.getSimpleNode(modificationNode1.getId()).block();
+        node = networkModificationTreeService.getSimpleNode(studyUuid, modificationNode1.getId()).block();
         modificationNode = (NetworkModificationNode) node;
         assertTrue(modificationNode.getModificationsToExclude().isEmpty());
 
@@ -2318,13 +2269,13 @@
          */
 
         node3.setBuildStatus(BuildStatus.BUILT);
-        webTestClient.put().uri("/v1/tree/nodes").bodyValue(node3)
+        webTestClient.put().uri("/v1/studies/" + studyUuid + "/tree/nodes").bodyValue(node3)
             .exchange()
             .expectStatus().isOk();
         checkUpdatedNodesMessageReceived(studyUuid, 1, Set.of(node3.getId()));
 
         modificationNode.setBuildStatus(BuildStatus.BUILT);
-        webTestClient.put().uri("/v1/tree/nodes").bodyValue(modificationNode)
+        webTestClient.put().uri("/v1/studies/" + studyUuid + "/tree/nodes").bodyValue(modificationNode)
             .exchange()
             .expectStatus().isOk();
         checkUpdatedNodesMessageReceived(studyUuid, 1, Set.of(modificationNode.getId()));
