/**
 * Copyright (c) 2020, RTE (http://www.rte-france.com)
 * This Source Code Form is subject to the terms of the Mozilla Public
 * License, v. 2.0. If a copy of the MPL was not distributed with this
 * file, You can obtain one at http://mozilla.org/MPL/2.0/.
 */
package org.gridsuite.study.server;

import com.github.nosan.embedded.cassandra.EmbeddedCassandraFactory;
import com.github.nosan.embedded.cassandra.api.CassandraFactory;
import com.github.nosan.embedded.cassandra.api.Version;
import com.github.nosan.embedded.cassandra.artifact.DefaultArtifact;
import com.github.nosan.embedded.cassandra.spring.test.EmbeddedCassandra;
import com.powsybl.commons.datasource.ReadOnlyDataSource;
import com.powsybl.commons.datasource.ResourceDataSource;
import com.powsybl.commons.datasource.ResourceSet;
import com.powsybl.iidm.import_.Importers;
import com.powsybl.iidm.network.Network;
import com.powsybl.network.store.client.NetworkStoreService;
import org.gridsuite.study.server.dto.CaseInfos;
import org.gridsuite.study.server.dto.NetworkInfos;
import org.junit.Before;
import org.junit.Test;
import org.junit.runner.RunWith;
import org.mockito.Mock;
import org.springframework.beans.factory.annotation.Autowired;
import org.springframework.boot.test.autoconfigure.web.servlet.WebMvcTest;
import org.springframework.boot.test.mock.mockito.MockBean;
import org.springframework.context.annotation.Bean;
import org.springframework.context.annotation.Configuration;
import org.springframework.core.ParameterizedTypeReference;
import org.springframework.http.*;
import org.springframework.mock.web.MockMultipartFile;
import org.springframework.test.annotation.DirtiesContext;
import org.springframework.test.context.ContextConfiguration;
import org.springframework.test.context.junit4.SpringRunner;
import org.springframework.test.web.servlet.MockMvc;
import org.springframework.test.web.servlet.MvcResult;
import org.springframework.test.web.servlet.request.MockMvcRequestBuilders;
import org.springframework.web.client.RestTemplate;
import org.springframework.web.servlet.config.annotation.EnableWebMvc;

import java.io.InputStream;
import java.net.InetAddress;
import java.net.UnknownHostException;
import java.nio.file.Files;
import java.nio.file.Path;
import java.nio.file.Paths;
import java.util.ArrayList;
import java.util.List;
import java.util.UUID;

import static org.gridsuite.study.server.StudyConstants.*;
import static org.junit.Assert.assertEquals;
import static org.mockito.ArgumentMatchers.any;
import static org.mockito.ArgumentMatchers.eq;
import static org.mockito.BDDMockito.given;
import static org.springframework.test.web.servlet.request.MockMvcRequestBuilders.*;
import static org.springframework.test.web.servlet.result.MockMvcResultMatchers.content;
import static org.springframework.test.web.servlet.result.MockMvcResultMatchers.status;

/**
 * @author Abdelsalem Hedhili <abdelsalem.hedhili at rte-france.com>
 */

@RunWith(SpringRunner.class)
@WebMvcTest(StudyController.class)
@EmbeddedCassandra(scripts = {"classpath:create_keyspace.cql", "classpath:study.cql"})
@EnableWebMvc
@ContextConfiguration(classes = {StudyApplication.class, StudyService.class, CassandraConfig.class})
@DirtiesContext(classMode = DirtiesContext.ClassMode.AFTER_CLASS)
public class StudyTest {

    @Configuration
    static class TestConfig {

        @Bean
        CassandraFactory cassandraFactory() throws UnknownHostException {
            EmbeddedCassandraFactory cassandraFactory = new EmbeddedCassandraFactory();
            Version version = Version.of("4.0-alpha3");
            Path directory = Paths.get(System.getProperty("user.home") + "/apache-cassandra-4.0-alpha3");
            if (!Files.isDirectory(directory)) {
                throw new IllegalStateException("directory : " + directory + " doesn't exist. You must install a cassandra in your home directory to run the integrations tests");
            }
            cassandraFactory.setArtifact(new DefaultArtifact(version, directory));
            cassandraFactory.setPort(9142);
            cassandraFactory.setJmxLocalPort(0);
            cassandraFactory.setRpcPort(0);
            cassandraFactory.setStoragePort(16432);
            cassandraFactory.setAddress(InetAddress.getByName("localhost"));
            return cassandraFactory;
        }
    }

    @Autowired
    private MockMvc mvc;

    @Autowired
    private StudyService studyService;

    @Mock
    private RestTemplate caseServerRest;

    @Mock
    private RestTemplate networkConversionServerRest;

    @Mock
    private RestTemplate singleLineDiagramServerRest;

    @Mock
    private RestTemplate geoDataServerRest;

    @Mock
    private RestTemplate networkMapServerRest;

    @MockBean
    private NetworkStoreService networkStoreClient;

    private static final String STUDIES_URL = "/v1/studies/{studyName}";
    private static final String DESCRIPTION = "description";
    private static final String TEST_FILE = "testCase.xiidm";
    private static final String STUDY_NAME = "studyName";
    private static final String NETWORK_UUID = "38400000-8cf0-11bd-b23e-10b96e4ef00d";
    private static final String CASE_UUID = "00000000-8cf0-11bd-b23e-10b96e4ef00d";
    private static final String IMPORTED_CASE_UUID = "11111111-0000-0000-0000-000000000000";
    private static final String NOT_EXISTING_CASE_UUID = "00000000-0000-0000-0000-000000000000";
    private final UUID networkUuid = UUID.fromString(NETWORK_UUID);
    private final UUID caseUuid = UUID.fromString(CASE_UUID);
    private final UUID importedCaseUuid = UUID.fromString(IMPORTED_CASE_UUID);
    private final NetworkInfos networkInfos = new NetworkInfos(networkUuid, "20140116_0830_2D4_UX1_pst");

    @Before
    public void setup() {
        studyService.setCaseServerRest(caseServerRest);
        studyService.setNetworkConversionServerRest(networkConversionServerRest);
        studyService.setSingleLineDiagramServerRest(singleLineDiagramServerRest);
        studyService.setGeoDataServerRest(geoDataServerRest);
        studyService.setNetworkMapServerRest(networkMapServerRest);

        given(caseServerRest.exchange(
                eq("/v1/cases/00000000-8cf0-11bd-b23e-10b96e4ef00d/format"),
                eq(HttpMethod.GET),
                any(HttpEntity.class),
                eq(String.class))).willReturn(new ResponseEntity<>("", HttpStatus.OK));

        given(caseServerRest.exchange(
                eq("/v1/cases/" + IMPORTED_CASE_UUID + "/format"),
                eq(HttpMethod.GET),
                any(HttpEntity.class),
                eq(String.class))).willReturn(new ResponseEntity<>("XIIDM", HttpStatus.OK));

        given(caseServerRest.exchange(
                eq("/v1/cases/00000000-8cf0-11bd-b23e-10b96e4ef00d/exists"),
                eq(HttpMethod.GET),
                any(HttpEntity.class),
                eq(Boolean.class))).willReturn(new ResponseEntity<>(true, HttpStatus.OK));

        given(caseServerRest.exchange(
                eq("/v1/cases/" + NOT_EXISTING_CASE_UUID + "/exists"),
                eq(HttpMethod.GET),
                any(HttpEntity.class),
                eq(Boolean.class))).willReturn(new ResponseEntity<>(false, HttpStatus.OK));

<<<<<<< HEAD
        given(caseServerRest.exchange(
                eq("/" + CASE_API_VERSION + "/cases"),
                eq(HttpMethod.POST),
                any(HttpEntity.class),
                eq(UUID.class))).willReturn(new ResponseEntity<>(importedCaseUuid, HttpStatus.OK));

=======
>>>>>>> 8ae8209f
        List<CaseInfos> caseList = new ArrayList<>();
        caseList.add(new CaseInfos("case1", "XIIDM", UUID.fromString("2b72f3ac-031e-412b-b9e6-0ba7d588dc9d")));
        caseList.add(new CaseInfos("case2", "XIIDM", UUID.fromString("2925b172-1dc0-40bc-9d1a-1243cf196082")));

        given(caseServerRest.exchange(
                eq("/" + CASE_API_VERSION + "/cases"),
                eq(HttpMethod.GET),
                eq(null),
                eq(new ParameterizedTypeReference<List<CaseInfos>>() { }))).willReturn(new ResponseEntity<>(caseList, HttpStatus.OK));

        given(networkConversionServerRest.exchange(
                eq("/v1/networks?caseUuid=" + CASE_UUID),
                eq(HttpMethod.POST),
                any(HttpEntity.class),
                eq(NetworkInfos.class))).willReturn(new ResponseEntity<>(networkInfos, HttpStatus.OK));

        given(networkConversionServerRest.exchange(
                eq("/v1/networks?caseUuid=" + IMPORTED_CASE_UUID),
                eq(HttpMethod.POST),
                any(HttpEntity.class),
                eq(NetworkInfos.class))).willReturn(new ResponseEntity<>(networkInfos, HttpStatus.OK));

        given(networkConversionServerRest.exchange(
                eq("/v1/networks?caseName=" + IMPORTED_CASE_UUID),
                eq(HttpMethod.POST),
                any(HttpEntity.class),
                eq(NetworkInfos.class))).willReturn(new ResponseEntity<>(networkInfos, HttpStatus.OK));

        given(singleLineDiagramServerRest.exchange(
                eq("/v1/svg/" + networkUuid + "/voltageLevelId?useName=false&centerLabel=false&diagonalLabel=false"),
                eq(HttpMethod.GET),
                any(HttpEntity.class),
                eq(byte[].class))).willReturn(new ResponseEntity<>("byte".getBytes(), HttpStatus.OK));

        given(singleLineDiagramServerRest.exchange(
                eq("/v1/svg-and-metadata/" + networkUuid + "/voltageLevelId?useName=false&centerLabel=false&diagonalLabel=false"),
                eq(HttpMethod.GET),
                any(HttpEntity.class),
                eq(String.class))).willReturn(new ResponseEntity<>("svgandmetadata", HttpStatus.OK));

        given(geoDataServerRest.exchange(
                eq("/v1/lines?networkUuid=38400000-8cf0-11bd-b23e-10b96e4ef00d"),
                eq(HttpMethod.GET),
                any(HttpEntity.class),
                eq(String.class))).willReturn(new ResponseEntity<>("", HttpStatus.OK));

        given(geoDataServerRest.exchange(
                eq("/v1/substations?networkUuid=38400000-8cf0-11bd-b23e-10b96e4ef00d"),
                eq(HttpMethod.GET),
                any(HttpEntity.class),
                eq(String.class))).willReturn(new ResponseEntity<>("", HttpStatus.OK));

        given(networkMapServerRest.exchange(
                eq("/v1/lines/38400000-8cf0-11bd-b23e-10b96e4ef00d"),
                eq(HttpMethod.GET),
                any(HttpEntity.class),
                eq(String.class))).willReturn(new ResponseEntity<>("", HttpStatus.OK));

        given(networkMapServerRest.exchange(
                eq("/v1/substations/38400000-8cf0-11bd-b23e-10b96e4ef00d"),
                eq(HttpMethod.GET),
                any(HttpEntity.class),
                eq(String.class))).willReturn(new ResponseEntity<>("", HttpStatus.OK));

        ReadOnlyDataSource dataSource = new ResourceDataSource("testCase",
                new ResourceSet("", TEST_FILE));
        Network network = Importers.importData("XIIDM", dataSource, null);
        given(networkStoreClient.getNetwork(networkUuid)).willReturn(network);
    }

    @Test
    public void test() throws Exception {
        //empty
        MvcResult result = mvc.perform(get("/v1/studies"))
                .andExpect(status().isOk())
                .andExpect(content().contentType(MediaType.APPLICATION_JSON))
                .andReturn();
        assertEquals("[]", result.getResponse().getContentAsString());

        //insert a study
        mvc.perform(post("/v1/studies/{studyName}/cases/{caseUuid}", STUDY_NAME, caseUuid)
                .param(DESCRIPTION, DESCRIPTION))
                .andExpect(status().isOk());

        //insert a study with a non existing case and except exception
        result = mvc.perform(post("/v1/studies/{studyName}/cases/{caseUuid}", "randomStudy", "00000000-0000-0000-0000-000000000000")
                .param(DESCRIPTION, DESCRIPTION))
                .andExpect(status().isNotFound())
                .andReturn();

        assertEquals(CASE_DOESNT_EXISTS, result.getResponse().getErrorMessage());

        //1 study
        result = mvc.perform(get("/v1/studies"))
                .andExpect(status().isOk())
                .andExpect(content().contentType(MediaType.APPLICATION_JSON))
                .andReturn();
        assertEquals("[{\"studyName\":\"studyName\",\"description\":\"description\",\"caseFormat\":\"\"}]",
                result.getResponse().getContentAsString());

        //insert the same study => 409 conflict
        result = mvc.perform(post("/v1/studies/{studyName}/cases/{caseUuid}", STUDY_NAME, caseUuid)
                .param(DESCRIPTION, DESCRIPTION))
                .andExpect(status().isConflict())
                .andReturn();
        assertEquals(StudyConstants.STUDY_ALREADY_EXISTS, result.getResponse().getErrorMessage());

        //insert a study with a case (multipartfile)
        try (InputStream inputStream = getClass().getResourceAsStream("/src/test/resources/testCase.xiidm")) {
            MockMultipartFile mockFile = new MockMultipartFile("caseFile", TEST_FILE, "text/plain", inputStream);
            MvcResult mvcResult = mvc.perform(MockMvcRequestBuilders.multipart(STUDIES_URL, "s2")
                    .file(mockFile)
                    .param(DESCRIPTION, "desc"))
                    .andExpect(status().isOk())
                    .andReturn();
        }

        //Import the same case -> 409 conflict
        try (InputStream inputStream = getClass().getResourceAsStream("/src/test/resources/testCase.xiidm")) {
            MockMultipartFile mockFile = new MockMultipartFile("caseFile", TEST_FILE, "text/plain", inputStream);
            mvc.perform(MockMvcRequestBuilders.multipart(STUDIES_URL, "s2")
                    .file(mockFile)
                    .param(DESCRIPTION, DESCRIPTION))
                    .andExpect(status().isConflict())
                    .andReturn();
            assertEquals(StudyConstants.STUDY_ALREADY_EXISTS, result.getResponse().getErrorMessage());
        }

        result = mvc.perform(get(STUDIES_URL, "s2"))
                .andExpect(status().isOk())
                .andExpect(content().contentType(MediaType.APPLICATION_JSON))
                .andReturn();
        assertEquals("{\"name\":\"s2\",\"networkUuid\":\"38400000-8cf0-11bd-b23e-10b96e4ef00d\",\"networkId\":\"20140116_0830_2D4_UX1_pst\",\"description\":\"desc\",\"caseFormat\":\"XIIDM\",\"caseUuid\":\"11111111-0000-0000-0000-000000000000\"}",
                result.getResponse().getContentAsString());

        //get a non existing study -> 404 not found
        mvc.perform(get(STUDIES_URL, "s3"))
                .andExpect(status().isNotFound())
                .andReturn();

<<<<<<< HEAD
        //get the case lists
        result = mvc.perform(get("/v1/cases"))
                .andExpect(status().isOk())
                .andExpect(content().contentType(MediaType.APPLICATION_JSON))
                .andReturn();
        assertEquals("[{\"name\":\"case1\",\"format\":\"XIIDM\",\"uuid\":\"2b72f3ac-031e-412b-b9e6-0ba7d588dc9d\"},{\"name\":\"case2\",\"format\":\"XIIDM\",\"uuid\":\"2925b172-1dc0-40bc-9d1a-1243cf196082\"}]", result.getResponse().getContentAsString());

=======
>>>>>>> 8ae8209f
        //get the voltage level diagram svg
        result = mvc.perform(get("/v1/studies/{studyName}/network/voltage-levels/{voltageLevelId}/svg?useName=false", STUDY_NAME, "voltageLevelId"))
                .andExpect(status().isOk())
                .andExpect(content().contentType(MediaType.APPLICATION_XML))
                .andReturn();
        assertEquals("byte", result.getResponse().getContentAsString());

        //get the voltage level diagram svg from a study that doesn't exist

        result = mvc.perform(get("/v1/studies/{studyName}/network/voltage-levels/{voltageLevelId}/svg", "notExistingStudy", "voltageLevelId"))
                .andExpect(status().isNotFound())
                .andReturn();

        //get the voltage level diagram svg and metadata
        result = mvc.perform(get("/v1/studies/{studyName}/network/voltage-levels/{voltageLevelId}/svg-and-metadata?useName=false", STUDY_NAME, "voltageLevelId"))
                .andExpect(status().isOk())
                .andExpect(content().contentType(MediaType.APPLICATION_JSON))
                .andReturn();
        assertEquals("svgandmetadata", result.getResponse().getContentAsString());

        //get the voltage level diagram svg and metadata from a study that doesn't exist
        result = mvc.perform(get("/v1/studies/{studyName}/network/voltage-levels/{voltageLevelId}/svg-and-metadata", "notExistingStudy", "voltageLevelId"))
                .andExpect(status().isNotFound())
                .andReturn();

        assertEquals(STUDY_DOESNT_EXISTS, result.getResponse().getContentAsString());

        //get all the voltage levels of the network
        result = mvc.perform(get("/v1/studies/{studyName}/network/voltage-levels", STUDY_NAME))
                .andExpect(status().isOk())
                .andExpect(content().contentType(MediaType.APPLICATION_JSON))
                .andReturn();
        assertEquals(
                "[{\"id\":\"BBE1AA1\",\"name\":\"BBE1AA1\",\"substationId\":\"BBE1AA\"}," +
                        "{\"id\":\"BBE2AA1\",\"name\":\"BBE2AA1\",\"substationId\":\"BBE2AA\"}," +
                        "{\"id\":\"DDE1AA1\",\"name\":\"DDE1AA1\",\"substationId\":\"DDE1AA\"}," +
                        "{\"id\":\"DDE2AA1\",\"name\":\"DDE2AA1\",\"substationId\":\"DDE2AA\"}," +
                        "{\"id\":\"DDE3AA1\",\"name\":\"DDE3AA1\",\"substationId\":\"DDE3AA\"}," +
                        "{\"id\":\"FFR1AA1\",\"name\":\"FFR1AA1\",\"substationId\":\"FFR1AA\"}," +
                        "{\"id\":\"FFR3AA1\",\"name\":\"FFR3AA1\",\"substationId\":\"FFR3AA\"}," +
                        "{\"id\":\"NNL1AA1\",\"name\":\"NNL1AA1\",\"substationId\":\"NNL1AA\"}," +
                        "{\"id\":\"NNL2AA1\",\"name\":\"NNL2AA1\",\"substationId\":\"NNL2AA\"}," +
                        "{\"id\":\"NNL3AA1\",\"name\":\"NNL3AA1\",\"substationId\":\"NNL3AA\"}]",
                result.getResponse().getContentAsString());

        //get the lines-graphics of a network
        mvc.perform(get("/v1/studies/{studyName}/geo-data/lines/", STUDY_NAME))
                .andExpect(status().isOk())
                .andExpect(content().contentType(MediaType.APPLICATION_JSON));

        //get the substation-graphics of a network
        mvc.perform(get("/v1/studies/{studyName}/geo-data/substations/", STUDY_NAME))
                .andExpect(status().isOk())
                .andExpect(content().contentType(MediaType.APPLICATION_JSON));

        //get the lines map data of a network
        mvc.perform(get("/v1/studies/{studyName}/network-map/lines/", STUDY_NAME))
                .andExpect(status().isOk())
                .andExpect(content().contentType(MediaType.APPLICATION_JSON));

        //get the substation map data of a network
        mvc.perform(get("/v1/studies/{studyName}/network-map/substations/", STUDY_NAME))
                .andExpect(status().isOk())
                .andExpect(content().contentType(MediaType.APPLICATION_JSON));

        //delete existing study s2
        mvc.perform(delete(STUDIES_URL, "s2"))
                .andExpect(status().isOk())
                .andReturn();

    }
}<|MERGE_RESOLUTION|>--- conflicted
+++ resolved
@@ -161,15 +161,12 @@
                 any(HttpEntity.class),
                 eq(Boolean.class))).willReturn(new ResponseEntity<>(false, HttpStatus.OK));
 
-<<<<<<< HEAD
         given(caseServerRest.exchange(
                 eq("/" + CASE_API_VERSION + "/cases"),
                 eq(HttpMethod.POST),
                 any(HttpEntity.class),
                 eq(UUID.class))).willReturn(new ResponseEntity<>(importedCaseUuid, HttpStatus.OK));
 
-=======
->>>>>>> 8ae8209f
         List<CaseInfos> caseList = new ArrayList<>();
         caseList.add(new CaseInfos("case1", "XIIDM", UUID.fromString("2b72f3ac-031e-412b-b9e6-0ba7d588dc9d")));
         caseList.add(new CaseInfos("case2", "XIIDM", UUID.fromString("2925b172-1dc0-40bc-9d1a-1243cf196082")));
@@ -310,16 +307,6 @@
                 .andExpect(status().isNotFound())
                 .andReturn();
 
-<<<<<<< HEAD
-        //get the case lists
-        result = mvc.perform(get("/v1/cases"))
-                .andExpect(status().isOk())
-                .andExpect(content().contentType(MediaType.APPLICATION_JSON))
-                .andReturn();
-        assertEquals("[{\"name\":\"case1\",\"format\":\"XIIDM\",\"uuid\":\"2b72f3ac-031e-412b-b9e6-0ba7d588dc9d\"},{\"name\":\"case2\",\"format\":\"XIIDM\",\"uuid\":\"2925b172-1dc0-40bc-9d1a-1243cf196082\"}]", result.getResponse().getContentAsString());
-
-=======
->>>>>>> 8ae8209f
         //get the voltage level diagram svg
         result = mvc.perform(get("/v1/studies/{studyName}/network/voltage-levels/{voltageLevelId}/svg?useName=false", STUDY_NAME, "voltageLevelId"))
                 .andExpect(status().isOk())
