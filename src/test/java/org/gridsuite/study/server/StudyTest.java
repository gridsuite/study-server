/**
 * Copyright (c) 2020, RTE (http://www.rte-france.com)
 * This Source Code Form is subject to the terms of the Mozilla Public
 * License, v. 2.0. If a copy of the MPL was not distributed with this
 * file, You can obtain one at http://mozilla.org/MPL/2.0/.
 */
package org.gridsuite.study.server;

import com.fasterxml.jackson.databind.ObjectMapper;
import com.powsybl.commons.datasource.ReadOnlyDataSource;
import com.powsybl.commons.datasource.ResourceDataSource;
import com.powsybl.commons.datasource.ResourceSet;
import com.powsybl.iidm.import_.Importers;
import com.powsybl.iidm.network.Network;
import com.powsybl.iidm.network.VoltageLevel;
import com.powsybl.loadflow.LoadFlowParameters;
import com.powsybl.network.store.client.NetworkStoreService;
import com.powsybl.network.store.model.Resource;
import com.powsybl.network.store.model.ResourceType;
import com.powsybl.network.store.model.TopLevelDocument;
import com.powsybl.network.store.model.VoltageLevelAttributes;
import java.io.FileInputStream;
import java.io.InputStream;
import java.time.ZoneId;
import java.time.ZonedDateTime;
import java.util.ArrayList;
import java.util.List;
import java.util.Objects;
import java.util.UUID;
import okhttp3.HttpUrl;
import okhttp3.mockwebserver.Dispatcher;
import okhttp3.mockwebserver.MockResponse;
import okhttp3.mockwebserver.MockWebServer;
import okhttp3.mockwebserver.RecordedRequest;
import org.gridsuite.study.server.dto.*;
import org.hamcrest.Description;
import org.hamcrest.TypeSafeMatcher;
import org.junit.Before;
import org.junit.Test;
import org.junit.runner.RunWith;
import org.slf4j.Logger;
import org.slf4j.LoggerFactory;
import org.springframework.beans.factory.annotation.Autowired;
import org.springframework.boot.test.autoconfigure.web.reactive.AutoConfigureWebTestClient;
import org.springframework.boot.test.context.SpringBootTest;
import org.springframework.boot.test.mock.mockito.MockBean;
import org.springframework.cloud.stream.binder.test.InputDestination;
import org.springframework.cloud.stream.binder.test.OutputDestination;
import org.springframework.cloud.stream.binder.test.TestChannelBinderConfiguration;
import org.springframework.http.MediaType;
import org.springframework.http.client.MultipartBodyBuilder;
import org.springframework.messaging.Message;
import org.springframework.messaging.MessageHeaders;
import org.springframework.messaging.support.MessageBuilder;
import org.springframework.mock.web.MockMultipartFile;
import org.springframework.test.context.ContextConfiguration;
import org.springframework.test.context.ContextHierarchy;
import org.springframework.test.context.junit4.SpringRunner;
import org.springframework.test.web.reactive.server.WebTestClient;
import org.springframework.util.ResourceUtils;
import org.springframework.web.reactive.config.EnableWebFlux;
import org.springframework.web.reactive.function.BodyInserters;

import static org.gridsuite.study.server.StudyConstants.CASE_API_VERSION;
import static org.gridsuite.study.server.StudyException.Type.CASE_NOT_FOUND;
import static org.gridsuite.study.server.StudyException.Type.LOADFLOW_NOT_RUNNABLE;
import static org.gridsuite.study.server.StudyException.Type.STUDY_ALREADY_EXISTS;
import static org.junit.Assert.assertEquals;
import static org.mockito.BDDMockito.given;

/**
 * @author Abdelsalem Hedhili <abdelsalem.hedhili at rte-france.com>
 * @author Franck Lecuyer <franck.lecuyer at rte-france.com>
 */

@RunWith(SpringRunner.class)
@AutoConfigureWebTestClient
@EnableWebFlux
@SpringBootTest
@ContextHierarchy({@ContextConfiguration(classes = {StudyApplication.class, TestChannelBinderConfiguration.class})})
public class StudyTest extends AbstractEmbeddedCassandraSetup {

    private static final Logger LOGGER = LoggerFactory.getLogger(StudyTest.class);

    private static final String STUDIES_URL = "/v1/studies/{studyName}";
    private static final String STUDY_EXIST_URL = "/v1/{userId}/studies/{studyName}/exists";
    private static final String DESCRIPTION = "description";
    private static final String TEST_FILE = "testCase.xiidm";
    private static final String STUDY_NAME = "studyName";
    private static final String NETWORK_UUID_STRING = "38400000-8cf0-11bd-b23e-10b96e4ef00d";
    private static final String CASE_UUID_STRING = "00000000-8cf0-11bd-b23e-10b96e4ef00d";
    private static final String IMPORTED_CASE_UUID_STRING = "11111111-0000-0000-0000-000000000000";
    private static final String NOT_EXISTING_CASE_UUID = "00000000-0000-0000-0000-000000000000";
    private static final String SECURITY_ANALYSIS_UUID = "f3a85c9b-9594-4e55-8ec7-07ea965d24eb";
    private static final String NOT_FOUND_SECURITY_ANALYSIS_UUID = "e3a85c9b-9594-4e55-8ec7-07ea965d24eb";
    private static final String HEADER_STUDY_NAME = "studyName";
    private static final String HEADER_UPDATE_TYPE = "updateType";
    private static final UUID NETWORK_UUID = UUID.fromString(NETWORK_UUID_STRING);
    private static final UUID CASE_UUID = UUID.fromString(CASE_UUID_STRING);
    private static final UUID IMPORTED_CASE_UUID = UUID.fromString(IMPORTED_CASE_UUID_STRING);
    private static final NetworkInfos NETWORK_INFOS = new NetworkInfos(NETWORK_UUID, "20140116_0830_2D4_UX1_pst");
    private static final String CONTIGENCY_LIST_NAME = "ls";
    private static final String SECURITY_ANALYSIS_RESULT_JSON = "{\"version\":\"1.0\",\"preContingencyResult\":{\"computationOk\":true,\"limitViolations\":[{\"subjectId\":\"l3\",\"limitType\":\"CURRENT\",\"acceptableDuration\":1200,\"limit\":10.0,\"limitReduction\":1.0,\"value\":11.0,\"side\":\"ONE\"}],\"actionsTaken\":[]},\"postContingencyResults\":[{\"contingency\":{\"id\":\"l1\",\"elements\":[{\"id\":\"l1\",\"type\":\"BRANCH\"}]},\"limitViolationsResult\":{\"computationOk\":true,\"limitViolations\":[{\"subjectId\":\"vl1\",\"limitType\":\"HIGH_VOLTAGE\",\"acceptableDuration\":0,\"limit\":400.0,\"limitReduction\":1.0,\"value\":410.0}],\"actionsTaken\":[]}},{\"contingency\":{\"id\":\"l2\",\"elements\":[{\"id\":\"l2\",\"type\":\"BRANCH\"}]},\"limitViolationsResult\":{\"computationOk\":true,\"limitViolations\":[{\"subjectId\":\"vl1\",\"limitType\":\"HIGH_VOLTAGE\",\"acceptableDuration\":0,\"limit\":400.0,\"limitReduction\":1.0,\"value\":410.0}],\"actionsTaken\":[]}}]}";
    private static final String CONTINGENCIES_JSON = "[{\"id\":\"l1\",\"elements\":[{\"id\":\"l1\",\"type\":\"BRANCH\"}]}]";
    public static final String LOAD_PARAMETERS_JSON = "{\"version\":\"1.4\",\"voltageInitMode\":\"UNIFORM_VALUES\",\"transformerVoltageControlOn\":false,\"phaseShifterRegulationOn\":false,\"noGeneratorReactiveLimits\":false,\"twtSplitShuntAdmittance\":false,\"simulShunt\":false,\"readSlackBus\":false,\"writeSlackBus\":false,\"dc\":false,\"distributedSlack\":true,\"balanceType\":\"PROPORTIONAL_TO_GENERATION_P_MAX\"}";
<<<<<<< HEAD
    public static final String LOAD_PARAMETERS_JSON2 = "{\"version\":\"1.4\",\"voltageInitMode\":\"DC_VALUES\",\"transformerVoltageControlOn\":true,\"phaseShifterRegulationOn\":true,\"noGeneratorReactiveLimits\":false,\"twtSplitShuntAdmittance\":false,\"simulShunt\":false,\"readSlackBus\":false,\"writeSlackBus\":false,\"dc\":false,\"distributedSlack\":true,\"balanceType\":\"PROPORTIONAL_TO_GENERATION_P_MAX\"}";
=======
    public static final String LOAD_PARAMETERS2_JSON = "{\"version\":\"1.4\",\"voltageInitMode\":\"DC_VALUES\",\"transformerVoltageControlOn\":true,\"phaseShifterRegulationOn\":true,\"noGeneratorReactiveLimits\":false,\"twtSplitShuntAdmittance\":false,\"simulShunt\":true,\"readSlackBus\":false,\"writeSlackBus\":true,\"dc\":true,\"distributedSlack\":true,\"balanceType\":\"PROPORTIONAL_TO_CONFORM_LOAD\"}";
>>>>>>> bf78ca59

    @Autowired
    private OutputDestination output;

    @Autowired
    private InputDestination input;

    @Autowired
    private StudyController controller;

    @Autowired
    private WebTestClient webTestClient;

    @Autowired
    ObjectMapper objectMapper;

    @Autowired
    private StudyService studyService;

    @MockBean
    private NetworkStoreService networkStoreClient;

    @Autowired
    private ObjectMapper mapper;

    private TopLevelDocument<VoltageLevelAttributes> topLevelDocument;

    @Before
    public void setup() {
        ReadOnlyDataSource dataSource = new ResourceDataSource("testCase",
                new ResourceSet("", TEST_FILE));
        Network network = Importers.importData("XIIDM", dataSource, null);
        given(networkStoreClient.getNetwork(NETWORK_UUID)).willReturn(network);

        List<Resource<VoltageLevelAttributes>> data = new ArrayList<>();

        Iterable<VoltageLevel> vls = network.getVoltageLevels();
        vls.forEach(vl -> data.add(new Resource<>(ResourceType.VOLTAGE_LEVEL, vl.getId(), VoltageLevelAttributes.builder().name(vl.getName()).substationId(vl.getSubstation().getId()).build(), null, null)));

        topLevelDocument = new TopLevelDocument<>(data, null);
    }

    @Test
    public void test() throws Exception {
        MockWebServer server = new MockWebServer();
        // Start the server.
        server.start();

        // Ask the server for its URL. You'll need this to make HTTP requests.
        HttpUrl baseHttpUrl = server.url("");
        String baseUrl = baseHttpUrl.toString().substring(0, baseHttpUrl.toString().length() - 1);
        studyService.setCaseServerBaseUri(baseUrl);
        studyService.setNetworkConversionServerBaseUri(baseUrl);
        studyService.setNetworkModificationServerBaseUri(baseUrl);
        studyService.setSingleLineDiagramServerBaseUri(baseUrl);
        studyService.setGeoDataServerBaseUri(baseUrl);
        studyService.setNetworkMapServerBaseUri(baseUrl);
        studyService.setLoadFlowServerBaseUri(baseUrl);
        studyService.setNetworkStoreServerBaseUri(baseUrl);
        studyService.setSecurityAnalysisServerBaseUri(baseUrl);
        studyService.setActionsServerBaseUri(baseUrl);

        String networkInfosAsString = mapper.writeValueAsString(NETWORK_INFOS);
        String importedCaseUuidAsString = mapper.writeValueAsString(IMPORTED_CASE_UUID);
        String topLevelDocumentAsString = mapper.writeValueAsString(topLevelDocument);

        final Dispatcher dispatcher = new Dispatcher() {
            @Override
            public MockResponse dispatch(RecordedRequest request) {
                switch (Objects.requireNonNull(request.getPath())) {
                    case "/v1/networks/38400000-8cf0-11bd-b23e-10b96e4ef00d/voltage-levels":
                        return new MockResponse().setResponseCode(200).setBody(topLevelDocumentAsString)
                                .addHeader("Content-Type", "application/json; charset=utf-8");
                    case "/v1/studies/{studyName}/cases/{caseUuid}":
                        return new MockResponse().setResponseCode(200).setBody("CGMES")
                                .addHeader("Content-Type", "application/json; charset=utf-8");

                    case "/v1/cases/00000000-8cf0-11bd-b23e-10b96e4ef00d/exists":
                    case "/v1/cases/11111111-0000-0000-0000-000000000000/exists":
                        return new MockResponse().setResponseCode(200).setBody("true")
                                .addHeader("Content-Type", "application/json; charset=utf-8");

                    case "/v1/cases/00000000-8cf0-11bd-b23e-10b96e4ef00d/format":
                        return new MockResponse().setResponseCode(200).setBody("UCTE")
                                .addHeader("Content-Type", "application/json; charset=utf-8");

                    case "/v1/cases/" + IMPORTED_CASE_UUID_STRING + "/format":
                        return new MockResponse().setResponseCode(200).setBody("XIIDM")
                                .addHeader("Content-Type", "application/json; charset=utf-8");

                    case "/v1/cases/" + NOT_EXISTING_CASE_UUID + "/exists":
                        return new MockResponse().setResponseCode(200).setBody("false")
                                .addHeader("Content-Type", "application/json; charset=utf-8");

                    case "/" + CASE_API_VERSION + "/cases/private":
                        return new MockResponse().setResponseCode(200).setBody(importedCaseUuidAsString)
                                .addHeader("Content-Type", "application/json; charset=utf-8");

                    case "/" + CASE_API_VERSION + "/cases/11111111-0000-0000-0000-000000000000":

                    case "/v1/networks/38400000-8cf0-11bd-b23e-10b96e4ef00d/switches/switchId?open=true":
                    case "/v1/networks/38400000-8cf0-11bd-b23e-10b96e4ef00d/run":
                        return new MockResponse().setResponseCode(200)
                            .setBody("{\n" +
                                "\"version\":\"1.1\",\n" +
                                "\"metrics\":{\n" +
                                "\"network_0_iterations\":\"7\",\n" +
                                "\"network_0_status\":\"CONVERGED\"\n" +
                                "},\n" +
                                "\"logs\":\"\",\n" +
                                "\"isOK\":true,\n" +
                                "\"componentResults\": [{\"componentNum\":0,\"status\":\"CONVERGED\",\"iterationCount\":7, \"slackBusId\": \"c6ace316-6b39-40ec-b1d6-09ab2fe42992\", \"slackBusActivePowerMismatch\": 3.7}]\n" +
                                "}")
                            .addHeader("Content-Type", "application/json; charset=utf-8");
                    case "/v1/networks?caseUuid=" + CASE_UUID_STRING:
                    case "/v1/networks?caseUuid=" + IMPORTED_CASE_UUID_STRING:
                    case "/v1/networks?caseName=" + IMPORTED_CASE_UUID_STRING:
                        return new MockResponse().setBody(String.valueOf(networkInfosAsString)).setResponseCode(200)
                                .addHeader("Content-Type", "application/json; charset=utf-8");

                    case "/v1/lines?networkUuid=38400000-8cf0-11bd-b23e-10b96e4ef00d":
                    case "/v1/substations?networkUuid=38400000-8cf0-11bd-b23e-10b96e4ef00d":
                    case "/v1/lines/38400000-8cf0-11bd-b23e-10b96e4ef00d":
                    case "/v1/substations/38400000-8cf0-11bd-b23e-10b96e4ef00d":
                    case "/v1/2-windings-transformers/38400000-8cf0-11bd-b23e-10b96e4ef00d":
                    case "/v1/3-windings-transformers/38400000-8cf0-11bd-b23e-10b96e4ef00d":
                    case "/v1/generators/38400000-8cf0-11bd-b23e-10b96e4ef00d":
                        return new MockResponse().setBody(" ").setResponseCode(200)
                                .addHeader("Content-Type", "application/json; charset=utf-8");

                    case "/v1/svg/" + NETWORK_UUID_STRING + "/voltageLevelId?useName=false&centerLabel=false&diagonalLabel=false&topologicalColoring=false":
                        return new MockResponse().setResponseCode(200).setBody("byte")
                                .addHeader("Content-Type", "application/json; charset=utf-8");

                    case "/v1/svg-and-metadata/" + NETWORK_UUID_STRING + "/voltageLevelId?useName=false&centerLabel=false&diagonalLabel=false&topologicalColoring=false":
                        return new MockResponse().setResponseCode(200).setBody("svgandmetadata")
                                .addHeader("Content-Type", "application/json; charset=utf-8");

                    case "/v1/substation-svg/" + NETWORK_UUID_STRING + "/substationId?useName=false&centerLabel=false&diagonalLabel=false&topologicalColoring=false&substationLayout=horizontal":
                        return new MockResponse().setResponseCode(200).setBody("substation-byte")
                                .addHeader("Content-Type", "application/json; charset=utf-8");

                    case "/v1/substation-svg-and-metadata/" + NETWORK_UUID_STRING + "/substationId?useName=false&centerLabel=false&diagonalLabel=false&topologicalColoring=false&substationLayout=horizontal":
                        return new MockResponse().setResponseCode(200).setBody("substation-svgandmetadata")
                                .addHeader("Content-Type", "application/json; charset=utf-8");

                    case "/v1/export/formats":
                        return new MockResponse().setResponseCode(200).setBody("[\"CGMES\",\"UCTE\",\"XIIDM\"]")
                                .addHeader("Content-Type", "application/json; charset=utf-8");

                    case "/v1/networks/38400000-8cf0-11bd-b23e-10b96e4ef00d/export/XIIDM":
                        return new MockResponse().setResponseCode(200).addHeader("Content-Disposition", "attachment; filename=fileName").setBody("byteData")
                                .addHeader("Content-Type", "application/json; charset=utf-8");

                    case "/v1/networks/" + NETWORK_UUID_STRING + "/run-and-save?contingencyListName=ls&receiver=%257B%2522studyName%2522%253A%2522newName%2522%252C%2522userId%2522%253A%2522userId%2522%257D":
                        input.send(MessageBuilder.withPayload("")
                                .setHeader("resultUuid", SECURITY_ANALYSIS_UUID)
                                .setHeader("receiver", "%7B%22studyName%22%3A%22newName%22%2C%22userId%22%3A%22userId%22%7D")
                                .build());
                        return new MockResponse().setResponseCode(200).setBody("\"" + SECURITY_ANALYSIS_UUID + "\"")
                                .addHeader("Content-Type", "application/json; charset=utf-8");

                    case "/v1/results/" + SECURITY_ANALYSIS_UUID + "?limitType":
                        return new MockResponse().setResponseCode(200).setBody(SECURITY_ANALYSIS_RESULT_JSON)
                                .addHeader("Content-Type", "application/json; charset=utf-8");

                    case "/v1/contingency-lists/" + CONTIGENCY_LIST_NAME + "/export?networkUuid=" + NETWORK_UUID_STRING:
                        return new MockResponse().setResponseCode(200).setBody(CONTINGENCIES_JSON)
                                .addHeader("Content-Type", "application/json; charset=utf-8");

                    default:
                        LOGGER.error("Path not supported: " + request.getPath());
                        return new MockResponse().setResponseCode(404);
                }
            }
        };
        server.setDispatcher(dispatcher);

        //empty list
        webTestClient.get()
                .uri("/v1/studies")
                .header("userId", "userId")
                .exchange()
                .expectStatus().isOk()
                .expectHeader().contentType(MediaType.APPLICATION_JSON)
                .expectBody(String.class)
                .isEqualTo("[]");

        //empty list
        webTestClient.get()
                .uri("/v1/study_creation_requests")
                .header("userId", "userId")
                .exchange()
                .expectStatus().isOk()
                .expectHeader().contentType(MediaType.APPLICATION_JSON)
                .expectBody(String.class)
                .isEqualTo("[]");

        //insert a study
        webTestClient.post()
                .uri("/v1/studies/{studyName}/cases/{caseUuid}?description={description}&isPrivate={isPrivate}", STUDY_NAME, CASE_UUID, DESCRIPTION, "false")
                .header("userId", "userId")
                .exchange()
                .expectStatus().isOk();

        // assert that the broker message has been sent a study creation request message
        Message<byte[]> messageSwitch = output.receive(1000);
        assertEquals("", new String(messageSwitch.getPayload()));
        MessageHeaders headersSwitch = messageSwitch.getHeaders();
        assertEquals(STUDY_NAME, headersSwitch.get(StudyService.HEADER_STUDY_NAME));
        assertEquals(StudyService.UPDATE_TYPE_STUDIES, headersSwitch.get(StudyService.HEADER_UPDATE_TYPE));

        // assert that the broker message has been sent a study creation message for creation
        messageSwitch = output.receive(1000);
        assertEquals("", new String(messageSwitch.getPayload()));
        headersSwitch = messageSwitch.getHeaders();
        assertEquals(STUDY_NAME, headersSwitch.get(StudyService.HEADER_STUDY_NAME));
        assertEquals(StudyService.UPDATE_TYPE_STUDIES, headersSwitch.get(StudyService.HEADER_UPDATE_TYPE));

        // assert that the broker message has been sent a study creation request message for deletion
        messageSwitch = output.receive(1000);
        assertEquals("", new String(messageSwitch.getPayload()));
        headersSwitch = messageSwitch.getHeaders();
        assertEquals(STUDY_NAME, headersSwitch.get(StudyService.HEADER_STUDY_NAME));
        assertEquals(StudyService.UPDATE_TYPE_STUDIES, headersSwitch.get(StudyService.HEADER_UPDATE_TYPE));

        //insert a study with a non existing case and except exception
        webTestClient.post()
                .uri("/v1/studies/{studyName}/cases/{caseUuid}?description={description}&isPrivate={isPrivate}", "randomStudy", "00000000-0000-0000-0000-000000000000", DESCRIPTION, "false")
                .header("userId", "userId")
                .exchange()
                .expectStatus().isEqualTo(424)
                .expectBody()
                .jsonPath("$")
                .isEqualTo(CASE_NOT_FOUND.name());

        webTestClient.get()
                .uri("/v1/studies")
                .header("userId", "userId")
                .exchange()
                .expectStatus().isOk()
                .expectHeader().contentType(MediaType.APPLICATION_JSON)
                .expectBodyList(StudyInfos.class)
                .value(studies -> new MatcherStudyInfos(StudyInfos.builder().studyName("studyName").userId("userId").caseFormat("UCTE")
<<<<<<< HEAD
                                    .description("description").creationDate(ZonedDateTime.now(ZoneId.of("UTC"))).loadFlowStatus(LoadFlowStatus.NOT_DONE.name())
=======
                                    .description("description").studyPrivate(false).creationDate(ZonedDateTime.now(ZoneId.of("UTC"))).loadFlowResult(new LoadFlowResult())
>>>>>>> bf78ca59
                                    .build()).matchesSafely(studies.get(0)));

        //insert the same study => 409 conflict
        webTestClient.post()
                .uri("/v1/studies/{studyName}/cases/{caseUuid}?description={description}&isPrivate={isPrivate}", STUDY_NAME, CASE_UUID, DESCRIPTION, "false")
                .header("userId", "userId")
                .exchange()
                .expectStatus().isEqualTo(409)
                .expectBody()
                .jsonPath("$")
                .isEqualTo(STUDY_ALREADY_EXISTS.name());

        //insert the same study but with another user (should work)
        webTestClient.post()
                .uri("/v1/studies/{studyName}/cases/{caseUuid}?description={description}&isPrivate={isPrivate}", STUDY_NAME, CASE_UUID, DESCRIPTION, "true")
                .header("userId", "userId2")
                .exchange()
                .expectStatus().isEqualTo(200);
        // drop the broker message for study creation request (creation)
        output.receive(1000);
        // drop the broker message for study creation
        output.receive(1000);
        // drop the broker message for study creation request (deletion)
        output.receive(1000);

        //insert a study with a case (multipartfile)
        try (InputStream is = new FileInputStream(ResourceUtils.getFile("classpath:testCase.xiidm"))) {
            MockMultipartFile mockFile = new MockMultipartFile("caseFile", TEST_FILE, "text/xml", is);

            MultipartBodyBuilder bodyBuilder = new MultipartBodyBuilder();
            bodyBuilder.part("caseFile", mockFile.getBytes())
                    .filename("caseFile")
                    .contentType(MediaType.TEXT_XML);

            webTestClient.post()
                    .uri(STUDIES_URL + "?description={description}&isPrivate={isPrivate}", "s2", "desc", "true")
                    .header("userId", "userId")
                    .contentType(MediaType.MULTIPART_FORM_DATA)
                    .body(BodyInserters.fromMultipartData(bodyBuilder.build()))
                    .exchange()
                    .expectStatus().isOk();
        }
        // drop the broker message for study creation request (creation)
        output.receive(1000);
        // drop the broker message for study creation
        output.receive(1000);
        // drop the broker message for study creation request (deletion)
        output.receive(1000);

        //Import the same case -> 409 conflict
        try (InputStream is = new FileInputStream(ResourceUtils.getFile("classpath:testCase.xiidm"))) {
            MockMultipartFile mockFile = new MockMultipartFile("caseFile", TEST_FILE, "text/xml", is);

            MultipartBodyBuilder bodyBuilder = new MultipartBodyBuilder();
            bodyBuilder.part("caseFile", mockFile.getBytes())
                    .filename("caseFile")
                    .contentType(MediaType.TEXT_XML);

            webTestClient.post()
                    .uri(STUDIES_URL + "?description={description}&isPrivate={isPrivate}", "s2", "desc", "false")
                    .header("userId", "userId")
                    .contentType(MediaType.MULTIPART_FORM_DATA)
                    .body(BodyInserters.fromMultipartData(bodyBuilder.build()))
                    .exchange()
                    .expectStatus().isEqualTo(409)
                    .expectBody()
                    .jsonPath("$")
                    .isEqualTo(STUDY_ALREADY_EXISTS.name());
        }

        // check the study s2
        webTestClient.get()
                .uri("/v1/userId/studies/{studyName}", "s2")
                .header("userId", "userId")
                .exchange()
                .expectStatus().isOk()
                .expectHeader().contentType(MediaType.APPLICATION_JSON)
                .expectBody(StudyInfos.class)
<<<<<<< HEAD
                .value(new MatcherStudyInfos(StudyInfos.builder().studyName("s2").userId("userId").description("desc").caseFormat("XIIDM").creationDate(ZonedDateTime.now(ZoneId.of("UTC"))).loadFlowStatus(LoadFlowStatus.NOT_DONE.name()).loadFlowResult(null).build()));
=======
                .value(new MatcherStudyInfos(StudyInfos.builder()
                        .studyName("s2")
                        .userId("userId")
                        .studyPrivate(true)
                        .description("desc")
                        .caseFormat("XIIDM")
                        .creationDate(ZonedDateTime.now(ZoneId.of("UTC")))
                        .loadFlowResult(new LoadFlowResult()).build()));

>>>>>>> bf78ca59
        //try to get the study s2 with another user -> unauthorized because study is private
        webTestClient.get()
                .uri("/v1/userId/studies/{studyName}", "s2")
                .header("userId", "userId2")
                .exchange()
                .expectStatus().isForbidden();

        //get a non existing study -> 404 not found
        webTestClient.get()
                .uri("/v1/userId/studies/{studyName}", "s3")
                .header("userId", "userId")
                .exchange()
                .expectStatus().isNotFound()
                .expectBody();

        // check if a non existing study exists
        webTestClient.get()
                .uri(STUDY_EXIST_URL, "userId", "s3")
                .exchange()
                .expectStatus().isOk()
                .expectHeader().contentType(MediaType.APPLICATION_JSON)
                .expectBody(String.class)
                .isEqualTo("false");

        // check study s2 if exists
        webTestClient.get()
                .uri(STUDY_EXIST_URL, "userId", "s2")
                .exchange()
                .expectStatus().isOk()
                .expectHeader().contentType(MediaType.APPLICATION_JSON)
                .expectBody(String.class)
                .isEqualTo("true");

        //get the voltage level diagram svg
        webTestClient.get()
                .uri("/v1/{userId}/studies/{studyName}/network/voltage-levels/{voltageLevelId}/svg?useName=false", "userId", STUDY_NAME, "voltageLevelId")
                .exchange()
                .expectHeader().contentType(MediaType.APPLICATION_XML)
                .expectStatus().isOk()
                .expectBody(String.class).isEqualTo("byte");

        //get the voltage level diagram svg from a study that doesn't exist
        webTestClient.get()
                .uri("/v1/{userId}/studies/{studyName}/network/voltage-levels/{voltageLevelId}/svg", "userId", "notExistingStudy", "voltageLevelId")
                .exchange()
                .expectStatus().isNotFound();

        //get the voltage level diagram svg and metadata
        webTestClient.get()
                .uri("/v1/{userId}/studies/{studyName}/network/voltage-levels/{voltageLevelId}/svg-and-metadata?useName=false", "userId", STUDY_NAME, "voltageLevelId")
                .exchange()
                .expectHeader().contentType(MediaType.APPLICATION_JSON)
                .expectStatus().isOk()
                .expectBody(String.class)
                .isEqualTo("svgandmetadata");

        //get the voltage level diagram svg and metadata from a study that doesn't exist
        webTestClient.get()
                .uri("/v1/{userId}/studies/{studyName}/network/voltage-levels/{voltageLevelId}/svg-and-metadata", "userId", "notExistingStudy", "voltageLevelId")
                .exchange()
                .expectStatus().isNotFound();

        // get the substation diagram svg
        webTestClient.get()
                .uri("/v1/{userId}/studies/{studyName}/network/substations/{substationId}/svg?useName=false", "userId", STUDY_NAME, "substationId")
                .exchange()
                .expectHeader().contentType(MediaType.APPLICATION_XML)
                .expectStatus().isOk()
                .expectBody(String.class).isEqualTo("substation-byte");

        // get the substation diagram svg from a study that doesn't exist
        webTestClient.get()
                .uri("/v1/{userId}/studies/{studyName}/network/substations/{substationId}/svg", "userId", "notExistingStudy", "substationId")
                .exchange()
                .expectStatus().isNotFound();

        // get the substation diagram svg and metadata
        webTestClient.get()
                .uri("/v1/{userId}/studies/{studyName}/network/substations/{substationId}/svg-and-metadata?useName=false", "userId", STUDY_NAME, "substationId")
                .exchange()
                .expectHeader().contentType(MediaType.APPLICATION_JSON)
                .expectStatus().isOk()
                .expectBody(String.class)
                .isEqualTo("substation-svgandmetadata");

        // get the substation diagram svg and metadata from a study that doesn't exist
        webTestClient.get()
                .uri("/v1/{userId}/studies/{studyName}/network/substations/{substationId}/svg-and-metadata", "userId", "notExistingStudy", "substationId")
                .exchange()
                .expectStatus().isNotFound();

        //get voltage levels
        webTestClient.get()
                .uri("/v1/{userId}/studies/{studyName}/network/voltage-levels", "userId", STUDY_NAME)
                .exchange()
                .expectStatus().isOk()
                .expectBody(String.class)
                .isEqualTo("[{\"id\":\"BBE1AA1\",\"name\":\"BBE1AA1\",\"substationId\":\"BBE1AA\"}," +
                        "{\"id\":\"BBE2AA1\",\"name\":\"BBE2AA1\",\"substationId\":\"BBE2AA\"}," +
                        "{\"id\":\"DDE1AA1\",\"name\":\"DDE1AA1\",\"substationId\":\"DDE1AA\"}," +
                        "{\"id\":\"DDE2AA1\",\"name\":\"DDE2AA1\",\"substationId\":\"DDE2AA\"}," +
                        "{\"id\":\"DDE3AA1\",\"name\":\"DDE3AA1\",\"substationId\":\"DDE3AA\"}," +
                        "{\"id\":\"FFR1AA1\",\"name\":\"FFR1AA1\",\"substationId\":\"FFR1AA\"}," +
                        "{\"id\":\"FFR3AA1\",\"name\":\"FFR3AA1\",\"substationId\":\"FFR3AA\"}," +
                        "{\"id\":\"NNL1AA1\",\"name\":\"NNL1AA1\",\"substationId\":\"NNL1AA\"}," +
                        "{\"id\":\"NNL2AA1\",\"name\":\"NNL2AA1\",\"substationId\":\"NNL2AA\"}," +
                        "{\"id\":\"NNL3AA1\",\"name\":\"NNL3AA1\",\"substationId\":\"NNL3AA\"}]");

        //get the lines-graphics of a network
        webTestClient.get()
                .uri("/v1/{userId}/studies/{studyName}/geo-data/lines/", "userId", STUDY_NAME)
                .exchange()
                .expectStatus().isOk()
                .expectHeader().contentType(MediaType.APPLICATION_JSON);

        //get the substation-graphics of a network
        webTestClient.get()
                .uri("/v1/{userId}/studies/{studyName}/geo-data/substations/", "userId", STUDY_NAME)
                .exchange()
                .expectStatus().isOk()
                .expectHeader().contentType(MediaType.APPLICATION_JSON);

        //get the lines map data of a network
        webTestClient.get()
                .uri("/v1/{userId}/studies/{studyName}/network-map/lines/", "userId", STUDY_NAME)
                .exchange()
                .expectStatus().isOk()
                .expectHeader().contentType(MediaType.APPLICATION_JSON);

        //get the substation map data of a network
        webTestClient.get()
                .uri("/v1/{userId}/studies/{studyName}/network-map/substations/", "userId", STUDY_NAME)
                .exchange()
                .expectStatus().isOk()
                .expectHeader().contentType(MediaType.APPLICATION_JSON);

        //get the 2 windings transformers map data of a network
        webTestClient.get()
                .uri("/v1/{userId}/studies/{studyName}/network-map/2-windings-transformers/", "userId", STUDY_NAME)
                .exchange()
                .expectStatus().isOk()
                .expectHeader().contentType(MediaType.APPLICATION_JSON);

        //get the 3 windings transformers map data of a network
        webTestClient.get()
                .uri("/v1/{userId}/studies/{studyName}/network-map/3-windings-transformers/", "userId", STUDY_NAME)
                .exchange()
                .expectStatus().isOk()
                .expectHeader().contentType(MediaType.APPLICATION_JSON);

        //get the generators map data of a network
        webTestClient.get()
                .uri("/v1/{userId}/studies/{studyName}/network-map/generators/", "userId", STUDY_NAME)
                .exchange()
                .expectStatus().isOk()
                .expectHeader().contentType(MediaType.APPLICATION_JSON);

        //delete existing study s2
        webTestClient.delete()
                .uri("/v1/userId/studies/{studyName}/", "s2")
                .header("userId", "userId")
                .exchange()
                .expectStatus().isOk();

        // assert that the broker message has been sent
        messageSwitch = output.receive(1000);
        assertEquals("", new String(messageSwitch.getPayload()));
        headersSwitch = messageSwitch.getHeaders();
        assertEquals("s2", headersSwitch.get(StudyService.HEADER_STUDY_NAME));
        assertEquals(StudyService.UPDATE_TYPE_STUDIES, headersSwitch.get(StudyService.HEADER_UPDATE_TYPE));
        messageSwitch = output.receive(1000);
        assertEquals("s2", headersSwitch.get(StudyService.HEADER_STUDY_NAME));
        assertEquals(StudyService.UPDATE_TYPE_STUDIES, headersSwitch.get(StudyService.HEADER_UPDATE_TYPE));

        //update switch
        webTestClient.put()
                .uri("/v1/{userId}/studies/{studyName}/network-modification/switches/{switchId}?open=true", "userId", STUDY_NAME, "switchId")
                .exchange()
                .expectStatus().isOk();

        // assert that the broker message has been sent
        Message<byte[]> messageLFStatus = output.receive(1000);
        assertEquals("", new String(messageLFStatus.getPayload()));
        MessageHeaders headersLFStatus = messageLFStatus.getHeaders();
        assertEquals(STUDY_NAME, headersLFStatus.get(StudyService.HEADER_STUDY_NAME));
        assertEquals("loadflow_status", headersLFStatus.get(StudyService.HEADER_UPDATE_TYPE));

        // assert that the broker message has been sent
        messageSwitch = output.receive(1000);
        assertEquals("", new String(messageSwitch.getPayload()));
        headersSwitch = messageSwitch.getHeaders();
        assertEquals(STUDY_NAME, headersSwitch.get(StudyService.HEADER_STUDY_NAME));
        assertEquals(StudyService.UPDATE_TYPE_SWITCH, headersSwitch.get(StudyService.HEADER_UPDATE_TYPE));

        webTestClient.get()
                .uri("/v1/studies")
                .header("userId", "userId")
                .exchange()
                .expectStatus().isOk()
                .expectHeader().contentType(MediaType.APPLICATION_JSON)
                .expectBodyList(StudyInfos.class)
<<<<<<< HEAD
                .value(studies -> new MatcherStudyInfos(StudyInfos.builder().studyName("studyName").userId("userId").caseFormat("UCTE")
                        .description("description").creationDate(ZonedDateTime.now(ZoneId.of("UTC"))).loadFlowStatus(LoadFlowStatus.NOT_DONE.name())
=======
                .value(studies -> new MatcherStudyInfos(StudyInfos.builder()
                        .studyName("studyName")
                        .userId("userId").caseFormat("UCTE")
                        .description("description")
                        .creationDate(ZonedDateTime.now(ZoneId.of("UTC")))
                        .loadFlowResult(new LoadFlowResult())
                        .studyPrivate(false)
>>>>>>> bf78ca59
                        .build()).matchesSafely(studies.get(0)));

        //expect only 1 study (public one) since the other is private and we use another userId
        webTestClient.get()
                .uri("/v1/studies")
                .header("userId", "a")
                .exchange()
                .expectStatus().isOk()
                .expectHeader().contentType(MediaType.APPLICATION_JSON)
                .expectBodyList(StudyInfos.class)
                .value(studies -> new MatcherStudyInfos(StudyInfos.builder().studyName("studyName").userId("a").caseFormat("UCTE")
                        .description("description").creationDate(ZonedDateTime.now(ZoneId.of("UTC"))).loadFlowStatus(LoadFlowStatus.NOT_DONE.name())
                        .build()).matchesSafely(studies.get(0)));

        //rename the study
        String newStudyName = "newName";
        RenameStudyAttributes renameStudyAttributes = new RenameStudyAttributes(newStudyName);

        webTestClient.post()
                .uri("/v1/userId/studies/" + STUDY_NAME + "/rename")
                .header("userId", "userId")
                .body(BodyInserters.fromValue(renameStudyAttributes))
                .exchange()
                .expectStatus().isOk()
                .expectHeader().contentType(MediaType.APPLICATION_JSON)
                .expectBody(StudyInfos.class)
<<<<<<< HEAD
                .value(new MatcherStudyInfos(StudyInfos.builder().studyName("newName").userId("userId").description("description").caseFormat("UCTE").creationDate(ZonedDateTime.now(ZoneId.of("UTC"))).loadFlowStatus(LoadFlowStatus.NOT_DONE.name()).build()));
=======
                .value(new MatcherStudyInfos(StudyInfos.builder()
                        .studyName("newName")
                        .userId("userId")
                        .description("description")
                        .caseFormat("UCTE")
                        .creationDate(ZonedDateTime.now(ZoneId.of("UTC")))
                        .studyPrivate(false)
                        .loadFlowResult(new LoadFlowResult()).build()));
>>>>>>> bf78ca59

        // drop the broker message for study deletion
        output.receive(1000);
        // drop the broker message for study creation request (creation)
        output.receive(1000);
        // drop the broker message for study creation
        output.receive(1000);
        // drop the broker message for study creation request (deletion)
        output.receive(1000);

        webTestClient.post()
                .uri("/v1/userId/studies/" + STUDY_NAME + "/rename")
                .header("userId", "userId")
                .body(BodyInserters.fromValue(renameStudyAttributes))
                .exchange()
                .expectStatus().isNotFound();

        //run a loadflow
        webTestClient.put()
                .uri("/v1/userId/studies/" + newStudyName + "/loadflow/run")
                .exchange()
                .expectStatus().isOk();
        // assert that the broker message has been sent
        Message<byte[]> messageLfStatus = output.receive(1000);
        assertEquals("", new String(messageLfStatus.getPayload()));
        MessageHeaders headersLF = messageLfStatus.getHeaders();
        assertEquals("newName", headersLF.get(HEADER_STUDY_NAME));
        assertEquals(StudyService.UPDATE_TYPE_LOADFLOW_STATUS, headersLF.get(HEADER_UPDATE_TYPE));
        assertEquals(LoadFlowStatus.CONVERGED, Objects.requireNonNull(this.studyService.getStudy("newName", "userId").block()).getLoadFlowStatus().getStatus());
        Message<byte[]> messageLf = output.receive(1000);
        assertEquals("newName", messageLf.getHeaders().get(HEADER_STUDY_NAME));
        assertEquals(StudyService.UPDATE_TYPE_LOADFLOW, messageLf.getHeaders().get(HEADER_UPDATE_TYPE));

        //try to run a another loadflow
        webTestClient.put()
                .uri("/v1/userId/studies/" + "newName" + "/loadflow/run")
                .exchange()
                .expectStatus().isEqualTo(403)
                .expectBody()
                .jsonPath("$")
                .isEqualTo(LOADFLOW_NOT_RUNNABLE.name());

        //get available export format
        webTestClient.get()
                .uri("/v1/export-network-formats")
                .exchange()
                .expectStatus().isOk()
                .expectBody(String.class)
                .isEqualTo("[\"CGMES\",\"UCTE\",\"XIIDM\"]");

        //export a network
        webTestClient.get()
                .uri("/v1/userId/studies/{studyName}/export-network/{format}", newStudyName, "XIIDM")
                .exchange()
                .expectStatus().isOk();

        // security analysis not found
        webTestClient.get()
                .uri("/v1/security-analysis/results/{resultUuid}", NOT_FOUND_SECURITY_ANALYSIS_UUID)
                .exchange()
                .expectStatus().isNotFound();

        // run security analysis
        webTestClient.post()
                .uri("/v1/userId/studies/{studyName}/security-analysis/run?contingencyListName={contingencyListName}", newStudyName, CONTIGENCY_LIST_NAME)
                .exchange()
                .expectStatus().isOk()
                .expectBody(UUID.class)
                .isEqualTo(UUID.fromString(SECURITY_ANALYSIS_UUID));

        Message<byte[]> securityAnalysisUpdateMessage = output.receive(1000);
        assertEquals(newStudyName, securityAnalysisUpdateMessage.getHeaders().get(StudyService.HEADER_STUDY_NAME));
        assertEquals(StudyService.UPDATE_TYPE_SECURITY_ANALYSIS_RESULT, securityAnalysisUpdateMessage.getHeaders().get(StudyService.HEADER_UPDATE_TYPE));

        // get security analysis result
        webTestClient.get()
                .uri("/v1/userId/studies/{studyName}/security-analysis/result", newStudyName)
                .exchange()
                .expectStatus().isOk()
                .expectBody(String.class)
                .isEqualTo(SECURITY_ANALYSIS_RESULT_JSON);

        // get contingency count
        webTestClient.get()
                .uri("/v1/userId/studies/{studyName}/contingency-count?contingencyListName={contingencyListName}", newStudyName, CONTIGENCY_LIST_NAME)
                .exchange()
                .expectStatus().isOk()
                .expectBody(Integer.class)
                .isEqualTo(1);

        // make public study private
        webTestClient.post()
                .uri("/v1/userId/studies/{studyName}/private", newStudyName)
                .header("userId", "userId")
                .exchange()
                .expectStatus().isOk()
                .expectBody(StudyInfos.class)
                .value(new MatcherStudyInfos(StudyInfos.builder()
                        .studyName("newName")
                        .userId("userId")
                        .description("description")
                        .caseFormat("UCTE")
                        .studyPrivate(true)
                        .creationDate(ZonedDateTime.now(ZoneId.of("UTC")))
                        .loadFlowResult(new LoadFlowResult(LoadFlowStatus.CONVERGED)).build()));

        // make private study private should work
        webTestClient.post()
                .uri("/v1/userId/studies/{studyName}/private", newStudyName)
                .header("userId", "userId")
                .exchange()
                .expectStatus().isOk()
                .expectBody(StudyInfos.class)
                .value(new MatcherStudyInfos(StudyInfos.builder()
                        .studyName("newName")
                        .userId("userId")
                        .description("description")
                        .caseFormat("UCTE")
                        .studyPrivate(true)
                        .creationDate(ZonedDateTime.now(ZoneId.of("UTC")))
                        .loadFlowResult(new LoadFlowResult(LoadFlowStatus.CONVERGED)).build()));

        // make private study public
        webTestClient.post()
                .uri("/v1/userId/studies/{studyName}/public", newStudyName)
                .header("userId", "userId")
                .exchange()
                .expectStatus().isOk()
                .expectBody(StudyInfos.class)
                .value(new MatcherStudyInfos(StudyInfos.builder()
                        .studyName("newName")
                        .userId("userId")
                        .description("description")
                        .caseFormat("UCTE")
                        .studyPrivate(false)
                        .creationDate(ZonedDateTime.now(ZoneId.of("UTC")))
                        .loadFlowResult(new LoadFlowResult(LoadFlowStatus.CONVERGED)).build()));

        // drop the broker message for study deletion (due to right access change)
        output.receive(1000);
        output.receive(1000);

        // try to change access rights of a non-existing study
        webTestClient.post()
                .uri("/v1/userId/studies/{studyName}/public", "nonExistingStudy")
                .header("userId", "userId")
                .exchange()
                .expectStatus().isNotFound();

        // try to change access rights of a non-existing study
        webTestClient.post()
                .uri("/v1/userId/studies/{studyName}/private", "nonExistingStudy")
                .header("userId", "userId")
                .exchange()
                .expectStatus().isNotFound();

        // try to change access right for a study of another user -> forbidden
        webTestClient.post()
                .uri("/v1/userId/studies/{studyName}/private", newStudyName)
                .header("userId", "notAuth")
                .exchange()
                .expectStatus().isForbidden();

        // get default LoadFlowParameters
        webTestClient.get()
                .uri("/v1/userId/studies/{studyName}/loadflow/parameters", newStudyName)
                .exchange()
                .expectStatus().isOk()
                .expectBody(String.class).isEqualTo(LOAD_PARAMETERS_JSON);

        // setting loadFlow Parameters
        webTestClient.post()
                .uri("/v1/userId/studies/{studyName}/loadflow/parameters", newStudyName)
                .header("userId", "userId")
                .contentType(MediaType.APPLICATION_JSON)
                .body(BodyInserters.fromValue(new LoadFlowParameters(
                        LoadFlowParameters.VoltageInitMode.DC_VALUES,
                        true,
                        false,
                        true,
                        false))
                       /* true,
                        false,
<<<<<<< HEAD
                        true))*/
=======
                        true,
                        false,
                        true,
                        true,
                        true,
                        LoadFlowParameters.BalanceType.PROPORTIONAL_TO_CONFORM_LOAD))
>>>>>>> bf78ca59
                )
                .exchange()
                .expectStatus().isOk();

        // getting setted values
        webTestClient.get()
                .uri("/v1/userId/studies/{studyName}/loadflow/parameters", newStudyName)
                .exchange()
                .expectStatus().isOk()
                .expectBody(String.class).isEqualTo(LOAD_PARAMETERS_JSON2);

        // run loadflow with new parameters
        webTestClient.put()
                .uri("/v1/userId/studies/{studyName}/loadflow/run", newStudyName)
                .exchange()
                .expectStatus().isOk();
        // assert that the broker message has been sent
        messageLf = output.receive(1000);
        assertEquals("", new String(messageLf.getPayload()));
        headersLF = messageLf.getHeaders();
        assertEquals("newName", headersLF.get(HEADER_STUDY_NAME));
        assertEquals(StudyService.UPDATE_TYPE_LOADFLOW_STATUS, headersLF.get(HEADER_UPDATE_TYPE));

        // Shut down the server. Instances cannot be reused.
        server.shutdown();
    }

    private static class MatcherBasicStudyInfos<T extends BasicStudyInfos> extends TypeSafeMatcher<T> {
        T source;

        public MatcherBasicStudyInfos(T val) {
            this.source = val;
        }

        @Override
        public boolean matchesSafely(T s) {
            return source.getStudyName().equals(s.getStudyName())
                    && source.getUserId().equals(s.getUserId())
                    && s.getCreationDate().toEpochSecond() - source.getCreationDate().toEpochSecond() < 2;
        }

        @Override
        public void describeTo(Description description) {
            description.toString();
        }
    }

    private static class MatcherStudyInfos extends MatcherBasicStudyInfos<StudyInfos> {

        public MatcherStudyInfos(StudyInfos val) {
            super(val);
        }

        @Override
        public boolean matchesSafely(StudyInfos s) {
            boolean match = super.matchesSafely(s)
                    && source.getCaseFormat().equals(s.getCaseFormat())
                    && source.getDescription().equals(s.getDescription())
<<<<<<< HEAD
                    && source.getLoadFlowStatus().equals(s.getLoadFlowStatus());
            return match;
=======
                    && source.getLoadFlowResult().getStatus() == s.getLoadFlowResult().getStatus()
                    && source.isStudyPrivate() == s.isStudyPrivate();
>>>>>>> bf78ca59
        }
    }
}<|MERGE_RESOLUTION|>--- conflicted
+++ resolved
@@ -103,11 +103,7 @@
     private static final String SECURITY_ANALYSIS_RESULT_JSON = "{\"version\":\"1.0\",\"preContingencyResult\":{\"computationOk\":true,\"limitViolations\":[{\"subjectId\":\"l3\",\"limitType\":\"CURRENT\",\"acceptableDuration\":1200,\"limit\":10.0,\"limitReduction\":1.0,\"value\":11.0,\"side\":\"ONE\"}],\"actionsTaken\":[]},\"postContingencyResults\":[{\"contingency\":{\"id\":\"l1\",\"elements\":[{\"id\":\"l1\",\"type\":\"BRANCH\"}]},\"limitViolationsResult\":{\"computationOk\":true,\"limitViolations\":[{\"subjectId\":\"vl1\",\"limitType\":\"HIGH_VOLTAGE\",\"acceptableDuration\":0,\"limit\":400.0,\"limitReduction\":1.0,\"value\":410.0}],\"actionsTaken\":[]}},{\"contingency\":{\"id\":\"l2\",\"elements\":[{\"id\":\"l2\",\"type\":\"BRANCH\"}]},\"limitViolationsResult\":{\"computationOk\":true,\"limitViolations\":[{\"subjectId\":\"vl1\",\"limitType\":\"HIGH_VOLTAGE\",\"acceptableDuration\":0,\"limit\":400.0,\"limitReduction\":1.0,\"value\":410.0}],\"actionsTaken\":[]}}]}";
     private static final String CONTINGENCIES_JSON = "[{\"id\":\"l1\",\"elements\":[{\"id\":\"l1\",\"type\":\"BRANCH\"}]}]";
     public static final String LOAD_PARAMETERS_JSON = "{\"version\":\"1.4\",\"voltageInitMode\":\"UNIFORM_VALUES\",\"transformerVoltageControlOn\":false,\"phaseShifterRegulationOn\":false,\"noGeneratorReactiveLimits\":false,\"twtSplitShuntAdmittance\":false,\"simulShunt\":false,\"readSlackBus\":false,\"writeSlackBus\":false,\"dc\":false,\"distributedSlack\":true,\"balanceType\":\"PROPORTIONAL_TO_GENERATION_P_MAX\"}";
-<<<<<<< HEAD
-    public static final String LOAD_PARAMETERS_JSON2 = "{\"version\":\"1.4\",\"voltageInitMode\":\"DC_VALUES\",\"transformerVoltageControlOn\":true,\"phaseShifterRegulationOn\":true,\"noGeneratorReactiveLimits\":false,\"twtSplitShuntAdmittance\":false,\"simulShunt\":false,\"readSlackBus\":false,\"writeSlackBus\":false,\"dc\":false,\"distributedSlack\":true,\"balanceType\":\"PROPORTIONAL_TO_GENERATION_P_MAX\"}";
-=======
     public static final String LOAD_PARAMETERS2_JSON = "{\"version\":\"1.4\",\"voltageInitMode\":\"DC_VALUES\",\"transformerVoltageControlOn\":true,\"phaseShifterRegulationOn\":true,\"noGeneratorReactiveLimits\":false,\"twtSplitShuntAdmittance\":false,\"simulShunt\":true,\"readSlackBus\":false,\"writeSlackBus\":true,\"dc\":true,\"distributedSlack\":true,\"balanceType\":\"PROPORTIONAL_TO_CONFORM_LOAD\"}";
->>>>>>> bf78ca59
 
     @Autowired
     private OutputDestination output;
@@ -352,11 +348,7 @@
                 .expectHeader().contentType(MediaType.APPLICATION_JSON)
                 .expectBodyList(StudyInfos.class)
                 .value(studies -> new MatcherStudyInfos(StudyInfos.builder().studyName("studyName").userId("userId").caseFormat("UCTE")
-<<<<<<< HEAD
-                                    .description("description").creationDate(ZonedDateTime.now(ZoneId.of("UTC"))).loadFlowStatus(LoadFlowStatus.NOT_DONE.name())
-=======
-                                    .description("description").studyPrivate(false).creationDate(ZonedDateTime.now(ZoneId.of("UTC"))).loadFlowResult(new LoadFlowResult())
->>>>>>> bf78ca59
+                                    .description("description").studyPrivate(false).creationDate(ZonedDateTime.now(ZoneId.of("UTC"))).loadFlowStatus(LoadFlowStatus.NOT_DONE.name())
                                     .build()).matchesSafely(studies.get(0)));
 
         //insert the same study => 409 conflict
@@ -435,9 +427,6 @@
                 .expectStatus().isOk()
                 .expectHeader().contentType(MediaType.APPLICATION_JSON)
                 .expectBody(StudyInfos.class)
-<<<<<<< HEAD
-                .value(new MatcherStudyInfos(StudyInfos.builder().studyName("s2").userId("userId").description("desc").caseFormat("XIIDM").creationDate(ZonedDateTime.now(ZoneId.of("UTC"))).loadFlowStatus(LoadFlowStatus.NOT_DONE.name()).loadFlowResult(null).build()));
-=======
                 .value(new MatcherStudyInfos(StudyInfos.builder()
                         .studyName("s2")
                         .userId("userId")
@@ -445,9 +434,7 @@
                         .description("desc")
                         .caseFormat("XIIDM")
                         .creationDate(ZonedDateTime.now(ZoneId.of("UTC")))
-                        .loadFlowResult(new LoadFlowResult()).build()));
-
->>>>>>> bf78ca59
+                        .loadFlowStatus(LoadFlowStatus.NOT_DONE.name()).build()));
         //try to get the study s2 with another user -> unauthorized because study is private
         webTestClient.get()
                 .uri("/v1/userId/studies/{studyName}", "s2")
@@ -649,18 +636,13 @@
                 .expectStatus().isOk()
                 .expectHeader().contentType(MediaType.APPLICATION_JSON)
                 .expectBodyList(StudyInfos.class)
-<<<<<<< HEAD
-                .value(studies -> new MatcherStudyInfos(StudyInfos.builder().studyName("studyName").userId("userId").caseFormat("UCTE")
-                        .description("description").creationDate(ZonedDateTime.now(ZoneId.of("UTC"))).loadFlowStatus(LoadFlowStatus.NOT_DONE.name())
-=======
                 .value(studies -> new MatcherStudyInfos(StudyInfos.builder()
                         .studyName("studyName")
                         .userId("userId").caseFormat("UCTE")
                         .description("description")
                         .creationDate(ZonedDateTime.now(ZoneId.of("UTC")))
-                        .loadFlowResult(new LoadFlowResult())
+                        .loadFlowStatus(LoadFlowStatus.NOT_DONE.name())
                         .studyPrivate(false)
->>>>>>> bf78ca59
                         .build()).matchesSafely(studies.get(0)));
 
         //expect only 1 study (public one) since the other is private and we use another userId
@@ -687,9 +669,6 @@
                 .expectStatus().isOk()
                 .expectHeader().contentType(MediaType.APPLICATION_JSON)
                 .expectBody(StudyInfos.class)
-<<<<<<< HEAD
-                .value(new MatcherStudyInfos(StudyInfos.builder().studyName("newName").userId("userId").description("description").caseFormat("UCTE").creationDate(ZonedDateTime.now(ZoneId.of("UTC"))).loadFlowStatus(LoadFlowStatus.NOT_DONE.name()).build()));
-=======
                 .value(new MatcherStudyInfos(StudyInfos.builder()
                         .studyName("newName")
                         .userId("userId")
@@ -697,8 +676,7 @@
                         .caseFormat("UCTE")
                         .creationDate(ZonedDateTime.now(ZoneId.of("UTC")))
                         .studyPrivate(false)
-                        .loadFlowResult(new LoadFlowResult()).build()));
->>>>>>> bf78ca59
+                        .loadFlowStatus(LoadFlowStatus.NOT_DONE.name()).build()));
 
         // drop the broker message for study deletion
         output.receive(1000);
@@ -879,19 +857,13 @@
                         true,
                         false,
                         true,
-                        false))
-                       /* true,
                         false,
-<<<<<<< HEAD
-                        true))*/
-=======
                         true,
                         false,
                         true,
                         true,
                         true,
                         LoadFlowParameters.BalanceType.PROPORTIONAL_TO_CONFORM_LOAD))
->>>>>>> bf78ca59
                 )
                 .exchange()
                 .expectStatus().isOk();
@@ -950,13 +922,9 @@
             boolean match = super.matchesSafely(s)
                     && source.getCaseFormat().equals(s.getCaseFormat())
                     && source.getDescription().equals(s.getDescription())
-<<<<<<< HEAD
+                    && source.isStudyPrivate() == s.isStudyPrivate();
                     && source.getLoadFlowStatus().equals(s.getLoadFlowStatus());
             return match;
-=======
-                    && source.getLoadFlowResult().getStatus() == s.getLoadFlowResult().getStatus()
-                    && source.isStudyPrivate() == s.isStudyPrivate();
->>>>>>> bf78ca59
         }
     }
 }