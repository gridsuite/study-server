--- conflicted
+++ resolved
@@ -318,18 +318,15 @@
                 .expectStatus().isOk()
                 .expectHeader().contentType(MediaType.APPLICATION_JSON)
                 .expectBody(String.class)
-<<<<<<< HEAD
-                .isEqualTo("{\"name\":\"s2\",\"networkUuid\":\"38400000-8cf0-11bd-b23e-10b96e4ef00d\",\"networkId\":\"20140116_0830_2D4_UX1_pst\",\"description\":\"desc\",\"caseFormat\":\"XIIDM\",\"caseUuid\":\"11111111-0000-0000-0000-000000000000\",\"casePrivate\":true,\"loadFlowResult\":{\"status\":\"NOT_DONE\"}}");
-=======
-                .isEqualTo("{\"userId\":\"userId\",\"studyName\":\"s2\",\"networkUuid\":\"38400000-8cf0-11bd-b23e-10b96e4ef00d\",\"networkId\":\"20140116_0830_2D4_UX1_pst\",\"description\":\"desc\",\"caseFormat\":\"XIIDM\",\"caseUuid\":\"11111111-0000-0000-0000-000000000000\",\"casePrivate\":true,\"private\":true}");
-
+                .isEqualTo(
+                    "{\"userId\":\"userId\",\"studyName\":\"s2\",\"networkUuid\":\"38400000-8cf0-11bd-b23e-10b96e4ef00d\",\"networkId\":\"20140116_0830_2D4_UX1_pst\",\"description\":\"desc\",\"caseFormat\":\"XIIDM\",\"caseUuid\":\"11111111-0000-0000-0000-000000000000\",\"casePrivate\":true,\"loadFlowResult\":{\"status\":\"NOT_DONE\"},\"private\":true}"
+                );
         //try to get the study s2 with another user -> unauthorized because study is private
         webTestClient.get()
                 .uri("/v1/userId/studies/{studyName}", "s2")
                 .header("userId", "userId2")
                 .exchange()
                 .expectStatus().isForbidden();
->>>>>>> 784f0c9a
 
         //get a non existing study -> 404 not found
         webTestClient.get()
@@ -487,11 +484,9 @@
                 .expectStatus().isOk()
                 .expectHeader().contentType(MediaType.APPLICATION_JSON)
                 .expectBody(String.class)
-<<<<<<< HEAD
-                .isEqualTo("{\"name\":\"newName\",\"networkUuid\":\"38400000-8cf0-11bd-b23e-10b96e4ef00d\",\"networkId\":\"20140116_0830_2D4_UX1_pst\",\"description\":\"description\",\"caseFormat\":\"UCTE\",\"caseUuid\":\"00000000-8cf0-11bd-b23e-10b96e4ef00d\",\"casePrivate\":false,\"loadFlowResult\":{\"status\":\"NOT_DONE\"}}");
-=======
-                .isEqualTo("{\"userId\":\"userId\",\"studyName\":\"newName\",\"networkUuid\":\"38400000-8cf0-11bd-b23e-10b96e4ef00d\",\"networkId\":\"20140116_0830_2D4_UX1_pst\",\"description\":\"description\",\"caseFormat\":\"UCTE\",\"caseUuid\":\"00000000-8cf0-11bd-b23e-10b96e4ef00d\",\"casePrivate\":false,\"private\":false}");
->>>>>>> 784f0c9a
+                .isEqualTo(
+                    "{\"userId\":\"userId\",\"studyName\":\"newName\",\"networkUuid\":\"38400000-8cf0-11bd-b23e-10b96e4ef00d\",\"networkId\":\"20140116_0830_2D4_UX1_pst\",\"description\":\"description\",\"caseFormat\":\"UCTE\",\"caseUuid\":\"00000000-8cf0-11bd-b23e-10b96e4ef00d\",\"casePrivate\":false,\"loadFlowResult\":{\"status\":\"NOT_DONE\"},\"private\":false}"
+                );
 
         webTestClient.post()
                 .uri("/v1/userId/studies/" + STUDY_NAME + "/rename")
@@ -511,7 +506,7 @@
         MessageHeaders headersLF = messageLF.getHeaders();
         assertEquals("newName", headersLF.get(HEADER_STUDY_NAME));
         assertEquals("loadflow_status", headersLF.get(HEADER_UPDATE_TYPE));
-        assertEquals( LoadFlowResult.LoadFlowStatus.CONVERGED, Objects.requireNonNull(this.studyService.getStudy("newName").block()).getLoadFlowResult().getStatus());
+        assertEquals(LoadFlowResult.LoadFlowStatus.CONVERGED, Objects.requireNonNull(this.studyService.getStudy("newName", "userId").block()).getLoadFlowResult().getStatus());
 
         //get available export format
         webTestClient.get()
