--- conflicted
+++ resolved
@@ -142,10 +142,7 @@
     private static final ReporterModel REPORT_TEST = new ReporterModel("test", "test");
     private static final String VOLTAGE_LEVEL_ID = "VOLTAGE_LEVEL_ID";
     private static final String VARIANT_ID = "variant_1";
-<<<<<<< HEAD
-=======
     public static final String PUT = "PUT";
->>>>>>> 8a516754
     private static final String VARIANT_ID_2 = "variant_2";
 
     @Autowired
@@ -2182,8 +2179,6 @@
         NetworkModificationNode modificationNode2 = createNetworkModificationNode(studyNameUserIdUuid, modelNodeUuid, UUID.randomUUID(), VARIANT_ID_2);
         UUID modificationNodeUuid2 = modificationNode2.getId();
 
-<<<<<<< HEAD
-=======
         // create shunt compensator
         String createShuntCompensatorAttributes = "{\"shuntCompensatorId\":\"shuntCompensatorId1\",\"shuntCompensatorName\":\"shuntCompensatorName1\",\"voltageLevelId\":\"idVL1\",\"busOrBusbarSectionId\":\"idBus1\"}";
 
@@ -2211,7 +2206,6 @@
         NetworkModificationNode modificationNode2 = createNetworkModificationNode(studyNameUserIdUuid, modelNodeUuid, UUID.randomUUID(), VARIANT_ID_2);
         UUID modificationNodeUuid2 = modificationNode2.getId();
 
->>>>>>> 8a516754
         // create line on first modification node
         String createLineAttributes = "{" +
                 "\"lineId\":\"lineId1\"," +
