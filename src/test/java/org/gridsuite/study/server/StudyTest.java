--- conflicted
+++ resolved
@@ -934,11 +934,7 @@
         StudyEntity studyEntity = studyRepository.findById(studyUuid).orElse(null);
         assertNotNull(studyEntity);
         UUID nonExistingCaseUuid = UUID.randomUUID();
-<<<<<<< HEAD
-        RootNetworkEntity rootNetworkEntity = rootNetworkRepository.findAllByStudyIdOrderByRootNetworkOrder(studyUuid).stream().findFirst().orElseThrow(() -> new StudyException(ROOT_NETWORK_NOT_FOUND));
-=======
         RootNetworkEntity rootNetworkEntity = studyTestUtils.getOneRootNetwork(studyUuid);
->>>>>>> 99580d54
         rootNetworkEntity.setCaseUuid(nonExistingCaseUuid);
         rootNetworkRepository.save(rootNetworkEntity);
 
@@ -1771,11 +1767,7 @@
         }
         requests = TestUtils.getRequestsWithBodyDone(numberOfRequests, server);
 
-<<<<<<< HEAD
-        RootNetworkEntity rootNetworkEntity = rootNetworkRepository.findAllByStudyIdOrderByRootNetworkOrder(duplicatedStudy.getId()).stream().findFirst().orElseThrow(() -> new StudyException(ROOT_NETWORK_NOT_FOUND));
-=======
         RootNetworkEntity rootNetworkEntity = studyTestUtils.getOneRootNetwork(duplicatedStudy.getId());
->>>>>>> 99580d54
         assertEquals(1, requests.stream().filter(r -> r.getPath().matches("/v1/networks/" + rootNetworkEntity.getNetworkUuid() + "/reindex-all")).count());
         assertEquals(1, requests.stream().filter(r -> r.getPath().matches("/v1/cases\\?duplicateFrom=.*&withExpiration=false")).count());
         if (sourceStudy.getVoltageInitParametersUuid() != null) {
@@ -1997,11 +1989,7 @@
     void testCutAndPasteNodeWithoutModification(final MockWebServer server) throws Exception {
         String userId = "userId";
         UUID study1Uuid = createStudy(server, userId, CASE_UUID);
-<<<<<<< HEAD
-        UUID rootNetworkUuid = rootNetworkRepository.findAllByStudyIdOrderByRootNetworkOrder(study1Uuid).stream().findFirst().orElseThrow(() -> new StudyException(ROOT_NETWORK_NOT_FOUND)).getId();
-=======
         UUID rootNetworkUuid = studyTestUtils.getOneRootNetworkUuid(study1Uuid);
->>>>>>> 99580d54
         RootNode rootNode = networkModificationTreeService.getStudyTree(study1Uuid, null);
         UUID modificationNodeUuid = rootNode.getChildren().get(0).getId();
         NetworkModificationNode node1 = createNetworkModificationNode(study1Uuid, modificationNodeUuid, UUID.randomUUID(), VARIANT_ID, "node1", BuildStatus.BUILT, userId);
@@ -2023,11 +2011,7 @@
     void testCutAndPasteNodeWithModification(final MockWebServer server) throws Exception {
         String userId = "userId";
         UUID study1Uuid = createStudy(server, userId, CASE_UUID);
-<<<<<<< HEAD
-        UUID rootNetworkUuid = rootNetworkRepository.findAllByStudyIdOrderByRootNetworkOrder(study1Uuid).stream().findFirst().orElseThrow(() -> new StudyException(ROOT_NETWORK_NOT_FOUND)).getId();
-=======
         UUID rootNetworkUuid = studyTestUtils.getOneRootNetworkUuid(study1Uuid);
->>>>>>> 99580d54
         RootNode rootNode = networkModificationTreeService.getStudyTree(study1Uuid, null);
         UUID modificationNodeUuid = rootNode.getChildren().get(0).getId();
         NetworkModificationNode node1 = createNetworkModificationNode(study1Uuid, modificationNodeUuid, UUID.randomUUID(), VARIANT_ID, "node1", BuildStatus.BUILT, userId);
@@ -2082,11 +2066,7 @@
     void testCutAndPasteSubtree(final MockWebServer server) throws Exception {
         String userId = "userId";
         UUID study1Uuid = createStudy(server, userId, CASE_UUID);
-<<<<<<< HEAD
-        UUID rootNetworkUuid = rootNetworkRepository.findAllByStudyIdOrderByRootNetworkOrder(study1Uuid).stream().findFirst().orElseThrow(() -> new StudyException(ROOT_NETWORK_NOT_FOUND)).getId();
-=======
         UUID rootNetworkUuid = studyTestUtils.getOneRootNetworkUuid(study1Uuid);
->>>>>>> 99580d54
         RootNode rootNode = networkModificationTreeService.getStudyTree(study1Uuid, null);
         UUID modificationNodeUuid = rootNode.getChildren().get(0).getId();
         NetworkModificationNode node1 = createNetworkModificationNode(study1Uuid, modificationNodeUuid, UUID.randomUUID(), VARIANT_ID, "node1", BuildStatus.BUILT, userId);
