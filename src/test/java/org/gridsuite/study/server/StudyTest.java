--- conflicted
+++ resolved
@@ -40,7 +40,7 @@
 import org.gridsuite.study.server.dto.modification.ModificationInfos;
 import org.gridsuite.study.server.dto.modification.ModificationType;
 import org.gridsuite.study.server.dto.modification.NetworkModificationsResult;
-import org.gridsuite.study.server.dto.networkExport.NetworkExportReceiver;
+import org.gridsuite.study.server.dto.networkexport.NetworkExportReceiver;
 import org.gridsuite.study.server.dto.supervision.SupervisionStudyInfos;
 import org.gridsuite.study.server.elasticsearch.EquipmentInfosService;
 import org.gridsuite.study.server.elasticsearch.StudyInfosService;
@@ -374,7 +374,7 @@
     @MockitoSpyBean
     private StudyServerExecutionService studyServerExecutionService;
 
-    @SpyBean
+    @MockitoSpyBean
     ConsumerService consumeService;
 
     private static EquipmentInfos toEquipmentInfos(Line line) {
@@ -936,11 +936,7 @@
         mockMvc.perform(get("/v1/studies/{studyUuid}/root-networks/{rootNetworkUuid}/nodes/{nodeUuid}/export-network/{format}?fileName=myFileName",
                         studyNameUserIdUuid, firstRootNetworkUuid, rootNodeUuid, "XIIDM").header(HEADER_USER_ID, userId)).andExpect(status().isAccepted());
 
-<<<<<<< HEAD
         assertTrue(TestUtils.getRequestsDone(1, server).stream().anyMatch(request -> request.startsWith("/v1/networks/" + NETWORK_UUID_STRING + "/export/XIIDM?fileName=myFileName")));
-=======
-        assertTrue(TestUtils.getRequestsDone(1, server).contains("/v1/networks/%s/export/XIIDM?fileName=%s".formatted(NETWORK_UUID_STRING, "myFileName")));
->>>>>>> 9b992951
 
         mockMvc.perform(get("/v1/studies/{studyUuid}/root-networks/{rootNetworkUuid}/nodes/{nodeUuid}/export-network/{format}?fileName=myFileName&formatParameters=%7B%22iidm.export.xml.indent%22%3Afalse%7D", studyNameUserIdUuid, firstRootNetworkUuid, rootNodeUuid, "XIIDM")
                         .header(HEADER_USER_ID, userId)).andExpect(status().isAccepted());
@@ -962,12 +958,7 @@
                         "XIIDM").header(HEADER_USER_ID, userId))
             .andExpect(status().isAccepted());
 
-<<<<<<< HEAD
         assertTrue(TestUtils.getRequestsDone(1, server).stream().anyMatch(request -> request.startsWith("/v1/networks/" + NETWORK_UUID_STRING + "/export/XIIDM?variantId=" + VARIANT_ID + "&fileName=myFileName")));
-=======
-        assertTrue(TestUtils.getRequestsDone(1, server)
-                .contains("/v1/networks/%s/export/XIIDM?variantId=%s&fileName=%s".formatted(NETWORK_UUID_STRING, VARIANT_ID, "myFileName")));
->>>>>>> 9b992951
     }
 
     @Test
@@ -987,7 +978,6 @@
                 && request.contains("fileName=myFileName")));
     }
 
-<<<<<<< HEAD
     @Test
     void testConsumeNetworkExportFinishedSuccess(final MockWebServer mockWebServer) throws Exception {
         String userId = "userId";
@@ -1005,9 +995,6 @@
         var mess = output.receive(TIMEOUT, studyUpdateDestination);
         assertNotNull(mess);
         assertEquals(EXPORT_UUID, mess.getHeaders().get(HEADER_EXPORT_UUID));
-=======
-        assertTrue(TestUtils.getRequestsDone(1, server).contains("/v1/networks/%s/export/ERROR?fileName=%s".formatted(NETWORK_UUID_STRING, "myFileName")));
->>>>>>> 9b992951
     }
 
     @Test
