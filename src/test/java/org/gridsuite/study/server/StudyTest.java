/**
 * Copyright (c) 2021, RTE (http://www.rte-france.com)
 * This Source Code Form is subject to the terms of the Mozilla Public
 * License, v. 2.0. If a copy of the MPL was not distributed with this
 * file, You can obtain one at http://mozilla.org/MPL/2.0/.
 */
package org.gridsuite.study.server;

import com.fasterxml.jackson.databind.ObjectMapper;
import com.google.common.collect.ImmutableSet;
import com.powsybl.commons.datasource.ReadOnlyDataSource;
import com.powsybl.commons.datasource.ResourceDataSource;
import com.powsybl.commons.datasource.ResourceSet;
import com.powsybl.commons.reporter.ReporterModel;
import com.powsybl.commons.reporter.ReporterModelJsonModule;
import com.powsybl.iidm.network.*;
import com.powsybl.iidm.xml.XMLImporter;
import com.powsybl.loadflow.LoadFlowParameters;
import com.powsybl.loadflow.LoadFlowResult;
import com.powsybl.loadflow.LoadFlowResultImpl;
import com.powsybl.network.store.client.NetworkStoreService;
import com.powsybl.network.store.iidm.impl.NetworkFactoryImpl;
import lombok.SneakyThrows;
import nl.jqno.equalsverifier.EqualsVerifier;
import okhttp3.HttpUrl;
import okhttp3.mockwebserver.Dispatcher;
import okhttp3.mockwebserver.MockResponse;
import okhttp3.mockwebserver.MockWebServer;
import okhttp3.mockwebserver.RecordedRequest;
import okio.Buffer;
import org.gridsuite.study.server.dto.NetworkInfos;
import org.gridsuite.study.server.dto.*;
import org.gridsuite.study.server.dto.modification.BusbarSectionCreationInfos;
import org.gridsuite.study.server.dto.modification.EquipmentModificationInfos;
import org.gridsuite.study.server.dto.modification.LineSplitWithVoltageLevelInfos;
import org.gridsuite.study.server.dto.modification.ModificationType;
import org.gridsuite.study.server.dto.modification.VoltageLevelCreationInfos;
import org.gridsuite.study.server.elasticsearch.EquipmentInfosService;
import org.gridsuite.study.server.elasticsearch.StudyInfosService;
import org.gridsuite.study.server.networkmodificationtree.dto.AbstractNode;
import org.gridsuite.study.server.networkmodificationtree.dto.InsertMode;
import org.gridsuite.study.server.networkmodificationtree.dto.NetworkModificationNode;
import org.gridsuite.study.server.networkmodificationtree.dto.BuildStatus;
import org.gridsuite.study.server.repository.StudyCreationRequestRepository;
import org.gridsuite.study.server.repository.StudyEntity;
import org.gridsuite.study.server.repository.StudyRepository;
import org.gridsuite.study.server.utils.MatcherJson;
import org.gridsuite.study.server.utils.MatcherLoadFlowInfos;
import org.gridsuite.study.server.utils.MatcherReport;
import org.jetbrains.annotations.NotNull;
import org.json.JSONArray;
import org.json.JSONObject;
import org.junit.After;
import org.junit.Before;
import org.junit.Test;
import org.junit.runner.RunWith;
import org.mockito.stubbing.Answer;
import org.slf4j.Logger;
import org.slf4j.LoggerFactory;
import org.springframework.beans.factory.annotation.Autowired;
import org.springframework.beans.factory.annotation.Value;
import org.springframework.boot.test.autoconfigure.web.reactive.AutoConfigureWebTestClient;
import org.springframework.boot.test.context.SpringBootTest;
import org.springframework.boot.test.mock.mockito.MockBean;
import org.springframework.cloud.stream.binder.test.InputDestination;
import org.springframework.cloud.stream.binder.test.OutputDestination;
import org.springframework.cloud.stream.binder.test.TestChannelBinderConfiguration;
import org.springframework.core.ParameterizedTypeReference;
import org.springframework.http.HttpHeaders;
import org.springframework.http.HttpStatus;
import org.springframework.http.MediaType;
import org.springframework.http.client.MultipartBodyBuilder;
import org.springframework.messaging.Message;
import org.springframework.messaging.MessageHeaders;
import org.springframework.messaging.support.MessageBuilder;
import org.springframework.mock.web.MockMultipartFile;
import org.springframework.test.context.ContextConfiguration;
import org.springframework.test.context.ContextHierarchy;
import org.springframework.test.context.junit4.SpringRunner;
import org.springframework.test.web.reactive.server.WebTestClient;
import org.springframework.util.ResourceUtils;
import org.springframework.web.reactive.config.EnableWebFlux;
import org.springframework.web.reactive.function.BodyInserters;

import java.io.FileInputStream;
import java.io.IOException;
import java.io.InputStream;
import java.time.ZoneOffset;
import java.time.ZonedDateTime;
import java.util.*;
import java.util.concurrent.CountDownLatch;
import java.util.concurrent.TimeUnit;
import java.util.concurrent.atomic.AtomicReference;
import java.util.stream.Collectors;
import java.util.stream.IntStream;
import java.util.stream.Stream;

import static org.gridsuite.study.server.NetworkModificationTreeService.HEADER_INSERT_MODE;
import static org.gridsuite.study.server.NetworkModificationTreeService.HEADER_NEW_NODE;
import static org.gridsuite.study.server.NetworkModificationTreeService.NODE_UPDATED;
import static org.gridsuite.study.server.StudyConstants.CASE_API_VERSION;
import static org.gridsuite.study.server.StudyException.Type.*;
import static org.gridsuite.study.server.StudyService.*;
import static org.gridsuite.study.server.utils.MatcherBasicStudyInfos.createMatcherStudyBasicInfos;
import static org.gridsuite.study.server.utils.MatcherCreatedStudyBasicInfos.createMatcherCreatedStudyBasicInfos;
import static org.gridsuite.study.server.utils.MatcherStudyInfos.createMatcherStudyInfos;
import static org.junit.Assert.*;
import static org.mockito.ArgumentMatchers.any;
import static org.mockito.Mockito.doNothing;
import static org.mockito.Mockito.when;

/**
 * @author Abdelsalem Hedhili <abdelsalem.hedhili at rte-france.com>
 * @author Franck Lecuyer <franck.lecuyer at rte-france.com>
 */

@RunWith(SpringRunner.class)
@AutoConfigureWebTestClient//(timeout = "PT59S") // allows time to step with debugger
@EnableWebFlux
@SpringBootTest
@ContextHierarchy({@ContextConfiguration(classes = {StudyApplication.class, TestChannelBinderConfiguration.class})})
public class StudyTest {

    private static final Logger LOGGER = LoggerFactory.getLogger(StudyTest.class);

    private static final long TIMEOUT = 1000;
    private static final String STUDIES_URL = "/v1/studies";
    private static final String TEST_FILE = "testCase.xiidm";
    private static final String TEST_FILE_WITH_ERRORS = "testCase_with_errors.xiidm";
    private static final String TEST_FILE_IMPORT_ERRORS = "testCase_import_errors.xiidm";
    private static final String TEST_FILE_IMPORT_ERRORS_NO_MESSAGE_IN_RESPONSE_BODY = "testCase_import_errors_no_message_in_response_body.xiidm";
    private static final String NETWORK_UUID_STRING = "38400000-8cf0-11bd-b23e-10b96e4ef00d";
    private static final String CASE_UUID_STRING = "00000000-8cf0-11bd-b23e-10b96e4ef00d";
    private static final String IMPORTED_CASE_UUID_STRING = "11111111-0000-0000-0000-000000000000";
    private static final String IMPORTED_BLOCKING_CASE_UUID_STRING = "22111111-0000-0000-0000-000000000000";
    private static final String IMPORTED_CASE_WITH_ERRORS_UUID_STRING = "88888888-0000-0000-0000-000000000000";
    private static final String NEW_STUDY_CASE_UUID = "11888888-0000-0000-0000-000000000000";
    private static final String NOT_EXISTING_CASE_UUID = "00000000-0000-0000-0000-000000000000";
    private static final String SECURITY_ANALYSIS_RESULT_UUID = "f3a85c9b-9594-4e55-8ec7-07ea965d24eb";
    private static final String SECURITY_ANALYSIS_OTHER_NODE_RESULT_UUID = "11111111-9594-4e55-8ec7-07ea965d24eb";
    private static final String NOT_FOUND_SECURITY_ANALYSIS_UUID = "e3a85c9b-9594-4e55-8ec7-07ea965d24eb";
    private static final String HEADER_UPDATE_TYPE = "updateType";
    private static final UUID NETWORK_UUID = UUID.fromString(NETWORK_UUID_STRING);
    private static final UUID CASE_UUID = UUID.fromString(CASE_UUID_STRING);
    private static final UUID IMPORTED_CASE_UUID = UUID.fromString(IMPORTED_CASE_UUID_STRING);
    private static final UUID IMPORTED_CASE_WITH_ERRORS_UUID = UUID.fromString(IMPORTED_CASE_WITH_ERRORS_UUID_STRING);
    private static final NetworkInfos NETWORK_INFOS = new NetworkInfos(NETWORK_UUID, "20140116_0830_2D4_UX1_pst");
    private static final String CONTINGENCY_LIST_NAME = "ls";
    private static final String SECURITY_ANALYSIS_RESULT_JSON = "{\"version\":\"1.0\",\"preContingencyResult\":{\"computationOk\":true,\"limitViolations\":[{\"subjectId\":\"l3\",\"limitType\":\"CURRENT\",\"acceptableDuration\":1200,\"limit\":10.0,\"limitReduction\":1.0,\"value\":11.0,\"side\":\"ONE\"}],\"actionsTaken\":[]},\"postContingencyResults\":[{\"contingency\":{\"id\":\"l1\",\"elements\":[{\"id\":\"l1\",\"type\":\"BRANCH\"}]},\"limitViolationsResult\":{\"computationOk\":true,\"limitViolations\":[{\"subjectId\":\"vl1\",\"limitType\":\"HIGH_VOLTAGE\",\"acceptableDuration\":0,\"limit\":400.0,\"limitReduction\":1.0,\"value\":410.0}],\"actionsTaken\":[]}},{\"contingency\":{\"id\":\"l2\",\"elements\":[{\"id\":\"l2\",\"type\":\"BRANCH\"}]},\"limitViolationsResult\":{\"computationOk\":true,\"limitViolations\":[{\"subjectId\":\"vl1\",\"limitType\":\"HIGH_VOLTAGE\",\"acceptableDuration\":0,\"limit\":400.0,\"limitReduction\":1.0,\"value\":410.0}],\"actionsTaken\":[]}}]}";
    private static final String SECURITY_ANALYSIS_STATUS_JSON = "{\"status\":\"COMPLETED\"}";
    private static final String CONTINGENCIES_JSON = "[{\"id\":\"l1\",\"elements\":[{\"id\":\"l1\",\"type\":\"BRANCH\"}]}]";
    public static final String LOAD_PARAMETERS_JSON = "{\"version\":\"1.7\",\"voltageInitMode\":\"UNIFORM_VALUES\",\"transformerVoltageControlOn\":false,\"phaseShifterRegulationOn\":false,\"noGeneratorReactiveLimits\":false,\"twtSplitShuntAdmittance\":false,\"shuntCompensatorVoltageControlOn\":false,\"readSlackBus\":true,\"writeSlackBus\":false,\"dc\":false,\"distributedSlack\":true,\"balanceType\":\"PROPORTIONAL_TO_GENERATION_P_MAX\",\"dcUseTransformerRatio\":true,\"countriesToBalance\":[],\"connectedComponentMode\":\"MAIN\",\"hvdcAcEmulation\":true}";
    public static final String LOAD_PARAMETERS_JSON2 = "{\"version\":\"1.7\",\"voltageInitMode\":\"DC_VALUES\",\"transformerVoltageControlOn\":true,\"phaseShifterRegulationOn\":true,\"noGeneratorReactiveLimits\":false,\"twtSplitShuntAdmittance\":false,\"shuntCompensatorVoltageControlOn\":true,\"readSlackBus\":false,\"writeSlackBus\":true,\"dc\":true,\"distributedSlack\":true,\"balanceType\":\"PROPORTIONAL_TO_CONFORM_LOAD\",\"dcUseTransformerRatio\":true,\"countriesToBalance\":[],\"connectedComponentMode\":\"MAIN\",\"hvdcAcEmulation\":true}";
    private static final ReporterModel REPORT_TEST = new ReporterModel("test", "test");
    private static final ReporterModel REPORT_TEST_ROOT_NODE = new ReporterModel("test", "Root");
    private static final String VOLTAGE_LEVEL_ID = "VOLTAGE_LEVEL_ID";
    private static final String VARIANT_ID = "variant_1";
    public static final String POST = "POST";
    private static final String VARIANT_ID_2 = "variant_2";
    private static final String LOAD_ID_1 = "LOAD_ID_1";
    private static final String LINE_ID_1 = "LINE_ID_1";
    private static final String GENERATOR_ID_1 = "GENERATOR_ID_1";
    private static final String SHUNT_COMPENSATOR_ID_1 = "SHUNT_COMPENSATOR_ID_1";
    private static final String TWO_WINDINGS_TRANSFORMER_ID_1 = "2WT_ID_1";
    private static final String SUBSTATION_ID_1 = "SUBSTATION_ID_1";
    private static final String VL_ID_1 = "VL_ID_1";
    private static final String MODIFICATION_UUID = "796719f5-bd31-48be-be46-ef7b96951e32";
    private static final String CASE_2_UUID_STRING = "656719f3-aaaa-48be-be46-ef7b93331e32";
    private static final String CASE_3_UUID_STRING = "790769f9-bd31-43be-be46-e50296951e32";
    private static final String CASE_4_UUID_STRING = "196719f5-cccc-48be-be46-e92345951e32";
    private static final String NETWORK_UUID_2_STRING = "11111111-aaaa-48be-be46-ef7b93331e32";
    private static final String NETWORK_UUID_3_STRING = "22222222-bd31-43be-be46-e50296951e32";
    private static final String NETWORK_UUID_4_STRING = "33333333-cccc-48be-be46-e92345951e32";
    private static final NetworkInfos NETWORK_INFOS_2 = new NetworkInfos(UUID.fromString(NETWORK_UUID_2_STRING), "file_2.xiidm");
    private static final NetworkInfos NETWORK_INFOS_3 = new NetworkInfos(UUID.fromString(NETWORK_UUID_3_STRING), "file_3.xiidm");
    private static final NetworkInfos NETWORK_INFOS_4 = new NetworkInfos(UUID.fromString(NETWORK_UUID_4_STRING), "file_4.xiidm");

    private static final String CASE_LOADFLOW_ERROR_UUID_STRING = "11a91c11-2c2d-83bb-b45f-20b83e4ef00c";
    private static final UUID CASE_LOADFLOW_ERROR_UUID = UUID.fromString(CASE_LOADFLOW_ERROR_UUID_STRING);
    private static final String NETWORK_LOADFLOW_ERROR_UUID_STRING = "7845000f-5af0-14be-bc3e-10b96e4ef00d";
    private static final UUID NETWORK_LOADFLOW_ERROR_UUID = UUID.fromString(NETWORK_LOADFLOW_ERROR_UUID_STRING);
    private static final NetworkInfos NETWORK_LOADFLOW_ERROR_INFOS = new NetworkInfos(NETWORK_LOADFLOW_ERROR_UUID, "20140116_0830_2D4_UX1_pst");

    @Value("${loadflow.default-provider}")
    String defaultLoadflowProvider;

    @Autowired
    private OutputDestination output;

    @Autowired
    private InputDestination input;

    @Autowired
    private WebTestClient webTestClient;

    @Autowired
    private StudyService studyService;

    @Autowired
    private NetworkModificationService networkModificationService;

    @Autowired
    private ReportService reportService;

    @MockBean
    private EquipmentInfosService equipmentInfosService;

    @MockBean
    private StudyInfosService studyInfosService;

    @Autowired
    private ObjectMapper mapper;

    private List<EquipmentInfos> linesInfos;

    private List<CreatedStudyBasicInfos> studiesInfos;

    private MockWebServer server;

    @Autowired
    private StudyRepository studyRepository;

    @Autowired
    private NetworkModificationTreeService networkModificationTreeService;

    @Autowired
    private StudyCreationRequestRepository studyCreationRequestRepository;

    //used by testGetStudyCreationRequests to control asynchronous case import
    CountDownLatch countDownLatch;

    @MockBean
    private NetworkStoreService networkStoreService;

    private static EquipmentInfos toEquipmentInfos(Line line) {
        return EquipmentInfos.builder()
            .networkUuid(NETWORK_UUID)
            .id(line.getId())
            .name(line.getNameOrId())
            .type("LINE")
            .voltageLevels(Set.of(VoltageLevelInfos.builder().id(line.getTerminal1().getVoltageLevel().getId()).name(line.getTerminal1().getVoltageLevel().getNameOrId()).build()))
            .build();
    }

    private void initMockBeans(Network network) {
        linesInfos = network.getLineStream().map(StudyTest::toEquipmentInfos).collect(Collectors.toList());

        studiesInfos = List.of(
                CreatedStudyBasicInfos.builder().id(UUID.fromString("11888888-0000-0000-0000-111111111111")).userId("userId1").caseFormat("XIIDM").creationDate(ZonedDateTime.now(ZoneOffset.UTC)).build(),
                CreatedStudyBasicInfos.builder().id(UUID.fromString("11888888-0000-0000-0000-111111111112")).userId("userId1").caseFormat("UCTE").creationDate(ZonedDateTime.now(ZoneOffset.UTC)).build()
        );

        when(studyInfosService.add(any(CreatedStudyBasicInfos.class))).thenReturn(studiesInfos.get(0));
        when(studyInfosService.search(String.format("userId:%s", "userId")))
                .then((Answer<List<CreatedStudyBasicInfos>>) invocation -> studiesInfos);

        when(equipmentInfosService.searchEquipments(String.format("networkUuid.keyword:(%s) AND variantId.keyword:(%s) AND equipmentName.fullascii:(*B*)", NETWORK_UUID_STRING, VariantManagerConstants.INITIAL_VARIANT_ID)))
            .then((Answer<List<EquipmentInfos>>) invocation -> linesInfos);

        when(equipmentInfosService.searchEquipments(String.format("networkUuid.keyword:(%s) AND variantId.keyword:(%s) AND equipmentId.fullascii:(*B*)", NETWORK_UUID_STRING, VariantManagerConstants.INITIAL_VARIANT_ID)))
            .then((Answer<List<EquipmentInfos>>) invocation -> linesInfos);

        doNothing().when(networkStoreService).deleteNetwork(NETWORK_UUID);
    }

    private void cleanDB() {
        studyRepository.findAll().forEach(s -> networkModificationTreeService.doDeleteTree(s.getId()));
        studyRepository.deleteAll();
        studyCreationRequestRepository.deleteAll();
        equipmentInfosService.deleteAll(NETWORK_UUID);
    }

    @Before
    public void setup() throws IOException {
        ReadOnlyDataSource dataSource = new ResourceDataSource("testCase",
            new ResourceSet("", TEST_FILE));
        Network network = new XMLImporter().importData(dataSource, new NetworkFactoryImpl(), null);
        network.getVariantManager().cloneVariant(VariantManagerConstants.INITIAL_VARIANT_ID, VARIANT_ID);
        network.getVariantManager().setWorkingVariant(VariantManagerConstants.INITIAL_VARIANT_ID);
        initMockBeans(network);

        server = new MockWebServer();

        // Start the server.
        server.start();

        // Ask the server for its URL. You'll need this to make HTTP requests.
        HttpUrl baseHttpUrl = server.url("");
        String baseUrl = baseHttpUrl.toString().substring(0, baseHttpUrl.toString().length() - 1);
        studyService.setCaseServerBaseUri(baseUrl);
        studyService.setNetworkConversionServerBaseUri(baseUrl);
        studyService.setSingleLineDiagramServerBaseUri(baseUrl);
        studyService.setGeoDataServerBaseUri(baseUrl);
        studyService.setNetworkMapServerBaseUri(baseUrl);
        studyService.setLoadFlowServerBaseUri(baseUrl);
        studyService.setSecurityAnalysisServerBaseUri(baseUrl);
        studyService.setActionsServerBaseUri(baseUrl);
        networkModificationService.setNetworkModificationServerBaseUri(baseUrl);
        reportService.setReportServerBaseUri(baseUrl);

        // FIXME: remove lines when dicos will be used on the front side
        mapper.registerModule(new ReporterModelJsonModule() {
            @Override
            public Object getTypeId() {
                return getClass().getName() + "override";
            }
        });

        String networkInfosAsString = mapper.writeValueAsString(NETWORK_INFOS);
        String networkInfos2AsString = mapper.writeValueAsString(NETWORK_INFOS_2);
        String networkInfos3AsString = mapper.writeValueAsString(NETWORK_INFOS_3);
        String networkInfos4AsString = mapper.writeValueAsString(NETWORK_INFOS_4);
        String importedCaseUuidAsString = mapper.writeValueAsString(IMPORTED_CASE_UUID);
        String networkLoadFlowErrorInfosAsString = mapper.writeValueAsString(NETWORK_LOADFLOW_ERROR_INFOS);

        LoadFlowResult loadFlowOK = new LoadFlowResultImpl(true, Map.of("key_1", "metric_1", "key_2", "metric_2"), "logs",
            List.of(new LoadFlowResultImpl.ComponentResultImpl(0, 0, LoadFlowResult.ComponentResult.Status.CONVERGED, 10, "bus_1", 5.),
                new LoadFlowResultImpl.ComponentResultImpl(1, 1, LoadFlowResult.ComponentResult.Status.FAILED, 20, "bus_2", 10.)));
        String loadFlowOKString = mapper.writeValueAsString(loadFlowOK);

        LoadFlowResult loadFlowError = new LoadFlowResultImpl(true, Map.of("key_1", "metric_1", "key_2", "metric_2"), "logs",
            List.of(new LoadFlowResultImpl.ComponentResultImpl(0, 0, LoadFlowResult.ComponentResult.Status.MAX_ITERATION_REACHED, 10, "bus_1", 5.),
                new LoadFlowResultImpl.ComponentResultImpl(1, 1, LoadFlowResult.ComponentResult.Status.CONVERGED, 20, "bus_2", 10.)));
        String loadFlowErrorString = mapper.writeValueAsString(loadFlowError);

        String voltageLevelsMapDataAsString = mapper.writeValueAsString(List.of(
            VoltageLevelMapData.builder().id("BBE1AA1").name("BBE1AA1").substationId("BBE1AA").nominalVoltage(380).topologyKind(TopologyKind.BUS_BREAKER).build(),
            VoltageLevelMapData.builder().id("BBE2AA1").name("BBE2AA1").substationId("BBE2AA").nominalVoltage(380).topologyKind(TopologyKind.BUS_BREAKER).build(),
            VoltageLevelMapData.builder().id("DDE1AA1").name("DDE1AA1").substationId("DDE1AA").nominalVoltage(380).topologyKind(TopologyKind.BUS_BREAKER).build(),
            VoltageLevelMapData.builder().id("DDE2AA1").name("DDE2AA1").substationId("DDE2AA").nominalVoltage(380).topologyKind(TopologyKind.BUS_BREAKER).build(),
            VoltageLevelMapData.builder().id("DDE3AA1").name("DDE3AA1").substationId("DDE3AA").nominalVoltage(380).topologyKind(TopologyKind.BUS_BREAKER).build(),
            VoltageLevelMapData.builder().id("FFR1AA1").name("FFR1AA1").substationId("FFR1AA").nominalVoltage(380).topologyKind(TopologyKind.BUS_BREAKER).build(),
            VoltageLevelMapData.builder().id("FFR3AA1").name("FFR3AA1").substationId("FFR3AA").nominalVoltage(380).topologyKind(TopologyKind.BUS_BREAKER).build(),
            VoltageLevelMapData.builder().id("NNL1AA1").name("NNL1AA1").substationId("NNL1AA").nominalVoltage(380).topologyKind(TopologyKind.BUS_BREAKER).build(),
            VoltageLevelMapData.builder().id("NNL2AA1").name("NNL2AA1").substationId("NNL2AA").nominalVoltage(380).topologyKind(TopologyKind.BUS_BREAKER).build(),
            VoltageLevelMapData.builder().id("NNL3AA1").name("NNL3AA1").substationId("NNL3AA").nominalVoltage(380).topologyKind(TopologyKind.BUS_BREAKER).build()));

        String busesDataAsString = mapper.writeValueAsString(List.of(
            IdentifiableInfos.builder().id("BUS_1").name("BUS_1").build(),
            IdentifiableInfos.builder().id("BUS_2").name("BUS_2").build()));

        String busbarSectionsDataAsString = mapper.writeValueAsString(List.of(
            IdentifiableInfos.builder().id("BUSBAR_SECTION_1").name("BUSBAR_SECTION_1").build(),
            IdentifiableInfos.builder().id("BUSBAR_SECTION_2").name("BUSBAR_SECTION_2").build()));

        String loadDataAsString = mapper.writeValueAsString(
                IdentifiableInfos.builder().id(LOAD_ID_1).name("LOAD_NAME_1").build());
        String lineDataAsString = mapper.writeValueAsString(
                IdentifiableInfos.builder().id(LINE_ID_1).name("LINE_NAME_1").build());
        String generatorDataAsString = mapper.writeValueAsString(
                IdentifiableInfos.builder().id(GENERATOR_ID_1).name("GENERATOR_NAME_1").build());
        String shuntCompensatorDataAsString = mapper.writeValueAsString(
                IdentifiableInfos.builder().id(SHUNT_COMPENSATOR_ID_1).name("SHUNT_COMPENSATOR_NAME_1").build());
        String twoWindingsTransformerDataAsString = mapper.writeValueAsString(
                IdentifiableInfos.builder().id(TWO_WINDINGS_TRANSFORMER_ID_1).name("2WT_NAME_1").build());
        String voltageLevelDataAsString = mapper.writeValueAsString(
                IdentifiableInfos.builder().id(VL_ID_1).name("VL_NAME_1").build());
        String substationDataAsString = mapper.writeValueAsString(
                IdentifiableInfos.builder().id(SUBSTATION_ID_1).name("SUBSTATION_NAME_1").build());
        String importedCaseWithErrorsUuidAsString = mapper.writeValueAsString(IMPORTED_CASE_WITH_ERRORS_UUID);
        String importedBlockingCaseUuidAsString = mapper.writeValueAsString(IMPORTED_BLOCKING_CASE_UUID_STRING);

        EquipmentModificationInfos lineToSplitDeletion = EquipmentModificationInfos.builder()
            .type(ModificationType.EQUIPMENT_DELETION)
            .equipmentId("line3").equipmentType("LINE").substationIds(Set.of("s1", "s2"))
            .build();
        List<EquipmentModificationInfos> lineSplitResponseInfos = new ArrayList<>();
        lineSplitResponseInfos.add(lineToSplitDeletion);

        final Dispatcher dispatcher = new Dispatcher() {
            @SneakyThrows
            @Override
            @NotNull
            public MockResponse dispatch(RecordedRequest request) {
                String path = Objects.requireNonNull(request.getPath());
                Buffer body = request.getBody();

                if (path.matches("/v1/networks/" + NETWORK_UUID_STRING + "/run-and-save.*")) {
                    String resultUuid = path.matches(".*variantId=" + VARIANT_ID_2 + ".*") ? SECURITY_ANALYSIS_OTHER_NODE_RESULT_UUID : SECURITY_ANALYSIS_RESULT_UUID;
                    input.send(MessageBuilder.withPayload("")
                        .setHeader("resultUuid", resultUuid)
                        .setHeader("receiver", "%7B%22nodeUuid%22%3A%22" + request.getPath().split("%")[5].substring(4) + "%22%2C%22userId%22%3A%22userId%22%7D")
                        .build());
                    return new MockResponse().setResponseCode(200).setBody("\"" + resultUuid + "\"")
                        .addHeader("Content-Type", "application/json; charset=utf-8");
                } else if (path.matches("/v1/results/" + SECURITY_ANALYSIS_RESULT_UUID + "/stop.*")
                           || path.matches("/v1/results/" + SECURITY_ANALYSIS_OTHER_NODE_RESULT_UUID + "/stop.*")) {
                    String resultUuid = path.matches(".*variantId=" + VARIANT_ID_2 + ".*") ? SECURITY_ANALYSIS_OTHER_NODE_RESULT_UUID : SECURITY_ANALYSIS_RESULT_UUID;
                    input.send(MessageBuilder.withPayload("")
                        .setHeader("resultUuid", resultUuid)
                        .setHeader("receiver", "%7B%22nodeUuid%22%3A%22" + request.getPath().split("%")[5].substring(4) + "%22%2C%22userId%22%3A%22userId%22%7D")
                        .build(), "sa.stopped");
                    return new MockResponse().setResponseCode(200)
                        .addHeader("Content-Type", "application/json; charset=utf-8");
                } else if (path.matches("/v1/groups/.*") ||
                    path.matches("/v1/networks/" + NETWORK_UUID_STRING + "/switches/switchId\\?group=.*&open=true") ||
                    path.matches("/v1/networks/" + NETWORK_UUID_STRING + "/switches/switchId\\?group=.*&open=true&variantId=" + VARIANT_ID) ||
                    path.matches("/v1/networks/" + NETWORK_UUID_STRING + "/switches/switchId\\?group=.*&open=true&variantId=" + VARIANT_ID_2)) {
                    JSONObject jsonObject = new JSONObject(Map.of("substationIds", List.of("s1", "s2", "s3")));
                    return new MockResponse().setResponseCode(200)
                        .setBody(new JSONArray(List.of(jsonObject)).toString())
                        .addHeader("Content-Type", "application/json; charset=utf-8");
                } else if (path.matches("/v1/networks/" + NETWORK_UUID_STRING + "/lines/line12/status\\?group=.*")) {
                    if (body.peek().readUtf8().equals("lockout")) {
                        JSONObject jsonObject = new JSONObject(Map.of("substationIds", List.of("s1", "s2")));
                        return new MockResponse().setResponseCode(200)
                            .setBody(new JSONArray(List.of(jsonObject)).toString())
                            .addHeader("Content-Type", "application/json; charset=utf-8");
                    } else {
                        return new MockResponse().setResponseCode(500);
                    }
                } else if (path.matches("/v1/networks/" + NETWORK_UUID_STRING + "/lines/line23/status\\?group=.*")) {
                    if (body.peek().readUtf8().equals("trip")) {
                        JSONObject jsonObject = new JSONObject(Map.of("substationIds", List.of("s2", "s3")));
                        return new MockResponse().setResponseCode(200)
                            .setBody(new JSONArray(List.of(jsonObject)).toString())
                            .addHeader("Content-Type", "application/json; charset=utf-8");
                    } else {
                        return new MockResponse().setResponseCode(500);
                    }
                } else if (path.matches("/v1/networks/" + NETWORK_UUID_STRING + "/lines/line13/status\\?group=.*")) {
                    String bodyStr = body.peek().readUtf8();
                    if (bodyStr.equals("switchOn") || bodyStr.equals("energiseEndOne")) {
                        JSONObject jsonObject = new JSONObject(Map.of("substationIds", List.of("s1", "s3")));
                        return new MockResponse().setResponseCode(200)
                            .setBody(new JSONArray(List.of(jsonObject)).toString())
                            .addHeader("Content-Type", "application/json; charset=utf-8");
                    } else {
                        return new MockResponse().setResponseCode(500);
                    }
                } else if (path.matches("/v1/networks/" + NETWORK_UUID_STRING + "/lines/lineFailedId/status\\?group=.*")) {
                    return new MockResponse().setResponseCode(500).setBody(LINE_MODIFICATION_FAILED.name());
                } else if (path.matches("/v1/networks/" + NETWORK_UUID_STRING + "/groovy\\?group=.*")) {
                    JSONObject jsonObject = new JSONObject(Map.of("substationIds", List.of("s4", "s5", "s6", "s7")));
                    return new MockResponse().setResponseCode(200)
                        .setBody(new JSONArray(List.of(jsonObject)).toString())
                        .addHeader("Content-Type", "application/json; charset=utf-8");
                } else if (path.matches("/v1/networks/" + NETWORK_UUID_STRING + "/loads(-modification)?\\?group=.*")) {
                    JSONObject jsonObject = new JSONObject(Map.of("substationIds", List.of("s2")));
                    return new MockResponse().setResponseCode(200)
                        .setBody(new JSONArray(List.of(jsonObject)).toString())
                        .addHeader("Content-Type", "application/json; charset=utf-8");
                } else if (path.matches("/v1/networks/" + NETWORK_UUID_STRING + "/two-windings-transformers\\?group=.*") && POST.equals(request.getMethod())) {
                    JSONObject jsonObject = new JSONObject(Map.of("substationIds", List.of("s2")));
                    return new MockResponse().setResponseCode(200)
                            .setBody(new JSONArray(List.of(jsonObject)).toString())
                            .addHeader("Content-Type", "application/json; charset=utf-8");
                } else if (path.matches("/v1/networks/" + NETWORK_UUID_STRING + "/equipments/type/LOAD/id/idLoadToDelete\\?group=.*")) {
                    JSONObject jsonObject = new JSONObject(Map.of("equipmentId", "idLoadToDelete",
                        "equipmentType", "LOAD", "substationIds", List.of("s2")));
                    return new MockResponse().setResponseCode(200)
                        .setBody(new JSONArray(List.of(jsonObject)).toString())
                        .addHeader("Content-Type", "application/json; charset=utf-8");
                } else if (path.matches("/v1/networks/" + NETWORK_UUID_STRING + "/generators\\?group=.*")) {
                    JSONObject jsonObject = new JSONObject(Map.of("substationIds", List.of("s2")));
                    return new MockResponse().setResponseCode(200)
                        .setBody(new JSONArray(List.of(jsonObject)).toString())
                        .addHeader("Content-Type", "application/json; charset=utf-8");
                }  else if (path.matches("/v1/networks/" + NETWORK_UUID_STRING + "/shunt-compensators[?]group=.*") && POST.equals(request.getMethod())) {
                    JSONObject jsonObject = new JSONObject(Map.of("substationIds", List.of("s2")));
                    return new MockResponse().setResponseCode(200)
                        .setBody(new JSONArray(List.of(jsonObject)).toString())
                        .addHeader("Content-Type", "application/json; charset=utf-8");
                }  else if (path.matches("/v1/networks/" + NETWORK_UUID_STRING + "/substations[?]group=.*") && POST.equals(request.getMethod())) {
                    if (body.peek().readUtf8().equals("bogus")) {
                        return new MockResponse().setResponseCode(HttpStatus.BAD_REQUEST.value());
                    } else {
                        return new MockResponse().setResponseCode(200)
                            .setBody(substationDataAsString)
                            .addHeader("Content-Type", "application/json; charset=utf-8");
                    }
                }  else if (path.matches("/v1/networks/" + NETWORK_UUID_STRING + "/voltage-levels[?]group=.*") && POST.equals(request.getMethod())) {
                    if (body.peek().readUtf8().equals("bogus")) {
                        return new MockResponse().setResponseCode(HttpStatus.BAD_REQUEST.value());
                    } else {
                        return new MockResponse().setResponseCode(200)
                            .setBody(voltageLevelDataAsString)
                            .addHeader("Content-Type", "application/json; charset=utf-8");
                    }
                }  else if (path.matches("/v1/networks/" + NETWORK_UUID_STRING + "/line-splits[?]group=.*") && POST.equals(request.getMethod())) {
                    if (body.peek().readUtf8().equals("bogus")) {
                        return new MockResponse().setResponseCode(HttpStatus.BAD_REQUEST.value());
                    } else {
                        return new MockResponse().setResponseCode(200)
                            .setBody(mapper.writeValueAsString(lineSplitResponseInfos))
                            .addHeader("Content-Type", "application/json; charset=utf-8");
                    }
                } else if (path.startsWith("/v1/modifications/" + MODIFICATION_UUID + "/")) {
                    if (!"PUT".equals(request.getMethod()) || !body.peek().readUtf8().equals("bogus")) {
                        return new MockResponse().setResponseCode(200);
                    } else {
                        return new MockResponse().setResponseCode(HttpStatus.BAD_REQUEST.value());
                    }
                } else if (path.matches("/v1/networks/" + NETWORK_UUID_STRING + "/lines\\?group=.*")) {
                        JSONObject jsonObject = new JSONObject(Map.of("substationIds", List.of("s2")));
                        return new MockResponse().setResponseCode(200)
                            .setBody(new JSONArray(List.of(jsonObject)).toString())
                            .addHeader("Content-Type", "application/json; charset=utf-8");
                } else if (path.matches("/v1/networks/" + NETWORK_UUID_STRING + "/run\\?reportId=.*&reportName=loadflow&overwrite=true") ||
                           path.matches("/v1/networks/" + NETWORK_UUID_STRING + "/run\\?reportId=.*&reportName=loadflow&overwrite=true&variantId=.*") ||
                           path.matches("/v1/networks/" + NETWORK_UUID_STRING + "/run\\?reportId=.*&reportName=loadflow&overwrite=true&provider=(Hades2|OpenLoadFlow)&variantId=.*")) {
                        return new MockResponse().setResponseCode(200)
                            .setBody(loadFlowOKString)
                            .addHeader("Content-Type", "application/json; charset=utf-8");
                } else if (path.matches("/v1/networks/" + NETWORK_LOADFLOW_ERROR_UUID_STRING + "/run\\?reportId=.*&reportName=loadflow&overwrite=true") ||
                    path.matches("/v1/networks/" + NETWORK_LOADFLOW_ERROR_UUID_STRING + "/run\\?reportId=.*&reportName=loadflow&overwrite=true&variantId=.*") ||
                    path.matches("/v1/networks/" + NETWORK_LOADFLOW_ERROR_UUID_STRING + "/run\\?reportId=.*&reportName=loadflow&overwrite=true&provider=(Hades2|OpenLoadFlow)&variantId=.*")) {
                    return new MockResponse().setResponseCode(200)
                        .setBody(loadFlowErrorString)
                        .addHeader("Content-Type", "application/json; charset=utf-8");
                } else if (path.matches("/v1/contingency-lists/" + CONTINGENCY_LIST_NAME + "/export\\?networkUuid=" + NETWORK_UUID_STRING)
                           || path.matches("/v1/contingency-lists/" + CONTINGENCY_LIST_NAME + "/export\\?networkUuid=" + NETWORK_UUID_STRING + "&variantId=.*")) {
                    return new MockResponse().setResponseCode(200).setBody(CONTINGENCIES_JSON)
                        .addHeader("Content-Type", "application/json; charset=utf-8");
                } else if (path.matches("/v1/networks/" + NETWORK_UUID_STRING + "/build.*") && request.getMethod().equals("POST")) {
                    // variant build
                    input.send(MessageBuilder.withPayload("s1,s2")
                        .setHeader("receiver", "%7B%22nodeUuid%22%3A%22" + request.getPath().split("%")[5].substring(4) + "%22%2C%22userId%22%3A%22userId%22%7D")
                        .build(), "build.result");
                    return new MockResponse().setResponseCode(200)
                        .addHeader("Content-Type", "application/json; charset=utf-8");
                } else if (path.matches("/v1/build/stop.*")) {
                    // stop variant build
                    input.send(MessageBuilder.withPayload("")
                        .setHeader("receiver", "%7B%22nodeUuid%22%3A%22" + request.getPath().split("%")[5].substring(4) + "%22%2C%22userId%22%3A%22userId%22%7D")
                        .build(), "build.stopped");
                    return new MockResponse().setResponseCode(200)
                        .addHeader("Content-Type", "application/json; charset=utf-8");
                } else if (path.matches("/v1/groups/.*/modifications[?]") && request.getMethod().equals("DELETE")) {
                    return new MockResponse().setResponseCode(200);
                } else if (path.matches("/v1/networks/.*/reindex-all")) {
                    return new MockResponse().setResponseCode(200);
<<<<<<< HEAD
                } else if (path.matches("/v1/networks/" + NETWORK_UUID_STRING + "/generators-modification[?]group=.*")) {
                    JSONObject jsonObject = new JSONObject(Map.of("substationIds", List.of("s2")));
                    return new MockResponse().setResponseCode(200)
                        .setBody(new JSONArray(List.of(jsonObject)).toString())
=======
                } else if (path.matches("/v1/networks\\?caseUuid=" + CASE_UUID_STRING + "&variantId=" + FIRST_VARIANT_ID + "&reportUuid=.*")) {
                    return new MockResponse().setBody(String.valueOf(networkInfosAsString)).setResponseCode(200)
                        .addHeader("Content-Type", "application/json; charset=utf-8");
                } else if (path.matches("/v1/networks\\?caseUuid=" + IMPORTED_CASE_WITH_ERRORS_UUID_STRING + "&variantId=" + FIRST_VARIANT_ID + "&reportUuid=.*")) {
                    return new MockResponse().setBody(String.valueOf(networkInfosAsString)).setResponseCode(500)
                        .addHeader("Content-Type", "application/json; charset=utf-8")
                        .setBody("{\"timestamp\":\"2020-12-14T10:27:11.760+0000\",\"status\":500,\"error\":\"Internal Server Error\",\"message\":\"The network 20140116_0830_2D4_UX1_pst already contains an object 'GeneratorImpl' with the id 'BBE3AA1 _generator'\",\"path\":\"/v1/networks\"}");
                } else if (path.matches("/v1/networks\\?caseUuid=" + CASE_LOADFLOW_ERROR_UUID_STRING + "&variantId=" + FIRST_VARIANT_ID + "&reportUuid=.*")) {
                    return new MockResponse().setBody(String.valueOf(networkLoadFlowErrorInfosAsString)).setResponseCode(200)
                        .addHeader("Content-Type", "application/json; charset=utf-8");
                } else if (path.matches("/v1/networks\\?caseUuid=" + IMPORTED_BLOCKING_CASE_UUID_STRING + "&variantId=" + FIRST_VARIANT_ID + "&reportUuid=.*")) {
                    countDownLatch.await(2, TimeUnit.SECONDS);
                    return new MockResponse().setBody(String.valueOf(networkInfosAsString)).setResponseCode(200)
                    .addHeader("Content-Type", "application/json; charset=utf-8");
                } else if (path.matches("/v1/reports/.*")) {
                    return new MockResponse().setResponseCode(200)
                        .setBody(mapper.writeValueAsString(REPORT_TEST))
                        .addHeader(HttpHeaders.CONTENT_TYPE, MediaType.APPLICATION_JSON_VALUE);
                } else if (path.matches("/v1/networks\\?caseUuid=" + IMPORTED_CASE_UUID_STRING + "&variantId=" + FIRST_VARIANT_ID + "&reportUuid=.*")
                           || path.matches("/v1/networks\\?caseUuid=" + NEW_STUDY_CASE_UUID + "&variantId=" + FIRST_VARIANT_ID + "&reportUuid=.*")) {
                    return new MockResponse().setBody(String.valueOf(networkInfosAsString)).setResponseCode(200)
>>>>>>> 2cf84717
                        .addHeader("Content-Type", "application/json; charset=utf-8");
                }

                switch (path) {
                    case "/v1/networks/" + NETWORK_UUID_STRING:
                    case "/v1/networks/" + NETWORK_UUID_STRING + "/voltage-levels":
                        return new MockResponse().setResponseCode(200).setBody(voltageLevelsMapDataAsString)
                                .addHeader("Content-Type", "application/json; charset=utf-8");
                    case "/v1/studies/cases/{caseUuid}":
                        return new MockResponse().setResponseCode(200).setBody("CGMES")
                            .addHeader("Content-Type", "application/json; charset=utf-8");
                    case "/v1/studies/newStudy/cases/" + IMPORTED_CASE_WITH_ERRORS_UUID_STRING:
                        return new MockResponse().setResponseCode(200).setBody("XIIDM")
                            .addHeader("Content-Type", "application/json; charset=utf-8");

                    case "/v1/cases/" + CASE_UUID_STRING + "/exists":
                    case "/v1/cases/" + IMPORTED_CASE_UUID_STRING + "/exists":
                    case "/v1/cases/" + IMPORTED_CASE_WITH_ERRORS_UUID_STRING + "/exists":
                    case "/v1/cases/" + NEW_STUDY_CASE_UUID + "/exists":
                    case "/v1/cases/" + CASE_2_UUID_STRING + "/exists":
                    case "/v1/cases/" + CASE_3_UUID_STRING + "/exists":
                    case "/v1/cases/" + CASE_4_UUID_STRING + "/exists":
                    case "/v1/cases/" + CASE_LOADFLOW_ERROR_UUID_STRING + "/exists":
                        return new MockResponse().setResponseCode(200).setBody("true")
                            .addHeader("Content-Type", "application/json; charset=utf-8");

                    case "/v1/cases/" + CASE_UUID_STRING + "/format":
                        return new MockResponse().setResponseCode(200).setBody("UCTE")
                            .addHeader("Content-Type", "application/json; charset=utf-8");

                    case "/v1/cases/" + IMPORTED_CASE_UUID_STRING + "/format":
                    case "/v1/cases/" + IMPORTED_CASE_WITH_ERRORS_UUID_STRING + "/format":
                    case "/v1/cases/" + NEW_STUDY_CASE_UUID + "/format":
                    case "/v1/cases/" + IMPORTED_BLOCKING_CASE_UUID_STRING + "/format":
                    case "/v1/cases/" + CASE_2_UUID_STRING + "/format":
                    case "/v1/cases/" + CASE_3_UUID_STRING + "/format":
                    case "/v1/cases/" + CASE_4_UUID_STRING + "/format":
                    case "/v1/cases/" + CASE_LOADFLOW_ERROR_UUID_STRING + "/format":
                        return new MockResponse().setResponseCode(200).setBody("XIIDM")
                            .addHeader("Content-Type", "application/json; charset=utf-8");

                    case "/v1/cases/" + NOT_EXISTING_CASE_UUID + "/exists":
                        return new MockResponse().setResponseCode(200).setBody("false")
                            .addHeader("Content-Type", "application/json; charset=utf-8");

                    case "/" + CASE_API_VERSION + "/cases/private": {
                        String bodyStr = body.readUtf8();
                        if (bodyStr.contains("filename=\"" + TEST_FILE_WITH_ERRORS + "\"")) {  // import file with errors
                            return new MockResponse().setResponseCode(200).setBody(importedCaseWithErrorsUuidAsString)
                                .addHeader("Content-Type", "application/json; charset=utf-8");
                        } else if (bodyStr.contains("filename=\"" + TEST_FILE_IMPORT_ERRORS + "\"")) {  // import file with errors during import in the case server
                            return new MockResponse().setResponseCode(500)
                                .addHeader("Content-Type", "application/json; charset=utf-8")
                                .setBody("{\"timestamp\":\"2020-12-14T10:27:11.760+0000\",\"status\":500,\"error\":\"Internal Server Error\",\"message\":\"Error during import in the case server\",\"path\":\"/v1/networks\"}");
                        } else if (bodyStr.contains("filename=\"" + TEST_FILE_IMPORT_ERRORS_NO_MESSAGE_IN_RESPONSE_BODY + "\"")) {  // import file with errors during import in the case server without message in response body
                            return new MockResponse().setResponseCode(500)
                                .addHeader("Content-Type", "application/json; charset=utf-8")
                                .setBody("{\"timestamp\":\"2020-12-14T10:27:11.760+0000\",\"status\":500,\"error\":\"Internal Server Error\",\"message2\":\"Error during import in the case server\",\"path\":\"/v1/networks\"}");
                        } else if (bodyStr.contains("filename=\"blockingCaseFile\"")) {
                            return new MockResponse().setResponseCode(200).setBody(importedBlockingCaseUuidAsString)
                                .addHeader("Content-Type", "application/json; charset=utf-8");
                        } else {
                            return new MockResponse().setResponseCode(200).setBody(importedCaseUuidAsString)
                                .addHeader("Content-Type", "application/json; charset=utf-8");
                        }
                    }

                    case "/" + CASE_API_VERSION + "/cases/" + IMPORTED_CASE_UUID_STRING:
                        JSONObject jsonObject = new JSONObject(Map.of("substationIds", List.of("s1", "s2", "s3")));
                        return new MockResponse().setResponseCode(200)
                            .setBody(new JSONArray(List.of(jsonObject)).toString())
                            .addHeader("Content-Type", "application/json; charset=utf-8");

                    case "/v1/networks?caseUuid=" + NEW_STUDY_CASE_UUID + "&variantId=" + FIRST_VARIANT_ID:
                    case "/v1/networks?caseUuid=" + IMPORTED_BLOCKING_CASE_UUID_STRING + "&variantId=" + FIRST_VARIANT_ID:
                        countDownLatch.await(2, TimeUnit.SECONDS);
                        return new MockResponse().setBody(String.valueOf(networkInfosAsString)).setResponseCode(200)
                            .addHeader("Content-Type", "application/json; charset=utf-8");
                    case "/v1/networks?caseUuid=" + CASE_UUID_STRING + "&variantId=" + FIRST_VARIANT_ID:
                    case "/v1/networks?caseUuid=" + IMPORTED_CASE_UUID_STRING + "&variantId=" + FIRST_VARIANT_ID:
                        return new MockResponse().setBody(String.valueOf(networkInfosAsString)).setResponseCode(200)
                            .addHeader("Content-Type", "application/json; charset=utf-8");
                    case "/v1/networks?caseUuid=" + CASE_2_UUID_STRING + "&variantId=" + FIRST_VARIANT_ID:
                        return new MockResponse().setBody(String.valueOf(networkInfos2AsString)).setResponseCode(200)
                            .addHeader("Content-Type", "application/json; charset=utf-8");
                    case "/v1/networks?caseUuid=" + CASE_3_UUID_STRING + "&variantId=" + FIRST_VARIANT_ID:
                        return new MockResponse().setBody(String.valueOf(networkInfos3AsString)).setResponseCode(200)
                            .addHeader("Content-Type", "application/json; charset=utf-8");
                    case "/v1/networks?caseUuid=" + CASE_4_UUID_STRING + "&variantId=" + FIRST_VARIANT_ID:
                        return new MockResponse().setBody(String.valueOf(networkInfos4AsString)).setResponseCode(200)
                            .addHeader("Content-Type", "application/json; charset=utf-8");
                    case "/v1/networks?caseUuid=" + IMPORTED_CASE_WITH_ERRORS_UUID_STRING + "&variantId=" + FIRST_VARIANT_ID:
                        return new MockResponse().setBody(String.valueOf(networkInfosAsString)).setResponseCode(500)
                            .addHeader("Content-Type", "application/json; charset=utf-8")
                            .setBody("{\"timestamp\":\"2020-12-14T10:27:11.760+0000\",\"status\":500,\"error\":\"Internal Server Error\",\"message\":\"The network 20140116_0830_2D4_UX1_pst already contains an object 'GeneratorImpl' with the id 'BBE3AA1 _generator'\",\"path\":\"/v1/networks\"}");

                    case "/v1/lines?networkUuid=" + NETWORK_UUID_STRING:
                    case "/v1/substations?networkUuid=" + NETWORK_UUID_STRING:
                    case "/v1/networks/" + NETWORK_UUID_STRING + "/lines":
                    case "/v1/networks/" + NETWORK_UUID_STRING + "/substations":
                    case "/v1/networks/" + NETWORK_UUID_STRING + "/2-windings-transformers":
                    case "/v1/networks/" + NETWORK_UUID_STRING + "/3-windings-transformers":
                    case "/v1/networks/" + NETWORK_UUID_STRING + "/generators":
                    case "/v1/networks/" + NETWORK_UUID_STRING + "/batteries":
                    case "/v1/networks/" + NETWORK_UUID_STRING + "/dangling-lines":
                    case "/v1/networks/" + NETWORK_UUID_STRING + "/hvdc-lines":
                    case "/v1/networks/" + NETWORK_UUID_STRING + "/lcc-converter-stations":
                    case "/v1/networks/" + NETWORK_UUID_STRING + "/vsc-converter-stations":
                    case "/v1/networks/" + NETWORK_UUID_STRING + "/loads":
                    case "/v1/networks/" + NETWORK_UUID_STRING + "/loads-modification":
                    case "/v1/networks/" + NETWORK_UUID_STRING + "/shunt-compensators":
                    case "/v1/networks/" + NETWORK_UUID_STRING + "/static-var-compensators":
                    case "/v1/networks/" + NETWORK_UUID_STRING + "/all":
                        return new MockResponse().setBody(" ").setResponseCode(200)
                            .addHeader("Content-Type", "application/json; charset=utf-8");

                    case "/v1/networks?caseUuid=" + CASE_LOADFLOW_ERROR_UUID_STRING + "&variantId=" + FIRST_VARIANT_ID:
                        return new MockResponse().setBody(String.valueOf(networkLoadFlowErrorInfosAsString)).setResponseCode(200)
                            .addHeader("Content-Type", "application/json; charset=utf-8");

                    case "/v1/reports/" + NETWORK_UUID_STRING:
                        return new MockResponse().setResponseCode(200)
                            .setBody(mapper.writeValueAsString(REPORT_TEST))
                            .addHeader(HttpHeaders.CONTENT_TYPE, MediaType.APPLICATION_JSON_VALUE);

                    case "/v1/svg/" + NETWORK_UUID_STRING + "/voltageLevelId?useName=false&centerLabel=false&diagonalLabel=false&topologicalColoring=false":
                        return new MockResponse().setResponseCode(200).setBody("byte")
                            .addHeader("Content-Type", "application/json; charset=utf-8");

                    case "/v1/svg-and-metadata/" + NETWORK_UUID_STRING + "/voltageLevelId?useName=false&centerLabel=false&diagonalLabel=false&topologicalColoring=false":
                        return new MockResponse().setResponseCode(200).setBody("svgandmetadata")
                            .addHeader("Content-Type", "application/json; charset=utf-8");

                    case "/v1/substation-svg/" + NETWORK_UUID_STRING + "/substationId?useName=false&centerLabel=false&diagonalLabel=false&topologicalColoring=false&substationLayout=horizontal":
                        return new MockResponse().setResponseCode(200).setBody("substation-byte")
                            .addHeader("Content-Type", "application/json; charset=utf-8");

                    case "/v1/substation-svg-and-metadata/" + NETWORK_UUID_STRING + "/substationId?useName=false&centerLabel=false&diagonalLabel=false&topologicalColoring=false&substationLayout=horizontal":
                        return new MockResponse().setResponseCode(200).setBody("substation-svgandmetadata")
                            .addHeader("Content-Type", "application/json; charset=utf-8");

                    case "/v1/network-area-diagram/" + NETWORK_UUID_STRING + "?depth=0&voltageLevelsIds=vlFr1A":
                        return new MockResponse().setResponseCode(200).setBody("nad-svg")
                                .addHeader("Content-Type", "application/json; charset=utf-8");

                    case "/v1/svg-component-libraries":
                        return new MockResponse().setResponseCode(200).setBody("[\"GridSuiteAndConvergence\",\"Convergence\"]")
                            .addHeader("Content-Type", "application/json; charset=utf-8");

                    case "/v1/export/formats":
                        return new MockResponse().setResponseCode(200).setBody("[\"CGMES\",\"UCTE\",\"XIIDM\"]")
                            .addHeader("Content-Type", "application/json; charset=utf-8");

                    case "/v1/networks/" + NETWORK_UUID_STRING + "/export/XIIDM":
                        return new MockResponse().setResponseCode(200).addHeader("Content-Disposition", "attachment; filename=fileName").setBody("byteData")
                            .addHeader("Content-Type", "application/json; charset=utf-8");

                    case "/v1/networks/" + NETWORK_UUID_STRING + "/export/XIIDM" + "?variantId=" + VARIANT_ID:
                        return new MockResponse().setResponseCode(200).addHeader("Content-Disposition", "attachment; filename=fileName").setBody("byteData")
                                .addHeader("Content-Type", "application/json; charset=utf-8");

                    case "/v1/results/" + SECURITY_ANALYSIS_RESULT_UUID + "?limitType":
                    case "/v1/results/" + SECURITY_ANALYSIS_OTHER_NODE_RESULT_UUID + "?limitType":
                        return new MockResponse().setResponseCode(200).setBody(SECURITY_ANALYSIS_RESULT_JSON)
                            .addHeader("Content-Type", "application/json; charset=utf-8");

                    case "/v1/results/" + SECURITY_ANALYSIS_RESULT_UUID + "/status":
                    case "/v1/results/" + SECURITY_ANALYSIS_OTHER_NODE_RESULT_UUID + "/status":
                        return new MockResponse().setResponseCode(200).setBody(SECURITY_ANALYSIS_STATUS_JSON)
                            .addHeader("Content-Type", "application/json; charset=utf-8");

                    case "/v1/results/invalidate-status?resultUuid=" + SECURITY_ANALYSIS_RESULT_UUID:
                    case "/v1/results/invalidate-status?resultUuid=" + SECURITY_ANALYSIS_OTHER_NODE_RESULT_UUID:
                        return new MockResponse().setResponseCode(200)
                            .addHeader("Content-Type", "application/json; charset=utf-8");

                    case "/v1/networks/" + NETWORK_UUID_STRING + "/voltage-levels/" + VOLTAGE_LEVEL_ID + "/configured-buses":
                        return new MockResponse().setResponseCode(200).setBody(busesDataAsString)
                                .addHeader("Content-Type", "application/json; charset=utf-8");

                    case "/v1/networks/" + NETWORK_UUID_STRING + "/voltage-levels/" + VOLTAGE_LEVEL_ID + "/busbar-sections":
                        return new MockResponse().setResponseCode(200).setBody(busbarSectionsDataAsString)
                                .addHeader("Content-Type", "application/json; charset=utf-8");

                    case "/v1/networks/" + NETWORK_UUID_STRING + "/loads/" + LOAD_ID_1:
                        return new MockResponse().setResponseCode(200).setBody(loadDataAsString)
                                .addHeader("Content-Type", "application/json; charset=utf-8");

                    case "/v1/networks/" + NETWORK_UUID_STRING + "/lines/" + LINE_ID_1:
                        return new MockResponse().setResponseCode(200).setBody(lineDataAsString)
                                .addHeader("Content-Type", "application/json; charset=utf-8");

                    case "/v1/networks/" + NETWORK_UUID_STRING + "/generators/" + GENERATOR_ID_1:
                        return new MockResponse().setResponseCode(200).setBody(generatorDataAsString)
                                .addHeader("Content-Type", "application/json; charset=utf-8");

                    case "/v1/networks/" + NETWORK_UUID_STRING + "/shunt-compensators/" + SHUNT_COMPENSATOR_ID_1:
                        return new MockResponse().setResponseCode(200).setBody(shuntCompensatorDataAsString)
                                .addHeader("Content-Type", "application/json; charset=utf-8");

                    case "/v1/networks/" + NETWORK_UUID_STRING + "/2-windings-transformers/" + TWO_WINDINGS_TRANSFORMER_ID_1:
                        return new MockResponse().setResponseCode(200).setBody(twoWindingsTransformerDataAsString)
                                .addHeader("Content-Type", "application/json; charset=utf-8");

                    case "/v1/networks/" + NETWORK_UUID_STRING + "/substations/" + SUBSTATION_ID_1:
                        return new MockResponse().setResponseCode(200).setBody(substationDataAsString)
                                .addHeader("Content-Type", "application/json; charset=utf-8");

                    case "/v1/networks/" + NETWORK_UUID_STRING + "/voltage-levels/" + VL_ID_1:
                        return new MockResponse().setResponseCode(200).setBody(voltageLevelDataAsString)
                                .addHeader("Content-Type", "application/json; charset=utf-8");
                    default:
                        LOGGER.error("Unhandled method+path: " + request.getMethod() + " " + request.getPath());
                        return new MockResponse().setResponseCode(418);
                }
            }
        };
        server.setDispatcher(dispatcher);
    }

    private Set<String> getRequestsDone(int n) {
        return IntStream.range(0, n).mapToObj(i -> {
            try {
                return server.takeRequest(0, TimeUnit.SECONDS).getPath();
            } catch (InterruptedException e) {
                LOGGER.error("Error while attempting to get the request done : ", e);
            }
            return null;
        }).collect(Collectors.toSet());
    }

    private static class RequestWithBody {

        public RequestWithBody(String path, String body) {
            this.path = path;
            this.body = body;
        }

        public String getPath() {
            return path;
        }

        public String getBody() {
            return body;
        }

        private final String path;
        private final String body;
    }

    private Set<RequestWithBody> getRequestsWithBodyDone(int n) {
        return IntStream.range(0, n).mapToObj(i -> {
            try {
                var request = server.takeRequest();
                return new RequestWithBody(request.getPath(), request.getBody().readUtf8());
            } catch (InterruptedException e) {
                LOGGER.error("Error while attempting to get the request done : ", e);
            }
            return null;
        }).collect(Collectors.toSet());
    }

    private UUID getRootNodeUuid(UUID studyUuid) {
        return networkModificationTreeService.getStudyRootNodeUuid(studyUuid);
    }

    @Test
    public void testSearch() {
        UUID studyUuid = createStudy("userId", CASE_UUID);
        UUID rootNodeId = getRootNodeUuid(studyUuid);

        webTestClient.get()
                .uri("/v1/search?q={request}", String.format("userId:%s", "userId"))
                .header("userId", "userId")
                .exchange()
                .expectStatus().isOk()
                .expectHeader().contentType(MediaType.APPLICATION_JSON)
                .expectBodyList(CreatedStudyBasicInfos.class)
                .value(new MatcherJson<>(mapper, studiesInfos));

        webTestClient.get()
            .uri("/v1/studies/{studyUuid}/nodes/{nodeUuid}/search?userInput={request}&fieldSelector=name", studyUuid, rootNodeId, "B")
            .header("userId", "userId")
            .exchange()
            .expectStatus().isOk()
            .expectHeader().contentType(MediaType.APPLICATION_JSON)
            .expectBodyList(EquipmentInfos.class)
            .value(new MatcherJson<>(mapper, linesInfos));

        webTestClient.get()
            .uri("/v1/studies/{studyUuid}/nodes/{nodeUuid}/search?userInput={request}&fieldSelector=NAME", studyUuid, rootNodeId, "B")
            .header("userId", "userId")
            .exchange()
            .expectStatus().isOk()
            .expectHeader().contentType(MediaType.APPLICATION_JSON)
            .expectBodyList(EquipmentInfos.class)
            .value(new MatcherJson<>(mapper, linesInfos));

        webTestClient.get()
            .uri("/v1/studies/{studyUuid}/nodes/{nodeUuid}/search?userInput={request}&fieldSelector=ID", studyUuid, rootNodeId, "B")
            .header("userId", "userId")
            .exchange()
            .expectStatus().isOk()
            .expectHeader().contentType(MediaType.APPLICATION_JSON)
            .expectBodyList(EquipmentInfos.class)
            .value(new MatcherJson<>(mapper, linesInfos));

        byte[] resp = webTestClient.get()
            .uri("/v1/studies/{studyUuid}/nodes/{nodeUuid}/search?userInput={request}&fieldSelector=bogus", studyUuid, rootNodeId, "B")
            .header("userId", "userId")
            .exchange()
            .expectStatus().isBadRequest()
            .expectBody().returnResult().getResponseBody();

        assertNotNull(resp);
        String asStr = new String(resp);
        assertEquals("Enum unknown entry 'bogus' should be among NAME, ID", asStr);
    }

    @Test
    public void test() {
        //empty list
        webTestClient.get()
            .uri("/v1/studies")
            .header("userId", "userId")
            .exchange()
            .expectStatus().isOk()
            .expectHeader().contentType(MediaType.APPLICATION_JSON)
            .expectBody(String.class)
            .isEqualTo("[]");

        //empty list
        webTestClient.get()
            .uri("/v1/study_creation_requests")
            .header("userId", "userId")
            .exchange()
            .expectStatus().isOk()
            .expectHeader().contentType(MediaType.APPLICATION_JSON)
            .expectBody(String.class)
            .isEqualTo("[]");

        //insert a study
        UUID studyUuid = createStudy("userId", CASE_UUID);

        // check the study
        webTestClient.get()
            .uri("/v1/studies/{studyUuid}", studyUuid)
            .header("userId", "userId")
            .exchange()
            .expectStatus().isOk()
            .expectHeader().contentType(MediaType.APPLICATION_JSON)
            .expectBody(StudyInfos.class)
            .value(createMatcherStudyInfos(studyUuid, "userId", "UCTE"));

        //insert a study with a non existing case and except exception
        webTestClient.post()
                .uri("/v1/studies/cases/{caseUuid}?isPrivate={isPrivate}", "00000000-0000-0000-0000-000000000000", "false")
                .header("userId", "userId")
                .exchange()
                .expectStatus().isEqualTo(424)
                .expectBody()
                .jsonPath("$")
                .isEqualTo(CASE_NOT_FOUND.name());

        assertTrue(getRequestsDone(1).contains(String.format("/v1/cases/%s/exists", "00000000-0000-0000-0000-000000000000")));

        webTestClient.get()
                .uri("/v1/studies")
                .header("userId", "userId")
                .exchange()
                .expectStatus().isOk()
                .expectHeader().contentType(MediaType.APPLICATION_JSON)
                .expectBodyList(CreatedStudyBasicInfos.class)
                .value(studies -> studies.get(0),
                        createMatcherCreatedStudyBasicInfos(studyUuid, "userId", "UCTE"));

        //insert the same study but with another user (should work)
        //even with the same name should work
        studyUuid = createStudy("userId2", CASE_UUID);

        webTestClient.get()
                .uri("/v1/studies")
                .header("userId", "userId2")
                .exchange()
                .expectStatus().isOk()
                .expectHeader().contentType(MediaType.APPLICATION_JSON)
                .expectBodyList(CreatedStudyBasicInfos.class)
                .value(studies -> studies.get(0),
                        createMatcherCreatedStudyBasicInfos(studyUuid, "userId2", "UCTE"));

        //insert a study with a case (multipartfile)
        UUID s2Uuid = createStudy("userId", TEST_FILE, IMPORTED_CASE_UUID_STRING, true);

        // check the study s2
        webTestClient.get()
                .uri("/v1/studies/{studyUuid}", s2Uuid)
                .header("userId", "userId")
                .exchange()
                .expectStatus().isOk()
                .expectHeader().contentType(MediaType.APPLICATION_JSON)
                .expectBody(StudyInfos.class)
                .value(createMatcherStudyInfos(s2Uuid, "userId", "XIIDM"));

        UUID randomUuid = UUID.randomUUID();
        //get a non existing study -> 404 not found
        webTestClient.get()
            .uri("/v1/studies/{studyUuid}", randomUuid)
            .header("userId", "userId")
            .exchange()
            .expectStatus().isNotFound()
            .expectBody();

        UUID studyNameUserIdUuid = studyRepository.findAll().get(0).getId();

        //delete existing study s2
        webTestClient.delete()
            .uri("/v1/studies/" + s2Uuid)
            .header("userId", "userId")
            .exchange()
            .expectStatus().isOk();

        // assert that the broker message has been sent
        Message<byte[]> message = output.receive(TIMEOUT);
        assertEquals("", new String(message.getPayload()));
        MessageHeaders headers = message.getHeaders();
        assertEquals("userId", headers.get(HEADER_USER_ID));
        assertEquals(s2Uuid, headers.get(HEADER_STUDY_UUID));
        assertEquals(UPDATE_TYPE_STUDY_DELETE, headers.get(HEADER_UPDATE_TYPE));

        var httpRequests = getRequestsDone(1);
        assertTrue(httpRequests.stream().anyMatch(r -> r.matches("/v1/reports/.*")));

        //expect only 1 study (public one) since the other is private and we use another userId
        var result = webTestClient.get()
                .uri("/v1/studies")
                .header("userId", "a")
                .exchange()
                .expectStatus().isOk()
                .expectHeader().contentType(MediaType.APPLICATION_JSON)
                .expectBodyList(CreatedStudyBasicInfos.class)
                .returnResult();
        assertEquals(2, result.getResponseBody().size());

        //get available export format
        webTestClient.get()
            .uri("/v1/export-network-formats")
            .exchange()
            .expectStatus().isOk()
            .expectBody(String.class)
            .isEqualTo("[\"CGMES\",\"UCTE\",\"XIIDM\"]");

        assertTrue(getRequestsDone(1).contains("/v1/export/formats"));

        //export a network
        UUID rootNodeUuid = getRootNodeUuid(studyNameUserIdUuid);
        webTestClient.get()
            .uri("/v1/studies/{studyUuid}/nodes/{nodeUuid}/export-network/{format}", studyNameUserIdUuid, rootNodeUuid, "XIIDM")
            .exchange()
            .expectStatus().isOk();

        assertTrue(getRequestsDone(1).contains(String.format("/v1/networks/%s/export/XIIDM", NETWORK_UUID_STRING)));

        NetworkModificationNode modificationNode1 = createNetworkModificationNode(studyNameUserIdUuid, rootNodeUuid, UUID.randomUUID(), VARIANT_ID);
        UUID modificationNode1Uuid = modificationNode1.getId();

        webTestClient.get()
            .uri("/v1/studies/{studyUuid}/nodes/{nodeUuid}/export-network/{format}", studyNameUserIdUuid, modificationNode1Uuid, "XIIDM")
            .exchange()
            .expectStatus().isEqualTo(HttpStatus.INTERNAL_SERVER_ERROR);

        modificationNode1.setBuildStatus(BuildStatus.BUILT);
        networkModificationTreeService.doUpdateNode(studyNameUserIdUuid, modificationNode1);
        output.receive(TIMEOUT);

        webTestClient.get()
            .uri("/v1/studies/{studyUuid}/nodes/{nodeUuid}/export-network/{format}", studyNameUserIdUuid, modificationNode1Uuid, "XIIDM")
            .exchange()
            .expectStatus().isOk();

        assertTrue(getRequestsDone(1).contains(String.format("/v1/networks/%s/export/XIIDM?variantId=%s", NETWORK_UUID_STRING, VARIANT_ID)));
    }

    @Test
    public void testMetadata() {
        UUID studyUuid = createStudy("userId", CASE_UUID);
        UUID oldStudyUuid = studyUuid;

        studyUuid = createStudy("userId2", CASE_UUID);

        var res = webTestClient.get()
                .uri("/v1/studies/metadata?ids=" + Stream.of(oldStudyUuid, studyUuid).map(Object::toString).collect(Collectors.joining(",")))
                .header("userId", "userId")
                .exchange()
                .expectStatus().isOk()
                .expectHeader().contentType(MediaType.APPLICATION_JSON)
                .expectBodyList(CreatedStudyBasicInfos.class)
            .returnResult().getResponseBody();

        assertNotNull(res);
        assertEquals(2, res.size());
        if (!res.get(0).getId().equals(oldStudyUuid)) {
            Collections.reverse(res);
        }
        assertTrue(createMatcherCreatedStudyBasicInfos(oldStudyUuid, "userId", "UCTE").matchesSafely(res.get(0)));
        assertTrue(createMatcherCreatedStudyBasicInfos(studyUuid, "userId2", "UCTE").matchesSafely(res.get(1)));
    }

    @Test
    public void testLogsReport() {
        UUID studyUuid = createStudy("userId", CASE_UUID);
        UUID rootNodeUuid = getRootNodeUuid(studyUuid);

        webTestClient.get()
            .uri("/v1/studies/{studyUuid}/nodes/{nodeUuid}/report", studyUuid, rootNodeUuid)
            .header("userId", "userId")
            .exchange()
            .expectStatus()
            .isOk()
            .expectBodyList(ReporterModel.class)
            .value(reports -> reports.get(0), new MatcherReport(REPORT_TEST_ROOT_NODE));

        assertTrue(getRequestsDone(1).stream().anyMatch(r -> r.matches("/v1/reports/.*")));

        webTestClient.delete()
            .uri("/v1/studies/{studyUuid}/nodes/{nodeUuid}/report", studyUuid, rootNodeUuid)
            .header("userId", "userId")
            .exchange()
            .expectStatus()
            .isOk();

        assertTrue(getRequestsDone(1).stream().anyMatch(r -> r.matches("/v1/reports/.*")));
    }

    @Test
    public void testLoadFlow() {
        //insert a study
        UUID studyNameUserIdUuid = createStudy("userId", CASE_UUID);
        UUID rootNodeUuid = getRootNodeUuid(studyNameUserIdUuid);
        NetworkModificationNode modificationNode1 = createNetworkModificationNode(studyNameUserIdUuid, rootNodeUuid, UUID.randomUUID(), VARIANT_ID);
        UUID modificationNode1Uuid = modificationNode1.getId();
        NetworkModificationNode modificationNode2 = createNetworkModificationNode(studyNameUserIdUuid, modificationNode1Uuid, UUID.randomUUID(), VARIANT_ID);
        UUID modificationNode2Uuid = modificationNode2.getId();
        NetworkModificationNode modificationNode3 = createNetworkModificationNode(studyNameUserIdUuid, modificationNode2Uuid, UUID.randomUUID(), VARIANT_ID_2);
        UUID modificationNode3Uuid = modificationNode3.getId();

        // run a loadflow on root node (not allowed)
        webTestClient.put()
                .uri("/v1/studies/{studyUuid}/nodes/{nodeUuid}/loadflow/run", studyNameUserIdUuid, rootNodeUuid)
                .exchange()
                .expectStatus().isForbidden();

        //run a loadflow
        webTestClient.put()
            .uri("/v1/studies/{studyUuid}/nodes/{nodeUuid}/loadflow/run", studyNameUserIdUuid, modificationNode2Uuid)
            .exchange()
            .expectStatus().isOk();

        checkUpdateModelStatusMessagesReceived(studyNameUserIdUuid, modificationNode2Uuid, UPDATE_TYPE_LOADFLOW_STATUS);
        checkUpdateModelStatusMessagesReceived(studyNameUserIdUuid, modificationNode2Uuid, UPDATE_TYPE_LOADFLOW);

        assertTrue(getRequestsDone(1).stream().anyMatch(r -> r.matches("/v1/networks/" + NETWORK_UUID_STRING + "/run\\?reportId=.*&reportName=loadflow&overwrite=true&provider=" + defaultLoadflowProvider + "&variantId=" + VARIANT_ID)));

        // check load flow status
        webTestClient.get()
                .uri("/v1/studies/{studyUuid}/nodes/{nodeUuid}/loadflow/infos", studyNameUserIdUuid, modificationNode2Uuid)
                .exchange()
                .expectStatus().isOk()
                .expectHeader().contentType(MediaType.APPLICATION_JSON)
                .expectBody(LoadFlowInfos.class)
                .value(new MatcherLoadFlowInfos(LoadFlowInfos.builder()
                    .loadFlowStatus(LoadFlowStatus.CONVERGED)
                    .build()));

        //try to run a another loadflow
        webTestClient.put()
            .uri("/v1/studies/{studyUuid}/nodes/{nodeUuid}/loadflow/run", studyNameUserIdUuid, modificationNode2Uuid)
            .exchange()
            .expectStatus().isEqualTo(403)
            .expectBody()
            .jsonPath("$")
            .isEqualTo(LOADFLOW_NOT_RUNNABLE.name());

        // get default LoadFlowParameters
        webTestClient.get()
            .uri("/v1/studies/{studyUuid}/loadflow/parameters", studyNameUserIdUuid)
            .exchange()
            .expectStatus().isOk()
            .expectBody(String.class).isEqualTo(LOAD_PARAMETERS_JSON);

        // setting loadFlow Parameters
        webTestClient.post()
            .uri("/v1/studies/{studyUuid}/loadflow/parameters", studyNameUserIdUuid)
            .header("userId", "userId")
            .contentType(MediaType.APPLICATION_JSON)
            .body(BodyInserters.fromValue(new LoadFlowParameters(
                LoadFlowParameters.VoltageInitMode.DC_VALUES,
                true,
                false,
                true,
                false,
                true,
                false,
                true,
                true,
                true,
                LoadFlowParameters.BalanceType.PROPORTIONAL_TO_CONFORM_LOAD,
                true,
                EnumSet.noneOf(Country.class),
                LoadFlowParameters.ConnectedComponentMode.MAIN,
                true))
            )
            .exchange()
            .expectStatus().isOk();

        checkUpdateModelsStatusMessagesReceived(studyNameUserIdUuid, null);

        // getting setted values
        webTestClient.get()
            .uri("/v1/studies/{studyUuid}/loadflow/parameters", studyNameUserIdUuid)
            .exchange()
            .expectStatus().isOk()
            .expectBody(String.class).isEqualTo(LOAD_PARAMETERS_JSON2);

        // run loadflow with new parameters
        webTestClient.put()
            .uri("/v1/studies/{studyUuid}/nodes/{nodeUuid}/loadflow/run", studyNameUserIdUuid, modificationNode2Uuid)
            .exchange()
            .expectStatus().isOk();

        checkUpdateModelStatusMessagesReceived(studyNameUserIdUuid, modificationNode2Uuid, UPDATE_TYPE_LOADFLOW_STATUS);
        checkUpdateModelStatusMessagesReceived(studyNameUserIdUuid, modificationNode2Uuid, UPDATE_TYPE_LOADFLOW);

        assertTrue(getRequestsDone(1).stream().anyMatch(r -> r.matches("/v1/networks/" + NETWORK_UUID_STRING + "/run\\?reportId=.*&reportName=loadflow&overwrite=true&provider=" + defaultLoadflowProvider + "&variantId=" + VARIANT_ID)));

        // get default load flow provider
        webTestClient.get()
            .uri("/v1/studies/{studyUuid}/loadflow/provider", studyNameUserIdUuid)
            .exchange()
            .expectStatus().isOk()
            .expectBody(String.class).isEqualTo(defaultLoadflowProvider);

        // set load flow provider
        webTestClient.post()
            .uri("/v1/studies/{studyUuid}/loadflow/provider", studyNameUserIdUuid)
            .header("userId", "userId")
            .contentType(MediaType.TEXT_PLAIN)
            .body(BodyInserters.fromValue("Hades2"))
            .exchange()
            .expectStatus().isOk();

        checkUpdateModelStatusMessagesReceived(studyNameUserIdUuid, null, UPDATE_TYPE_LOADFLOW_STATUS);

        // get load flow provider
        webTestClient.get()
            .uri("/v1/studies/{studyUuid}/loadflow/provider", studyNameUserIdUuid)
            .exchange()
            .expectStatus().isOk()
            .expectBody(String.class).isEqualTo("Hades2");

        // reset load flow provider to default one
        webTestClient.post()
            .uri("/v1/studies/{studyUuid}/loadflow/provider", studyNameUserIdUuid)
            .header("userId", "userId")
            .exchange()
            .expectStatus().isOk();

        checkUpdateModelStatusMessagesReceived(studyNameUserIdUuid, null, UPDATE_TYPE_LOADFLOW_STATUS);

        // get default load flow provider again
        webTestClient.get()
            .uri("/v1/studies/{studyUuid}/loadflow/provider", studyNameUserIdUuid)
            .exchange()
            .expectStatus().isOk()
            .expectBody(String.class).isEqualTo(defaultLoadflowProvider);

        //run a loadflow on another node
        webTestClient.put()
            .uri("/v1/studies/{studyUuid}/nodes/{nodeUuid}/loadflow/run", studyNameUserIdUuid, modificationNode3Uuid)
            .exchange()
            .expectStatus().isOk();

        checkUpdateModelStatusMessagesReceived(studyNameUserIdUuid, modificationNode3Uuid, UPDATE_TYPE_LOADFLOW_STATUS);
        checkUpdateModelStatusMessagesReceived(studyNameUserIdUuid, modificationNode3Uuid, UPDATE_TYPE_LOADFLOW);

        assertTrue(getRequestsDone(1).stream().anyMatch(r -> r.matches("/v1/networks/" + NETWORK_UUID_STRING + "/run\\?reportId=.*&reportName=loadflow&overwrite=true&provider=" + defaultLoadflowProvider + "&variantId=" + VARIANT_ID_2)));

        // check load flow status
        webTestClient.get()
            .uri("/v1/studies/{studyUuid}/nodes/{nodeUuid}/loadflow/infos", studyNameUserIdUuid, modificationNode3Uuid)
            .exchange()
            .expectStatus().isOk()
            .expectHeader().contentType(MediaType.APPLICATION_JSON)
            .expectBody(LoadFlowInfos.class)
            .value(new MatcherLoadFlowInfos(LoadFlowInfos.builder()
                .loadFlowStatus(LoadFlowStatus.CONVERGED)
                .build()));
    }

    @Test
    public void testLoadFlowError() {
        UUID studyNameUserIdUuid = createStudy("userId", CASE_LOADFLOW_ERROR_UUID);
        UUID rootNodeUuid = getRootNodeUuid(studyNameUserIdUuid);
        NetworkModificationNode modificationNode = createNetworkModificationNode(studyNameUserIdUuid, rootNodeUuid, UUID.randomUUID(), VARIANT_ID);
        UUID modificationNodeUuid = modificationNode.getId();

        // run loadflow
        webTestClient.put()
            .uri("/v1/studies/{studyUuid}/nodes/{nodeUuid}/loadflow/run", studyNameUserIdUuid, modificationNodeUuid)
            .exchange()
            .expectStatus().isOk();

        checkUpdateModelStatusMessagesReceived(studyNameUserIdUuid, modificationNodeUuid, UPDATE_TYPE_LOADFLOW_STATUS);
        checkUpdateModelStatusMessagesReceived(studyNameUserIdUuid, modificationNodeUuid, UPDATE_TYPE_LOADFLOW);
        assertTrue(getRequestsDone(1).stream().anyMatch(r -> r.matches("/v1/networks/" + NETWORK_LOADFLOW_ERROR_UUID_STRING + "/run\\?reportId=.*&reportName=loadflow&overwrite=true&provider=" + defaultLoadflowProvider + "&variantId=" + VARIANT_ID)));

        // check load flow status
        webTestClient.get()
            .uri("/v1/studies/{studyUuid}/nodes/{nodeUuid}/loadflow/infos", studyNameUserIdUuid, modificationNodeUuid)
            .exchange()
            .expectStatus().isOk()
            .expectHeader().contentType(MediaType.APPLICATION_JSON)
            .expectBody(LoadFlowInfos.class)
            .value(new MatcherLoadFlowInfos(LoadFlowInfos.builder()
                .loadFlowStatus(LoadFlowStatus.DIVERGED)
                .build()));
    }

    private void testSecurityAnalysisWithNodeUuid(UUID studyUuid, UUID nodeUuid, UUID resultUuid) {
        // security analysis not found
        webTestClient.get()
            .uri("/v1/security-analysis/results/{resultUuid}", NOT_FOUND_SECURITY_ANALYSIS_UUID)
            .exchange()
            .expectStatus().isNotFound();

        // run security analysis
        webTestClient.post()
            .uri("/v1/studies/{studyUuid}/nodes/{nodeUuid}/security-analysis/run?contingencyListName={contingencyListName}", studyUuid, nodeUuid, CONTINGENCY_LIST_NAME)
            .exchange()
            .expectStatus().isOk()
            .expectBody(UUID.class)
            .isEqualTo(resultUuid);

        Message<byte[]> securityAnalysisStatusMessage = output.receive(TIMEOUT);
        assertEquals(studyUuid, securityAnalysisStatusMessage.getHeaders().get(HEADER_STUDY_UUID));
        String updateType = (String) securityAnalysisStatusMessage.getHeaders().get(HEADER_UPDATE_TYPE);
        assertTrue(updateType.equals(UPDATE_TYPE_SECURITY_ANALYSIS_STATUS) || updateType.equals(UPDATE_TYPE_SECURITY_ANALYSIS_RESULT));

        Message<byte[]> securityAnalysisUpdateMessage = output.receive(TIMEOUT);
        assertEquals(studyUuid, securityAnalysisUpdateMessage.getHeaders().get(HEADER_STUDY_UUID));
        updateType = (String) securityAnalysisUpdateMessage.getHeaders().get(HEADER_UPDATE_TYPE);
        assertTrue(updateType.equals(UPDATE_TYPE_SECURITY_ANALYSIS_STATUS) || updateType.equals(UPDATE_TYPE_SECURITY_ANALYSIS_RESULT));

        assertTrue(getRequestsDone(1).stream().anyMatch(r -> r.matches("/v1/networks/" + NETWORK_UUID_STRING + "/run-and-save.*contingencyListName=" + CONTINGENCY_LIST_NAME + "&receiver=.*nodeUuid.*")));

        // get security analysis result
        webTestClient.get()
            .uri("/v1/studies/{studyUuid}/nodes/{nodeUuid}/security-analysis/result", studyUuid, nodeUuid)
            .exchange()
            .expectStatus().isOk()
            .expectBody(String.class)
            .isEqualTo(SECURITY_ANALYSIS_RESULT_JSON);

        assertTrue(getRequestsDone(1).contains(String.format("/v1/results/%s?limitType", resultUuid)));

        // get security analysis status
        webTestClient.get()
            .uri("/v1/studies/{studyUuid}/nodes/{nodeUuid}/security-analysis/status", studyUuid, nodeUuid)
            .exchange()
            .expectStatus().isOk()
            .expectBody(String.class)
            .isEqualTo(SECURITY_ANALYSIS_STATUS_JSON);

        assertTrue(getRequestsDone(1).contains(String.format("/v1/results/%s/status", resultUuid)));

        // stop security analysis
        webTestClient.put()
            .uri("/v1/studies/{studyUuid}/nodes/{nodeUuid}/security-analysis/stop", studyUuid, nodeUuid)
            .exchange()
            .expectStatus().isOk();

        securityAnalysisStatusMessage = output.receive(TIMEOUT);
        assertEquals(studyUuid, securityAnalysisStatusMessage.getHeaders().get(HEADER_STUDY_UUID));
        updateType = (String) securityAnalysisStatusMessage.getHeaders().get(HEADER_UPDATE_TYPE);
        assertTrue(updateType.equals(UPDATE_TYPE_SECURITY_ANALYSIS_STATUS) || updateType.equals(UPDATE_TYPE_SECURITY_ANALYSIS_RESULT));

        assertTrue(getRequestsDone(1).stream().anyMatch(r -> r.matches("/v1/results/" + resultUuid + "/stop\\?receiver=.*nodeUuid.*")));

        // get contingency count
        webTestClient.get()
            .uri("/v1/studies/{studyUuid}/nodes/{nodeUuid}/contingency-count?contingencyListName={contingencyListName}", studyUuid, nodeUuid, CONTINGENCY_LIST_NAME)
            .exchange()
            .expectStatus().isOk()
            .expectBody(Integer.class)
            .isEqualTo(1);

        assertTrue(getRequestsDone(1).stream().anyMatch(r -> r.matches("/v1/contingency-lists/" + CONTINGENCY_LIST_NAME + "/export\\?networkUuid=" + NETWORK_UUID_STRING + ".*")));
    }

    @Test
    public void testSecurityAnalysis() {
        //insert a study
        UUID studyNameUserIdUuid = createStudy("userId", CASE_UUID);
        UUID rootNodeUuid = getRootNodeUuid(studyNameUserIdUuid);
        NetworkModificationNode modificationNode1 = createNetworkModificationNode(studyNameUserIdUuid, rootNodeUuid, UUID.randomUUID(), VARIANT_ID);
        UUID modificationNode1Uuid = modificationNode1.getId();
        NetworkModificationNode modificationNode2 = createNetworkModificationNode(studyNameUserIdUuid, modificationNode1Uuid, UUID.randomUUID(), VARIANT_ID);
        UUID modificationNode2Uuid = modificationNode2.getId();
        NetworkModificationNode modificationNode3 = createNetworkModificationNode(studyNameUserIdUuid, modificationNode2Uuid, UUID.randomUUID(), VARIANT_ID_2);
        UUID modificationNode3Uuid = modificationNode3.getId();

        // run security analysis on root node (not allowed)
        webTestClient.post()
                .uri("/v1/studies/{studyUuid}/nodes/{nodeUuid}/security-analysis/run?contingencyListName={contingencyListName}", studyNameUserIdUuid, rootNodeUuid, CONTINGENCY_LIST_NAME)
                .exchange()
                .expectStatus().isForbidden();

        testSecurityAnalysisWithNodeUuid(studyNameUserIdUuid, modificationNode1Uuid, UUID.fromString(SECURITY_ANALYSIS_RESULT_UUID));
        testSecurityAnalysisWithNodeUuid(studyNameUserIdUuid, modificationNode3Uuid, UUID.fromString(SECURITY_ANALYSIS_OTHER_NODE_RESULT_UUID));
    }

    @Test
    public void testDiagramsAndGraphics() {
        //insert a study
        UUID studyNameUserIdUuid = createStudy("userId", CASE_UUID);
        UUID rootNodeUuid = getRootNodeUuid(studyNameUserIdUuid);
        UUID randomUuid = UUID.randomUUID();

        //get the voltage level diagram svg
        webTestClient.get()
            .uri("/v1/studies/{studyUuid}/nodes/{nodeUuid}/network/voltage-levels/{voltageLevelId}/svg?useName=false", studyNameUserIdUuid, rootNodeUuid, "voltageLevelId")
            .exchange()
            .expectHeader().contentType(MediaType.APPLICATION_XML)
            .expectStatus().isOk()
            .expectBody(String.class).isEqualTo("byte");

        assertTrue(getRequestsDone(1).contains(String.format("/v1/svg/%s/voltageLevelId?useName=false&centerLabel=false&diagonalLabel=false&topologicalColoring=false", NETWORK_UUID_STRING)));

        //get the voltage level diagram svg from a study that doesn't exist
        webTestClient.get()
            .uri("/v1/studies/{studyUuid}/nodes/{nodeUuid}/network/voltage-levels/{voltageLevelId}/svg", randomUuid, rootNodeUuid, "voltageLevelId")
            .exchange()
            .expectStatus().isNotFound();

        //get the voltage level diagram svg and metadata
        webTestClient.get()
            .uri("/v1/studies/{studyUuid}/nodes/{nodeUuid}/network/voltage-levels/{voltageLevelId}/svg-and-metadata?useName=false", studyNameUserIdUuid, rootNodeUuid, "voltageLevelId")
            .exchange()
            .expectHeader().contentType(MediaType.APPLICATION_JSON)
            .expectStatus().isOk()
            .expectBody(String.class)
            .isEqualTo("svgandmetadata");

        assertTrue(getRequestsDone(1).contains(String.format("/v1/svg-and-metadata/%s/voltageLevelId?useName=false&centerLabel=false&diagonalLabel=false&topologicalColoring=false", NETWORK_UUID_STRING)));

        //get the voltage level diagram svg and metadata from a study that doesn't exist
        webTestClient.get()
            .uri("/v1/studies/{studyUuid}/nodes/{nodeUuid}/network/voltage-levels/{voltageLevelId}/svg-and-metadata", randomUuid, rootNodeUuid, "voltageLevelId")
            .exchange()
            .expectStatus().isNotFound();

        // get the substation diagram svg
        webTestClient.get()
            .uri("/v1/studies/{studyUuid}/nodes/{nodeUuid}/network/substations/{substationId}/svg?useName=false", studyNameUserIdUuid, rootNodeUuid, "substationId")
            .exchange()
            .expectHeader().contentType(MediaType.APPLICATION_XML)
            .expectStatus().isOk()
            .expectBody(String.class).isEqualTo("substation-byte");

        assertTrue(getRequestsDone(1).contains(String.format("/v1/substation-svg/%s/substationId?useName=false&centerLabel=false&diagonalLabel=false&topologicalColoring=false&substationLayout=horizontal", NETWORK_UUID_STRING)));

        // get the substation diagram svg from a study that doesn't exist
        webTestClient.get()
            .uri("/v1/studies/{studyUuid}/nodes/{nodeUuid}/network/substations/{substationId}/svg", randomUuid, rootNodeUuid, "substationId")
            .exchange()
            .expectStatus().isNotFound();

        // get the substation diagram svg and metadata
        webTestClient.get()
            .uri("/v1/studies/{studyUuid}/nodes/{nodeUuid}/network/substations/{substationId}/svg-and-metadata?useName=false", studyNameUserIdUuid, rootNodeUuid, "substationId")
            .exchange()
            .expectHeader().contentType(MediaType.APPLICATION_JSON)
            .expectStatus().isOk()
            .expectBody(String.class)
            .isEqualTo("substation-svgandmetadata");

        assertTrue(getRequestsDone(1).contains(String.format("/v1/substation-svg-and-metadata/%s/substationId?useName=false&centerLabel=false&diagonalLabel=false&topologicalColoring=false&substationLayout=horizontal", NETWORK_UUID_STRING)));

        // get the substation diagram svg and metadata from a study that doesn't exist
        webTestClient.get()
            .uri("/v1/studies/{studyUuid}/nodes/{nodeUuid}/network/substations/{substationId}/svg-and-metadata", randomUuid, rootNodeUuid, "substationId")
            .exchange()
            .expectStatus().isNotFound();

        // get the network area diagram
        webTestClient.get()
                .uri("/v1/studies/{studyUuid}/nodes/{nodeUuid}/network-area-diagram?&depth=0&voltageLevelsIds=vlFr1A", studyNameUserIdUuid, rootNodeUuid)
                .exchange()
                .expectHeader().contentType(MediaType.APPLICATION_JSON)
                .expectStatus().isOk()
                .expectBody(String.class)
                .isEqualTo("nad-svg");

        assertTrue(getRequestsDone(1).contains(String.format("/v1/network-area-diagram/" + NETWORK_UUID_STRING + "?depth=0&voltageLevelsIds=vlFr1A")));

        // get the network area diagram from a study that doesn't exist
        webTestClient.get()
                .uri("/v1/studies/{studyUuid}/nodes/{nodeUuid}/network-area-diagram?&depth=0&voltageLevelsIds=vlFr1A", randomUuid, rootNodeUuid)
                .exchange()
                .expectStatus().isNotFound();

        //get voltage levels
        EqualsVerifier.simple().forClass(VoltageLevelMapData.class).verify();
        webTestClient.get()
            .uri("/v1/studies/{studyUuid}/nodes/{nodeUuid}/network/voltage-levels", studyNameUserIdUuid, rootNodeUuid)
            .exchange()
            .expectStatus().isOk()
            .expectBodyList(VoltageLevelInfos.class)
            .value(new MatcherJson<>(mapper, List.of(
                VoltageLevelInfos.builder().id("BBE1AA1").name("BBE1AA1").substationId("BBE1AA").build(),
                VoltageLevelInfos.builder().id("BBE2AA1").name("BBE2AA1").substationId("BBE2AA").build(),
                VoltageLevelInfos.builder().id("DDE1AA1").name("DDE1AA1").substationId("DDE1AA").build(),
                VoltageLevelInfos.builder().id("DDE2AA1").name("DDE2AA1").substationId("DDE2AA").build(),
                VoltageLevelInfos.builder().id("DDE3AA1").name("DDE3AA1").substationId("DDE3AA").build(),
                VoltageLevelInfos.builder().id("FFR1AA1").name("FFR1AA1").substationId("FFR1AA").build(),
                VoltageLevelInfos.builder().id("FFR3AA1").name("FFR3AA1").substationId("FFR3AA").build(),
                VoltageLevelInfos.builder().id("NNL1AA1").name("NNL1AA1").substationId("NNL1AA").build(),
                VoltageLevelInfos.builder().id("NNL2AA1").name("NNL2AA1").substationId("NNL2AA").build(),
                VoltageLevelInfos.builder().id("NNL3AA1").name("NNL3AA1").substationId("NNL3AA").build()
            )));

        assertTrue(getRequestsDone(1).contains(String.format("/v1/networks/%s/voltage-levels", NETWORK_UUID_STRING)));

        //get the lines-graphics of a network
        webTestClient.get()
            .uri("/v1/studies/{studyUuid}/geo-data/lines/", studyNameUserIdUuid)
            .exchange()
            .expectStatus().isOk()
            .expectHeader().contentType(MediaType.APPLICATION_JSON);

        assertTrue(getRequestsDone(1).contains(String.format("/v1/lines?networkUuid=%s", NETWORK_UUID_STRING)));

        //get the substation-graphics of a network
        webTestClient.get()
            .uri("/v1/studies/{studyUuid}/geo-data/substations/", studyNameUserIdUuid)
            .exchange()
            .expectStatus().isOk()
            .expectHeader().contentType(MediaType.APPLICATION_JSON);

        assertTrue(getRequestsDone(1).contains(String.format("/v1/substations?networkUuid=%s", NETWORK_UUID_STRING)));

        //get the lines map data of a network
        webTestClient.get()
            .uri("/v1/studies/{studyUuid}/nodes/{nodeUuid}/network-map/lines/", studyNameUserIdUuid, rootNodeUuid)
            .exchange()
            .expectStatus().isOk()
            .expectHeader().contentType(MediaType.APPLICATION_JSON);

        assertTrue(getRequestsDone(1).contains(String.format("/v1/networks/%s/lines", NETWORK_UUID_STRING)));

        //get the substation map data of a network
        webTestClient.get()
            .uri("/v1/studies/{studyUuid}/nodes/{nodeUuid}/network-map/substations/", studyNameUserIdUuid, rootNodeUuid)
            .exchange()
            .expectStatus().isOk()
            .expectHeader().contentType(MediaType.APPLICATION_JSON);

        assertTrue(getRequestsDone(1).contains(String.format("/v1/networks/%s/substations", NETWORK_UUID_STRING)));

        //get the 2 windings transformers map data of a network
        webTestClient.get()
            .uri("/v1/studies/{studyUuid}/nodes/{nodeUuid}/network-map/2-windings-transformers/", studyNameUserIdUuid, rootNodeUuid)
            .exchange()
            .expectStatus().isOk()
            .expectHeader().contentType(MediaType.APPLICATION_JSON);

        assertTrue(getRequestsDone(1).contains(String.format("/v1/networks/%s/2-windings-transformers", NETWORK_UUID_STRING)));

        //get the 3 windings transformers map data of a network
        webTestClient.get()
            .uri("/v1/studies/{studyUuid}/nodes/{nodeUuid}/network-map/3-windings-transformers/", studyNameUserIdUuid, rootNodeUuid)
            .exchange()
            .expectStatus().isOk()
            .expectHeader().contentType(MediaType.APPLICATION_JSON);

        assertTrue(getRequestsDone(1).contains(String.format("/v1/networks/%s/3-windings-transformers", NETWORK_UUID_STRING)));

        //get the generators map data of a network
        webTestClient.get()
            .uri("/v1/studies/{studyUuid}/nodes/{nodeUuid}/network-map/generators/", studyNameUserIdUuid, rootNodeUuid)
            .exchange()
            .expectStatus().isOk()
            .expectHeader().contentType(MediaType.APPLICATION_JSON);

        assertTrue(getRequestsDone(1).contains(String.format("/v1/networks/%s/generators", NETWORK_UUID_STRING)));

        //get the batteries map data of a network
        webTestClient.get()
            .uri("/v1/studies/{studyUuid}/nodes/{nodeUuid}/network-map/batteries/", studyNameUserIdUuid, rootNodeUuid)
            .exchange()
            .expectStatus().isOk()
            .expectHeader().contentType(MediaType.APPLICATION_JSON);

        assertTrue(getRequestsDone(1).contains(String.format("/v1/networks/%s/batteries", NETWORK_UUID_STRING)));

        //get the dangling lines map data of a network
        webTestClient.get()
            .uri("/v1/studies/{studyUuid}/nodes/{nodeUuid}/network-map/dangling-lines/", studyNameUserIdUuid, rootNodeUuid)
            .exchange()
            .expectStatus().isOk()
            .expectHeader().contentType(MediaType.APPLICATION_JSON);

        assertTrue(getRequestsDone(1).contains(String.format("/v1/networks/%s/dangling-lines", NETWORK_UUID_STRING)));

        //get the hvdc lines map data of a network
        webTestClient.get()
            .uri("/v1/studies/{studyUuid}/nodes/{nodeUuid}/network-map/hvdc-lines/", studyNameUserIdUuid, rootNodeUuid)
            .exchange()
            .expectStatus().isOk()
            .expectHeader().contentType(MediaType.APPLICATION_JSON);

        assertTrue(getRequestsDone(1).contains(String.format("/v1/networks/%s/hvdc-lines", NETWORK_UUID_STRING)));

        //get the lcc converter stations map data of a network
        webTestClient.get()
            .uri("/v1/studies/{studyUuid}/nodes/{nodeUuid}/network-map/lcc-converter-stations/", studyNameUserIdUuid, rootNodeUuid)
            .exchange()
            .expectStatus().isOk()
            .expectHeader().contentType(MediaType.APPLICATION_JSON);

        assertTrue(getRequestsDone(1).contains(String.format("/v1/networks/%s/lcc-converter-stations", NETWORK_UUID_STRING)));

        //get the vsc converter stations map data of a network
        webTestClient.get()
            .uri("/v1/studies/{studyUuid}/nodes/{nodeUuid}/network-map/vsc-converter-stations/", studyNameUserIdUuid, rootNodeUuid)
            .exchange()
            .expectStatus().isOk()
            .expectHeader().contentType(MediaType.APPLICATION_JSON);

        assertTrue(getRequestsDone(1).contains(String.format("/v1/networks/%s/vsc-converter-stations", NETWORK_UUID_STRING)));

        //get the loads map data of a network
        webTestClient.get()
            .uri("/v1/studies/{studyUuid}/nodes/{nodeUuid}/network-map/loads/", studyNameUserIdUuid, rootNodeUuid)
            .exchange()
            .expectStatus().isOk()
            .expectHeader().contentType(MediaType.APPLICATION_JSON);

        assertTrue(getRequestsDone(1).contains(String.format("/v1/networks/%s/loads", NETWORK_UUID_STRING)));

        //get the shunt compensators map data of a network
        webTestClient.get()
            .uri("/v1/studies/{studyUuid}/nodes/{nodeUuid}/network-map/shunt-compensators/", studyNameUserIdUuid, rootNodeUuid)
            .exchange()
            .expectStatus().isOk()
            .expectHeader().contentType(MediaType.APPLICATION_JSON);

        assertTrue(getRequestsDone(1).contains(String.format("/v1/networks/%s/shunt-compensators", NETWORK_UUID_STRING)));

        //get the static var compensators map data of a network
        webTestClient.get()
            .uri("/v1/studies/{studyUuid}/nodes/{nodeUuid}/network-map/static-var-compensators/", studyNameUserIdUuid, rootNodeUuid)
            .exchange()
            .expectStatus().isOk()
            .expectHeader().contentType(MediaType.APPLICATION_JSON);

        assertTrue(getRequestsDone(1).contains(String.format("/v1/networks/%s/static-var-compensators", NETWORK_UUID_STRING)));

        //get all map data of a network
        webTestClient.get()
            .uri("/v1/studies/{studyUuid}/nodes/{nodeUuid}/network-map/all/", studyNameUserIdUuid, rootNodeUuid)
            .exchange()
            .expectStatus().isOk()
            .expectHeader().contentType(MediaType.APPLICATION_JSON);

        assertTrue(getRequestsDone(1).contains(String.format("/v1/networks/%s/all", NETWORK_UUID_STRING)));

        // get the svg component libraries
        webTestClient.get()
            .uri("/v1/svg-component-libraries")
            .exchange()
            .expectStatus().isOk()
            .expectHeader().contentType(MediaType.APPLICATION_JSON);

        assertTrue(getRequestsDone(1).contains("/v1/svg-component-libraries"));
    }

    @Test
    public void testNetworkModificationSwitch() {
        createStudy("userId", CASE_UUID);
        UUID studyNameUserIdUuid = studyRepository.findAll().get(0).getId();
        UUID rootNodeUuid = getRootNodeUuid(studyNameUserIdUuid);
        NetworkModificationNode modificationNode1 = createNetworkModificationNode(studyNameUserIdUuid, rootNodeUuid, UUID.randomUUID(), VARIANT_ID);
        UUID modificationNode1Uuid = modificationNode1.getId();
        NetworkModificationNode modificationNode2 = createNetworkModificationNode(studyNameUserIdUuid, modificationNode1Uuid, UUID.randomUUID(), VARIANT_ID_2);
        UUID modificationNode2Uuid = modificationNode2.getId();

        // update switch on root node (not allowed)
        webTestClient.put()
                .uri("/v1/studies/{studyUuid}/nodes/{nodeUuid}/network-modification/switches/{switchId}?open=true", studyNameUserIdUuid, rootNodeUuid, "switchId")
                .exchange()
                .expectStatus().isForbidden();

        // update switch on first modification node
        webTestClient.put()
            .uri("/v1/studies/{studyUuid}/nodes/{nodeUuid}/network-modification/switches/{switchId}?open=true", studyNameUserIdUuid, modificationNode1Uuid, "switchId")
            .exchange()
            .expectStatus().isOk();

        Set<String> substationsSet = ImmutableSet.of("s1", "s2", "s3");
        checkSwitchModificationMessagesReceived(studyNameUserIdUuid, modificationNode1Uuid, substationsSet);

        var requests = getRequestsWithBodyDone(1);
        assertTrue(requests.stream().anyMatch(r -> r.getPath().matches("/v1/networks/" + NETWORK_UUID_STRING + "/switches/switchId\\?group=.*&open=true&variantId=" + VARIANT_ID)));

        webTestClient.get()
                .uri("/v1/studies")
                .header("userId", "userId")
                .exchange()
                .expectStatus().isOk()
                .expectHeader().contentType(MediaType.APPLICATION_JSON)
                .expectBodyList(CreatedStudyBasicInfos.class)
                .value(studies -> studies.get(0),
                        createMatcherCreatedStudyBasicInfos(studyNameUserIdUuid, "userId", "UCTE"));

        // update switch on second modification node
        webTestClient.put()
            .uri("/v1/studies/{studyUuid}/nodes/{nodeUuid}/network-modification/switches/{switchId}?open=true", studyNameUserIdUuid, modificationNode2Uuid, "switchId")
            .exchange()
            .expectStatus().isOk();
        checkSwitchModificationMessagesReceived(studyNameUserIdUuid, modificationNode2Uuid, substationsSet);

        requests = getRequestsWithBodyDone(1);
        assertTrue(requests.stream().anyMatch(r -> r.getPath().matches("/v1/networks/" + NETWORK_UUID_STRING + "/switches/switchId\\?group=.*&open=true&variantId=" + VARIANT_ID_2)));

        // test build status on switch modification
        modificationNode1.setBuildStatus(BuildStatus.BUILT);  // mark modificationNode1 as built
        networkModificationTreeService.doUpdateNode(studyNameUserIdUuid, modificationNode1);
        output.receive(TIMEOUT);
        modificationNode2.setBuildStatus(BuildStatus.BUILT);  // mark modificationNode2 as built
        networkModificationTreeService.doUpdateNode(studyNameUserIdUuid, modificationNode2);
        output.receive(TIMEOUT);

        webTestClient.put()
            .uri("/v1/studies/{studyUuid}/nodes/{nodeUuid}/network-modification/switches/{switchId}?open=true", studyNameUserIdUuid, modificationNode1Uuid, "switchId")
            .exchange()
            .expectStatus().isOk();

        output.receive(TIMEOUT);
        output.receive(TIMEOUT);
        output.receive(TIMEOUT);
        output.receive(TIMEOUT);
        output.receive(TIMEOUT);
        output.receive(TIMEOUT);

        requests = getRequestsWithBodyDone(1);
        assertTrue(requests.stream().anyMatch(r -> r.getPath().matches("/v1/networks/" + NETWORK_UUID_STRING + "/switches/switchId\\?group=.*&open=true&variantId=" + VARIANT_ID)));

        assertEquals(BuildStatus.BUILT, networkModificationTreeService.getBuildStatus(modificationNode1Uuid));  //  modificationNode1 is still built
        assertEquals(BuildStatus.BUILT_INVALID, networkModificationTreeService.getBuildStatus(modificationNode2Uuid));  // modificationNode2 is now invalid
    }

    @Test
    public void testGetLoadMapServer() {
        //create study
        UUID studyNameUserIdUuid = createStudy("userId", CASE_UUID);
        UUID rootNodeUuid = getRootNodeUuid(studyNameUserIdUuid);

        //get the load map data info of a network
        webTestClient.get()
                .uri("/v1/studies/{studyUuid}/nodes/{nodeUuid}/network-map/loads/{loadId}", studyNameUserIdUuid, rootNodeUuid, LOAD_ID_1)
                .exchange()
                .expectStatus().isOk()
                .expectHeader().contentType(MediaType.APPLICATION_JSON)
                .expectBody(String.class);

        assertTrue(getRequestsDone(1).contains(String.format("/v1/networks/%s/loads/%s", NETWORK_UUID_STRING, LOAD_ID_1)));
    }

    @Test
    public void testGetLineMapServer() {
        //create study
        UUID studyNameUserIdUuid = createStudy("userId", CASE_UUID);
        UUID rootNodeUuid = getRootNodeUuid(studyNameUserIdUuid);

        //get the line map data info of a network
        webTestClient.get()
                .uri("/v1/studies/{studyUuid}/nodes/{nodeUuid}/network-map/lines/{lineId}", studyNameUserIdUuid, rootNodeUuid, LINE_ID_1)
                .exchange()
                .expectStatus().isOk()
                .expectHeader().contentType(MediaType.APPLICATION_JSON)
                .expectBody(String.class);

        assertTrue(getRequestsDone(1).contains(String.format("/v1/networks/%s/lines/%s", NETWORK_UUID_STRING, LINE_ID_1)));
    }

    @Test
    public void testGetGeneratorMapServer() {
        //create study
        UUID studyNameUserIdUuid = createStudy("userId", CASE_UUID);
        UUID rootNodeUuid = getRootNodeUuid(studyNameUserIdUuid);

        //get the generator map data info of a network
        webTestClient.get()
                .uri("/v1/studies/{studyUuid}/nodes/{nodeUuid}/network-map/generators/{generatorId}", studyNameUserIdUuid, rootNodeUuid, GENERATOR_ID_1)
                .exchange()
                .expectStatus().isOk()
                .expectHeader().contentType(MediaType.APPLICATION_JSON)
                .expectBody(String.class);

        assertTrue(getRequestsDone(1).contains(String.format("/v1/networks/%s/generators/%s", NETWORK_UUID_STRING, GENERATOR_ID_1)));
    }

    @Test
    public void testGet2wtMapServer() {
        //create study
        UUID studyNameUserIdUuid = createStudy("userId", CASE_UUID);
        UUID rootNodeUuid = getRootNodeUuid(studyNameUserIdUuid);

        //get the 2wt map data info of a network
        webTestClient.get()
                .uri("/v1/studies/{studyUuid}/nodes/{nodeUuid}/network-map/2-windings-transformers/{2wtId}", studyNameUserIdUuid, rootNodeUuid, TWO_WINDINGS_TRANSFORMER_ID_1)
                .exchange()
                .expectStatus().isOk()
                .expectHeader().contentType(MediaType.APPLICATION_JSON)
                .expectBody(String.class);

        assertTrue(getRequestsDone(1).contains(String.format("/v1/networks/%s/2-windings-transformers/%s", NETWORK_UUID_STRING, TWO_WINDINGS_TRANSFORMER_ID_1)));
    }

    @Test
    public void testGetShuntCompensatorMapServer() {
        //create study
        UUID studyNameUserIdUuid = createStudy("userId", CASE_UUID);
        UUID rootNodeUuid = getRootNodeUuid(studyNameUserIdUuid);

        //get the shunt compensator map data info of a network
        webTestClient.get()
                .uri("/v1/studies/{studyUuid}/nodes/{nodeUuid}/network-map/shunt-compensators/{shuntCompensatorId}", studyNameUserIdUuid, rootNodeUuid, SHUNT_COMPENSATOR_ID_1)
                .exchange()
                .expectStatus().isOk()
                .expectHeader().contentType(MediaType.APPLICATION_JSON)
                .expectBody(String.class);

        assertTrue(getRequestsDone(1).contains(String.format("/v1/networks/%s/shunt-compensators/%s", NETWORK_UUID_STRING, SHUNT_COMPENSATOR_ID_1)));
    }

    @Test
    public void testGetSubstationMapServer() {
        //create study
        UUID studyNameUserIdUuid = createStudy("userId", CASE_UUID);
        UUID rootNodeUuid = getRootNodeUuid(studyNameUserIdUuid);

        //get the substation map data info of a network
        webTestClient.get()
                .uri("/v1/studies/{studyUuid}/nodes/{nodeUuid}/network-map/substations/{substationId}", studyNameUserIdUuid, rootNodeUuid, SUBSTATION_ID_1)
                .exchange()
                .expectStatus().isOk()
                .expectHeader().contentType(MediaType.APPLICATION_JSON)
                .expectBody(String.class);

        assertTrue(getRequestsDone(1).contains(String.format("/v1/networks/%s/substations/%s", NETWORK_UUID_STRING, SUBSTATION_ID_1)));
    }

    @Test
    public void testGetVoltageLevelsMapServer() {
        //create study
        UUID studyNameUserIdUuid = createStudy("userId", CASE_UUID);
        UUID rootNodeUuid = getRootNodeUuid(studyNameUserIdUuid);

        //get the voltage level map data info of a network
        webTestClient.get()
                .uri("/v1/studies/{studyUuid}/nodes/{nodeUuid}/network-map/voltage-levels/{voltageLevelId}", studyNameUserIdUuid, rootNodeUuid, VL_ID_1)
                .exchange()
                .expectStatus().isOk()
                .expectHeader().contentType(MediaType.APPLICATION_JSON)
                .expectBody(String.class);

        assertTrue(getRequestsDone(1).contains(String.format("/v1/networks/%s/voltage-levels/%s", NETWORK_UUID_STRING, VL_ID_1)));
    }

    @SneakyThrows
    @Test
    public void testNetworkModificationEquipment() {
        createStudy("userId", CASE_UUID);
        UUID studyNameUserIdUuid = studyRepository.findAll().get(0).getId();
        UUID rootNodeUuid = getRootNodeUuid(studyNameUserIdUuid);
        NetworkModificationNode modificationNode = createNetworkModificationNode(studyNameUserIdUuid, rootNodeUuid);
        UUID modificationNodeUuid = modificationNode.getId();
        NetworkModificationNode modificationNode2 = createNetworkModificationNode(studyNameUserIdUuid, modificationNodeUuid);
        UUID modificationNodeUuid2 = modificationNode2.getId();

        //update equipment on root node (not allowed)
        webTestClient.put()
                .uri("/v1/studies/{studyUuid}/nodes/{nodeUuid}/network-modification/groovy", studyNameUserIdUuid, rootNodeUuid)
                .body(BodyInserters.fromValue("equipment = network.getGenerator('idGen')\nequipment.setTargetP('42')"))
                .exchange()
                .expectStatus().isForbidden();

        //update equipment
        webTestClient.put()
            .uri("/v1/studies/{studyUuid}/nodes/{nodeUuid}/network-modification/groovy", studyNameUserIdUuid, modificationNodeUuid)
            .body(BodyInserters.fromValue("equipment = network.getGenerator('idGen')\nequipment.setTargetP('42')"))
            .exchange()
            .expectStatus().isOk();

        Set<String> substationsSet = ImmutableSet.of("s4", "s5", "s6", "s7");
        checkEquipmentMessagesReceived(studyNameUserIdUuid, modificationNodeUuid, HEADER_UPDATE_TYPE_SUBSTATIONS_IDS, substationsSet);
        assertTrue(getRequestsDone(1).stream().anyMatch(r -> r.matches("/v1/networks/" + NETWORK_UUID_STRING + "/groovy\\?group=.*")));

        webTestClient.get()
                .uri("/v1/studies")
                .header("userId", "userId")
                .exchange()
                .expectStatus().isOk()
                .expectHeader().contentType(MediaType.APPLICATION_JSON)
                .expectBodyList(CreatedStudyBasicInfos.class)
                .value(studies -> studies.get(0),
                        createMatcherCreatedStudyBasicInfos(studyNameUserIdUuid, "userId", "UCTE"));

        // update equipment on second modification node
        webTestClient.put()
            .uri("/v1/studies/{studyUuid}/nodes/{nodeUuid}/network-modification/groovy", studyNameUserIdUuid, modificationNodeUuid2)
            .body(BodyInserters.fromValue("equipment = network.getGenerator('idGen')\nequipment.setTargetP('42')"))
            .exchange()
            .expectStatus().isOk();

        checkEquipmentMessagesReceived(studyNameUserIdUuid, modificationNodeUuid2, HEADER_UPDATE_TYPE_SUBSTATIONS_IDS, substationsSet);
        assertTrue(getRequestsDone(1).stream().anyMatch(r -> r.matches("/v1/networks/" + NETWORK_UUID_STRING + "/groovy\\?group=.*&variantId=" + VARIANT_ID)));
    }

    @Test
    public void testCreationWithErrorBadCaseFile() {
        // Create study with a bad case file -> error
        createStudy("userId", TEST_FILE_WITH_ERRORS, IMPORTED_CASE_WITH_ERRORS_UUID_STRING, false,
                "The network 20140116_0830_2D4_UX1_pst already contains an object 'GeneratorImpl' with the id 'BBE3AA1 _generator'");
    }

    @Test
    public void testCreationWithErrorBadExistingCase() {
        // Create study with a bad case file -> error when importing in the case server
        createStudy("userId", TEST_FILE_IMPORT_ERRORS, null, false,
                "Error during import in the case server");
    }

    @Test
    public void testCreationWithErrorNoMessageBadExistingCase() {
        // Create study with a bad case file -> error when importing in the case server without message in response body
        createStudy("userId", TEST_FILE_IMPORT_ERRORS_NO_MESSAGE_IN_RESPONSE_BODY, null, false,
                "{\"timestamp\":\"2020-12-14T10:27:11.760+0000\",\"status\":500,\"error\":\"Internal Server Error\",\"message2\":\"Error during import in the case server\",\"path\":\"/v1/networks\"}");
    }

    private NetworkModificationNode createNetworkModificationNode(UUID studyUuid, UUID parentNodeUuid) {
        return createNetworkModificationNode(studyUuid, parentNodeUuid, UUID.randomUUID(), VARIANT_ID);
    }

    private NetworkModificationNode createNetworkModificationNode(UUID studyUuid, UUID parentNodeUuid, UUID networkModificationUuid, String variantId) {
        NetworkModificationNode modificationNode = NetworkModificationNode.builder()
            .name("hypo")
            .description("description")
            .networkModification(networkModificationUuid)
            .variantId(variantId)
            .loadFlowStatus(LoadFlowStatus.NOT_DONE)
            .buildStatus(BuildStatus.NOT_BUILT)
            .children(Collections.emptyList())
            .build();
        webTestClient.post().uri("/v1/studies/{studyUuid}/tree/nodes/{id}", studyUuid, parentNodeUuid).bodyValue(modificationNode)
            .exchange()
            .expectStatus().isOk();
        var mess = output.receive(TIMEOUT);
        assertNotNull(mess);
        modificationNode.setId(UUID.fromString(String.valueOf(mess.getHeaders().get(HEADER_NEW_NODE))));
        assertEquals(InsertMode.CHILD.name(), mess.getHeaders().get(HEADER_INSERT_MODE));
        return modificationNode;
    }

    @SneakyThrows
    private UUID createStudy(String userId, UUID caseUuid, String... errorMessage) {
        BasicStudyInfos infos = webTestClient.post()
                .uri("/v1/studies/cases/{caseUuid}",
                        caseUuid)
                .header("userId", userId)
                .exchange()
                .expectStatus().isOk()
                .expectBody(BasicStudyInfos.class)
                .returnResult()
                .getResponseBody();

        UUID studyUuid = infos.getId();

        // assert that the broker message has been sent a study creation request message
        Message<byte[]> message = output.receive(TIMEOUT);

        assertEquals("", new String(message.getPayload()));
        MessageHeaders headers = message.getHeaders();
        assertEquals(userId, headers.get(HEADER_USER_ID));
        assertEquals(studyUuid, headers.get(HEADER_STUDY_UUID));
        assertEquals(UPDATE_TYPE_STUDIES, headers.get(HEADER_UPDATE_TYPE));

        output.receive(TIMEOUT);  // message for first modification node creation

        // assert that the broker message has been sent a study creation message for creation
        message = output.receive(TIMEOUT);
        assertEquals("", new String(message.getPayload()));
        headers = message.getHeaders();
        assertEquals(userId, headers.get(HEADER_USER_ID));
        assertEquals(studyUuid, headers.get(HEADER_STUDY_UUID));
        assertEquals(UPDATE_TYPE_STUDIES, headers.get(HEADER_UPDATE_TYPE));
        assertEquals(errorMessage.length != 0 ? errorMessage[0] : null, headers.get(HEADER_ERROR));

        // assert that the broker message has been sent a study creation request message for deletion
        message = output.receive(TIMEOUT);
        assertEquals("", new String(message.getPayload()));
        headers = message.getHeaders();
        assertEquals(userId, headers.get(HEADER_USER_ID));
        assertEquals(studyUuid, headers.get(HEADER_STUDY_UUID));
        assertEquals(UPDATE_TYPE_STUDY_DELETE, headers.get(HEADER_UPDATE_TYPE));

        // assert that all http requests have been sent to remote services
        var requests = getRequestsDone(3);
        assertTrue(requests.contains(String.format("/v1/cases/%s/exists", caseUuid)));
        assertTrue(requests.contains(String.format("/v1/cases/%s/format", caseUuid)));
        assertTrue(requests.stream().anyMatch(r -> r.matches("/v1/networks\\?caseUuid=" + caseUuid + "&variantId=" + FIRST_VARIANT_ID + "&reportUuid=.*")));

        return studyUuid;
    }

    @SneakyThrows
    private UUID createStudy(String userId, String fileName, String caseUuid, boolean isPrivate, String... errorMessage) {
        final UUID studyUuid;
        try (InputStream is = new FileInputStream(ResourceUtils.getFile("classpath:" + fileName))) {
            MockMultipartFile mockFile = new MockMultipartFile("caseFile", fileName, "text/xml", is);

            MultipartBodyBuilder bodyBuilder = new MultipartBodyBuilder();
            bodyBuilder.part("caseFile", mockFile.getBytes())
                .filename(fileName)
                .contentType(MediaType.TEXT_XML);

            BasicStudyInfos infos = webTestClient.post()
                .uri(STUDIES_URL + "?isPrivate={isPrivate}", isPrivate)
                .header("userId", userId)
                .contentType(MediaType.MULTIPART_FORM_DATA)
                .body(BodyInserters.fromMultipartData(bodyBuilder.build()))
                .exchange()
                .expectStatus().isOk()
                .expectBody(BasicStudyInfos.class)
                .returnResult()
                .getResponseBody();

            studyUuid = infos.getId();
        }

        // assert that the broker message has been sent a study creation request message
        Message<byte[]> message = output.receive(TIMEOUT);
        assertEquals("", new String(message.getPayload()));
        MessageHeaders headers = message.getHeaders();
        assertEquals(userId, headers.get(HEADER_USER_ID));
        assertEquals(studyUuid, headers.get(HEADER_STUDY_UUID));
        assertEquals(UPDATE_TYPE_STUDIES, headers.get(HEADER_UPDATE_TYPE));

        if (errorMessage.length == 0) {
            output.receive(TIMEOUT);   // message for first modification node creation
        }

        // assert that the broker message has been sent a study creation message for creation
        message = output.receive(TIMEOUT);
        assertEquals("", new String(message.getPayload()));
        headers = message.getHeaders();
        assertEquals(userId, headers.get(HEADER_USER_ID));
        assertEquals(studyUuid, headers.get(HEADER_STUDY_UUID));
        assertEquals(UPDATE_TYPE_STUDIES, headers.get(HEADER_UPDATE_TYPE));
        assertEquals(errorMessage.length != 0 ? errorMessage[0] : null, headers.get(HEADER_ERROR));

        // assert that the broker message has been sent a study creation request message for deletion
        message = output.receive(TIMEOUT);
        assertEquals("", new String(message.getPayload()));
        headers = message.getHeaders();
        assertEquals(userId, headers.get(HEADER_USER_ID));
        assertEquals(studyUuid, headers.get(HEADER_STUDY_UUID));
        assertEquals(UPDATE_TYPE_STUDY_DELETE, headers.get(HEADER_UPDATE_TYPE));

        // assert that all http requests have been sent to remote services
        var requests = getRequestsDone(caseUuid == null ? 1 : 3);
        assertTrue(requests.contains("/v1/cases/private"));
        if (caseUuid != null) {
            assertTrue(requests.contains(String.format("/v1/cases/%s/format", caseUuid)));
            assertTrue(requests.stream().anyMatch(r -> r.matches("/v1/networks\\?caseUuid=" + caseUuid + "&variantId=" + FIRST_VARIANT_ID + "&reportUuid=.*")));
        }
        return studyUuid;
    }

    @Test
    public void testGetStudyCreationRequests() throws Exception {
        countDownLatch = new CountDownLatch(1);

        //insert a study with a case (multipartfile)
        try (InputStream is = new FileInputStream(ResourceUtils.getFile("classpath:testCase.xiidm"))) {
            MockMultipartFile mockFile = new MockMultipartFile("blockingCaseFile/cases/private", "testCase.xiidm", "text/xml", is);

            MultipartBodyBuilder bodyBuilder = new MultipartBodyBuilder();
            bodyBuilder.part("caseFile", mockFile.getBytes())
                .filename("blockingCaseFile")
                .contentType(MediaType.TEXT_XML);

            webTestClient.post()
                    .uri(STUDIES_URL + "?isPrivate={isPrivate}", "true")
                    .header("userId", "userId")
                    .contentType(MediaType.MULTIPART_FORM_DATA)
                    .body(BodyInserters.fromMultipartData(bodyBuilder.build()))
                    .exchange()
                    .expectStatus().isOk()
                    .expectBody(BasicStudyInfos.class)
                    .value(createMatcherStudyBasicInfos(studyCreationRequestRepository.findAll().get(0).getId(), "userId"));
        }

        UUID studyUuid = studyCreationRequestRepository.findAll().get(0).getId();

        webTestClient.get()
                .uri("/v1/study_creation_requests")
                .header("userId", "userId")
                .exchange()
                .expectStatus().isOk()
                .expectHeader().contentType(MediaType.APPLICATION_JSON)
                .expectBodyList(BasicStudyInfos.class)
                .value(requests -> requests.get(0),
                        createMatcherStudyBasicInfos(studyUuid, "userId"));

        countDownLatch.countDown();

        // Study import is asynchronous, we have to wait because our code doesn't allow block until the study creation processing is done
        Thread.sleep(TIMEOUT);

        webTestClient.get()
            .uri("/v1/study_creation_requests")
            .header("userId", "userId")
            .exchange()
            .expectStatus().isOk()
            .expectHeader().contentType(MediaType.APPLICATION_JSON)
            .expectBodyList(BasicStudyInfos.class)
            .isEqualTo(List.of());

        webTestClient.get()
                .uri("/v1/studies")
                .header("userId", "userId")
                .exchange()
                .expectStatus().isOk()
                .expectHeader().contentType(MediaType.APPLICATION_JSON)
                .expectBodyList(CreatedStudyBasicInfos.class)
                .value(requests -> requests.get(0),
                        createMatcherCreatedStudyBasicInfos(studyUuid, "userId", "XIIDM"));

        // drop the broker message for study creation request (creation)
        output.receive(TIMEOUT);
        // drop the broker message for study creation
        output.receive(TIMEOUT);
        // drop the broker message for study creation request (deletion)
        output.receive(TIMEOUT);

        // assert that all http requests have been sent to remote services
        var httpRequests = getRequestsDone(3);
        assertTrue(httpRequests.contains("/v1/cases/private"));
        assertTrue(httpRequests.contains(String.format("/v1/cases/%s/format", IMPORTED_BLOCKING_CASE_UUID_STRING)));
        assertTrue(httpRequests.stream().anyMatch(r -> r.matches("/v1/networks\\?caseUuid=" + IMPORTED_BLOCKING_CASE_UUID_STRING + "&variantId=" + FIRST_VARIANT_ID + "&reportUuid=.*")));

        countDownLatch = new CountDownLatch(1);

        //insert a study
        webTestClient.post()
                .uri("/v1/studies/cases/{caseUuid}?isPrivate={isPrivate}", NEW_STUDY_CASE_UUID, "false")
                .header("userId", "userId")
                .exchange()
                .expectStatus().isOk()
                .expectBody(BasicStudyInfos.class)
                .value(createMatcherStudyBasicInfos(studyCreationRequestRepository.findAll().get(0).getId(), "userId"));

        studyUuid = studyCreationRequestRepository.findAll().get(0).getId();

        webTestClient.get()
                .uri("/v1/study_creation_requests")
                .header("userId", "userId")
                .exchange()
                .expectStatus().isOk()
                .expectHeader().contentType(MediaType.APPLICATION_JSON)
                .expectBodyList(BasicStudyInfos.class)
                .value(requests -> requests.get(0),
                        createMatcherStudyBasicInfos(studyUuid, "userId"));

        countDownLatch.countDown();

        // Study import is asynchronous, we have to wait because our code doesn't allow block until the study creation processing is done
        Thread.sleep(TIMEOUT);

        webTestClient.get()
            .uri("/v1/study_creation_requests")
            .header("userId", "userId")
            .exchange()
            .expectStatus().isOk()
            .expectHeader().contentType(MediaType.APPLICATION_JSON)
            .expectBodyList(BasicStudyInfos.class)
            .isEqualTo(List.of());

        webTestClient.get()
                .uri("/v1/studies")
                .header("userId", "userId")
                .exchange()
                .expectStatus().isOk()
                .expectHeader().contentType(MediaType.APPLICATION_JSON)
                .expectBodyList(CreatedStudyBasicInfos.class)
                .value(requests -> requests.get(0),
                        createMatcherCreatedStudyBasicInfos(studyUuid, "userId", "XIIDM"));

        // drop the broker message for study creation request (creation)
        output.receive(TIMEOUT);
        // drop the broker message for study creation
        output.receive(TIMEOUT);
        // drop the broker message for study creation request (deletion)
        output.receive(TIMEOUT);

        // assert that all http requests have been sent to remote services
        var requests = getRequestsDone(3);
        assertTrue(requests.contains(String.format("/v1/cases/%s/exists", NEW_STUDY_CASE_UUID)));
        assertTrue(requests.contains(String.format("/v1/cases/%s/format", NEW_STUDY_CASE_UUID)));
        assertTrue(requests.stream().anyMatch(r -> r.matches("/v1/networks\\?caseUuid=" + NEW_STUDY_CASE_UUID + "&variantId=" + FIRST_VARIANT_ID + "&reportUuid=.*")));
    }

    @Test
    public void testUpdateLines() {
        createStudy("userId", CASE_UUID);
        UUID studyNameUserIdUuid = studyRepository.findAll().get(0).getId();
        UUID rootNodeUuid = getRootNodeUuid(studyNameUserIdUuid);
        NetworkModificationNode modificationNode1 = createNetworkModificationNode(studyNameUserIdUuid, rootNodeUuid, UUID.randomUUID(), VARIANT_ID);
        UUID modificationNode1Uuid = modificationNode1.getId();
        NetworkModificationNode modificationNode2 = createNetworkModificationNode(studyNameUserIdUuid, modificationNode1Uuid, UUID.randomUUID(), VARIANT_ID_2);
        UUID modificationNode2Uuid = modificationNode2.getId();

        // change line status on root node (not allowed)
        webTestClient.put()
                .uri("/v1/studies/{studyUuid}/nodes/{nodeUuid}/network-modification/lines/{lineId}/status", studyNameUserIdUuid, rootNodeUuid, "line12")
                .bodyValue("lockout")
                .exchange()
                .expectStatus().isForbidden();

        // lockout line
        webTestClient.put()
            .uri("/v1/studies/{studyUuid}/nodes/{nodeUuid}/network-modification/lines/{lineId}/status", studyNameUserIdUuid, modificationNode1Uuid, "line12")
            .bodyValue("lockout")
            .exchange()
            .expectStatus().isOk();

        checkLineModificationMessagesReceived(studyNameUserIdUuid, modificationNode1Uuid, ImmutableSet.of("s1", "s2"));

        webTestClient.put()
            .uri("/v1/studies/{studyUuid}/nodes/{nodeUuid}/network-modification/lines/{lineId}/status", studyNameUserIdUuid, modificationNode1Uuid, "lineFailedId")
            .bodyValue("lockout")
            .exchange()
            .expectStatus().isEqualTo(HttpStatus.INTERNAL_SERVER_ERROR);

        // trip line
        webTestClient.put()
            .uri("/v1/studies/{studyUuid}/nodes/{nodeUuid}/network-modification/lines/{lineId}/status", studyNameUserIdUuid, modificationNode1Uuid, "line23")
            .bodyValue("trip")
            .exchange()
            .expectStatus().isOk();

        checkLineModificationMessagesReceived(studyNameUserIdUuid, modificationNode1Uuid, ImmutableSet.of("s2", "s3"));

        webTestClient.put()
            .uri("/v1/studies/{studyUuid}/nodes/{nodeUuid}/network-modification/lines/{lineId}/status", studyNameUserIdUuid, modificationNode1Uuid, "lineFailedId")
            .bodyValue("trip")
            .exchange()
            .expectStatus().isEqualTo(HttpStatus.INTERNAL_SERVER_ERROR);

        // energise line end
        webTestClient.put()
            .uri("/v1/studies/{studyUuid}/nodes/{nodeUuid}/network-modification/lines/{lineId}/status", studyNameUserIdUuid, modificationNode1Uuid, "line13")
            .bodyValue("energiseEndOne")
            .exchange()
            .expectStatus().isOk();

        checkLineModificationMessagesReceived(studyNameUserIdUuid, modificationNode1Uuid, ImmutableSet.of("s1", "s3"));

        webTestClient.put()
            .uri("/v1/studies/{studyUuid}/nodes/{nodeUuid}/network-modification/lines/{lineId}/status", studyNameUserIdUuid, modificationNode1Uuid, "lineFailedId")
            .bodyValue("energiseEndTwo")
            .exchange()
            .expectStatus().isEqualTo(HttpStatus.INTERNAL_SERVER_ERROR);

        // switch on line
        webTestClient.put()
            .uri("/v1/studies/{studyUuid}/nodes/{nodeUuid}/network-modification/lines/{lineId}/status", studyNameUserIdUuid, modificationNode1Uuid, "line13")
            .bodyValue("switchOn")
            .exchange()
            .expectStatus().isOk();

        checkLineModificationMessagesReceived(studyNameUserIdUuid, modificationNode1Uuid, ImmutableSet.of("s1", "s3"));

        webTestClient.put()
            .uri("/v1/studies/{studyUuid}/nodes/{nodeUuid}/network-modification/lines/{lineId}/status", studyNameUserIdUuid, modificationNode1Uuid, "lineFailedId")
            .bodyValue("switchOn")
            .exchange()
            .expectStatus().isEqualTo(HttpStatus.INTERNAL_SERVER_ERROR);

        // switch on line on second modification node
        webTestClient.put()
            .uri("/v1/studies/{studyUuid}/nodes/{nodeUuid}/network-modification/lines/{lineId}/status", studyNameUserIdUuid, modificationNode2Uuid, "line13")
            .bodyValue("switchOn")
            .exchange()
            .expectStatus().isOk();
        checkLineModificationMessagesReceived(studyNameUserIdUuid, modificationNode2Uuid, ImmutableSet.of("s1", "s3"));

        var requests = getRequestsWithBodyDone(9);
        assertTrue(requests.stream().anyMatch(r -> r.getPath().matches("/v1/networks/" + NETWORK_UUID_STRING + "/lines/line12/status\\?group=.*") && r.getBody().equals("lockout")));
        assertTrue(requests.stream().anyMatch(r -> r.getPath().matches("/v1/networks/" + NETWORK_UUID_STRING + "/lines/line23/status\\?group=.*") && r.getBody().equals("trip")));
        assertTrue(requests.stream().anyMatch(r -> r.getPath().matches("/v1/networks/" + NETWORK_UUID_STRING + "/lines/line13/status\\?group=.*") && r.getBody().equals("energiseEndOne")));
        assertTrue(requests.stream().anyMatch(r -> r.getPath().matches("/v1/networks/" + NETWORK_UUID_STRING + "/lines/line13/status\\?group=.*") && r.getBody().equals("switchOn")));
        assertTrue(requests.stream().anyMatch(r -> r.getPath().matches("/v1/networks/" + NETWORK_UUID_STRING + "/lines/lineFailedId/status\\?group=.*") && r.getBody().equals("lockout")));
        assertTrue(requests.stream().anyMatch(r -> r.getPath().matches("/v1/networks/" + NETWORK_UUID_STRING + "/lines/lineFailedId/status\\?group=.*") && r.getBody().equals("trip")));
        assertTrue(requests.stream().anyMatch(r -> r.getPath().matches("/v1/networks/" + NETWORK_UUID_STRING + "/lines/lineFailedId/status\\?group=.*") && r.getBody().equals("energiseEndTwo")));
        assertTrue(requests.stream().anyMatch(r -> r.getPath().matches("/v1/networks/" + NETWORK_UUID_STRING + "/lines/lineFailedId/status\\?group=.*") && r.getBody().equals("switchOn")));
        assertTrue(requests.stream().anyMatch(r -> r.getPath().matches("/v1/networks/" + NETWORK_UUID_STRING + "/lines/line13/status\\?group=.*&variantId=" + VARIANT_ID_2) && r.getBody().equals("switchOn")));
    }

    @Test
    public void testCreateLoad() {
        createStudy("userId", CASE_UUID);
        UUID studyNameUserIdUuid = studyRepository.findAll().get(0).getId();
        UUID rootNodeUuid = getRootNodeUuid(studyNameUserIdUuid);
        NetworkModificationNode modificationNode1 = createNetworkModificationNode(studyNameUserIdUuid, rootNodeUuid, UUID.randomUUID(), VARIANT_ID);
        UUID modificationNode1Uuid = modificationNode1.getId();
        NetworkModificationNode modificationNode2 = createNetworkModificationNode(studyNameUserIdUuid, modificationNode1Uuid, UUID.randomUUID(), VARIANT_ID_2);
        UUID modificationNode2Uuid = modificationNode2.getId();

        String createLoadAttributes = "{\"loadId\":\"loadId1\",\"loadName\":\"loadName1\",\"loadType\":\"UNDEFINED\",\"activePower\":\"100.0\",\"reactivePower\":\"50.0\",\"voltageLevelId\":\"idVL1\",\"busId\":\"idBus1\"}";

        // create load on root node (not allowed)
        webTestClient.post()
                .uri("/v1/studies/{studyUuid}/nodes/{nodeUuid}/network-modification/loads", studyNameUserIdUuid, rootNodeUuid)
                .bodyValue(createLoadAttributes)
                .exchange()
                .expectStatus().isForbidden();

        // create load on first modification node
        webTestClient.post()
            .uri("/v1/studies/{studyUuid}/nodes/{nodeUuid}/network-modification/loads", studyNameUserIdUuid, modificationNode1Uuid)
                .bodyValue(createLoadAttributes)
                .exchange()
                .expectStatus().isOk();
        checkEquipmentCreationMessagesReceived(studyNameUserIdUuid, modificationNode1Uuid, ImmutableSet.of("s2"));

        // create load on second modification node
        webTestClient.post()
            .uri("/v1/studies/{studyUuid}/nodes/{nodeUuid}/network-modification/loads", studyNameUserIdUuid, modificationNode2Uuid)
                .bodyValue(createLoadAttributes)
                .exchange()
                .expectStatus().isOk();
        checkEquipmentCreationMessagesReceived(studyNameUserIdUuid, modificationNode2Uuid, ImmutableSet.of("s2"));

        // update load creation
        String loadAttributesUpdated = "{\"loadId\":\"loadId2\",\"loadName\":\"loadName2\",\"loadType\":\"UNDEFINED\",\"activePower\":\"50.0\",\"reactivePower\":\"25.0\",\"voltageLevelId\":\"idVL2\",\"busId\":\"idBus2\"}";
        webTestClient.put()
                .uri("/v1/studies/{studyUuid}/nodes/{nodeUuid}/network-modification/modifications/{modificationUuid}/loads-creation", studyNameUserIdUuid, modificationNode1Uuid, MODIFICATION_UUID)
                .bodyValue(loadAttributesUpdated)
                .exchange()
                .expectStatus().isOk();

        var requests = getRequestsWithBodyDone(3);
        assertTrue(requests.stream().anyMatch(r -> r.getPath().matches("/v1/networks/" + NETWORK_UUID_STRING + "/loads\\?group=.*") && r.getBody().equals(createLoadAttributes)));
        assertTrue(requests.stream().anyMatch(r -> r.getPath().matches("/v1/networks/" + NETWORK_UUID_STRING + "/loads\\?group=.*&variantId=" + VARIANT_ID) && r.getBody().equals(createLoadAttributes)));
        assertTrue(requests.stream().anyMatch(r -> r.getPath().matches("/v1/networks/" + NETWORK_UUID_STRING + "/loads\\?group=.*&variantId=" + VARIANT_ID_2) && r.getBody().equals(createLoadAttributes)));
        assertTrue(requests.stream().anyMatch(r -> r.getPath().matches("/v1/modifications/" + MODIFICATION_UUID + "/loads-creation") && r.getBody().equals(loadAttributesUpdated)));
    }

    @Test
    public void testModifyLoad() {
        createStudy("userId", CASE_UUID);
        UUID studyNameUserIdUuid = studyRepository.findAll().get(0).getId();
        UUID rootNodeUuid = getRootNodeUuid(studyNameUserIdUuid);
        NetworkModificationNode modificationNode = createNetworkModificationNode(studyNameUserIdUuid, rootNodeUuid, UUID.randomUUID(), VARIANT_ID);
        UUID modificationNodeUuid = modificationNode.getId();
        NetworkModificationNode modificationNode2 = createNetworkModificationNode(studyNameUserIdUuid, modificationNodeUuid, UUID.randomUUID(), VARIANT_ID_2);
        UUID modificationNodeUuid2 = modificationNode2.getId();

        String loadModificationAttributes = "{\"equipmentId\":\"loadId1\",\"loadName\":\"loadName1\",\"loadType\":\"AUXILIARY\",\"activePower\":\"100.0\"}";

        // modify load on root node (not allowed)
        webTestClient.put()
                .uri("/v1/studies/{studyUuid}/nodes/{nodeUuid}/network-modification/loads", studyNameUserIdUuid, rootNodeUuid)
                .bodyValue(loadModificationAttributes)
                .exchange()
                .expectStatus().isForbidden();

        // modify load on first modification node
        webTestClient.put()
                .uri("/v1/studies/{studyUuid}/nodes/{nodeUuid}/network-modification/loads", studyNameUserIdUuid, modificationNodeUuid)
                .bodyValue(loadModificationAttributes)
                .exchange()
                .expectStatus().isOk();
        checkEquipmentCreationMessagesReceived(studyNameUserIdUuid, modificationNodeUuid, ImmutableSet.of("s2"));

        // modify load on second modification node
        webTestClient.put()
                .uri("/v1/studies/{studyUuid}/nodes/{nodeUuid}/network-modification/loads", studyNameUserIdUuid, modificationNodeUuid2)
                .bodyValue(loadModificationAttributes)
                .exchange()
                .expectStatus().isOk();
        checkEquipmentModificationMessagesReceived(studyNameUserIdUuid, modificationNodeUuid2, ImmutableSet.of("s2"));

        // update load modification
        String loadAttributesUpdated = "{\"loadId\":\"loadId1\",\"loadType\":\"FICTITIOUS\",\"activePower\":\"70.0\"}";
        webTestClient.put()
                .uri("/v1/studies/{studyUuid}/nodes/{nodeUuid}/network-modification/modifications/{modificationUuid}/loads-modification", studyNameUserIdUuid, modificationNodeUuid, MODIFICATION_UUID)
                .bodyValue(loadAttributesUpdated)
                .exchange()
                .expectStatus().isOk();

        var requests = getRequestsWithBodyDone(3);
        assertTrue(requests.stream().anyMatch(r -> r.getPath().matches("/v1/networks/" + NETWORK_UUID_STRING + "/loads-modification\\?group=.*") && r.getBody().equals(loadModificationAttributes)));
        assertTrue(requests.stream().anyMatch(r -> r.getPath().matches("/v1/networks/" + NETWORK_UUID_STRING + "/loads-modification\\?group=.*&variantId=" + VARIANT_ID) && r.getBody().equals(loadModificationAttributes)));
        assertTrue(requests.stream().anyMatch(r -> r.getPath().matches("/v1/networks/" + NETWORK_UUID_STRING + "/loads-modification\\?group=.*&variantId=" + VARIANT_ID_2) && r.getBody().equals(loadModificationAttributes)));
        assertTrue(requests.stream().anyMatch(r -> r.getPath().matches("/v1/modifications/" + MODIFICATION_UUID + "/loads-modification") && r.getBody().equals(loadAttributesUpdated)));
    }

    @Test
    public void testModifyEquipment() {
        var modificationType = ModificationType.GENERATOR_MODIFICATION;
        String modificationTypeUrl = ModificationType.getUriFromType(modificationType);
        createStudy("userId", CASE_UUID);
        UUID studyNameUserIdUuid = studyRepository.findAll().get(0).getId();
        UUID rootNodeUuid = getRootNodeUuid(studyNameUserIdUuid);
        NetworkModificationNode modificationNode = createNetworkModificationNode(studyNameUserIdUuid, rootNodeUuid, UUID.randomUUID(), VARIANT_ID);
        UUID modificationNodeUuid = modificationNode.getId();
        NetworkModificationNode modificationNode2 = createNetworkModificationNode(studyNameUserIdUuid, modificationNodeUuid, UUID.randomUUID(), VARIANT_ID_2);
        UUID modificationNodeUuid2 = modificationNode2.getId();

        String equipmentModificationAttribute = "{\"equipmentId\":\"equipmentId\"}";

        var plop = webTestClient.put()
            .uri("/v1/studies/{studyUuid}/nodes/{nodeUuid}/network-modification/modifications/{modificationType}", studyNameUserIdUuid, rootNodeUuid, modificationTypeUrl)
            .bodyValue(equipmentModificationAttribute)
            .exchange().returnResult(new ParameterizedTypeReference<>() {
            });
        System.err.println(plop.getResponseBody().blockFirst());
        // modify generator on root node (not allowed)
        webTestClient.put()
            .uri("/v1/studies/{studyUuid}/nodes/{nodeUuid}/network-modification/modifications/{modificationType}", studyNameUserIdUuid, rootNodeUuid, modificationTypeUrl)
            .bodyValue(equipmentModificationAttribute)
            .exchange()
            .expectStatus().isForbidden();

        // modify generator on first modification node
        webTestClient.put()
            .uri("/v1/studies/{studyUuid}/nodes/{nodeUuid}/network-modification/modifications/{modificationType}", studyNameUserIdUuid, modificationNodeUuid, modificationTypeUrl)
            .bodyValue(equipmentModificationAttribute)
            .exchange()
            .expectStatus().isOk();
        checkEquipmentCreationMessagesReceived(studyNameUserIdUuid, modificationNodeUuid, ImmutableSet.of("s2"));

        // modify generator on second modification node
        webTestClient.put()
            .uri("/v1/studies/{studyUuid}/nodes/{nodeUuid}/network-modification/modifications/{modificationType}", studyNameUserIdUuid, modificationNodeUuid2, modificationTypeUrl)
            .bodyValue(equipmentModificationAttribute)
            .exchange()
            .expectStatus().isOk();
        checkEquipmentModificationMessagesReceived(studyNameUserIdUuid, modificationNodeUuid2, ImmutableSet.of("s2"));

        // update generator modification
        String generatorAttributesUpdated = "{\"generatorId\":\"generatorId1\",\"generatorType\":\"FICTITIOUS\",\"activePower\":\"70.0\"}";
        webTestClient.put()
            .uri("/v1/studies/{studyUuid}/nodes/{nodeUuid}/network-modification/modifications/{modificationUuid}/{modificationType}", studyNameUserIdUuid, modificationNodeUuid, MODIFICATION_UUID, modificationTypeUrl)
            .bodyValue(generatorAttributesUpdated)
            .exchange()
            .expectStatus().isOk();

        var requests = getRequestsWithBodyDone(3);
        assertTrue(requests.stream().anyMatch(r -> r.getPath().matches("/v1/networks/" + NETWORK_UUID_STRING + "/" + modificationTypeUrl + "\\?group=.*") && r.getBody().equals(equipmentModificationAttribute)));
        assertTrue(requests.stream().anyMatch(r -> r.getPath().matches("/v1/networks/" + NETWORK_UUID_STRING + "/" + modificationTypeUrl + "\\?group=.*\\&variantId=" + VARIANT_ID) && r.getBody().equals(equipmentModificationAttribute)));
        assertTrue(requests.stream().anyMatch(r -> r.getPath().matches("/v1/networks/" + NETWORK_UUID_STRING + "/" + modificationTypeUrl + "\\?group=.*\\&variantId=" + VARIANT_ID_2) && r.getBody().equals(equipmentModificationAttribute)));
        assertTrue(requests.stream().anyMatch(r -> r.getPath().matches("/v1/modifications/" + MODIFICATION_UUID + "/" + modificationTypeUrl) && r.getBody().equals(generatorAttributesUpdated)));
    }

    @Test
    public void testCreateSubstation() {
        createStudy("userId", CASE_UUID);
        UUID studyNameUserIdUuid = studyRepository.findAll().get(0).getId();
        UUID rootNodeUuid = getRootNodeUuid(studyNameUserIdUuid);
        NetworkModificationNode modificationNode1 = createNetworkModificationNode(studyNameUserIdUuid, rootNodeUuid, UUID.randomUUID(), VARIANT_ID);
        UUID modificationNode1Uuid = modificationNode1.getId();
        NetworkModificationNode modificationNode2 = createNetworkModificationNode(studyNameUserIdUuid, modificationNode1Uuid, UUID.randomUUID(), VARIANT_ID_2);
        UUID modificationNode2Uuid = modificationNode2.getId();

        String createSubstationAttributes = "{\"substationId\":\"substationId1\",\"substationName\":\"substationName1\",\"country\":\"AD\"}";

        // create substation on root node (not allowed)
        webTestClient.post()
                .uri("/v1/studies/{studyUuid}/nodes/{nodeUuid}/network-modification/substations", studyNameUserIdUuid, rootNodeUuid)
                .bodyValue(createSubstationAttributes)
                .exchange()
                .expectStatus().isForbidden();

        // create substation on first modification node
        webTestClient.post()
            .uri("/v1/studies/{studyUuid}/nodes/{nodeUuid}/network-modification/substations", studyNameUserIdUuid, modificationNode1Uuid)
            .bodyValue(createSubstationAttributes)
            .exchange()
            .expectStatus().isOk();
        checkEquipmentCreationMessagesReceived(studyNameUserIdUuid, modificationNode1Uuid, new HashSet<>());

        // create substation on second modification node
        webTestClient.post()
            .uri("/v1/studies/{studyUuid}/nodes/{nodeUuid}/network-modification/substations", studyNameUserIdUuid, modificationNode2Uuid)
            .bodyValue(createSubstationAttributes)
            .exchange()
            .expectStatus().isOk();
        checkEquipmentCreationMessagesReceived(studyNameUserIdUuid, modificationNode2Uuid, new HashSet<>());

        // update substation creation
        String substationAttributesUpdated = "{\"substationId\":\"substationId2\",\"substationName\":\"substationName2\",\"country\":\"FR\"}";
        webTestClient.put()
                .uri("/v1/studies/{studyUuid}/nodes/{nodeUuid}/network-modification/modifications/{modificationUuid}/substations-creation", studyNameUserIdUuid, modificationNode1Uuid, MODIFICATION_UUID)
                .bodyValue(substationAttributesUpdated)
                .exchange()
                .expectStatus().isOk();

        var requests = getRequestsWithBodyDone(3);
        assertTrue(requests.stream().anyMatch(r -> r.getPath().matches("/v1/networks/" + NETWORK_UUID_STRING + "/substations\\?group=.*") && r.getBody().equals(createSubstationAttributes)));
        assertTrue(requests.stream().anyMatch(r -> r.getPath().matches("/v1/networks/" + NETWORK_UUID_STRING + "/substations\\?group=.*&variantId=" + VARIANT_ID) && r.getBody().equals(createSubstationAttributes)));
        assertTrue(requests.stream().anyMatch(r -> r.getPath().matches("/v1/networks/" + NETWORK_UUID_STRING + "/substations\\?group=.*&variantId=" + VARIANT_ID_2) && r.getBody().equals(createSubstationAttributes)));
        assertTrue(requests.stream().anyMatch(r -> r.getPath().matches("/v1/modifications/" + MODIFICATION_UUID + "/substations-creation") && r.getBody().equals(substationAttributesUpdated)));
    }

    @Test
    public void testCreateVoltageLevel() {
        createStudy("userId", CASE_UUID);
        UUID studyNameUserIdUuid = studyRepository.findAll().get(0).getId();
        UUID rootNodeUuid = getRootNodeUuid(studyNameUserIdUuid);
        NetworkModificationNode modificationNode1 = createNetworkModificationNode(studyNameUserIdUuid, rootNodeUuid);
        UUID modificationNode1Uuid = modificationNode1.getId();
        NetworkModificationNode modificationNode2 = createNetworkModificationNode(studyNameUserIdUuid, modificationNode1Uuid, UUID.randomUUID(), VARIANT_ID_2);
        UUID modificationNode2Uuid = modificationNode2.getId();

        String createVoltageLevelAttributes = "{\"voltageLevelId\":\"voltageLevelId1\",\"voltageLevelName\":\"voltageLevelName1\""
            + ",\"nominalVoltage\":\"379.1\", \"substationId\":\"s1\"}";

        // create voltage level on root node (not allowed)
        webTestClient.post()
                .uri("/v1/studies/{studyUuid}/nodes/{nodeUuid}/network-modification/voltage-levels", studyNameUserIdUuid, rootNodeUuid)
                .bodyValue(createVoltageLevelAttributes)
                .exchange()
                .expectStatus().isForbidden();

        // create voltage level
        webTestClient.post()
            .uri("/v1/studies/{studyUuid}/nodes/{nodeUuid}/network-modification/voltage-levels", studyNameUserIdUuid, modificationNode1Uuid)
            .bodyValue(createVoltageLevelAttributes)
            .exchange()
            .expectStatus().isOk();
        checkEquipmentCreationMessagesReceived(studyNameUserIdUuid, modificationNode1Uuid, new HashSet<>());

        // create voltage level on second modification node
        webTestClient.post()
            .uri("/v1/studies/{studyUuid}/nodes/{nodeUuid}/network-modification/voltage-levels", studyNameUserIdUuid, modificationNode2Uuid)
            .bodyValue(createVoltageLevelAttributes)
            .exchange()
            .expectStatus().isOk();
        checkEquipmentCreationMessagesReceived(studyNameUserIdUuid, modificationNode2Uuid, new HashSet<>());

        // update voltage level creation
        String voltageLevelAttributesUpdated = "{\"voltageLevelId\":\"voltageLevelId2\",\"voltageLevelName\":\"voltageLevelName2\""
                + ",\"nominalVoltage\":\"379.1\", \"substationId\":\"s2\"}";
        webTestClient.put()
                .uri("/v1/studies/{studyUuid}/nodes/{nodeUuid}/network-modification/modifications/{modificationUuid}/voltage-levels-creation", studyNameUserIdUuid, modificationNode1Uuid, MODIFICATION_UUID)
                .bodyValue(voltageLevelAttributesUpdated)
                .exchange()
                .expectStatus().isOk();

        var requests = getRequestsWithBodyDone(3);
        assertTrue(requests.stream().anyMatch(r -> r.getPath().matches("/v1/networks/" + NETWORK_UUID_STRING + "/voltage-levels\\?group=.*") && r.getBody().equals(createVoltageLevelAttributes)));
        assertTrue(requests.stream().anyMatch(r -> r.getPath().matches("/v1/networks/" + NETWORK_UUID_STRING + "/voltage-levels\\?group=.*&variantId=" + VARIANT_ID) && r.getBody().equals(createVoltageLevelAttributes)));
        assertTrue(requests.stream().anyMatch(r -> r.getPath().matches("/v1/networks/" + NETWORK_UUID_STRING + "/voltage-levels\\?group=.*&variantId=" + VARIANT_ID_2) && r.getBody().equals(createVoltageLevelAttributes)));
        assertTrue(requests.stream().anyMatch(r -> r.getPath().matches("/v1/modifications/" + MODIFICATION_UUID + "/voltage-levels-creation") && r.getBody().equals(voltageLevelAttributesUpdated)));
    }

    @SneakyThrows
    @Test
    public void testLineSplitWithVoltageLevel() {
        createStudy("userId", CASE_UUID);
        UUID studyNameUserIdUuid = studyRepository.findAll().get(0).getId();
        UUID rootNodeUuid = getRootNodeUuid(studyNameUserIdUuid);
        NetworkModificationNode modificationNode = createNetworkModificationNode(studyNameUserIdUuid, rootNodeUuid);
        UUID modificationNodeUuid = modificationNode.getId();

        VoltageLevelCreationInfos vl1 = VoltageLevelCreationInfos.builder()
            .equipmentId("vl1")
            .equipmentName("NewVoltageLevel")
            .nominalVoltage(379.3)
            .substationId("s1")
            .busbarSections(Collections.singletonList(new BusbarSectionCreationInfos("v1bbs", "BBS1", 1, 1)))
            .busbarConnections(Collections.emptyList())
            .build();
        LineSplitWithVoltageLevelInfos lineSplitWoVL = new LineSplitWithVoltageLevelInfos("line3", 10.0, vl1, null, "1.A",
            "nl1", "NewLine1", "nl2", "NewLine2");
        String lineSplitWoVLasJSON = mapper.writeValueAsString(lineSplitWoVL);

        webTestClient.post()
            .uri("/v1/studies/{studyUuid}/nodes/{nodeUuid}/network-modification/line-splits",
                studyNameUserIdUuid, modificationNodeUuid)
            .bodyValue(lineSplitWoVLasJSON)
            .exchange()
            .expectStatus().isOk();

        checkEquipmentCreationMessagesReceived(studyNameUserIdUuid, modificationNodeUuid, ImmutableSet.of("s1", "s2"));

        webTestClient.put()
            .uri("/v1/studies/{studyUuid}/nodes/{nodeUuid}/network-modification/modifications/{modificationUuid}/line-splits",
                studyNameUserIdUuid, modificationNodeUuid, MODIFICATION_UUID)
            .bodyValue(lineSplitWoVLasJSON)
            .exchange()
            .expectStatus().isOk();

        var requests = getRequestsWithBodyDone(2);
        assertEquals(2, requests.size());
        Optional<RequestWithBody> creationRequest = requests.stream().filter(r -> r.getPath().matches("/v1/networks/" + NETWORK_UUID_STRING + "/line-splits\\?group=.*")).findFirst();
        Optional<RequestWithBody> updateRequest = requests.stream().filter(r -> r.getPath().matches("/v1/modifications/" + MODIFICATION_UUID + "/line-splits")).findFirst();
        assertTrue(creationRequest.isPresent());
        assertTrue(updateRequest.isPresent());
        assertEquals(lineSplitWoVLasJSON, creationRequest.get().getBody());
        assertEquals(lineSplitWoVLasJSON, updateRequest.get().getBody());

        webTestClient.post()
            .uri("/v1/studies/{studyUuid}/nodes/{nodeUuid}/network-modification/line-splits",
                studyNameUserIdUuid, modificationNodeUuid)
            .bodyValue("bogus")
            .exchange()
            .expectStatus().is5xxServerError()
            .expectBody(String.class).isEqualTo("400 BAD_REQUEST");

        webTestClient.put()
            .uri("/v1/studies/{studyUuid}/nodes/{nodeUuid}/network-modification/modifications/{modificationUuid}/line-splits",
                studyNameUserIdUuid, modificationNodeUuid, MODIFICATION_UUID)
            .bodyValue("bogus")
            .exchange()
            .expectStatus().is5xxServerError()
            .expectBody(String.class).isEqualTo("400 BAD_REQUEST");

        requests = getRequestsWithBodyDone(2);
    }

    @Test public void testReorderModification() {
        createStudy("userId", CASE_UUID);
        UUID studyNameUserIdUuid = studyRepository.findAll().get(0).getId();
        UUID rootNodeUuid = getRootNodeUuid(studyNameUserIdUuid);
        NetworkModificationNode modificationNode = createNetworkModificationNode(studyNameUserIdUuid, rootNodeUuid, UUID.randomUUID(), VARIANT_ID);
        UUID modificationNodeUuid = modificationNode.getId();

        UUID modification1 = UUID.randomUUID();
        UUID modification2 = UUID.randomUUID();

        webTestClient.put()
            .uri("/v1/studies/{studyUuid}/nodes/{nodeUuid}/network-modification/{modificationID}?beforeUuid={modificationID2}",
                studyNameUserIdUuid, UUID.randomUUID(), modification1, modification2)
            .exchange()
            .expectStatus().isNotFound();

        webTestClient.put()
            .uri("/v1/studies/{studyUuid}/nodes/{nodeUuid}/network-modification/{modificationID}?beforeUuid={modificationID2}",
                UUID.randomUUID(), modificationNodeUuid, modification1, modification2)
            .exchange()
            .expectStatus().isForbidden();

        webTestClient.put()
            .uri("/v1/studies/{studyUuid}/nodes/{nodeUuid}/network-modification/{modificationID}",
                studyNameUserIdUuid, modificationNodeUuid, modification1, modification2)
            .exchange()
            .expectStatus().isOk();

        var requests = getRequestsWithBodyDone(1);
        assertTrue(requests.stream().anyMatch(r -> r.getPath().matches("/v1/groups/" +
            modificationNode.getNetworkModification()
            + "/modifications/move[?]modificationsToMove=.*" + modification1)));

        // update switch on first modification node
        webTestClient.put()
            .uri("/v1/studies/{studyUuid}/nodes/{nodeUuid}/network-modification/{modificationID}?beforeUuid={modificationID2}",
                studyNameUserIdUuid, modificationNodeUuid, modification1, modification2)
            .exchange()
            .expectStatus().isOk();

        requests = getRequestsWithBodyDone(1);
        assertTrue(requests.stream().anyMatch(r -> r.getPath().matches("/v1/groups/" +
            modificationNode.getNetworkModification()
            + "/modifications/move[?]modificationsToMove=.*" + modification1 + ".*&before=" + modification2)));

    }

    @Test
    public void testDeleteEquipment() {
        createStudy("userId", CASE_UUID);
        UUID studyNameUserIdUuid = studyRepository.findAll().get(0).getId();
        UUID rootNodeUuid = getRootNodeUuid(studyNameUserIdUuid);
        NetworkModificationNode modificationNode1 = createNetworkModificationNode(studyNameUserIdUuid, rootNodeUuid, UUID.randomUUID(), VARIANT_ID);
        UUID modificationNode1Uuid = modificationNode1.getId();
        NetworkModificationNode modificationNode2 = createNetworkModificationNode(studyNameUserIdUuid, modificationNode1Uuid, UUID.randomUUID(), VARIANT_ID_2);
        UUID modificationNode2Uuid = modificationNode2.getId();

        // delete equipment on root node (not allowed)
        webTestClient.delete()
                .uri("/v1/studies/{studyUuid}/nodes/{nodeUuid}/network-modification/equipments/type/{equipmentType}/id/{equipmentId}",
                        studyNameUserIdUuid, rootNodeUuid, "LOAD", "idLoadToDelete")
                .exchange()
                .expectStatus().isForbidden();

        // delete equipment on first modification node
        webTestClient.delete()
            .uri("/v1/studies/{studyUuid}/nodes/{nodeUuid}/network-modification/equipments/type/{equipmentType}/id/{equipmentId}",
                studyNameUserIdUuid, modificationNode1Uuid, "LOAD", "idLoadToDelete")
            .exchange()
            .expectStatus().isOk();
        checkEquipmentDeletedMessagesReceived(studyNameUserIdUuid, modificationNode1Uuid, HEADER_UPDATE_TYPE_DELETED_EQUIPMENT_ID, "idLoadToDelete",
            HEADER_UPDATE_TYPE_DELETED_EQUIPMENT_TYPE, "LOAD", HEADER_UPDATE_TYPE_SUBSTATIONS_IDS, ImmutableSet.of("s2"));

        // delete equipment on second modification node
        webTestClient.delete()
            .uri("/v1/studies/{studyUuid}/nodes/{nodeUuid}/network-modification/equipments/type/{equipmentType}/id/{equipmentId}",
                studyNameUserIdUuid, modificationNode2Uuid, "LOAD", "idLoadToDelete")
            .exchange()
            .expectStatus().isOk();
        checkEquipmentDeletedMessagesReceived(studyNameUserIdUuid, modificationNode2Uuid, HEADER_UPDATE_TYPE_DELETED_EQUIPMENT_ID, "idLoadToDelete",
            HEADER_UPDATE_TYPE_DELETED_EQUIPMENT_TYPE, "LOAD", HEADER_UPDATE_TYPE_SUBSTATIONS_IDS, ImmutableSet.of("s2"));

        var requests = getRequestsWithBodyDone(2);
        assertTrue(requests.stream().anyMatch(r -> r.getPath().matches("/v1/networks/" + NETWORK_UUID_STRING + "/equipments/type/.*/id/.*\\?group=.*")));
        assertTrue(requests.stream().anyMatch(r -> r.getPath().matches("/v1/networks/" + NETWORK_UUID_STRING + "/equipments/type/.*/id/.*\\?group=.*&variantId=" + VARIANT_ID)));
        assertTrue(requests.stream().anyMatch(r -> r.getPath().matches("/v1/networks/" + NETWORK_UUID_STRING + "/equipments/type/.*/id/.*\\?group=.*&variantId=" + VARIANT_ID_2)));
    }

    private void checkEquipmentDeletedMessagesReceived(UUID studyNameUserIdUuid, UUID nodeUuid, String headerUpdateTypeEquipmentType, String equipmentType,
                                                       String headerUpdateTypeEquipmentId, String equipmentId, String headerUpdateTypeSubstationsIds, Set<String> modifiedSubstationsIdsSet) {
        // assert that the broker message has been sent for updating study type
        Message<byte[]> messageStudyUpdate = output.receive(TIMEOUT);
        assertEquals("", new String(messageStudyUpdate.getPayload()));
        MessageHeaders headersStudyUpdate = messageStudyUpdate.getHeaders();
        assertEquals(studyNameUserIdUuid, headersStudyUpdate.get(StudyService.HEADER_STUDY_UUID));
        assertEquals(nodeUuid, headersStudyUpdate.get(HEADER_NODE));
        assertEquals(UPDATE_TYPE_STUDY, headersStudyUpdate.get(StudyService.HEADER_UPDATE_TYPE));
        assertEquals(equipmentType, headersStudyUpdate.get(headerUpdateTypeEquipmentType));
        assertEquals(equipmentId, headersStudyUpdate.get(headerUpdateTypeEquipmentId));
        assertEquals(modifiedSubstationsIdsSet, headersStudyUpdate.get(headerUpdateTypeSubstationsIds));

        checkUpdateNodesMessageReceived(studyNameUserIdUuid, List.of(nodeUuid));

        // assert that the broker message has been sent for updating load flow status
        checkUpdateModelsStatusMessagesReceived(studyNameUserIdUuid, nodeUuid);
    }

    private void checkUpdateModelStatusMessagesReceived(UUID studyUuid, UUID nodeUuid, String updateType) {
        // assert that the broker message has been sent for updating model status
        Message<byte[]> messageStatus = output.receive(TIMEOUT);
        assertEquals("", new String(messageStatus.getPayload()));
        MessageHeaders headersStatus = messageStatus.getHeaders();
        assertEquals(studyUuid, headersStatus.get(StudyService.HEADER_STUDY_UUID));
        if (nodeUuid != null) {
            assertEquals(nodeUuid, headersStatus.get(HEADER_NODE));
        }
        assertEquals(updateType, headersStatus.get(StudyService.HEADER_UPDATE_TYPE));
    }

    private void checkUpdateModelsStatusMessagesReceived(UUID studyUuid, UUID nodeUuid) {
        checkUpdateModelStatusMessagesReceived(studyUuid, nodeUuid, UPDATE_TYPE_LOADFLOW_STATUS);
        checkUpdateModelStatusMessagesReceived(studyUuid, nodeUuid, UPDATE_TYPE_SECURITY_ANALYSIS_STATUS);
    }

    private void checkUpdateNodesMessageReceived(UUID studyUuid, List<UUID> nodesUuids) {
        Message<byte[]> messageStatus = output.receive(TIMEOUT);
        assertEquals("", new String(messageStatus.getPayload()));
        MessageHeaders headersStatus = messageStatus.getHeaders();
        assertEquals(studyUuid, headersStatus.get(StudyService.HEADER_STUDY_UUID));
        assertEquals(nodesUuids, headersStatus.get(NetworkModificationTreeService.HEADER_NODES));
        assertEquals(NetworkModificationTreeService.NODE_UPDATED, headersStatus.get(StudyService.HEADER_UPDATE_TYPE));
    }

    private void checkEquipmentMessagesReceived(UUID studyNameUserIdUuid, UUID nodeUuid, String headerUpdateTypeId, Set<String> modifiedIdsSet) {
        // assert that the broker message has been sent for updating study type
        Message<byte[]> messageStudyUpdate = output.receive(TIMEOUT);
        assertEquals("", new String(messageStudyUpdate.getPayload()));
        MessageHeaders headersStudyUpdate = messageStudyUpdate.getHeaders();
        assertEquals(studyNameUserIdUuid, headersStudyUpdate.get(StudyService.HEADER_STUDY_UUID));
        assertEquals(nodeUuid, headersStudyUpdate.get(HEADER_NODE));
        assertEquals(UPDATE_TYPE_STUDY, headersStudyUpdate.get(StudyService.HEADER_UPDATE_TYPE));
        assertEquals(modifiedIdsSet, headersStudyUpdate.get(headerUpdateTypeId));

        checkUpdateNodesMessageReceived(studyNameUserIdUuid, List.of(nodeUuid));
        checkUpdateModelsStatusMessagesReceived(studyNameUserIdUuid, nodeUuid);
    }

    private void checkEquipmentCreationMessagesReceived(UUID studyNameUserIdUuid, UUID nodeUuid, Set<String> modifiedIdsSet) {
        checkEquipmentMessagesReceived(studyNameUserIdUuid, nodeUuid, StudyService.HEADER_UPDATE_TYPE_SUBSTATIONS_IDS, modifiedIdsSet);
    }

    private void checkEquipmentModificationMessagesReceived(UUID studyNameUserIdUuid, UUID nodeUuid, Set<String> modifiedIdsSet) {
        checkEquipmentMessagesReceived(studyNameUserIdUuid, nodeUuid, StudyService.HEADER_UPDATE_TYPE_SUBSTATIONS_IDS, modifiedIdsSet);
    }

    private void checkLineModificationMessagesReceived(UUID studyNameUserIdUuid, UUID nodeUuid, Set<String> modifiedSubstationsSet) {
        checkEquipmentMessagesReceived(studyNameUserIdUuid, nodeUuid, StudyService.HEADER_UPDATE_TYPE_SUBSTATIONS_IDS, modifiedSubstationsSet);

        // assert that the broker message has been sent
        Message<byte[]> messageLine = output.receive(TIMEOUT);
        assertEquals("", new String(messageLine.getPayload()));
        MessageHeaders headersSwitch = messageLine.getHeaders();
        assertEquals(studyNameUserIdUuid, headersSwitch.get(StudyService.HEADER_STUDY_UUID));
        assertEquals(nodeUuid, headersSwitch.get(HEADER_NODE));
        assertEquals(StudyService.UPDATE_TYPE_LINE, headersSwitch.get(StudyService.HEADER_UPDATE_TYPE));
    }

    private void checkSwitchModificationMessagesReceived(UUID studyNameUserIdUuid, UUID nodeUuid, Set<String> modifiedSubstationsSet) {
        checkEquipmentMessagesReceived(studyNameUserIdUuid, nodeUuid, StudyService.HEADER_UPDATE_TYPE_SUBSTATIONS_IDS, modifiedSubstationsSet);

        // assert that the broker message has been sent
        Message<byte[]> messageSwitch = output.receive(TIMEOUT);
        assertEquals("", new String(messageSwitch.getPayload()));
        MessageHeaders headersSwitch = messageSwitch.getHeaders();
        assertEquals(studyNameUserIdUuid, headersSwitch.get(StudyService.HEADER_STUDY_UUID));
        assertEquals(nodeUuid, headersSwitch.get(HEADER_NODE));
        assertEquals(UPDATE_TYPE_SWITCH, headersSwitch.get(StudyService.HEADER_UPDATE_TYPE));
    }

    @Test
    public void testGetBusesOrBusbarSections() {
        createStudy("userId", CASE_UUID);
        UUID studyNameUserIdUuid = studyRepository.findAll().get(0).getId();
        UUID rootNodeUuid = getRootNodeUuid(studyNameUserIdUuid);

        webTestClient.get()
            .uri("/v1/studies/{studyUuid}/nodes/{nodeUuid}/network/voltage-levels/{voltageLevelId}/buses", studyNameUserIdUuid, rootNodeUuid, VOLTAGE_LEVEL_ID)
            .exchange()
            .expectStatus().isOk()
            .expectBodyList(IdentifiableInfos.class)
            .value(new MatcherJson<>(mapper, List.of(
                IdentifiableInfos.builder().id("BUS_1").name("BUS_1").build(),
                IdentifiableInfos.builder().id("BUS_2").name("BUS_2").build()
            )));

        var requests = getRequestsDone(1);
        assertTrue(requests.stream().anyMatch(r -> r.matches("/v1/networks/" + NETWORK_UUID_STRING + "/voltage-levels/" + VOLTAGE_LEVEL_ID + "/configured-buses")));

        webTestClient.get()
            .uri("/v1/studies/{studyUuid}/nodes/{nodeUuid}/network/voltage-levels/{voltageLevelId}/busbar-sections", studyNameUserIdUuid, rootNodeUuid, VOLTAGE_LEVEL_ID)
            .exchange()
            .expectStatus().isOk()
            .expectBodyList(IdentifiableInfos.class)
            .value(new MatcherJson<>(mapper, List.of(
                IdentifiableInfos.builder().id("BUSBAR_SECTION_1").name("BUSBAR_SECTION_1").build(),
                IdentifiableInfos.builder().id("BUSBAR_SECTION_2").name("BUSBAR_SECTION_2").build()
            )));

        requests = getRequestsDone(1);
        assertTrue(requests.stream().anyMatch(r -> r.matches("/v1/networks/" + NETWORK_UUID_STRING + "/voltage-levels/" + VOLTAGE_LEVEL_ID + "/busbar-sections")));
    }

    @Test
    public void testCreateGenerator() {
        createStudy("userId", CASE_UUID);
        UUID studyNameUserIdUuid = studyRepository.findAll().get(0).getId();
        UUID rootNodeUuid = getRootNodeUuid(studyNameUserIdUuid);
        NetworkModificationNode modificationNode1 = createNetworkModificationNode(studyNameUserIdUuid, rootNodeUuid, UUID.randomUUID(), VARIANT_ID);
        UUID modificationNode1Uuid = modificationNode1.getId();
        NetworkModificationNode modificationNode2 = createNetworkModificationNode(studyNameUserIdUuid, modificationNode1Uuid, UUID.randomUUID(), VARIANT_ID_2);
        UUID modificationNode2Uuid = modificationNode2.getId();

        String createGeneratorAttributes = "{\"generatorId\":\"generatorId1\",\"generatorName\":\"generatorName1\",\"energySource\":\"UNDEFINED\",\"minActivePower\":\"100.0\",\"maxActivePower\":\"200.0\",\"ratedNominalPower\":\"50.0\",\"activePowerSetpoint\":\"10.0\",\"reactivePowerSetpoint\":\"20.0\",\"voltageRegulatorOn\":\"true\",\"voltageSetpoint\":\"225.0\",\"voltageLevelId\":\"idVL1\",\"busOrBusbarSectionId\":\"idBus1\"}";

        // create generator on root node (not allowed)
        webTestClient.post()
                .uri("/v1/studies/{studyUuid}/nodes/{nodeUuid}/network-modification/generators", studyNameUserIdUuid, rootNodeUuid)
                .bodyValue(createGeneratorAttributes)
                .exchange()
                .expectStatus().isForbidden();

        // create generator on first modification node
        webTestClient.post()
            .uri("/v1/studies/{studyUuid}/nodes/{nodeUuid}/network-modification/generators", studyNameUserIdUuid, modificationNode1Uuid)
            .bodyValue(createGeneratorAttributes)
            .exchange()
            .expectStatus().isOk();
        checkEquipmentCreationMessagesReceived(studyNameUserIdUuid, modificationNode1Uuid, ImmutableSet.of("s2"));

        // create generator on second modification node
        webTestClient.post()
            .uri("/v1/studies/{studyUuid}/nodes/{nodeUuid}/network-modification/generators", studyNameUserIdUuid, modificationNode2Uuid)
            .bodyValue(createGeneratorAttributes)
            .exchange()
            .expectStatus().isOk();
        checkEquipmentCreationMessagesReceived(studyNameUserIdUuid, modificationNode2Uuid, ImmutableSet.of("s2"));

        // update generator creation
        String generatorAttributesUpdated = "{\"generatorId\":\"generatorId2\",\"generatorName\":\"generatorName2\",\"energySource\":\"UNDEFINED\",\"minActivePower\":\"150.0\",\"maxActivePower\":\"50.0\",\"ratedNominalPower\":\"50.0\",\"activePowerSetpoint\":\"10.0\",\"reactivePowerSetpoint\":\"20.0\",\"voltageRegulatorOn\":\"true\",\"voltageSetpoint\":\"225.0\",\"voltageLevelId\":\"idVL1\",\"busOrBusbarSectionId\":\"idBus1\"}";
        webTestClient.put()
                .uri("/v1/studies/{studyUuid}/nodes/{nodeUuid}/network-modification/modifications/{modificationUuid}/generators-creation", studyNameUserIdUuid, modificationNode1Uuid, MODIFICATION_UUID)
                .bodyValue(generatorAttributesUpdated)
                .exchange()
                .expectStatus().isOk();

        var requests = getRequestsWithBodyDone(3);
        assertTrue(requests.stream().anyMatch(r -> r.getPath().matches("/v1/networks/" + NETWORK_UUID_STRING + "/generators\\?group=.*") && r.getBody().equals(createGeneratorAttributes)));
        assertTrue(requests.stream().anyMatch(r -> r.getPath().matches("/v1/networks/" + NETWORK_UUID_STRING + "/generators\\?group=.*&variantId=" + VARIANT_ID) && r.getBody().equals(createGeneratorAttributes)));
        assertTrue(requests.stream().anyMatch(r -> r.getPath().matches("/v1/networks/" + NETWORK_UUID_STRING + "/generators\\?group=.*&variantId=" + VARIANT_ID_2) && r.getBody().equals(createGeneratorAttributes)));
        assertTrue(requests.stream().anyMatch(r -> r.getPath().matches("/v1/modifications/" + MODIFICATION_UUID + "/generators-creation") && r.getBody().equals(generatorAttributesUpdated)));
    }

    @Test
    public void testCreateShuntsCompensator() {
        createStudy("userId", CASE_UUID);
        UUID studyNameUserIdUuid = studyRepository.findAll().get(0).getId();
        UUID rootNodeUuid = getRootNodeUuid(studyNameUserIdUuid);
        NetworkModificationNode modificationNode1 = createNetworkModificationNode(studyNameUserIdUuid, rootNodeUuid, UUID.randomUUID(), VARIANT_ID);
        UUID modificationNode1Uuid = modificationNode1.getId();

        String createShuntCompensatorAttributes = "{\"shuntCompensatorId\":\"shuntCompensatorId1\",\"shuntCompensatorName\":\"shuntCompensatorName1\",\"voltageLevelId\":\"idVL1\",\"busOrBusbarSectionId\":\"idBus1\"}";

        // create suntCompensator on root node (not allowed)
        webTestClient.post()
                .uri("/v1/studies/{studyUuid}/nodes/{nodeUuid}/network-modification/shunt-compensators", studyNameUserIdUuid, rootNodeUuid)
                .bodyValue(createShuntCompensatorAttributes)
                .exchange()
                .expectStatus().isForbidden();

        // create suntCompensator on modification node child of root node
        webTestClient.post()
            .uri("/v1/studies/{studyUuid}/nodes/{nodeUuid}/network-modification/shunt-compensators", studyNameUserIdUuid, modificationNode1Uuid)
            .bodyValue(createShuntCompensatorAttributes)
            .exchange()
            .expectStatus().isOk();
        checkEquipmentCreationMessagesReceived(studyNameUserIdUuid, modificationNode1Uuid, ImmutableSet.of("s2"));

        // update shunt compensator creation
        String shuntCompensatorAttributesUpdated = "{\"shuntCompensatorId\":\"shuntCompensatorId2\",\"shuntCompensatorName\":\"shuntCompensatorName2\",\"voltageLevelId\":\"idVL2\",\"busOrBusbarSectionId\":\"idBus1\"}";
        webTestClient.put()
                .uri("/v1/studies/{studyUuid}/nodes/{nodeUuid}/network-modification/modifications/{modificationUuid}/shunt-compensators-creation", studyNameUserIdUuid, modificationNode1Uuid, MODIFICATION_UUID)
                .bodyValue(shuntCompensatorAttributesUpdated)
                .exchange()
                .expectStatus().isOk();

        var requests = getRequestsWithBodyDone(2);
        assertTrue(requests.stream().anyMatch(r -> r.getPath().matches("/v1/networks/" + NETWORK_UUID_STRING + "/shunt-compensators[?]group=.*&variantId=" + VARIANT_ID) && r.getBody().equals(createShuntCompensatorAttributes)));
        assertTrue(requests.stream().anyMatch(r -> r.getPath().matches("/v1/modifications/" + MODIFICATION_UUID + "/shunt-compensators-creation") && r.getBody().equals(shuntCompensatorAttributesUpdated)));
    }

    @Test
    public void testCreateLine() {
        createStudy("userId", CASE_UUID);
        UUID studyNameUserIdUuid = studyRepository.findAll().get(0).getId();
        UUID rootNodeUuid = getRootNodeUuid(studyNameUserIdUuid);
        NetworkModificationNode modificationNode1 = createNetworkModificationNode(studyNameUserIdUuid, rootNodeUuid, UUID.randomUUID(), VARIANT_ID);
        UUID modificationNode1Uuid = modificationNode1.getId();
        NetworkModificationNode modificationNode2 = createNetworkModificationNode(studyNameUserIdUuid, modificationNode1Uuid, UUID.randomUUID(), VARIANT_ID_2);
        UUID modificationNode2Uuid = modificationNode2.getId();

        String createLineAttributes = "{" +
                "\"lineId\":\"lineId1\"," +
                "\"lineName\":\"lineName1\"," +
                "\"seriesResistance\":\"50.0\"," +
                "\"seriesReactance\":\"50.0\"," +
                "\"shuntConductance1\":\"100.0\"," +
                "\"shuntSusceptance1\":\"100.0\"," +
                "\"shuntConductance2\":\"200.0\"," +
                "\"shuntSusceptance2\":\"200.0\"," +
                "\"voltageLevelId1\":\"idVL1\"," +
                "\"busOrBusbarSectionId1\":\"idBus1\"," +
                "\"voltageLevelId2\":\"idVL2\"," +
                "\"busOrBusbarSectionId2\":\"idBus2\"}";

        // create line on root node (not allowed)
        webTestClient.post()
                .uri("/v1/studies/{studyUuid}/nodes/{nodeUuid}/network-modification/lines", studyNameUserIdUuid, rootNodeUuid)
                .bodyValue(createLineAttributes)
                .exchange()
                .expectStatus().isForbidden();

        // create line on first modification node
        webTestClient.post()
            .uri("/v1/studies/{studyUuid}/nodes/{nodeUuid}/network-modification/lines", studyNameUserIdUuid, modificationNode1Uuid)
            .bodyValue(createLineAttributes)
            .exchange()
            .expectStatus().isOk();
        checkEquipmentCreationMessagesReceived(studyNameUserIdUuid, modificationNode1Uuid, ImmutableSet.of("s2"));

        // create line on second modification node
        webTestClient.post()
            .uri("/v1/studies/{studyUuid}/nodes/{nodeUuid}/network-modification/lines", studyNameUserIdUuid, modificationNode2Uuid)
            .bodyValue(createLineAttributes)
            .exchange()
            .expectStatus().isOk();
        checkEquipmentCreationMessagesReceived(studyNameUserIdUuid, modificationNode2Uuid, ImmutableSet.of("s2"));

        // update line creation
        String lineAttributesUpdated = "{" +
                "\"lineId\":\"lineId2\"," +
                "\"lineName\":\"lineName2\"," +
                "\"seriesResistance\":\"54.0\"," +
                "\"seriesReactance\":\"55.0\"," +
                "\"shuntConductance1\":\"100.0\"," +
                "\"shuntSusceptance1\":\"100.0\"," +
                "\"shuntConductance2\":\"200.0\"," +
                "\"shuntSusceptance2\":\"200.0\"," +
                "\"voltageLevelId1\":\"idVL2\"," +
                "\"busOrBusbarSectionId1\":\"idBus1\"," +
                "\"voltageLevelId2\":\"idVL2\"," +
                "\"busOrBusbarSectionId2\":\"idBus2\"}";
        webTestClient.put()
                .uri("/v1/studies/{studyUuid}/nodes/{nodeUuid}/network-modification/modifications/{modificationUuid}/lines-creation", studyNameUserIdUuid, modificationNode1Uuid, MODIFICATION_UUID)
                .bodyValue(lineAttributesUpdated)
                .exchange()
                .expectStatus().isOk();

        var requests = getRequestsWithBodyDone(3);
        assertTrue(requests.stream().anyMatch(r -> r.getPath().matches("/v1/networks/" + NETWORK_UUID_STRING + "/lines\\?group=.*") && r.getBody().equals(createLineAttributes)));
        assertTrue(requests.stream().anyMatch(r -> r.getPath().matches("/v1/networks/" + NETWORK_UUID_STRING + "/lines\\?group=.*&variantId=" + VARIANT_ID) && r.getBody().equals(createLineAttributes)));
        assertTrue(requests.stream().anyMatch(r -> r.getPath().matches("/v1/networks/" + NETWORK_UUID_STRING + "/lines\\?group=.*&variantId=" + VARIANT_ID_2) && r.getBody().equals(createLineAttributes)));
        assertTrue(requests.stream().anyMatch(r -> r.getPath().matches("/v1/modifications/" + MODIFICATION_UUID + "/lines-creation") && r.getBody().equals(lineAttributesUpdated)));
    }

    @Test
    public void testCreateTwoWindingsTransformer() {
        createStudy("userId", CASE_UUID);
        UUID studyNameUserIdUuid = studyRepository.findAll().get(0).getId();
        UUID rootNodeUuid = getRootNodeUuid(studyNameUserIdUuid);
        NetworkModificationNode modificationNode1 = createNetworkModificationNode(studyNameUserIdUuid, rootNodeUuid, UUID.randomUUID(), VARIANT_ID);
        UUID modificationNode1Uuid = modificationNode1.getId();
        NetworkModificationNode modificationNode2 = createNetworkModificationNode(studyNameUserIdUuid, modificationNode1Uuid, UUID.randomUUID(), VARIANT_ID_2);
        UUID modificationNode2Uuid = modificationNode2.getId();

        String createTwoWindingsTransformerAttributes = "{\"equipmentId\":\"2wtId\",\"equipmentName\":\"2wtName\",\"seriesResistance\":\"10\",\"seriesReactance\":\"10\",\"magnetizingConductance\":\"100\",\"magnetizingSusceptance\":\"100\",\"ratedVoltage1\":\"480\",\"ratedVoltage2\":\"380\",\"voltageLevelId1\":\"CHOO5P6\",\"busOrBusbarSectionId1\":\"CHOO5P6_1\",\"voltageLevelId2\":\"CHOO5P6\",\"busOrBusbarSectionId2\":\"CHOO5P6_1\"}";

        // create 2WT on root node (not allowed)
        webTestClient.post()
                .uri("/v1/studies/{studyUuid}/nodes/{nodeUuid}/network-modification/two-windings-transformers", studyNameUserIdUuid, rootNodeUuid)
                .bodyValue(createTwoWindingsTransformerAttributes)
                .exchange()
                .expectStatus().isForbidden();

        // create 2WT on first modification node
        webTestClient.post()
                .uri("/v1/studies/{studyUuid}/nodes/{nodeUuid}/network-modification/two-windings-transformers", studyNameUserIdUuid, modificationNode1Uuid)
                .bodyValue(createTwoWindingsTransformerAttributes)
                .exchange()
                .expectStatus().isOk();
        checkEquipmentCreationMessagesReceived(studyNameUserIdUuid, modificationNode1Uuid, ImmutableSet.of("s2"));

        // create 2WT on second modification node
        webTestClient.post()
            .uri("/v1/studies/{studyUuid}/nodes/{nodeUuid}/network-modification/two-windings-transformers", studyNameUserIdUuid, modificationNode2Uuid)
            .bodyValue(createTwoWindingsTransformerAttributes)
            .exchange()
            .expectStatus().isOk();
        checkEquipmentCreationMessagesReceived(studyNameUserIdUuid, modificationNode2Uuid, ImmutableSet.of("s2"));

        // update Two Windings Transformer creation
        String twoWindingsTransformerAttributesUpdated = "{\"equipmentId\":\"2wtId\",\"equipmentName\":\"2wtName\",\"seriesResistance\":\"10\",\"seriesReactance\":\"10\",\"magnetizingConductance\":\"100\",\"magnetizingSusceptance\":\"100\",\"ratedVoltage1\":\"480\",\"ratedVoltage2\":\"380\",\"voltageLevelId1\":\"CHOO5P6\",\"busOrBusbarSectionId1\":\"CHOO5P6_1\",\"voltageLevelId2\":\"CHOO5P6\",\"busOrBusbarSectionId2\":\"CHOO5P6_1\"}";
        webTestClient.put()
                .uri("/v1/studies/{studyUuid}/nodes/{nodeUuid}/network-modification/modifications/{modificationUuid}/two-windings-transformers-creation", studyNameUserIdUuid, modificationNode1Uuid, MODIFICATION_UUID)
                .bodyValue(twoWindingsTransformerAttributesUpdated)
                .exchange()
                .expectStatus().isOk();

        var requests = getRequestsWithBodyDone(3);
        assertTrue(requests.stream().anyMatch(r -> r.getPath().matches("/v1/networks/" + NETWORK_UUID_STRING + "/two-windings-transformers\\?group=.*") && r.getBody().equals(createTwoWindingsTransformerAttributes)));
        assertTrue(requests.stream().anyMatch(r -> r.getPath().matches("/v1/networks/" + NETWORK_UUID_STRING + "/two-windings-transformers\\?group=.*&variantId=" + VARIANT_ID) && r.getBody().equals(createTwoWindingsTransformerAttributes)));
        assertTrue(requests.stream().anyMatch(r -> r.getPath().matches("/v1/networks/" + NETWORK_UUID_STRING + "/two-windings-transformers\\?group=.*&variantId=" + VARIANT_ID_2) && r.getBody().equals(createTwoWindingsTransformerAttributes)));
        assertTrue(requests.stream().anyMatch(r -> r.getPath().matches("/v1/modifications/" + MODIFICATION_UUID + "/two-windings-transformers-creation") && r.getBody().equals(twoWindingsTransformerAttributesUpdated)));
    }

    private void testBuildWithNodeUuid(UUID studyUuid, UUID nodeUuid) {
        // build node
        webTestClient.post()
            .uri("/v1/studies/{studyUuid}/nodes/{nodeUuid}/build", studyUuid, nodeUuid)
            .exchange()
            .expectStatus().isOk();

        Message<byte[]> buildStatusMessage = output.receive(TIMEOUT);
        assertEquals(studyUuid, buildStatusMessage.getHeaders().get(HEADER_STUDY_UUID));
        assertEquals(NODE_UPDATED, buildStatusMessage.getHeaders().get(HEADER_UPDATE_TYPE));

        buildStatusMessage = output.receive(TIMEOUT);
        assertEquals(studyUuid, buildStatusMessage.getHeaders().get(HEADER_STUDY_UUID));
        assertEquals(nodeUuid, buildStatusMessage.getHeaders().get(HEADER_NODE));
        assertEquals(UPDATE_TYPE_BUILD_COMPLETED, buildStatusMessage.getHeaders().get(HEADER_UPDATE_TYPE));
        assertEquals(Set.of("s1", "s2"), buildStatusMessage.getHeaders().get(HEADER_UPDATE_TYPE_SUBSTATIONS_IDS));

        assertTrue(getRequestsDone(1).stream().anyMatch(r -> r.matches("/v1/networks/" + NETWORK_UUID_STRING + "/build\\?receiver=.*")));

        assertEquals(BuildStatus.BUILDING, networkModificationTreeService.getBuildStatus(nodeUuid));  // node is building

        // stop build
        webTestClient.put()
            .uri("/v1/studies/{studyUuid}/nodes/{nodeUuid}/build/stop", studyUuid, nodeUuid)
            .exchange()
            .expectStatus().isOk();

        buildStatusMessage = output.receive(TIMEOUT);
        assertEquals(studyUuid, buildStatusMessage.getHeaders().get(HEADER_STUDY_UUID));
        assertEquals(NODE_UPDATED, buildStatusMessage.getHeaders().get(HEADER_UPDATE_TYPE));

        output.receive(TIMEOUT);
        buildStatusMessage = output.receive(TIMEOUT);
        assertEquals(studyUuid, buildStatusMessage.getHeaders().get(HEADER_STUDY_UUID));
        assertEquals(nodeUuid, buildStatusMessage.getHeaders().get(HEADER_NODE));
        assertEquals(UPDATE_TYPE_BUILD_CANCELLED, buildStatusMessage.getHeaders().get(HEADER_UPDATE_TYPE));

        assertEquals(BuildStatus.NOT_BUILT, networkModificationTreeService.getBuildStatus(nodeUuid));  // node is not built

        assertTrue(getRequestsDone(1).stream().anyMatch(r -> r.matches("/v1/build/stop\\?receiver=.*")));
    }

    @Test
    public void testBuild() {
        UUID studyNameUserIdUuid = createStudy("userId", CASE_UUID);
        UUID rootNodeUuid = getRootNodeUuid(studyNameUserIdUuid);
        UUID modificationGroupUuid1 = UUID.randomUUID();
        NetworkModificationNode modificationNode1 = createNetworkModificationNode(studyNameUserIdUuid, rootNodeUuid, modificationGroupUuid1, "variant_1");
        UUID modificationGroupUuid2 = UUID.randomUUID();
        NetworkModificationNode modificationNode2 = createNetworkModificationNode(studyNameUserIdUuid, modificationNode1.getId(), modificationGroupUuid2, "variant_2");
        UUID modificationGroupUuid3 = UUID.randomUUID();
        NetworkModificationNode modificationNode3 = createNetworkModificationNode(studyNameUserIdUuid, modificationNode2.getId(), modificationGroupUuid3, "variant_3");
        UUID modificationGroupUuid4 = UUID.randomUUID();
        NetworkModificationNode modificationNode4 = createNetworkModificationNode(studyNameUserIdUuid, modificationNode3.getId(), modificationGroupUuid4, "variant_4");
        UUID modificationGroupUuid5 = UUID.randomUUID();
        NetworkModificationNode modificationNode5 = createNetworkModificationNode(studyNameUserIdUuid, modificationNode4.getId(), modificationGroupUuid5, "variant_5");

        /*
            root
             |
          modificationNode1
             |
          modificationNode2
             |
          modificationNode3
             |
          modificationNode4
             |
          modificationNode5
         */

        BuildInfos buildInfos = networkModificationTreeService.getBuildInfos(modificationNode5.getId());
        assertNull(buildInfos.getOriginVariantId());  // previous built node is root node
        assertEquals("variant_5", buildInfos.getDestinationVariantId());
        assertEquals(List.of(modificationGroupUuid1, modificationGroupUuid2, modificationGroupUuid3, modificationGroupUuid4, modificationGroupUuid5), buildInfos.getModificationGroupUuids());

        modificationNode3.setBuildStatus(BuildStatus.BUILT);  // mark node modificationNode3 as built
        networkModificationTreeService.doUpdateNode(studyNameUserIdUuid, modificationNode3);
        output.receive(TIMEOUT);

        buildInfos = networkModificationTreeService.getBuildInfos(modificationNode4.getId());
        assertEquals("variant_3", buildInfos.getOriginVariantId());  // variant to clone is variant associated to node modificationNode3
        assertEquals("variant_4", buildInfos.getDestinationVariantId());
        assertEquals(List.of(modificationGroupUuid4), buildInfos.getModificationGroupUuids());

        modificationNode2.setBuildStatus(BuildStatus.NOT_BUILT);  // mark node modificationNode2 as not built
        networkModificationTreeService.doUpdateNode(studyNameUserIdUuid, modificationNode2);
        output.receive(TIMEOUT);
        modificationNode4.setBuildStatus(BuildStatus.BUILT_INVALID);  // mark node modificationNode4 as built invalid
        networkModificationTreeService.doUpdateNode(studyNameUserIdUuid, modificationNode4);
        output.receive(TIMEOUT);
        modificationNode5.setBuildStatus(BuildStatus.BUILT);  // mark node modificationNode5 as built
        networkModificationTreeService.doUpdateNode(studyNameUserIdUuid, modificationNode5);
        output.receive(TIMEOUT);

        // build modificationNode2 and stop build
        testBuildWithNodeUuid(studyNameUserIdUuid, modificationNode2.getId());

        assertEquals(BuildStatus.BUILT, networkModificationTreeService.getBuildStatus(modificationNode3.getId()));
        assertEquals(BuildStatus.BUILT_INVALID, networkModificationTreeService.getBuildStatus(modificationNode4.getId()));
        assertEquals(BuildStatus.BUILT, networkModificationTreeService.getBuildStatus(modificationNode5.getId()));

        modificationNode3.setBuildStatus(BuildStatus.NOT_BUILT);  // mark node modificationNode3 as built
        networkModificationTreeService.doUpdateNode(studyNameUserIdUuid, modificationNode3);
        output.receive(TIMEOUT);

        // build modificationNode3 and stop build
        testBuildWithNodeUuid(studyNameUserIdUuid, modificationNode3.getId());

        assertEquals(BuildStatus.BUILT_INVALID, networkModificationTreeService.getBuildStatus(modificationNode4.getId()));
        assertEquals(BuildStatus.BUILT, networkModificationTreeService.getBuildStatus(modificationNode5.getId()));
    }

    @Test
    public void testChangeModificationActiveState() {
        UUID studyUuid = createStudy("userId", CASE_UUID);
        UUID rootNodeUuid = getRootNodeUuid(studyUuid);
        UUID modificationGroupUuid1 = UUID.randomUUID();
        NetworkModificationNode modificationNode1 = createNetworkModificationNode(studyUuid, rootNodeUuid, modificationGroupUuid1, "variant_1");

        UUID modificationUuid = UUID.randomUUID();
        UUID nodeNotFoundUuid = UUID.randomUUID();

        // deactivate modification on modificationNode
        webTestClient.put()
            .uri("/v1/studies/{studyUuid}/nodes/{nodeUuid}/network_modifications/{modificationUuid}?active=false", studyUuid, nodeNotFoundUuid, modificationUuid)
            .exchange()
            .expectStatus().isNotFound();  // node not found

        webTestClient.put()
            .uri("/v1/studies/{studyUuid}/nodes/{nodeUuid}/network_modifications/{modificationUuid}?active=false", studyUuid, modificationNode1.getId(), modificationUuid)
            .exchange()
            .expectStatus().isOk();

        AtomicReference<AbstractNode> node = new AtomicReference<>();
        networkModificationTreeService.getSimpleNode(studyUuid, modificationNode1.getId()).subscribe(node::set);
        NetworkModificationNode modificationNode = (NetworkModificationNode) node.get();
        assertEquals(Set.of(modificationUuid), modificationNode.getModificationsToExclude());

        checkUpdateModelsStatusMessagesReceived(studyUuid, modificationNode1.getId());

        // reactivate modification
        webTestClient.put()
            .uri("/v1/studies/{studyUuid}/nodes/{nodeUuid}/network_modifications/{modificationUuid}?active=true", studyUuid, modificationNode1.getId(), modificationUuid)
            .exchange()
            .expectStatus().isOk();

        networkModificationTreeService.getSimpleNode(studyUuid, modificationNode1.getId()).subscribe(node::set);
        modificationNode = (NetworkModificationNode) node.get();
        assertTrue(modificationNode.getModificationsToExclude().isEmpty());

        checkUpdateModelsStatusMessagesReceived(studyUuid, modificationNode1.getId());
    }

    @Test
    public void deleteModificationRequest() {
        createStudy("userId", CASE_UUID);
        UUID studyUuid = studyRepository.findAll().get(0).getId();
        UUID rootNodeUuid = getRootNodeUuid(studyUuid);
        NetworkModificationNode modificationNode = createNetworkModificationNode(studyUuid, rootNodeUuid);
        createNetworkModificationNode(studyUuid, rootNodeUuid);
        NetworkModificationNode node3 = createNetworkModificationNode(studyUuid, modificationNode.getId());
        /*  root
           /   \
         node  modification node
                 \
                node3
            node is only there to test that when we update modification node, it is not in notifications list
         */

        webTestClient.delete()
            .uri("/v1/studies/{studyUuid}/nodes/{nodeUuid}/network-modification?modificationsUuids={modificationUuid}", UUID.randomUUID(), modificationNode.getId(), node3.getId())
            .exchange()
            .expectStatus().isForbidden();

        UUID modificationUuid = UUID.randomUUID();
        webTestClient.delete()
            .uri("/v1/studies/{studyUuid}/nodes/{nodeUuid}/network-modification?modificationsUuids={modificationUuid}", studyUuid, modificationNode.getId(), modificationUuid)
            .exchange()
            .expectStatus().isOk();
        assertTrue(getRequestsDone(1).stream().anyMatch(
            r -> r.matches("/v1/groups/" + modificationNode.getNetworkModification() + "/modifications[?]modificationsUuids=.*" + modificationUuid + ".*"))
        );

        checkUpdateNodesMessageReceived(studyUuid, List.of(modificationNode.getId()));
        checkUpdateModelsStatusMessagesReceived(studyUuid, modificationNode.getId());
    }

    @Test
    public void testCreateStudyWithDefaultLoadflow() {
        createStudy("userId", CASE_UUID);
        StudyEntity study = studyRepository.findAll().get(0);

        assertEquals(study.getLoadFlowProvider(), defaultLoadflowProvider);
    }

    @Test public void getDefaultLoadflowProvider() {
        String defaultLoadflowProviderResponse = webTestClient.get()
            .uri("/v1/loadflow-default-provider")
            .exchange()
            .expectStatus().isOk()
            .expectBody(String.class)
            .returnResult().getResponseBody();

        assertEquals(defaultLoadflowProviderResponse, defaultLoadflowProvider);
    }

    @Test
    public void reindexStudyTest() {
        webTestClient.post()
            .uri("/v1/studies/{studyUuid}/reindex-all", UUID.randomUUID())
            .exchange()
            .expectStatus().isNotFound();

        UUID study1Uuid = createStudy("userId", CASE_UUID);

        webTestClient.post()
            .uri("/v1/studies/{studyUuid}/reindex-all", study1Uuid)
            .exchange()
            .expectStatus().isOk();

        var requests = getRequestsWithBodyDone(1);
        assertTrue(requests.stream().anyMatch(r -> r.getPath().contains("/v1/networks/" + NETWORK_UUID_STRING + "/reindex-all")));
    }

    @After
    public void tearDown() {
        cleanDB();

        Set<String> httpRequest = null;
        Message<byte[]> message = null;
        try {
            httpRequest = getRequestsDone(1);
            message = output.receive(TIMEOUT);
        } catch (NullPointerException e) {
            // Ignoring
        }

        // Shut down the server. Instances cannot be reused.
        try {
            server.shutdown();
        } catch (Exception e) {
            // Ignoring
        }

        output.clear(); // purge in order to not fail the other tests

        assertNull("Should not be any messages : ", message);
        assertNull("Should not be any http requests : ", httpRequest);
    }
}<|MERGE_RESOLUTION|>--- conflicted
+++ resolved
@@ -530,12 +530,11 @@
                     return new MockResponse().setResponseCode(200);
                 } else if (path.matches("/v1/networks/.*/reindex-all")) {
                     return new MockResponse().setResponseCode(200);
-<<<<<<< HEAD
                 } else if (path.matches("/v1/networks/" + NETWORK_UUID_STRING + "/generators-modification[?]group=.*")) {
                     JSONObject jsonObject = new JSONObject(Map.of("substationIds", List.of("s2")));
                     return new MockResponse().setResponseCode(200)
                         .setBody(new JSONArray(List.of(jsonObject)).toString())
-=======
+                        .addHeader("Content-Type", "application/json; charset=utf-8");
                 } else if (path.matches("/v1/networks\\?caseUuid=" + CASE_UUID_STRING + "&variantId=" + FIRST_VARIANT_ID + "&reportUuid=.*")) {
                     return new MockResponse().setBody(String.valueOf(networkInfosAsString)).setResponseCode(200)
                         .addHeader("Content-Type", "application/json; charset=utf-8");
@@ -557,7 +556,6 @@
                 } else if (path.matches("/v1/networks\\?caseUuid=" + IMPORTED_CASE_UUID_STRING + "&variantId=" + FIRST_VARIANT_ID + "&reportUuid=.*")
                            || path.matches("/v1/networks\\?caseUuid=" + NEW_STUDY_CASE_UUID + "&variantId=" + FIRST_VARIANT_ID + "&reportUuid=.*")) {
                     return new MockResponse().setBody(String.valueOf(networkInfosAsString)).setResponseCode(200)
->>>>>>> 2cf84717
                         .addHeader("Content-Type", "application/json; charset=utf-8");
                 }
 
