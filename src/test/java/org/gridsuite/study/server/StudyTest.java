--- conflicted
+++ resolved
@@ -1418,15 +1418,9 @@
         assertNotEquals(isPrivate, headers.get(HEADER_IS_PUBLIC_STUDY));
         assertEquals(UPDATE_TYPE_STUDIES, headers.get(HEADER_UPDATE_TYPE));
 
-<<<<<<< HEAD
-        // drop the broker message for directory server insertion
-        output.receive(1000);
-
-=======
->>>>>>> 11551521
         if (parentUuid == null) {
             // drop the broker message for directory server insertion
-            message = output.receive(1000);
+            output.receive(1000);
             assertEquals("", new String(message.getPayload()));
             headers = message.getHeaders();
             assertEquals(userId, headers.get(HEADER_USER_ID));
