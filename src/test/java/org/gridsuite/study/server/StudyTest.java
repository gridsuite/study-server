/**
 * Copyright (c) 2021, RTE (http://www.rte-france.com)
 * This Source Code Form is subject to the terms of the Mozilla Public
 * License, v. 2.0. If a copy of the MPL was not distributed with this
 * file, You can obtain one at http://mozilla.org/MPL/2.0/.
 */
package org.gridsuite.study.server;

import com.fasterxml.jackson.core.type.TypeReference;
import com.fasterxml.jackson.databind.ObjectMapper;
import com.fasterxml.jackson.databind.ObjectWriter;
import com.github.tomakehurst.wiremock.WireMockServer;
import com.powsybl.commons.datasource.ReadOnlyDataSource;
import com.powsybl.commons.datasource.ResourceDataSource;
import com.powsybl.commons.datasource.ResourceSet;
import com.powsybl.commons.exceptions.UncheckedInterruptedException;
import com.powsybl.commons.reporter.ReporterModel;
import com.powsybl.commons.reporter.ReporterModelJsonModule;
import com.powsybl.iidm.network.Line;
import com.powsybl.iidm.network.Network;
import com.powsybl.iidm.network.VariantManagerConstants;
import com.powsybl.iidm.xml.XMLImporter;
import com.powsybl.loadflow.LoadFlowResultImpl;
import com.powsybl.network.store.client.NetworkStoreService;
import com.powsybl.network.store.client.PreloadingStrategy;
import com.powsybl.network.store.iidm.impl.NetworkFactoryImpl;
import lombok.SneakyThrows;
import okhttp3.HttpUrl;
import okhttp3.mockwebserver.Dispatcher;
import okhttp3.mockwebserver.MockResponse;
import okhttp3.mockwebserver.MockWebServer;
import okhttp3.mockwebserver.RecordedRequest;
import okio.Buffer;
import org.elasticsearch.index.query.BoolQueryBuilder;
import org.gridsuite.study.server.dto.*;
import org.gridsuite.study.server.dto.modification.ModificationInfos;
import org.gridsuite.study.server.dto.modification.ModificationType;
import org.gridsuite.study.server.elasticsearch.EquipmentInfosService;
import org.gridsuite.study.server.elasticsearch.StudyInfosService;
import org.gridsuite.study.server.networkmodificationtree.dto.BuildStatus;
import org.gridsuite.study.server.networkmodificationtree.dto.InsertMode;
import org.gridsuite.study.server.networkmodificationtree.dto.NetworkModificationNode;
import org.gridsuite.study.server.networkmodificationtree.dto.RootNode;
import org.gridsuite.study.server.networkmodificationtree.entities.NodeEntity;
import org.gridsuite.study.server.notification.NotificationService;
import org.gridsuite.study.server.notification.dto.NetworkImpactsInfos;
import org.gridsuite.study.server.repository.StudyCreationRequestRepository;
import org.gridsuite.study.server.repository.StudyEntity;
import org.gridsuite.study.server.repository.StudyRepository;
import org.gridsuite.study.server.service.*;
import org.gridsuite.study.server.utils.*;
import org.gridsuite.study.server.utils.elasticsearch.DisableElasticsearch;
import org.jetbrains.annotations.NotNull;
import org.json.JSONArray;
import org.json.JSONObject;
import org.junit.After;
import org.junit.Before;
import org.junit.Test;
import org.junit.runner.RunWith;
import org.mockito.stubbing.Answer;
import org.slf4j.Logger;
import org.slf4j.LoggerFactory;
import org.springframework.beans.factory.annotation.Autowired;
import org.springframework.beans.factory.annotation.Value;
import org.springframework.boot.test.autoconfigure.web.servlet.AutoConfigureMockMvc;
import org.springframework.boot.test.context.SpringBootTest;
import org.springframework.boot.test.mock.mockito.MockBean;
import org.springframework.cloud.stream.binder.test.InputDestination;
import org.springframework.cloud.stream.binder.test.OutputDestination;
import org.springframework.http.HttpHeaders;
import org.springframework.http.HttpStatus;
import org.springframework.http.MediaType;
import org.springframework.messaging.Message;
import org.springframework.messaging.MessageHeaders;
import org.springframework.messaging.support.MessageBuilder;
import org.springframework.test.context.junit4.SpringRunner;
import org.springframework.test.web.servlet.MockMvc;
import org.springframework.test.web.servlet.MvcResult;

import java.io.IOException;
import java.net.URLDecoder;
import java.nio.charset.StandardCharsets;
import java.util.*;
import java.util.concurrent.CountDownLatch;
import java.util.concurrent.TimeUnit;
import java.util.regex.Matcher;
import java.util.regex.Pattern;
import java.util.stream.Collectors;
import java.util.stream.IntStream;
import java.util.stream.Stream;

import static com.github.tomakehurst.wiremock.core.WireMockConfiguration.wireMockConfig;
import static org.gridsuite.study.server.StudyConstants.CASE_API_VERSION;
import static org.gridsuite.study.server.StudyConstants.HEADER_USER_ID;
import static org.gridsuite.study.server.StudyException.Type.STUDY_NOT_FOUND;
import static org.gridsuite.study.server.utils.MatcherBasicStudyInfos.createMatcherStudyBasicInfos;
import static org.gridsuite.study.server.utils.MatcherCreatedStudyBasicInfos.createMatcherCreatedStudyBasicInfos;
import static org.gridsuite.study.server.utils.MatcherStudyInfos.createMatcherStudyInfos;
import static org.hamcrest.MatcherAssert.assertThat;
import static org.junit.Assert.*;
import static org.mockito.ArgumentMatchers.any;
import static org.mockito.Mockito.doNothing;
import static org.mockito.Mockito.when;
import static org.springframework.test.web.servlet.request.MockMvcRequestBuilders.*;
import static org.springframework.test.web.servlet.result.MockMvcResultMatchers.*;

/**
 * @author Abdelsalem Hedhili <abdelsalem.hedhili at rte-france.com>
 * @author Franck Lecuyer <franck.lecuyer at rte-france.com>
 */

@RunWith(SpringRunner.class)
@AutoConfigureMockMvc
@SpringBootTest
@DisableElasticsearch
@ContextConfigurationWithTestChannel
public class StudyTest {

    private static final Logger LOGGER = LoggerFactory.getLogger(StudyTest.class);

    @Autowired
    private MockMvc mockMvc;

    private static final String FIRST_VARIANT_ID = "first_variant_id";

    private static final long TIMEOUT = 1000;
    private static final String STUDIES_URL = "/v1/studies";
    private static final String TEST_FILE_UCTE = "testCase.ucte";
    private static final String TEST_FILE = "testCase.xiidm";
    private static final String TEST_FILE_IMPORT_ERRORS = "testCase_import_errors.xiidm";
    private static final String NETWORK_UUID_STRING = "38400000-8cf0-11bd-b23e-10b96e4ef00d";
    private static final String CASE_UUID_STRING = "00000000-8cf0-11bd-b23e-10b96e4ef00d";
    private static final String IMPORTED_CASE_UUID_STRING = "11111111-0000-0000-0000-000000000000";
    private static final String CLONED_CASE_UUID_STRING = "22222222-1111-0000-0000-000000000000";
    private static final String IMPORTED_BLOCKING_CASE_UUID_STRING = "22111111-0000-0000-0000-000000000000";
    private static final String IMPORTED_CASE_WITH_ERRORS_UUID_STRING = "88888888-0000-0000-0000-000000000000";
    private static final String NEW_STUDY_CASE_UUID = "11888888-0000-0000-0000-000000000000";
    private static final String DUPLICATED_STUDY_UUID = "11888888-0000-0000-0000-111111111111";
    private static final String NOT_EXISTING_CASE_UUID = "00000000-0000-0000-0000-000000000000";
    private static final String HEADER_UPDATE_TYPE = "updateType";
    private static final String USER_ID_HEADER = "userId";
    private static final UUID NETWORK_UUID = UUID.fromString(NETWORK_UUID_STRING);
    private static final UUID CASE_UUID = UUID.fromString(CASE_UUID_STRING);
    private static final UUID CLONED_CASE_UUID = UUID.fromString(CLONED_CASE_UUID_STRING);
    private static final NetworkInfos NETWORK_INFOS = new NetworkInfos(NETWORK_UUID, "20140116_0830_2D4_UX1_pst");
    private static final UUID REPORT_UUID = UUID.randomUUID();
    private static final ReporterModel ROOT_REPORT_TEST = new ReporterModel(REPORT_UUID.toString(), REPORT_UUID.toString());
    private static final ReporterModel REPORT_TEST = new ReporterModel("test", "test");
    private static final String VARIANT_ID = "variant_1";
    public static final String POST = "POST";
    private static final String VARIANT_ID_2 = "variant_2";
    private static final String VARIANT_ID_3 = "variant_3";
    private static final String MODIFICATION_UUID = "796719f5-bd31-48be-be46-ef7b96951e32";
    private static final String CASE_2_UUID_STRING = "656719f3-aaaa-48be-be46-ef7b93331e32";
    private static final String CASE_3_UUID_STRING = "790769f9-bd31-43be-be46-e50296951e32";
    private static final String CASE_UUID_CAUSING_IMPORT_ERROR = "178719f5-cccc-48be-be46-e92345951e32";
    private static final String CASE_UUID_CAUSING_STUDY_CREATION_ERROR = "278719f5-cccc-48be-be46-e92345951e32";
    private static final String NETWORK_UUID_2_STRING = "11111111-aaaa-48be-be46-ef7b93331e32";
    private static final String NETWORK_UUID_3_STRING = "22222222-bd31-43be-be46-e50296951e32";
    private static final NetworkInfos NETWORK_INFOS_2 = new NetworkInfos(UUID.fromString(NETWORK_UUID_2_STRING), "file_2.xiidm");
    private static final NetworkInfos NETWORK_INFOS_3 = new NetworkInfos(UUID.fromString(NETWORK_UUID_3_STRING), "file_3.xiidm");
    private static final String CASE_NAME = "DefaultCaseName";
    private static final UUID EMPTY_MODIFICATION_GROUP_UUID = UUID.randomUUID();
    private static final String EMPTY_ARRAY = "[]";

    private static final String STUDY_CREATION_ERROR_MESSAGE = "Une erreur est survenue lors de la création de l'étude";
    private static final String URI_NETWORK_MODIF = "/v1/studies/{studyUuid}/nodes/{nodeUuid}/network-modifications";

    private static final String DEFAULT_MODIFICATION_LIST_RESULT = "[{\"type\":\"" + ModificationType.LOAD_CREATION + "\",\"loadId\":\"loadId1\",\"loadName\":\"loadName1\",\"loadType\":\"UNDEFINED\",\"activePower\":\"100.0\",\"reactivePower\":\"50.0\",\"voltageLevelId\":\"idVL1\",\"busId\":\"idBus1\"}]";

    @Value("${loadflow.default-provider}")
    String defaultLoadflowProvider;

    @Value("${security-analysis.default-provider}")
    String defaultSecurityAnalysisProvider;

    @Value("${sensitivity-analysis.default-provider}")
    String defaultSensitivityAnalysisProvider;

    @Autowired
    private OutputDestination output;

    @Autowired
    private InputDestination input;

    @Autowired
    private CaseService caseService;

    @Autowired
    private NetworkService networkService;

    @Autowired
    private NetworkConversionService networkConversionService;

    @Autowired
    private NetworkModificationService networkModificationService;

    @Autowired
    private ReportService reportService;

    @Autowired
    private SensitivityAnalysisService sensitivityAnalysisService;

    @Autowired
    private SecurityAnalysisService securityAnalysisService;

    @MockBean
    private EquipmentInfosService equipmentInfosService;

    @MockBean
    private StudyInfosService studyInfosService;

    @Autowired
    private ObjectMapper mapper;

    private ObjectWriter objectWriter;

    private List<EquipmentInfos> linesInfos;

    private List<CreatedStudyBasicInfos> studiesInfos;

    private MockWebServer server;

    // new mock server (use this one to mock API calls)
    private WireMockServer wireMockServer;

    private WireMockUtils wireMockUtils;

    @Autowired
    private StudyRepository studyRepository;

    @Autowired
    private NetworkModificationTreeService networkModificationTreeService;

    @Autowired
    private StudyCreationRequestRepository studyCreationRequestRepository;

    //used by testGetStudyCreationRequests to control asynchronous case import
    CountDownLatch countDownLatch;

    @MockBean
    private NetworkStoreService networkStoreService;

    //output destinations
    private final String studyUpdateDestination = "study.update";
    private final String elementUpdateDestination = "element.update";

    private static EquipmentInfos toEquipmentInfos(Line line) {
        return EquipmentInfos.builder()
            .networkUuid(NETWORK_UUID)
            .id(line.getId())
            .name(line.getNameOrId())
            .type("LINE")
            .voltageLevels(Set.of(VoltageLevelInfos.builder().id(line.getTerminal1().getVoltageLevel().getId()).name(line.getTerminal1().getVoltageLevel().getNameOrId()).build()))
            .build();
    }

    private void initMockBeans(Network network) {
        linesInfos = network.getLineStream().map(StudyTest::toEquipmentInfos).collect(Collectors.toList());

        studiesInfos = List.of(
                CreatedStudyBasicInfos.builder().id(UUID.fromString(DUPLICATED_STUDY_UUID)).userId("userId1").caseFormat("XIIDM").build(),
                CreatedStudyBasicInfos.builder().id(UUID.fromString("11888888-0000-0000-0000-111111111112")).userId("userId1").caseFormat("UCTE").build()
        );

        when(studyInfosService.search(String.format("userId:%s", "userId")))
                .then((Answer<List<CreatedStudyBasicInfos>>) invocation -> studiesInfos);

        when(equipmentInfosService.searchEquipments(any(BoolQueryBuilder.class))).then((Answer<List<EquipmentInfos>>) invocation -> linesInfos);

        when(networkStoreService.cloneNetwork(NETWORK_UUID, Collections.emptyList())).thenReturn(network);
        when(networkStoreService.getNetworkUuid(network)).thenReturn(NETWORK_UUID);
        when(networkStoreService.getNetwork(NETWORK_UUID)).thenReturn(network);

        doNothing().when(networkStoreService).deleteNetwork(NETWORK_UUID);
    }

    private void cleanDB() {
        studyRepository.findAll().forEach(s -> networkModificationTreeService.doDeleteTree(s.getId()));
        studyRepository.deleteAll();
        studyCreationRequestRepository.deleteAll();
    }

    @Before
    public void setup() throws IOException {
        ReadOnlyDataSource dataSource = new ResourceDataSource("testCase",
            new ResourceSet("", TEST_FILE));
        Network network = new XMLImporter().importData(dataSource, new NetworkFactoryImpl(), null);
        network.getVariantManager().cloneVariant(VariantManagerConstants.INITIAL_VARIANT_ID, VARIANT_ID);
        network.getVariantManager().setWorkingVariant(VariantManagerConstants.INITIAL_VARIANT_ID);
        initMockBeans(network);

        server = new MockWebServer();
        wireMockServer = new WireMockServer(wireMockConfig().dynamicPort().extensions(new SendInput(input)));
        wireMockUtils = new WireMockUtils(wireMockServer);

        objectWriter = mapper.writer().withDefaultPrettyPrinter();

        // Start the server.
        server.start();
        wireMockServer.start();

        // Ask the server for its URL. You'll need this to make HTTP requests.
        HttpUrl baseHttpUrl = server.url("");
        String baseUrl = baseHttpUrl.toString().substring(0, baseHttpUrl.toString().length() - 1);
        caseService.setCaseServerBaseUri(baseUrl);
        networkConversionService.setNetworkConversionServerBaseUri(baseUrl);
        securityAnalysisService.setSecurityAnalysisServerBaseUri(baseUrl);
        reportService.setReportServerBaseUri(baseUrl);
        sensitivityAnalysisService.setSensitivityAnalysisServerBaseUri(baseUrl);

        String baseUrlWireMock = wireMockServer.baseUrl();
        networkModificationService.setNetworkModificationServerBaseUri(baseUrlWireMock);

        // FIXME: remove lines when dicos will be used on the front side
        mapper.registerModule(new ReporterModelJsonModule() {
            @Override
            public Object getTypeId() {
                return getClass().getName() + "override";
            }
        });

        String networkInfosAsString = mapper.writeValueAsString(NETWORK_INFOS);
        String networkInfos2AsString = mapper.writeValueAsString(NETWORK_INFOS_2);
        String networkInfos3AsString = mapper.writeValueAsString(NETWORK_INFOS_3);
        String clonedCaseUuidAsString = mapper.writeValueAsString(CLONED_CASE_UUID);

        ROOT_REPORT_TEST.addSubReporter(REPORT_TEST);

        final Dispatcher dispatcher = new Dispatcher() {
            @SneakyThrows
            @Override
            @NotNull
            public MockResponse dispatch(RecordedRequest request) {
                String path = Objects.requireNonNull(request.getPath());
                Buffer body = request.getBody();

                if (path.matches("/v1/groups/" + EMPTY_MODIFICATION_GROUP_UUID + "/.*")) {
                    return new MockResponse().setResponseCode(200)
                            .setBody(new JSONArray(List.of()).toString())
                            .addHeader("Content-Type", "application/json; charset=utf-8");
                } else if (path.matches("/v1/groups/.*") ||
                    path.matches("/v1/networks/" + NETWORK_UUID_STRING + "/switches/switchId\\?group=.*&open=true") ||
                    path.matches("/v1/networks/" + NETWORK_UUID_STRING + "/switches/switchId\\?group=.*&open=true&variantId=" + VARIANT_ID) ||
                    path.matches("/v1/networks/" + NETWORK_UUID_STRING + "/switches/switchId\\?group=.*&open=true&variantId=" + VARIANT_ID_2)) {
                    JSONObject jsonObject = new JSONObject(Map.of("substationIds", List.of("s1", "s2", "s3")));
                    return new MockResponse().setResponseCode(200)
                        .setBody(new JSONArray(List.of(jsonObject)).toString())
                        .addHeader("Content-Type", "application/json; charset=utf-8");
                } else if (path.matches("/v1/groups\\?duplicateFrom=.*&groupUuid=.*")) {
                    return new MockResponse().setResponseCode(200)
                            .addHeader("Content-Type", "application/json; charset=utf-8");
                } else if (path.matches("/v1/network-modifications.*") && POST.equals(request.getMethod())) {
                    ModificationInfos modificationInfos = mapper.readValue(body.readUtf8(), new TypeReference<ModificationInfos>() {
                    });
                    modificationInfos.setSubstationIds(Set.of("s2"));
                    return new MockResponse().setResponseCode(200)
                        .setBody("[" + mapper.writeValueAsString(modificationInfos) + "]")
                        .addHeader("Content-Type", "application/json; charset=utf-8");
                } else if (path.startsWith("/v1/modifications/" + MODIFICATION_UUID + "/")) {
                    if (!"PUT".equals(request.getMethod()) || !body.peek().readUtf8().equals("bogus")) {
                        return new MockResponse().setResponseCode(200);
                    } else {
                        return new MockResponse().setResponseCode(HttpStatus.BAD_REQUEST.value());
                    }
                } else if (path.matches("/v1/networks/.*/reindex-all")) {
                    return new MockResponse().setResponseCode(200);
                } else if (path.matches("/v1/networks\\?caseUuid=" + CASE_UUID_STRING + "&variantId=" + FIRST_VARIANT_ID + "&reportUuid=.*&receiver=.*")) {
                    sendCaseImportSucceededMessage(path, NETWORK_INFOS, "UCTE");
                    return new MockResponse().setResponseCode(200)
                        .addHeader("Content-Type", "application/json; charset=utf-8");
                } else if (path.matches("/v1/networks\\?caseUuid=" + CASE_2_UUID_STRING + "&variantId=" + FIRST_VARIANT_ID + "&reportUuid=.*&receiver=.*")) {
                    sendCaseImportSucceededMessage(path, NETWORK_INFOS_2, "UCTE");
                    return new MockResponse().setResponseCode(200)
                        .addHeader("Content-Type", "application/json; charset=utf-8");
                } else if (path.matches("/v1/networks\\?caseUuid=" + CASE_3_UUID_STRING + "&variantId=" + FIRST_VARIANT_ID + "&reportUuid=.*")) {
                    sendCaseImportSucceededMessage(path, NETWORK_INFOS_3, "UCTE");
                    return new MockResponse().setResponseCode(200)
                        .addHeader("Content-Type", "application/json; charset=utf-8");
                } else if (path.matches("/v1/networks\\?caseUuid=" + IMPORTED_CASE_WITH_ERRORS_UUID_STRING + "&variantId=" + FIRST_VARIANT_ID + "&reportUuid=.*")) {
                    return new MockResponse().setBody(String.valueOf(networkInfosAsString)).setResponseCode(500)
                        .addHeader("Content-Type", "application/json; charset=utf-8")
                        .setBody("{\"timestamp\":\"2020-12-14T10:27:11.760+0000\",\"status\":500,\"error\":\"Internal Server Error\",\"message\":\"The network 20140116_0830_2D4_UX1_pst already contains an object 'GeneratorImpl' with the id 'BBE3AA1 _generator'\",\"path\":\"/v1/networks\"}");
                } else if (path.matches("/v1/networks\\?caseUuid=" + IMPORTED_BLOCKING_CASE_UUID_STRING + "&variantId=" + FIRST_VARIANT_ID + "&reportUuid=.*")) {
                    // need asynchronous run to get study creation requests
                    new Thread(() -> {
                        try {
                            countDownLatch.await();
                            sendCaseImportSucceededMessage(path, NETWORK_INFOS, "XIIDM");
                        } catch (Exception e) {
                            System.err.println(e);
                        }
                    }).start();
                    return new MockResponse().setResponseCode(200);
                } else if (path.matches("/v1/networks\\?caseUuid=" + CASE_UUID_CAUSING_STUDY_CREATION_ERROR + "&variantId=" + FIRST_VARIANT_ID + "&reportUuid=.*&receiver=.*")) {
                    sendCaseImportFailedMessage(path, STUDY_CREATION_ERROR_MESSAGE);
                    return new MockResponse().setResponseCode(200)
                        .addHeader("Content-Type", "application/json; charset=utf-8");
                } else if (path.matches("/v1/reports/.*")) {
                    return new MockResponse().setResponseCode(200).setBody(mapper.writeValueAsString(ROOT_REPORT_TEST.getSubReporters()))
                        .addHeader(HttpHeaders.CONTENT_TYPE, MediaType.APPLICATION_JSON_VALUE);
                } else if (path.matches("/v1/networks\\?caseUuid=" + NEW_STUDY_CASE_UUID + "&variantId=" + FIRST_VARIANT_ID + "&reportUuid=.*&receiver=.*")) {
                    // need asynchronous run to get study creation requests
                    new Thread(() -> {
                        try {
                            countDownLatch.await();
                            sendCaseImportSucceededMessage(path, NETWORK_INFOS, "XIIDM");
                        } catch (Exception e) {
                            System.err.println(e);
                        }
                    }).start();
                    return new MockResponse().setResponseCode(200);
                } else if (path.matches("/v1/networks\\?caseUuid=" + IMPORTED_CASE_UUID_STRING + "&variantId=" + FIRST_VARIANT_ID + "&reportUuid=.*&receiver=.*")) {
                    sendCaseImportSucceededMessage(path, NETWORK_INFOS, "XIIDM");
                    return new MockResponse().setResponseCode(200);
                } else if (path.matches("/v1/networks\\?caseUuid=" + CLONED_CASE_UUID_STRING + "&variantId=" + FIRST_VARIANT_ID + "&reportUuid=.*&receiver=.*")) {
                    sendCaseImportSucceededMessage(path, NETWORK_INFOS, "UCTE");
                    return new MockResponse().setResponseCode(200);
                }

                switch (path) {
                    case "/v1/networks/" + NETWORK_UUID_STRING:
                    case "/v1/studies/cases/{caseUuid}":
                        return new MockResponse().setResponseCode(200).setBody("CGMES")
                            .addHeader("Content-Type", "application/json; charset=utf-8");
                    case "/v1/studies/newStudy/cases/" + IMPORTED_CASE_WITH_ERRORS_UUID_STRING:
                        return new MockResponse().setResponseCode(200).setBody("XIIDM")
                            .addHeader("Content-Type", "application/json; charset=utf-8");

                    case "/v1/cases/" + CASE_UUID_STRING + "/exists":
                    case "/v1/cases/" + IMPORTED_CASE_UUID_STRING + "/exists":
                    case "/v1/cases/" + IMPORTED_CASE_WITH_ERRORS_UUID_STRING + "/exists":
                    case "/v1/cases/" + NEW_STUDY_CASE_UUID + "/exists":
                    case "/v1/cases/" + CASE_2_UUID_STRING + "/exists":
                    case "/v1/cases/" + CASE_3_UUID_STRING + "/exists":
                    case "/v1/cases/" + CASE_UUID_CAUSING_IMPORT_ERROR + "/exists":
                    case "/v1/cases/" + CASE_UUID_CAUSING_STUDY_CREATION_ERROR + "/exists":
                        return new MockResponse().setResponseCode(200).setBody("true")
                            .addHeader("Content-Type", "application/json; charset=utf-8");
                    case "/v1/cases/" + CASE_UUID_STRING + "/infos":
                        return new MockResponse().setResponseCode(200)
                                .setBody("{\"uuid\":\"" + CASE_UUID_STRING + "\",\"name\":\"" + TEST_FILE_UCTE + "\",\"format\":\"UCTE\"}")
                                .addHeader("Content-Type", "application/json; charset=utf-8");
                    case "/v1/cases/" + IMPORTED_CASE_WITH_ERRORS_UUID_STRING + "/infos":
                        return new MockResponse().setResponseCode(200)
                                .setBody("{\"uuid\":\"" + IMPORTED_CASE_WITH_ERRORS_UUID_STRING + "\",\"name\":\"" + TEST_FILE_IMPORT_ERRORS + "\",\"format\":\"XIIDM\"}")
                                .addHeader("Content-Type", "application/json; charset=utf-8");
                    case "/v1/cases/" + IMPORTED_CASE_UUID_STRING + "/infos":
                        return new MockResponse().setResponseCode(200)
                                .setBody("{\"uuid\":\"" + IMPORTED_CASE_UUID_STRING + "\",\"name\":\"" + CASE_NAME + "\",\"format\":\"XIIDM\"}")
                                .addHeader("Content-Type", "application/json; charset=utf-8");
                    case "/v1/cases/" + NEW_STUDY_CASE_UUID + "/infos":
                        return new MockResponse().setResponseCode(200)
                                .setBody("{\"uuid\":\"" + NEW_STUDY_CASE_UUID + "\",\"name\":\"" + CASE_NAME + "\",\"format\":\"XIIDM\"}")
                                .addHeader("Content-Type", "application/json; charset=utf-8");
                    case "/v1/cases/" + IMPORTED_BLOCKING_CASE_UUID_STRING + "/infos":
                        return new MockResponse().setResponseCode(200)
                                .setBody("{\"uuid\":\"" + IMPORTED_BLOCKING_CASE_UUID_STRING + "\",\"name\":\"" + CASE_NAME + "\",\"format\":\"XIIDM\"}")
                                .addHeader("Content-Type", "application/json; charset=utf-8");
                    case "/v1/cases/" + CASE_2_UUID_STRING + "/infos":
                        return new MockResponse().setResponseCode(200)
                                .setBody("{\"uuid\":\"" + CASE_2_UUID_STRING + "\",\"name\":\"" + CASE_NAME + "\",\"format\":\"XIIDM\"}")
                                .addHeader("Content-Type", "application/json; charset=utf-8");
                    case "/v1/cases/" + CASE_3_UUID_STRING + "/infos":
                        return new MockResponse().setResponseCode(200)
                                .setBody("{\"uuid\":\"" + CASE_3_UUID_STRING + "\",\"name\":\"" + CASE_NAME + "\",\"format\":\"XIIDM\"}")
                                .addHeader("Content-Type", "application/json; charset=utf-8");
                    case "/v1/cases/" + CASE_UUID_STRING + "/format":
                        return new MockResponse().setResponseCode(200).setBody("UCTE")
                                .addHeader("Content-Type", "application/json; charset=utf-8");
                    case "/v1/cases/" + IMPORTED_CASE_UUID_STRING + "/format":
                    case "/v1/cases/" + IMPORTED_CASE_WITH_ERRORS_UUID_STRING + "/format":
                    case "/v1/cases/" + NEW_STUDY_CASE_UUID + "/format":
                    case "/v1/cases/" + IMPORTED_BLOCKING_CASE_UUID_STRING + "/format":
                    case "/v1/cases/" + CASE_2_UUID_STRING + "/format":
                    case "/v1/cases/" + CASE_3_UUID_STRING + "/format":
                        return new MockResponse().setResponseCode(200).setBody("XIIDM")
                            .addHeader("Content-Type", "application/json; charset=utf-8");
                    case "/v1/cases/" + NOT_EXISTING_CASE_UUID + "/exists":
                        return new MockResponse().setResponseCode(200).setBody("false")
                            .addHeader("Content-Type", "application/json; charset=utf-8");
                    // duplicate case
                    case "/v1/cases?duplicateFrom=" + CASE_UUID_STRING + "&withExpiration=true":
                    case "/v1/cases?duplicateFrom=" + CASE_UUID_STRING + "&withExpiration=false":
                        return new MockResponse().setResponseCode(200).setBody(clonedCaseUuidAsString)
                                .addHeader(HttpHeaders.CONTENT_TYPE, MediaType.APPLICATION_JSON_VALUE);
                    // delete case
                    case "/v1/cases/" + CASE_UUID_STRING:
                    // disable case expiration
                    case "/v1/cases/" + CASE_UUID_STRING + "/disableExpiration":
                        return new MockResponse().setResponseCode(200);

                    case "/" + CASE_API_VERSION + "/cases/" + IMPORTED_CASE_UUID_STRING:
                        JSONObject jsonObject = new JSONObject(Map.of("substationIds", List.of("s1", "s2", "s3")));
                        return new MockResponse().setResponseCode(200)
                            .setBody(new JSONArray(List.of(jsonObject)).toString())
                            .addHeader("Content-Type", "application/json; charset=utf-8");

                    case "/v1/networks?caseUuid=" + NEW_STUDY_CASE_UUID + "&variantId=" + FIRST_VARIANT_ID:
                    case "/v1/networks?caseUuid=" + IMPORTED_BLOCKING_CASE_UUID_STRING + "&variantId=" + FIRST_VARIANT_ID:
                        countDownLatch.await(2, TimeUnit.SECONDS);
                        return new MockResponse().setBody(String.valueOf(networkInfosAsString)).setResponseCode(200)
                            .addHeader("Content-Type", "application/json; charset=utf-8");
                    case "/v1/networks?caseUuid=" + CASE_UUID_STRING + "&variantId=" + FIRST_VARIANT_ID:
                    case "/v1/networks?caseUuid=" + IMPORTED_CASE_UUID_STRING + "&variantId=" + FIRST_VARIANT_ID:
                        return new MockResponse().setBody(String.valueOf(networkInfosAsString)).setResponseCode(200)
                            .addHeader("Content-Type", "application/json; charset=utf-8");
                    case "/v1/networks?caseUuid=" + CASE_2_UUID_STRING + "&variantId=" + FIRST_VARIANT_ID:
                        return new MockResponse().setBody(String.valueOf(networkInfos2AsString)).setResponseCode(200)
                            .addHeader("Content-Type", "application/json; charset=utf-8");
                    case "/v1/networks?caseUuid=" + CASE_3_UUID_STRING + "&variantId=" + FIRST_VARIANT_ID:
                        return new MockResponse().setBody(String.valueOf(networkInfos3AsString)).setResponseCode(200)
                            .addHeader("Content-Type", "application/json; charset=utf-8");
                    case "/v1/networks?caseUuid=" + CASE_UUID_CAUSING_IMPORT_ERROR + "&variantId=" + FIRST_VARIANT_ID:
                        return new MockResponse().setResponseCode(500);
                    case "/v1/networks?caseUuid=" + CASE_UUID_CAUSING_STUDY_CREATION_ERROR + "&variantId=" + FIRST_VARIANT_ID:
                        sendCaseImportFailedMessage(path, "ERROR WHILE IMPORTING STUDY");
                        return new MockResponse().setResponseCode(200);
                    case "/v1/networks?caseUuid=" + IMPORTED_CASE_WITH_ERRORS_UUID_STRING + "&variantId=" + FIRST_VARIANT_ID:
                        return new MockResponse().setBody(String.valueOf(networkInfosAsString)).setResponseCode(500)
                            .addHeader("Content-Type", "application/json; charset=utf-8")
                            .setBody("{\"timestamp\":\"2020-12-14T10:27:11.760+0000\",\"status\":500,\"error\":\"Internal Server Error\",\"message\":\"The network 20140116_0830_2D4_UX1_pst already contains an object 'GeneratorImpl' with the id 'BBE3AA1 _generator'\",\"path\":\"/v1/networks\"}");

                    case "/v1/reports/" + NETWORK_UUID_STRING:
                        return new MockResponse().setResponseCode(200)
                            .setBody(mapper.writeValueAsString(REPORT_TEST))
                            .addHeader(HttpHeaders.CONTENT_TYPE, MediaType.APPLICATION_JSON_VALUE);

                    case "/v1/export/formats":
                        return new MockResponse().setResponseCode(200).setBody("[\"CGMES\",\"UCTE\",\"XIIDM\"]")
                            .addHeader("Content-Type", "application/json; charset=utf-8");

                    case "/v1/networks/" + NETWORK_UUID_STRING + "/export/XIIDM":
                        return new MockResponse().setResponseCode(200).addHeader("Content-Disposition", "attachment; filename=fileName").setBody("byteData")
                            .addHeader("Content-Type", "application/json; charset=utf-8");

                    case "/v1/networks/" + NETWORK_UUID_STRING + "/export/XIIDM" + "?variantId=" + VARIANT_ID:
                        return new MockResponse().setResponseCode(200).addHeader("Content-Disposition", "attachment; filename=fileName").setBody("byteData")
                                .addHeader("Content-Type", "application/json; charset=utf-8");

                    case "/v1/networks/" + NETWORK_UUID_STRING + "/" + VARIANT_ID:
                    case "/v1/networks/" + NETWORK_UUID_STRING + "/" + VARIANT_ID_2:
                    case "/v1/networks/" + NETWORK_UUID_STRING + "/" + VARIANT_ID_3:
                        return new MockResponse().setResponseCode(200);
                    default:
                        LOGGER.error("Unhandled method+path: " + request.getMethod() + " " + request.getPath());
                        return new MockResponse().setResponseCode(418).setBody("Unhandled method+path: " + request.getMethod() + " " + request.getPath());
                }
            }
        };
        server.setDispatcher(dispatcher);
    }

    private void sendCaseImportSucceededMessage(String requestPath, NetworkInfos networkInfos, String format) {
        Pattern receiverPattern = Pattern.compile("receiver=(.*)");
        Matcher matcher = receiverPattern.matcher(requestPath);
        if (matcher.find()) {
            String receiverUrlString = matcher.group(1);
            input.send(MessageBuilder.withPayload("").setHeader("receiver", URLDecoder.decode(receiverUrlString, StandardCharsets.UTF_8))
                    .setHeader("networkUuid", networkInfos.getNetworkUuid().toString())
                    .setHeader("networkId", networkInfos.getNetworkId())
                    .setHeader("caseFormat", format)
                    .build(), "case.import.succeeded");
        }
    }

    private void sendCaseImportFailedMessage(String requestPath, String errorMessage) {
        Pattern receiverPattern = Pattern.compile("receiver=(.*)");
        Matcher matcher = receiverPattern.matcher(requestPath);
        if (matcher.find()) {
            String receiverUrlString = matcher.group(1);
            input.send(MessageBuilder.withPayload("").setHeader("receiver", URLDecoder.decode(receiverUrlString, StandardCharsets.UTF_8))
                    .setHeader("errorMessage", errorMessage)
                    .build(), "case.import.failed");
        }
    }

    private UUID getRootNodeUuid(UUID studyUuid) {
        return networkModificationTreeService.getStudyRootNodeUuid(studyUuid);
    }

    @Test
    public void testSearch() throws Exception {
        MvcResult mvcResult;
        String resultAsString;
        UUID studyUuid = createStudy("userId", CASE_UUID);
        UUID rootNodeId = getRootNodeUuid(studyUuid);

        mvcResult = mockMvc
                .perform(get("/v1/search?q={request}", String.format("userId:%s", "userId")).header(USER_ID_HEADER, "userId"))
                .andExpectAll(status().isOk(), content().contentType(MediaType.APPLICATION_JSON)).andReturn();
        resultAsString = mvcResult.getResponse().getContentAsString();
        List<CreatedStudyBasicInfos> createdStudyBasicInfosList = mapper.readValue(resultAsString,
                new TypeReference<List<CreatedStudyBasicInfos>>() {
                });
        assertThat(createdStudyBasicInfosList, new MatcherJson<>(mapper, studiesInfos));

        mvcResult = mockMvc
                .perform(get("/v1/studies/{studyUuid}/nodes/{nodeUuid}/search?userInput={request}&fieldSelector=NAME",
                        studyUuid, rootNodeId, "B").header(USER_ID_HEADER, "userId"))
                .andExpectAll(status().isOk(), content().contentType(MediaType.APPLICATION_JSON)).andReturn();
        resultAsString = mvcResult.getResponse().getContentAsString();
        List<EquipmentInfos> equipmentInfos = mapper.readValue(resultAsString,
                new TypeReference<List<EquipmentInfos>>() {
                });
        assertThat(equipmentInfos, new MatcherJson<>(mapper, linesInfos));

        mvcResult = mockMvc
                .perform(get("/v1/studies/{studyUuid}/nodes/{nodeUuid}/search?userInput={request}&fieldSelector=NAME",
                        studyUuid, rootNodeId, "B").header(USER_ID_HEADER, "userId"))
                .andExpectAll(status().isOk(), content().contentType(MediaType.APPLICATION_JSON)).andReturn();
        resultAsString = mvcResult.getResponse().getContentAsString();
        equipmentInfos = mapper.readValue(resultAsString, new TypeReference<List<EquipmentInfos>>() {
        });
        assertThat(equipmentInfos, new MatcherJson<>(mapper, linesInfos));

        mvcResult = mockMvc
                .perform(get("/v1/studies/{studyUuid}/nodes/{nodeUuid}/search?userInput={request}&fieldSelector=ID",
                        studyUuid, rootNodeId, "B").header(USER_ID_HEADER, "userId"))
                .andExpectAll(status().isOk(), content().contentType(MediaType.APPLICATION_JSON)).andReturn();
        resultAsString = mvcResult.getResponse().getContentAsString();
        equipmentInfos = mapper.readValue(resultAsString, new TypeReference<List<EquipmentInfos>>() {
        });
        assertThat(equipmentInfos, new MatcherJson<>(mapper, linesInfos));

        mockMvc.perform(get("/v1/studies/{studyUuid}/nodes/{nodeUuid}/search?userInput={request}&fieldSelector=bogus",
                        studyUuid, rootNodeId, "B").header(USER_ID_HEADER, "userId"))
                .andExpectAll(status().isBadRequest(),
                        content().string("Enum unknown entry 'bogus' should be among NAME, ID"))
                .andReturn();
    }

    @Test
    public void test() throws Exception {
        MvcResult result;
        String resultAsString;
        String userId = "userId";

        //empty list
        mockMvc.perform(get("/v1/studies").header(USER_ID_HEADER, "userId")).andExpectAll(status().isOk(),
            content().contentType(MediaType.APPLICATION_JSON), content().string("[]"));

        //empty list
        mockMvc.perform(get("/v1/study_creation_requests").header(USER_ID_HEADER, "userId")).andExpectAll(status().isOk(),
            content().contentType(MediaType.APPLICATION_JSON), content().string("[]"));

        //insert a study
        UUID studyUuid = createStudy("userId", CASE_UUID);

        // check the study
        result = mockMvc.perform(get("/v1/studies/{studyUuid}", studyUuid).header(USER_ID_HEADER, "userId"))
                     .andExpectAll(status().isOk(), content().contentType(MediaType.APPLICATION_JSON)).andReturn();

        resultAsString = result.getResponse().getContentAsString();
        StudyInfos infos = mapper.readValue(resultAsString, StudyInfos.class);

        assertThat(infos, createMatcherStudyInfos(studyUuid, "UCTE"));

        //insert a study with a non existing case and except exception
        result = mockMvc.perform(post("/v1/studies/cases/{caseUuid}",
                NOT_EXISTING_CASE_UUID, "false").header(USER_ID_HEADER, "userId"))
                     .andExpectAll(status().isFailedDependency(), content().contentType(MediaType.valueOf("text/plain;charset=UTF-8"))).andReturn();
        assertEquals("The case '" + NOT_EXISTING_CASE_UUID + "' does not exist", result.getResponse().getContentAsString());

        assertTrue(TestUtils.getRequestsDone(1, server)
                       .contains(String.format("/v1/cases/%s/exists", NOT_EXISTING_CASE_UUID)));

        result = mockMvc.perform(get("/v1/studies").header(USER_ID_HEADER, "userId"))
                     .andExpectAll(status().isOk(), content().contentType(MediaType.APPLICATION_JSON)).andReturn();

        resultAsString = result.getResponse().getContentAsString();
        List<CreatedStudyBasicInfos> createdStudyBasicInfosList = mapper.readValue(resultAsString,
            new TypeReference<List<CreatedStudyBasicInfos>>() {
            });

        assertThat(createdStudyBasicInfosList.get(0), createMatcherCreatedStudyBasicInfos(studyUuid, "UCTE"));

        //insert the same study but with another user (should work)
        //even with the same name should work
        studyUuid = createStudy("userId2", CASE_UUID);

        resultAsString = mockMvc.perform(get("/v1/studies").header("userId", "userId2"))
                             .andExpectAll(status().isOk(), content().contentType(MediaType.APPLICATION_JSON)).andReturn().getResponse().getContentAsString();

        createdStudyBasicInfosList = mapper.readValue(resultAsString,
            new TypeReference<List<CreatedStudyBasicInfos>>() {
            });

        assertThat(createdStudyBasicInfosList.get(1),
            createMatcherCreatedStudyBasicInfos(studyUuid, "UCTE"));

        UUID randomUuid = UUID.randomUUID();
        //get a non existing study -> 404 not found
        mockMvc.perform(get("/v1/studies/{studyUuid}", randomUuid).header(USER_ID_HEADER, "userId"))
            .andExpectAll(status().isNotFound(),
                content().contentType(MediaType.APPLICATION_JSON),
                jsonPath("$").value(STUDY_NOT_FOUND.name()));

        UUID studyNameUserIdUuid = studyRepository.findAll().get(0).getId();

        // expect only 1 study (public one) since the other is private and we use
        // another userId
        result = mockMvc.perform(get("/v1/studies").header("userId", "a"))
                     .andExpectAll(status().isOk(), content().contentType(MediaType.APPLICATION_JSON)).andReturn();

        resultAsString = result.getResponse().getContentAsString();
        createdStudyBasicInfosList = mapper.readValue(resultAsString,
            new TypeReference<List<CreatedStudyBasicInfos>>() {
            });
        assertEquals(2, createdStudyBasicInfosList.size());

        //get available export format
        mockMvc.perform(get("/v1/export-network-formats")).andExpectAll(status().isOk(),
            content().string("[\"CGMES\",\"UCTE\",\"XIIDM\"]"));

        assertTrue(TestUtils.getRequestsDone(1, server).contains("/v1/export/formats"));

        //export a network
        UUID rootNodeUuid = getRootNodeUuid(studyNameUserIdUuid);
        mockMvc.perform(get("/v1/studies/{studyUuid}/nodes/{nodeUuid}/export-network/{format}", studyNameUserIdUuid, rootNodeUuid, "XIIDM"))
            .andExpect(status().isOk());

        assertTrue(TestUtils.getRequestsDone(1, server).contains(String.format("/v1/networks/%s/export/XIIDM", NETWORK_UUID_STRING)));

        mockMvc.perform(get("/v1/studies/{studyUuid}/nodes/{nodeUuid}/export-network/{format}?formatParameters=%7B%22iidm.export.xml.indent%22%3Afalse%7D", studyNameUserIdUuid, rootNodeUuid, "XIIDM"))
            .andExpect(status().isOk());
        TestUtils.getRequestsDone(1, server); // just consume it

        NetworkModificationNode modificationNode1 = createNetworkModificationNode(studyNameUserIdUuid, rootNodeUuid, UUID.randomUUID(), VARIANT_ID, "node 3", userId);
        UUID modificationNode1Uuid = modificationNode1.getId();

        mockMvc.perform(get("/v1/studies/{studyUuid}/nodes/{nodeUuid}/export-network/{format}", studyNameUserIdUuid, modificationNode1Uuid, "XIIDM"))
            .andExpect(status().isInternalServerError());

        modificationNode1.setBuildStatusGlobal(BuildStatus.BUILT);
        networkModificationTreeService.updateNode(studyNameUserIdUuid, modificationNode1, userId);
        output.receive(TIMEOUT, studyUpdateDestination);
        checkElementUpdatedMessageSent(studyNameUserIdUuid, userId);

        mockMvc.perform(get("/v1/studies/{studyUuid}/nodes/{nodeUuid}/export-network/{format}", studyNameUserIdUuid, modificationNode1Uuid, "XIIDM"))
            .andExpect(status().isOk());

        assertTrue(TestUtils.getRequestsDone(1, server).contains(String.format("/v1/networks/%s/export/XIIDM?variantId=%s", NETWORK_UUID_STRING, VARIANT_ID)));
    }

    @Test
    public void testCreateStudyWithImportParameters() throws Exception {
        HashMap<String, Object> importParameters = new HashMap<String, Object>();
        ArrayList<String> randomListParam = new ArrayList<String>();
        randomListParam.add("paramValue1");
        randomListParam.add("paramValue2");
        importParameters.put("randomListParam", randomListParam);
        importParameters.put("randomParam2", "randomParamValue");

        createStudyWithImportParameters("userId", CASE_UUID, importParameters);
    }

    @Test
    public void testCreateStudyWithDuplicateCase() throws Exception {
        createStudyWithDuplicateCase("userId", CASE_UUID);
    }

    @Test
    public void testDeleteStudy() throws Exception {
        UUID studyUuid = createStudy("userId", CASE_UUID);

        UUID stubUuid = wireMockUtils.stubNetworkModificationDeleteGroup();
        mockMvc.perform(delete("/v1/studies/{studyUuid}", studyUuid).header(USER_ID_HEADER, "userId"))
                .andExpect(status().isOk());

        assertTrue(studyRepository.findById(studyUuid).isEmpty());

        wireMockUtils.verifyNetworkModificationDeleteGroup(stubUuid);

        Set<RequestWithBody> requests = TestUtils.getRequestsWithBodyDone(3, server);
        assertTrue(requests.stream().anyMatch(r -> r.getPath().matches("/v1/reports/.*")));
        assertTrue(requests.stream().anyMatch(r -> r.getPath().matches("/v1/reports/.*")));
        assertTrue(requests.stream().anyMatch(r -> r.getPath().matches("/v1/cases/" + CASE_UUID)));
    }

    @Test
    public void testMetadata() throws Exception {
        UUID studyUuid = createStudy("userId", CASE_UUID);
        UUID oldStudyUuid = studyUuid;

        studyUuid = createStudy("userId2", CASE_UUID);

        MvcResult mvcResult = mockMvc
                .perform(get("/v1/studies/metadata?ids="
                        + Stream.of(oldStudyUuid, studyUuid).map(Object::toString).collect(Collectors.joining(",")))
                        .header(USER_ID_HEADER, "userId"))
                .andExpectAll(status().isOk(), content().contentType(MediaType.APPLICATION_JSON)).andReturn();
        String resultAsString = mvcResult.getResponse().getContentAsString();
        List<CreatedStudyBasicInfos> createdStudyBasicInfosList = mapper.readValue(resultAsString,
                new TypeReference<List<CreatedStudyBasicInfos>>() {
                });

        assertNotNull(createdStudyBasicInfosList);
        assertEquals(2, createdStudyBasicInfosList.size());
        if (!createdStudyBasicInfosList.get(0).getId().equals(oldStudyUuid)) {
            Collections.reverse(createdStudyBasicInfosList);
        }
        assertTrue(createMatcherCreatedStudyBasicInfos(oldStudyUuid, "UCTE")
                .matchesSafely(createdStudyBasicInfosList.get(0)));
        assertTrue(createMatcherCreatedStudyBasicInfos(studyUuid, "UCTE")
                .matchesSafely(createdStudyBasicInfosList.get(1)));
    }

    @Test
    public void testNotifyStudyMetadataUpdated() throws Exception {
        UUID studyUuid = UUID.randomUUID();
        mockMvc.perform(post("/v1/studies/{studyUuid}/notification?type=metadata_updated", studyUuid)
                .header(USER_ID_HEADER, "userId"))
                .andExpect(status().isOk());
        checkStudyMetadataUpdatedMessagesReceived();

        mockMvc.perform(post("/v1/studies/{studyUuid}/notification?type=NOT_EXISTING_TYPE", UUID.randomUUID())
                .header(USER_ID_HEADER, "userId"))
                .andExpect(status().isBadRequest());
    }

    @Test
    public void testLogsReport() throws Exception {
        UUID studyUuid = createStudy("userId", CASE_UUID);
        UUID rootNodeUuid = getRootNodeUuid(studyUuid);

        MvcResult mvcResult = mockMvc.perform(get("/v1/studies/{studyUuid}/nodes/{nodeUuid}/report", studyUuid, rootNodeUuid).header(USER_ID_HEADER, "userId"))
                .andExpect(status().isOk()).andReturn();
        String resultAsString = mvcResult.getResponse().getContentAsString();
        List<ReporterModel> reporterModel = mapper.readValue(resultAsString, new TypeReference<List<ReporterModel>>() { });

        assertThat(reporterModel.get(0), new MatcherReport(REPORT_TEST));
        assertTrue(TestUtils.getRequestsDone(1, server).stream().anyMatch(r -> r.matches("/v1/reports/.*")));

        mockMvc.perform(delete("/v1/studies/{studyUuid}/nodes/{nodeUuid}/report", studyUuid, rootNodeUuid).header(USER_ID_HEADER, "userId"))
            .andExpect(status().isOk());

        assertTrue(TestUtils.getRequestsDone(1, server).stream().anyMatch(r -> r.matches("/v1/reports/.*")));
    }

    private NetworkModificationNode createNetworkModificationNode(UUID studyUuid, UUID parentNodeUuid, String variantId, String nodeName, String userId) throws Exception {
        return createNetworkModificationNode(studyUuid, parentNodeUuid, UUID.randomUUID(), variantId, nodeName, userId);
    }

    private NetworkModificationNode createNetworkModificationNode(UUID studyUuid, UUID parentNodeUuid,
                                                                  UUID modificationGroupUuid, String variantId, String nodeName, String userId) throws Exception {
        return createNetworkModificationNode(studyUuid, parentNodeUuid,
                modificationGroupUuid, variantId, nodeName, BuildStatus.NOT_BUILT, userId);
    }

    private NetworkModificationNode createNetworkModificationNode(UUID studyUuid, UUID parentNodeUuid,
            UUID modificationGroupUuid, String variantId, String nodeName, BuildStatus buildStatus, String userId) throws Exception {
        NetworkModificationNode modificationNode = NetworkModificationNode.builder().name(nodeName)
                .description("description").modificationGroupUuid(modificationGroupUuid).variantId(variantId)
                .loadFlowStatus(LoadFlowStatus.NOT_DONE).buildStatusGlobal(buildStatus).buildStatusLocal(buildStatus)
                .children(Collections.emptyList()).build();

        // Only for tests
        String mnBodyJson = objectWriter.writeValueAsString(modificationNode);
        JSONObject jsonObject = new JSONObject(mnBodyJson);
        jsonObject.put("variantId", variantId);
        jsonObject.put("modificationGroupUuid", modificationGroupUuid);
        mnBodyJson = jsonObject.toString();

        mockMvc.perform(post("/v1/studies/{studyUuid}/tree/nodes/{id}", studyUuid, parentNodeUuid).content(mnBodyJson).contentType(MediaType.APPLICATION_JSON).header(USER_ID_HEADER, userId))
            .andExpect(status().isOk());
        checkElementUpdatedMessageSent(studyUuid, userId);
        var mess = output.receive(TIMEOUT, studyUpdateDestination);
        assertNotNull(mess);
        modificationNode.setId(UUID.fromString(String.valueOf(mess.getHeaders().get(NotificationService.HEADER_NEW_NODE))));
        assertEquals(InsertMode.CHILD.name(), mess.getHeaders().get(NotificationService.HEADER_INSERT_MODE));
        return modificationNode;
    }

    private UUID createStudy(String userId, UUID caseUuid) throws Exception {
        MvcResult result = mockMvc.perform(post("/v1/studies/cases/{caseUuid}", caseUuid).header("userId", userId))
                .andExpect(status().isOk())
                .andReturn();
        String resultAsString = result.getResponse().getContentAsString();
        BasicStudyInfos infos = mapper.readValue(resultAsString, BasicStudyInfos.class);
        UUID studyUuid = infos.getId();

        assertStudyCreation(studyUuid, userId);

        // assert that all http requests have been sent to remote services
        var requests = TestUtils.getRequestsDone(3, server);
        assertTrue(requests.contains(String.format("/v1/cases/%s/exists", caseUuid)));
        assertTrue(requests.stream().anyMatch(r -> r.matches("/v1/networks\\?caseUuid=" + caseUuid + "&variantId=" + FIRST_VARIANT_ID + "&reportUuid=.*&receiver=.*")));
        assertTrue(requests.contains(String.format("/v1/cases/%s/disableExpiration", caseUuid)));

        return studyUuid;
    }

    private UUID createStudyWithImportParameters(String userId, UUID caseUuid, HashMap<String, Object> importParameters) throws Exception {
        MvcResult result = mockMvc.perform(post("/v1/studies/cases/{caseUuid}", caseUuid).header("userId", userId).contentType(MediaType.APPLICATION_JSON).content(mapper.writeValueAsString(importParameters)))
                .andExpect(status().isOk())
                .andReturn();
        String resultAsString = result.getResponse().getContentAsString();
        BasicStudyInfos infos = mapper.readValue(resultAsString, BasicStudyInfos.class);
        UUID studyUuid = infos.getId();

        assertStudyCreation(studyUuid, userId);

        // assert that all http requests have been sent to remote services
        Set<RequestWithBody> requests = TestUtils.getRequestsWithBodyDone(3, server);
        assertTrue(requests.stream().anyMatch(r -> r.getPath().matches(String.format("/v1/cases/%s/exists", caseUuid))));
        assertTrue(requests.stream().anyMatch(r -> r.getPath().matches("/v1/networks\\?caseUuid=" + caseUuid + "&variantId=" + FIRST_VARIANT_ID + "&reportUuid=.*")));
        assertTrue(requests.stream().anyMatch(r -> r.getPath().matches(String.format("/v1/cases/%s/disableExpiration", caseUuid))));

        assertEquals(mapper.writeValueAsString(importParameters),
                requests.stream().filter(r -> r.getPath().matches("/v1/networks\\?caseUuid=" + caseUuid + "&variantId=" + FIRST_VARIANT_ID + "&reportUuid=.*"))
                    .findFirst().orElseThrow().getBody());
        return studyUuid;
    }

    private UUID createStudyWithDuplicateCase(String userId, UUID caseUuid) throws Exception {
        MvcResult result = mockMvc.perform(post("/v1/studies/cases/{caseUuid}", caseUuid)
                        .param("duplicateCase", "true")
                        .header("userId", userId))
                .andExpect(status().isOk())
                .andReturn();
        String resultAsString = result.getResponse().getContentAsString();
        BasicStudyInfos infos = mapper.readValue(resultAsString, BasicStudyInfos.class);
        UUID studyUuid = infos.getId();

        assertStudyCreation(studyUuid, userId);

        // assert that all http requests have been sent to remote services
        var requests = TestUtils.getRequestsDone(4, server);
        assertTrue(requests.contains(String.format("/v1/cases/%s/exists", caseUuid)));
        assertTrue(requests.contains(String.format("/v1/cases?duplicateFrom=%s&withExpiration=true", caseUuid)));
        // note : it's a new case UUID
        assertTrue(requests.stream().anyMatch(r -> r.matches("/v1/networks\\?caseUuid=" + CLONED_CASE_UUID_STRING + "&variantId=" + FIRST_VARIANT_ID + "&reportUuid=.*&receiver=.*")));
        assertTrue(requests.contains(String.format("/v1/cases/%s/disableExpiration", CLONED_CASE_UUID_STRING)));

        return studyUuid;
    }

    private void assertStudyCreation(UUID studyUuid, String userId, String... errorMessage) {

        assertTrue(studyRepository.findById(studyUuid).isPresent());

        // assert that the broker message has been sent a study creation request message
        Message<byte[]> message = output.receive(TIMEOUT, studyUpdateDestination);

        assertEquals("", new String(message.getPayload()));
        MessageHeaders headers = message.getHeaders();
        assertEquals(userId, headers.get(HEADER_USER_ID));
        assertEquals(studyUuid, headers.get(NotificationService.HEADER_STUDY_UUID));
        assertEquals(NotificationService.UPDATE_TYPE_STUDIES, headers.get(HEADER_UPDATE_TYPE));

        output.receive(TIMEOUT, studyUpdateDestination);  // message for first modification node creation

        // assert that the broker message has been sent a study creation message for creation
        message = output.receive(TIMEOUT, studyUpdateDestination);
        assertEquals("", new String(message.getPayload()));
        headers = message.getHeaders();
        assertEquals(userId, headers.get(HEADER_USER_ID));
        assertEquals(studyUuid, headers.get(NotificationService.HEADER_STUDY_UUID));
        assertEquals(NotificationService.UPDATE_TYPE_STUDIES, headers.get(HEADER_UPDATE_TYPE));
        assertEquals(errorMessage.length != 0 ? errorMessage[0] : null, headers.get(NotificationService.HEADER_ERROR));
    }

    @Test
    public void testGetNullNetwork() {
        // just for test coverage
        assertNull(networkService.getNetwork(UUID.randomUUID(), PreloadingStrategy.COLLECTION, null));
    }

    @Test
    public void testCreateStudyWithErrorDuringCaseImport() throws Exception {
        String userId = "userId";
        mockMvc.perform(post("/v1/studies/cases/{caseUuid}", CASE_UUID_CAUSING_IMPORT_ERROR).header("userId", userId))
            .andExpect(status().is5xxServerError());

       // assert that the broker message has been sent a study creation request message
        Message<byte[]> message = output.receive(TIMEOUT, "study.update");

        MessageHeaders headers = message.getHeaders();
        assertEquals(userId, headers.get(HEADER_USER_ID));
        assertEquals(NotificationService.UPDATE_TYPE_STUDIES, headers.get(HEADER_UPDATE_TYPE));

        MvcResult mvcResult = mockMvc.perform(get("/v1/study_creation_requests").header(USER_ID_HEADER, "userId")).andExpectAll(
                status().isOk(),
                content().contentType(MediaType.APPLICATION_JSON))
            .andReturn();

        String resultAsString = mvcResult.getResponse().getContentAsString();
        List<BasicStudyInfos> bsiListResult = mapper.readValue(resultAsString, new TypeReference<List<BasicStudyInfos>>() { });

        assertEquals(List.of(), bsiListResult);

        var requests = TestUtils.getRequestsDone(2, server);
        assertTrue(requests.contains(String.format("/v1/cases/%s/exists", CASE_UUID_CAUSING_IMPORT_ERROR)));
        assertTrue(requests.stream().anyMatch(r -> r.matches("/v1/networks\\?caseUuid=" + CASE_UUID_CAUSING_IMPORT_ERROR + "&variantId=" + FIRST_VARIANT_ID + "&reportUuid=.*")));
    }

    @Test
    public void testCreateStudyWithErrorDuringStudyCreation() throws Exception {
        String userId = "userId";
        mockMvc.perform(post("/v1/studies/cases/{caseUuid}", CASE_UUID_CAUSING_STUDY_CREATION_ERROR).header("userId", userId))
            .andExpect(status().isOk());

        // assert that the broker message has been sent a study creation request message
        Message<byte[]> message = output.receive(TIMEOUT, "study.update");
        MessageHeaders headers = message.getHeaders();
        assertEquals(userId, headers.get(HEADER_USER_ID));
        assertEquals(NotificationService.UPDATE_TYPE_STUDIES, headers.get(HEADER_UPDATE_TYPE));

        // study error message
        message = output.receive(TIMEOUT, "study.update");
        headers = message.getHeaders();
        assertEquals(userId, headers.get(HEADER_USER_ID));
        assertEquals(NotificationService.UPDATE_TYPE_STUDIES, headers.get(HEADER_UPDATE_TYPE));
        assertEquals(STUDY_CREATION_ERROR_MESSAGE, headers.get(NotificationService.HEADER_ERROR));

        var requests = TestUtils.getRequestsDone(2, server);
        assertTrue(requests.contains(String.format("/v1/cases/%s/exists", CASE_UUID_CAUSING_STUDY_CREATION_ERROR)));
        assertTrue(requests.stream().anyMatch(r -> r.matches("/v1/networks\\?caseUuid=" + CASE_UUID_CAUSING_STUDY_CREATION_ERROR + "&variantId=" + FIRST_VARIANT_ID + "&reportUuid=.*")));
    }

    @Test
    public void testGetStudyCreationRequests() throws Exception {
        MvcResult mvcResult;
        String resultAsString;
        countDownLatch = new CountDownLatch(1);

        mvcResult = mockMvc.perform(get("/v1/study_creation_requests").header(USER_ID_HEADER, "userId")).andExpectAll(
                status().isOk(),
                content().contentType(MediaType.APPLICATION_JSON))
                        .andReturn();
        resultAsString = mvcResult.getResponse().getContentAsString();
        List<BasicStudyInfos> bsiListResult = mapper.readValue(resultAsString, new TypeReference<List<BasicStudyInfos>>() { });

        // once we checked study creation requests, we can countDown latch to trigger study creation request
        countDownLatch.countDown();

        // drop the broker message for study creation request (creation)
        output.receive(TIMEOUT, studyUpdateDestination);
        // drop the broker message for study creation
        output.receive(TIMEOUT * 3, studyUpdateDestination);
        // drop the broker message for node creation
        output.receive(TIMEOUT, studyUpdateDestination);
        // drop the broker message for study creation request (deletion)
        output.receive(TIMEOUT, studyUpdateDestination);

        mvcResult = mockMvc.perform(get("/v1/study_creation_requests").header(USER_ID_HEADER, "userId")).andExpectAll(
                status().isOk(),
                content().contentType(MediaType.APPLICATION_JSON))
                        .andReturn();

        resultAsString = mvcResult.getResponse().getContentAsString();
        bsiListResult = mapper.readValue(resultAsString, new TypeReference<List<BasicStudyInfos>>() { });

        assertEquals(List.of(), bsiListResult);

        mvcResult = mockMvc.perform(get("/v1/studies").header(USER_ID_HEADER, "userId")).andExpectAll(
                status().isOk(),
                content().contentType(MediaType.APPLICATION_JSON))
                        .andReturn();

        resultAsString = mvcResult.getResponse().getContentAsString();
        List<CreatedStudyBasicInfos> csbiListResponse = mapper.readValue(resultAsString, new TypeReference<List<CreatedStudyBasicInfos>>() { });

        countDownLatch = new CountDownLatch(1);

        //insert a study
        mvcResult = mockMvc.perform(post("/v1/studies/cases/{caseUuid}", NEW_STUDY_CASE_UUID, "false")
                                        .header(USER_ID_HEADER, "userId"))
                        .andExpect(status().isOk())
                        .andReturn();
        resultAsString = mvcResult.getResponse().getContentAsString();

        BasicStudyInfos bsiResult = mapper.readValue(resultAsString, BasicStudyInfos.class);

        assertThat(bsiResult, createMatcherStudyBasicInfos(studyCreationRequestRepository.findAll().get(0).getId()));

        mvcResult = mockMvc.perform(get("/v1/study_creation_requests", NEW_STUDY_CASE_UUID, "false")
                                        .header(USER_ID_HEADER, "userId")).andExpectAll(
                status().isOk(),
                content().contentType(MediaType.APPLICATION_JSON))
                        .andReturn();
        resultAsString = mvcResult.getResponse().getContentAsString();

        bsiListResult = mapper.readValue(resultAsString, new TypeReference<List<BasicStudyInfos>>() { });

        countDownLatch.countDown();

        // drop the broker message for study creation request (creation)
        output.receive(TIMEOUT, studyUpdateDestination);
        // drop the broker message for study creation
        output.receive(TIMEOUT * 3);
        // drop the broker message for node creation
        output.receive(TIMEOUT, studyUpdateDestination);
        // drop the broker message for study creation request (deletion)
        output.receive(TIMEOUT, studyUpdateDestination);

        mvcResult = mockMvc.perform(get("/v1/study_creation_requests")
                                        .header(USER_ID_HEADER, "userId")).andExpectAll(
                status().isOk(),
                content().contentType(MediaType.APPLICATION_JSON))
                        .andReturn();
        resultAsString = mvcResult.getResponse().getContentAsString();

        bsiListResult = mapper.readValue(resultAsString, new TypeReference<List<BasicStudyInfos>>() { });

        assertEquals(List.of(), bsiListResult);

        mvcResult = mockMvc.perform(get("/v1/studies")
                                        .header(USER_ID_HEADER, "userId")).andExpectAll(
                status().isOk(),
                content().contentType(MediaType.APPLICATION_JSON))
                        .andReturn();
        resultAsString = mvcResult.getResponse().getContentAsString();
        csbiListResponse = mapper.readValue(resultAsString, new TypeReference<List<CreatedStudyBasicInfos>>() { });

        // assert that all http requests have been sent to remote services
        var requests = TestUtils.getRequestsDone(3, server);
        assertTrue(requests.contains(String.format("/v1/cases/%s/exists", NEW_STUDY_CASE_UUID)));
        assertTrue(requests.stream().anyMatch(r -> r.matches("/v1/networks\\?caseUuid=" + NEW_STUDY_CASE_UUID + "&variantId=" + FIRST_VARIANT_ID + "&reportUuid=.*")));
        assertTrue(requests.contains(String.format("/v1/cases/%s/disableExpiration", NEW_STUDY_CASE_UUID)));
    }

    private void checkUpdateModelStatusMessagesReceived(UUID studyUuid, UUID nodeUuid, String updateType) {
        // assert that the broker message has been sent for updating model status
        Message<byte[]> messageStatus = output.receive(TIMEOUT, studyUpdateDestination);
        assertEquals("", new String(messageStatus.getPayload()));
        MessageHeaders headersStatus = messageStatus.getHeaders();
        assertEquals(studyUuid, headersStatus.get(NotificationService.HEADER_STUDY_UUID));
        if (nodeUuid != null) {
            assertEquals(nodeUuid, headersStatus.get(NotificationService.HEADER_NODE));
        }
        assertEquals(updateType, headersStatus.get(NotificationService.HEADER_UPDATE_TYPE));
    }

    private void checkUpdateModelsStatusMessagesReceived(UUID studyUuid, UUID nodeUuid) {
        checkUpdateModelStatusMessagesReceived(studyUuid, nodeUuid, NotificationService.UPDATE_TYPE_LOADFLOW_STATUS);
        checkUpdateModelStatusMessagesReceived(studyUuid, nodeUuid, NotificationService.UPDATE_TYPE_SECURITY_ANALYSIS_STATUS);
        checkUpdateModelStatusMessagesReceived(studyUuid, nodeUuid, NotificationService.UPDATE_TYPE_SENSITIVITY_ANALYSIS_STATUS);
        checkUpdateModelStatusMessagesReceived(studyUuid, nodeUuid, NotificationService.UPDATE_TYPE_SHORT_CIRCUIT_STATUS);
        checkUpdateModelStatusMessagesReceived(studyUuid, nodeUuid, NotificationService.UPDATE_TYPE_VOLTAGE_INIT_STATUS);
        checkUpdateModelStatusMessagesReceived(studyUuid, nodeUuid, NotificationService.UPDATE_TYPE_DYNAMIC_SIMULATION_STATUS);
    }

    private void checkNodeBuildStatusUpdatedMessageReceived(UUID studyUuid, List<UUID> nodesUuids) {
        Message<byte[]> messageStatus = output.receive(TIMEOUT, studyUpdateDestination);
        assertEquals("", new String(messageStatus.getPayload()));
        MessageHeaders headersStatus = messageStatus.getHeaders();
        assertEquals(studyUuid, headersStatus.get(NotificationService.HEADER_STUDY_UUID));
        assertEquals(nodesUuids, headersStatus.get(NotificationService.HEADER_NODES));
        assertEquals(NotificationService.NODE_BUILD_STATUS_UPDATED, headersStatus.get(NotificationService.HEADER_UPDATE_TYPE));
    }

    private void checkEquipmentMessagesReceived(UUID studyNameUserIdUuid, UUID nodeUuid, NetworkImpactsInfos expectedPayload) throws Exception {
        // assert that the broker message has been sent for updating study type
        Message<byte[]> messageStudyUpdate = output.receive(TIMEOUT, studyUpdateDestination);
        NetworkImpactsInfos actualPayload = mapper.readValue(new String(messageStudyUpdate.getPayload()), new TypeReference<NetworkImpactsInfos>() {
        });
        assertThat(expectedPayload, new MatcherJson<>(mapper, actualPayload));
        MessageHeaders headersStudyUpdate = messageStudyUpdate.getHeaders();
        assertEquals(studyNameUserIdUuid, headersStudyUpdate.get(NotificationService.HEADER_STUDY_UUID));
        assertEquals(nodeUuid, headersStudyUpdate.get(NotificationService.HEADER_NODE));
        assertEquals(NotificationService.UPDATE_TYPE_STUDY, headersStudyUpdate.get(NotificationService.HEADER_UPDATE_TYPE));

        checkNodeBuildStatusUpdatedMessageReceived(studyNameUserIdUuid, List.of(nodeUuid));
        checkUpdateModelsStatusMessagesReceived(studyNameUserIdUuid, nodeUuid);
    }

    private void checkEquipmentCreatingMessagesReceived(UUID studyNameUserIdUuid, UUID nodeUuid) {
        // assert that the broker message has been sent for updating study type
        Message<byte[]> messageStudyUpdate = output.receive(TIMEOUT, studyUpdateDestination);
        assertEquals("", new String(messageStudyUpdate.getPayload()));
        MessageHeaders headersStudyUpdate = messageStudyUpdate.getHeaders();
        assertEquals(studyNameUserIdUuid, headersStudyUpdate.get(NotificationService.HEADER_STUDY_UUID));
        assertEquals(nodeUuid, headersStudyUpdate.get(NotificationService.HEADER_PARENT_NODE));
        assertEquals(NotificationService.MODIFICATIONS_CREATING_IN_PROGRESS, headersStudyUpdate.get(NotificationService.HEADER_UPDATE_TYPE));
    }

    private void checkEquipmentUpdatingFinishedMessagesReceived(UUID studyNameUserIdUuid, UUID nodeUuid) {
        // assert that the broker message has been sent for updating study type
        Message<byte[]> messageStudyUpdate = output.receive(TIMEOUT, studyUpdateDestination);
        assertEquals("", new String(messageStudyUpdate.getPayload()));
        MessageHeaders headersStudyUpdate = messageStudyUpdate.getHeaders();
        assertEquals(studyNameUserIdUuid, headersStudyUpdate.get(NotificationService.HEADER_STUDY_UUID));
        assertEquals(nodeUuid, headersStudyUpdate.get(NotificationService.HEADER_PARENT_NODE));
        assertEquals(NotificationService.MODIFICATIONS_UPDATING_FINISHED, headersStudyUpdate.get(NotificationService.HEADER_UPDATE_TYPE));
    }

    private void checkStudyMetadataUpdatedMessagesReceived() {
        // assert that the broker message has been sent for updating study type
        Message<byte[]> messageStudyUpdate = output.receive(TIMEOUT, studyUpdateDestination);
        assertEquals("", new String(messageStudyUpdate.getPayload()));
        MessageHeaders headersStudyUpdate = messageStudyUpdate.getHeaders();
        assertEquals(NotificationService.UPDATE_TYPE_STUDY_METADATA_UPDATED, headersStudyUpdate.get(NotificationService.HEADER_UPDATE_TYPE));
    }

    private void checkEquipmentCreationMessagesReceived(UUID studyNameUserIdUuid, UUID nodeUuid, NetworkImpactsInfos expectedPayload) throws Exception {
        checkEquipmentMessagesReceived(studyNameUserIdUuid, nodeUuid, expectedPayload);
    }

    @Test
    public void testCreateStudyWithDefaultLoadflow() throws Exception {
        createStudy("userId", CASE_UUID);
        StudyEntity study = studyRepository.findAll().get(0);

        assertEquals(study.getLoadFlowProvider(), defaultLoadflowProvider);
        assertEquals(study.getSecurityAnalysisProvider(), defaultSecurityAnalysisProvider);
        assertEquals(study.getSensitivityAnalysisProvider(), defaultSensitivityAnalysisProvider);
    }

    @Test
    public void testDuplicateStudy() throws Exception {
        String userId = "userId";
        UUID study1Uuid = createStudy("userId", CASE_UUID);
        RootNode rootNode = networkModificationTreeService.getStudyTree(study1Uuid);
        UUID modificationNodeUuid = rootNode.getChildren().get(0).getId();
        NetworkModificationNode node1 = createNetworkModificationNode(study1Uuid, modificationNodeUuid, VARIANT_ID, "node1", userId);
        NetworkModificationNode node2 = createNetworkModificationNode(study1Uuid, modificationNodeUuid, VARIANT_ID_2, "node2", userId);

        // add modification on node "node1"
        String createTwoWindingsTransformerAttributes = "{\"type\":\"" + ModificationType.TWO_WINDINGS_TRANSFORMER_CREATION + "\",\"equipmentId\":\"2wtId\",\"equipmentName\":\"2wtName\",\"seriesResistance\":\"10\",\"seriesReactance\":\"10\",\"magnetizingConductance\":\"100\",\"magnetizingSusceptance\":\"100\",\"ratedVoltage1\":\"480\",\"ratedVoltage2\":\"380\",\"voltageLevelId1\":\"CHOO5P6\",\"busOrBusbarSectionId1\":\"CHOO5P6_1\",\"voltageLevelId2\":\"CHOO5P6\",\"busOrBusbarSectionId2\":\"CHOO5P6_1\"}";

        UUID stubPostId = wireMockUtils.stubNetworkModificationPost(mapper.writeValueAsString(Optional.empty()));
        mockMvc.perform(post(URI_NETWORK_MODIF, study1Uuid, node1.getId())
                .contentType(MediaType.APPLICATION_JSON)
                .content(createTwoWindingsTransformerAttributes)
                .header(USER_ID_HEADER, "userId"))
                .andExpect(status().isOk());
        checkEquipmentCreatingMessagesReceived(study1Uuid, node1.getId());
        checkNodeBuildStatusUpdatedMessageReceived(study1Uuid, List.of(node1.getId()));
        checkUpdateModelsStatusMessagesReceived(study1Uuid, node1.getId());
        checkEquipmentUpdatingFinishedMessagesReceived(study1Uuid, node1.getId());
        checkElementUpdatedMessageSent(study1Uuid, userId);
        wireMockUtils.verifyNetworkModificationPostWithVariant(stubPostId, createTwoWindingsTransformerAttributes, NETWORK_UUID_STRING, VARIANT_ID);

        // add modification on node "node2"
        String createLoadAttributes = "{\"type\":\"" + ModificationType.LOAD_CREATION + "\",\"loadId\":\"loadId1\",\"loadName\":\"loadName1\",\"loadType\":\"UNDEFINED\",\"activePower\":\"100.0\",\"reactivePower\":\"50.0\",\"voltageLevelId\":\"idVL1\",\"busId\":\"idBus1\"}";

        stubPostId = wireMockUtils.stubNetworkModificationPost(mapper.writeValueAsString(Optional.empty()));
        mockMvc.perform(post(URI_NETWORK_MODIF, study1Uuid, node2.getId())
            .contentType(MediaType.APPLICATION_JSON)
            .content(createLoadAttributes)
            .header(USER_ID_HEADER, "userId"))
            .andExpect(status().isOk());
        checkEquipmentCreatingMessagesReceived(study1Uuid, node2.getId());
        checkNodeBuildStatusUpdatedMessageReceived(study1Uuid, List.of(node2.getId()));
        checkUpdateModelsStatusMessagesReceived(study1Uuid, node2.getId());
        checkEquipmentUpdatingFinishedMessagesReceived(study1Uuid, node2.getId());
        checkElementUpdatedMessageSent(study1Uuid, userId);
        wireMockUtils.verifyNetworkModificationPostWithVariant(stubPostId, createLoadAttributes, NETWORK_UUID_STRING, VARIANT_ID_2);

        node2.setLoadFlowStatus(LoadFlowStatus.CONVERGED);
        node2.setLoadFlowResult(new LoadFlowResultImpl(true, Map.of("key_1", "metric_1", "key_2", "metric_2"), "logs"));
        node2.setSecurityAnalysisResultUuid(UUID.randomUUID());
        node2.setSensitivityAnalysisResultUuid(UUID.randomUUID());
        node2.setShortCircuitAnalysisResultUuid(UUID.randomUUID());
        node2.setDynamicSimulationResultUuid(UUID.randomUUID());
        node2.setVoltageInitResultUuid(UUID.randomUUID());
        networkModificationTreeService.updateNode(study1Uuid, node2, userId);
        output.receive(TIMEOUT, studyUpdateDestination);
        checkElementUpdatedMessageSent(study1Uuid, userId);

        // duplicate the study
        StudyEntity duplicatedStudy = duplicateStudy(study1Uuid, userId);
        assertNotEquals(study1Uuid, duplicatedStudy.getId());

        //Test duplication from a non existing source study
        mockMvc.perform(post(STUDIES_URL + "?duplicateFrom={sourceStudyUuid}&studyUuid={studyUuid}", UUID.randomUUID(), DUPLICATED_STUDY_UUID)
                .header(USER_ID_HEADER, "userId"))
                .andExpect(status().isNotFound());
    }

    private StudyEntity duplicateStudy(UUID studyUuid, String userId) throws Exception {
        UUID stubUuid = wireMockUtils.stubDuplicateModificationGroup();
        mockMvc.perform(post(STUDIES_URL)
                        .param("duplicateFrom", studyUuid.toString())
                        .param("studyUuid", DUPLICATED_STUDY_UUID)
                        .header(USER_ID_HEADER, "userId"))
                .andExpect(status().isOk());

        assertNotNull(output.receive(TIMEOUT, studyUpdateDestination));
        assertNotNull(output.receive(TIMEOUT, studyUpdateDestination));
        assertNotNull(output.receive(TIMEOUT, studyUpdateDestination));
        assertNotNull(output.receive(TIMEOUT, studyUpdateDestination));
        assertNotNull(output.receive(TIMEOUT, studyUpdateDestination));
        assertNotNull(output.receive(TIMEOUT, studyUpdateDestination));

        StudyEntity duplicatedStudy = studyRepository.findById(UUID.fromString(DUPLICATED_STUDY_UUID)).orElse(null);
        assertNotNull(duplicatedStudy);
        RootNode duplicatedRootNode = networkModificationTreeService.getStudyTree(UUID.fromString(DUPLICATED_STUDY_UUID));
        assertNotNull(duplicatedRootNode);

        //Check tree node has been duplicated
        assertEquals(1, duplicatedRootNode.getChildren().size());
        NetworkModificationNode duplicatedModificationNode = (NetworkModificationNode) duplicatedRootNode.getChildren().get(0);
        assertEquals(2, duplicatedModificationNode.getChildren().size());

        assertEquals(LoadFlowStatus.NOT_DONE, ((NetworkModificationNode) duplicatedModificationNode.getChildren().get(0)).getLoadFlowStatus());
        assertNull(((NetworkModificationNode) duplicatedModificationNode.getChildren().get(0)).getLoadFlowResult());
        assertNull(((NetworkModificationNode) duplicatedModificationNode.getChildren().get(0)).getSecurityAnalysisResultUuid());
        assertNull(((NetworkModificationNode) duplicatedModificationNode.getChildren().get(0)).getSensitivityAnalysisResultUuid());

        assertEquals(LoadFlowStatus.NOT_DONE, ((NetworkModificationNode) duplicatedModificationNode.getChildren().get(1)).getLoadFlowStatus());
        assertNull(((NetworkModificationNode) duplicatedModificationNode.getChildren().get(1)).getLoadFlowResult());
        assertNull(((NetworkModificationNode) duplicatedModificationNode.getChildren().get(1)).getSecurityAnalysisResultUuid());
        assertNull(((NetworkModificationNode) duplicatedModificationNode.getChildren().get(1)).getSensitivityAnalysisResultUuid());

        //Check requests to duplicate modification groups has been emitted (3 nodes)
        wireMockUtils.verifyDuplicateModificationGroup(stubUuid, 3);

        Set<RequestWithBody> requests = TestUtils.getRequestsWithBodyDone(2, server);
        assertEquals(1, requests.stream().filter(r -> r.getPath().matches("/v1/cases\\?duplicateFrom=.*&withExpiration=false")).count());
        assertEquals(1, requests.stream().filter(r -> r.getPath().matches("/v1/networks/" + duplicatedStudy.getNetworkUuid() + "/reindex-all")).count());
        return duplicatedStudy;
    }

    @Test
    public void testCutAndPasteNode() throws Exception {
        String userId = "userId";
        UUID study1Uuid = createStudy("userId", CASE_UUID);
        RootNode rootNode = networkModificationTreeService.getStudyTree(study1Uuid);
        UUID modificationNodeUuid = rootNode.getChildren().get(0).getId();
        NetworkModificationNode node1 = createNetworkModificationNode(study1Uuid, modificationNodeUuid, VARIANT_ID, "node1", userId);
        NetworkModificationNode node2 = createNetworkModificationNode(study1Uuid, modificationNodeUuid, VARIANT_ID_2, "node2", userId);
        NetworkModificationNode emptyNode = createNetworkModificationNode(study1Uuid, rootNode.getId(), EMPTY_MODIFICATION_GROUP_UUID, VARIANT_ID_2, "emptyNode", userId);

        /*
         *              rootNode
         *              /      \
         * modificationNode   emptyNode
         *       /  \
         *    node1 node2
         *
         */

        // add modification on node "node1"
        String createTwoWindingsTransformerAttributes = "{\"type\":\"" + ModificationType.TWO_WINDINGS_TRANSFORMER_CREATION + "\",\"equipmentId\":\"2wtId\",\"equipmentName\":\"2wtName\",\"seriesResistance\":\"10\",\"seriesReactance\":\"10\",\"magnetizingConductance\":\"100\",\"magnetizingSusceptance\":\"100\",\"ratedVoltage1\":\"480\",\"ratedVoltage2\":\"380\",\"voltageLevelId1\":\"CHOO5P6\",\"busOrBusbarSectionId1\":\"CHOO5P6_1\",\"voltageLevelId2\":\"CHOO5P6\",\"busOrBusbarSectionId2\":\"CHOO5P6_1\"}";
        UUID stubUuid = wireMockUtils.stubNetworkModificationPost(mapper.writeValueAsString(Optional.empty()));
        mockMvc.perform(post(URI_NETWORK_MODIF, study1Uuid, node1.getId())
                        .content(createTwoWindingsTransformerAttributes).contentType(MediaType.APPLICATION_JSON)
                        .header(USER_ID_HEADER, userId))
                .andExpect(status().isOk());
        checkEquipmentCreatingMessagesReceived(study1Uuid, node1.getId());
        checkNodeBuildStatusUpdatedMessageReceived(study1Uuid, List.of(node1.getId()));
        checkUpdateModelsStatusMessagesReceived(study1Uuid, node1.getId());
        checkEquipmentUpdatingFinishedMessagesReceived(study1Uuid, node1.getId());
        checkElementUpdatedMessageSent(study1Uuid, userId);
        wireMockUtils.verifyNetworkModificationPost(stubUuid, createTwoWindingsTransformerAttributes, NETWORK_UUID_STRING);

        // add modification on node "node2"
        String createLoadAttributes = "{\"type\":\"" + ModificationType.LOAD_CREATION + "\",\"loadId\":\"loadId1\",\"loadName\":\"loadName1\",\"loadType\":\"UNDEFINED\",\"activePower\":\"100.0\",\"reactivePower\":\"50.0\",\"voltageLevelId\":\"idVL1\",\"busId\":\"idBus1\"}";
        stubUuid = wireMockUtils.stubNetworkModificationPost(mapper.writeValueAsString(Optional.empty()));
        mockMvc.perform(post(URI_NETWORK_MODIF, study1Uuid, node2.getId())
                .contentType(MediaType.APPLICATION_JSON)
                .content(createLoadAttributes)
                .header(USER_ID_HEADER, userId))
                .andExpect(status().isOk());
        checkEquipmentCreatingMessagesReceived(study1Uuid, node2.getId());
        checkNodeBuildStatusUpdatedMessageReceived(study1Uuid, List.of(node2.getId()));
        checkUpdateModelsStatusMessagesReceived(study1Uuid, node2.getId());
        checkEquipmentUpdatingFinishedMessagesReceived(study1Uuid, node2.getId());
        checkElementUpdatedMessageSent(study1Uuid, userId);
        wireMockUtils.verifyNetworkModificationPost(stubUuid, createLoadAttributes, NETWORK_UUID_STRING);

        node2.setLoadFlowStatus(LoadFlowStatus.CONVERGED);
        node2.setLoadFlowResult(new LoadFlowResultImpl(true, Map.of("key_1", "metric_1", "key_2", "metric_2"), "logs"));
        node2.setSecurityAnalysisResultUuid(UUID.randomUUID());
        networkModificationTreeService.updateNode(study1Uuid, node2, userId);
        output.receive(TIMEOUT, studyUpdateDestination);
        checkElementUpdatedMessageSent(study1Uuid, userId);

        // node2 should not have any child
        List<NodeEntity> allNodes = networkModificationTreeService.getAllNodes(study1Uuid);
        assertEquals(0, allNodes.stream().filter(nodeEntity -> nodeEntity.getParentNode() != null && nodeEntity.getParentNode().getIdNode().equals(node2.getId())).count());

        // cut the node1 and paste it after node2
        cutAndPasteNode(study1Uuid, node1, node2.getId(), InsertMode.AFTER, 0, userId);

        /*
         *              rootNode
         *              /      \
         * modificationNode   emptyNode
         *       |
         *     node2
         *       |
         *     node1
         */

        //node2 should now have 1 child : node 1
        allNodes = networkModificationTreeService.getAllNodes(study1Uuid);
        assertEquals(List.of(node1.getId()), allNodes.stream()
                .filter(nodeEntity ->
                           nodeEntity.getParentNode() != null
                        && nodeEntity.getParentNode().getIdNode().equals(node2.getId()))
                .map(NodeEntity::getIdNode)
                .collect(Collectors.toList()));

        //modificationNode should now have 1 child : node2
        assertEquals(List.of(node2.getId()), allNodes.stream()
                .filter(nodeEntity ->
                           nodeEntity.getParentNode() != null
                        && nodeEntity.getParentNode().getIdNode().equals(modificationNodeUuid))
                .map(NodeEntity::getIdNode)
                .collect(Collectors.toList()));

        // cut and paste the node2 before emptyNode
        cutAndPasteNode(study1Uuid, node2, emptyNode.getId(), InsertMode.BEFORE, 1, userId);
        allNodes = networkModificationTreeService.getAllNodes(study1Uuid);

        /*
         *              rootNode
         *              /      \
         * modificationNode   node2
         *       |              |
         *     node1        emptyNode
         */

        //rootNode should now have 2 children : modificationNode and node2
        assertEquals(List.of(modificationNodeUuid, node2.getId()), allNodes.stream()
                .filter(nodeEntity ->
                           nodeEntity.getParentNode() != null
                        && nodeEntity.getParentNode().getIdNode().equals(rootNode.getId()))
                .map(NodeEntity::getIdNode)
                .collect(Collectors.toList()));

        //node1 parent should be modificiationNode
        assertEquals(List.of(node1.getId()), allNodes.stream()
                .filter(nodeEntity ->
                           nodeEntity.getParentNode() != null
                        && nodeEntity.getParentNode().getIdNode().equals(modificationNodeUuid))
                .map(NodeEntity::getIdNode)
                .collect(Collectors.toList()));

        // emptyNode parent should be node2
        assertEquals(List.of(emptyNode.getId()), allNodes.stream()
                .filter(nodeEntity ->
                           nodeEntity.getParentNode() != null
                        && nodeEntity.getParentNode().getIdNode().equals(node2.getId()))
                .map(NodeEntity::getIdNode)
                .collect(Collectors.toList()));

        //cut and paste node2 in a new branch starting from modificationNode
        cutAndPasteNode(study1Uuid, node2, modificationNodeUuid, InsertMode.CHILD, 1, userId);
        allNodes = networkModificationTreeService.getAllNodes(study1Uuid);

        /*
         *              rootNode
         *              /      \
         * modificationNode   emptyNode
         *     /      \
         *  node1    node2
         */

        //modificationNode should now have 2 children : node1 and node2
        assertEquals(List.of(node1.getId(), node2.getId()), allNodes.stream()
                .filter(nodeEntity ->
                           nodeEntity.getParentNode() != null
                        && nodeEntity.getParentNode().getIdNode().equals(modificationNodeUuid))
                .map(NodeEntity::getIdNode)
                .collect(Collectors.toList()));

        // modificationNode should now have 2 children : emptyNode and modificationNode
        assertEquals(List.of(modificationNodeUuid, emptyNode.getId()), allNodes.stream()
                .filter(nodeEntity ->
                           nodeEntity.getParentNode() != null
                        && nodeEntity.getParentNode().getIdNode().equals(rootNode.getId()))
                .map(NodeEntity::getIdNode)
                .collect(Collectors.toList()));
    }

    @Test
    public void testCutAndPasteNodeAroundItself() throws Exception {
        String userId = "userId";
        UUID study1Uuid = createStudy(userId, CASE_UUID);
        RootNode rootNode = networkModificationTreeService.getStudyTree(study1Uuid);
        UUID modificationNodeUuid = rootNode.getChildren().get(0).getId();
        NetworkModificationNode node1 = createNetworkModificationNode(study1Uuid, modificationNodeUuid, VARIANT_ID, "node1", userId);

        UUID stubGetUuid = wireMockUtils.stubNetworkModificationGet();

        //try to cut and paste a node before itself and expect forbidden
        mockMvc.perform(post(STUDIES_URL +
                    "/{studyUuid}/tree/nodes?nodeToCutUuid={nodeUuid}&referenceNodeUuid={referenceNodeUuid}&insertMode={insertMode}",
            study1Uuid, node1.getId(), node1.getId(), InsertMode.BEFORE)
            .header(USER_ID_HEADER, "userId"))
            .andExpect(status().isForbidden());
        wireMockUtils.verifyNetworkModificationsGet(stubGetUuid, node1.getModificationGroupUuid().toString());

        //try to cut and paste a node after itself and expect forbidden
        mockMvc.perform(post(STUDIES_URL +
                    "/{studyUuid}/tree/nodes?nodeToCutUuid={nodeUuid}&referenceNodeUuid={referenceNodeUuid}&insertMode={insertMode}",
            study1Uuid, node1.getId(), node1.getId(), InsertMode.AFTER)
            .header(USER_ID_HEADER, "userId"))
            .andExpect(status().isForbidden());
        wireMockUtils.verifyNetworkModificationsGet(stubGetUuid, node1.getModificationGroupUuid().toString());

        //try to cut and paste a node in a new branch after itself and expect forbidden
        mockMvc.perform(post(STUDIES_URL +
                    "/{studyUuid}/tree/nodes?nodeToCutUuid={nodeUuid}&referenceNodeUuid={referenceNodeUuid}&insertMode={insertMode}",
            study1Uuid, node1.getId(), node1.getId(), InsertMode.CHILD)
            .header(USER_ID_HEADER, "userId"))
            .andExpect(status().isForbidden());
        wireMockUtils.verifyNetworkModificationsGet(stubGetUuid, node1.getModificationGroupUuid().toString());
    }

    @Test
    public void testCutAndPasteNodeWithoutModification() throws Exception {
        String userId = "userId";
        UUID study1Uuid = createStudy(userId, CASE_UUID);
        RootNode rootNode = networkModificationTreeService.getStudyTree(study1Uuid);
        UUID modificationNodeUuid = rootNode.getChildren().get(0).getId();
        NetworkModificationNode node1 = createNetworkModificationNode(study1Uuid, modificationNodeUuid, UUID.randomUUID(), VARIANT_ID, "node1", BuildStatus.BUILT, userId);

        NetworkModificationNode emptyNode = createNetworkModificationNode(study1Uuid, rootNode.getId(), EMPTY_MODIFICATION_GROUP_UUID, VARIANT_ID_2, "emptyNode", BuildStatus.BUILT, userId);
        NetworkModificationNode emptyNodeChild = createNetworkModificationNode(study1Uuid, emptyNode.getId(), UUID.randomUUID(), VARIANT_ID_3, "emptyNodeChild", BuildStatus.BUILT, userId);

        cutAndPasteNode(study1Uuid, emptyNode, node1.getId(), InsertMode.BEFORE, 1, userId);

        Set<String> request = TestUtils.getRequestsDone(1, server);
        assertTrue(request.stream().allMatch(r -> r.matches("/v1/reports/.*")));

        assertEquals(BuildStatus.NOT_BUILT, networkModificationTreeService.getBuildStatusGlobal(emptyNode.getId()));
        assertEquals(BuildStatus.BUILT, networkModificationTreeService.getBuildStatusGlobal(node1.getId()));
        assertEquals(BuildStatus.BUILT, networkModificationTreeService.getBuildStatusGlobal(emptyNodeChild.getId()));
    }

    @Test
    public void testCutAndPasteNodeWithModification() throws Exception {
        String userId = "userId";
        UUID study1Uuid = createStudy(userId, CASE_UUID);
        RootNode rootNode = networkModificationTreeService.getStudyTree(study1Uuid);
        UUID modificationNodeUuid = rootNode.getChildren().get(0).getId();
        NetworkModificationNode node1 = createNetworkModificationNode(study1Uuid, modificationNodeUuid, UUID.randomUUID(), VARIANT_ID, "node1", BuildStatus.BUILT, userId);

        NetworkModificationNode notEmptyNode = createNetworkModificationNode(study1Uuid, rootNode.getId(), UUID.randomUUID(), VARIANT_ID_2, "notEmptyNode", BuildStatus.BUILT, userId);
        NetworkModificationNode notEmptyNodeChild = createNetworkModificationNode(study1Uuid, notEmptyNode.getId(), UUID.randomUUID(), VARIANT_ID_3, "notEmptyNodeChild", BuildStatus.BUILT, userId);

        cutAndPasteNode(study1Uuid, notEmptyNode, node1.getId(), InsertMode.BEFORE, 1, userId);

        Set<String> request = TestUtils.getRequestsDone(3, server);
        assertTrue(request.stream().allMatch(r -> r.matches("/v1/reports/.*")));

        assertEquals(BuildStatus.NOT_BUILT, networkModificationTreeService.getBuildStatusGlobal(notEmptyNode.getId()));
        assertEquals(BuildStatus.NOT_BUILT, networkModificationTreeService.getBuildStatusGlobal(node1.getId()));
        assertEquals(BuildStatus.NOT_BUILT, networkModificationTreeService.getBuildStatusGlobal(notEmptyNodeChild.getId()));
    }

    @Test
    public void testCutAndPastErrors() throws Exception {
        String userId = "userId";
        UUID study1Uuid = createStudy("userId", CASE_UUID);
        RootNode rootNode = networkModificationTreeService.getStudyTree(study1Uuid);
        UUID modificationNodeUuid = rootNode.getChildren().get(0).getId();
        NetworkModificationNode node1 = createNetworkModificationNode(study1Uuid, modificationNodeUuid, VARIANT_ID, "node1", userId);

        //try cut non existing node and expect not found
        mockMvc.perform(post(STUDIES_URL +
                        "/{studyUuid}/tree/nodes?nodeToCutUuid={nodeUuid}&referenceNodeUuid={referenceNodeUuid}&insertMode={insertMode}",
                study1Uuid, UUID.randomUUID(), node1.getId(), InsertMode.AFTER)
                .header(USER_ID_HEADER, "userId"))
                .andExpect(status().isNotFound());

        //try to cut to a non existing position and expect not found
        mockMvc.perform(post(STUDIES_URL +
                        "/{studyUuid}/tree/nodes?nodeToCutUuid={nodeUuid}&referenceNodeUuid={referenceNodeUuid}&insertMode={insertMode}",
                study1Uuid, node1.getId(), UUID.randomUUID(), InsertMode.AFTER)
                .header(USER_ID_HEADER, "userId"))
                .andExpect(status().isNotFound());

        //try to cut and paste to before the root node and expect forbidden
        UUID stubUuid = wireMockUtils.stubNetworkModificationGet();
        mockMvc.perform(post(STUDIES_URL +
                        "/{studyUuid}/tree/nodes?nodeToCutUuid={nodeUuid}&referenceNodeUuid={referenceNodeUuid}&insertMode={insertMode}",
                study1Uuid, node1.getId(), rootNode.getId(), InsertMode.BEFORE)
                .header(USER_ID_HEADER, "userId"))
                .andExpect(status().isForbidden());

        wireMockUtils.verifyNetworkModificationsGet(stubUuid, node1.getModificationGroupUuid().toString());
    }

    @Test
    public void testCutAndPasteSubtree() throws Exception {
        String userId = "userId";
        UUID study1Uuid = createStudy(userId, CASE_UUID);
        RootNode rootNode = networkModificationTreeService.getStudyTree(study1Uuid);
        UUID modificationNodeUuid = rootNode.getChildren().get(0).getId();
        NetworkModificationNode node1 = createNetworkModificationNode(study1Uuid, modificationNodeUuid, UUID.randomUUID(), VARIANT_ID, "node1", BuildStatus.BUILT, userId);

        NetworkModificationNode emptyNode = createNetworkModificationNode(study1Uuid, rootNode.getId(), EMPTY_MODIFICATION_GROUP_UUID, VARIANT_ID_2, "emptyNode", BuildStatus.BUILT, userId);
        NetworkModificationNode emptyNodeChild = createNetworkModificationNode(study1Uuid, emptyNode.getId(), UUID.randomUUID(), VARIANT_ID_3, "emptyNodeChild", BuildStatus.BUILT, userId);

        mockMvc.perform(post(STUDIES_URL +
                                "/{studyUuid}/tree/subtrees?subtreeToCutParentNodeUuid={nodeUuid}&referenceNodeUuid={referenceNodeUuid}",
                        study1Uuid, emptyNode.getId(), emptyNodeChild.getId())
                        .header(USER_ID_HEADER, userId))
                .andExpect(status().isForbidden());

        mockMvc.perform(post(STUDIES_URL +
                                "/{studyUuid}/tree/subtrees?subtreeToCutParentNodeUuid={nodeUuid}&referenceNodeUuid={referenceNodeUuid}",
                        study1Uuid, emptyNode.getId(), node1.getId())
                        .header(USER_ID_HEADER, userId))
                .andExpect(status().isOk());

        checkNodeBuildStatusUpdatedMessageReceived(study1Uuid, List.of(emptyNode.getId(), emptyNodeChild.getId()));

        //loadflow_status
        assertNotNull(output.receive(TIMEOUT, studyUpdateDestination));
        //securityAnalysis_status
        assertNotNull(output.receive(TIMEOUT, studyUpdateDestination));
        //sensitivityAnalysis_status
        assertNotNull(output.receive(TIMEOUT, studyUpdateDestination));
        //shortCircuitAnalysis_status
        assertNotNull(output.receive(TIMEOUT, studyUpdateDestination));
        //dynamicSimulation_status
        assertNotNull(output.receive(TIMEOUT, studyUpdateDestination));
        //voltageInit_status
        assertNotNull(output.receive(TIMEOUT, studyUpdateDestination));

        checkSubtreeMovedMessageSent(study1Uuid, emptyNode.getId(), node1.getId());
        checkElementUpdatedMessageSent(study1Uuid, userId);

        var request = TestUtils.getRequestsDone(2, server);
        assertTrue(request.stream().allMatch(r -> r.matches("/v1/reports/.*")));

        assertEquals(BuildStatus.BUILT, networkModificationTreeService.getBuildStatusGlobal(node1.getId()));
        assertEquals(BuildStatus.NOT_BUILT, networkModificationTreeService.getBuildStatusGlobal(emptyNode.getId()));
        assertEquals(BuildStatus.NOT_BUILT, networkModificationTreeService.getBuildStatusGlobal(emptyNodeChild.getId()));

        mockMvc.perform(get(STUDIES_URL +
                        "/{studyUuid}/subtree?parentNodeUuid={parentSubtreeNode}",
                study1Uuid, emptyNode.getId())
                .header(USER_ID_HEADER, "userId")).andExpect(status().isOk());

        mockMvc.perform(get(STUDIES_URL +
                        "/{studyUuid}/subtree?parentNodeUuid={parentSubtreeNode}",
                study1Uuid, UUID.randomUUID())
                .header(USER_ID_HEADER, "userId")).andExpect(status().isNotFound());
    }

    @Test
    public void testDuplicateNode() throws Exception {
        String userId = "userId";
        UUID study1Uuid = createStudy(userId, CASE_UUID);
        RootNode rootNode = networkModificationTreeService.getStudyTree(study1Uuid);
        UUID modificationNodeUuid = rootNode.getChildren().get(0).getId();
        NetworkModificationNode node1 = createNetworkModificationNode(study1Uuid, modificationNodeUuid, VARIANT_ID, "node1", userId);
        NetworkModificationNode node2 = createNetworkModificationNode(study1Uuid, modificationNodeUuid, VARIANT_ID_2, "node2", userId);
        NetworkModificationNode node3 = createNetworkModificationNode(study1Uuid, rootNode.getId(), UUID.randomUUID(), VARIANT_ID, "node3", BuildStatus.BUILT, userId);
        NetworkModificationNode emptyNode = createNetworkModificationNode(study1Uuid, rootNode.getId(), EMPTY_MODIFICATION_GROUP_UUID, VARIANT_ID_2, "emptyNode", userId);

        // add modification on node "node1"
        String createTwoWindingsTransformerAttributes = "{\"type\":\"" + ModificationType.TWO_WINDINGS_TRANSFORMER_CREATION + "\",\"equipmentId\":\"2wtId\",\"equipmentName\":\"2wtName\",\"seriesResistance\":\"10\",\"seriesReactance\":\"10\",\"magnetizingConductance\":\"100\",\"magnetizingSusceptance\":\"100\",\"ratedVoltage1\":\"480\",\"ratedVoltage2\":\"380\",\"voltageLevelId1\":\"CHOO5P6\",\"busOrBusbarSectionId1\":\"CHOO5P6_1\",\"voltageLevelId2\":\"CHOO5P6\",\"busOrBusbarSectionId2\":\"CHOO5P6_1\"}";
        UUID stubUuid = wireMockUtils.stubNetworkModificationPost(mapper.writeValueAsString(Optional.empty()));
        mockMvc.perform(post(URI_NETWORK_MODIF, study1Uuid, node1.getId())
                .contentType(MediaType.APPLICATION_JSON)
                .content(createTwoWindingsTransformerAttributes)
                .header(USER_ID_HEADER, "userId"))
                .andExpect(status().isOk());
        checkEquipmentCreatingMessagesReceived(study1Uuid, node1.getId());
        checkNodeBuildStatusUpdatedMessageReceived(study1Uuid, List.of(node1.getId()));
        checkUpdateModelsStatusMessagesReceived(study1Uuid, node1.getId());
        checkEquipmentUpdatingFinishedMessagesReceived(study1Uuid, node1.getId());
        checkElementUpdatedMessageSent(study1Uuid, userId);
        wireMockUtils.verifyNetworkModificationPostWithVariant(stubUuid, createTwoWindingsTransformerAttributes, NETWORK_UUID_STRING, VARIANT_ID);

        // add modification on node "node2"
        String createLoadAttributes = "{\"type\":\"" + ModificationType.LOAD_CREATION + "\",\"loadId\":\"loadId1\",\"loadName\":\"loadName1\",\"loadType\":\"UNDEFINED\",\"activePower\":\"100.0\",\"reactivePower\":\"50.0\",\"voltageLevelId\":\"idVL1\",\"busId\":\"idBus1\"}";
        stubUuid = wireMockUtils.stubNetworkModificationPost(mapper.writeValueAsString(Optional.empty()));
        mockMvc.perform(post(URI_NETWORK_MODIF, study1Uuid, node2.getId())
                .contentType(MediaType.APPLICATION_JSON)
                .content(createLoadAttributes)
                .header(USER_ID_HEADER, "userId"))
                .andExpect(status().isOk());
        checkEquipmentCreatingMessagesReceived(study1Uuid, node2.getId());
        checkNodeBuildStatusUpdatedMessageReceived(study1Uuid, List.of(node2.getId()));
        checkUpdateModelsStatusMessagesReceived(study1Uuid, node2.getId());
        checkEquipmentUpdatingFinishedMessagesReceived(study1Uuid, node2.getId());
        checkElementUpdatedMessageSent(study1Uuid, userId);
        wireMockUtils.verifyNetworkModificationPostWithVariant(stubUuid, createLoadAttributes, NETWORK_UUID_STRING, VARIANT_ID_2);

        node2.setLoadFlowStatus(LoadFlowStatus.CONVERGED);
        node2.setLoadFlowResult(new LoadFlowResultImpl(true, Map.of("key_1", "metric_1", "key_2", "metric_2"), "logs"));
        node2.setSecurityAnalysisResultUuid(UUID.randomUUID());
        networkModificationTreeService.updateNode(study1Uuid, node2, userId);
        output.receive(TIMEOUT, studyUpdateDestination);
        checkElementUpdatedMessageSent(study1Uuid, userId);

        //node2 should not have any child
        List<NodeEntity> allNodes = networkModificationTreeService.getAllNodes(study1Uuid);
        assertEquals(0, allNodes.stream().filter(nodeEntity -> nodeEntity.getParentNode() != null && nodeEntity.getParentNode().getIdNode().equals(node2.getId())).count());

        // duplicate the node1 after node2
        UUID duplicatedNodeUuid = duplicateNode(study1Uuid, study1Uuid, node1, node2.getId(), InsertMode.AFTER, userId);

        //node2 should now have 1 child
        allNodes = networkModificationTreeService.getAllNodes(study1Uuid);
        assertEquals(1, allNodes.stream()
                .filter(nodeEntity -> nodeEntity.getParentNode() != null
                        && nodeEntity.getIdNode().equals(duplicatedNodeUuid)
                        && nodeEntity.getParentNode().getIdNode().equals(node2.getId()))
                .count());

        // duplicate the node2 before node1
        UUID duplicatedNodeUuid2 = duplicateNode(study1Uuid, study1Uuid, node2, node1.getId(), InsertMode.BEFORE, userId);
        allNodes = networkModificationTreeService.getAllNodes(study1Uuid);
        assertEquals(1, allNodes.stream()
                .filter(nodeEntity -> nodeEntity.getParentNode() != null
                        && nodeEntity.getIdNode().equals(duplicatedNodeUuid2)
                        && nodeEntity.getParentNode().getIdNode().equals(modificationNodeUuid))
                .count());

        //now the tree looks like root -> modificationNode -> duplicatedNode2 -> node1 -> node2 -> duplicatedNode1
        //duplicate node1 in a new branch starting from duplicatedNode2
        UUID duplicatedNodeUuid3 = duplicateNode(study1Uuid, study1Uuid, node1, duplicatedNodeUuid2, InsertMode.CHILD, userId);
        allNodes = networkModificationTreeService.getAllNodes(study1Uuid);
        //expect to have modificationNode as a parent
        assertEquals(1, allNodes.stream()
                .filter(nodeEntity -> nodeEntity.getParentNode() != null
                        && nodeEntity.getIdNode().equals(duplicatedNodeUuid3)
                        && nodeEntity.getParentNode().getIdNode().equals(duplicatedNodeUuid2))
                .count());
        //and expect that no other node has the new branch create node as parent
        assertEquals(0, allNodes.stream().filter(nodeEntity -> nodeEntity.getParentNode() != null && nodeEntity.getParentNode().getIdNode().equals(duplicatedNodeUuid3)).count());

        //try copy non existing node and expect not found
        mockMvc.perform(post(STUDIES_URL +
                        "/{studyUuid}/tree/nodes?nodeToCopyUuid={nodeUuid}&referenceNodeUuid={referenceNodeUuid}&insertMode={insertMode}&sourceStudyUuid={sourceStudyUuid}",
                study1Uuid, UUID.randomUUID(), node1.getId(), InsertMode.AFTER, study1Uuid)
                .header(USER_ID_HEADER, "userId"))
                .andExpect(status().isNotFound());

        //try to copy to a non existing position and expect not found
        mockMvc.perform(post(STUDIES_URL +
                        "/{studyUuid}/tree/nodes?nodeToCopyUuid={nodeUuid}&referenceNodeUuid={referenceNodeUuid}&insertMode={insertMode}&sourceStudyUuid={sourceStudyUuid}",
                study1Uuid, node1.getId(), UUID.randomUUID(), InsertMode.AFTER, study1Uuid)
                .header(USER_ID_HEADER, "userId"))
                .andExpect(status().isNotFound());

        //try to copy to before the root node and expect forbidden
        mockMvc.perform(post(STUDIES_URL +
                        "/{studyUuid}/tree/nodes?nodeToCopyUuid={nodeUuid}&referenceNodeUuid={referenceNodeUuid}&insertMode={insertMode}&sourceStudyUuid={sourceStudyUuid}",
                study1Uuid, node1.getId(), rootNode.getId(), InsertMode.BEFORE, study1Uuid)
                .header(USER_ID_HEADER, "userId"))
                .andExpect(status().isForbidden());

        // Test Built status when duplicating an empty node
        assertEquals(BuildStatus.BUILT, networkModificationTreeService.getBuildStatusGlobal(node3.getId()));
        duplicateNode(study1Uuid, study1Uuid, emptyNode, node3.getId(), InsertMode.BEFORE, userId);
        assertEquals(BuildStatus.BUILT, networkModificationTreeService.getBuildStatusGlobal(node3.getId()));
    }

    @Test
    public void testDuplicateSubtree() throws Exception {
        String userId = "userId";
        UUID study1Uuid = createStudy(userId, CASE_UUID);
        RootNode rootNode = networkModificationTreeService.getStudyTree(study1Uuid);
        UUID modificationNodeUuid = rootNode.getChildren().get(0).getId();
        NetworkModificationNode node1 = createNetworkModificationNode(study1Uuid, modificationNodeUuid, VARIANT_ID, "node1", userId);
        NetworkModificationNode node2 = createNetworkModificationNode(study1Uuid, node1.getId(), VARIANT_ID_2, "node2", userId);
        NetworkModificationNode node3 = createNetworkModificationNode(study1Uuid, node2.getId(), UUID.randomUUID(), VARIANT_ID, "node3", BuildStatus.BUILT, userId);
        NetworkModificationNode node4 = createNetworkModificationNode(study1Uuid, rootNode.getId(), EMPTY_MODIFICATION_GROUP_UUID, VARIANT_ID_2, "emptyNode", userId);

        /*tree state
            root
            ├── root children
            │   └── node 1
            │       └── node 2
            │           └── node 3
            └── node 4
         */

        // add modification on node "node1" (not built) -> invalidation of node 3
        String createTwoWindingsTransformerAttributes = "{\"type\":\"" + ModificationType.TWO_WINDINGS_TRANSFORMER_CREATION + "\",\"equipmentId\":\"2wtId\",\"equipmentName\":\"2wtName\",\"seriesResistance\":\"10\",\"seriesReactance\":\"10\",\"magnetizingConductance\":\"100\",\"magnetizingSusceptance\":\"100\",\"ratedVoltage1\":\"480\",\"ratedVoltage2\":\"380\",\"voltageLevelId1\":\"CHOO5P6\",\"busOrBusbarSectionId1\":\"CHOO5P6_1\",\"voltageLevelId2\":\"CHOO5P6\",\"busOrBusbarSectionId2\":\"CHOO5P6_1\"}";
        UUID stubUuid = wireMockUtils.stubNetworkModificationPost(mapper.writeValueAsString(Optional.empty()));
        mockMvc.perform(post(URI_NETWORK_MODIF, study1Uuid, node1.getId())
                        .contentType(MediaType.APPLICATION_JSON)
                        .content(createTwoWindingsTransformerAttributes)
                        .header(USER_ID_HEADER, "userId"))
                .andExpect(status().isOk());
        checkEquipmentCreatingMessagesReceived(study1Uuid, node1.getId());
        checkNodeBuildStatusUpdatedMessageReceived(study1Uuid, List.of(node1.getId(), node3.getId()));
        checkUpdateModelsStatusMessagesReceived(study1Uuid, node1.getId());
        checkEquipmentUpdatingFinishedMessagesReceived(study1Uuid, node1.getId());
        checkElementUpdatedMessageSent(study1Uuid, userId);
        wireMockUtils.verifyNetworkModificationPostWithVariant(stubUuid, createTwoWindingsTransformerAttributes, NETWORK_UUID_STRING, VARIANT_ID);

        // Invalidation node 3
        assertEquals(BuildStatus.NOT_BUILT, networkModificationTreeService.getBuildStatus(node3.getId()));
        Set<RequestWithBody> requests = TestUtils.getRequestsWithBodyDone(1, server);
        assertEquals(1, requests.stream().filter(r -> r.getPath().matches("/v1/reports/.*")).count());

        // add modification on node "node2"
        String createLoadAttributes = "{\"type\":\"" + ModificationType.LOAD_CREATION + "\",\"loadId\":\"loadId1\",\"loadName\":\"loadName1\",\"loadType\":\"UNDEFINED\",\"activePower\":\"100.0\",\"reactivePower\":\"50.0\",\"voltageLevelId\":\"idVL1\",\"busId\":\"idBus1\"}";
        stubUuid = wireMockUtils.stubNetworkModificationPost(mapper.writeValueAsString(Optional.empty()));
        mockMvc.perform(post(URI_NETWORK_MODIF, study1Uuid, node2.getId())
                        .contentType(MediaType.APPLICATION_JSON)
                        .content(createLoadAttributes)
                        .header(USER_ID_HEADER, "userId"))
                .andExpect(status().isOk());
        checkEquipmentCreatingMessagesReceived(study1Uuid, node2.getId());
        checkNodeBuildStatusUpdatedMessageReceived(study1Uuid, List.of(node2.getId()));
        checkUpdateModelsStatusMessagesReceived(study1Uuid, node2.getId());
        checkEquipmentUpdatingFinishedMessagesReceived(study1Uuid, node2.getId());
        checkElementUpdatedMessageSent(study1Uuid, userId);
        wireMockUtils.verifyNetworkModificationPostWithVariant(stubUuid, createLoadAttributes, NETWORK_UUID_STRING, VARIANT_ID_2);

        node2.setBuildStatus(BuildStatus.BUILT);
        node2.setLoadFlowStatus(LoadFlowStatus.CONVERGED);
        node2.setLoadFlowResult(new LoadFlowResultImpl(true, Map.of("key_1", "metric_1", "key_2", "metric_2"), "logs"));
        node2.setSecurityAnalysisResultUuid(UUID.randomUUID());
        networkModificationTreeService.updateNode(study1Uuid, node2, userId);
        output.receive(TIMEOUT, studyUpdateDestination);
        checkElementUpdatedMessageSent(study1Uuid, userId);

        //node 4 should not have any children
        List<NodeEntity> allNodes = networkModificationTreeService.getAllNodes(study1Uuid);
        assertEquals(0, allNodes.stream().filter(nodeEntity -> nodeEntity.getParentNode() != null && nodeEntity.getParentNode().getIdNode().equals(node4.getId())).count());

        // duplicate the node1 after node4
        List<UUID> allNodesBeforeDuplication = networkModificationTreeService.getAllNodes(study1Uuid).stream().map(NodeEntity::getIdNode).collect(Collectors.toList());
        UUID stubDuplicateUuid = wireMockUtils.stubDuplicateModificationGroup();

        mockMvc.perform(post(STUDIES_URL +
                                "/{study1Uuid}/tree/subtrees?subtreeToCopyParentNodeUuid={parentNodeToCopy}&referenceNodeUuid={referenceNodeUuid}",
                        study1Uuid, node1.getId(), node4.getId())
                        .header(USER_ID_HEADER, "userId"))
                .andExpect(status().isOk());

        List<UUID> nodesAfterDuplication = networkModificationTreeService.getAllNodes(study1Uuid).stream().map(NodeEntity::getIdNode).collect(Collectors.toList());
        nodesAfterDuplication.removeAll(allNodesBeforeDuplication);
        assertEquals(3, nodesAfterDuplication.size());

        checkSubtreeCreatedMessageSent(study1Uuid, nodesAfterDuplication.get(0), node4.getId());
        checkElementUpdatedMessageSent(study1Uuid, userId);
        wireMockUtils.verifyDuplicateModificationGroup(stubDuplicateUuid, 3);

        /*tree state
            root
            ├── root children
            │   └── node 1
            │       └── node 2
            │           └── node 3
            └── node 4
                └── node 1 duplicated
                    └── node 2 duplicated
                        └── node 3 duplicated
         */

        mockMvc.perform(get(STUDIES_URL +
                                "/{studyUuid}/subtree?parentNodeUuid={parentSubtreeNode}",
                        study1Uuid, nodesAfterDuplication.get(0))
                        .header(USER_ID_HEADER, "userId")).andExpect(status().isOk());

        mockMvc.perform(get(STUDIES_URL +
                        "/{studyUuid}/subtree?parentNodeUuid={parentSubtreeNode}",
                study1Uuid, UUID.randomUUID())
                .header(USER_ID_HEADER, "userId")).andExpect(status().isNotFound());

        allNodes = networkModificationTreeService.getAllNodes(study1Uuid);

        //first root children should still have a children
        assertEquals(1, allNodes.stream()
                .filter(nodeEntity -> nodeEntity.getParentNode() != null
                        && nodeEntity.getIdNode().equals(node1.getId())
                        && nodeEntity.getParentNode().getIdNode().equals(modificationNodeUuid))
                .count());

        //node4 should now have 1 child
        assertEquals(1, allNodes.stream()
                .filter(nodeEntity -> nodeEntity.getParentNode() != null
                        && nodeEntity.getIdNode().equals(nodesAfterDuplication.get(0))
                        && nodeEntity.getParentNode().getIdNode().equals(node4.getId()))
                .count());

<<<<<<< HEAD
        //node3 should be built
        assertEquals(BuildStatus.BUILT, networkModificationTreeService.getBuildStatusGlobal(node3.getId()));
        //duplicated node3 should now be not built
        assertEquals(BuildStatus.NOT_BUILT, networkModificationTreeService.getBuildStatusGlobal(nodesAfterDuplication.get(2)));
=======
        //node2 should be built
        assertEquals(BuildStatus.BUILT, networkModificationTreeService.getBuildStatus(node2.getId()));
        //duplicated node2 should now be not built
        assertEquals(BuildStatus.NOT_BUILT, networkModificationTreeService.getBuildStatus(nodesAfterDuplication.get(1)));
>>>>>>> 62c0ad91

        //try copy non existing node and expect not found
        mockMvc.perform(post(STUDIES_URL +
                                "/{targetStudyUuid}/tree/subtrees?subtreeToCopyParentNodeUuid={parentNodeToCopy}&referenceNodeUuid={referenceNodeUuid}",
                        study1Uuid, UUID.randomUUID(), node1.getId())
                        .header(USER_ID_HEADER, "userId"))
                .andExpect(status().isNotFound());

        //try to copy to a non existing position and expect not found
        mockMvc.perform(post(STUDIES_URL +
                                "/{targetStudyUuid}/tree/subtrees?subtreeToCopyParentNodeUuid={parentNodeToCopy}&referenceNodeUuid={referenceNodeUuid}",
                        study1Uuid, node1.getId(), UUID.randomUUID())
                        .header(USER_ID_HEADER, "userId"))
                .andExpect(status().isNotFound());
    }

    @Test
    public void testDuplicateNodeBetweenStudies() throws Exception {
        String userId = "userId";
        UUID study1Uuid = createStudy(userId, CASE_UUID);
        RootNode rootNode = networkModificationTreeService.getStudyTree(study1Uuid);
        UUID modificationNodeUuid = rootNode.getChildren().get(0).getId();
        NetworkModificationNode node1 = createNetworkModificationNode(study1Uuid, modificationNodeUuid, VARIANT_ID, "node1", userId);
        NetworkModificationNode node2 = createNetworkModificationNode(study1Uuid, modificationNodeUuid, VARIANT_ID_2, "node2", userId);

        UUID study2Uuid = createStudy(userId, CASE_UUID);
        RootNode study2RootNode = networkModificationTreeService.getStudyTree(study2Uuid);
        UUID study2ModificationNodeUuid = study2RootNode.getChildren().get(0).getId();
        NetworkModificationNode study2Node2 = createNetworkModificationNode(study2Uuid, study2ModificationNodeUuid, VARIANT_ID_2, "node2", userId);

        // add modification on study 1 node "node1"
        UUID stubUuid = wireMockUtils.stubNetworkModificationPost(mapper.writeValueAsString(Optional.empty()));
        String createTwoWindingsTransformerAttributes = "{\"type\":\"" + ModificationType.TWO_WINDINGS_TRANSFORMER_CREATION + "\",\"equipmentId\":\"2wtId\",\"equipmentName\":\"2wtName\",\"seriesResistance\":\"10\",\"seriesReactance\":\"10\",\"magnetizingConductance\":\"100\",\"magnetizingSusceptance\":\"100\",\"ratedVoltage1\":\"480\",\"ratedVoltage2\":\"380\",\"voltageLevelId1\":\"CHOO5P6\",\"busOrBusbarSectionId1\":\"CHOO5P6_1\",\"voltageLevelId2\":\"CHOO5P6\",\"busOrBusbarSectionId2\":\"CHOO5P6_1\"}";
        mockMvc.perform(post(URI_NETWORK_MODIF, study1Uuid, node1.getId())
                .contentType(MediaType.APPLICATION_JSON)
                .content(createTwoWindingsTransformerAttributes)
                .header(USER_ID_HEADER, "userId"))
                .andExpect(status().isOk());
        checkEquipmentCreatingMessagesReceived(study1Uuid, node1.getId());
        checkNodeBuildStatusUpdatedMessageReceived(study1Uuid, List.of(node1.getId()));
        checkUpdateModelsStatusMessagesReceived(study1Uuid, node1.getId());
        checkEquipmentUpdatingFinishedMessagesReceived(study1Uuid, node1.getId());
        checkElementUpdatedMessageSent(study1Uuid, userId);
        wireMockUtils.verifyNetworkModificationPostWithVariant(stubUuid, createTwoWindingsTransformerAttributes, NETWORK_UUID_STRING, VARIANT_ID);

        // add modification on node "node2"
        stubUuid = wireMockUtils.stubNetworkModificationPost(mapper.writeValueAsString(Optional.empty()));
        String createLoadAttributes = "{\"type\":\"" + ModificationType.LOAD_CREATION + "\",\"loadId\":\"loadId1\",\"loadName\":\"loadName1\",\"loadType\":\"UNDEFINED\",\"activePower\":\"100.0\",\"reactivePower\":\"50.0\",\"voltageLevelId\":\"idVL1\",\"busId\":\"idBus1\"}";
        mockMvc.perform(post(URI_NETWORK_MODIF, study1Uuid, node2.getId())
                .contentType(MediaType.APPLICATION_JSON)
                .content(createLoadAttributes)
                .header(USER_ID_HEADER, "userId"))
                .andExpect(status().isOk());
        checkEquipmentCreatingMessagesReceived(study1Uuid, node2.getId());
        checkNodeBuildStatusUpdatedMessageReceived(study1Uuid, List.of(node2.getId()));
        checkUpdateModelsStatusMessagesReceived(study1Uuid, node2.getId());
        checkEquipmentUpdatingFinishedMessagesReceived(study1Uuid, node2.getId());
        checkElementUpdatedMessageSent(study1Uuid, userId);
        wireMockUtils.verifyNetworkModificationPostWithVariant(stubUuid, createLoadAttributes, NETWORK_UUID_STRING, VARIANT_ID_2);

        //study 2 node2 should not have any child
        List<NodeEntity> allNodes = networkModificationTreeService.getAllNodes(study2Uuid);
        assertEquals(0, allNodes.stream().filter(nodeEntity -> nodeEntity.getParentNode() != null && nodeEntity.getParentNode().getIdNode().equals(study2Node2.getId())).count());

        // duplicate the node1 from study 1 after node2 from study 2
        UUID duplicatedNodeUuid = duplicateNode(study1Uuid, study2Uuid, node1, study2Node2.getId(), InsertMode.AFTER, userId);

        //node2 should now have 1 child
        allNodes = networkModificationTreeService.getAllNodes(study2Uuid);
        assertEquals(1, allNodes.stream()
                .filter(nodeEntity -> nodeEntity.getParentNode() != null
                        && nodeEntity.getIdNode().equals(duplicatedNodeUuid)
                        && nodeEntity.getParentNode().getIdNode().equals(study2Node2.getId()))
                .count());
    }

    private void cutAndPasteNode(UUID studyUuid, NetworkModificationNode nodeToCopy, UUID referenceNodeUuid, InsertMode insertMode, int childCount, String userId) throws Exception {
        UUID stubUuid = wireMockUtils.stubNetworkModificationGet(nodeToCopy.getModificationGroupUuid().toString(),
            EMPTY_MODIFICATION_GROUP_UUID.equals(nodeToCopy.getModificationGroupUuid()) ? EMPTY_ARRAY : DEFAULT_MODIFICATION_LIST_RESULT);
        mockMvc.perform(post(STUDIES_URL +
                "/{studyUuid}/tree/nodes?nodeToCutUuid={nodeUuid}&referenceNodeUuid={referenceNodeUuid}&insertMode={insertMode}",
                studyUuid, nodeToCopy.getId(), referenceNodeUuid, insertMode)
                .header(USER_ID_HEADER, userId))
                .andExpect(status().isOk());
        checkElementUpdatedMessageSent(studyUuid, userId);
        wireMockUtils.verifyNetworkModificationsGet(stubUuid, nodeToCopy.getModificationGroupUuid().toString());

        boolean nodeHasModifications = !EMPTY_ARRAY.equals(networkModificationTreeService.getNetworkModifications(nodeToCopy.getId()));
        wireMockUtils.verifyNetworkModificationsGet(stubUuid, nodeToCopy.getModificationGroupUuid().toString());

        /*
         * moving node
         */
        //nodeMoved
        Message<byte[]> message = output.receive(TIMEOUT, studyUpdateDestination);
        assertEquals(studyUuid, message.getHeaders().get(NotificationService.HEADER_STUDY_UUID));
        assertEquals(NotificationService.NODE_MOVED, message.getHeaders().get(NotificationService.HEADER_UPDATE_TYPE));
        assertEquals(nodeToCopy.getId(), message.getHeaders().get(NotificationService.HEADER_MOVED_NODE));
        assertEquals(insertMode.name(), message.getHeaders().get(NotificationService.HEADER_INSERT_MODE));

        if (nodeHasModifications) {
            /*
             * invalidating old children
             */
            IntStream.rangeClosed(1, childCount).forEach(i -> {
                //nodeUpdated
                assertNotNull(output.receive(TIMEOUT, studyUpdateDestination));
                //loadflow_status
                assertNotNull(output.receive(TIMEOUT, studyUpdateDestination));
                //securityAnalysis_status
                assertNotNull(output.receive(TIMEOUT, studyUpdateDestination));
                //sensitivityAnalysis_status
                assertNotNull(output.receive(TIMEOUT, studyUpdateDestination));
                //shortCircuitAnalysis_status
                assertNotNull(output.receive(TIMEOUT, studyUpdateDestination));
                //dynamicSimulation_status
                assertNotNull(output.receive(TIMEOUT, studyUpdateDestination));
                //voltageInit_status
                assertNotNull(output.receive(TIMEOUT, studyUpdateDestination));
            });

            /*
             * invalidating new children
             */
            //nodeUpdated
            assertNotNull(output.receive(TIMEOUT, studyUpdateDestination));
            //loadflow_status
            assertNotNull(output.receive(TIMEOUT, studyUpdateDestination));
            //securityAnalysis_status
            assertNotNull(output.receive(TIMEOUT, studyUpdateDestination));
            //sensitivityAnalysis_status
            assertNotNull(output.receive(TIMEOUT, studyUpdateDestination));
            //shortCircuitAnalysis_status
            assertNotNull(output.receive(TIMEOUT, studyUpdateDestination));
            //dynamicSimulation_status
            assertNotNull(output.receive(TIMEOUT, studyUpdateDestination));
            //voltageInit_status
            assertNotNull(output.receive(TIMEOUT, studyUpdateDestination));
        } else {
            /*
             * Invalidating moved node
             */
            //nodeUpdated
            assertNotNull(output.receive(TIMEOUT, studyUpdateDestination));
        }
    }

    private UUID duplicateNode(UUID sourceStudyUuid, UUID targetStudyUuid, NetworkModificationNode nodeToCopy, UUID referenceNodeUuid, InsertMode insertMode, String userId) throws Exception {
        List<UUID> allNodesBeforeDuplication = networkModificationTreeService.getAllNodes(targetStudyUuid).stream().map(NodeEntity::getIdNode).collect(Collectors.toList());
        UUID stubGetUuid = wireMockUtils.stubNetworkModificationGet(nodeToCopy.getModificationGroupUuid().toString(),
            EMPTY_MODIFICATION_GROUP_UUID.equals(nodeToCopy.getModificationGroupUuid()) ? EMPTY_ARRAY : DEFAULT_MODIFICATION_LIST_RESULT);
        UUID stubDuplicateUuid = wireMockUtils.stubDuplicateModificationGroup();
        if (sourceStudyUuid.equals(targetStudyUuid)) {
            //if source and target are the same no need to pass sourceStudy param
            mockMvc.perform(post(STUDIES_URL +
                        "/{targetStudyUuid}/tree/nodes?nodeToCopyUuid={nodeUuid}&referenceNodeUuid={referenceNodeUuid}&insertMode={insertMode}",
                    targetStudyUuid, nodeToCopy.getId(), referenceNodeUuid, insertMode)
                    .header(USER_ID_HEADER, "userId"))
                .andExpect(status().isOk());
        } else {
            mockMvc.perform(post(STUDIES_URL +
                            "/{targetStudyUuid}/tree/nodes?nodeToCopyUuid={nodeUuid}&referenceNodeUuid={referenceNodeUuid}&insertMode={insertMode}&sourceStudyUuid={sourceStudyUuid}",
                    targetStudyUuid, nodeToCopy.getId(), referenceNodeUuid, insertMode, sourceStudyUuid)
                    .header(USER_ID_HEADER, "userId"))
                    .andExpect(status().isOk());
        }

        List<UUID> nodesAfterDuplication = networkModificationTreeService.getAllNodes(targetStudyUuid).stream().map(NodeEntity::getIdNode).collect(Collectors.toList());
        nodesAfterDuplication.removeAll(allNodesBeforeDuplication);
        assertEquals(1, nodesAfterDuplication.size());

        output.receive(TIMEOUT, studyUpdateDestination); // nodeCreated
        if (!EMPTY_MODIFICATION_GROUP_UUID.equals(nodeToCopy.getModificationGroupUuid())) {
            output.receive(TIMEOUT, studyUpdateDestination); // nodeUpdated
        }
        checkUpdateModelsStatusMessagesReceived(targetStudyUuid, nodesAfterDuplication.get(0));
        checkElementUpdatedMessageSent(targetStudyUuid, userId);

        wireMockUtils.verifyNetworkModificationsGet(stubGetUuid, nodeToCopy.getModificationGroupUuid().toString());
        wireMockUtils.verifyDuplicateModificationGroup(stubDuplicateUuid, 1);

        return nodesAfterDuplication.get(0);
    }

    @Test
    public void getDefaultLoadflowProvider() throws Exception {
        mockMvc.perform(get("/v1/loadflow-default-provider")).andExpectAll(
                status().isOk(),
                content().string(defaultLoadflowProvider));
    }

    @Test
    public void getDefaultSecurityAnalysisProvider() throws Exception {
        mockMvc.perform(get("/v1/security-analysis-default-provider")).andExpectAll(
                status().isOk(),
                content().string(defaultSecurityAnalysisProvider));
    }

    @Test
    public void getDefaultSensitivityAnalysisProvider() throws Exception {
        mockMvc.perform(get("/v1/sensitivity-analysis-default-provider")).andExpectAll(
                status().isOk(),
                content().string(defaultSensitivityAnalysisProvider));
    }

    private void checkSubtreeMovedMessageSent(UUID studyUuid, UUID movedNodeUuid, UUID referenceNodeUuid) {
        Message<byte[]> message = output.receive(TIMEOUT, studyUpdateDestination);
        assertEquals(NotificationService.SUBTREE_MOVED, message.getHeaders().get(NotificationService.HEADER_UPDATE_TYPE));
        assertEquals(studyUuid, message.getHeaders().get(NotificationService.HEADER_STUDY_UUID));
        assertEquals(movedNodeUuid, message.getHeaders().get(NotificationService.HEADER_MOVED_NODE));
        assertEquals(referenceNodeUuid, message.getHeaders().get(NotificationService.HEADER_PARENT_NODE));

    }

    private void checkSubtreeCreatedMessageSent(UUID studyUuid, UUID newNodeUuid, UUID referenceNodeUuid) {
        Message<byte[]> message = output.receive(TIMEOUT, studyUpdateDestination);
        assertEquals(NotificationService.SUBTREE_CREATED, message.getHeaders().get(NotificationService.HEADER_UPDATE_TYPE));
        assertEquals(studyUuid, message.getHeaders().get(NotificationService.HEADER_STUDY_UUID));
        assertEquals(newNodeUuid, message.getHeaders().get(NotificationService.HEADER_NEW_NODE));
        assertEquals(referenceNodeUuid, message.getHeaders().get(NotificationService.HEADER_PARENT_NODE));

    }

    private void checkElementUpdatedMessageSent(UUID elementUuid, String userId) {
        Message<byte[]> message = output.receive(TIMEOUT, elementUpdateDestination);
        assertEquals(elementUuid, message.getHeaders().get(NotificationService.HEADER_ELEMENT_UUID));
        assertEquals(userId, message.getHeaders().get(NotificationService.HEADER_MODIFIED_BY));
    }

    @Test
    public void reindexStudyTest() throws Exception {
        mockMvc.perform(post("/v1/studies/{studyUuid}/reindex-all", UUID.randomUUID()))
            .andExpect(status().isNotFound());

        UUID study1Uuid = createStudy("userId", CASE_UUID);

        mockMvc.perform(post("/v1/studies/{studyUuid}/reindex-all", study1Uuid))
            .andExpect(status().isOk());

        var requests = TestUtils.getRequestsWithBodyDone(2, server);
        assertTrue(requests.stream().anyMatch(r -> r.getPath().contains("/v1/networks/" + NETWORK_UUID_STRING + "/reindex-all")));
        assertEquals(1, requests.stream().filter(r -> r.getPath().matches("/v1/reports/.*")).count());

        Message<byte[]> buildStatusMessage = output.receive(TIMEOUT, studyUpdateDestination);
        assertEquals(study1Uuid, buildStatusMessage.getHeaders().get(NotificationService.HEADER_STUDY_UUID));
        assertEquals(NotificationService.NODE_BUILD_STATUS_UPDATED, buildStatusMessage.getHeaders().get(HEADER_UPDATE_TYPE));
    }

    @Test
    public void providerTest() throws Exception {
        UUID studyUuid = createStudy(USER_ID_HEADER, CASE_UUID);
        assertNotNull(studyUuid);
        mockMvc.perform(get("/v1/studies/{studyUuid}/loadflow/provider", studyUuid))
                .andExpectAll(status().isOk(),
                              content().string(defaultLoadflowProvider));
        mockMvc.perform(get("/v1/studies/{studyUuid}/security-analysis/provider", studyUuid))
                .andExpectAll(status().isOk(),
                        content().string(defaultSecurityAnalysisProvider));
        mockMvc.perform(get("/v1/studies/{studyUuid}/sensitivity-analysis/provider", studyUuid))
                .andExpectAll(status().isOk(),
                        content().string(defaultSensitivityAnalysisProvider));

        mockMvc.perform(post("/v1/studies/{studyUuid}/loadflow/provider", studyUuid)
                        .content("SuperLF")
                        .contentType(MediaType.TEXT_PLAIN)
                        .header(USER_ID_HEADER, USER_ID_HEADER))
                .andExpect(status().isOk());
        Message<byte[]> message = output.receive(TIMEOUT, studyUpdateDestination);
        assertNotNull(message);
        assertEquals(NotificationService.UPDATE_TYPE_LOADFLOW_STATUS, message.getHeaders().get(HEADER_UPDATE_TYPE));
        assertNotNull(output.receive(TIMEOUT, elementUpdateDestination));

        mockMvc.perform(post("/v1/studies/{studyUuid}/security-analysis/provider", studyUuid)
                        .content("SuperSA")
                        .contentType(MediaType.TEXT_PLAIN)
                        .header(USER_ID_HEADER, USER_ID_HEADER))
                .andExpect(status().isOk());
        message = output.receive(TIMEOUT, studyUpdateDestination);
        assertNotNull(message);
        assertEquals(NotificationService.UPDATE_TYPE_SECURITY_ANALYSIS_STATUS, message.getHeaders().get(HEADER_UPDATE_TYPE));
        assertNotNull(output.receive(TIMEOUT, elementUpdateDestination));

        mockMvc.perform(post("/v1/studies/{studyUuid}/sensitivity-analysis/provider", studyUuid)
                        .content("SuperSE")
                        .contentType(MediaType.TEXT_PLAIN)
                        .header(USER_ID_HEADER, USER_ID_HEADER))
                .andExpect(status().isOk());
        message = output.receive(TIMEOUT, studyUpdateDestination);
        assertNotNull(message);
        assertEquals(NotificationService.UPDATE_TYPE_SENSITIVITY_ANALYSIS_STATUS, message.getHeaders().get(HEADER_UPDATE_TYPE));
        assertNotNull(output.receive(TIMEOUT, elementUpdateDestination));

        mockMvc.perform(get("/v1/studies/{studyUuid}/loadflow/provider", studyUuid))
                .andExpectAll(status().isOk(),
                        content().string("SuperLF"));
        mockMvc.perform(get("/v1/studies/{studyUuid}/security-analysis/provider", studyUuid))
                .andExpectAll(status().isOk(),
                        content().string("SuperSA"));
        mockMvc.perform(get("/v1/studies/{studyUuid}/sensitivity-analysis/provider", studyUuid))
                .andExpectAll(status().isOk(),
                        content().string("SuperSE"));
    }

    @After
    public void tearDown() {
        List<String> destinations = List.of(studyUpdateDestination, elementUpdateDestination);

        cleanDB();

        TestUtils.assertQueuesEmptyThenClear(destinations, output);

        try {
            TestUtils.assertWiremockServerRequestsEmptyThenShutdown(wireMockServer);
            TestUtils.assertServerRequestsEmptyThenShutdown(server);
        } catch (UncheckedInterruptedException e) {
            LOGGER.error("Error while attempting to get the request done : ", e);
        } catch (IOException e) {
            // Ignoring
        }
    }
}<|MERGE_RESOLUTION|>--- conflicted
+++ resolved
@@ -1872,17 +1872,10 @@
                         && nodeEntity.getParentNode().getIdNode().equals(node4.getId()))
                 .count());
 
-<<<<<<< HEAD
         //node3 should be built
         assertEquals(BuildStatus.BUILT, networkModificationTreeService.getBuildStatusGlobal(node3.getId()));
         //duplicated node3 should now be not built
         assertEquals(BuildStatus.NOT_BUILT, networkModificationTreeService.getBuildStatusGlobal(nodesAfterDuplication.get(2)));
-=======
-        //node2 should be built
-        assertEquals(BuildStatus.BUILT, networkModificationTreeService.getBuildStatus(node2.getId()));
-        //duplicated node2 should now be not built
-        assertEquals(BuildStatus.NOT_BUILT, networkModificationTreeService.getBuildStatus(nodesAfterDuplication.get(1)));
->>>>>>> 62c0ad91
 
         //try copy non existing node and expect not found
         mockMvc.perform(post(STUDIES_URL +
