--- conflicted
+++ resolved
@@ -554,7 +554,6 @@
                     return new MockResponse(200, Headers.of(HttpHeaders.CONTENT_TYPE, MediaType.APPLICATION_JSON_VALUE), USER_PROFILE_INVALID_PARAMS_JSON);
                 } else if (path.matches("/v1/users/" + VALID_PARAMS_IN_PROFILE_USER_ID + "/profile")) {
                     return new MockResponse(200, Headers.of(HttpHeaders.CONTENT_TYPE, MediaType.APPLICATION_JSON_VALUE), USER_PROFILE_VALID_PARAMS_JSON);
-<<<<<<< HEAD
                 } else if (path.matches("/v1/spreadsheet-config-collections/default") && !POST.equals(request.getMethod())) {
                     return new MockResponse(200, Headers.of(HttpHeaders.CONTENT_TYPE, MediaType.APPLICATION_JSON_VALUE), DUPLICATED_SPREADSHEET_CONFIG_COLLECTION_UUID_JSON);
                 } else if (path.matches("/v1/spreadsheet-config-collections/.*") && DELETE.equals(request.getMethod())) {
@@ -565,14 +564,6 @@
                     return new MockResponse(404); // config duplication request KO
                 } else if (path.matches("/v1/spreadsheet-config-collections\\?duplicateFrom=.*")) {
                     return new MockResponse(200, Headers.of(HttpHeaders.CONTENT_TYPE, MediaType.APPLICATION_JSON_VALUE), mapper.writeValueAsString(UUID.randomUUID()));
-=======
-                } else if (path.matches("/v1/spreadsheet-config-collections/default")) {
-                    return new MockResponse(200, Headers.of(HttpHeaders.CONTENT_TYPE, MediaType.APPLICATION_JSON_VALUE), DUPLICATED_SPREADSHEET_CONFIG_COLLECTION_UUID_JSON);
-                } else if (path.matches("/v1/spreadsheet-config-collections/.*") && DELETE.equals(request.getMethod())) {
-                    return new MockResponse(200);
-                } else if (path.matches("/v1/spreadsheet-config-collections\\?duplicateFrom=.*")) {
-                    return new MockResponse(200, Headers.of(HttpHeaders.CONTENT_TYPE, MediaType.APPLICATION_JSON_VALUE), DUPLICATED_SPREADSHEET_CONFIG_COLLECTION_UUID_JSON);
->>>>>>> b6230af0
                 }
 
                 switch (path) {
@@ -1171,13 +1162,9 @@
             assertTrue(requests.stream().anyMatch(r -> r.matches("/v1/parameters/default")));
         }
         assertTrue(requests.stream().anyMatch(r -> r.matches("/v1/reports/.*")));
-<<<<<<< HEAD
         if (!parameterDuplicationSuccess) {
             assertTrue(requests.stream().anyMatch(r -> r.matches("/v1/spreadsheet-config-collections/default")));
         }
-=======
-        assertTrue(requests.stream().anyMatch(r -> r.matches("/v1/spreadsheet-config-collections/default")));
->>>>>>> b6230af0
         assertTrue(requests.contains(String.format("/v1/cases/%s/disableExpiration", caseUuid)));
         assertTrue(requests.stream().anyMatch(r -> r.equals("/v1/users/" + userId + "/profile")));
         if (parameterDuplicatedUuid != null) {
