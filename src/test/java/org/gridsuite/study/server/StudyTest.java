--- conflicted
+++ resolved
@@ -268,13 +268,9 @@
         when(studyInfosService.search(String.format("userId:%s", "userId")))
                 .then((Answer<List<CreatedStudyBasicInfos>>) invocation -> studiesInfos);
 
-<<<<<<< HEAD
-        when(equipmentInfosService.searchEquipments(any(BoolQueryBuilder.class))).then((Answer<List<EquipmentInfos>>) invocation -> linesInfos);
+        when(equipmentInfosService.searchEquipments(any(BoolQuery.class))).then((Answer<List<EquipmentInfos>>) invocation -> linesInfos);
         when(equipmentInfosService.getEquipmentInfosCount()).then((Answer<Long>) invocation -> Long.parseLong("16"));
         when(equipmentInfosService.getTombstonedEquipmentInfosCount()).then((Answer<Long>) invocation -> Long.parseLong("4"));
-=======
-        when(equipmentInfosService.searchEquipments(any(BoolQuery.class))).then((Answer<List<EquipmentInfos>>) invocation -> linesInfos);
->>>>>>> 40c9b734
 
         when(networkStoreService.cloneNetwork(NETWORK_UUID, Collections.emptyList())).thenReturn(network);
         when(networkStoreService.getNetworkUuid(network)).thenReturn(NETWORK_UUID);
