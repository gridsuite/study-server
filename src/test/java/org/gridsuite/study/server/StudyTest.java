--- conflicted
+++ resolved
@@ -237,10 +237,9 @@
                         return new MockResponse().setResponseCode(200).addHeader("Content-Disposition", "attachment; filename=fileName").setBody("byteData")
                                 .addHeader("Content-Type", "application/json; charset=utf-8");
 
-<<<<<<< HEAD
                     case "/v1/networks/38400000-8cf0-11bd-b23e-10b96e4ef00d/lines/lineId/switches?lockout=true":
                         return new MockResponse().setResponseCode(200);
-=======
+
                     case "/v1/networks/" + NETWORK_UUID_STRING + "/run-and-save?contingencyListName=ls&receiver=%257B%2522studyName%2522%253A%2522newName%2522%252C%2522userId%2522%253A%2522userId%2522%257D":
                         input.send(MessageBuilder.withPayload("")
                                 .setHeader("resultUuid", SECURITY_ANALYSIS_UUID)
@@ -260,7 +259,6 @@
                     default:
                         LOGGER.error("Path not supported: " + request.getPath());
                         return new MockResponse().setResponseCode(404);
->>>>>>> 5bba405d
                 }
             }
         };
@@ -366,19 +364,15 @@
                 .expectStatus().isOk()
                 .expectHeader().contentType(MediaType.APPLICATION_JSON)
                 .expectBody(String.class)
-<<<<<<< HEAD
-                .isEqualTo("{\"userId\":\"userId\",\"studyName\":\"s2\",\"networkUuid\":\"38400000-8cf0-11bd-b23e-10b96e4ef00d\",\"networkId\":\"20140116_0830_2D4_UX1_pst\",\"description\":\"desc\",\"caseFormat\":\"XIIDM\",\"caseUuid\":\"11111111-0000-0000-0000-000000000000\",\"casePrivate\":true,\"private\":true}");
-
-        webTestClient.put()
-                .uri("/v1/userId/studies/{studyName}/network-modification/lines/{lineId}/switches?lockout=true", "s2", "lineId")
-                .exchange()
-                .expectStatus().isOk();
-
-=======
                 .isEqualTo(
                     "{\"studyName\":\"s2\",\"userId\":\"userId\",\"description\":\"desc\",\"caseFormat\":\"XIIDM\",\"loadFlowResult\":{\"status\":\"NOT_DONE\"}}"
             );
->>>>>>> 5bba405d
+
+        webTestClient.put()
+                .uri("/v1/userId/studies/{studyName}/network-modification/lines/{lineId}/switches?lockout=true", "s2", "lineId")
+                .exchange()
+                .expectStatus().isOk();
+
         //try to get the study s2 with another user -> unauthorized because study is private
         webTestClient.get()
                 .uri("/v1/userId/studies/{studyName}", "s2")
