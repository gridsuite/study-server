/**
 * Copyright (c) 2021, RTE (http://www.rte-france.com)
 * This Source Code Form is subject to the terms of the Mozilla Public
 * License, v. 2.0. If a copy of the MPL was not distributed with this
 * file, You can obtain one at http://mozilla.org/MPL/2.0/.
 */
package org.gridsuite.study.server;

import com.fasterxml.jackson.core.type.TypeReference;
import com.fasterxml.jackson.databind.ObjectMapper;
import com.fasterxml.jackson.databind.ObjectWriter;
import com.google.common.collect.ImmutableSet;
import com.powsybl.commons.datasource.ReadOnlyDataSource;
import com.powsybl.commons.datasource.ResourceDataSource;
import com.powsybl.commons.datasource.ResourceSet;
import com.powsybl.commons.reporter.ReporterModel;
import com.powsybl.commons.reporter.ReporterModelJsonModule;
import com.powsybl.iidm.network.*;
import com.powsybl.iidm.xml.XMLImporter;
import com.powsybl.loadflow.LoadFlowParameters;
import com.powsybl.loadflow.LoadFlowResult;
import com.powsybl.loadflow.LoadFlowResultImpl;
import com.powsybl.network.store.client.NetworkStoreService;
import com.powsybl.network.store.iidm.impl.NetworkFactoryImpl;
import lombok.SneakyThrows;
import nl.jqno.equalsverifier.EqualsVerifier;
import okhttp3.HttpUrl;
import okhttp3.mockwebserver.Dispatcher;
import okhttp3.mockwebserver.MockResponse;
import okhttp3.mockwebserver.MockWebServer;
import okhttp3.mockwebserver.RecordedRequest;
import okio.Buffer;
import org.gridsuite.study.server.dto.*;
import org.gridsuite.study.server.dto.modification.*;
import org.gridsuite.study.server.elasticsearch.EquipmentInfosService;
import org.gridsuite.study.server.elasticsearch.StudyInfosService;
import org.gridsuite.study.server.networkmodificationtree.dto.AbstractNode;
import org.gridsuite.study.server.networkmodificationtree.dto.BuildStatus;
import org.gridsuite.study.server.networkmodificationtree.dto.InsertMode;
import org.gridsuite.study.server.networkmodificationtree.dto.NetworkModificationNode;
import org.gridsuite.study.server.repository.StudyCreationRequestRepository;
import org.gridsuite.study.server.repository.StudyEntity;
import org.gridsuite.study.server.repository.StudyRepository;
import org.gridsuite.study.server.utils.MatcherJson;
import org.gridsuite.study.server.utils.MatcherLoadFlowInfos;
import org.gridsuite.study.server.utils.MatcherReport;
import org.jetbrains.annotations.NotNull;
import org.json.JSONArray;
import org.json.JSONObject;
import org.junit.After;
import org.junit.Before;
import org.junit.Test;
import org.junit.runner.RunWith;
import org.mockito.stubbing.Answer;
import org.slf4j.Logger;
import org.slf4j.LoggerFactory;
import org.springframework.beans.factory.annotation.Autowired;
import org.springframework.beans.factory.annotation.Value;
import org.springframework.boot.test.autoconfigure.web.servlet.AutoConfigureMockMvc;
import org.springframework.boot.test.context.SpringBootTest;
import org.springframework.boot.test.mock.mockito.MockBean;
import org.springframework.cloud.stream.binder.test.InputDestination;
import org.springframework.cloud.stream.binder.test.OutputDestination;
import org.springframework.cloud.stream.binder.test.TestChannelBinderConfiguration;
import org.springframework.http.HttpHeaders;
import org.springframework.http.HttpStatus;
import org.springframework.http.MediaType;
import org.springframework.messaging.Message;
import org.springframework.messaging.MessageHeaders;
import org.springframework.messaging.support.MessageBuilder;
import org.springframework.mock.web.MockMultipartFile;
import org.springframework.test.context.ContextConfiguration;
import org.springframework.test.context.ContextHierarchy;
import org.springframework.test.context.junit4.SpringRunner;
import org.springframework.test.web.servlet.MockMvc;
import org.springframework.test.web.servlet.MvcResult;
import org.springframework.util.ResourceUtils;
import org.springframework.web.util.NestedServletException;

import java.io.FileInputStream;
import java.io.IOException;
import java.io.InputStream;
import java.time.ZoneOffset;
import java.time.ZonedDateTime;
import java.util.*;
import java.util.concurrent.CountDownLatch;
import java.util.concurrent.TimeUnit;
import java.util.concurrent.atomic.AtomicReference;
import java.util.stream.Collectors;
import java.util.stream.IntStream;
import java.util.stream.Stream;

import static org.gridsuite.study.server.NetworkModificationTreeService.*;
import static org.gridsuite.study.server.StudyConstants.CASE_API_VERSION;
import static org.gridsuite.study.server.StudyException.Type.*;
import static org.gridsuite.study.server.StudyService.*;
import static org.gridsuite.study.server.utils.MatcherBasicStudyInfos.createMatcherStudyBasicInfos;
import static org.gridsuite.study.server.utils.MatcherCreatedStudyBasicInfos.createMatcherCreatedStudyBasicInfos;
import static org.gridsuite.study.server.utils.MatcherStudyInfos.createMatcherStudyInfos;
import static org.hamcrest.MatcherAssert.assertThat;
import static org.hamcrest.Matchers.is;
import static org.junit.Assert.*;
import static org.mockito.ArgumentMatchers.any;
import static org.mockito.Mockito.doNothing;
import static org.mockito.Mockito.when;
import static org.springframework.test.web.servlet.request.MockMvcRequestBuilders.*;
import static org.springframework.test.web.servlet.result.MockMvcResultMatchers.*;

/**
 * @author Abdelsalem Hedhili <abdelsalem.hedhili at rte-france.com>
 * @author Franck Lecuyer <franck.lecuyer at rte-france.com>
 */

@RunWith(SpringRunner.class)
@AutoConfigureMockMvc
@SpringBootTest
@ContextHierarchy({@ContextConfiguration(classes = {StudyApplication.class, TestChannelBinderConfiguration.class})})
public class StudyTest {

    private static final Logger LOGGER = LoggerFactory.getLogger(StudyTest.class);

    @Autowired
    private MockMvc mockMvc;

    private static final long TIMEOUT = 1000;
    private static final String STUDIES_URL = "/v1/studies";
    private static final String TEST_FILE = "testCase.xiidm";
    private static final String TEST_FILE_WITH_ERRORS = "testCase_with_errors.xiidm";
    private static final String TEST_FILE_IMPORT_ERRORS = "testCase_import_errors.xiidm";
    private static final String TEST_FILE_IMPORT_ERRORS_NO_MESSAGE_IN_RESPONSE_BODY = "testCase_import_errors_no_message_in_response_body.xiidm";
    private static final String NETWORK_UUID_STRING = "38400000-8cf0-11bd-b23e-10b96e4ef00d";
    private static final String CASE_UUID_STRING = "00000000-8cf0-11bd-b23e-10b96e4ef00d";
    private static final String IMPORTED_CASE_UUID_STRING = "11111111-0000-0000-0000-000000000000";
    private static final String IMPORTED_BLOCKING_CASE_UUID_STRING = "22111111-0000-0000-0000-000000000000";
    private static final String IMPORTED_CASE_WITH_ERRORS_UUID_STRING = "88888888-0000-0000-0000-000000000000";
    private static final String NEW_STUDY_CASE_UUID = "11888888-0000-0000-0000-000000000000";
    private static final String NOT_EXISTING_CASE_UUID = "00000000-0000-0000-0000-000000000000";
    private static final String SECURITY_ANALYSIS_RESULT_UUID = "f3a85c9b-9594-4e55-8ec7-07ea965d24eb";
    private static final String SECURITY_ANALYSIS_OTHER_NODE_RESULT_UUID = "11111111-9594-4e55-8ec7-07ea965d24eb";
    private static final String NOT_FOUND_SECURITY_ANALYSIS_UUID = "e3a85c9b-9594-4e55-8ec7-07ea965d24eb";
    private static final String HEADER_UPDATE_TYPE = "updateType";
    private static final UUID NETWORK_UUID = UUID.fromString(NETWORK_UUID_STRING);
    private static final UUID CASE_UUID = UUID.fromString(CASE_UUID_STRING);
    private static final UUID IMPORTED_CASE_UUID = UUID.fromString(IMPORTED_CASE_UUID_STRING);
    private static final UUID IMPORTED_CASE_WITH_ERRORS_UUID = UUID.fromString(IMPORTED_CASE_WITH_ERRORS_UUID_STRING);
    private static final NetworkInfos NETWORK_INFOS = new NetworkInfos(NETWORK_UUID, "20140116_0830_2D4_UX1_pst");
    private static final String CONTINGENCY_LIST_NAME = "ls";
    private static final String SECURITY_ANALYSIS_RESULT_JSON = "{\"version\":\"1.0\",\"preContingencyResult\":{\"computationOk\":true,\"limitViolations\":[{\"subjectId\":\"l3\",\"limitType\":\"CURRENT\",\"acceptableDuration\":1200,\"limit\":10.0,\"limitReduction\":1.0,\"value\":11.0,\"side\":\"ONE\"}],\"actionsTaken\":[]},\"postContingencyResults\":[{\"contingency\":{\"id\":\"l1\",\"elements\":[{\"id\":\"l1\",\"type\":\"BRANCH\"}]},\"limitViolationsResult\":{\"computationOk\":true,\"limitViolations\":[{\"subjectId\":\"vl1\",\"limitType\":\"HIGH_VOLTAGE\",\"acceptableDuration\":0,\"limit\":400.0,\"limitReduction\":1.0,\"value\":410.0}],\"actionsTaken\":[]}},{\"contingency\":{\"id\":\"l2\",\"elements\":[{\"id\":\"l2\",\"type\":\"BRANCH\"}]},\"limitViolationsResult\":{\"computationOk\":true,\"limitViolations\":[{\"subjectId\":\"vl1\",\"limitType\":\"HIGH_VOLTAGE\",\"acceptableDuration\":0,\"limit\":400.0,\"limitReduction\":1.0,\"value\":410.0}],\"actionsTaken\":[]}}]}";
    private static final String SECURITY_ANALYSIS_STATUS_JSON = "{\"status\":\"COMPLETED\"}";
    private static final String CONTINGENCIES_JSON = "[{\"id\":\"l1\",\"elements\":[{\"id\":\"l1\",\"type\":\"BRANCH\"}]}]";
    public static final String LOAD_PARAMETERS_JSON = "{\"version\":\"1.7\",\"voltageInitMode\":\"UNIFORM_VALUES\",\"transformerVoltageControlOn\":false,\"phaseShifterRegulationOn\":false,\"noGeneratorReactiveLimits\":false,\"twtSplitShuntAdmittance\":false,\"shuntCompensatorVoltageControlOn\":false,\"readSlackBus\":true,\"writeSlackBus\":false,\"dc\":false,\"distributedSlack\":true,\"balanceType\":\"PROPORTIONAL_TO_GENERATION_P_MAX\",\"dcUseTransformerRatio\":true,\"countriesToBalance\":[],\"connectedComponentMode\":\"MAIN\",\"hvdcAcEmulation\":true}";
    public static final String LOAD_PARAMETERS_JSON2 = "{\"version\":\"1.7\",\"voltageInitMode\":\"DC_VALUES\",\"transformerVoltageControlOn\":true,\"phaseShifterRegulationOn\":true,\"noGeneratorReactiveLimits\":false,\"twtSplitShuntAdmittance\":false,\"shuntCompensatorVoltageControlOn\":true,\"readSlackBus\":false,\"writeSlackBus\":true,\"dc\":true,\"distributedSlack\":true,\"balanceType\":\"PROPORTIONAL_TO_CONFORM_LOAD\",\"dcUseTransformerRatio\":true,\"countriesToBalance\":[],\"connectedComponentMode\":\"MAIN\",\"hvdcAcEmulation\":true}";
    private static final ReporterModel REPORT_TEST = new ReporterModel("test", "test");
    private static final ReporterModel REPORT_TEST_ROOT_NODE = new ReporterModel("test", "Root");
    private static final String VOLTAGE_LEVEL_ID = "VOLTAGE_LEVEL_ID";
    private static final String VARIANT_ID = "variant_1";
    public static final String POST = "POST";
    private static final String VARIANT_ID_2 = "variant_2";
    private static final String LOAD_ID_1 = "LOAD_ID_1";
    private static final String LINE_ID_1 = "LINE_ID_1";
    private static final String GENERATOR_ID_1 = "GENERATOR_ID_1";
    private static final String SHUNT_COMPENSATOR_ID_1 = "SHUNT_COMPENSATOR_ID_1";
    private static final String TWO_WINDINGS_TRANSFORMER_ID_1 = "2WT_ID_1";
    private static final String SUBSTATION_ID_1 = "SUBSTATION_ID_1";
    private static final String VL_ID_1 = "VL_ID_1";
    private static final String MODIFICATION_UUID = "796719f5-bd31-48be-be46-ef7b96951e32";
    private static final String CASE_2_UUID_STRING = "656719f3-aaaa-48be-be46-ef7b93331e32";
    private static final String CASE_3_UUID_STRING = "790769f9-bd31-43be-be46-e50296951e32";
    private static final String CASE_4_UUID_STRING = "196719f5-cccc-48be-be46-e92345951e32";
    private static final String NETWORK_UUID_2_STRING = "11111111-aaaa-48be-be46-ef7b93331e32";
    private static final String NETWORK_UUID_3_STRING = "22222222-bd31-43be-be46-e50296951e32";
    private static final String NETWORK_UUID_4_STRING = "33333333-cccc-48be-be46-e92345951e32";
    private static final NetworkInfos NETWORK_INFOS_2 = new NetworkInfos(UUID.fromString(NETWORK_UUID_2_STRING), "file_2.xiidm");
    private static final NetworkInfos NETWORK_INFOS_3 = new NetworkInfos(UUID.fromString(NETWORK_UUID_3_STRING), "file_3.xiidm");
    private static final NetworkInfos NETWORK_INFOS_4 = new NetworkInfos(UUID.fromString(NETWORK_UUID_4_STRING), "file_4.xiidm");

    private static final String CASE_LOADFLOW_ERROR_UUID_STRING = "11a91c11-2c2d-83bb-b45f-20b83e4ef00c";
    private static final UUID CASE_LOADFLOW_ERROR_UUID = UUID.fromString(CASE_LOADFLOW_ERROR_UUID_STRING);
    private static final String NETWORK_LOADFLOW_ERROR_UUID_STRING = "7845000f-5af0-14be-bc3e-10b96e4ef00d";
    private static final UUID NETWORK_LOADFLOW_ERROR_UUID = UUID.fromString(NETWORK_LOADFLOW_ERROR_UUID_STRING);
    private static final NetworkInfos NETWORK_LOADFLOW_ERROR_INFOS = new NetworkInfos(NETWORK_LOADFLOW_ERROR_UUID, "20140116_0830_2D4_UX1_pst");

    @Value("${loadflow.default-provider}")
    String defaultLoadflowProvider;

    @Autowired
    private OutputDestination output;

    @Autowired
    private InputDestination input;

    @Autowired
    private StudyService studyService;

    @Autowired
    private NetworkModificationService networkModificationService;

    @Autowired
    private ReportService reportService;

    @MockBean
    private EquipmentInfosService equipmentInfosService;

    @MockBean
    private StudyInfosService studyInfosService;

    @Autowired
    private ObjectMapper mapper;

    private ObjectWriter objectWriter;

    private List<EquipmentInfos> linesInfos;

    private List<CreatedStudyBasicInfos> studiesInfos;

    private MockWebServer server;

    @Autowired
    private StudyRepository studyRepository;

    @Autowired
    private NetworkModificationTreeService networkModificationTreeService;

    @Autowired
    private StudyCreationRequestRepository studyCreationRequestRepository;

    //used by testGetStudyCreationRequests to control asynchronous case import
    CountDownLatch countDownLatch;

    @MockBean
    private NetworkStoreService networkStoreService;

    private static EquipmentInfos toEquipmentInfos(Line line) {
        return EquipmentInfos.builder()
            .networkUuid(NETWORK_UUID)
            .id(line.getId())
            .name(line.getNameOrId())
            .type("LINE")
            .voltageLevels(Set.of(VoltageLevelInfos.builder().id(line.getTerminal1().getVoltageLevel().getId()).name(line.getTerminal1().getVoltageLevel().getNameOrId()).build()))
            .build();
    }

    private void initMockBeans(Network network) {
        linesInfos = network.getLineStream().map(StudyTest::toEquipmentInfos).collect(Collectors.toList());

        studiesInfos = List.of(
                CreatedStudyBasicInfos.builder().id(UUID.fromString("11888888-0000-0000-0000-111111111111")).userId("userId1").caseFormat("XIIDM").creationDate(ZonedDateTime.now(ZoneOffset.UTC)).build(),
                CreatedStudyBasicInfos.builder().id(UUID.fromString("11888888-0000-0000-0000-111111111112")).userId("userId1").caseFormat("UCTE").creationDate(ZonedDateTime.now(ZoneOffset.UTC)).build()
        );

        when(studyInfosService.add(any(CreatedStudyBasicInfos.class))).thenReturn(studiesInfos.get(0));
        when(studyInfosService.search(String.format("userId:%s", "userId")))
                .then((Answer<List<CreatedStudyBasicInfos>>) invocation -> studiesInfos);

        when(equipmentInfosService.searchEquipments(String.format("networkUuid.keyword:(%s) AND variantId.keyword:(%s) AND equipmentName.fullascii:(*B*)", NETWORK_UUID_STRING, VariantManagerConstants.INITIAL_VARIANT_ID)))
            .then((Answer<List<EquipmentInfos>>) invocation -> linesInfos);

        when(equipmentInfosService.searchEquipments(String.format("networkUuid.keyword:(%s) AND variantId.keyword:(%s) AND equipmentId.fullascii:(*B*)", NETWORK_UUID_STRING, VariantManagerConstants.INITIAL_VARIANT_ID)))
            .then((Answer<List<EquipmentInfos>>) invocation -> linesInfos);

        doNothing().when(networkStoreService).deleteNetwork(NETWORK_UUID);
    }

    private void cleanDB() {
        studyRepository.findAll().forEach(s -> networkModificationTreeService.doDeleteTree(s.getId()));
        studyRepository.deleteAll();
        studyCreationRequestRepository.deleteAll();
        equipmentInfosService.deleteAll(NETWORK_UUID);
    }

    @Before
    public void setup() throws IOException {
        ReadOnlyDataSource dataSource = new ResourceDataSource("testCase",
            new ResourceSet("", TEST_FILE));
        Network network = new XMLImporter().importData(dataSource, new NetworkFactoryImpl(), null);
        network.getVariantManager().cloneVariant(VariantManagerConstants.INITIAL_VARIANT_ID, VARIANT_ID);
        network.getVariantManager().setWorkingVariant(VariantManagerConstants.INITIAL_VARIANT_ID);
        initMockBeans(network);

        server = new MockWebServer();

        objectWriter = mapper.writer().withDefaultPrettyPrinter();

        // Start the server.
        server.start();

        // Ask the server for its URL. You'll need this to make HTTP requests.
        HttpUrl baseHttpUrl = server.url("");
        String baseUrl = baseHttpUrl.toString().substring(0, baseHttpUrl.toString().length() - 1);
        studyService.setCaseServerBaseUri(baseUrl);
        studyService.setNetworkConversionServerBaseUri(baseUrl);
        studyService.setSingleLineDiagramServerBaseUri(baseUrl);
        studyService.setGeoDataServerBaseUri(baseUrl);
        studyService.setNetworkMapServerBaseUri(baseUrl);
        studyService.setLoadFlowServerBaseUri(baseUrl);
        studyService.setSecurityAnalysisServerBaseUri(baseUrl);
        studyService.setActionsServerBaseUri(baseUrl);
        networkModificationService.setNetworkModificationServerBaseUri(baseUrl);
        reportService.setReportServerBaseUri(baseUrl);

        // FIXME: remove lines when dicos will be used on the front side
        mapper.registerModule(new ReporterModelJsonModule() {
            @Override
            public Object getTypeId() {
                return getClass().getName() + "override";
            }
        });

        String networkInfosAsString = mapper.writeValueAsString(NETWORK_INFOS);
        String networkInfos2AsString = mapper.writeValueAsString(NETWORK_INFOS_2);
        String networkInfos3AsString = mapper.writeValueAsString(NETWORK_INFOS_3);
        String networkInfos4AsString = mapper.writeValueAsString(NETWORK_INFOS_4);
        String importedCaseUuidAsString = mapper.writeValueAsString(IMPORTED_CASE_UUID);
        String networkLoadFlowErrorInfosAsString = mapper.writeValueAsString(NETWORK_LOADFLOW_ERROR_INFOS);

        LoadFlowResult loadFlowOK = new LoadFlowResultImpl(true, Map.of("key_1", "metric_1", "key_2", "metric_2"), "logs",
            List.of(new LoadFlowResultImpl.ComponentResultImpl(0, 0, LoadFlowResult.ComponentResult.Status.CONVERGED, 10, "bus_1", 5.),
                new LoadFlowResultImpl.ComponentResultImpl(1, 1, LoadFlowResult.ComponentResult.Status.FAILED, 20, "bus_2", 10.)));
        String loadFlowOKString = mapper.writeValueAsString(loadFlowOK);

        LoadFlowResult loadFlowError = new LoadFlowResultImpl(true, Map.of("key_1", "metric_1", "key_2", "metric_2"), "logs",
            List.of(new LoadFlowResultImpl.ComponentResultImpl(0, 0, LoadFlowResult.ComponentResult.Status.MAX_ITERATION_REACHED, 10, "bus_1", 5.),
                new LoadFlowResultImpl.ComponentResultImpl(1, 1, LoadFlowResult.ComponentResult.Status.CONVERGED, 20, "bus_2", 10.)));
        String loadFlowErrorString = mapper.writeValueAsString(loadFlowError);

        String voltageLevelsMapDataAsString = mapper.writeValueAsString(List.of(
            VoltageLevelMapData.builder().id("BBE1AA1").name("BBE1AA1").substationId("BBE1AA").nominalVoltage(380).topologyKind(TopologyKind.BUS_BREAKER).build(),
            VoltageLevelMapData.builder().id("BBE2AA1").name("BBE2AA1").substationId("BBE2AA").nominalVoltage(380).topologyKind(TopologyKind.BUS_BREAKER).build(),
            VoltageLevelMapData.builder().id("DDE1AA1").name("DDE1AA1").substationId("DDE1AA").nominalVoltage(380).topologyKind(TopologyKind.BUS_BREAKER).build(),
            VoltageLevelMapData.builder().id("DDE2AA1").name("DDE2AA1").substationId("DDE2AA").nominalVoltage(380).topologyKind(TopologyKind.BUS_BREAKER).build(),
            VoltageLevelMapData.builder().id("DDE3AA1").name("DDE3AA1").substationId("DDE3AA").nominalVoltage(380).topologyKind(TopologyKind.BUS_BREAKER).build(),
            VoltageLevelMapData.builder().id("FFR1AA1").name("FFR1AA1").substationId("FFR1AA").nominalVoltage(380).topologyKind(TopologyKind.BUS_BREAKER).build(),
            VoltageLevelMapData.builder().id("FFR3AA1").name("FFR3AA1").substationId("FFR3AA").nominalVoltage(380).topologyKind(TopologyKind.BUS_BREAKER).build(),
            VoltageLevelMapData.builder().id("NNL1AA1").name("NNL1AA1").substationId("NNL1AA").nominalVoltage(380).topologyKind(TopologyKind.BUS_BREAKER).build(),
            VoltageLevelMapData.builder().id("NNL2AA1").name("NNL2AA1").substationId("NNL2AA").nominalVoltage(380).topologyKind(TopologyKind.BUS_BREAKER).build(),
            VoltageLevelMapData.builder().id("NNL3AA1").name("NNL3AA1").substationId("NNL3AA").nominalVoltage(380).topologyKind(TopologyKind.BUS_BREAKER).build()));

        String substationModificationListAsString = mapper.writeValueAsString(List.of(
                EquipmentModificationInfos.builder().substationIds(Set.of()).uuid(UUID.fromString(MODIFICATION_UUID)).build()));

        String voltageLevelModificationListAsString = mapper.writeValueAsString(List.of(
                EquipmentModificationInfos.builder().substationIds(Set.of()).uuid(UUID.fromString(MODIFICATION_UUID)).build()));

        String busesDataAsString = mapper.writeValueAsString(List.of(
            IdentifiableInfos.builder().id("BUS_1").name("BUS_1").build(),
            IdentifiableInfos.builder().id("BUS_2").name("BUS_2").build()));

        String busbarSectionsDataAsString = mapper.writeValueAsString(List.of(
            IdentifiableInfos.builder().id("BUSBAR_SECTION_1").name("BUSBAR_SECTION_1").build(),
            IdentifiableInfos.builder().id("BUSBAR_SECTION_2").name("BUSBAR_SECTION_2").build()));

        String loadDataAsString = mapper.writeValueAsString(
                IdentifiableInfos.builder().id(LOAD_ID_1).name("LOAD_NAME_1").build());
        String lineDataAsString = mapper.writeValueAsString(
                IdentifiableInfos.builder().id(LINE_ID_1).name("LINE_NAME_1").build());
        String generatorDataAsString = mapper.writeValueAsString(
                IdentifiableInfos.builder().id(GENERATOR_ID_1).name("GENERATOR_NAME_1").build());
        String shuntCompensatorDataAsString = mapper.writeValueAsString(
                IdentifiableInfos.builder().id(SHUNT_COMPENSATOR_ID_1).name("SHUNT_COMPENSATOR_NAME_1").build());
        String twoWindingsTransformerDataAsString = mapper.writeValueAsString(
                IdentifiableInfos.builder().id(TWO_WINDINGS_TRANSFORMER_ID_1).name("2WT_NAME_1").build());
        String voltageLevelDataAsString = mapper.writeValueAsString(List.of(
                IdentifiableInfos.builder().id(VL_ID_1).name("VL_NAME_1").build()));
        String substationDataAsString = mapper.writeValueAsString(List.of(
                IdentifiableInfos.builder().id(SUBSTATION_ID_1).name("SUBSTATION_NAME_1").build()));
        String importedCaseWithErrorsUuidAsString = mapper.writeValueAsString(IMPORTED_CASE_WITH_ERRORS_UUID);
        String importedBlockingCaseUuidAsString = mapper.writeValueAsString(IMPORTED_BLOCKING_CASE_UUID_STRING);

        EquipmentModificationInfos lineToSplitDeletion = EquipmentModificationInfos.builder()
            .type(ModificationType.EQUIPMENT_DELETION)
            .equipmentId("line3").equipmentType("LINE").substationIds(Set.of("s1", "s2"))
            .build();
        List<EquipmentModificationInfos> lineSplitResponseInfos = new ArrayList<>();
        lineSplitResponseInfos.add(lineToSplitDeletion);

        final Dispatcher dispatcher = new Dispatcher() {
            @SneakyThrows
            @Override
            @NotNull
            public MockResponse dispatch(RecordedRequest request) {
                String path = Objects.requireNonNull(request.getPath());
                Buffer body = request.getBody();

                if (path.matches("/v1/networks/" + NETWORK_UUID_STRING + "/run-and-save.*")) {
                    String resultUuid = path.matches(".*variantId=" + VARIANT_ID_2 + ".*") ? SECURITY_ANALYSIS_OTHER_NODE_RESULT_UUID : SECURITY_ANALYSIS_RESULT_UUID;
                    input.send(MessageBuilder.withPayload("")
                        .setHeader("resultUuid", resultUuid)
                        .setHeader("receiver", "%7B%22nodeUuid%22%3A%22" + request.getPath().split("%")[5].substring(4) + "%22%2C%22userId%22%3A%22userId%22%7D")
                        .build());
                    return new MockResponse().setResponseCode(200).setBody("\"" + resultUuid + "\"")
                        .addHeader("Content-Type", "application/json; charset=utf-8");
                } else if (path.matches("/v1/results/" + SECURITY_ANALYSIS_RESULT_UUID + "/stop.*")
                           || path.matches("/v1/results/" + SECURITY_ANALYSIS_OTHER_NODE_RESULT_UUID + "/stop.*")) {
                    String resultUuid = path.matches(".*variantId=" + VARIANT_ID_2 + ".*") ? SECURITY_ANALYSIS_OTHER_NODE_RESULT_UUID : SECURITY_ANALYSIS_RESULT_UUID;
                    input.send(MessageBuilder.withPayload("")
                        .setHeader("resultUuid", resultUuid)
                        .setHeader("receiver", "%7B%22nodeUuid%22%3A%22" + request.getPath().split("%")[5].substring(4) + "%22%2C%22userId%22%3A%22userId%22%7D")
                        .build(), "sa.stopped");
                    return new MockResponse().setResponseCode(200)
                        .addHeader("Content-Type", "application/json; charset=utf-8");
                } else if (path.matches("/v1/groups/.*") ||
                    path.matches("/v1/networks/" + NETWORK_UUID_STRING + "/switches/switchId\\?group=.*&open=true") ||
                    path.matches("/v1/networks/" + NETWORK_UUID_STRING + "/switches/switchId\\?group=.*&open=true&variantId=" + VARIANT_ID) ||
                    path.matches("/v1/networks/" + NETWORK_UUID_STRING + "/switches/switchId\\?group=.*&open=true&variantId=" + VARIANT_ID_2)) {
                    JSONObject jsonObject = new JSONObject(Map.of("substationIds", List.of("s1", "s2", "s3")));
                    return new MockResponse().setResponseCode(200)
                        .setBody(new JSONArray(List.of(jsonObject)).toString())
                        .addHeader("Content-Type", "application/json; charset=utf-8");
                } else if (path.matches("/v1/networks/" + NETWORK_UUID_STRING + "/lines/line12/status\\?group=.*")) {
                    if (body.peek().readUtf8().equals("lockout")) {
                        JSONObject jsonObject = new JSONObject(Map.of("substationIds", List.of("s1", "s2")));
                        return new MockResponse().setResponseCode(200)
                            .setBody(new JSONArray(List.of(jsonObject)).toString())
                            .addHeader("Content-Type", "application/json; charset=utf-8");
                    } else {
                        return new MockResponse().setResponseCode(500);
                    }
                } else if (path.matches("/v1/networks/" + NETWORK_UUID_STRING + "/lines/line23/status\\?group=.*")) {
                    if (body.peek().readUtf8().equals("trip")) {
                        JSONObject jsonObject = new JSONObject(Map.of("substationIds", List.of("s2", "s3")));
                        return new MockResponse().setResponseCode(200)
                            .setBody(new JSONArray(List.of(jsonObject)).toString())
                            .addHeader("Content-Type", "application/json; charset=utf-8");
                    } else {
                        return new MockResponse().setResponseCode(500);
                    }
                } else if (path.matches("/v1/networks/" + NETWORK_UUID_STRING + "/lines/line13/status\\?group=.*")) {
                    String bodyStr = body.peek().readUtf8();
                    if (bodyStr.equals("switchOn") || bodyStr.equals("energiseEndOne")) {
                        JSONObject jsonObject = new JSONObject(Map.of("substationIds", List.of("s1", "s3")));
                        return new MockResponse().setResponseCode(200)
                            .setBody(new JSONArray(List.of(jsonObject)).toString())
                            .addHeader("Content-Type", "application/json; charset=utf-8");
                    } else {
                        return new MockResponse().setResponseCode(500);
                    }
                } else if (path.matches("/v1/networks/" + NETWORK_UUID_STRING + "/lines/lineFailedId/status\\?group=.*")) {
                    return new MockResponse().setResponseCode(500).setBody(LINE_MODIFICATION_FAILED.name());
                } else if (path.matches("/v1/networks/" + NETWORK_UUID_STRING + "/groovy\\?group=.*")) {
                    JSONObject jsonObject = new JSONObject(Map.of("substationIds", List.of("s4", "s5", "s6", "s7")));
                    return new MockResponse().setResponseCode(200)
                        .setBody(new JSONArray(List.of(jsonObject)).toString())
                        .addHeader("Content-Type", "application/json; charset=utf-8");
                } else if (path.matches("/v1/networks/" + NETWORK_UUID_STRING + "/loads(-modification)?\\?group=.*")) {
                    JSONObject jsonObject = new JSONObject(Map.of("substationIds", List.of("s2")));
                    return new MockResponse().setResponseCode(200)
                        .setBody(new JSONArray(List.of(jsonObject)).toString())
                        .addHeader("Content-Type", "application/json; charset=utf-8");
                } else if (path.matches("/v1/networks/" + NETWORK_UUID_STRING + "/two-windings-transformers\\?group=.*") && POST.equals(request.getMethod())) {
                    JSONObject jsonObject = new JSONObject(Map.of("substationIds", List.of("s2")));
                    return new MockResponse().setResponseCode(200)
                            .setBody(new JSONArray(List.of(jsonObject)).toString())
                            .addHeader("Content-Type", "application/json; charset=utf-8");
                } else if (path.matches("/v1/networks/" + NETWORK_UUID_STRING + "/equipments/type/LOAD/id/idLoadToDelete\\?group=.*")) {
                    JSONObject jsonObject = new JSONObject(Map.of("equipmentId", "idLoadToDelete",
                        "equipmentType", "LOAD", "substationIds", List.of("s2")));
                    return new MockResponse().setResponseCode(200)
                        .setBody(new JSONArray(List.of(jsonObject)).toString())
                        .addHeader("Content-Type", "application/json; charset=utf-8");
                } else if (path.matches("/v1/networks/" + NETWORK_UUID_STRING + "/generators\\?group=.*")) {
                    JSONObject jsonObject = new JSONObject(Map.of("substationIds", List.of("s2")));
                    return new MockResponse().setResponseCode(200)
                        .setBody(new JSONArray(List.of(jsonObject)).toString())
                        .addHeader("Content-Type", "application/json; charset=utf-8");
                }  else if (path.matches("/v1/networks/" + NETWORK_UUID_STRING + "/shunt-compensators[?]group=.*") && POST.equals(request.getMethod())) {
                    JSONObject jsonObject = new JSONObject(Map.of("substationIds", List.of("s2")));
                    return new MockResponse().setResponseCode(200)
                        .setBody(new JSONArray(List.of(jsonObject)).toString())
                        .addHeader("Content-Type", "application/json; charset=utf-8");
                }  else if (path.matches("/v1/networks/" + NETWORK_UUID_STRING + "/substations[?]group=.*") && POST.equals(request.getMethod())) {
                    if (body.peek().readUtf8().equals("bogus")) {
                        return new MockResponse().setResponseCode(HttpStatus.BAD_REQUEST.value());
                    } else {
                        return new MockResponse().setResponseCode(200)
                            .setBody(substationDataAsString)
                            .addHeader("Content-Type", "application/json; charset=utf-8");
                    }
                }  else if (path.matches("/v1/networks/" + NETWORK_UUID_STRING + "/voltage-levels[?]group=.*") && POST.equals(request.getMethod())) {
                    if (body.peek().readUtf8().equals("bogus")) {
                        return new MockResponse().setResponseCode(HttpStatus.BAD_REQUEST.value());
                    } else {
                        return new MockResponse().setResponseCode(200)
                            .setBody(voltageLevelDataAsString)
                            .addHeader("Content-Type", "application/json; charset=utf-8");
                    }
                }  else if (path.matches("/v1/networks/" + NETWORK_UUID_STRING + "/line-splits[?]group=.*") && POST.equals(request.getMethod())) {
                    if (body.peek().readUtf8().equals("bogus")) {
                        return new MockResponse().setResponseCode(HttpStatus.BAD_REQUEST.value());
                    } else {
                        return new MockResponse().setResponseCode(200)
                            .setBody(mapper.writeValueAsString(lineSplitResponseInfos))
                            .addHeader("Content-Type", "application/json; charset=utf-8");
                    }
                } else if (path.startsWith("/v1/modifications/" + MODIFICATION_UUID + "/")) {
                    if (!"PUT".equals(request.getMethod()) || !body.peek().readUtf8().equals("bogus")) {
                        return new MockResponse().setResponseCode(200);
                    } else {
                        return new MockResponse().setResponseCode(HttpStatus.BAD_REQUEST.value());
                    }
                } else if (path.matches("/v1/networks/" + NETWORK_UUID_STRING + "/lines\\?group=.*")) {
                        JSONObject jsonObject = new JSONObject(Map.of("substationIds", List.of("s2")));
                        return new MockResponse().setResponseCode(200)
                            .setBody(new JSONArray(List.of(jsonObject)).toString())
                            .addHeader("Content-Type", "application/json; charset=utf-8");
                } else if (path.matches("/v1/networks/" + NETWORK_UUID_STRING + "/run\\?reportId=.*&reportName=loadflow&overwrite=true") ||
                           path.matches("/v1/networks/" + NETWORK_UUID_STRING + "/run\\?reportId=.*&reportName=loadflow&overwrite=true&variantId=.*") ||
                           path.matches("/v1/networks/" + NETWORK_UUID_STRING + "/run\\?reportId=.*&reportName=loadflow&overwrite=true&provider=(Hades2|OpenLoadFlow)&variantId=.*")) {
                        return new MockResponse().setResponseCode(200)
                            .setBody(loadFlowOKString)
                            .addHeader("Content-Type", "application/json; charset=utf-8");
                } else if (path.matches("/v1/networks/" + NETWORK_LOADFLOW_ERROR_UUID_STRING + "/run\\?reportId=.*&reportName=loadflow&overwrite=true") ||
                    path.matches("/v1/networks/" + NETWORK_LOADFLOW_ERROR_UUID_STRING + "/run\\?reportId=.*&reportName=loadflow&overwrite=true&variantId=.*") ||
                    path.matches("/v1/networks/" + NETWORK_LOADFLOW_ERROR_UUID_STRING + "/run\\?reportId=.*&reportName=loadflow&overwrite=true&provider=(Hades2|OpenLoadFlow)&variantId=.*")) {
                    return new MockResponse().setResponseCode(200)
                        .setBody(loadFlowErrorString)
                        .addHeader("Content-Type", "application/json; charset=utf-8");
                } else if (path.matches("/v1/contingency-lists/" + CONTINGENCY_LIST_NAME + "/export\\?networkUuid=" + NETWORK_UUID_STRING)
                           || path.matches("/v1/contingency-lists/" + CONTINGENCY_LIST_NAME + "/export\\?networkUuid=" + NETWORK_UUID_STRING + "&variantId=.*")) {
                    return new MockResponse().setResponseCode(200).setBody(CONTINGENCIES_JSON)
                        .addHeader("Content-Type", "application/json; charset=utf-8");
                } else if (path.matches("/v1/networks/" + NETWORK_UUID_STRING + "/build.*") && request.getMethod().equals("POST")) {
                    // variant build
                    input.send(MessageBuilder.withPayload("s1,s2").setHeader("receiver", "%7B%22nodeUuid%22%3A%22"
                            + request.getPath().split("%")[5].substring(4) + "%22%2C%22userId%22%3A%22userId%22%7D")
                        .build(), "build.result");
                    return new MockResponse().setResponseCode(200).addHeader("Content-Type",
                            "application/json; charset=utf-8");
                } else if (path.matches("/v1/build/stop.*")) {
                    // stop variant build
                    input.send(MessageBuilder.withPayload("").setHeader("receiver", "%7B%22nodeUuid%22%3A%22"
                            + request.getPath().split("%")[5].substring(4) + "%22%2C%22userId%22%3A%22userId%22%7D")
                        .build(), "build.stopped");
                    return new MockResponse().setResponseCode(200).addHeader("Content-Type",
                            "application/json; charset=utf-8");
                } else if (path.matches("/v1/groups/.*/modifications[?]") && request.getMethod().equals("DELETE")) {
                    return new MockResponse().setResponseCode(200);
                } else if (path.startsWith("/v1/modifications/" + MODIFICATION_UUID + "/") && request.getMethod().equals("PUT")) {
                    return new MockResponse().setResponseCode(200);
                } else if (path.matches("/v1/networks/" + NETWORK_UUID_STRING + "/substations[?]group=.*") && POST.equals(request.getMethod())) {
                    if (body.peek().readUtf8().equals("bogus")) {
                        return new MockResponse().setResponseCode(HttpStatus.BAD_REQUEST.value());
                    } else {
                        return new MockResponse().setResponseCode(200)
                            .setBody(substationModificationListAsString)
                            .addHeader("Content-Type", "application/json; charset=utf-8");
                    }
                }  else if (path.matches("/v1/networks/" + NETWORK_UUID_STRING + "/voltage-levels[?]group=.*") && POST.equals(request.getMethod())) {
                    if (body.peek().readUtf8().equals("bogus")) {
                        return new MockResponse().setResponseCode(HttpStatus.BAD_REQUEST.value());
                    } else {
                        return new MockResponse().setResponseCode(200)
                            .setBody(voltageLevelModificationListAsString)
                        .addHeader("Content-Type", "application/json; charset=utf-8");
                    }
                } else if (path.matches("/v1/networks/.*/reindex-all")) {
                    return new MockResponse().setResponseCode(200);
                } else if (path.matches("/v1/networks/" + NETWORK_UUID_STRING + "/generators-modification[?]group=.*")) {
                    JSONObject jsonObject = new JSONObject(Map.of("substationIds", List.of("s2")));
                    return new MockResponse().setResponseCode(200)
                        .setBody(new JSONArray(List.of(jsonObject)).toString())
                        .addHeader("Content-Type", "application/json; charset=utf-8");
                } else if (path.matches("/v1/networks\\?caseUuid=" + CASE_UUID_STRING + "&variantId=" + FIRST_VARIANT_ID + "&reportUuid=.*")) {
                    return new MockResponse().setBody(String.valueOf(networkInfosAsString)).setResponseCode(200)
                        .addHeader("Content-Type", "application/json; charset=utf-8");
                } else if (path.matches("/v1/networks\\?caseUuid=" + IMPORTED_CASE_WITH_ERRORS_UUID_STRING + "&variantId=" + FIRST_VARIANT_ID + "&reportUuid=.*")) {
                    return new MockResponse().setBody(String.valueOf(networkInfosAsString)).setResponseCode(500)
                        .addHeader("Content-Type", "application/json; charset=utf-8")
                        .setBody("{\"timestamp\":\"2020-12-14T10:27:11.760+0000\",\"status\":500,\"error\":\"Internal Server Error\",\"message\":\"The network 20140116_0830_2D4_UX1_pst already contains an object 'GeneratorImpl' with the id 'BBE3AA1 _generator'\",\"path\":\"/v1/networks\"}");
                } else if (path.matches("/v1/networks\\?caseUuid=" + CASE_LOADFLOW_ERROR_UUID_STRING + "&variantId=" + FIRST_VARIANT_ID + "&reportUuid=.*")) {
                    return new MockResponse().setBody(String.valueOf(networkLoadFlowErrorInfosAsString)).setResponseCode(200)
                        .addHeader("Content-Type", "application/json; charset=utf-8");
                } else if (path.matches("/v1/networks\\?caseUuid=" + IMPORTED_BLOCKING_CASE_UUID_STRING + "&variantId=" + FIRST_VARIANT_ID + "&reportUuid=.*")) {
                    countDownLatch.await(2, TimeUnit.SECONDS);
                    return new MockResponse().setBody(String.valueOf(networkInfosAsString)).setResponseCode(200)
                    .addHeader("Content-Type", "application/json; charset=utf-8");
                } else if (path.matches("/v1/reports/.*")) {
                    return new MockResponse().setResponseCode(200)
                        .setBody(mapper.writeValueAsString(REPORT_TEST))
                        .addHeader(HttpHeaders.CONTENT_TYPE, MediaType.APPLICATION_JSON_VALUE);
                } else if (path.matches("/v1/networks\\?caseUuid=" + IMPORTED_CASE_UUID_STRING + "&variantId=" + FIRST_VARIANT_ID + "&reportUuid=.*")
                           || path.matches("/v1/networks\\?caseUuid=" + NEW_STUDY_CASE_UUID + "&variantId=" + FIRST_VARIANT_ID + "&reportUuid=.*")) {
                    return new MockResponse().setBody(String.valueOf(networkInfosAsString)).setResponseCode(200)
                        .addHeader("Content-Type", "application/json; charset=utf-8");
                }

                switch (path) {
                    case "/v1/networks/" + NETWORK_UUID_STRING:
                    case "/v1/networks/" + NETWORK_UUID_STRING + "/voltage-levels":
                        return new MockResponse().setResponseCode(200).setBody(voltageLevelsMapDataAsString)
                                .addHeader("Content-Type", "application/json; charset=utf-8");
                    case "/v1/studies/cases/{caseUuid}":
                        return new MockResponse().setResponseCode(200).setBody("CGMES")
                            .addHeader("Content-Type", "application/json; charset=utf-8");
                    case "/v1/studies/newStudy/cases/" + IMPORTED_CASE_WITH_ERRORS_UUID_STRING:
                        return new MockResponse().setResponseCode(200).setBody("XIIDM")
                            .addHeader("Content-Type", "application/json; charset=utf-8");

                    case "/v1/cases/" + CASE_UUID_STRING + "/exists":
                    case "/v1/cases/" + IMPORTED_CASE_UUID_STRING + "/exists":
                    case "/v1/cases/" + IMPORTED_CASE_WITH_ERRORS_UUID_STRING + "/exists":
                    case "/v1/cases/" + NEW_STUDY_CASE_UUID + "/exists":
                    case "/v1/cases/" + CASE_2_UUID_STRING + "/exists":
                    case "/v1/cases/" + CASE_3_UUID_STRING + "/exists":
                    case "/v1/cases/" + CASE_4_UUID_STRING + "/exists":
                    case "/v1/cases/" + CASE_LOADFLOW_ERROR_UUID_STRING + "/exists":
                        return new MockResponse().setResponseCode(200).setBody("true")
                            .addHeader("Content-Type", "application/json; charset=utf-8");

                    case "/v1/cases/" + CASE_UUID_STRING + "/format":
                        return new MockResponse().setResponseCode(200).setBody("UCTE")
                            .addHeader("Content-Type", "application/json; charset=utf-8");

                    case "/v1/cases/" + IMPORTED_CASE_UUID_STRING + "/format":
                    case "/v1/cases/" + IMPORTED_CASE_WITH_ERRORS_UUID_STRING + "/format":
                    case "/v1/cases/" + NEW_STUDY_CASE_UUID + "/format":
                    case "/v1/cases/" + IMPORTED_BLOCKING_CASE_UUID_STRING + "/format":
                    case "/v1/cases/" + CASE_2_UUID_STRING + "/format":
                    case "/v1/cases/" + CASE_3_UUID_STRING + "/format":
                    case "/v1/cases/" + CASE_4_UUID_STRING + "/format":
                    case "/v1/cases/" + CASE_LOADFLOW_ERROR_UUID_STRING + "/format":
                        return new MockResponse().setResponseCode(200).setBody("XIIDM")
                            .addHeader("Content-Type", "application/json; charset=utf-8");

                    case "/v1/cases/" + NOT_EXISTING_CASE_UUID + "/exists":
                        return new MockResponse().setResponseCode(200).setBody("false")
                            .addHeader("Content-Type", "application/json; charset=utf-8");

                    case "/" + CASE_API_VERSION + "/cases/private": {
                        String bodyStr = body.readUtf8();
                        if (bodyStr.contains("filename=\"" + TEST_FILE_WITH_ERRORS + "\"")) {  // import file with errors
                            return new MockResponse().setResponseCode(200).setBody(importedCaseWithErrorsUuidAsString)
                                .addHeader("Content-Type", "application/json; charset=utf-8");
                        } else if (bodyStr.contains("filename=\"" + TEST_FILE_IMPORT_ERRORS + "\"")) {  // import file with errors during import in the case server
                            return new MockResponse().setResponseCode(500)
                                .addHeader("Content-Type", "application/json; charset=utf-8")
                                .setBody("{\"timestamp\":\"2020-12-14T10:27:11.760+0000\",\"status\":500,\"error\":\"Internal Server Error\",\"message\":\"Error during import in the case server\",\"path\":\"/v1/networks\"}");
                        } else if (bodyStr.contains("filename=\"" + TEST_FILE_IMPORT_ERRORS_NO_MESSAGE_IN_RESPONSE_BODY + "\"")) {  // import file with errors during import in the case server without message in response body
                            return new MockResponse().setResponseCode(500)
                                .addHeader("Content-Type", "application/json; charset=utf-8")
                                .setBody("{\"timestamp\":\"2020-12-14T10:27:11.760+0000\",\"status\":500,\"error\":\"Internal Server Error\",\"message2\":\"Error during import in the case server\",\"path\":\"/v1/networks\"}");
                        } else if (bodyStr.contains("filename=\"blockingCaseFile\"")) {
                            return new MockResponse().setResponseCode(200).setBody(importedBlockingCaseUuidAsString)
                                .addHeader("Content-Type", "application/json; charset=utf-8");
                        } else {
                            return new MockResponse().setResponseCode(200).setBody(importedCaseUuidAsString)
                                .addHeader("Content-Type", "application/json; charset=utf-8");
                        }
                    }

                    case "/" + CASE_API_VERSION + "/cases/" + IMPORTED_CASE_UUID_STRING:
                        JSONObject jsonObject = new JSONObject(Map.of("substationIds", List.of("s1", "s2", "s3")));
                        return new MockResponse().setResponseCode(200)
                            .setBody(new JSONArray(List.of(jsonObject)).toString())
                            .addHeader("Content-Type", "application/json; charset=utf-8");

                    case "/v1/networks?caseUuid=" + NEW_STUDY_CASE_UUID + "&variantId=" + FIRST_VARIANT_ID:
                    case "/v1/networks?caseUuid=" + IMPORTED_BLOCKING_CASE_UUID_STRING + "&variantId=" + FIRST_VARIANT_ID:
                        countDownLatch.await(2, TimeUnit.SECONDS);
                        return new MockResponse().setBody(String.valueOf(networkInfosAsString)).setResponseCode(200)
                            .addHeader("Content-Type", "application/json; charset=utf-8");
                    case "/v1/networks?caseUuid=" + CASE_UUID_STRING + "&variantId=" + FIRST_VARIANT_ID:
                    case "/v1/networks?caseUuid=" + IMPORTED_CASE_UUID_STRING + "&variantId=" + FIRST_VARIANT_ID:
                        return new MockResponse().setBody(String.valueOf(networkInfosAsString)).setResponseCode(200)
                            .addHeader("Content-Type", "application/json; charset=utf-8");
                    case "/v1/networks?caseUuid=" + CASE_2_UUID_STRING + "&variantId=" + FIRST_VARIANT_ID:
                        return new MockResponse().setBody(String.valueOf(networkInfos2AsString)).setResponseCode(200)
                            .addHeader("Content-Type", "application/json; charset=utf-8");
                    case "/v1/networks?caseUuid=" + CASE_3_UUID_STRING + "&variantId=" + FIRST_VARIANT_ID:
                        return new MockResponse().setBody(String.valueOf(networkInfos3AsString)).setResponseCode(200)
                            .addHeader("Content-Type", "application/json; charset=utf-8");
                    case "/v1/networks?caseUuid=" + CASE_4_UUID_STRING + "&variantId=" + FIRST_VARIANT_ID:
                        return new MockResponse().setBody(String.valueOf(networkInfos4AsString)).setResponseCode(200)
                            .addHeader("Content-Type", "application/json; charset=utf-8");
                    case "/v1/networks?caseUuid=" + IMPORTED_CASE_WITH_ERRORS_UUID_STRING + "&variantId=" + FIRST_VARIANT_ID:
                        return new MockResponse().setBody(String.valueOf(networkInfosAsString)).setResponseCode(500)
                            .addHeader("Content-Type", "application/json; charset=utf-8")
                            .setBody("{\"timestamp\":\"2020-12-14T10:27:11.760+0000\",\"status\":500,\"error\":\"Internal Server Error\",\"message\":\"The network 20140116_0830_2D4_UX1_pst already contains an object 'GeneratorImpl' with the id 'BBE3AA1 _generator'\",\"path\":\"/v1/networks\"}");

                    case "/v1/lines?networkUuid=" + NETWORK_UUID_STRING:
                    case "/v1/substations?networkUuid=" + NETWORK_UUID_STRING:
                    case "/v1/networks/" + NETWORK_UUID_STRING + "/lines":
                    case "/v1/networks/" + NETWORK_UUID_STRING + "/substations":
                    case "/v1/networks/" + NETWORK_UUID_STRING + "/2-windings-transformers":
                    case "/v1/networks/" + NETWORK_UUID_STRING + "/3-windings-transformers":
                    case "/v1/networks/" + NETWORK_UUID_STRING + "/generators":
                    case "/v1/networks/" + NETWORK_UUID_STRING + "/batteries":
                    case "/v1/networks/" + NETWORK_UUID_STRING + "/dangling-lines":
                    case "/v1/networks/" + NETWORK_UUID_STRING + "/hvdc-lines":
                    case "/v1/networks/" + NETWORK_UUID_STRING + "/lcc-converter-stations":
                    case "/v1/networks/" + NETWORK_UUID_STRING + "/vsc-converter-stations":
                    case "/v1/networks/" + NETWORK_UUID_STRING + "/loads":
                    case "/v1/networks/" + NETWORK_UUID_STRING + "/loads-modification":
                    case "/v1/networks/" + NETWORK_UUID_STRING + "/shunt-compensators":
                    case "/v1/networks/" + NETWORK_UUID_STRING + "/static-var-compensators":
                    case "/v1/networks/" + NETWORK_UUID_STRING + "/all":
                        return new MockResponse().setBody(" ").setResponseCode(200)
                            .addHeader("Content-Type", "application/json; charset=utf-8");

                    case "/v1/networks?caseUuid=" + CASE_LOADFLOW_ERROR_UUID_STRING + "&variantId=" + FIRST_VARIANT_ID:
                        return new MockResponse().setBody(String.valueOf(networkLoadFlowErrorInfosAsString)).setResponseCode(200)
                            .addHeader("Content-Type", "application/json; charset=utf-8");

                    case "/v1/reports/" + NETWORK_UUID_STRING:
                        return new MockResponse().setResponseCode(200)
                            .setBody(mapper.writeValueAsString(REPORT_TEST))
                            .addHeader(HttpHeaders.CONTENT_TYPE, MediaType.APPLICATION_JSON_VALUE);

                    case "/v1/svg/" + NETWORK_UUID_STRING
                            + "/voltageLevelId?useName=false&centerLabel=false&diagonalLabel=false&topologicalColoring=false":
                        return new MockResponse().setResponseCode(200).setBody("byte")
                            .addHeader("Content-Type", "application/json; charset=utf-8");

                    case "/v1/svg-and-metadata/" + NETWORK_UUID_STRING
                            + "/voltageLevelId?useName=false&centerLabel=false&diagonalLabel=false&topologicalColoring=false":
                        return new MockResponse().setResponseCode(200).setBody("svgandmetadata")
                            .addHeader("Content-Type", "application/json; charset=utf-8");

                    case "/v1/substation-svg/" + NETWORK_UUID_STRING
                            + "/substationId?useName=false&centerLabel=false&diagonalLabel=false&topologicalColoring=false&substationLayout=horizontal":
                        return new MockResponse().setResponseCode(200).setBody("substation-byte")
                            .addHeader("Content-Type", "application/json; charset=utf-8");

                    case "/v1/substation-svg-and-metadata/" + NETWORK_UUID_STRING
                            + "/substationId?useName=false&centerLabel=false&diagonalLabel=false&topologicalColoring=false&substationLayout=horizontal":
                        return new MockResponse().setResponseCode(200).setBody("substation-svgandmetadata")
                            .addHeader("Content-Type", "application/json; charset=utf-8");

                    case "/v1/svg/" + NETWORK_UUID_STRING + "/voltageLevelNotFoundId?useName=false&centerLabel=false&diagonalLabel=false&topologicalColoring=false":
                    case "/v1/svg-and-metadata/" + NETWORK_UUID_STRING + "/voltageLevelNotFoundId?useName=false&centerLabel=false&diagonalLabel=false&topologicalColoring=false":
                    case "/v1/substation-svg/" + NETWORK_UUID_STRING + "/substationNotFoundId?useName=false&centerLabel=false&diagonalLabel=false&topologicalColoring=false&substationLayout=horizontal":
                    case "/v1/substation-svg-and-metadata/" + NETWORK_UUID_STRING + "/substationNotFoundId?useName=false&centerLabel=false&diagonalLabel=false&topologicalColoring=false&substationLayout=horizontal":
                        return new MockResponse().setResponseCode(404);

                    case "/v1/svg/" + NETWORK_UUID_STRING + "/voltageLevelErrorId?useName=false&centerLabel=false&diagonalLabel=false&topologicalColoring=false":
                    case "/v1/svg-and-metadata/" + NETWORK_UUID_STRING + "/voltageLevelErrorId?useName=false&centerLabel=false&diagonalLabel=false&topologicalColoring=false":
                    case "/v1/substation-svg/" + NETWORK_UUID_STRING + "/substationErrorId?useName=false&centerLabel=false&diagonalLabel=false&topologicalColoring=false&substationLayout=horizontal":
                    case "/v1/substation-svg-and-metadata/" + NETWORK_UUID_STRING + "/substationErrorId?useName=false&centerLabel=false&diagonalLabel=false&topologicalColoring=false&substationLayout=horizontal":
                        return new MockResponse().setResponseCode(500)
                            .addHeader("Content-Type", "application/json; charset=utf-8")
                            .setBody("{\"timestamp\":\"2020-12-14T10:27:11.760+0000\",\"status\":500,\"error\":\"Internal Server Error\",\"message\":\"tmp\",\"path\":\"/v1/networks\"}");

                    case "/v1/network-area-diagram/" + NETWORK_UUID_STRING + "?depth=0&voltageLevelsIds=vlFr1A":
                        return new MockResponse().setResponseCode(200).setBody("nad-svg")
                                .addHeader("Content-Type", "application/json; charset=utf-8");

                    case "/v1/svg-component-libraries":
                        return new MockResponse().setResponseCode(200).setBody("[\"GridSuiteAndConvergence\",\"Convergence\"]")
                            .addHeader("Content-Type", "application/json; charset=utf-8");

                    case "/v1/export/formats":
                        return new MockResponse().setResponseCode(200).setBody("[\"CGMES\",\"UCTE\",\"XIIDM\"]")
                            .addHeader("Content-Type", "application/json; charset=utf-8");

                    case "/v1/networks/" + NETWORK_UUID_STRING + "/export/XIIDM":
                        return new MockResponse().setResponseCode(200).addHeader("Content-Disposition", "attachment; filename=fileName").setBody("byteData")
                            .addHeader("Content-Type", "application/json; charset=utf-8");

                    case "/v1/networks/" + NETWORK_UUID_STRING + "/export/XIIDM" + "?variantId=" + VARIANT_ID:
                        return new MockResponse().setResponseCode(200).addHeader("Content-Disposition", "attachment; filename=fileName").setBody("byteData")
                                .addHeader("Content-Type", "application/json; charset=utf-8");

                    case "/v1/results/" + SECURITY_ANALYSIS_RESULT_UUID + "?limitType":
                    case "/v1/results/" + SECURITY_ANALYSIS_OTHER_NODE_RESULT_UUID + "?limitType":
                        return new MockResponse().setResponseCode(200).setBody(SECURITY_ANALYSIS_RESULT_JSON)
                            .addHeader("Content-Type", "application/json; charset=utf-8");

                    case "/v1/results/" + SECURITY_ANALYSIS_RESULT_UUID + "/status":
                    case "/v1/results/" + SECURITY_ANALYSIS_OTHER_NODE_RESULT_UUID + "/status":
                        return new MockResponse().setResponseCode(200).setBody(SECURITY_ANALYSIS_STATUS_JSON)
                            .addHeader("Content-Type", "application/json; charset=utf-8");

                    case "/v1/results/invalidate-status?resultUuid=" + SECURITY_ANALYSIS_RESULT_UUID:
                    case "/v1/results/invalidate-status?resultUuid=" + SECURITY_ANALYSIS_OTHER_NODE_RESULT_UUID:
                        return new MockResponse().setResponseCode(200).addHeader("Content-Type",
                                "application/json; charset=utf-8");

                    case "/v1/networks/" + NETWORK_UUID_STRING + "/voltage-levels/" + VOLTAGE_LEVEL_ID + "/configured-buses":
                        return new MockResponse().setResponseCode(200).setBody(busesDataAsString)
                                .addHeader("Content-Type", "application/json; charset=utf-8");

                    case "/v1/networks/" + NETWORK_UUID_STRING + "/voltage-levels/" + VOLTAGE_LEVEL_ID + "/busbar-sections":
                        return new MockResponse().setResponseCode(200).setBody(busbarSectionsDataAsString)
                                .addHeader("Content-Type", "application/json; charset=utf-8");

                    case "/v1/networks/" + NETWORK_UUID_STRING + "/loads/" + LOAD_ID_1:
                        return new MockResponse().setResponseCode(200).setBody(loadDataAsString)
                                .addHeader("Content-Type", "application/json; charset=utf-8");

                    case "/v1/networks/" + NETWORK_UUID_STRING + "/lines/" + LINE_ID_1:
                        return new MockResponse().setResponseCode(200).setBody(lineDataAsString)
                                .addHeader("Content-Type", "application/json; charset=utf-8");

                    case "/v1/networks/" + NETWORK_UUID_STRING + "/generators/" + GENERATOR_ID_1:
                        return new MockResponse().setResponseCode(200).setBody(generatorDataAsString)
                                .addHeader("Content-Type", "application/json; charset=utf-8");

                    case "/v1/networks/" + NETWORK_UUID_STRING + "/shunt-compensators/" + SHUNT_COMPENSATOR_ID_1:
                        return new MockResponse().setResponseCode(200).setBody(shuntCompensatorDataAsString)
                                .addHeader("Content-Type", "application/json; charset=utf-8");

                    case "/v1/networks/" + NETWORK_UUID_STRING + "/2-windings-transformers/" + TWO_WINDINGS_TRANSFORMER_ID_1:
                        return new MockResponse().setResponseCode(200).setBody(twoWindingsTransformerDataAsString)
                                .addHeader("Content-Type", "application/json; charset=utf-8");

                    case "/v1/networks/" + NETWORK_UUID_STRING + "/substations/" + SUBSTATION_ID_1:
                        return new MockResponse().setResponseCode(200).setBody(substationDataAsString)
                                .addHeader("Content-Type", "application/json; charset=utf-8");

                    case "/v1/networks/" + NETWORK_UUID_STRING + "/voltage-levels/" + VL_ID_1:
                        return new MockResponse().setResponseCode(200).setBody(voltageLevelDataAsString)
                                .addHeader("Content-Type", "application/json; charset=utf-8");
                    default:
                        LOGGER.error("Unhandled method+path: " + request.getMethod() + " " + request.getPath());
                        return new MockResponse().setResponseCode(418);
                }
            }
        };
        server.setDispatcher(dispatcher);
    }

    private Set<String> getRequestsDone(int n) {
        return IntStream.range(0, n).mapToObj(i -> {
            try {
                return server.takeRequest(0, TimeUnit.SECONDS).getPath();
            } catch (InterruptedException e) {
                LOGGER.error("Error while attempting to get the request done : ", e);
            }
            return null;
        }).collect(Collectors.toSet());
    }

    private static class RequestWithBody {

        public RequestWithBody(String path, String body) {
            this.path = path;
            this.body = body;
        }

        public String getPath() {
            return path;
        }

        public String getBody() {
            return body;
        }

        private final String path;
        private final String body;
    }

    private Set<RequestWithBody> getRequestsWithBodyDone(int n) {
        return IntStream.range(0, n).mapToObj(i -> {
            try {
                var request = server.takeRequest();
                return new RequestWithBody(request.getPath(), request.getBody().readUtf8());
            } catch (InterruptedException e) {
                LOGGER.error("Error while attempting to get the request done : ", e);
            }
            return null;
        }).collect(Collectors.toSet());
    }

    private UUID getRootNodeUuid(UUID studyUuid) {
        return networkModificationTreeService.getStudyRootNodeUuid(studyUuid);
    }

    @Test
    public void testSearch() throws Exception {
        MvcResult mvcResult;
        String resultAsString;
        UUID studyUuid = createStudy("userId", CASE_UUID);
        UUID rootNodeId = getRootNodeUuid(studyUuid);

        mvcResult = mockMvc
                .perform(get("/v1/search?q={request}", String.format("userId:%s", "userId")).header("userId", "userId"))
                .andExpectAll(status().isOk(), content().contentType(MediaType.APPLICATION_JSON)).andReturn();
        resultAsString = mvcResult.getResponse().getContentAsString();
        List<CreatedStudyBasicInfos> createdStudyBasicInfosList = mapper.readValue(resultAsString,
                new TypeReference<List<CreatedStudyBasicInfos>>() {
                });
        assertThat(createdStudyBasicInfosList, new MatcherJson<>(mapper, studiesInfos));

        mvcResult = mockMvc
                .perform(get("/v1/studies/{studyUuid}/nodes/{nodeUuid}/search?userInput={request}&fieldSelector=name",
                        studyUuid, rootNodeId, "B").header("userId", "userId"))
                .andExpectAll(status().isOk(), content().contentType(MediaType.APPLICATION_JSON)).andReturn();
        resultAsString = mvcResult.getResponse().getContentAsString();
        List<EquipmentInfos> equipmentInfos = mapper.readValue(resultAsString,
                new TypeReference<List<EquipmentInfos>>() {
                });
        assertThat(equipmentInfos, new MatcherJson<>(mapper, linesInfos));

        mvcResult = mockMvc
                .perform(get("/v1/studies/{studyUuid}/nodes/{nodeUuid}/search?userInput={request}&fieldSelector=NAME",
                        studyUuid, rootNodeId, "B").header("userId", "userId"))
                .andExpectAll(status().isOk(), content().contentType(MediaType.APPLICATION_JSON)).andReturn();
        resultAsString = mvcResult.getResponse().getContentAsString();
        equipmentInfos = mapper.readValue(resultAsString, new TypeReference<List<EquipmentInfos>>() {
        });
        assertThat(equipmentInfos, new MatcherJson<>(mapper, linesInfos));

        mvcResult = mockMvc
                .perform(get("/v1/studies/{studyUuid}/nodes/{nodeUuid}/search?userInput={request}&fieldSelector=ID",
                        studyUuid, rootNodeId, "B").header("userId", "userId"))
                .andExpectAll(status().isOk(), content().contentType(MediaType.APPLICATION_JSON)).andReturn();
        resultAsString = mvcResult.getResponse().getContentAsString();
        equipmentInfos = mapper.readValue(resultAsString, new TypeReference<List<EquipmentInfos>>() {
        });
        assertThat(equipmentInfos, new MatcherJson<>(mapper, linesInfos));

        mvcResult = mockMvc
                .perform(get("/v1/studies/{studyUuid}/nodes/{nodeUuid}/search?userInput={request}&fieldSelector=bogus",
                        studyUuid, rootNodeId, "B").header("userId", "userId"))
                .andExpectAll(status().isBadRequest(),
                        content().string("Enum unknown entry 'bogus' should be among NAME, ID"))
                .andReturn();
    }

    @Test
    public void test() throws Exception {
        MvcResult result;
        String resultAsString;

        //empty list
        mockMvc.perform(get("/v1/studies").header("userId", "userId")).andExpectAll(status().isOk(),
                content().contentType(MediaType.APPLICATION_JSON), content().string("[]"));

        //empty list
        mockMvc.perform(get("/v1/study_creation_requests").header("userId", "userId")).andExpectAll(status().isOk(),
                content().contentType(MediaType.APPLICATION_JSON), content().string("[]"));

        //insert a study
        UUID studyUuid = createStudy("userId", CASE_UUID);

        // check the study
        result = mockMvc.perform(get("/v1/studies/{studyUuid}", studyUuid).header("userId", "userId"))
                .andExpectAll(status().isOk(), content().contentType(MediaType.APPLICATION_JSON)).andReturn();

        resultAsString = result.getResponse().getContentAsString();
        StudyInfos infos = mapper.readValue(resultAsString, StudyInfos.class);

        assertThat(infos, createMatcherStudyInfos(studyUuid, "userId", "UCTE"));

        //insert a study with a non existing case and except exception
        mockMvc.perform(post("/v1/studies/cases/{caseUuid}?isPrivate={isPrivate}",
                "00000000-0000-0000-0000-000000000000", "false").header("userId", "userId"))
                .andExpectAll(status().isFailedDependency(), content().contentType(MediaType.APPLICATION_JSON),
                        jsonPath("$").value(CASE_NOT_FOUND.name()));

        assertTrue(getRequestsDone(1)
                .contains(String.format("/v1/cases/%s/exists", "00000000-0000-0000-0000-000000000000")));

        result = mockMvc.perform(get("/v1/studies").header("userId", "userId"))
                .andExpectAll(status().isOk(), content().contentType(MediaType.APPLICATION_JSON)).andReturn();

        resultAsString = result.getResponse().getContentAsString();
        List<CreatedStudyBasicInfos> createdStudyBasicInfosList = mapper.readValue(resultAsString,
                new TypeReference<List<CreatedStudyBasicInfos>>() {
                });

        assertThat(createdStudyBasicInfosList.get(0), createMatcherCreatedStudyBasicInfos(studyUuid, "userId", "UCTE"));

        //insert the same study but with another user (should work)
        //even with the same name should work
        studyUuid = createStudy("userId2", CASE_UUID);

        resultAsString = mockMvc.perform(get("/v1/studies").header("userId", "userId2"))
                .andExpectAll(status().isOk(), content().contentType(MediaType.APPLICATION_JSON)).andReturn().getResponse().getContentAsString();

        createdStudyBasicInfosList = mapper.readValue(resultAsString,
                new TypeReference<List<CreatedStudyBasicInfos>>() {
                });

        assertThat(createdStudyBasicInfosList.get(0),
                        createMatcherCreatedStudyBasicInfos(studyUuid, "userId2", "UCTE"));

        //insert a study with a case (multipartfile)
        UUID s2Uuid = createStudy("userId", TEST_FILE, IMPORTED_CASE_UUID_STRING, true);

        // check the study s2
        result = mockMvc.perform(get("/v1/studies/{studyUuid}", s2Uuid).header("userId", "userId"))
                .andExpectAll(status().isOk(), content().contentType(MediaType.APPLICATION_JSON)).andReturn();

        resultAsString = result.getResponse().getContentAsString();
        StudyInfos studyInfos = mapper.readValue(resultAsString, StudyInfos.class);

        assertThat(studyInfos, createMatcherStudyInfos(s2Uuid, "userId", "XIIDM"));

        UUID randomUuid = UUID.randomUUID();
        //get a non existing study -> 404 not found
        mockMvc.perform(get("/v1/studies/{studyUuid}", randomUuid).header("userId", "userId"))
            .andExpectAll(status().isNotFound(),
                content().contentType(MediaType.APPLICATION_JSON),
                jsonPath("$").value(STUDY_NOT_FOUND.name()));

        UUID studyNameUserIdUuid = studyRepository.findAll().get(0).getId();

        //delete existing study s2
        mockMvc.perform(delete("/v1/studies/{studyUuid}", s2Uuid).header("userId", "userId"))
                .andExpect(status().isOk());

        // assert that the broker message has been sent
        Message<byte[]> message = output.receive(TIMEOUT);
        assertEquals("", new String(message.getPayload()));
        MessageHeaders headers = message.getHeaders();
        assertEquals("userId", headers.get(HEADER_USER_ID));
        assertEquals(s2Uuid, headers.get(HEADER_STUDY_UUID));
        assertEquals(UPDATE_TYPE_STUDY_DELETE, headers.get(HEADER_UPDATE_TYPE));

        var httpRequests = getRequestsDone(1);
        assertTrue(httpRequests.stream().anyMatch(r -> r.matches("/v1/reports/.*")));

        // expect only 1 study (public one) since the other is private and we use
        // another userId
        result = mockMvc.perform(get("/v1/studies").header("userId", "a"))
                .andExpectAll(status().isOk(), content().contentType(MediaType.APPLICATION_JSON)).andReturn();

        resultAsString = result.getResponse().getContentAsString();
        createdStudyBasicInfosList = mapper.readValue(resultAsString,
                new TypeReference<List<CreatedStudyBasicInfos>>() {
                });
        assertEquals(2, createdStudyBasicInfosList.size());

        //get available export format
        mockMvc.perform(get("/v1/export-network-formats")).andExpectAll(status().isOk(),
                content().string("[\"CGMES\",\"UCTE\",\"XIIDM\"]"));

        assertTrue(getRequestsDone(1).contains("/v1/export/formats"));

        //export a network
        UUID rootNodeUuid = getRootNodeUuid(studyNameUserIdUuid);
        mockMvc.perform(get("/v1/studies/{studyUuid}/nodes/{nodeUuid}/export-network/{format}", studyNameUserIdUuid, rootNodeUuid, "XIIDM"))
                .andExpect(status().isOk());

        assertTrue(getRequestsDone(1).contains(String.format("/v1/networks/%s/export/XIIDM", NETWORK_UUID_STRING)));

        mockMvc.perform(get("/v1/studies/{studyUuid}/nodes/{nodeUuid}/export-network/{format}?formatParameters=%7B%22iidm.export.xml.indent%22%3Afalse%7D", studyNameUserIdUuid, rootNodeUuid, "XIIDM"))
            .andExpect(status().isOk());
        getRequestsDone(1); // just consume it

        NetworkModificationNode modificationNode1 = createNetworkModificationNode(studyNameUserIdUuid, rootNodeUuid, UUID.randomUUID(), VARIANT_ID);
        UUID modificationNode1Uuid = modificationNode1.getId();

        mockMvc.perform(get("/v1/studies/{studyUuid}/nodes/{nodeUuid}/export-network/{format}", studyNameUserIdUuid, modificationNode1Uuid, "XIIDM"))
            .andExpect(status().isInternalServerError());

        modificationNode1.setBuildStatus(BuildStatus.BUILT);
        networkModificationTreeService.updateNode(studyNameUserIdUuid, modificationNode1);
        output.receive(TIMEOUT);

        mockMvc.perform(get("/v1/studies/{studyUuid}/nodes/{nodeUuid}/export-network/{format}", studyNameUserIdUuid, modificationNode1Uuid, "XIIDM"))
            .andExpect(status().isOk());

        assertTrue(getRequestsDone(1).contains(String.format("/v1/networks/%s/export/XIIDM?variantId=%s", NETWORK_UUID_STRING, VARIANT_ID)));
    }

    @Test
    public void testMetadata() throws Exception {
        UUID studyUuid = createStudy("userId", CASE_UUID);
        UUID oldStudyUuid = studyUuid;

        studyUuid = createStudy("userId2", CASE_UUID);

        MvcResult mvcResult = mockMvc
                .perform(get("/v1/studies/metadata?ids="
                        + Stream.of(oldStudyUuid, studyUuid).map(Object::toString).collect(Collectors.joining(",")))
                        .header("userId", "userId"))
                .andExpectAll(status().isOk(), content().contentType(MediaType.APPLICATION_JSON)).andReturn();
        String resultAsString = mvcResult.getResponse().getContentAsString();
        List<CreatedStudyBasicInfos> createdStudyBasicInfosList = mapper.readValue(resultAsString,
                new TypeReference<List<CreatedStudyBasicInfos>>() {
                });

        assertNotNull(createdStudyBasicInfosList);
        assertEquals(2, createdStudyBasicInfosList.size());
        if (!createdStudyBasicInfosList.get(0).getId().equals(oldStudyUuid)) {
            Collections.reverse(createdStudyBasicInfosList);
        }
        assertTrue(createMatcherCreatedStudyBasicInfos(oldStudyUuid, "userId", "UCTE")
                .matchesSafely(createdStudyBasicInfosList.get(0)));
        assertTrue(createMatcherCreatedStudyBasicInfos(studyUuid, "userId2", "UCTE")
                .matchesSafely(createdStudyBasicInfosList.get(1)));
    }

    @Test
    public void testLogsReport() throws Exception {
        UUID studyUuid = createStudy("userId", CASE_UUID);
        UUID rootNodeUuid = getRootNodeUuid(studyUuid);

        MvcResult mvcResult = mockMvc.perform(get("/v1/studies/{studyUuid}/nodes/{nodeUuid}/report", studyUuid, rootNodeUuid).header("userId", "userId"))
                .andExpect(status().isOk()).andReturn();
        String resultAsString = mvcResult.getResponse().getContentAsString();
        List<ReporterModel> reporterModel = mapper.readValue(resultAsString, new TypeReference<List<ReporterModel>>() { });

        assertThat(reporterModel.get(0), new MatcherReport(REPORT_TEST_ROOT_NODE));
        assertTrue(getRequestsDone(1).stream().anyMatch(r -> r.matches("/v1/reports/.*")));

        mockMvc.perform(delete("/v1/studies/{studyUuid}/nodes/{nodeUuid}/report", studyUuid, rootNodeUuid).header("userId", "userId"))
            .andExpect(status().isOk());

        assertTrue(getRequestsDone(1).stream().anyMatch(r -> r.matches("/v1/reports/.*")));
    }

    @Test
    public void testLoadFlow() throws Exception {
        MvcResult mvcResult;
        String resultAsString;
        //insert a study
        UUID studyNameUserIdUuid = createStudy("userId", CASE_UUID);
        UUID rootNodeUuid = getRootNodeUuid(studyNameUserIdUuid);
        NetworkModificationNode modificationNode1 = createNetworkModificationNode(studyNameUserIdUuid, rootNodeUuid,
                UUID.randomUUID(), VARIANT_ID);
        UUID modificationNode1Uuid = modificationNode1.getId();
        NetworkModificationNode modificationNode2 = createNetworkModificationNode(studyNameUserIdUuid,
                modificationNode1Uuid, UUID.randomUUID(), VARIANT_ID);
        UUID modificationNode2Uuid = modificationNode2.getId();
        NetworkModificationNode modificationNode3 = createNetworkModificationNode(studyNameUserIdUuid,
                modificationNode2Uuid, UUID.randomUUID(), VARIANT_ID_2);
        UUID modificationNode3Uuid = modificationNode3.getId();

        // run a loadflow on root node (not allowed)
        mockMvc.perform(put("/v1/studies/{studyUuid}/nodes/{nodeUuid}/loadflow/run", studyNameUserIdUuid, rootNodeUuid))
            .andExpect(status().isForbidden());

        //run a loadflow
        mockMvc.perform(put("/v1/studies/{studyUuid}/nodes/{nodeUuid}/loadflow/run", studyNameUserIdUuid,
                modificationNode2Uuid)).andExpect(
                        status().isOk());

        checkUpdateModelStatusMessagesReceived(studyNameUserIdUuid, modificationNode2Uuid, UPDATE_TYPE_LOADFLOW_STATUS);
        checkUpdateModelStatusMessagesReceived(studyNameUserIdUuid, modificationNode2Uuid, UPDATE_TYPE_LOADFLOW);

        assertTrue(getRequestsDone(1).stream().anyMatch(r -> r.matches("/v1/networks/" + NETWORK_UUID_STRING + "/run\\?reportId=.*&reportName=loadflow&overwrite=true&provider=" + defaultLoadflowProvider + "&variantId=" + VARIANT_ID)));

        // check load flow status
        mvcResult = mockMvc.perform(get("/v1/studies/{studyUuid}/nodes/{nodeUuid}/loadflow/infos", studyNameUserIdUuid,
                        modificationNode2Uuid)).andExpectAll(
                                status().isOk(),
                                content().contentType(MediaType.APPLICATION_JSON))
            .andReturn();
        resultAsString = mvcResult.getResponse().getContentAsString();
        LoadFlowInfos loadFlowInfos = mapper.readValue(resultAsString, LoadFlowInfos.class);

        assertThat(loadFlowInfos, new MatcherLoadFlowInfos(
                        LoadFlowInfos.builder().loadFlowStatus(LoadFlowStatus.CONVERGED).build()));

        //try to run a another loadflow
        mockMvc.perform(put("/v1/studies/{studyUuid}/nodes/{nodeUuid}/loadflow/run", studyNameUserIdUuid,
                        modificationNode2Uuid)).andExpectAll(
                                status().isForbidden(),
                                jsonPath("$", is(LOADFLOW_NOT_RUNNABLE.name())));

        // get default LoadFlowParameters
        mockMvc.perform(get("/v1/studies/{studyUuid}/loadflow/parameters", studyNameUserIdUuid)).andExpectAll(
                status().isOk(),
                content().string(LOAD_PARAMETERS_JSON));

        // setting loadFlow Parameters
        LoadFlowParameters lfpBody = new LoadFlowParameters(LoadFlowParameters.VoltageInitMode.DC_VALUES, true,
                false, true, false, true, false, true, true, true,
                LoadFlowParameters.BalanceType.PROPORTIONAL_TO_CONFORM_LOAD, true,
                EnumSet.noneOf(Country.class), LoadFlowParameters.ConnectedComponentMode.MAIN, true);
        String lfpBodyJson = objectWriter.writeValueAsString(lfpBody);
        mockMvc.perform(
                post("/v1/studies/{studyUuid}/loadflow/parameters", studyNameUserIdUuid)
            .header("userId", "userId")
            .contentType(MediaType.APPLICATION_JSON)
                    .content(lfpBodyJson)).andExpect(
                            status().isOk());

        checkUpdateModelsStatusMessagesReceived(studyNameUserIdUuid, null);

        // getting setted values
        mockMvc.perform(get("/v1/studies/{studyUuid}/loadflow/parameters", studyNameUserIdUuid)).andExpectAll(
                status().isOk(),
                content().string(LOAD_PARAMETERS_JSON2));

        // run loadflow with new parameters
        mockMvc.perform(put("/v1/studies/{studyUuid}/nodes/{nodeUuid}/loadflow/run", studyNameUserIdUuid,
                modificationNode2Uuid)).andExpect(
                        status().isOk());

        checkUpdateModelStatusMessagesReceived(studyNameUserIdUuid, modificationNode2Uuid, UPDATE_TYPE_LOADFLOW_STATUS);
        checkUpdateModelStatusMessagesReceived(studyNameUserIdUuid, modificationNode2Uuid, UPDATE_TYPE_LOADFLOW);

        assertTrue(getRequestsDone(1).stream().anyMatch(r -> r.matches("/v1/networks/" + NETWORK_UUID_STRING + "/run\\?reportId=.*&reportName=loadflow&overwrite=true&provider=" + defaultLoadflowProvider + "&variantId=" + VARIANT_ID)));

        // get default load flow provider
        mockMvc.perform(get("/v1/studies/{studyUuid}/loadflow/provider", studyNameUserIdUuid)).andExpectAll(
                status().isOk(),
                content().string(defaultLoadflowProvider));

        // set load flow provider
        mockMvc.perform(post("/v1/studies/{studyUuid}/loadflow/provider", studyNameUserIdUuid).header("userId", "userId").contentType(MediaType.TEXT_PLAIN).content("Hades2"))
            .andExpect(status().isOk());

        checkUpdateModelStatusMessagesReceived(studyNameUserIdUuid, null, UPDATE_TYPE_LOADFLOW_STATUS);

        // get load flow provider
        mockMvc.perform(get("/v1/studies/{studyUuid}/loadflow/provider", studyNameUserIdUuid)).andExpectAll(
                    status().isOk(),
                    content().string("Hades2"));

        // reset load flow provider to default one
        mockMvc.perform(post("/v1/studies/{studyUuid}/loadflow/provider", studyNameUserIdUuid).header("userId", "userId"))
            .andExpect(status().isOk());

        checkUpdateModelStatusMessagesReceived(studyNameUserIdUuid, null, UPDATE_TYPE_LOADFLOW_STATUS);

        // get default load flow provider again
        mockMvc.perform(get("/v1/studies/{studyUuid}/loadflow/provider", studyNameUserIdUuid)).andExpectAll(
                status().isOk(),
                content().string(defaultLoadflowProvider));

        //run a loadflow on another node
        mockMvc.perform(put("/v1/studies/{studyUuid}/nodes/{nodeUuid}/loadflow/run", studyNameUserIdUuid,
                modificationNode3Uuid)).andExpect(status().isOk());

        checkUpdateModelStatusMessagesReceived(studyNameUserIdUuid, modificationNode3Uuid, UPDATE_TYPE_LOADFLOW_STATUS);
        checkUpdateModelStatusMessagesReceived(studyNameUserIdUuid, modificationNode3Uuid, UPDATE_TYPE_LOADFLOW);

        assertTrue(getRequestsDone(1).stream().anyMatch(r -> r.matches("/v1/networks/" + NETWORK_UUID_STRING + "/run\\?reportId=.*&reportName=loadflow&overwrite=true&provider=" + defaultLoadflowProvider + "&variantId=" + VARIANT_ID_2)));

        // check load flow status
        mvcResult = mockMvc.perform(get("/v1/studies/{studyUuid}/nodes/{nodeUuid}/loadflow/infos", studyNameUserIdUuid,
                        modificationNode3Uuid)).andExpectAll(
                                status().isOk(),
                                content().contentType(MediaType.APPLICATION_JSON))
            .andReturn();
        resultAsString = mvcResult.getResponse().getContentAsString();
        LoadFlowInfos lfInfos = mapper.readValue(resultAsString, LoadFlowInfos.class);

        assertThat(lfInfos, new MatcherLoadFlowInfos(
                        LoadFlowInfos.builder().loadFlowStatus(LoadFlowStatus.CONVERGED).build()));
    }

    @Test
    public void testLoadFlowError() throws Exception {
        UUID studyNameUserIdUuid = createStudy("userId", CASE_LOADFLOW_ERROR_UUID);
        UUID rootNodeUuid = getRootNodeUuid(studyNameUserIdUuid);
        NetworkModificationNode modificationNode = createNetworkModificationNode(studyNameUserIdUuid, rootNodeUuid,
                UUID.randomUUID(), VARIANT_ID);
        UUID modificationNodeUuid = modificationNode.getId();

        // run loadflow
        mockMvc.perform(put("/v1/studies/{studyUuid}/nodes/{nodeUuid}/loadflow/run", studyNameUserIdUuid, modificationNodeUuid))
            .andExpect(status().isOk());

        checkUpdateModelStatusMessagesReceived(studyNameUserIdUuid, modificationNodeUuid, UPDATE_TYPE_LOADFLOW_STATUS);
        checkUpdateModelStatusMessagesReceived(studyNameUserIdUuid, modificationNodeUuid, UPDATE_TYPE_LOADFLOW);
        assertTrue(getRequestsDone(1).stream().anyMatch(r -> r.matches("/v1/networks/" + NETWORK_LOADFLOW_ERROR_UUID_STRING + "/run\\?reportId=.*&reportName=loadflow&overwrite=true&provider=" + defaultLoadflowProvider + "&variantId=" + VARIANT_ID)));

        // check load flow status
        MvcResult mvcResult = mockMvc.perform(get("/v1/studies/{studyUuid}/nodes/{nodeUuid}/loadflow/infos", studyNameUserIdUuid,
                        modificationNodeUuid)).andExpectAll(
                                status().isOk(),
                                content().contentType(MediaType.APPLICATION_JSON))
            .andReturn();
        String resultAsString = mvcResult.getResponse().getContentAsString();
        LoadFlowInfos lfInfos = mapper.readValue(resultAsString, LoadFlowInfos.class);

        assertThat(lfInfos, new MatcherLoadFlowInfos(
                LoadFlowInfos.builder().loadFlowStatus(LoadFlowStatus.DIVERGED).build()));
    }

    private void testSecurityAnalysisWithNodeUuid(UUID studyUuid, UUID nodeUuid, UUID resultUuid) throws Exception {
        MvcResult mvcResult;
        String resultAsString;

        // security analysis not found
        mockMvc.perform(get("/v1/security-analysis/results/{resultUuid}", NOT_FOUND_SECURITY_ANALYSIS_UUID)).andExpect(status().isNotFound());

        // run security analysis
        mvcResult = mockMvc.perform(post("/v1/studies/{studyUuid}/nodes/{nodeUuid}/security-analysis/run?contingencyListName={contingencyListName}",
                studyUuid, nodeUuid, CONTINGENCY_LIST_NAME)).andExpect(status().isOk())
            .andReturn();
        resultAsString = mvcResult.getResponse().getContentAsString();
        UUID uuidResponse = mapper.readValue(resultAsString, UUID.class);
        assertEquals(uuidResponse, resultUuid);

        Message<byte[]> securityAnalysisStatusMessage = output.receive(TIMEOUT);
        assertEquals(studyUuid, securityAnalysisStatusMessage.getHeaders().get(HEADER_STUDY_UUID));
        String updateType = (String) securityAnalysisStatusMessage.getHeaders().get(HEADER_UPDATE_TYPE);
        assertEquals(UPDATE_TYPE_SECURITY_ANALYSIS_STATUS, updateType);

        Message<byte[]> securityAnalysisUpdateMessage = output.receive(TIMEOUT);
        assertEquals(studyUuid, securityAnalysisUpdateMessage.getHeaders().get(HEADER_STUDY_UUID));
        updateType = (String) securityAnalysisUpdateMessage.getHeaders().get(HEADER_UPDATE_TYPE);
        assertEquals(UPDATE_TYPE_SECURITY_ANALYSIS_RESULT, updateType);

        securityAnalysisStatusMessage = output.receive(TIMEOUT);
        assertEquals(studyUuid, securityAnalysisStatusMessage.getHeaders().get(HEADER_STUDY_UUID));
        updateType = (String) securityAnalysisStatusMessage.getHeaders().get(HEADER_UPDATE_TYPE);
        assertEquals(UPDATE_TYPE_SECURITY_ANALYSIS_STATUS, updateType);

        assertTrue(getRequestsDone(1).stream().anyMatch(r -> r.matches("/v1/networks/" + NETWORK_UUID_STRING + "/run-and-save.*contingencyListName=" + CONTINGENCY_LIST_NAME + "&receiver=.*nodeUuid.*")));

        // get security analysis result
        mockMvc.perform(get("/v1/studies/{studyUuid}/nodes/{nodeUuid}/security-analysis/result", studyUuid, nodeUuid)).andExpectAll(
                status().isOk(),
                content().string(SECURITY_ANALYSIS_RESULT_JSON));

        assertTrue(getRequestsDone(1).contains(String.format("/v1/results/%s?limitType", resultUuid)));

        // get security analysis status
        mockMvc.perform(get("/v1/studies/{studyUuid}/nodes/{nodeUuid}/security-analysis/status", studyUuid, nodeUuid)).andExpectAll(
                status().isOk(),
                content().string(SECURITY_ANALYSIS_STATUS_JSON));

        assertTrue(getRequestsDone(1).contains(String.format("/v1/results/%s/status", resultUuid)));

        // stop security analysis
        mockMvc.perform(put("/v1/studies/{studyUuid}/nodes/{nodeUuid}/security-analysis/stop", studyUuid, nodeUuid)).andExpect(status().isOk());

        securityAnalysisStatusMessage = output.receive(TIMEOUT);
        assertEquals(studyUuid, securityAnalysisStatusMessage.getHeaders().get(HEADER_STUDY_UUID));
        updateType = (String) securityAnalysisStatusMessage.getHeaders().get(HEADER_UPDATE_TYPE);
        assertTrue(updateType.equals(UPDATE_TYPE_SECURITY_ANALYSIS_STATUS) || updateType.equals(UPDATE_TYPE_SECURITY_ANALYSIS_RESULT));

        assertTrue(getRequestsDone(1).stream().anyMatch(r -> r.matches("/v1/results/" + resultUuid + "/stop\\?receiver=.*nodeUuid.*")));

        // get contingency count
        mvcResult = mockMvc.perform(get("/v1/studies/{studyUuid}/nodes/{nodeUuid}/contingency-count?contingencyListName={contingencyListName}",
                studyUuid, nodeUuid, CONTINGENCY_LIST_NAME))
                .andReturn();
        resultAsString = mvcResult.getResponse().getContentAsString();
        Integer integerResponse = Integer.parseInt(resultAsString);
        assertEquals(integerResponse, Integer.valueOf(1));

        assertTrue(getRequestsDone(1).stream().anyMatch(r -> r.matches("/v1/contingency-lists/" + CONTINGENCY_LIST_NAME + "/export\\?networkUuid=" + NETWORK_UUID_STRING + ".*")));
    }

    @Test
    public void testSecurityAnalysis() throws Exception {
        //insert a study
        UUID studyNameUserIdUuid = createStudy("userId", CASE_UUID);
        UUID rootNodeUuid = getRootNodeUuid(studyNameUserIdUuid);
        NetworkModificationNode modificationNode1 = createNetworkModificationNode(studyNameUserIdUuid, rootNodeUuid, UUID.randomUUID(), VARIANT_ID);
        UUID modificationNode1Uuid = modificationNode1.getId();
        NetworkModificationNode modificationNode2 = createNetworkModificationNode(studyNameUserIdUuid, modificationNode1Uuid, UUID.randomUUID(), VARIANT_ID);
        UUID modificationNode2Uuid = modificationNode2.getId();
        NetworkModificationNode modificationNode3 = createNetworkModificationNode(studyNameUserIdUuid, modificationNode2Uuid, UUID.randomUUID(), VARIANT_ID_2);
        UUID modificationNode3Uuid = modificationNode3.getId();

        // run security analysis on root node (not allowed)
        mockMvc.perform(post("/v1/studies/{studyUuid}/nodes/{nodeUuid}/security-analysis/run?contingencyListName={contingencyListName}",
                studyNameUserIdUuid, rootNodeUuid, CONTINGENCY_LIST_NAME)).andExpect(status().isForbidden());

        testSecurityAnalysisWithNodeUuid(studyNameUserIdUuid, modificationNode1Uuid, UUID.fromString(SECURITY_ANALYSIS_RESULT_UUID));
        testSecurityAnalysisWithNodeUuid(studyNameUserIdUuid, modificationNode3Uuid, UUID.fromString(SECURITY_ANALYSIS_OTHER_NODE_RESULT_UUID));
    }

    @Test
    public void testDiagramsAndGraphics() throws Exception {
        MvcResult mvcResult;
        String resultAsString;

        //insert a study
        UUID studyNameUserIdUuid = createStudy("userId", CASE_UUID);
        UUID rootNodeUuid = getRootNodeUuid(studyNameUserIdUuid);
        UUID randomUuid = UUID.randomUUID();

        //get the voltage level diagram svg
        mockMvc.perform(get("/v1/studies/{studyUuid}/nodes/{nodeUuid}/network/voltage-levels/{voltageLevelId}/svg?useName=false",
                studyNameUserIdUuid, rootNodeUuid, "voltageLevelId")).andExpectAll(
                        status().isOk(),
                        content().contentType(MediaType.APPLICATION_XML),
                        content().string("byte"));

        assertTrue(getRequestsDone(1).contains(String.format(
                "/v1/svg/%s/voltageLevelId?useName=false&centerLabel=false&diagonalLabel=false&topologicalColoring=false",
                NETWORK_UUID_STRING)));

        //get the voltage level diagram svg from a study that doesn't exist
        mockMvc.perform(get("/v1/studies/{studyUuid}/nodes/{nodeUuid}/network/voltage-levels/{voltageLevelId}/svg",
                randomUuid, rootNodeUuid, "voltageLevelId")).andExpect(status().isNotFound());

        //get the voltage level diagram svg and metadata
        mockMvc.perform(get("/v1/studies/{studyUuid}/nodes/{nodeUuid}/network/voltage-levels/{voltageLevelId}/svg-and-metadata?useName=false",
                studyNameUserIdUuid, rootNodeUuid, "voltageLevelId")).andExpectAll(
                        status().isOk(),
                        content().contentType(MediaType.APPLICATION_JSON),
                        content().string("svgandmetadata"));

        assertTrue(getRequestsDone(1).contains(String.format(
                "/v1/svg-and-metadata/%s/voltageLevelId?useName=false&centerLabel=false&diagonalLabel=false&topologicalColoring=false",
                NETWORK_UUID_STRING)));

        // get the voltage level diagram svg and metadata from a study that doesn't
        // exist
        mockMvc.perform(get("/v1/studies/{studyUuid}/nodes/{nodeUuid}/network/voltage-levels/{voltageLevelId}/svg-and-metadata",
                randomUuid, rootNodeUuid, "voltageLevelId")).andExpect(status().isNotFound());

        // get the substation diagram svg
        mockMvc.perform(get("/v1/studies/{studyUuid}/nodes/{nodeUuid}/network/substations/{substationId}/svg?useName=false",
                        studyNameUserIdUuid, rootNodeUuid, "substationId")).andExpectAll(
                                status().isOk(),
                                content().contentType(MediaType.APPLICATION_XML),
                                content().string("substation-byte"));

        assertTrue(getRequestsDone(1).contains(String.format(
                "/v1/substation-svg/%s/substationId?useName=false&centerLabel=false&diagonalLabel=false&topologicalColoring=false&substationLayout=horizontal",
                NETWORK_UUID_STRING)));

        // get the substation diagram svg from a study that doesn't exist
        mockMvc.perform(get("/v1/studies/{studyUuid}/nodes/{nodeUuid}/network/substations/{substationId}/svg",
                randomUuid, rootNodeUuid, "substationId")).andExpect(status().isNotFound());

        // get the substation diagram svg and metadata
        mockMvc.perform(get("/v1/studies/{studyUuid}/nodes/{nodeUuid}/network/substations/{substationId}/svg-and-metadata?useName=false",
                studyNameUserIdUuid, rootNodeUuid, "substationId")).andExpectAll(
                        status().isOk(),
                        content().contentType(MediaType.APPLICATION_JSON),
                        content().string("substation-svgandmetadata"));

        assertTrue(getRequestsDone(1).contains(String.format(
                "/v1/substation-svg-and-metadata/%s/substationId?useName=false&centerLabel=false&diagonalLabel=false&topologicalColoring=false&substationLayout=horizontal",
                NETWORK_UUID_STRING)));

        // get the substation diagram svg and metadata from a study that doesn't exist
        mockMvc.perform(get("/v1/studies/{studyUuid}/nodes/{nodeUuid}/network/substations/{substationId}/svg-and-metadata",
                        randomUuid, rootNodeUuid, "substationId")).andExpect(status().isNotFound());

        // get the network area diagram
        mockMvc.perform(get("/v1/studies/{studyUuid}/nodes/{nodeUuid}/network-area-diagram?&depth=0&voltageLevelsIds=vlFr1A", studyNameUserIdUuid, rootNodeUuid))
            .andExpectAll(
                content().contentType(MediaType.APPLICATION_JSON),
                status().isOk(),
                content().string("nad-svg")
            );

        assertTrue(getRequestsDone(1).contains(String.format("/v1/network-area-diagram/" + NETWORK_UUID_STRING + "?depth=0&voltageLevelsIds=vlFr1A")));

        // get the network area diagram from a study that doesn't exist
        mockMvc.perform(get("/v1/studies/{studyUuid}/nodes/{nodeUuid}/network-area-diagram?&depth=0&voltageLevelsIds=vlFr1A", randomUuid, rootNodeUuid))
            .andExpect(status().isNotFound());

        //get voltage levels
        EqualsVerifier.simple().forClass(VoltageLevelMapData.class).verify();
        mvcResult = mockMvc.perform(get("/v1/studies/{studyUuid}/nodes/{nodeUuid}/network/voltage-levels", studyNameUserIdUuid,
                        rootNodeUuid)).andExpect(status().isOk())
            .andReturn();
        resultAsString = mvcResult.getResponse().getContentAsString();
        List<VoltageLevelInfos> vliListResponse = mapper.readValue(resultAsString, new TypeReference<List<VoltageLevelInfos>>() {
        });

        assertThat(vliListResponse, new MatcherJson<>(mapper, List.of(
                VoltageLevelInfos.builder().id("BBE1AA1").name("BBE1AA1").substationId("BBE1AA").build(),
                VoltageLevelInfos.builder().id("BBE2AA1").name("BBE2AA1").substationId("BBE2AA").build(),
                VoltageLevelInfos.builder().id("DDE1AA1").name("DDE1AA1").substationId("DDE1AA").build(),
                VoltageLevelInfos.builder().id("DDE2AA1").name("DDE2AA1").substationId("DDE2AA").build(),
                VoltageLevelInfos.builder().id("DDE3AA1").name("DDE3AA1").substationId("DDE3AA").build(),
                VoltageLevelInfos.builder().id("FFR1AA1").name("FFR1AA1").substationId("FFR1AA").build(),
                VoltageLevelInfos.builder().id("FFR3AA1").name("FFR3AA1").substationId("FFR3AA").build(),
                VoltageLevelInfos.builder().id("NNL1AA1").name("NNL1AA1").substationId("NNL1AA").build(),
                VoltageLevelInfos.builder().id("NNL2AA1").name("NNL2AA1").substationId("NNL2AA").build(),
                        VoltageLevelInfos.builder().id("NNL3AA1").name("NNL3AA1").substationId("NNL3AA").build())));

        assertTrue(getRequestsDone(1).contains(String.format("/v1/networks/%s/voltage-levels", NETWORK_UUID_STRING)));

        //get the lines-graphics of a network
        mockMvc.perform(get("/v1/studies/{studyUuid}/geo-data/lines/", studyNameUserIdUuid)).andExpectAll(
                status().isOk(),
                content().contentType(MediaType.APPLICATION_JSON));

        assertTrue(getRequestsDone(1).contains(String.format("/v1/lines?networkUuid=%s", NETWORK_UUID_STRING)));

        //get the substation-graphics of a network
        mockMvc.perform(get("/v1/studies/{studyUuid}/geo-data/substations/", studyNameUserIdUuid)).andExpectAll(
                status().isOk(),
                content().contentType(MediaType.APPLICATION_JSON));

        assertTrue(getRequestsDone(1).contains(String.format("/v1/substations?networkUuid=%s", NETWORK_UUID_STRING)));

        //get the lines map data of a network
        mockMvc.perform(get("/v1/studies/{studyUuid}/nodes/{nodeUuid}/network-map/lines/", studyNameUserIdUuid, rootNodeUuid)).andExpectAll(
                status().isOk(),
                content().contentType(MediaType.APPLICATION_JSON));

        assertTrue(getRequestsDone(1).contains(String.format("/v1/networks/%s/lines", NETWORK_UUID_STRING)));

        //get the substation map data of a network
        mockMvc.perform(get("/v1/studies/{studyUuid}/nodes/{nodeUuid}/network-map/substations/", studyNameUserIdUuid,
                        rootNodeUuid)).andExpectAll(
                status().isOk(),
                content().contentType(MediaType.APPLICATION_JSON));

        assertTrue(getRequestsDone(1).contains(String.format("/v1/networks/%s/substations", NETWORK_UUID_STRING)));

        //get the 2 windings transformers map data of a network
        mockMvc.perform(get("/v1/studies/{studyUuid}/nodes/{nodeUuid}/network-map/2-windings-transformers/",
                        studyNameUserIdUuid, rootNodeUuid)).andExpectAll(
                status().isOk(),
                content().contentType(MediaType.APPLICATION_JSON));

        assertTrue(getRequestsDone(1)
                .contains(String.format("/v1/networks/%s/2-windings-transformers", NETWORK_UUID_STRING)));

        //get the 3 windings transformers map data of a network
        mockMvc.perform(get("/v1/studies/{studyUuid}/nodes/{nodeUuid}/network-map/3-windings-transformers/",
                studyNameUserIdUuid, rootNodeUuid)).andExpectAll(
            status().isOk(),
            content().contentType(MediaType.APPLICATION_JSON));

        assertTrue(getRequestsDone(1)
                .contains(String.format("/v1/networks/%s/3-windings-transformers", NETWORK_UUID_STRING)));

        //get the generators map data of a network
        mockMvc.perform(get("/v1/studies/{studyUuid}/nodes/{nodeUuid}/network-map/generators/", studyNameUserIdUuid,
                rootNodeUuid)).andExpectAll(
            status().isOk(),
            content().contentType(MediaType.APPLICATION_JSON));

        assertTrue(getRequestsDone(1).contains(String.format("/v1/networks/%s/generators", NETWORK_UUID_STRING)));

        //get the batteries map data of a network
        mockMvc.perform(get("/v1/studies/{studyUuid}/nodes/{nodeUuid}/network-map/batteries/", studyNameUserIdUuid,
                rootNodeUuid)).andExpectAll(
            status().isOk(),
            content().contentType(MediaType.APPLICATION_JSON));

        assertTrue(getRequestsDone(1).contains(String.format("/v1/networks/%s/batteries", NETWORK_UUID_STRING)));

        //get the dangling lines map data of a network
        mockMvc.perform(get("/v1/studies/{studyUuid}/nodes/{nodeUuid}/network-map/dangling-lines/", studyNameUserIdUuid,
                rootNodeUuid)).andExpectAll(
            status().isOk(),
            content().contentType(MediaType.APPLICATION_JSON));

        assertTrue(getRequestsDone(1).contains(String.format("/v1/networks/%s/dangling-lines", NETWORK_UUID_STRING)));

        //get the hvdc lines map data of a network
        mockMvc.perform(get("/v1/studies/{studyUuid}/nodes/{nodeUuid}/network-map/hvdc-lines/", studyNameUserIdUuid,
                rootNodeUuid)).andExpectAll(
            status().isOk(),
            content().contentType(MediaType.APPLICATION_JSON));

        assertTrue(getRequestsDone(1).contains(String.format("/v1/networks/%s/hvdc-lines", NETWORK_UUID_STRING)));

        //get the lcc converter stations map data of a network
        mockMvc.perform(get("/v1/studies/{studyUuid}/nodes/{nodeUuid}/network-map/lcc-converter-stations/",
                studyNameUserIdUuid, rootNodeUuid)).andExpectAll(
            status().isOk(),
            content().contentType(MediaType.APPLICATION_JSON));

        assertTrue(getRequestsDone(1)
                .contains(String.format("/v1/networks/%s/lcc-converter-stations", NETWORK_UUID_STRING)));

        //get the vsc converter stations map data of a network
        mockMvc.perform(get("/v1/studies/{studyUuid}/nodes/{nodeUuid}/network-map/vsc-converter-stations/",
                studyNameUserIdUuid, rootNodeUuid)).andExpectAll(
            status().isOk(),
            content().contentType(MediaType.APPLICATION_JSON));

        assertTrue(getRequestsDone(1)
                .contains(String.format("/v1/networks/%s/vsc-converter-stations", NETWORK_UUID_STRING)));

        //get the loads map data of a network
        mockMvc.perform(get("/v1/studies/{studyUuid}/nodes/{nodeUuid}/network-map/loads/", studyNameUserIdUuid, rootNodeUuid)).andExpectAll(
            status().isOk(),
            content().contentType(MediaType.APPLICATION_JSON));

        assertTrue(getRequestsDone(1).contains(String.format("/v1/networks/%s/loads", NETWORK_UUID_STRING)));

        //get the shunt compensators map data of a network
        mockMvc.perform(get("/v1/studies/{studyUuid}/nodes/{nodeUuid}/network-map/shunt-compensators/", studyNameUserIdUuid,
                rootNodeUuid)).andExpectAll(
                status().isOk(),
                content().contentType(MediaType.APPLICATION_JSON));

        assertTrue(
                getRequestsDone(1).contains(String.format("/v1/networks/%s/shunt-compensators", NETWORK_UUID_STRING)));

        //get the static var compensators map data of a network
        mockMvc.perform(get("/v1/studies/{studyUuid}/nodes/{nodeUuid}/network-map/static-var-compensators/",
                studyNameUserIdUuid, rootNodeUuid)).andExpectAll(
                status().isOk(),
                content().contentType(MediaType.APPLICATION_JSON));

        assertTrue(getRequestsDone(1)
                .contains(String.format("/v1/networks/%s/static-var-compensators", NETWORK_UUID_STRING)));

        //get all map data of a network
        mockMvc.perform(get("/v1/studies/{studyUuid}/nodes/{nodeUuid}/network-map/all/", studyNameUserIdUuid, rootNodeUuid)).andExpectAll(
                status().isOk(),
                content().contentType(MediaType.APPLICATION_JSON));

        assertTrue(getRequestsDone(1).contains(String.format("/v1/networks/%s/all", NETWORK_UUID_STRING)));

        // get the svg component libraries
        mockMvc.perform(get("/v1/svg-component-libraries")).andExpectAll(
                status().isOk(),
                content().contentType(MediaType.APPLICATION_JSON));

        assertTrue(getRequestsDone(1).contains("/v1/svg-component-libraries"));

        // Test getting non existing voltage level or substation svg
        mockMvc.perform(get("/v1/studies/{studyUuid}/nodes/{nodeUuid}/network/voltage-levels/{voltageLevelId}/svg?useName=false", studyNameUserIdUuid, rootNodeUuid, "voltageLevelNotFoundId")).andExpectAll(status().isNotFound());
        assertTrue(getRequestsDone(1).contains(String.format("/v1/svg/%s/voltageLevelNotFoundId?useName=false&centerLabel=false&diagonalLabel=false&topologicalColoring=false", NETWORK_UUID_STRING)));

        mockMvc.perform(get("/v1/studies/{studyUuid}/nodes/{nodeUuid}/network/voltage-levels/{voltageLevelId}/svg-and-metadata?useName=false", studyNameUserIdUuid, rootNodeUuid, "voltageLevelNotFoundId")).andExpectAll(status().isNotFound());
        assertTrue(getRequestsDone(1).contains(String.format("/v1/svg-and-metadata/%s/voltageLevelNotFoundId?useName=false&centerLabel=false&diagonalLabel=false&topologicalColoring=false", NETWORK_UUID_STRING)));

        mockMvc.perform(get("/v1/studies/{studyUuid}/nodes/{nodeUuid}/network/substations/{substationId}/svg?useName=false", studyNameUserIdUuid, rootNodeUuid, "substationNotFoundId")).andExpectAll(status().isNotFound());
        assertTrue(getRequestsDone(1).contains(String.format("/v1/substation-svg/%s/substationNotFoundId?useName=false&centerLabel=false&diagonalLabel=false&topologicalColoring=false&substationLayout=horizontal", NETWORK_UUID_STRING)));

        mockMvc.perform(get("/v1/studies/{studyUuid}/nodes/{nodeUuid}/network/substations/{substationId}/svg-and-metadata?useName=false", studyNameUserIdUuid, rootNodeUuid, "substationNotFoundId")).andExpectAll(status().isNotFound());
        assertTrue(getRequestsDone(1).contains(String.format("/v1/substation-svg-and-metadata/%s/substationNotFoundId?useName=false&centerLabel=false&diagonalLabel=false&topologicalColoring=false&substationLayout=horizontal", NETWORK_UUID_STRING)));

        // Test other errors when getting voltage level or substation svg
        assertThrows(NestedServletException.class, () -> mockMvc.perform(get("/v1/studies/{studyUuid}/nodes/{nodeUuid}/network/voltage-levels/{voltageLevelId}/svg?useName=false", studyNameUserIdUuid, rootNodeUuid, "voltageLevelErrorId")));
        assertTrue(getRequestsDone(1).contains(String.format("/v1/svg/%s/voltageLevelErrorId?useName=false&centerLabel=false&diagonalLabel=false&topologicalColoring=false", NETWORK_UUID_STRING)));

        assertThrows(NestedServletException.class, () -> mockMvc.perform(get("/v1/studies/{studyUuid}/nodes/{nodeUuid}/network/voltage-levels/{voltageLevelId}/svg-and-metadata?useName=false", studyNameUserIdUuid, rootNodeUuid, "voltageLevelErrorId")));
        assertTrue(getRequestsDone(1).contains(String.format("/v1/svg-and-metadata/%s/voltageLevelErrorId?useName=false&centerLabel=false&diagonalLabel=false&topologicalColoring=false", NETWORK_UUID_STRING)));

        assertThrows(NestedServletException.class, () -> mockMvc.perform(get("/v1/studies/{studyUuid}/nodes/{nodeUuid}/network/substations/{substationId}/svg?useName=false", studyNameUserIdUuid, rootNodeUuid, "substationErrorId")));
        assertTrue(getRequestsDone(1).contains(String.format("/v1/substation-svg/%s/substationErrorId?useName=false&centerLabel=false&diagonalLabel=false&topologicalColoring=false&substationLayout=horizontal", NETWORK_UUID_STRING)));

        assertThrows(NestedServletException.class, () -> mockMvc.perform(get("/v1/studies/{studyUuid}/nodes/{nodeUuid}/network/substations/{substationId}/svg-and-metadata?useName=false", studyNameUserIdUuid, rootNodeUuid, "substationErrorId")));
        assertTrue(getRequestsDone(1).contains(String.format("/v1/substation-svg-and-metadata/%s/substationErrorId?useName=false&centerLabel=false&diagonalLabel=false&topologicalColoring=false&substationLayout=horizontal", NETWORK_UUID_STRING)));
    }

    @Test
    public void testNetworkModificationSwitch() throws Exception {
        MvcResult mvcResult;
        String resultAsString;

        createStudy("userId", CASE_UUID);
        UUID studyNameUserIdUuid = studyRepository.findAll().get(0).getId();
        UUID rootNodeUuid = getRootNodeUuid(studyNameUserIdUuid);
        NetworkModificationNode modificationNode1 = createNetworkModificationNode(studyNameUserIdUuid, rootNodeUuid,
                UUID.randomUUID(), VARIANT_ID);
        UUID modificationNode1Uuid = modificationNode1.getId();
        NetworkModificationNode modificationNode2 = createNetworkModificationNode(studyNameUserIdUuid,
                modificationNode1Uuid, UUID.randomUUID(), VARIANT_ID_2);
        UUID modificationNode2Uuid = modificationNode2.getId();

        // update switch on root node (not allowed)
        mockMvc.perform(put("/v1/studies/{studyUuid}/nodes/{nodeUuid}/network-modification/switches/{switchId}?open=true",
                studyNameUserIdUuid, rootNodeUuid, "switchId")).andExpect(status().isForbidden());

        // update switch on first modification node
        mockMvc.perform(put("/v1/studies/{studyUuid}/nodes/{nodeUuid}/network-modification/switches/{switchId}?open=true",
                studyNameUserIdUuid, modificationNode1Uuid, "switchId")).andExpect(status().isOk());

        Set<String> substationsSet = ImmutableSet.of("s1", "s2", "s3");
        checkSwitchModificationMessagesReceived(studyNameUserIdUuid, modificationNode1Uuid, substationsSet);

        var requests = getRequestsWithBodyDone(1);
        assertTrue(requests.stream().anyMatch(r -> r.getPath().matches("/v1/networks/" + NETWORK_UUID_STRING + "/switches/switchId\\?group=.*&open=true&variantId=" + VARIANT_ID)));

        mvcResult = mockMvc.perform(get("/v1/studies").header("userId", "userId")).andExpectAll(
                status().isOk(),
                content().contentType(MediaType.APPLICATION_JSON))
            .andReturn();
        resultAsString = mvcResult.getResponse().getContentAsString();
        List<CreatedStudyBasicInfos> csbiListResult = mapper.readValue(resultAsString, new TypeReference<List<CreatedStudyBasicInfos>>() { });

        assertThat(csbiListResult.get(0), createMatcherCreatedStudyBasicInfos(studyNameUserIdUuid, "userId", "UCTE"));

        // update switch on second modification node
        mockMvc.perform(put("/v1/studies/{studyUuid}/nodes/{nodeUuid}/network-modification/switches/{switchId}?open=true",
                        studyNameUserIdUuid, modificationNode2Uuid, "switchId")).andExpect(status().isOk());

        checkSwitchModificationMessagesReceived(studyNameUserIdUuid, modificationNode2Uuid, substationsSet);

        requests = getRequestsWithBodyDone(1);
        assertTrue(requests.stream().anyMatch(r -> r.getPath().matches("/v1/networks/" + NETWORK_UUID_STRING + "/switches/switchId\\?group=.*&open=true&variantId=" + VARIANT_ID_2)));

        // test build status on switch modification
        modificationNode1.setBuildStatus(BuildStatus.BUILT);  // mark modificationNode1 as built
        networkModificationTreeService.updateNode(studyNameUserIdUuid, modificationNode1);
        output.receive(TIMEOUT);
        modificationNode2.setBuildStatus(BuildStatus.BUILT);  // mark modificationNode2 as built
        networkModificationTreeService.updateNode(studyNameUserIdUuid, modificationNode2);
        output.receive(TIMEOUT);

        mockMvc.perform(put("/v1/studies/{studyUuid}/nodes/{nodeUuid}/network-modification/switches/{switchId}?open=true",
                        studyNameUserIdUuid, modificationNode1Uuid, "switchId")).andExpect(status().isOk());

        output.receive(TIMEOUT);
        output.receive(TIMEOUT);
        output.receive(TIMEOUT);
        output.receive(TIMEOUT);
        output.receive(TIMEOUT);
        try {
            output.receive(TIMEOUT);
        } catch (Exception e) {
            throw e;
        }

        requests = getRequestsWithBodyDone(1);
        assertTrue(requests.stream().anyMatch(r -> r.getPath().matches("/v1/networks/" + NETWORK_UUID_STRING + "/switches/switchId\\?group=.*&open=true&variantId=" + VARIANT_ID)));

        assertEquals(BuildStatus.BUILT, networkModificationTreeService.getBuildStatus(modificationNode1Uuid)); // modificationNode1
                                                                                                               // is
                                                                                                               // still
                                                                                                               // built
        assertEquals(BuildStatus.BUILT_INVALID, networkModificationTreeService.getBuildStatus(modificationNode2Uuid)); // modificationNode2
                                                                                                                       // is
                                                                                                                       // now
                                                                                                                       // invalid
    }

    @SneakyThrows
    @Test
    public void testGetLoadMapServer() {
        //create study
        UUID studyNameUserIdUuid = createStudy("userId", CASE_UUID);
        UUID rootNodeUuid = getRootNodeUuid(studyNameUserIdUuid);

        //get the load map data info of a network
        mockMvc.perform(get("/v1/studies/{studyUuid}/nodes/{nodeUuid}/network-map/loads/{loadId}", studyNameUserIdUuid,
                        rootNodeUuid, LOAD_ID_1)).andExpectAll(
                                status().isOk(),
                                content().contentType(MediaType.APPLICATION_JSON));

        assertTrue(
                getRequestsDone(1).contains(String.format("/v1/networks/%s/loads/%s", NETWORK_UUID_STRING, LOAD_ID_1)));
    }

    @Test
    public void testGetLineMapServer() throws Exception {
        //create study
        UUID studyNameUserIdUuid = createStudy("userId", CASE_UUID);
        UUID rootNodeUuid = getRootNodeUuid(studyNameUserIdUuid);

        //get the line map data info of a network
        mockMvc.perform(get("/v1/studies/{studyUuid}/nodes/{nodeUuid}/network-map/lines/{lineId}", studyNameUserIdUuid,
                        rootNodeUuid, LINE_ID_1))
            .andExpectAll(
                    status().isOk(),
                    content().contentType(MediaType.APPLICATION_JSON));

        assertTrue(
                getRequestsDone(1).contains(String.format("/v1/networks/%s/lines/%s", NETWORK_UUID_STRING, LINE_ID_1)));
    }

    @Test
    public void testGetGeneratorMapServer() throws Exception {
        //create study
        UUID studyNameUserIdUuid = createStudy("userId", CASE_UUID);
        UUID rootNodeUuid = getRootNodeUuid(studyNameUserIdUuid);

        //get the generator map data info of a network
        mockMvc.perform(get("/v1/studies/{studyUuid}/nodes/{nodeUuid}/network-map/generators/{generatorId}",
                        studyNameUserIdUuid, rootNodeUuid, GENERATOR_ID_1)).andExpectAll(
                                status().isOk(),
                                content().contentType(MediaType.APPLICATION_JSON));

        assertTrue(getRequestsDone(1)
                .contains(String.format("/v1/networks/%s/generators/%s", NETWORK_UUID_STRING, GENERATOR_ID_1)));
    }

    @Test
    public void testGet2wtMapServer() throws Exception {
        //create study
        UUID studyNameUserIdUuid = createStudy("userId", CASE_UUID);
        UUID rootNodeUuid = getRootNodeUuid(studyNameUserIdUuid);

        //get the 2wt map data info of a network
        mockMvc.perform(get("/v1/studies/{studyUuid}/nodes/{nodeUuid}/network-map/2-windings-transformers/{2wtId}",
                        studyNameUserIdUuid, rootNodeUuid, TWO_WINDINGS_TRANSFORMER_ID_1)).andExpectAll(
                                status().isOk(),
                                content().contentType(MediaType.APPLICATION_JSON));

        assertTrue(getRequestsDone(1).contains(String.format("/v1/networks/%s/2-windings-transformers/%s",
                NETWORK_UUID_STRING, TWO_WINDINGS_TRANSFORMER_ID_1)));
    }

    @Test
    public void testGetShuntCompensatorMapServer() throws Exception {
        //create study
        UUID studyNameUserIdUuid = createStudy("userId", CASE_UUID);
        UUID rootNodeUuid = getRootNodeUuid(studyNameUserIdUuid);

        //get the shunt compensator map data info of a network
        mockMvc.perform(get("/v1/studies/{studyUuid}/nodes/{nodeUuid}/network-map/shunt-compensators/{shuntCompensatorId}",
                        studyNameUserIdUuid, rootNodeUuid, SHUNT_COMPENSATOR_ID_1)).andExpectAll(
                                status().isOk(),
                                content().contentType(MediaType.APPLICATION_JSON));

        assertTrue(getRequestsDone(1).contains(
                String.format("/v1/networks/%s/shunt-compensators/%s", NETWORK_UUID_STRING, SHUNT_COMPENSATOR_ID_1)));
    }

    @Test
    public void testGetSubstationMapServer() throws Exception {
        //create study
        UUID studyNameUserIdUuid = createStudy("userId", CASE_UUID);
        UUID rootNodeUuid = getRootNodeUuid(studyNameUserIdUuid);

        //get the substation map data info of a network
        mockMvc.perform(get("/v1/studies/{studyUuid}/nodes/{nodeUuid}/network-map/substations/{substationId}",
                studyNameUserIdUuid, rootNodeUuid, SUBSTATION_ID_1)).andExpectAll(
                        status().isOk(),
                        content().contentType(MediaType.APPLICATION_JSON));

        assertTrue(getRequestsDone(1)
                .contains(String.format("/v1/networks/%s/substations/%s", NETWORK_UUID_STRING, SUBSTATION_ID_1)));
    }

    @Test
    public void testGetVoltageLevelsMapServer() throws Exception {
        //create study
        UUID studyNameUserIdUuid = createStudy("userId", CASE_UUID);
        UUID rootNodeUuid = getRootNodeUuid(studyNameUserIdUuid);

        //get the voltage level map data info of a network
        mockMvc.perform(get("/v1/studies/{studyUuid}/nodes/{nodeUuid}/network-map/voltage-levels/{voltageLevelId}",
                        studyNameUserIdUuid, rootNodeUuid, VL_ID_1)).andExpectAll(
                                status().isOk(),
                                content().contentType(MediaType.APPLICATION_JSON));

        assertTrue(getRequestsDone(1)
                .contains(String.format("/v1/networks/%s/voltage-levels/%s", NETWORK_UUID_STRING, VL_ID_1)));
    }

    @Test
    public void testNetworkModificationEquipment() throws Exception {
        MvcResult mvcResult;
        String resultAsString;

        createStudy("userId", CASE_UUID);
        UUID studyNameUserIdUuid = studyRepository.findAll().get(0).getId();
        UUID rootNodeUuid = getRootNodeUuid(studyNameUserIdUuid);
        NetworkModificationNode modificationNode = createNetworkModificationNode(studyNameUserIdUuid, rootNodeUuid);
        UUID modificationNodeUuid = modificationNode.getId();
        NetworkModificationNode modificationNode2 = createNetworkModificationNode(studyNameUserIdUuid,
                modificationNodeUuid);
        UUID modificationNodeUuid2 = modificationNode2.getId();

        //update equipment on root node (not allowed)
        mockMvc.perform(put("/v1/studies/{studyUuid}/nodes/{nodeUuid}/network-modification/groovy", studyNameUserIdUuid,
                rootNodeUuid).content("equipment = network.getGenerator('idGen')\nequipment.setTargetP('42')"))
            .andExpect(status().isForbidden());

        //update equipment
        mockMvc.perform(put("/v1/studies/{studyUuid}/nodes/{nodeUuid}/network-modification/groovy", studyNameUserIdUuid,
                        modificationNodeUuid).content("equipment = network.getGenerator('idGen')\nequipment.setTargetP('42')"))
            .andExpect(status().isOk());

        Set<String> substationsSet = ImmutableSet.of("s4", "s5", "s6", "s7");
        checkEquipmentMessagesReceived(studyNameUserIdUuid, modificationNodeUuid, HEADER_UPDATE_TYPE_SUBSTATIONS_IDS,
                substationsSet);
        assertTrue(getRequestsDone(1).stream()
                .anyMatch(r -> r.matches("/v1/networks/" + NETWORK_UUID_STRING + "/groovy\\?group=.*")));

        mvcResult = mockMvc.perform(get("/v1/studies").header("userId", "userId").header("userId", "userId")).andExpectAll(
                status().isOk(),
                content().contentType(MediaType.APPLICATION_JSON))
            .andReturn();
        resultAsString = mvcResult.getResponse().getContentAsString();
        List<CreatedStudyBasicInfos> csbiListResponse = mapper.readValue(resultAsString, new TypeReference<List<CreatedStudyBasicInfos>>() { });

        assertThat(csbiListResponse.get(0), createMatcherCreatedStudyBasicInfos(studyNameUserIdUuid, "userId", "UCTE"));

        // update equipment on second modification node
        mockMvc.perform(put("/v1/studies/{studyUuid}/nodes/{nodeUuid}/network-modification/groovy", studyNameUserIdUuid,
                        modificationNodeUuid2).content("equipment = network.getGenerator('idGen')\nequipment.setTargetP('42')"))
            .andExpect(status().isOk());

        checkEquipmentMessagesReceived(studyNameUserIdUuid, modificationNodeUuid2, HEADER_UPDATE_TYPE_SUBSTATIONS_IDS, substationsSet);
        assertTrue(getRequestsDone(1).stream().anyMatch(r -> r.matches("/v1/networks/" + NETWORK_UUID_STRING + "/groovy\\?group=.*&variantId=" + VARIANT_ID)));
    }

    @Test
    public void testCreationWithErrorBadCaseFile() throws Exception {
        // Create study with a bad case file -> error
        createStudy("userId", TEST_FILE_WITH_ERRORS, IMPORTED_CASE_WITH_ERRORS_UUID_STRING, false,
                "The network 20140116_0830_2D4_UX1_pst already contains an object 'GeneratorImpl' with the id 'BBE3AA1 _generator'");
    }

    @Test
    public void testCreationWithErrorBadExistingCase() throws Exception {
        // Create study with a bad case file -> error when importing in the case server
        createStudy("userId", TEST_FILE_IMPORT_ERRORS, null, false, "Error during import in the case server");
    }

    @Test
    public void testCreationWithErrorNoMessageBadExistingCase() throws Exception {
        // Create study with a bad case file -> error when importing in the case server
        // without message in response body
        createStudy("userId", TEST_FILE_IMPORT_ERRORS_NO_MESSAGE_IN_RESPONSE_BODY, null, false,
                "{\"timestamp\":\"2020-12-14T10:27:11.760+0000\",\"status\":500,\"error\":\"Internal Server Error\",\"message2\":\"Error during import in the case server\",\"path\":\"/v1/networks\"}");
    }

    private NetworkModificationNode createNetworkModificationNode(UUID studyUuid, UUID parentNodeUuid) throws Exception {
        return createNetworkModificationNode(studyUuid, parentNodeUuid, UUID.randomUUID(), VARIANT_ID);
    }

    private NetworkModificationNode createNetworkModificationNode(UUID studyUuid, UUID parentNodeUuid,
            UUID networkModificationUuid, String variantId) throws Exception {
        NetworkModificationNode modificationNode = NetworkModificationNode.builder().name("hypo")
                .description("description").networkModification(networkModificationUuid).variantId(variantId)
                .loadFlowStatus(LoadFlowStatus.NOT_DONE).buildStatus(BuildStatus.NOT_BUILT)
                .children(Collections.emptyList()).build();
        String mnBodyJson = objectWriter.writeValueAsString(modificationNode);

        mockMvc.perform(post("/v1/studies/{studyUuid}/tree/nodes/{id}", studyUuid, parentNodeUuid).content(mnBodyJson).contentType(MediaType.APPLICATION_JSON))
            .andExpect(status().isOk());

        var mess = output.receive(TIMEOUT);
        assertNotNull(mess);
        modificationNode.setId(UUID.fromString(String.valueOf(mess.getHeaders().get(HEADER_NEW_NODE))));
        assertEquals(InsertMode.CHILD.name(), mess.getHeaders().get(HEADER_INSERT_MODE));
        return modificationNode;
    }

    private UUID createStudy(String userId, UUID caseUuid, String... errorMessage) throws Exception {
        MvcResult result = mockMvc.perform(post("/v1/studies/cases/{caseUuid}", caseUuid).header("userId", userId))
                .andReturn();
        String resultAsString = result.getResponse().getContentAsString();

        BasicStudyInfos infos = mapper.readValue(resultAsString, BasicStudyInfos.class);

        UUID studyUuid = infos.getId();

        // assert that the broker message has been sent a study creation request message
        Message<byte[]> message = output.receive(TIMEOUT);

        assertEquals("", new String(message.getPayload()));
        MessageHeaders headers = message.getHeaders();
        assertEquals(userId, headers.get(HEADER_USER_ID));
        assertEquals(studyUuid, headers.get(HEADER_STUDY_UUID));
        assertEquals(UPDATE_TYPE_STUDIES, headers.get(HEADER_UPDATE_TYPE));

        output.receive(TIMEOUT);  // message for first modification node creation

        // assert that the broker message has been sent a study creation message for
        // creation
        message = output.receive(TIMEOUT);
        assertEquals("", new String(message.getPayload()));
        headers = message.getHeaders();
        assertEquals(userId, headers.get(HEADER_USER_ID));
        assertEquals(studyUuid, headers.get(HEADER_STUDY_UUID));
        assertEquals(UPDATE_TYPE_STUDIES, headers.get(HEADER_UPDATE_TYPE));
        assertEquals(errorMessage.length != 0 ? errorMessage[0] : null, headers.get(HEADER_ERROR));

        // assert that the broker message has been sent a study creation request message
        // for deletion
        message = output.receive(TIMEOUT);
        assertEquals("", new String(message.getPayload()));
        headers = message.getHeaders();
        assertEquals(userId, headers.get(HEADER_USER_ID));
        assertEquals(studyUuid, headers.get(HEADER_STUDY_UUID));
        assertEquals(UPDATE_TYPE_STUDY_DELETE, headers.get(HEADER_UPDATE_TYPE));

        // assert that all http requests have been sent to remote services
        var requests = getRequestsDone(3);
        assertTrue(requests.contains(String.format("/v1/cases/%s/exists", caseUuid)));
        assertTrue(requests.contains(String.format("/v1/cases/%s/format", caseUuid)));
        assertTrue(requests.stream().anyMatch(r -> r.matches("/v1/networks\\?caseUuid=" + caseUuid + "&variantId=" + FIRST_VARIANT_ID + "&reportUuid=.*")));

        return studyUuid;
    }

    private UUID createStudy(String userId, String fileName, String caseUuid, boolean isPrivate,
            String... errorMessage) throws Exception {
        final UUID studyUuid;
        try (InputStream is = new FileInputStream(ResourceUtils.getFile("classpath:" + fileName))) {
            MockMultipartFile mockFile = new MockMultipartFile("caseFile", fileName, "text/xml", is);

            MvcResult result = mockMvc
                    .perform(multipart(STUDIES_URL + "?isPrivate={isPrivate}", isPrivate).file(mockFile)
                            .header("userId", userId).contentType(MediaType.MULTIPART_FORM_DATA))
                    .andExpect(status().isOk()).andReturn();

            String resultAsString = result.getResponse().getContentAsString();
            BasicStudyInfos infos = mapper.readValue(resultAsString, BasicStudyInfos.class);

            studyUuid = infos.getId();
        }

        // assert that the broker message has been sent a study creation request message
        Message<byte[]> message = output.receive(TIMEOUT);
        assertEquals("", new String(message.getPayload()));
        MessageHeaders headers = message.getHeaders();
        assertEquals(userId, headers.get(HEADER_USER_ID));
        assertEquals(studyUuid, headers.get(HEADER_STUDY_UUID));
        assertEquals(UPDATE_TYPE_STUDIES, headers.get(HEADER_UPDATE_TYPE));

        if (errorMessage.length == 0) {
            output.receive(TIMEOUT);   // message for first modification node creation
        }

        // assert that the broker message has been sent a study creation message for
        // creation
        message = output.receive(TIMEOUT);
        assertEquals("", new String(message.getPayload()));
        headers = message.getHeaders();
        assertEquals(userId, headers.get(HEADER_USER_ID));
        assertEquals(studyUuid, headers.get(HEADER_STUDY_UUID));
        assertEquals(UPDATE_TYPE_STUDIES, headers.get(HEADER_UPDATE_TYPE));
        assertEquals(errorMessage.length != 0 ? errorMessage[0] : null, headers.get(HEADER_ERROR));

        // assert that the broker message has been sent a study creation request message
        // for deletion
        message = output.receive(TIMEOUT);
        assertEquals("", new String(message.getPayload()));
        headers = message.getHeaders();
        assertEquals(userId, headers.get(HEADER_USER_ID));
        assertEquals(studyUuid, headers.get(HEADER_STUDY_UUID));
        assertEquals(UPDATE_TYPE_STUDY_DELETE, headers.get(HEADER_UPDATE_TYPE));

        // assert that all http requests have been sent to remote services
        var requests = getRequestsDone(caseUuid == null ? 1 : 3);
        assertTrue(requests.contains("/v1/cases/private"));
        if (caseUuid != null) {
            assertTrue(requests.contains(String.format("/v1/cases/%s/format", caseUuid)));
            assertTrue(requests.stream().anyMatch(r -> r.matches("/v1/networks\\?caseUuid=" + caseUuid + "&variantId=" + FIRST_VARIANT_ID + "&reportUuid=.*")));
        }
        return studyUuid;
    }

    @Test
    public void testGetStudyCreationRequests() throws Exception {
        MvcResult mvcResult;
        String resultAsString;
        countDownLatch = new CountDownLatch(1);

        //insert a study with a case (multipartfile)
        try (InputStream is = new FileInputStream(ResourceUtils.getFile("classpath:testCase.xiidm"))) {
            MockMultipartFile mockFile = new MockMultipartFile("caseFile", "blockingCaseFile",
                    "text/xml", is);

            mvcResult = mockMvc
                    .perform(multipart(STUDIES_URL + "?isPrivate={isPrivate}", "true").file(mockFile)
                            .header("userId", "userId").contentType(MediaType.MULTIPART_FORM_DATA))
                    .andExpect(status().isOk()).andReturn();
            resultAsString = mvcResult.getResponse().getContentAsString();
            BasicStudyInfos bsiResult = mapper.readValue(resultAsString, BasicStudyInfos.class);

            assertThat(bsiResult, createMatcherStudyBasicInfos(studyCreationRequestRepository.findAll().get(0).getId(), "userId"));
        }

        UUID studyUuid = studyCreationRequestRepository.findAll().get(0).getId();

        mvcResult = mockMvc.perform(get("/v1/study_creation_requests").header("userId", "userId")).andExpectAll(
                status().isOk(),
                content().contentType(MediaType.APPLICATION_JSON))
            .andReturn();
        resultAsString = mvcResult.getResponse().getContentAsString();
        List<BasicStudyInfos> bsiListResult = mapper.readValue(resultAsString, new TypeReference<List<BasicStudyInfos>>() { });

        assertThat(bsiListResult.get(0), createMatcherStudyBasicInfos(studyUuid, "userId"));

        countDownLatch.countDown();

        // drop the broker message for study creation request (creation)
        output.receive(TIMEOUT);
        // drop the broker message for study creation
        output.receive(TIMEOUT);
        // drop the broker message for node creation
        output.receive(TIMEOUT);
        // drop the broker message for study creation request (deletion)
        output.receive(TIMEOUT);

        mvcResult = mockMvc.perform(get("/v1/study_creation_requests").header("userId", "userId")).andExpectAll(
                status().isOk(),
                content().contentType(MediaType.APPLICATION_JSON))
            .andReturn();

        resultAsString = mvcResult.getResponse().getContentAsString();
        bsiListResult = mapper.readValue(resultAsString, new TypeReference<List<BasicStudyInfos>>() { });

        assertEquals(List.of(), bsiListResult);

        mvcResult = mockMvc.perform(get("/v1/studies").header("userId", "userId")).andExpectAll(
                status().isOk(),
                content().contentType(MediaType.APPLICATION_JSON))
            .andReturn();

        resultAsString = mvcResult.getResponse().getContentAsString();
        List<CreatedStudyBasicInfos> csbiListResponse = mapper.readValue(resultAsString, new TypeReference<List<CreatedStudyBasicInfos>>() { });

        assertThat(csbiListResponse.get(0), createMatcherCreatedStudyBasicInfos(studyUuid, "userId", "XIIDM"));

        // assert that all http requests have been sent to remote services
        var httpRequests = getRequestsDone(3);
        assertTrue(httpRequests.contains("/v1/cases/private"));
        assertTrue(httpRequests.contains(String.format("/v1/cases/%s/format", IMPORTED_BLOCKING_CASE_UUID_STRING)));
        assertTrue(httpRequests.stream().anyMatch(r -> r.matches("/v1/networks\\?caseUuid=" + IMPORTED_BLOCKING_CASE_UUID_STRING + "&variantId=" + FIRST_VARIANT_ID + "&reportUuid=.*")));

        countDownLatch = new CountDownLatch(1);

        //insert a study
        mvcResult = mockMvc.perform(post("/v1/studies/cases/{caseUuid}?isPrivate={isPrivate}", NEW_STUDY_CASE_UUID, "false")
                .header("userId", "userId"))
            .andExpect(status().isOk())
            .andReturn();
        resultAsString = mvcResult.getResponse().getContentAsString();

        BasicStudyInfos bsiResult = mapper.readValue(resultAsString, BasicStudyInfos.class);

        assertThat(bsiResult, createMatcherStudyBasicInfos(studyCreationRequestRepository.findAll().get(0).getId(), "userId"));

        studyUuid = studyCreationRequestRepository.findAll().get(0).getId();

        mvcResult = mockMvc.perform(get("/v1/study_creation_requests", NEW_STUDY_CASE_UUID, "false")
                .header("userId", "userId")).andExpectAll(
                        status().isOk(),
                        content().contentType(MediaType.APPLICATION_JSON))
            .andReturn();
        resultAsString = mvcResult.getResponse().getContentAsString();

        bsiListResult = mapper.readValue(resultAsString, new TypeReference<List<BasicStudyInfos>>() { });

        assertThat(bsiListResult.get(0), createMatcherStudyBasicInfos(studyUuid, "userId"));

        countDownLatch.countDown();

        // drop the broker message for study creation request (creation)
        output.receive(TIMEOUT);
        // drop the broker message for study creation
        output.receive(TIMEOUT);
        // drop the broker message for node creation
        output.receive(TIMEOUT);
        // drop the broker message for study creation request (deletion)
        output.receive(TIMEOUT);

        mvcResult = mockMvc.perform(get("/v1/study_creation_requests")
            .header("userId", "userId")).andExpectAll(
                    status().isOk(),
                    content().contentType(MediaType.APPLICATION_JSON))
            .andReturn();
        resultAsString = mvcResult.getResponse().getContentAsString();

        bsiListResult = mapper.readValue(resultAsString, new TypeReference<List<BasicStudyInfos>>() { });

        assertEquals(List.of(), bsiListResult);

        mvcResult = mockMvc.perform(get("/v1/studies")
                .header("userId", "userId")).andExpectAll(
                        status().isOk(),
                        content().contentType(MediaType.APPLICATION_JSON))
            .andReturn();
        resultAsString = mvcResult.getResponse().getContentAsString();
        csbiListResponse = mapper.readValue(resultAsString, new TypeReference<List<CreatedStudyBasicInfos>>() { });

        assertThat(csbiListResponse.get(0), createMatcherCreatedStudyBasicInfos(studyUuid, "userId", "XIIDM"));

        // assert that all http requests have been sent to remote services
        var requests = getRequestsDone(3);
        assertTrue(requests.contains(String.format("/v1/cases/%s/exists", NEW_STUDY_CASE_UUID)));
        assertTrue(requests.contains(String.format("/v1/cases/%s/format", NEW_STUDY_CASE_UUID)));
        assertTrue(requests.stream().anyMatch(r -> r.matches("/v1/networks\\?caseUuid=" + NEW_STUDY_CASE_UUID + "&variantId=" + FIRST_VARIANT_ID + "&reportUuid=.*")));
    }

    @Test
    public void testUpdateLines() throws Exception {
        createStudy("userId", CASE_UUID);
        UUID studyNameUserIdUuid = studyRepository.findAll().get(0).getId();
        UUID rootNodeUuid = getRootNodeUuid(studyNameUserIdUuid);
        NetworkModificationNode modificationNode1 = createNetworkModificationNode(studyNameUserIdUuid, rootNodeUuid,
                UUID.randomUUID(), VARIANT_ID);
        UUID modificationNode1Uuid = modificationNode1.getId();
        NetworkModificationNode modificationNode2 = createNetworkModificationNode(studyNameUserIdUuid,
                modificationNode1Uuid, UUID.randomUUID(), VARIANT_ID_2);
        UUID modificationNode2Uuid = modificationNode2.getId();

        // change line status on root node (not allowed)
        mockMvc.perform(put("/v1/studies/{studyUuid}/nodes/{nodeUuid}/network-modification/lines/{lineId}/status",
                        studyNameUserIdUuid, rootNodeUuid, "line12").content("lockout").contentType(MediaType.TEXT_PLAIN_VALUE))
            .andExpect(status().isForbidden());

        // lockout line
        mockMvc.perform(put("/v1/studies/{studyUuid}/nodes/{nodeUuid}/network-modification/lines/{lineId}/status",
                        studyNameUserIdUuid, modificationNode1Uuid, "line12").content("lockout").contentType(MediaType.TEXT_PLAIN_VALUE))
            .andExpect(status().isOk());

        checkLineModificationMessagesReceived(studyNameUserIdUuid, modificationNode1Uuid, ImmutableSet.of("s1", "s2"));

        mockMvc.perform(put("/v1/studies/{studyUuid}/nodes/{nodeUuid}/network-modification/lines/{lineId}/status",
                        studyNameUserIdUuid, modificationNode1Uuid, "lineFailedId").content("lockout").contentType(MediaType.TEXT_PLAIN_VALUE))
            .andExpect(status().isInternalServerError());

        // trip line
        mockMvc.perform(put("/v1/studies/{studyUuid}/nodes/{nodeUuid}/network-modification/lines/{lineId}/status",
                studyNameUserIdUuid, modificationNode1Uuid, "line23").content("trip").contentType(MediaType.TEXT_PLAIN_VALUE))
            .andExpect(status().isOk());

        checkLineModificationMessagesReceived(studyNameUserIdUuid, modificationNode1Uuid, ImmutableSet.of("s2", "s3"));

        mockMvc.perform(put("/v1/studies/{studyUuid}/nodes/{nodeUuid}/network-modification/lines/{lineId}/status",
                        studyNameUserIdUuid, modificationNode1Uuid, "lineFailedId").content("trip").contentType(MediaType.TEXT_PLAIN_VALUE))
            .andExpect(status().isInternalServerError());

        // energise line end
        mockMvc.perform(put("/v1/studies/{studyUuid}/nodes/{nodeUuid}/network-modification/lines/{lineId}/status",
                        studyNameUserIdUuid, modificationNode1Uuid, "line13").content("energiseEndOne").contentType(MediaType.TEXT_PLAIN_VALUE))
            .andExpect(status().isOk());

        checkLineModificationMessagesReceived(studyNameUserIdUuid, modificationNode1Uuid, ImmutableSet.of("s1", "s3"));

        mockMvc.perform(put("/v1/studies/{studyUuid}/nodes/{nodeUuid}/network-modification/lines/{lineId}/status",
                        studyNameUserIdUuid, modificationNode1Uuid, "lineFailedId").content("energiseEndTwo").contentType(MediaType.TEXT_PLAIN_VALUE))
            .andExpect(status().isInternalServerError());

        // switch on line

        mockMvc.perform(put("/v1/studies/{studyUuid}/nodes/{nodeUuid}/network-modification/lines/{lineId}/status",
                        studyNameUserIdUuid, modificationNode1Uuid, "line13").content("switchOn").contentType(MediaType.TEXT_PLAIN_VALUE))
            .andExpect(status().isOk());

        checkLineModificationMessagesReceived(studyNameUserIdUuid, modificationNode1Uuid, ImmutableSet.of("s1", "s3"));

        mockMvc.perform(put("/v1/studies/{studyUuid}/nodes/{nodeUuid}/network-modification/lines/{lineId}/status",
                        studyNameUserIdUuid, modificationNode1Uuid, "lineFailedId").content("switchOn").contentType(MediaType.TEXT_PLAIN_VALUE))
            .andExpect(status().isInternalServerError());

        // switch on line on second modification node
        mockMvc.perform(put("/v1/studies/{studyUuid}/nodes/{nodeUuid}/network-modification/lines/{lineId}/status",
                        studyNameUserIdUuid, modificationNode2Uuid, "line13").content("switchOn").contentType(MediaType.TEXT_PLAIN_VALUE))
            .andExpect(status().isOk());

        checkLineModificationMessagesReceived(studyNameUserIdUuid, modificationNode2Uuid, ImmutableSet.of("s1", "s3"));

        var requests = getRequestsWithBodyDone(9);
        assertTrue(requests.stream().anyMatch(r -> r.getPath().matches("/v1/networks/" + NETWORK_UUID_STRING + "/lines/line12/status\\?group=.*") && r.getBody().equals("lockout")));
        assertTrue(requests.stream().anyMatch(r -> r.getPath().matches("/v1/networks/" + NETWORK_UUID_STRING + "/lines/line23/status\\?group=.*") && r.getBody().equals("trip")));
        assertTrue(requests.stream().anyMatch(r -> r.getPath().matches("/v1/networks/" + NETWORK_UUID_STRING + "/lines/line13/status\\?group=.*") && r.getBody().equals("energiseEndOne")));
        assertTrue(requests.stream().anyMatch(r -> r.getPath().matches("/v1/networks/" + NETWORK_UUID_STRING + "/lines/line13/status\\?group=.*") && r.getBody().equals("switchOn")));
        assertTrue(requests.stream().anyMatch(r -> r.getPath().matches("/v1/networks/" + NETWORK_UUID_STRING + "/lines/lineFailedId/status\\?group=.*") && r.getBody().equals("lockout")));
        assertTrue(requests.stream().anyMatch(r -> r.getPath().matches("/v1/networks/" + NETWORK_UUID_STRING + "/lines/lineFailedId/status\\?group=.*") && r.getBody().equals("trip")));
        assertTrue(requests.stream().anyMatch(r -> r.getPath().matches("/v1/networks/" + NETWORK_UUID_STRING + "/lines/lineFailedId/status\\?group=.*") && r.getBody().equals("energiseEndTwo")));
        assertTrue(requests.stream().anyMatch(r -> r.getPath().matches("/v1/networks/" + NETWORK_UUID_STRING + "/lines/lineFailedId/status\\?group=.*") && r.getBody().equals("switchOn")));
        assertTrue(requests.stream().anyMatch(r -> r.getPath().matches("/v1/networks/" + NETWORK_UUID_STRING + "/lines/line13/status\\?group=.*&variantId=" + VARIANT_ID_2) && r.getBody().equals("switchOn")));
    }

    @Test
    public void testCreateLoad() throws Exception {
        createStudy("userId", CASE_UUID);
        UUID studyNameUserIdUuid = studyRepository.findAll().get(0).getId();
        UUID rootNodeUuid = getRootNodeUuid(studyNameUserIdUuid);
        NetworkModificationNode modificationNode1 = createNetworkModificationNode(studyNameUserIdUuid, rootNodeUuid,
                UUID.randomUUID(), VARIANT_ID);
        UUID modificationNode1Uuid = modificationNode1.getId();
        NetworkModificationNode modificationNode2 = createNetworkModificationNode(studyNameUserIdUuid,
                modificationNode1Uuid, UUID.randomUUID(), VARIANT_ID_2);
        UUID modificationNode2Uuid = modificationNode2.getId();
        NetworkModificationNode modificationNode3 = createNetworkModificationNode(studyNameUserIdUuid, rootNodeUuid,
                UUID.randomUUID(), VARIANT_ID);
        UUID modificationNode3Uuid = modificationNode3.getId();

        String createLoadAttributes = "{\"loadId\":\"loadId1\",\"loadName\":\"loadName1\",\"loadType\":\"UNDEFINED\",\"activePower\":\"100.0\",\"reactivePower\":\"50.0\",\"voltageLevelId\":\"idVL1\",\"busId\":\"idBus1\"}";

        // create load on root node (not allowed)
        mockMvc.perform(post("/v1/studies/{studyUuid}/nodes/{nodeUuid}/network-modification/loads",
                studyNameUserIdUuid, rootNodeUuid).content(createLoadAttributes))
            .andExpect(status().isForbidden());

        // create load on first modification node
        mockMvc.perform(post("/v1/studies/{studyUuid}/nodes/{nodeUuid}/network-modification/loads",
                studyNameUserIdUuid, modificationNode1Uuid).content(createLoadAttributes))
            .andExpect(status().isOk());

        checkEquipmentCreationMessagesReceived(studyNameUserIdUuid, modificationNode1Uuid, ImmutableSet.of("s2"));

        // create load on second modification node
        mockMvc.perform(post("/v1/studies/{studyUuid}/nodes/{nodeUuid}/network-modification/loads",
                studyNameUserIdUuid, modificationNode2Uuid).content(createLoadAttributes))
            .andExpect(status().isOk());

        checkEquipmentCreationMessagesReceived(studyNameUserIdUuid, modificationNode2Uuid, ImmutableSet.of("s2"));

        // update load creation
        String loadAttributesUpdated = "{\"loadId\":\"loadId2\",\"loadName\":\"loadName2\",\"loadType\":\"UNDEFINED\",\"activePower\":\"50.0\",\"reactivePower\":\"25.0\",\"voltageLevelId\":\"idVL2\",\"busId\":\"idBus2\"}";
        mockMvc.perform(put("/v1/studies/{studyUuid}/nodes/{nodeUuid}/network-modification/modifications/{modificationUuid}/loads-creation",
                studyNameUserIdUuid, modificationNode1Uuid, MODIFICATION_UUID).content(loadAttributesUpdated).contentType(MediaType.APPLICATION_JSON))
            .andExpect(status().isOk());

<<<<<<< HEAD
        String createLoadAttributes2 = "{\"loadId\":\"loadId3\",\"loadName\":\"loadName3\",\"loadType\":\"UNDEFINED\",\"activePower\":\"100.0\",\"reactivePower\":\"50.0\",\"voltageLevelId\":\"idVL1\",\"busId\":\"idBus1\"}";
        modificationNode3.setBuildStatus(BuildStatus.BUILDING);
        networkModificationTreeService.updateNode(studyNameUserIdUuid, modificationNode3);
        // create load on building node
        mockMvc.perform(post("/v1/studies/{studyUuid}/nodes/{nodeUuid}/network-modification/loads",
                        studyNameUserIdUuid, modificationNode3Uuid).content(createLoadAttributes2))
                .andExpect(status().isForbidden());
=======
        checkUpdateEquipmentCreationMessagesReceived(studyNameUserIdUuid, modificationNode1Uuid);
>>>>>>> 871239af

        var requests = getRequestsWithBodyDone(3);
        assertTrue(requests.stream().anyMatch(r -> r.getPath().matches("/v1/networks/" + NETWORK_UUID_STRING + "/loads\\?group=.*") && r.getBody().equals(createLoadAttributes)));
        assertTrue(requests.stream().anyMatch(r -> r.getPath().matches("/v1/networks/" + NETWORK_UUID_STRING + "/loads\\?group=.*&variantId=" + VARIANT_ID) && r.getBody().equals(createLoadAttributes)));
        assertTrue(requests.stream().anyMatch(r -> r.getPath().matches("/v1/networks/" + NETWORK_UUID_STRING + "/loads\\?group=.*&variantId=" + VARIANT_ID_2) && r.getBody().equals(createLoadAttributes)));
        assertTrue(requests.stream().anyMatch(r -> r.getPath().matches("/v1/modifications/" + MODIFICATION_UUID + "/loads-creation") && r.getBody().equals(loadAttributesUpdated)));
    }

    @Test
    public void testModifyLoad() throws Exception {
        createStudy("userId", CASE_UUID);
        UUID studyNameUserIdUuid = studyRepository.findAll().get(0).getId();
        UUID rootNodeUuid = getRootNodeUuid(studyNameUserIdUuid);
        NetworkModificationNode modificationNode = createNetworkModificationNode(studyNameUserIdUuid, rootNodeUuid,
                UUID.randomUUID(), VARIANT_ID);
        UUID modificationNodeUuid = modificationNode.getId();
        NetworkModificationNode modificationNode2 = createNetworkModificationNode(studyNameUserIdUuid,
                modificationNodeUuid, UUID.randomUUID(), VARIANT_ID_2);
        UUID modificationNodeUuid2 = modificationNode2.getId();

        String loadModificationAttributes = "{\"equipmentId\":\"loadId1\",\"loadName\":\"loadName1\",\"loadType\":\"AUXILIARY\",\"activePower\":\"100.0\"}";

        // modify load on root node (not allowed)
        mockMvc.perform(put("/v1/studies/{studyUuid}/nodes/{nodeUuid}/network-modification/loads",
                studyNameUserIdUuid, rootNodeUuid).content(loadModificationAttributes))
            .andExpect(status().isForbidden());

        // modify load on first modification node
        mockMvc.perform(put("/v1/studies/{studyUuid}/nodes/{nodeUuid}/network-modification/loads",
                studyNameUserIdUuid, modificationNodeUuid).content(loadModificationAttributes))
            .andExpect(status().isOk());

        checkEquipmentCreationMessagesReceived(studyNameUserIdUuid, modificationNodeUuid, ImmutableSet.of("s2"));

        // modify load on second modification node
        mockMvc.perform(put("/v1/studies/{studyUuid}/nodes/{nodeUuid}/network-modification/loads",
                studyNameUserIdUuid, modificationNodeUuid2).content(loadModificationAttributes))
            .andExpect(status().isOk());

        checkEquipmentModificationMessagesReceived(studyNameUserIdUuid, modificationNodeUuid2, ImmutableSet.of("s2"));

        // update load modification
        String loadAttributesUpdated = "{\"loadId\":\"loadId1\",\"loadType\":\"FICTITIOUS\",\"activePower\":\"70.0\"}";
        mockMvc.perform(put("/v1/studies/{studyUuid}/nodes/{nodeUuid}/network-modification/modifications/{modificationUuid}/loads-modification", studyNameUserIdUuid, modificationNodeUuid, MODIFICATION_UUID).content(loadAttributesUpdated))
            .andExpect(status().isOk());

        checkUpdateEquipmentModificationMessagesReceived(studyNameUserIdUuid, modificationNodeUuid);

        var requests = getRequestsWithBodyDone(3);
        assertTrue(requests.stream().anyMatch(r -> r.getPath().matches("/v1/networks/" + NETWORK_UUID_STRING + "/loads-modification\\?group=.*") && r.getBody().equals(loadModificationAttributes)));
        assertTrue(requests.stream().anyMatch(r -> r.getPath().matches("/v1/networks/" + NETWORK_UUID_STRING + "/loads-modification\\?group=.*&variantId=" + VARIANT_ID) && r.getBody().equals(loadModificationAttributes)));
        assertTrue(requests.stream().anyMatch(r -> r.getPath().matches("/v1/networks/" + NETWORK_UUID_STRING + "/loads-modification\\?group=.*&variantId=" + VARIANT_ID_2) && r.getBody().equals(loadModificationAttributes)));
        assertTrue(requests.stream().anyMatch(r -> r.getPath().matches("/v1/modifications/" + MODIFICATION_UUID + "/loads-modification") && r.getBody().equals(loadAttributesUpdated)));
    }

    @Test
    public void testModifyEquipment() throws Exception {
        var modificationType = ModificationType.GENERATOR_MODIFICATION;
        String modificationTypeUrl = ModificationType.getUriFromType(modificationType);
        createStudy("userId", CASE_UUID);
        UUID studyNameUserIdUuid = studyRepository.findAll().get(0).getId();
        UUID rootNodeUuid = getRootNodeUuid(studyNameUserIdUuid);
        NetworkModificationNode modificationNode = createNetworkModificationNode(studyNameUserIdUuid, rootNodeUuid, UUID.randomUUID(), VARIANT_ID);
        UUID modificationNodeUuid = modificationNode.getId();
        NetworkModificationNode modificationNode2 = createNetworkModificationNode(studyNameUserIdUuid, modificationNodeUuid, UUID.randomUUID(), VARIANT_ID_2);
        UUID modificationNodeUuid2 = modificationNode2.getId();

        String equipmentModificationAttribute = "{\"equipmentId\":\"equipmentId\"}";

        // modify generator on root node (not allowed)
        mockMvc.perform(put("/v1/studies/{studyUuid}/nodes/{nodeUuid}/network-modification/modifications/{modificationType}", studyNameUserIdUuid, rootNodeUuid, modificationTypeUrl)
                .content(equipmentModificationAttribute))
            .andExpect(status().isForbidden());

        // modify generator on first modification node
        mockMvc.perform(put("/v1/studies/{studyUuid}/nodes/{nodeUuid}/network-modification/modifications/{modificationType}", studyNameUserIdUuid, modificationNodeUuid, modificationTypeUrl)
                .content(equipmentModificationAttribute))
            .andExpect(status().isOk());
        checkEquipmentCreationMessagesReceived(studyNameUserIdUuid, modificationNodeUuid, ImmutableSet.of("s2"));

        // modify generator on second modification node
        mockMvc.perform(put("/v1/studies/{studyUuid}/nodes/{nodeUuid}/network-modification/modifications/{modificationType}", studyNameUserIdUuid, modificationNodeUuid2, modificationTypeUrl)
                .content(equipmentModificationAttribute))
            .andExpect(status().isOk());
        checkEquipmentModificationMessagesReceived(studyNameUserIdUuid, modificationNodeUuid2, ImmutableSet.of("s2"));

        // update generator modification
        String generatorAttributesUpdated = "{\"generatorId\":\"generatorId1\",\"generatorType\":\"FICTITIOUS\",\"activePower\":\"70.0\"}";
        mockMvc.perform(put("/v1/studies/{studyUuid}/nodes/{nodeUuid}/network-modification/modifications/{modificationType}/{modificationUuid}/", studyNameUserIdUuid, modificationNodeUuid, modificationTypeUrl, MODIFICATION_UUID)
                .content(generatorAttributesUpdated))
            .andExpect(status().isOk());

        checkUpdateEquipmentModificationMessagesReceived(studyNameUserIdUuid, modificationNodeUuid);

        var requests = getRequestsWithBodyDone(3);
        assertTrue(requests.stream().anyMatch(r -> r.getPath().matches("/v1/networks/" + NETWORK_UUID_STRING + "/" + modificationTypeUrl + "\\?group=.*") && r.getBody().equals(equipmentModificationAttribute)));
        assertTrue(requests.stream().anyMatch(r -> r.getPath().matches("/v1/networks/" + NETWORK_UUID_STRING + "/" + modificationTypeUrl + "\\?group=.*\\&variantId=" + VARIANT_ID) && r.getBody().equals(equipmentModificationAttribute)));
        assertTrue(requests.stream().anyMatch(r -> r.getPath().matches("/v1/networks/" + NETWORK_UUID_STRING + "/" + modificationTypeUrl + "\\?group=.*\\&variantId=" + VARIANT_ID_2) && r.getBody().equals(equipmentModificationAttribute)));
        assertTrue(requests.stream().anyMatch(r -> r.getPath().matches("/v1/modifications/" + MODIFICATION_UUID + "/" + modificationTypeUrl) && r.getBody().equals(generatorAttributesUpdated)));
    }

    @Test
    public void testCreateSubstation() throws Exception {
        createStudy("userId", CASE_UUID);
        UUID studyNameUserIdUuid = studyRepository.findAll().get(0).getId();
        UUID rootNodeUuid = getRootNodeUuid(studyNameUserIdUuid);
        NetworkModificationNode modificationNode1 = createNetworkModificationNode(studyNameUserIdUuid, rootNodeUuid,
                UUID.randomUUID(), VARIANT_ID);
        UUID modificationNode1Uuid = modificationNode1.getId();
        NetworkModificationNode modificationNode2 = createNetworkModificationNode(studyNameUserIdUuid,
                modificationNode1Uuid, UUID.randomUUID(), VARIANT_ID_2);
        UUID modificationNode2Uuid = modificationNode2.getId();

        String createSubstationAttributes = "{\"substationId\":\"substationId1\",\"substationName\":\"substationName1\",\"country\":\"AD\"}";

        // create substation on root node (not allowed)
        mockMvc.perform(post("/v1/studies/{studyUuid}/nodes/{nodeUuid}/network-modification/substations",
                        studyNameUserIdUuid, rootNodeUuid).content(createSubstationAttributes))
            .andExpect(status().isForbidden());

        // create substation on first modification node
        mockMvc.perform(post("/v1/studies/{studyUuid}/nodes/{nodeUuid}/network-modification/substations",
                        studyNameUserIdUuid, modificationNode1Uuid).content(createSubstationAttributes))
            .andExpect(status().isOk());

        checkEquipmentCreationMessagesReceived(studyNameUserIdUuid, modificationNode1Uuid, new HashSet<>());

        // create substation on second modification node
        mockMvc.perform(post("/v1/studies/{studyUuid}/nodes/{nodeUuid}/network-modification/substations",
                        studyNameUserIdUuid, modificationNode2Uuid).content(createSubstationAttributes))
            .andExpect(status().isOk());

        checkEquipmentCreationMessagesReceived(studyNameUserIdUuid, modificationNode2Uuid, new HashSet<>());

        // update substation creation
        String substationAttributesUpdated = "{\"substationId\":\"substationId2\",\"substationName\":\"substationName2\",\"country\":\"FR\"}";
        mockMvc.perform(put("/v1/studies/{studyUuid}/nodes/{nodeUuid}/network-modification/modifications/{modificationUuid}/substations-creation",
                studyNameUserIdUuid, modificationNode1Uuid, MODIFICATION_UUID).content(substationAttributesUpdated).contentType(MediaType.APPLICATION_JSON))
            .andExpect(status().isOk());

<<<<<<< HEAD
        String createSubstationAttributes2 = "{\"substationId\":\"substationId2\",\"substationName\":\"substationName2\",\"country\":\"AD\"}";
        modificationNode1.setBuildStatus(BuildStatus.BUILDING);
        networkModificationTreeService.updateNode(studyNameUserIdUuid, modificationNode1);
        // create substation on building node
        mockMvc.perform(post("/v1/studies/{studyUuid}/nodes/{nodeUuid}/network-modification/substations",
                        studyNameUserIdUuid, modificationNode1Uuid).content(createSubstationAttributes2))
                .andExpect(status().isForbidden());
=======
        checkUpdateEquipmentCreationMessagesReceived(studyNameUserIdUuid, modificationNode1Uuid);
>>>>>>> 871239af

        var requests = getRequestsWithBodyDone(3);
        assertTrue(requests.stream().anyMatch(r -> r.getPath().matches("/v1/networks/" + NETWORK_UUID_STRING + "/substations\\?group=.*") && r.getBody().equals(createSubstationAttributes)));
        assertTrue(requests.stream().anyMatch(r -> r.getPath().matches("/v1/networks/" + NETWORK_UUID_STRING + "/substations\\?group=.*&variantId=" + VARIANT_ID) && r.getBody().equals(createSubstationAttributes)));
        assertTrue(requests.stream().anyMatch(r -> r.getPath().matches("/v1/networks/" + NETWORK_UUID_STRING + "/substations\\?group=.*&variantId=" + VARIANT_ID_2) && r.getBody().equals(createSubstationAttributes)));
        assertTrue(requests.stream().anyMatch(r -> r.getPath().matches("/v1/modifications/" + MODIFICATION_UUID + "/substations-creation") && r.getBody().equals(substationAttributesUpdated)));
    }

    @Test
    public void testCreateVoltageLevel() throws Exception {
        createStudy("userId", CASE_UUID);
        UUID studyNameUserIdUuid = studyRepository.findAll().get(0).getId();
        UUID rootNodeUuid = getRootNodeUuid(studyNameUserIdUuid);
        NetworkModificationNode modificationNode1 = createNetworkModificationNode(studyNameUserIdUuid, rootNodeUuid);
        UUID modificationNode1Uuid = modificationNode1.getId();
        NetworkModificationNode modificationNode2 = createNetworkModificationNode(studyNameUserIdUuid,
                modificationNode1Uuid, UUID.randomUUID(), VARIANT_ID_2);
        UUID modificationNode2Uuid = modificationNode2.getId();

        String createVoltageLevelAttributes = "{\"voltageLevelId\":\"voltageLevelId1\",\"voltageLevelName\":\"voltageLevelName1\""
            + ",\"nominalVoltage\":\"379.1\", \"substationId\":\"s1\"}";

        // create voltage level on root node (not allowed)
        mockMvc.perform(post("/v1/studies/{studyUuid}/nodes/{nodeUuid}/network-modification/voltage-levels",
                        studyNameUserIdUuid, rootNodeUuid)
                .contentType(MediaType.APPLICATION_JSON)
                .content(createVoltageLevelAttributes))
            .andExpect(status().isForbidden());

        // create voltage level
        mockMvc.perform(post("/v1/studies/{studyUuid}/nodes/{nodeUuid}/network-modification/voltage-levels",
                        studyNameUserIdUuid, modificationNode1Uuid)
                .contentType(MediaType.APPLICATION_JSON)
                .content(createVoltageLevelAttributes))
            .andExpect(status().isOk());
        checkEquipmentCreationMessagesReceived(studyNameUserIdUuid, modificationNode1Uuid, new HashSet<>());

        // create voltage level on second modification node
        mockMvc.perform(post("/v1/studies/{studyUuid}/nodes/{nodeUuid}/network-modification/voltage-levels",
                        studyNameUserIdUuid, modificationNode2Uuid).content(createVoltageLevelAttributes))
            .andExpect(status().isOk());
        checkEquipmentCreationMessagesReceived(studyNameUserIdUuid, modificationNode2Uuid, new HashSet<>());

        // update voltage level creation
        String voltageLevelAttributesUpdated = "{\"voltageLevelId\":\"voltageLevelId2\",\"voltageLevelName\":\"voltageLevelName2\""
                + ",\"nominalVoltage\":\"379.1\", \"substationId\":\"s2\"}";
        mockMvc.perform(put("/v1/studies/{studyUuid}/nodes/{nodeUuid}/network-modification/modifications/{modificationUuid}/voltage-levels-creation",
                studyNameUserIdUuid, modificationNode1Uuid, MODIFICATION_UUID)
                .contentType(MediaType.APPLICATION_JSON)
                .content(voltageLevelAttributesUpdated))
            .andExpect(status().isOk());

<<<<<<< HEAD
        String createVoltageLevelAttributes2 = "{\"voltageLevelId\":\"voltageLevelId3\",\"voltageLevelName\":\"voltageLevelName3\""
                + ",\"nominalVoltage\":\"379.1\", \"substationId\":\"s2\"}";
        modificationNode1.setBuildStatus(BuildStatus.BUILDING);
        networkModificationTreeService.updateNode(studyNameUserIdUuid, modificationNode1);
        // create voltage level on building node
        mockMvc.perform(post("/v1/studies/{studyUuid}/nodes/{nodeUuid}/network-modification/voltage-levels",
                        studyNameUserIdUuid, modificationNode1Uuid).content(createVoltageLevelAttributes2))
                .andExpect(status().isForbidden());
=======
        checkUpdateEquipmentCreationMessagesReceived(studyNameUserIdUuid, modificationNode1Uuid);
>>>>>>> 871239af

        var requests = getRequestsWithBodyDone(3);
        assertTrue(requests.stream().anyMatch(r -> r.getPath().matches("/v1/networks/" + NETWORK_UUID_STRING + "/voltage-levels\\?group=.*") && r.getBody().equals(createVoltageLevelAttributes)));
        assertTrue(requests.stream().anyMatch(r -> r.getPath().matches("/v1/networks/" + NETWORK_UUID_STRING + "/voltage-levels\\?group=.*&variantId=" + VARIANT_ID) && r.getBody().equals(createVoltageLevelAttributes)));
        assertTrue(requests.stream().anyMatch(r -> r.getPath().matches("/v1/networks/" + NETWORK_UUID_STRING + "/voltage-levels\\?group=.*&variantId=" + VARIANT_ID_2) && r.getBody().equals(createVoltageLevelAttributes)));
        assertTrue(requests.stream().anyMatch(r -> r.getPath().matches("/v1/modifications/" + MODIFICATION_UUID + "/voltage-levels-creation") && r.getBody().equals(voltageLevelAttributesUpdated)));
    }

    @SneakyThrows
    @Test
    public void testLineSplitWithVoltageLevel() {
        createStudy("userId", CASE_UUID);
        UUID studyNameUserIdUuid = studyRepository.findAll().get(0).getId();
        UUID rootNodeUuid = getRootNodeUuid(studyNameUserIdUuid);
        NetworkModificationNode modificationNode = createNetworkModificationNode(studyNameUserIdUuid, rootNodeUuid);
        UUID modificationNodeUuid = modificationNode.getId();

        VoltageLevelCreationInfos vl1 = VoltageLevelCreationInfos.builder()
            .equipmentId("vl1")
            .equipmentName("NewVoltageLevel")
            .nominalVoltage(379.3)
            .substationId("s1")
            .busbarSections(Collections.singletonList(new BusbarSectionCreationInfos("v1bbs", "BBS1", 1, 1)))
            .busbarConnections(Collections.emptyList())
            .build();
        LineSplitWithVoltageLevelInfos lineSplitWoVL = new LineSplitWithVoltageLevelInfos("line3", 10.0, vl1, null, "1.A",
            "nl1", "NewLine1", "nl2", "NewLine2");
        String lineSplitWoVLasJSON = mapper.writeValueAsString(lineSplitWoVL);

        mockMvc.perform(post("/v1/studies/{studyUuid}/nodes/{nodeUuid}/network-modification/line-splits",
                studyNameUserIdUuid, modificationNodeUuid)
            .contentType(MediaType.APPLICATION_JSON)
            .content(lineSplitWoVLasJSON))
            .andExpect(status().isOk());

        checkEquipmentCreationMessagesReceived(studyNameUserIdUuid, modificationNodeUuid, ImmutableSet.of("s1", "s2"));

        mockMvc.perform(put("/v1/studies/{studyUuid}/nodes/{nodeUuid}/network-modification/modifications/{modificationUuid}/line-splits",
                studyNameUserIdUuid, modificationNodeUuid, MODIFICATION_UUID)
            .contentType(MediaType.APPLICATION_JSON)
            .content(lineSplitWoVLasJSON))
            .andExpect(status().isOk());

        checkUpdateEquipmentModificationMessagesReceived(studyNameUserIdUuid, modificationNodeUuid);

        var requests = getRequestsWithBodyDone(2);
        assertEquals(2, requests.size());
        Optional<RequestWithBody> creationRequest = requests.stream().filter(r -> r.getPath().matches("/v1/networks/" + NETWORK_UUID_STRING + "/line-splits\\?group=.*")).findFirst();
        Optional<RequestWithBody> updateRequest = requests.stream().filter(r -> r.getPath().matches("/v1/modifications/" + MODIFICATION_UUID + "/line-splits")).findFirst();
        assertTrue(creationRequest.isPresent());
        assertTrue(updateRequest.isPresent());
        assertEquals(lineSplitWoVLasJSON, creationRequest.get().getBody());
        assertEquals(lineSplitWoVLasJSON, updateRequest.get().getBody());

        mockMvc.perform(post("/v1/studies/{studyUuid}/nodes/{nodeUuid}/network-modification/line-splits",
                studyNameUserIdUuid, modificationNodeUuid)
            .content("bogus"))
            .andExpectAll(
                status().is5xxServerError(),
                content().string("400 BAD_REQUEST")
            );

        mockMvc.perform(put("/v1/studies/{studyUuid}/nodes/{nodeUuid}/network-modification/modifications/{modificationUuid}/line-splits",
                studyNameUserIdUuid, modificationNodeUuid, MODIFICATION_UUID)
            .content("bogus"))
            .andExpectAll(
                status().is5xxServerError(),
                content().string("400 BAD_REQUEST")
            );

        requests = getRequestsWithBodyDone(2);
    }

    @Test public void testReorderModification() throws Exception {
        createStudy("userId", CASE_UUID);
        UUID studyNameUserIdUuid = studyRepository.findAll().get(0).getId();
        UUID rootNodeUuid = getRootNodeUuid(studyNameUserIdUuid);
        NetworkModificationNode modificationNode = createNetworkModificationNode(studyNameUserIdUuid, rootNodeUuid,
                UUID.randomUUID(), VARIANT_ID);
        UUID modificationNodeUuid = modificationNode.getId();

        UUID modification1 = UUID.randomUUID();
        UUID modification2 = UUID.randomUUID();

        mockMvc.perform(put("/v1/studies/{studyUuid}/nodes/{nodeUuid}/network-modification/{modificationID}?beforeUuid={modificationID2}",
                studyNameUserIdUuid, UUID.randomUUID(), modification1, modification2))
            .andExpect(status().isNotFound());

        mockMvc.perform(put("/v1/studies/{studyUuid}/nodes/{nodeUuid}/network-modification/{modificationID}?beforeUuid={modificationID2}",
                UUID.randomUUID(), modificationNodeUuid, modification1, modification2))
            .andExpect(status().isForbidden());

        mockMvc.perform(put("/v1/studies/{studyUuid}/nodes/{nodeUuid}/network-modification/{modificationID}",
                        studyNameUserIdUuid, modificationNodeUuid, modification1, modification2))
            .andExpect(status().isOk());

        checkNodeModificationMessagesReceived(studyNameUserIdUuid, modificationNodeUuid);

        var requests = getRequestsWithBodyDone(1);
        assertTrue(requests.stream()
                .anyMatch(r -> r.getPath().matches("/v1/groups/" + modificationNode.getNetworkModification()
            + "/modifications/move[?]modificationsToMove=.*" + modification1)));

        // update switch on first modification node
        mockMvc.perform(put("/v1/studies/{studyUuid}/nodes/{nodeUuid}/network-modification/{modificationID}?beforeUuid={modificationID2}",
                studyNameUserIdUuid, modificationNodeUuid, modification1, modification2))
            .andExpect(status().isOk());

        checkNodeModificationMessagesReceived(studyNameUserIdUuid, modificationNodeUuid);

        requests = getRequestsWithBodyDone(1);
        assertTrue(requests.stream()
                .anyMatch(r -> r.getPath()
                        .matches("/v1/groups/" + modificationNode.getNetworkModification()
                                + "/modifications/move[?]modificationsToMove=.*" + modification1 + ".*&before="
                                + modification2)));
    }

    @Test
    public void testDeleteEquipment() throws Exception {
        createStudy("userId", CASE_UUID);
        UUID studyNameUserIdUuid = studyRepository.findAll().get(0).getId();
        UUID rootNodeUuid = getRootNodeUuid(studyNameUserIdUuid);
        NetworkModificationNode modificationNode1 = createNetworkModificationNode(studyNameUserIdUuid, rootNodeUuid,
                UUID.randomUUID(), VARIANT_ID);
        UUID modificationNode1Uuid = modificationNode1.getId();
        NetworkModificationNode modificationNode2 = createNetworkModificationNode(studyNameUserIdUuid,
                modificationNode1Uuid, UUID.randomUUID(), VARIANT_ID_2);
        UUID modificationNode2Uuid = modificationNode2.getId();

        // delete equipment on root node (not allowed)
        mockMvc.perform(delete("/v1/studies/{studyUuid}/nodes/{nodeUuid}/network-modification/equipments/type/{equipmentType}/id/{equipmentId}",
                studyNameUserIdUuid, rootNodeUuid, "LOAD", "idLoadToDelete"))
            .andExpect(status().isForbidden());

        // delete equipment on first modification node
        mockMvc.perform(delete("/v1/studies/{studyUuid}/nodes/{nodeUuid}/network-modification/equipments/type/{equipmentType}/id/{equipmentId}",
                studyNameUserIdUuid, modificationNode1Uuid, "LOAD", "idLoadToDelete"))
            .andExpect(status().isOk());
        checkEquipmentDeletedMessagesReceived(studyNameUserIdUuid, modificationNode1Uuid,
                HEADER_UPDATE_TYPE_DELETED_EQUIPMENT_ID, "idLoadToDelete", HEADER_UPDATE_TYPE_DELETED_EQUIPMENT_TYPE,
                "LOAD", HEADER_UPDATE_TYPE_SUBSTATIONS_IDS, ImmutableSet.of("s2"));

        // delete equipment on second modification node
        mockMvc.perform(delete("/v1/studies/{studyUuid}/nodes/{nodeUuid}/network-modification/equipments/type/{equipmentType}/id/{equipmentId}",
                studyNameUserIdUuid, modificationNode2Uuid, "LOAD", "idLoadToDelete"))
            .andExpect(status().isOk());
        checkEquipmentDeletedMessagesReceived(studyNameUserIdUuid, modificationNode2Uuid,
                HEADER_UPDATE_TYPE_DELETED_EQUIPMENT_ID, "idLoadToDelete", HEADER_UPDATE_TYPE_DELETED_EQUIPMENT_TYPE,
                "LOAD", HEADER_UPDATE_TYPE_SUBSTATIONS_IDS, ImmutableSet.of("s2"));

        var requests = getRequestsWithBodyDone(2);
        assertTrue(requests.stream().anyMatch(r -> r.getPath().matches("/v1/networks/" + NETWORK_UUID_STRING + "/equipments/type/.*/id/.*\\?group=.*")));
        assertTrue(requests.stream().anyMatch(r -> r.getPath().matches("/v1/networks/" + NETWORK_UUID_STRING + "/equipments/type/.*/id/.*\\?group=.*&variantId=" + VARIANT_ID)));
        assertTrue(requests.stream().anyMatch(r -> r.getPath().matches("/v1/networks/" + NETWORK_UUID_STRING + "/equipments/type/.*/id/.*\\?group=.*&variantId=" + VARIANT_ID_2)));
    }

    private void checkEquipmentDeletedMessagesReceived(UUID studyNameUserIdUuid, UUID nodeUuid,
            String headerUpdateTypeEquipmentType, String equipmentType, String headerUpdateTypeEquipmentId,
            String equipmentId, String headerUpdateTypeSubstationsIds, Set<String> modifiedSubstationsIdsSet) {
        // assert that the broker message has been sent for updating study type
        Message<byte[]> messageStudyUpdate = output.receive(TIMEOUT);
        assertEquals("", new String(messageStudyUpdate.getPayload()));
        MessageHeaders headersStudyUpdate = messageStudyUpdate.getHeaders();
        assertEquals(studyNameUserIdUuid, headersStudyUpdate.get(StudyService.HEADER_STUDY_UUID));
        assertEquals(nodeUuid, headersStudyUpdate.get(HEADER_NODE));
        assertEquals(UPDATE_TYPE_STUDY, headersStudyUpdate.get(StudyService.HEADER_UPDATE_TYPE));
        assertEquals(equipmentType, headersStudyUpdate.get(headerUpdateTypeEquipmentType));
        assertEquals(equipmentId, headersStudyUpdate.get(headerUpdateTypeEquipmentId));
        assertEquals(modifiedSubstationsIdsSet, headersStudyUpdate.get(headerUpdateTypeSubstationsIds));

        checkUpdateNodesMessageReceived(studyNameUserIdUuid, List.of(nodeUuid));

        // assert that the broker message has been sent for updating load flow status
        checkUpdateModelsStatusMessagesReceived(studyNameUserIdUuid, nodeUuid);
    }

    private void checkUpdateModelStatusMessagesReceived(UUID studyUuid, UUID nodeUuid, String updateType) {
        // assert that the broker message has been sent for updating model status
        Message<byte[]> messageStatus = output.receive(TIMEOUT);
        assertEquals("", new String(messageStatus.getPayload()));
        MessageHeaders headersStatus = messageStatus.getHeaders();
        assertEquals(studyUuid, headersStatus.get(StudyService.HEADER_STUDY_UUID));
        if (nodeUuid != null) {
            assertEquals(nodeUuid, headersStatus.get(HEADER_NODE));
        }
        assertEquals(updateType, headersStatus.get(StudyService.HEADER_UPDATE_TYPE));
    }

    private void checkUpdateModelsStatusMessagesReceived(UUID studyUuid, UUID nodeUuid) {
        checkUpdateModelStatusMessagesReceived(studyUuid, nodeUuid, UPDATE_TYPE_LOADFLOW_STATUS);
        checkUpdateModelStatusMessagesReceived(studyUuid, nodeUuid, UPDATE_TYPE_SECURITY_ANALYSIS_STATUS);
    }

    private void checkUpdateNodesMessageReceived(UUID studyUuid, List<UUID> nodesUuids) {
        Message<byte[]> messageStatus = output.receive(TIMEOUT);
        assertEquals("", new String(messageStatus.getPayload()));
        MessageHeaders headersStatus = messageStatus.getHeaders();
        assertEquals(studyUuid, headersStatus.get(StudyService.HEADER_STUDY_UUID));
        assertEquals(nodesUuids, headersStatus.get(NetworkModificationTreeService.HEADER_NODES));
        assertEquals(NetworkModificationTreeService.NODE_UPDATED, headersStatus.get(StudyService.HEADER_UPDATE_TYPE));
    }

    private void checkEquipmentMessagesReceived(UUID studyNameUserIdUuid, UUID nodeUuid, String headerUpdateTypeId,
            Set<String> modifiedIdsSet) {
        // assert that the broker message has been sent for updating study type
        Message<byte[]> messageStudyUpdate = output.receive(TIMEOUT);
        assertEquals("", new String(messageStudyUpdate.getPayload()));
        MessageHeaders headersStudyUpdate = messageStudyUpdate.getHeaders();
        assertEquals(studyNameUserIdUuid, headersStudyUpdate.get(StudyService.HEADER_STUDY_UUID));
        assertEquals(nodeUuid, headersStudyUpdate.get(HEADER_NODE));
        assertEquals(UPDATE_TYPE_STUDY, headersStudyUpdate.get(StudyService.HEADER_UPDATE_TYPE));
        assertEquals(modifiedIdsSet, headersStudyUpdate.get(headerUpdateTypeId));

        checkUpdateNodesMessageReceived(studyNameUserIdUuid, List.of(nodeUuid));
        checkUpdateModelsStatusMessagesReceived(studyNameUserIdUuid, nodeUuid);
    }

    private void checkUpdateEquipmentCreationMessagesReceived(UUID studyNameUserIdUuid, UUID nodeUuid) {
        checkUpdateNodesMessageReceived(studyNameUserIdUuid, List.of(nodeUuid));
        checkUpdateModelsStatusMessagesReceived(studyNameUserIdUuid, nodeUuid);
    }

    private void checkUpdateEquipmentModificationMessagesReceived(UUID studyNameUserIdUuid, UUID nodeUuid) {
        checkUpdateNodesMessageReceived(studyNameUserIdUuid, List.of(nodeUuid));
        checkUpdateModelsStatusMessagesReceived(studyNameUserIdUuid, nodeUuid);
    }

    private void checkNodeModificationMessagesReceived(UUID studyNameUserIdUuid, UUID nodeUuid) {
        checkUpdateModelsStatusMessagesReceived(studyNameUserIdUuid, nodeUuid);
        checkUpdateNodesMessageReceived(studyNameUserIdUuid, List.of(nodeUuid));
    }

    private void checkEquipmentCreationMessagesReceived(UUID studyNameUserIdUuid, UUID nodeUuid,
            Set<String> modifiedIdsSet) {
        checkEquipmentMessagesReceived(studyNameUserIdUuid, nodeUuid, StudyService.HEADER_UPDATE_TYPE_SUBSTATIONS_IDS,
                modifiedIdsSet);
    }

    private void checkEquipmentModificationMessagesReceived(UUID studyNameUserIdUuid, UUID nodeUuid,
            Set<String> modifiedIdsSet) {
        checkEquipmentMessagesReceived(studyNameUserIdUuid, nodeUuid, StudyService.HEADER_UPDATE_TYPE_SUBSTATIONS_IDS,
                modifiedIdsSet);
    }

    private void checkLineModificationMessagesReceived(UUID studyNameUserIdUuid, UUID nodeUuid,
            Set<String> modifiedSubstationsSet) {
        checkEquipmentMessagesReceived(studyNameUserIdUuid, nodeUuid, StudyService.HEADER_UPDATE_TYPE_SUBSTATIONS_IDS,
                modifiedSubstationsSet);

        // assert that the broker message has been sent
        Message<byte[]> messageLine = output.receive(TIMEOUT);
        assertEquals("", new String(messageLine.getPayload()));
        MessageHeaders headersSwitch = messageLine.getHeaders();
        assertEquals(studyNameUserIdUuid, headersSwitch.get(StudyService.HEADER_STUDY_UUID));
        assertEquals(nodeUuid, headersSwitch.get(HEADER_NODE));
        assertEquals(StudyService.UPDATE_TYPE_LINE, headersSwitch.get(StudyService.HEADER_UPDATE_TYPE));
    }

    private void checkSwitchModificationMessagesReceived(UUID studyNameUserIdUuid, UUID nodeUuid,
            Set<String> modifiedSubstationsSet) {
        checkEquipmentMessagesReceived(studyNameUserIdUuid, nodeUuid, StudyService.HEADER_UPDATE_TYPE_SUBSTATIONS_IDS,
                modifiedSubstationsSet);

        // assert that the broker message has been sent
        Message<byte[]> messageSwitch = output.receive(TIMEOUT);
        assertEquals("", new String(messageSwitch.getPayload()));
        MessageHeaders headersSwitch = messageSwitch.getHeaders();
        assertEquals(studyNameUserIdUuid, headersSwitch.get(StudyService.HEADER_STUDY_UUID));
        assertEquals(nodeUuid, headersSwitch.get(HEADER_NODE));
        assertEquals(UPDATE_TYPE_SWITCH, headersSwitch.get(StudyService.HEADER_UPDATE_TYPE));
    }

    @Test
    public void testGetBusesOrBusbarSections() throws Exception {
        MvcResult mvcResult;
        String resultAsString;
        createStudy("userId", CASE_UUID);
        UUID studyNameUserIdUuid = studyRepository.findAll().get(0).getId();
        UUID rootNodeUuid = getRootNodeUuid(studyNameUserIdUuid);

        mvcResult = mockMvc.perform(get("/v1/studies/{studyUuid}/nodes/{nodeUuid}/network/voltage-levels/{voltageLevelId}/buses",
                        studyNameUserIdUuid, rootNodeUuid, VOLTAGE_LEVEL_ID))
            .andExpect(status().isOk())
            .andReturn();
        resultAsString = mvcResult.getResponse().getContentAsString();

        List<IdentifiableInfos> iiList = mapper.readValue(resultAsString, new TypeReference<List<IdentifiableInfos>>() { });

        assertThat(iiList, new MatcherJson<>(mapper, List.of(IdentifiableInfos.builder().id("BUS_1").name("BUS_1").build(),
                        IdentifiableInfos.builder().id("BUS_2").name("BUS_2").build())));

        var requests = getRequestsDone(1);
        assertTrue(requests.stream().anyMatch(r -> r.matches(
                "/v1/networks/" + NETWORK_UUID_STRING + "/voltage-levels/" + VOLTAGE_LEVEL_ID + "/configured-buses")));

        mvcResult = mockMvc.perform(get("/v1/studies/{studyUuid}/nodes/{nodeUuid}/network/voltage-levels/{voltageLevelId}/busbar-sections",
                studyNameUserIdUuid, rootNodeUuid, VOLTAGE_LEVEL_ID))
                    .andExpect(status().isOk())
                    .andReturn();
        resultAsString = mvcResult.getResponse().getContentAsString();

        iiList = mapper.readValue(resultAsString, new TypeReference<List<IdentifiableInfos>>() { });

        assertThat(iiList, new MatcherJson<>(mapper,
                        List.of(IdentifiableInfos.builder().id("BUSBAR_SECTION_1").name("BUSBAR_SECTION_1").build(),
                                IdentifiableInfos.builder().id("BUSBAR_SECTION_2").name("BUSBAR_SECTION_2").build())));

        requests = getRequestsDone(1);
        assertTrue(requests.stream().anyMatch(r -> r.matches(
                "/v1/networks/" + NETWORK_UUID_STRING + "/voltage-levels/" + VOLTAGE_LEVEL_ID + "/busbar-sections")));
    }

    @Test
    public void testCreateGenerator() throws Exception {
        createStudy("userId", CASE_UUID);
        UUID studyNameUserIdUuid = studyRepository.findAll().get(0).getId();
        UUID rootNodeUuid = getRootNodeUuid(studyNameUserIdUuid);
        NetworkModificationNode modificationNode1 = createNetworkModificationNode(studyNameUserIdUuid, rootNodeUuid,
                UUID.randomUUID(), VARIANT_ID);
        UUID modificationNode1Uuid = modificationNode1.getId();
        NetworkModificationNode modificationNode2 = createNetworkModificationNode(studyNameUserIdUuid,
                modificationNode1Uuid, UUID.randomUUID(), VARIANT_ID_2);
        UUID modificationNode2Uuid = modificationNode2.getId();

        String createGeneratorAttributes = "{\"generatorId\":\"generatorId1\",\"generatorName\":\"generatorName1\",\"energySource\":\"UNDEFINED\",\"minActivePower\":\"100.0\",\"maxActivePower\":\"200.0\",\"ratedNominalPower\":\"50.0\",\"activePowerSetpoint\":\"10.0\",\"reactivePowerSetpoint\":\"20.0\",\"voltageRegulatorOn\":\"true\",\"voltageSetpoint\":\"225.0\",\"voltageLevelId\":\"idVL1\",\"busOrBusbarSectionId\":\"idBus1\"}";

        // create generator on root node (not allowed)
        mockMvc.perform(post("/v1/studies/{studyUuid}/nodes/{nodeUuid}/network-modification/generators",
                        studyNameUserIdUuid, rootNodeUuid).content(createGeneratorAttributes))
                .andExpect(status().isForbidden());

        // create generator on first modification node
        mockMvc.perform(post("/v1/studies/{studyUuid}/nodes/{nodeUuid}/network-modification/generators",
                        studyNameUserIdUuid, modificationNode1Uuid).content(createGeneratorAttributes))
            .andExpect(status().isOk());
        checkEquipmentCreationMessagesReceived(studyNameUserIdUuid, modificationNode1Uuid, ImmutableSet.of("s2"));

        // create generator on second modification node
        mockMvc.perform(post("/v1/studies/{studyUuid}/nodes/{nodeUuid}/network-modification/generators",
                        studyNameUserIdUuid, modificationNode2Uuid).content(createGeneratorAttributes))
                .andExpect(status().isOk());
        checkEquipmentCreationMessagesReceived(studyNameUserIdUuid, modificationNode2Uuid, ImmutableSet.of("s2"));

        // update generator creation
        String generatorAttributesUpdated = "{\"generatorId\":\"generatorId2\",\"generatorName\":\"generatorName2\",\"energySource\":\"UNDEFINED\",\"minActivePower\":\"150.0\",\"maxActivePower\":\"50.0\",\"ratedNominalPower\":\"50.0\",\"activePowerSetpoint\":\"10.0\",\"reactivePowerSetpoint\":\"20.0\",\"voltageRegulatorOn\":\"true\",\"voltageSetpoint\":\"225.0\",\"voltageLevelId\":\"idVL1\",\"busOrBusbarSectionId\":\"idBus1\"}";
        mockMvc.perform(put("/v1/studies/{studyUuid}/nodes/{nodeUuid}/network-modification/modifications/{modificationUuid}/generators-creation",
                studyNameUserIdUuid, modificationNode1Uuid, MODIFICATION_UUID).content(generatorAttributesUpdated))
            .andExpect(status().isOk());

<<<<<<< HEAD
        String createGeneratorAttributes2 = "{\"generatorId\":\"generatorId3\",\"generatorName\":\"generatorName3\",\"energySource\":\"UNDEFINED\",\"minActivePower\":\"100.0\",\"maxActivePower\":\"200.0\",\"ratedNominalPower\":\"50.0\",\"activePowerSetpoint\":\"10.0\",\"reactivePowerSetpoint\":\"20.0\",\"voltageRegulatorOn\":\"true\",\"voltageSetpoint\":\"225.0\",\"voltageLevelId\":\"idVL1\",\"busOrBusbarSectionId\":\"idBus1\"}";
        modificationNode1.setBuildStatus(BuildStatus.BUILDING);
        networkModificationTreeService.updateNode(studyNameUserIdUuid, modificationNode1);
        // create generator on building node
        mockMvc.perform(post("/v1/studies/{studyUuid}/nodes/{nodeUuid}/network-modification/generators",
                        studyNameUserIdUuid, modificationNode1Uuid).content(createGeneratorAttributes2))
                .andExpect(status().isForbidden());
=======
        checkUpdateEquipmentCreationMessagesReceived(studyNameUserIdUuid, modificationNode1Uuid);
>>>>>>> 871239af

        var requests = getRequestsWithBodyDone(3);
        assertTrue(requests.stream().anyMatch(r -> r.getPath().matches("/v1/networks/" + NETWORK_UUID_STRING + "/generators\\?group=.*") && r.getBody().equals(createGeneratorAttributes)));
        assertTrue(requests.stream().anyMatch(r -> r.getPath().matches("/v1/networks/" + NETWORK_UUID_STRING + "/generators\\?group=.*&variantId=" + VARIANT_ID) && r.getBody().equals(createGeneratorAttributes)));
        assertTrue(requests.stream().anyMatch(r -> r.getPath().matches("/v1/networks/" + NETWORK_UUID_STRING + "/generators\\?group=.*&variantId=" + VARIANT_ID_2) && r.getBody().equals(createGeneratorAttributes)));
        assertTrue(requests.stream().anyMatch(r -> r.getPath().matches("/v1/modifications/" + MODIFICATION_UUID + "/generators-creation") && r.getBody().equals(generatorAttributesUpdated)));
    }

    @Test
    public void testCreateShuntsCompensator() throws Exception {
        createStudy("userId", CASE_UUID);
        UUID studyNameUserIdUuid = studyRepository.findAll().get(0).getId();
        UUID rootNodeUuid = getRootNodeUuid(studyNameUserIdUuid);
        NetworkModificationNode modificationNode1 = createNetworkModificationNode(studyNameUserIdUuid, rootNodeUuid,
                UUID.randomUUID(), VARIANT_ID);
        UUID modificationNode1Uuid = modificationNode1.getId();

        String createShuntCompensatorAttributes = "{\"shuntCompensatorId\":\"shuntCompensatorId1\",\"shuntCompensatorName\":\"shuntCompensatorName1\",\"voltageLevelId\":\"idVL1\",\"busOrBusbarSectionId\":\"idBus1\"}";

        // create suntCompensator on root node (not allowed)
        mockMvc.perform(post("/v1/studies/{studyUuid}/nodes/{nodeUuid}/network-modification/shunt-compensators",
                        studyNameUserIdUuid, rootNodeUuid).content(createShuntCompensatorAttributes))
            .andExpect(status().isForbidden());

        // create suntCompensator on modification node child of root node
        mockMvc.perform(post("/v1/studies/{studyUuid}/nodes/{nodeUuid}/network-modification/shunt-compensators",
                        studyNameUserIdUuid, modificationNode1Uuid).content(createShuntCompensatorAttributes))
            .andExpect(status().isOk());
        checkEquipmentCreationMessagesReceived(studyNameUserIdUuid, modificationNode1Uuid, ImmutableSet.of("s2"));

        // update shunt compensator creation
        String shuntCompensatorAttributesUpdated = "{\"shuntCompensatorId\":\"shuntCompensatorId2\",\"shuntCompensatorName\":\"shuntCompensatorName2\",\"voltageLevelId\":\"idVL2\",\"busOrBusbarSectionId\":\"idBus1\"}";
        mockMvc.perform(put("/v1/studies/{studyUuid}/nodes/{nodeUuid}/network-modification/modifications/{modificationUuid}/shunt-compensators-creation",
                studyNameUserIdUuid, modificationNode1Uuid, MODIFICATION_UUID).content(shuntCompensatorAttributesUpdated))
            .andExpect(status().isOk());

<<<<<<< HEAD
        String createShuntCompensatorAttributes2 = "{\"shuntCompensatorId\":\"shuntCompensatorId3\",\"shuntCompensatorName\":\"shuntCompensatorName3\",\"voltageLevelId\":\"idVL1\",\"busOrBusbarSectionId\":\"idBus1\"}";
        modificationNode1.setBuildStatus(BuildStatus.BUILDING);
        networkModificationTreeService.updateNode(studyNameUserIdUuid, modificationNode1);
        // create shunt compensator on building node
        mockMvc.perform(post("/v1/studies/{studyUuid}/nodes/{nodeUuid}/network-modification/shunt-compensators",
                        studyNameUserIdUuid, modificationNode1Uuid).content(createShuntCompensatorAttributes2))
                .andExpect(status().isForbidden());
=======
        checkUpdateEquipmentCreationMessagesReceived(studyNameUserIdUuid, modificationNode1Uuid);
>>>>>>> 871239af

        var requests = getRequestsWithBodyDone(2);
        assertTrue(requests.stream()
                .anyMatch(r -> r
                        .getPath().matches("/v1/networks/" + NETWORK_UUID_STRING
                                + "/shunt-compensators[?]group=.*&variantId=" + VARIANT_ID)
                        && r.getBody().equals(createShuntCompensatorAttributes)));
        assertTrue(requests.stream().anyMatch(
            r -> r.getPath().matches("/v1/modifications/" + MODIFICATION_UUID + "/shunt-compensators-creation")
                        && r.getBody().equals(shuntCompensatorAttributesUpdated)));
    }

    @Test
    public void testCreateLine() throws Exception {
        createStudy("userId", CASE_UUID);
        UUID studyNameUserIdUuid = studyRepository.findAll().get(0).getId();
        UUID rootNodeUuid = getRootNodeUuid(studyNameUserIdUuid);
        NetworkModificationNode modificationNode1 = createNetworkModificationNode(studyNameUserIdUuid, rootNodeUuid,
                UUID.randomUUID(), VARIANT_ID);
        UUID modificationNode1Uuid = modificationNode1.getId();
        NetworkModificationNode modificationNode2 = createNetworkModificationNode(studyNameUserIdUuid,
                modificationNode1Uuid, UUID.randomUUID(), VARIANT_ID_2);
        UUID modificationNode2Uuid = modificationNode2.getId();

        String createLineAttributes = "{" + "\"lineId\":\"lineId1\"," + "\"lineName\":\"lineName1\","
                + "\"seriesResistance\":\"50.0\"," + "\"seriesReactance\":\"50.0\","
                + "\"shuntConductance1\":\"100.0\"," + "\"shuntSusceptance1\":\"100.0\","
                + "\"shuntConductance2\":\"200.0\"," + "\"shuntSusceptance2\":\"200.0\","
                + "\"voltageLevelId1\":\"idVL1\"," + "\"busOrBusbarSectionId1\":\"idBus1\","
                + "\"voltageLevelId2\":\"idVL2\"," + "\"busOrBusbarSectionId2\":\"idBus2\"}";

        // create line on root node (not allowed)
        mockMvc.perform(post("/v1/studies/{studyUuid}/nodes/{nodeUuid}/network-modification/lines",
                studyNameUserIdUuid, rootNodeUuid).content(createLineAttributes))
                .andExpect(status().isForbidden());

        // create line on first modification node
        mockMvc.perform(post("/v1/studies/{studyUuid}/nodes/{nodeUuid}/network-modification/lines",
                studyNameUserIdUuid, modificationNode1Uuid).content(createLineAttributes))
                .andExpect(status().isOk());
        checkEquipmentCreationMessagesReceived(studyNameUserIdUuid, modificationNode1Uuid, ImmutableSet.of("s2"));

        // create line on second modification node
        mockMvc.perform(post("/v1/studies/{studyUuid}/nodes/{nodeUuid}/network-modification/lines",
                studyNameUserIdUuid, modificationNode2Uuid).content(createLineAttributes))
            .andExpect(status().isOk());
        checkEquipmentCreationMessagesReceived(studyNameUserIdUuid, modificationNode2Uuid, ImmutableSet.of("s2"));

        // update line creation
        String lineAttributesUpdated = "{" + "\"lineId\":\"lineId2\"," + "\"lineName\":\"lineName2\","
                + "\"seriesResistance\":\"54.0\"," + "\"seriesReactance\":\"55.0\","
                + "\"shuntConductance1\":\"100.0\"," + "\"shuntSusceptance1\":\"100.0\","
                + "\"shuntConductance2\":\"200.0\"," + "\"shuntSusceptance2\":\"200.0\","
                + "\"voltageLevelId1\":\"idVL2\"," + "\"busOrBusbarSectionId1\":\"idBus1\","
                + "\"voltageLevelId2\":\"idVL2\"," + "\"busOrBusbarSectionId2\":\"idBus2\"}";
        mockMvc.perform(put("/v1/studies/{studyUuid}/nodes/{nodeUuid}/network-modification/modifications/{modificationUuid}/lines-creation",
                studyNameUserIdUuid, modificationNode1Uuid, MODIFICATION_UUID).content(lineAttributesUpdated))
            .andExpect(status().isOk());

<<<<<<< HEAD
        String createLineAttributes2 = "{" + "\"lineId\":\"lineId3\"," + "\"lineName\":\"lineName3\","
                + "\"seriesResistance\":\"50.0\"," + "\"seriesReactance\":\"50.0\","
                + "\"shuntConductance1\":\"100.0\"," + "\"shuntSusceptance1\":\"100.0\","
                + "\"shuntConductance2\":\"200.0\"," + "\"shuntSusceptance2\":\"200.0\","
                + "\"voltageLevelId1\":\"idVL1\"," + "\"busOrBusbarSectionId1\":\"idBus1\","
                + "\"voltageLevelId2\":\"idVL2\"," + "\"busOrBusbarSectionId2\":\"idBus2\"}";
        modificationNode1.setBuildStatus(BuildStatus.BUILDING);
        networkModificationTreeService.updateNode(studyNameUserIdUuid, modificationNode1);
        // create line on building node
        mockMvc.perform(post("/v1/studies/{studyUuid}/nodes/{nodeUuid}/network-modification/line",
                        studyNameUserIdUuid, modificationNode1Uuid).content(createLineAttributes2))
                .andExpect(status().isForbidden());
=======
        checkUpdateEquipmentCreationMessagesReceived(studyNameUserIdUuid, modificationNode1Uuid);
>>>>>>> 871239af

        var requests = getRequestsWithBodyDone(3);
        assertTrue(requests.stream().anyMatch(r -> r.getPath().matches("/v1/networks/" + NETWORK_UUID_STRING + "/lines\\?group=.*") && r.getBody().equals(createLineAttributes)));
        assertTrue(requests.stream().anyMatch(r -> r.getPath().matches("/v1/networks/" + NETWORK_UUID_STRING + "/lines\\?group=.*&variantId=" + VARIANT_ID) && r.getBody().equals(createLineAttributes)));
        assertTrue(requests.stream().anyMatch(r -> r.getPath().matches("/v1/networks/" + NETWORK_UUID_STRING + "/lines\\?group=.*&variantId=" + VARIANT_ID_2) && r.getBody().equals(createLineAttributes)));
        assertTrue(requests.stream().anyMatch(r -> r.getPath().matches("/v1/modifications/" + MODIFICATION_UUID + "/lines-creation") && r.getBody().equals(lineAttributesUpdated)));
    }

    @Test
    public void testCreateTwoWindingsTransformer() throws Exception {
        createStudy("userId", CASE_UUID);
        UUID studyNameUserIdUuid = studyRepository.findAll().get(0).getId();
        UUID rootNodeUuid = getRootNodeUuid(studyNameUserIdUuid);
        NetworkModificationNode modificationNode1 = createNetworkModificationNode(studyNameUserIdUuid, rootNodeUuid,
                UUID.randomUUID(), VARIANT_ID);
        UUID modificationNode1Uuid = modificationNode1.getId();
        NetworkModificationNode modificationNode2 = createNetworkModificationNode(studyNameUserIdUuid,
                modificationNode1Uuid, UUID.randomUUID(), VARIANT_ID_2);
        UUID modificationNode2Uuid = modificationNode2.getId();

        String createTwoWindingsTransformerAttributes = "{\"equipmentId\":\"2wtId\",\"equipmentName\":\"2wtName\",\"seriesResistance\":\"10\",\"seriesReactance\":\"10\",\"magnetizingConductance\":\"100\",\"magnetizingSusceptance\":\"100\",\"ratedVoltage1\":\"480\",\"ratedVoltage2\":\"380\",\"voltageLevelId1\":\"CHOO5P6\",\"busOrBusbarSectionId1\":\"CHOO5P6_1\",\"voltageLevelId2\":\"CHOO5P6\",\"busOrBusbarSectionId2\":\"CHOO5P6_1\"}";

        // create 2WT on root node (not allowed)
        mockMvc.perform(post("/v1/studies/{studyUuid}/nodes/{nodeUuid}/network-modification/two-windings-transformers",
                        studyNameUserIdUuid, rootNodeUuid).content(createTwoWindingsTransformerAttributes))
            .andExpect(status().isForbidden());

        // create 2WT on first modification node
        mockMvc.perform(post("/v1/studies/{studyUuid}/nodes/{nodeUuid}/network-modification/two-windings-transformers",
                        studyNameUserIdUuid, modificationNode1Uuid).content(createTwoWindingsTransformerAttributes))
            .andExpect(status().isOk());
        checkEquipmentCreationMessagesReceived(studyNameUserIdUuid, modificationNode1Uuid, ImmutableSet.of("s2"));

        // create 2WT on second modification node
        mockMvc.perform(post("/v1/studies/{studyUuid}/nodes/{nodeUuid}/network-modification/two-windings-transformers",
                        studyNameUserIdUuid, modificationNode2Uuid).content(createTwoWindingsTransformerAttributes))
            .andExpect(status().isOk());
        checkEquipmentCreationMessagesReceived(studyNameUserIdUuid, modificationNode2Uuid, ImmutableSet.of("s2"));

        // update Two Windings Transformer creation
        String twoWindingsTransformerAttributesUpdated = "{\"equipmentId\":\"2wtId\",\"equipmentName\":\"2wtName\",\"seriesResistance\":\"10\",\"seriesReactance\":\"10\",\"magnetizingConductance\":\"100\",\"magnetizingSusceptance\":\"100\",\"ratedVoltage1\":\"480\",\"ratedVoltage2\":\"380\",\"voltageLevelId1\":\"CHOO5P6\",\"busOrBusbarSectionId1\":\"CHOO5P6_1\",\"voltageLevelId2\":\"CHOO5P6\",\"busOrBusbarSectionId2\":\"CHOO5P6_1\"}";
        mockMvc.perform(put("/v1/studies/{studyUuid}/nodes/{nodeUuid}/network-modification/modifications/{modificationUuid}/two-windings-transformers-creation",
                studyNameUserIdUuid, modificationNode1Uuid, MODIFICATION_UUID).content(twoWindingsTransformerAttributesUpdated))
            .andExpect(status().isOk());

<<<<<<< HEAD
        String createTwoWindingsTransformerAttributes2 = "{\"equipmentId\":\"2wtId3\",\"equipmentName\":\"2wtName3\",\"seriesResistance\":\"10\",\"seriesReactance\":\"10\",\"magnetizingConductance\":\"100\",\"magnetizingSusceptance\":\"100\",\"ratedVoltage1\":\"480\",\"ratedVoltage2\":\"380\",\"voltageLevelId1\":\"CHOO5P6\",\"busOrBusbarSectionId1\":\"CHOO5P6_1\",\"voltageLevelId2\":\"CHOO5P6\",\"busOrBusbarSectionId2\":\"CHOO5P6_1\"}";
        modificationNode1.setBuildStatus(BuildStatus.BUILDING);
        networkModificationTreeService.updateNode(studyNameUserIdUuid, modificationNode1);
        // create Two Windings Transformer on building node
        mockMvc.perform(post("/v1/studies/{studyUuid}/nodes/{nodeUuid}/network-modification/two-windings-transformers",
                        studyNameUserIdUuid, modificationNode1Uuid).content(createTwoWindingsTransformerAttributes2))
                .andExpect(status().isForbidden());
=======
        checkUpdateEquipmentCreationMessagesReceived(studyNameUserIdUuid, modificationNode1Uuid);
>>>>>>> 871239af

        var requests = getRequestsWithBodyDone(3);
        assertTrue(requests.stream().anyMatch(r -> r.getPath().matches("/v1/networks/" + NETWORK_UUID_STRING + "/two-windings-transformers\\?group=.*") && r.getBody().equals(createTwoWindingsTransformerAttributes)));
        assertTrue(requests.stream().anyMatch(r -> r.getPath().matches("/v1/networks/" + NETWORK_UUID_STRING + "/two-windings-transformers\\?group=.*&variantId=" + VARIANT_ID) && r.getBody().equals(createTwoWindingsTransformerAttributes)));
        assertTrue(requests.stream().anyMatch(r -> r.getPath().matches("/v1/networks/" + NETWORK_UUID_STRING + "/two-windings-transformers\\?group=.*&variantId=" + VARIANT_ID_2) && r.getBody().equals(createTwoWindingsTransformerAttributes)));
        assertTrue(requests.stream().anyMatch(r -> r.getPath().matches("/v1/modifications/" + MODIFICATION_UUID + "/two-windings-transformers-creation") && r.getBody().equals(twoWindingsTransformerAttributesUpdated)));
    }

    private void testBuildWithNodeUuid(UUID studyUuid, UUID nodeUuid) throws Exception {
        // build node
        mockMvc.perform(post("/v1/studies/{studyUuid}/nodes/{nodeUuid}/build", studyUuid, nodeUuid))
            .andExpect(status().isOk());

        Message<byte[]> buildStatusMessage = output.receive(TIMEOUT);
        assertEquals(studyUuid, buildStatusMessage.getHeaders().get(HEADER_STUDY_UUID));
        assertEquals(NODE_UPDATED, buildStatusMessage.getHeaders().get(HEADER_UPDATE_TYPE));

        buildStatusMessage = output.receive(TIMEOUT);
        assertEquals(studyUuid, buildStatusMessage.getHeaders().get(HEADER_STUDY_UUID));
        assertEquals(nodeUuid, buildStatusMessage.getHeaders().get(HEADER_NODE));
        assertEquals(UPDATE_TYPE_BUILD_COMPLETED, buildStatusMessage.getHeaders().get(HEADER_UPDATE_TYPE));
        assertEquals(Set.of("s1", "s2"), buildStatusMessage.getHeaders().get(HEADER_UPDATE_TYPE_SUBSTATIONS_IDS));

        assertTrue(getRequestsDone(1).stream()
                .anyMatch(r -> r.matches("/v1/networks/" + NETWORK_UUID_STRING + "/build\\?receiver=.*")));

        assertEquals(BuildStatus.BUILDING, networkModificationTreeService.getBuildStatus(nodeUuid));  // node is building

        // stop build
        mockMvc.perform(put("/v1/studies/{studyUuid}/nodes/{nodeUuid}/build/stop", studyUuid, nodeUuid))
            .andExpect(status().isOk());

        buildStatusMessage = output.receive(TIMEOUT);
        assertEquals(studyUuid, buildStatusMessage.getHeaders().get(HEADER_STUDY_UUID));
        assertEquals(NODE_UPDATED, buildStatusMessage.getHeaders().get(HEADER_UPDATE_TYPE));

        output.receive(TIMEOUT);
        buildStatusMessage = output.receive(TIMEOUT);
        assertEquals(studyUuid, buildStatusMessage.getHeaders().get(HEADER_STUDY_UUID));
        assertEquals(nodeUuid, buildStatusMessage.getHeaders().get(HEADER_NODE));
        assertEquals(UPDATE_TYPE_BUILD_CANCELLED, buildStatusMessage.getHeaders().get(HEADER_UPDATE_TYPE));

        assertEquals(BuildStatus.NOT_BUILT, networkModificationTreeService.getBuildStatus(nodeUuid)); // node is not
                                                                                                      // built

        assertTrue(getRequestsDone(1).stream().anyMatch(r -> r.matches("/v1/build/stop\\?receiver=.*")));
    }

    @Test
    public void testBuild() throws Exception {
        UUID studyNameUserIdUuid = createStudy("userId", CASE_UUID);
        UUID rootNodeUuid = getRootNodeUuid(studyNameUserIdUuid);
        UUID modificationGroupUuid1 = UUID.randomUUID();
        NetworkModificationNode modificationNode1 = createNetworkModificationNode(studyNameUserIdUuid, rootNodeUuid,
                modificationGroupUuid1, "variant_1");
        UUID modificationGroupUuid2 = UUID.randomUUID();
        NetworkModificationNode modificationNode2 = createNetworkModificationNode(studyNameUserIdUuid,
                modificationNode1.getId(), modificationGroupUuid2, "variant_2");
        UUID modificationGroupUuid3 = UUID.randomUUID();
        NetworkModificationNode modificationNode3 = createNetworkModificationNode(studyNameUserIdUuid,
                modificationNode2.getId(), modificationGroupUuid3, "variant_3");
        UUID modificationGroupUuid4 = UUID.randomUUID();
        NetworkModificationNode modificationNode4 = createNetworkModificationNode(studyNameUserIdUuid,
                modificationNode3.getId(), modificationGroupUuid4, "variant_4");
        UUID modificationGroupUuid5 = UUID.randomUUID();
        NetworkModificationNode modificationNode5 = createNetworkModificationNode(studyNameUserIdUuid,
                modificationNode4.getId(), modificationGroupUuid5, "variant_5");

        /*
            root
             |
          modificationNode1
             |
          modificationNode2
             |
          modificationNode3
             |
          modificationNode4
             |
          modificationNode5
         */

        BuildInfos buildInfos = networkModificationTreeService.getBuildInfos(modificationNode5.getId());
        assertNull(buildInfos.getOriginVariantId());  // previous built node is root node
        assertEquals("variant_5", buildInfos.getDestinationVariantId());
        assertEquals(List.of(modificationGroupUuid1, modificationGroupUuid2, modificationGroupUuid3, modificationGroupUuid4, modificationGroupUuid5), buildInfos.getModificationGroupUuids());

        modificationNode3.setBuildStatus(BuildStatus.BUILT);  // mark node modificationNode3 as built
        networkModificationTreeService.updateNode(studyNameUserIdUuid, modificationNode3);
        output.receive(TIMEOUT);

        buildInfos = networkModificationTreeService.getBuildInfos(modificationNode4.getId());
        assertEquals("variant_3", buildInfos.getOriginVariantId()); // variant to clone is variant associated to node
                                                                    // modificationNode3
        assertEquals("variant_4", buildInfos.getDestinationVariantId());
        assertEquals(List.of(modificationGroupUuid4), buildInfos.getModificationGroupUuids());

        modificationNode2.setBuildStatus(BuildStatus.NOT_BUILT);  // mark node modificationNode2 as not built
        networkModificationTreeService.updateNode(studyNameUserIdUuid, modificationNode2);
        output.receive(TIMEOUT);
        modificationNode4.setBuildStatus(BuildStatus.BUILT_INVALID);  // mark node modificationNode4 as built invalid
        networkModificationTreeService.updateNode(studyNameUserIdUuid, modificationNode4);
        output.receive(TIMEOUT);
        modificationNode5.setBuildStatus(BuildStatus.BUILT);  // mark node modificationNode5 as built
        networkModificationTreeService.updateNode(studyNameUserIdUuid, modificationNode5);
        output.receive(TIMEOUT);

        // build modificationNode2 and stop build
        testBuildWithNodeUuid(studyNameUserIdUuid, modificationNode2.getId());

        assertEquals(BuildStatus.BUILT, networkModificationTreeService.getBuildStatus(modificationNode3.getId()));
        assertEquals(BuildStatus.BUILT_INVALID, networkModificationTreeService.getBuildStatus(modificationNode4.getId()));
        assertEquals(BuildStatus.BUILT, networkModificationTreeService.getBuildStatus(modificationNode5.getId()));

        modificationNode3.setBuildStatus(BuildStatus.NOT_BUILT);  // mark node modificationNode3 as built
        networkModificationTreeService.updateNode(studyNameUserIdUuid, modificationNode3);
        output.receive(TIMEOUT);

        // build modificationNode3 and stop build
        testBuildWithNodeUuid(studyNameUserIdUuid, modificationNode3.getId());

        assertEquals(BuildStatus.BUILT_INVALID, networkModificationTreeService.getBuildStatus(modificationNode4.getId()));
        assertEquals(BuildStatus.BUILT, networkModificationTreeService.getBuildStatus(modificationNode5.getId()));
    }

    @Test
    public void testChangeModificationActiveState() throws Exception {
        UUID studyUuid = createStudy("userId", CASE_UUID);
        UUID rootNodeUuid = getRootNodeUuid(studyUuid);
        UUID modificationGroupUuid1 = UUID.randomUUID();
        NetworkModificationNode modificationNode1 = createNetworkModificationNode(studyUuid, rootNodeUuid,
                modificationGroupUuid1, "variant_1");

        UUID modificationUuid = UUID.randomUUID();
        UUID nodeNotFoundUuid = UUID.randomUUID();

        // deactivate modification on modificationNode
        mockMvc.perform(put("/v1/studies/{studyUuid}/nodes/{nodeUuid}/network_modifications/{modificationUuid}?active=false",
                studyUuid, nodeNotFoundUuid, modificationUuid))
            .andExpect(status().isNotFound());

        mockMvc.perform(put("/v1/studies/{studyUuid}/nodes/{nodeUuid}/network_modifications/{modificationUuid}?active=false",
                        studyUuid, modificationNode1.getId(), modificationUuid))
            .andExpect(status().isOk());

        AtomicReference<AbstractNode> node = new AtomicReference<>();
        node.set(networkModificationTreeService.getSimpleNode(modificationNode1.getId()));
        NetworkModificationNode modificationNode = (NetworkModificationNode) node.get();
        assertEquals(Set.of(modificationUuid), modificationNode.getModificationsToExclude());

        checkUpdateModelsStatusMessagesReceived(studyUuid, modificationNode1.getId());

        // reactivate modification
        mockMvc.perform(put("/v1/studies/{studyUuid}/nodes/{nodeUuid}/network_modifications/{modificationUuid}?active=true",
                        studyUuid, modificationNode1.getId(), modificationUuid))
            .andExpect(status().isOk());

        node.set(networkModificationTreeService.getSimpleNode(modificationNode1.getId()));
        modificationNode = (NetworkModificationNode) node.get();
        assertTrue(modificationNode.getModificationsToExclude().isEmpty());

        checkUpdateModelsStatusMessagesReceived(studyUuid, modificationNode1.getId());
    }

    @Test
    public void deleteModificationRequest() throws Exception {
        createStudy("userId", CASE_UUID);
        UUID studyUuid = studyRepository.findAll().get(0).getId();
        UUID rootNodeUuid = getRootNodeUuid(studyUuid);
        NetworkModificationNode modificationNode = createNetworkModificationNode(studyUuid, rootNodeUuid);
        createNetworkModificationNode(studyUuid, rootNodeUuid);
        NetworkModificationNode node3 = createNetworkModificationNode(studyUuid, modificationNode.getId());
        /*  root
           /   \
         node  modification node
                 \
                node3
            node is only there to test that when we update modification node, it is not in notifications list
         */

        mockMvc.perform(delete("/v1/studies/{studyUuid}/nodes/{nodeUuid}/network-modification?modificationsUuids={modificationUuid}",
                UUID.randomUUID(), modificationNode.getId(), node3.getId()))
            .andExpect(status().isForbidden());

        UUID modificationUuid = UUID.randomUUID();
        mockMvc.perform(delete("/v1/studies/{studyUuid}/nodes/{nodeUuid}/network-modification?modificationsUuids={modificationUuid}",
                studyUuid, modificationNode.getId(), modificationUuid))
            .andExpect(status().isOk());

        assertTrue(getRequestsDone(1).stream()
                .anyMatch(r -> r.matches("/v1/groups/" + modificationNode.getNetworkModification()
                        + "/modifications[?]modificationsUuids=.*" + modificationUuid + ".*")));

        checkUpdateNodesMessageReceived(studyUuid, List.of(modificationNode.getId()));
        checkUpdateModelsStatusMessagesReceived(studyUuid, modificationNode.getId());
    }

    @Test
    public void testCreateStudyWithDefaultLoadflow() throws Exception {
        createStudy("userId", CASE_UUID);
        StudyEntity study = studyRepository.findAll().get(0);

        assertEquals(study.getLoadFlowProvider(), defaultLoadflowProvider);
    }

    @Test
    public void getDefaultLoadflowProvider() throws Exception {
        mockMvc.perform(get("/v1/loadflow-default-provider")).andExpectAll(
                status().isOk(),
                content().string(defaultLoadflowProvider));
    }

    @Test
    public void reindexStudyTest() throws Exception {
        mockMvc.perform(post("/v1/studies/{studyUuid}/reindex-all", UUID.randomUUID()))
            .andExpect(status().isNotFound());

        UUID study1Uuid = createStudy("userId", CASE_UUID);

        mockMvc.perform(post("/v1/studies/{studyUuid}/reindex-all", study1Uuid))
            .andExpect(status().isOk());

        var requests = getRequestsWithBodyDone(1);
        assertTrue(requests.stream().anyMatch(r -> r.getPath().contains("/v1/networks/" + NETWORK_UUID_STRING + "/reindex-all")));

        Message<byte[]> buildStatusMessage = output.receive(TIMEOUT);
        assertEquals(study1Uuid, buildStatusMessage.getHeaders().get(HEADER_STUDY_UUID));
        assertEquals(NODE_UPDATED, buildStatusMessage.getHeaders().get(HEADER_UPDATE_TYPE));
    }

    @After
    public void tearDown() {
        cleanDB();

        Set<String> httpRequest = null;
        Message<byte[]> message = null;
        try {
            message = output.receive(TIMEOUT);
            httpRequest = getRequestsDone(1);
        } catch (NullPointerException e) {
            // Ignoring
        }

        // Shut down the server. Instances cannot be reused.
        try {
            server.shutdown();
        } catch (Exception e) {
            // Ignoring
        }

        output.clear(); // purge in order to not fail the other tests

        assertNull("Should not be any messages : ", message);
        assertNull("Should not be any http requests : ", httpRequest);
    }
}<|MERGE_RESOLUTION|>--- conflicted
+++ resolved
@@ -2271,7 +2271,6 @@
                 studyNameUserIdUuid, modificationNode1Uuid, MODIFICATION_UUID).content(loadAttributesUpdated).contentType(MediaType.APPLICATION_JSON))
             .andExpect(status().isOk());
 
-<<<<<<< HEAD
         String createLoadAttributes2 = "{\"loadId\":\"loadId3\",\"loadName\":\"loadName3\",\"loadType\":\"UNDEFINED\",\"activePower\":\"100.0\",\"reactivePower\":\"50.0\",\"voltageLevelId\":\"idVL1\",\"busId\":\"idBus1\"}";
         modificationNode3.setBuildStatus(BuildStatus.BUILDING);
         networkModificationTreeService.updateNode(studyNameUserIdUuid, modificationNode3);
@@ -2279,9 +2278,8 @@
         mockMvc.perform(post("/v1/studies/{studyUuid}/nodes/{nodeUuid}/network-modification/loads",
                         studyNameUserIdUuid, modificationNode3Uuid).content(createLoadAttributes2))
                 .andExpect(status().isForbidden());
-=======
+
         checkUpdateEquipmentCreationMessagesReceived(studyNameUserIdUuid, modificationNode1Uuid);
->>>>>>> 871239af
 
         var requests = getRequestsWithBodyDone(3);
         assertTrue(requests.stream().anyMatch(r -> r.getPath().matches("/v1/networks/" + NETWORK_UUID_STRING + "/loads\\?group=.*") && r.getBody().equals(createLoadAttributes)));
@@ -2422,7 +2420,6 @@
                 studyNameUserIdUuid, modificationNode1Uuid, MODIFICATION_UUID).content(substationAttributesUpdated).contentType(MediaType.APPLICATION_JSON))
             .andExpect(status().isOk());
 
-<<<<<<< HEAD
         String createSubstationAttributes2 = "{\"substationId\":\"substationId2\",\"substationName\":\"substationName2\",\"country\":\"AD\"}";
         modificationNode1.setBuildStatus(BuildStatus.BUILDING);
         networkModificationTreeService.updateNode(studyNameUserIdUuid, modificationNode1);
@@ -2430,9 +2427,8 @@
         mockMvc.perform(post("/v1/studies/{studyUuid}/nodes/{nodeUuid}/network-modification/substations",
                         studyNameUserIdUuid, modificationNode1Uuid).content(createSubstationAttributes2))
                 .andExpect(status().isForbidden());
-=======
+
         checkUpdateEquipmentCreationMessagesReceived(studyNameUserIdUuid, modificationNode1Uuid);
->>>>>>> 871239af
 
         var requests = getRequestsWithBodyDone(3);
         assertTrue(requests.stream().anyMatch(r -> r.getPath().matches("/v1/networks/" + NETWORK_UUID_STRING + "/substations\\?group=.*") && r.getBody().equals(createSubstationAttributes)));
@@ -2485,7 +2481,6 @@
                 .content(voltageLevelAttributesUpdated))
             .andExpect(status().isOk());
 
-<<<<<<< HEAD
         String createVoltageLevelAttributes2 = "{\"voltageLevelId\":\"voltageLevelId3\",\"voltageLevelName\":\"voltageLevelName3\""
                 + ",\"nominalVoltage\":\"379.1\", \"substationId\":\"s2\"}";
         modificationNode1.setBuildStatus(BuildStatus.BUILDING);
@@ -2494,9 +2489,8 @@
         mockMvc.perform(post("/v1/studies/{studyUuid}/nodes/{nodeUuid}/network-modification/voltage-levels",
                         studyNameUserIdUuid, modificationNode1Uuid).content(createVoltageLevelAttributes2))
                 .andExpect(status().isForbidden());
-=======
+
         checkUpdateEquipmentCreationMessagesReceived(studyNameUserIdUuid, modificationNode1Uuid);
->>>>>>> 871239af
 
         var requests = getRequestsWithBodyDone(3);
         assertTrue(requests.stream().anyMatch(r -> r.getPath().matches("/v1/networks/" + NETWORK_UUID_STRING + "/voltage-levels\\?group=.*") && r.getBody().equals(createVoltageLevelAttributes)));
@@ -2847,7 +2841,6 @@
                 studyNameUserIdUuid, modificationNode1Uuid, MODIFICATION_UUID).content(generatorAttributesUpdated))
             .andExpect(status().isOk());
 
-<<<<<<< HEAD
         String createGeneratorAttributes2 = "{\"generatorId\":\"generatorId3\",\"generatorName\":\"generatorName3\",\"energySource\":\"UNDEFINED\",\"minActivePower\":\"100.0\",\"maxActivePower\":\"200.0\",\"ratedNominalPower\":\"50.0\",\"activePowerSetpoint\":\"10.0\",\"reactivePowerSetpoint\":\"20.0\",\"voltageRegulatorOn\":\"true\",\"voltageSetpoint\":\"225.0\",\"voltageLevelId\":\"idVL1\",\"busOrBusbarSectionId\":\"idBus1\"}";
         modificationNode1.setBuildStatus(BuildStatus.BUILDING);
         networkModificationTreeService.updateNode(studyNameUserIdUuid, modificationNode1);
@@ -2855,9 +2848,8 @@
         mockMvc.perform(post("/v1/studies/{studyUuid}/nodes/{nodeUuid}/network-modification/generators",
                         studyNameUserIdUuid, modificationNode1Uuid).content(createGeneratorAttributes2))
                 .andExpect(status().isForbidden());
-=======
+
         checkUpdateEquipmentCreationMessagesReceived(studyNameUserIdUuid, modificationNode1Uuid);
->>>>>>> 871239af
 
         var requests = getRequestsWithBodyDone(3);
         assertTrue(requests.stream().anyMatch(r -> r.getPath().matches("/v1/networks/" + NETWORK_UUID_STRING + "/generators\\?group=.*") && r.getBody().equals(createGeneratorAttributes)));
@@ -2894,7 +2886,6 @@
                 studyNameUserIdUuid, modificationNode1Uuid, MODIFICATION_UUID).content(shuntCompensatorAttributesUpdated))
             .andExpect(status().isOk());
 
-<<<<<<< HEAD
         String createShuntCompensatorAttributes2 = "{\"shuntCompensatorId\":\"shuntCompensatorId3\",\"shuntCompensatorName\":\"shuntCompensatorName3\",\"voltageLevelId\":\"idVL1\",\"busOrBusbarSectionId\":\"idBus1\"}";
         modificationNode1.setBuildStatus(BuildStatus.BUILDING);
         networkModificationTreeService.updateNode(studyNameUserIdUuid, modificationNode1);
@@ -2902,9 +2893,8 @@
         mockMvc.perform(post("/v1/studies/{studyUuid}/nodes/{nodeUuid}/network-modification/shunt-compensators",
                         studyNameUserIdUuid, modificationNode1Uuid).content(createShuntCompensatorAttributes2))
                 .andExpect(status().isForbidden());
-=======
+
         checkUpdateEquipmentCreationMessagesReceived(studyNameUserIdUuid, modificationNode1Uuid);
->>>>>>> 871239af
 
         var requests = getRequestsWithBodyDone(2);
         assertTrue(requests.stream()
@@ -2964,7 +2954,6 @@
                 studyNameUserIdUuid, modificationNode1Uuid, MODIFICATION_UUID).content(lineAttributesUpdated))
             .andExpect(status().isOk());
 
-<<<<<<< HEAD
         String createLineAttributes2 = "{" + "\"lineId\":\"lineId3\"," + "\"lineName\":\"lineName3\","
                 + "\"seriesResistance\":\"50.0\"," + "\"seriesReactance\":\"50.0\","
                 + "\"shuntConductance1\":\"100.0\"," + "\"shuntSusceptance1\":\"100.0\","
@@ -2974,12 +2963,11 @@
         modificationNode1.setBuildStatus(BuildStatus.BUILDING);
         networkModificationTreeService.updateNode(studyNameUserIdUuid, modificationNode1);
         // create line on building node
-        mockMvc.perform(post("/v1/studies/{studyUuid}/nodes/{nodeUuid}/network-modification/line",
+        mockMvc.perform(post("/v1/studies/{studyUuid}/nodes/{nodeUuid}/network-modification/lines",
                         studyNameUserIdUuid, modificationNode1Uuid).content(createLineAttributes2))
                 .andExpect(status().isForbidden());
-=======
+
         checkUpdateEquipmentCreationMessagesReceived(studyNameUserIdUuid, modificationNode1Uuid);
->>>>>>> 871239af
 
         var requests = getRequestsWithBodyDone(3);
         assertTrue(requests.stream().anyMatch(r -> r.getPath().matches("/v1/networks/" + NETWORK_UUID_STRING + "/lines\\?group=.*") && r.getBody().equals(createLineAttributes)));
@@ -3025,7 +3013,6 @@
                 studyNameUserIdUuid, modificationNode1Uuid, MODIFICATION_UUID).content(twoWindingsTransformerAttributesUpdated))
             .andExpect(status().isOk());
 
-<<<<<<< HEAD
         String createTwoWindingsTransformerAttributes2 = "{\"equipmentId\":\"2wtId3\",\"equipmentName\":\"2wtName3\",\"seriesResistance\":\"10\",\"seriesReactance\":\"10\",\"magnetizingConductance\":\"100\",\"magnetizingSusceptance\":\"100\",\"ratedVoltage1\":\"480\",\"ratedVoltage2\":\"380\",\"voltageLevelId1\":\"CHOO5P6\",\"busOrBusbarSectionId1\":\"CHOO5P6_1\",\"voltageLevelId2\":\"CHOO5P6\",\"busOrBusbarSectionId2\":\"CHOO5P6_1\"}";
         modificationNode1.setBuildStatus(BuildStatus.BUILDING);
         networkModificationTreeService.updateNode(studyNameUserIdUuid, modificationNode1);
@@ -3033,9 +3020,8 @@
         mockMvc.perform(post("/v1/studies/{studyUuid}/nodes/{nodeUuid}/network-modification/two-windings-transformers",
                         studyNameUserIdUuid, modificationNode1Uuid).content(createTwoWindingsTransformerAttributes2))
                 .andExpect(status().isForbidden());
-=======
+
         checkUpdateEquipmentCreationMessagesReceived(studyNameUserIdUuid, modificationNode1Uuid);
->>>>>>> 871239af
 
         var requests = getRequestsWithBodyDone(3);
         assertTrue(requests.stream().anyMatch(r -> r.getPath().matches("/v1/networks/" + NETWORK_UUID_STRING + "/two-windings-transformers\\?group=.*") && r.getBody().equals(createTwoWindingsTransformerAttributes)));
