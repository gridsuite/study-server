--- conflicted
+++ resolved
@@ -493,7 +493,6 @@
                         return new MockResponse().setResponseCode(200).setBody("XIIDM")
                             .addHeader("Content-Type", "application/json; charset=utf-8");
 
-<<<<<<< HEAD
                     case "/v1/cases/" + CASE_UUID_STRING + "/exists":
                     case "/v1/cases/" + IMPORTED_CASE_UUID_STRING + "/exists":
                     case "/v1/cases/" + IMPORTED_CASE_WITH_ERRORS_UUID_STRING + "/exists":
@@ -501,13 +500,7 @@
                     case "/v1/cases/" + CASE_2_UUID_STRING + "/exists":
                     case "/v1/cases/" + CASE_3_UUID_STRING + "/exists":
                     case "/v1/cases/" + CASE_4_UUID_STRING + "/exists":
-=======
-                    case "/v1/cases/00000000-8cf0-11bd-b23e-10b96e4ef00d/exists":
-                    case "/v1/cases/11111111-0000-0000-0000-000000000000/exists":
-                    case "/v1/cases/88888888-0000-0000-0000-000000000000/exists":
-                    case "/v1/cases/11888888-0000-0000-0000-000000000000/exists":
-                    case "/v1/cases/11a91c11-2c2d-83bb-b45f-20b83e4ef00c/exists":
->>>>>>> fec4f0a0
+                    case "/v1/cases/" + CASE_LOADFLOW_ERROR_UUID_STRING + "/exists":
                         return new MockResponse().setResponseCode(200).setBody("true")
                             .addHeader("Content-Type", "application/json; charset=utf-8");
 
@@ -519,13 +512,10 @@
                     case "/v1/cases/" + IMPORTED_CASE_WITH_ERRORS_UUID_STRING + "/format":
                     case "/v1/cases/" + NEW_STUDY_CASE_UUID + "/format":
                     case "/v1/cases/" + IMPORTED_BLOCKING_CASE_UUID_STRING + "/format":
-<<<<<<< HEAD
                     case "/v1/cases/" + CASE_2_UUID_STRING + "/format":
                     case "/v1/cases/" + CASE_3_UUID_STRING + "/format":
                     case "/v1/cases/" + CASE_4_UUID_STRING + "/format":
-=======
                     case "/v1/cases/" + CASE_LOADFLOW_ERROR_UUID_STRING + "/format":
->>>>>>> fec4f0a0
                         return new MockResponse().setResponseCode(200).setBody("XIIDM")
                             .addHeader("Content-Type", "application/json; charset=utf-8");
 
@@ -584,7 +574,6 @@
                             .addHeader("Content-Type", "application/json; charset=utf-8")
                             .setBody("{\"timestamp\":\"2020-12-14T10:27:11.760+0000\",\"status\":500,\"error\":\"Internal Server Error\",\"message\":\"The network 20140116_0830_2D4_UX1_pst already contains an object 'GeneratorImpl' with the id 'BBE3AA1 _generator'\",\"path\":\"/v1/networks\"}");
 
-<<<<<<< HEAD
                     case "/v1/lines?networkUuid=" + NETWORK_UUID_STRING:
                     case "/v1/substations?networkUuid=" + NETWORK_UUID_STRING:
                     case "/v1/networks/" + NETWORK_UUID_STRING + "/lines":
@@ -601,29 +590,11 @@
                     case "/v1/networks/" + NETWORK_UUID_STRING + "/shunt-compensators":
                     case "/v1/networks/" + NETWORK_UUID_STRING + "/static-var-compensators":
                     case "/v1/networks/" + NETWORK_UUID_STRING + "/all":
-=======
+                        return new MockResponse().setBody(" ").setResponseCode(200)
+                            .addHeader("Content-Type", "application/json; charset=utf-8");
+
                     case "/v1/networks?caseUuid=" + CASE_LOADFLOW_ERROR_UUID_STRING + "&variantId=" + FIRST_VARIANT_ID:
                         return new MockResponse().setBody(String.valueOf(networkLoadFlowErrorInfosAsString)).setResponseCode(200)
-                            .addHeader("Content-Type", "application/json; charset=utf-8");
-
-                    case "/v1/lines?networkUuid=38400000-8cf0-11bd-b23e-10b96e4ef00d":
-                    case "/v1/substations?networkUuid=38400000-8cf0-11bd-b23e-10b96e4ef00d":
-                    case "/v1/networks/38400000-8cf0-11bd-b23e-10b96e4ef00d/lines":
-                    case "/v1/networks/38400000-8cf0-11bd-b23e-10b96e4ef00d/substations":
-                    case "/v1/networks/38400000-8cf0-11bd-b23e-10b96e4ef00d/2-windings-transformers":
-                    case "/v1/networks/38400000-8cf0-11bd-b23e-10b96e4ef00d/3-windings-transformers":
-                    case "/v1/networks/38400000-8cf0-11bd-b23e-10b96e4ef00d/generators":
-                    case "/v1/networks/38400000-8cf0-11bd-b23e-10b96e4ef00d/batteries":
-                    case "/v1/networks/38400000-8cf0-11bd-b23e-10b96e4ef00d/dangling-lines":
-                    case "/v1/networks/38400000-8cf0-11bd-b23e-10b96e4ef00d/hvdc-lines":
-                    case "/v1/networks/38400000-8cf0-11bd-b23e-10b96e4ef00d/lcc-converter-stations":
-                    case "/v1/networks/38400000-8cf0-11bd-b23e-10b96e4ef00d/vsc-converter-stations":
-                    case "/v1/networks/38400000-8cf0-11bd-b23e-10b96e4ef00d/loads":
-                    case "/v1/networks/38400000-8cf0-11bd-b23e-10b96e4ef00d/shunt-compensators":
-                    case "/v1/networks/38400000-8cf0-11bd-b23e-10b96e4ef00d/static-var-compensators":
-                    case "/v1/networks/38400000-8cf0-11bd-b23e-10b96e4ef00d/all":
->>>>>>> fec4f0a0
-                        return new MockResponse().setBody(" ").setResponseCode(200)
                             .addHeader("Content-Type", "application/json; charset=utf-8");
 
                     case "/v1/reports/" + NETWORK_UUID_STRING:
@@ -1915,11 +1886,7 @@
 
         // assert that all http requests have been sent to remote services
         var requests = getRequestsDone(3);
-<<<<<<< HEAD
         assertTrue(requests.contains(String.format("/v1/cases/%s/exists", caseUuid)));
-=======
-        assertTrue(requests.contains(String.format("/v1/cases/%s/exists", caseUuid.toString())));
->>>>>>> fec4f0a0
         assertTrue(requests.contains(String.format("/v1/cases/%s/format", caseUuid)));
         assertTrue(requests.contains(String.format("/v1/networks?caseUuid=%s&variantId=%s", caseUuid, FIRST_VARIANT_ID)));
 
