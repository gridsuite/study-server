--- conflicted
+++ resolved
@@ -164,13 +164,9 @@
     private static final UUID EMPTY_MODIFICATION_GROUP_UUID = UUID.randomUUID();
     private static final String STUDY_CREATION_ERROR_MESSAGE = "Une erreur est survenue lors de la création de l'étude";
     private static final String URI_NETWORK_MODIF = "/v1/studies/{studyUuid}/nodes/{nodeUuid}/network-modifications";
-<<<<<<< HEAD
+    private static final String CASE_FORMAT = "caseFormat";
+
     private static final String DEFAULT_PROVIDER = "defaultProvider";
-=======
-    private static final String CASE_FORMAT = "caseFormat";
-
-    private static final String DEFAULT_MODIFICATION_LIST_RESULT = "[{\"type\":\"" + ModificationType.LOAD_CREATION + "\",\"loadId\":\"loadId1\",\"loadName\":\"loadName1\",\"loadType\":\"UNDEFINED\",\"activePower\":\"100.0\",\"reactivePower\":\"50.0\",\"voltageLevelId\":\"idVL1\",\"busId\":\"idBus1\"}]";
->>>>>>> 597b85f3
 
     @Value("${non-evacuated-energy.default-provider}")
     String defaultNonEvacuatedEnergyProvider;
