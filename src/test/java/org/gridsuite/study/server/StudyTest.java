/**
 * Copyright (c) 2020, RTE (http://www.rte-france.com)
 * This Source Code Form is subject to the terms of the Mozilla Public
 * License, v. 2.0. If a copy of the MPL was not distributed with this
 * file, You can obtain one at http://mozilla.org/MPL/2.0/.
 */
package org.gridsuite.study.server;

import com.fasterxml.jackson.databind.ObjectMapper;
import com.powsybl.commons.datasource.ReadOnlyDataSource;
import com.powsybl.commons.datasource.ResourceDataSource;
import com.powsybl.commons.datasource.ResourceSet;
import com.powsybl.iidm.import_.Importers;
import com.powsybl.iidm.network.Network;
import com.powsybl.iidm.network.VoltageLevel;
import com.powsybl.loadflow.LoadFlowParameters;
import com.powsybl.network.store.client.NetworkStoreService;
import com.powsybl.network.store.model.Resource;
import com.powsybl.network.store.model.ResourceType;
import com.powsybl.network.store.model.TopLevelDocument;
import com.powsybl.network.store.model.VoltageLevelAttributes;
import okhttp3.HttpUrl;
import okhttp3.mockwebserver.Dispatcher;
import okhttp3.mockwebserver.MockResponse;
import okhttp3.mockwebserver.MockWebServer;
import okhttp3.mockwebserver.RecordedRequest;
import org.gridsuite.study.server.dto.*;
import org.hamcrest.Description;
import org.hamcrest.TypeSafeMatcher;
import org.junit.Before;
import org.junit.Test;
import org.junit.runner.RunWith;
import org.slf4j.Logger;
import org.slf4j.LoggerFactory;
import org.springframework.beans.factory.annotation.Autowired;
import org.springframework.boot.test.autoconfigure.web.reactive.AutoConfigureWebTestClient;
import org.springframework.boot.test.context.SpringBootTest;
import org.springframework.boot.test.mock.mockito.MockBean;
import org.springframework.cloud.stream.binder.test.InputDestination;
import org.springframework.cloud.stream.binder.test.OutputDestination;
import org.springframework.cloud.stream.binder.test.TestChannelBinderConfiguration;
import org.springframework.http.MediaType;
import org.springframework.http.client.MultipartBodyBuilder;
import org.springframework.messaging.Message;
import org.springframework.messaging.MessageHeaders;
import org.springframework.messaging.support.MessageBuilder;
import org.springframework.mock.web.MockMultipartFile;
import org.springframework.test.context.ContextConfiguration;
import org.springframework.test.context.ContextHierarchy;
import org.springframework.test.context.junit4.SpringRunner;
import org.springframework.test.web.reactive.server.WebTestClient;
import org.springframework.util.ResourceUtils;
import org.springframework.web.reactive.config.EnableWebFlux;
import org.springframework.web.reactive.function.BodyInserters;

import java.io.FileInputStream;
import java.io.InputStream;
import java.time.ZoneId;
import java.time.ZonedDateTime;
import java.util.ArrayList;
import java.util.List;
import java.util.Objects;
import java.util.UUID;

import static org.gridsuite.study.server.StudyConstants.CASE_API_VERSION;
import static org.gridsuite.study.server.StudyException.Type.CASE_NOT_FOUND;
import static org.gridsuite.study.server.StudyException.Type.STUDY_ALREADY_EXISTS;
import static org.junit.Assert.assertEquals;
import static org.mockito.BDDMockito.given;

/**
 * @author Abdelsalem Hedhili <abdelsalem.hedhili at rte-france.com>
 * @author Franck Lecuyer <franck.lecuyer at rte-france.com>
 */

@RunWith(SpringRunner.class)
@AutoConfigureWebTestClient
@EnableWebFlux
@SpringBootTest
@ContextHierarchy({@ContextConfiguration(classes = {StudyApplication.class, TestChannelBinderConfiguration.class})})
public class StudyTest extends AbstractEmbeddedCassandraSetup {

    private static final Logger LOGGER = LoggerFactory.getLogger(StudyTest.class);

    private static final String STUDIES_URL = "/v1/studies/{studyName}";
    private static final String STUDY_EXIST_URL = "/v1/{userId}/studies/{studyName}/exists";
    private static final String DESCRIPTION = "description";
    private static final String TEST_FILE = "testCase.xiidm";
    private static final String STUDY_NAME = "studyName";
    private static final String NETWORK_UUID_STRING = "38400000-8cf0-11bd-b23e-10b96e4ef00d";
    private static final String CASE_UUID_STRING = "00000000-8cf0-11bd-b23e-10b96e4ef00d";
    private static final String IMPORTED_CASE_UUID_STRING = "11111111-0000-0000-0000-000000000000";
    private static final String NOT_EXISTING_CASE_UUID = "00000000-0000-0000-0000-000000000000";
    private static final String SECURITY_ANALYSIS_UUID = "f3a85c9b-9594-4e55-8ec7-07ea965d24eb";
    private static final String NOT_FOUND_SECURITY_ANALYSIS_UUID = "e3a85c9b-9594-4e55-8ec7-07ea965d24eb";
    private static final String HEADER_STUDY_NAME = "studyName";
    private static final String HEADER_UPDATE_TYPE = "updateType";
    private static final UUID NETWORK_UUID = UUID.fromString(NETWORK_UUID_STRING);
    private static final UUID CASE_UUID = UUID.fromString(CASE_UUID_STRING);
    private static final UUID IMPORTED_CASE_UUID = UUID.fromString(IMPORTED_CASE_UUID_STRING);
    private static final NetworkInfos NETWORK_INFOS = new NetworkInfos(NETWORK_UUID, "20140116_0830_2D4_UX1_pst");
    private static final String CONTIGENCY_LIST_NAME = "ls";
    private static final String SECURITY_ANALYSIS_RESULT_JSON = "{\"version\":\"1.0\",\"preContingencyResult\":{\"computationOk\":true,\"limitViolations\":[{\"subjectId\":\"l3\",\"limitType\":\"CURRENT\",\"acceptableDuration\":1200,\"limit\":10.0,\"limitReduction\":1.0,\"value\":11.0,\"side\":\"ONE\"}],\"actionsTaken\":[]},\"postContingencyResults\":[{\"contingency\":{\"id\":\"l1\",\"elements\":[{\"id\":\"l1\",\"type\":\"BRANCH\"}]},\"limitViolationsResult\":{\"computationOk\":true,\"limitViolations\":[{\"subjectId\":\"vl1\",\"limitType\":\"HIGH_VOLTAGE\",\"acceptableDuration\":0,\"limit\":400.0,\"limitReduction\":1.0,\"value\":410.0}],\"actionsTaken\":[]}},{\"contingency\":{\"id\":\"l2\",\"elements\":[{\"id\":\"l2\",\"type\":\"BRANCH\"}]},\"limitViolationsResult\":{\"computationOk\":true,\"limitViolations\":[{\"subjectId\":\"vl1\",\"limitType\":\"HIGH_VOLTAGE\",\"acceptableDuration\":0,\"limit\":400.0,\"limitReduction\":1.0,\"value\":410.0}],\"actionsTaken\":[]}}]}";
    private static final String CONTINGENCIES_JSON = "[{\"id\":\"l1\",\"elements\":[{\"id\":\"l1\",\"type\":\"BRANCH\"}]}]";
    public static final String LOAD_PARAMETERS_JSON = "{\"version\":\"1.3\",\"voltageInitMode\":\"UNIFORM_VALUES\",\"transformerVoltageControlOn\":false,\"phaseShifterRegulationOn\":false,\"noGeneratorReactiveLimits\":false,\"twtSplitShuntAdmittance\":false,\"simulShunt\":false,\"readSlackBus\":false,\"writeSlackBus\":false}";
    public static final String LOAD_PARAMETERS2_JSON = "{\"version\":\"1.3\",\"voltageInitMode\":\"DC_VALUES\",\"transformerVoltageControlOn\":true,\"phaseShifterRegulationOn\":true,\"noGeneratorReactiveLimits\":false,\"twtSplitShuntAdmittance\":false,\"simulShunt\":true,\"readSlackBus\":false,\"writeSlackBus\":true}";

    @Autowired
    private OutputDestination output;

    @Autowired
    private InputDestination input;

    @Autowired
    private StudyController controller;

    @Autowired
    private WebTestClient webTestClient;

    @Autowired
    ObjectMapper objectMapper;

    @Autowired
    private StudyService studyService;

    @MockBean
    private NetworkStoreService networkStoreClient;

    @Autowired
    private ObjectMapper mapper;

    private TopLevelDocument<VoltageLevelAttributes> topLevelDocument;

    @Before
    public void setup() {
        ReadOnlyDataSource dataSource = new ResourceDataSource("testCase",
                new ResourceSet("", TEST_FILE));
        Network network = Importers.importData("XIIDM", dataSource, null);
        given(networkStoreClient.getNetwork(NETWORK_UUID)).willReturn(network);

        List<Resource<VoltageLevelAttributes>> data = new ArrayList<>();

        Iterable<VoltageLevel> vls = network.getVoltageLevels();
        vls.forEach(vl -> data.add(new Resource<>(ResourceType.VOLTAGE_LEVEL, vl.getId(), VoltageLevelAttributes.builder().name(vl.getName()).substationId(vl.getSubstation().getId()).build(), null, null)));

        topLevelDocument = new TopLevelDocument<>(data, null);
    }

    @Test
    public void test() throws Exception {
        MockWebServer server = new MockWebServer();
        // Start the server.
        server.start();

        // Ask the server for its URL. You'll need this to make HTTP requests.
        HttpUrl baseHttpUrl = server.url("");
        String baseUrl = baseHttpUrl.toString().substring(0, baseHttpUrl.toString().length() - 1);
        studyService.setCaseServerBaseUri(baseUrl);
        studyService.setNetworkConversionServerBaseUri(baseUrl);
        studyService.setNetworkModificationServerBaseUri(baseUrl);
        studyService.setSingleLineDiagramServerBaseUri(baseUrl);
        studyService.setGeoDataServerBaseUri(baseUrl);
        studyService.setNetworkMapServerBaseUri(baseUrl);
        studyService.setLoadFlowServerBaseUri(baseUrl);
        studyService.setNetworkStoreServerBaseUri(baseUrl);
        studyService.setSecurityAnalysisServerBaseUri(baseUrl);
        studyService.setActionsServerBaseUri(baseUrl);

        String networkInfosAsString = mapper.writeValueAsString(NETWORK_INFOS);
        String importedCaseUuidAsString = mapper.writeValueAsString(IMPORTED_CASE_UUID);
        String topLevelDocumentAsString = mapper.writeValueAsString(topLevelDocument);

        final Dispatcher dispatcher = new Dispatcher() {
            @Override
            public MockResponse dispatch(RecordedRequest request) {
                switch (Objects.requireNonNull(request.getPath())) {
                    case "/v1/networks/38400000-8cf0-11bd-b23e-10b96e4ef00d/voltage-levels":
                        return new MockResponse().setResponseCode(200).setBody(topLevelDocumentAsString)
                                .addHeader("Content-Type", "application/json; charset=utf-8");
                    case "/v1/studies/{studyName}/cases/{caseUuid}":
                        return new MockResponse().setResponseCode(200).setBody("CGMES")
                                .addHeader("Content-Type", "application/json; charset=utf-8");

                    case "/v1/cases/00000000-8cf0-11bd-b23e-10b96e4ef00d/exists":
                    case "/v1/cases/11111111-0000-0000-0000-000000000000/exists":
                        return new MockResponse().setResponseCode(200).setBody("true")
                                .addHeader("Content-Type", "application/json; charset=utf-8");

                    case "/v1/cases/00000000-8cf0-11bd-b23e-10b96e4ef00d/format":
                        return new MockResponse().setResponseCode(200).setBody("UCTE")
                                .addHeader("Content-Type", "application/json; charset=utf-8");

                    case "/v1/cases/" + IMPORTED_CASE_UUID_STRING + "/format":
                        return new MockResponse().setResponseCode(200).setBody("XIIDM")
                                .addHeader("Content-Type", "application/json; charset=utf-8");

                    case "/v1/cases/" + NOT_EXISTING_CASE_UUID + "/exists":
                        return new MockResponse().setResponseCode(200).setBody("false")
                                .addHeader("Content-Type", "application/json; charset=utf-8");

                    case "/" + CASE_API_VERSION + "/cases/private":
                        return new MockResponse().setResponseCode(200).setBody(importedCaseUuidAsString)
                                .addHeader("Content-Type", "application/json; charset=utf-8");

                    case "/" + CASE_API_VERSION + "/cases/11111111-0000-0000-0000-000000000000":

                    case "/v1/networks/38400000-8cf0-11bd-b23e-10b96e4ef00d/switches/switchId?open=true":
                    case "/v1/networks/38400000-8cf0-11bd-b23e-10b96e4ef00d/run":
                        return new MockResponse().setResponseCode(200)
                            .setBody("{\n" +
                                "\"metrics\":{\n" +
                                "\"network_0_iterations\":\"7\",\n" +
                                "\"network_0_status\":\"CONVERGED\"\n" +
                                "},\n" +
                                "\"logs\":\"\",\n" +
                                "\"ok\":true\n" +
                                "}")
                            .addHeader("Content-Type", "application/json; charset=utf-8");
                    case "/v1/networks?caseUuid=" + CASE_UUID_STRING:
                    case "/v1/networks?caseUuid=" + IMPORTED_CASE_UUID_STRING:
                    case "/v1/networks?caseName=" + IMPORTED_CASE_UUID_STRING:
                        return new MockResponse().setBody(String.valueOf(networkInfosAsString)).setResponseCode(200)
                                .addHeader("Content-Type", "application/json; charset=utf-8");

                    case "/v1/lines?networkUuid=38400000-8cf0-11bd-b23e-10b96e4ef00d":
                    case "/v1/substations?networkUuid=38400000-8cf0-11bd-b23e-10b96e4ef00d":
                    case "/v1/lines/38400000-8cf0-11bd-b23e-10b96e4ef00d":
                    case "/v1/substations/38400000-8cf0-11bd-b23e-10b96e4ef00d":
                    case "/v1/2-windings-transformers/38400000-8cf0-11bd-b23e-10b96e4ef00d":
                    case "/v1/3-windings-transformers/38400000-8cf0-11bd-b23e-10b96e4ef00d":
                    case "/v1/generators/38400000-8cf0-11bd-b23e-10b96e4ef00d":
                        return new MockResponse().setBody(" ").setResponseCode(200)
                                .addHeader("Content-Type", "application/json; charset=utf-8");

                    case "/v1/svg/" + NETWORK_UUID_STRING + "/voltageLevelId?useName=false&centerLabel=false&diagonalLabel=false&topologicalColoring=false":
                        return new MockResponse().setResponseCode(200).setBody("byte")
                                .addHeader("Content-Type", "application/json; charset=utf-8");

                    case "/v1/svg-and-metadata/" + NETWORK_UUID_STRING + "/voltageLevelId?useName=false&centerLabel=false&diagonalLabel=false&topologicalColoring=false":
                        return new MockResponse().setResponseCode(200).setBody("svgandmetadata")
                                .addHeader("Content-Type", "application/json; charset=utf-8");

                    case "/v1/export/formats":
                        return new MockResponse().setResponseCode(200).setBody("[\"CGMES\",\"UCTE\",\"XIIDM\"]")
                                .addHeader("Content-Type", "application/json; charset=utf-8");

                    case "/v1/networks/38400000-8cf0-11bd-b23e-10b96e4ef00d/export/XIIDM":
                        return new MockResponse().setResponseCode(200).addHeader("Content-Disposition", "attachment; filename=fileName").setBody("byteData")
                                .addHeader("Content-Type", "application/json; charset=utf-8");

                    case "/v1/networks/" + NETWORK_UUID_STRING + "/run-and-save?contingencyListName=ls&receiver=%257B%2522studyName%2522%253A%2522newName%2522%252C%2522userId%2522%253A%2522userId%2522%257D":
                        input.send(MessageBuilder.withPayload("")
                                .setHeader("resultUuid", SECURITY_ANALYSIS_UUID)
                                .setHeader("receiver", "%7B%22studyName%22%3A%22newName%22%2C%22userId%22%3A%22userId%22%7D")
                                .build());
                        return new MockResponse().setResponseCode(200).setBody("\"" + SECURITY_ANALYSIS_UUID + "\"")
                                .addHeader("Content-Type", "application/json; charset=utf-8");

                    case "/v1/results/" + SECURITY_ANALYSIS_UUID + "?limitType":
                        return new MockResponse().setResponseCode(200).setBody(SECURITY_ANALYSIS_RESULT_JSON)
                                .addHeader("Content-Type", "application/json; charset=utf-8");

                    case "/v1/contingency-lists/" + CONTIGENCY_LIST_NAME + "/export?networkUuid=" + NETWORK_UUID_STRING:
                        return new MockResponse().setResponseCode(200).setBody(CONTINGENCIES_JSON)
                                .addHeader("Content-Type", "application/json; charset=utf-8");

                    default:
                        LOGGER.error("Path not supported: " + request.getPath());
                        return new MockResponse().setResponseCode(404);
                }
            }
        };
        server.setDispatcher(dispatcher);

        //empty list
        webTestClient.get()
                .uri("/v1/studies")
                .header("userId", "userId")
                .exchange()
                .expectStatus().isOk()
                .expectHeader().contentType(MediaType.APPLICATION_JSON)
                .expectBody(String.class)
                .isEqualTo("[]");

        //empty list
        webTestClient.get()
                .uri("/v1/study_creation_requests")
                .header("userId", "userId")
                .exchange()
                .expectStatus().isOk()
                .expectHeader().contentType(MediaType.APPLICATION_JSON)
                .expectBody(String.class)
                .isEqualTo("[]");

        //insert a study
        webTestClient.post()
                .uri("/v1/studies/{studyName}/cases/{caseUuid}?description={description}&isPrivate={isPrivate}", STUDY_NAME, CASE_UUID, DESCRIPTION, "false")
                .header("userId", "userId")
                .exchange()
                .expectStatus().isOk();

        // assert that the broker message has been sent a study creation request message
        Message<byte[]> messageSwitch = output.receive(1000);
        assertEquals("", new String(messageSwitch.getPayload()));
        MessageHeaders headersSwitch = messageSwitch.getHeaders();
        assertEquals(STUDY_NAME, headersSwitch.get(StudyService.HEADER_STUDY_NAME));
        assertEquals(StudyService.UPDATE_TYPE_STUDIES, headersSwitch.get(StudyService.HEADER_UPDATE_TYPE));

        // assert that the broker message has been sent a study creation message for creation
        messageSwitch = output.receive(1000);
        assertEquals("", new String(messageSwitch.getPayload()));
        headersSwitch = messageSwitch.getHeaders();
        assertEquals(STUDY_NAME, headersSwitch.get(StudyService.HEADER_STUDY_NAME));
        assertEquals(StudyService.UPDATE_TYPE_STUDIES, headersSwitch.get(StudyService.HEADER_UPDATE_TYPE));

        // assert that the broker message has been sent a study creation request message for deletion
        messageSwitch = output.receive(1000);
        assertEquals("", new String(messageSwitch.getPayload()));
        headersSwitch = messageSwitch.getHeaders();
        assertEquals(STUDY_NAME, headersSwitch.get(StudyService.HEADER_STUDY_NAME));
        assertEquals(StudyService.UPDATE_TYPE_STUDIES, headersSwitch.get(StudyService.HEADER_UPDATE_TYPE));

        //insert a study with a non existing case and except exception
        webTestClient.post()
                .uri("/v1/studies/{studyName}/cases/{caseUuid}?description={description}&isPrivate={isPrivate}", "randomStudy", "00000000-0000-0000-0000-000000000000", DESCRIPTION, "false")
                .header("userId", "userId")
                .exchange()
                .expectStatus().isEqualTo(424)
                .expectBody()
                .jsonPath("$")
                .isEqualTo(CASE_NOT_FOUND.name());

        webTestClient.get()
                .uri("/v1/studies")
                .header("userId", "userId")
                .exchange()
                .expectStatus().isOk()
                .expectHeader().contentType(MediaType.APPLICATION_JSON)
                .expectBodyList(StudyInfos.class)
                .value(studies -> new MatcherStudyInfos(StudyInfos.builder().studyName("studyName").userId("userId").caseFormat("UCTE")
                                    .description("description").isPrivate(false).creationDate(ZonedDateTime.now(ZoneId.of("UTC"))).loadFlowResult(new LoadFlowResult())
                                    .build()).matchesSafely(studies.get(0)));

        //insert the same study => 409 conflict
        webTestClient.post()
                .uri("/v1/studies/{studyName}/cases/{caseUuid}?description={description}&isPrivate={isPrivate}", STUDY_NAME, CASE_UUID, DESCRIPTION, "false")
                .header("userId", "userId")
                .exchange()
                .expectStatus().isEqualTo(409)
                .expectBody()
                .jsonPath("$")
                .isEqualTo(STUDY_ALREADY_EXISTS.name());

        //insert the same study but with another user (should work)
        webTestClient.post()
                .uri("/v1/studies/{studyName}/cases/{caseUuid}?description={description}&isPrivate={isPrivate}", STUDY_NAME, CASE_UUID, DESCRIPTION, "true")
                .header("userId", "userId2")
                .exchange()
                .expectStatus().isEqualTo(200);
        // drop the broker message for study creation request (creation)
        output.receive(1000);
        // drop the broker message for study creation
        output.receive(1000);
        // drop the broker message for study creation request (deletion)
        output.receive(1000);

        //insert a study with a case (multipartfile)
        try (InputStream is = new FileInputStream(ResourceUtils.getFile("classpath:testCase.xiidm"))) {
            MockMultipartFile mockFile = new MockMultipartFile("caseFile", TEST_FILE, "text/xml", is);

            MultipartBodyBuilder bodyBuilder = new MultipartBodyBuilder();
            bodyBuilder.part("caseFile", mockFile.getBytes())
                    .filename("caseFile")
                    .contentType(MediaType.TEXT_XML);

            webTestClient.post()
                    .uri(STUDIES_URL + "?description={description}&isPrivate={isPrivate}", "s2", "desc", "true")
                    .header("userId", "userId")
                    .contentType(MediaType.MULTIPART_FORM_DATA)
                    .body(BodyInserters.fromMultipartData(bodyBuilder.build()))
                    .exchange()
                    .expectStatus().isOk();
        }
        // drop the broker message for study creation request (creation)
        output.receive(1000);
        // drop the broker message for study creation
        output.receive(1000);
        // drop the broker message for study creation request (deletion)
        output.receive(1000);

        //Import the same case -> 409 conflict
        try (InputStream is = new FileInputStream(ResourceUtils.getFile("classpath:testCase.xiidm"))) {
            MockMultipartFile mockFile = new MockMultipartFile("caseFile", TEST_FILE, "text/xml", is);

            MultipartBodyBuilder bodyBuilder = new MultipartBodyBuilder();
            bodyBuilder.part("caseFile", mockFile.getBytes())
                    .filename("caseFile")
                    .contentType(MediaType.TEXT_XML);

            webTestClient.post()
                    .uri(STUDIES_URL + "?description={description}&isPrivate={isPrivate}", "s2", "desc", "false")
                    .header("userId", "userId")
                    .contentType(MediaType.MULTIPART_FORM_DATA)
                    .body(BodyInserters.fromMultipartData(bodyBuilder.build()))
                    .exchange()
                    .expectStatus().isEqualTo(409)
                    .expectBody()
                    .jsonPath("$")
                    .isEqualTo(STUDY_ALREADY_EXISTS.name());
        }

        // check the study s2
        webTestClient.get()
                .uri("/v1/userId/studies/{studyName}", "s2")
                .header("userId", "userId")
                .exchange()
                .expectStatus().isOk()
                .expectHeader().contentType(MediaType.APPLICATION_JSON)
                .expectBody(StudyInfos.class)
                .value(new MatcherStudyInfos(StudyInfos.builder()
                        .studyName("s2")
                        .userId("userId")
                        .isPrivate(true)
                        .description("desc")
                        .caseFormat("XIIDM")
                        .creationDate(ZonedDateTime.now(ZoneId.of("UTC")))
                        .loadFlowResult(new LoadFlowResult()).build()));

        //try to get the study s2 with another user -> unauthorized because study is private
        webTestClient.get()
                .uri("/v1/userId/studies/{studyName}", "s2")
                .header("userId", "userId2")
                .exchange()
                .expectStatus().isForbidden();

        //get a non existing study -> 404 not found
        webTestClient.get()
                .uri("/v1/userId/studies/{studyName}", "s3")
                .header("userId", "userId")
                .exchange()
                .expectStatus().isNotFound()
                .expectBody();

        // check if a non existing study exists
        webTestClient.get()
                .uri(STUDY_EXIST_URL, "userId", "s3")
                .exchange()
                .expectStatus().isOk()
                .expectHeader().contentType(MediaType.APPLICATION_JSON)
                .expectBody(String.class)
                .isEqualTo("false");

        // check study s2 if exists
        webTestClient.get()
                .uri(STUDY_EXIST_URL, "userId", "s2")
                .exchange()
                .expectStatus().isOk()
                .expectHeader().contentType(MediaType.APPLICATION_JSON)
                .expectBody(String.class)
                .isEqualTo("true");

        //get the voltage level diagram svg
        webTestClient.get()
                .uri("/v1/{userId}/studies/{studyName}/network/voltage-levels/{voltageLevelId}/svg?useName=false", "userId", STUDY_NAME, "voltageLevelId")
                .exchange()
                .expectHeader().contentType(MediaType.APPLICATION_XML)
                .expectStatus().isOk()
                .expectBody(String.class).isEqualTo("byte");

        //get the voltage level diagram svg from a study that doesn't exist
        webTestClient.get()
                .uri("/v1/{userId}/studies/{studyName}/network/voltage-levels/{voltageLevelId}/svg", "userId", "notExistingStudy", "voltageLevelId")
                .exchange()
                .expectStatus().isNotFound();

        //get the voltage level diagram svg and metadata
        webTestClient.get()
                .uri("/v1/{userId}/studies/{studyName}/network/voltage-levels/{voltageLevelId}/svg-and-metadata?useName=false", "userId", STUDY_NAME, "voltageLevelId")
                .exchange()
                .expectHeader().contentType(MediaType.APPLICATION_JSON)
                .expectStatus().isOk()
                .expectBody(String.class)
                .isEqualTo("svgandmetadata");

        //get the voltage level diagram svg and metadata from a study that doesn't exist
        webTestClient.get()
                .uri("/v1/{userId}/studies/{studyName}/network/voltage-levels/{voltageLevelId}/svg-and-metadata", "userId", "notExistingStudy", "voltageLevelId")
                .exchange()
                .expectStatus().isNotFound();

        //get voltage levels
        webTestClient.get()
                .uri("/v1/{userId}/studies/{studyName}/network/voltage-levels", "userId", STUDY_NAME)
                .exchange()
                .expectStatus().isOk()
                .expectBody(String.class)
                .isEqualTo("[{\"id\":\"BBE1AA1\",\"name\":\"BBE1AA1\",\"substationId\":\"BBE1AA\"}," +
                        "{\"id\":\"BBE2AA1\",\"name\":\"BBE2AA1\",\"substationId\":\"BBE2AA\"}," +
                        "{\"id\":\"DDE1AA1\",\"name\":\"DDE1AA1\",\"substationId\":\"DDE1AA\"}," +
                        "{\"id\":\"DDE2AA1\",\"name\":\"DDE2AA1\",\"substationId\":\"DDE2AA\"}," +
                        "{\"id\":\"DDE3AA1\",\"name\":\"DDE3AA1\",\"substationId\":\"DDE3AA\"}," +
                        "{\"id\":\"FFR1AA1\",\"name\":\"FFR1AA1\",\"substationId\":\"FFR1AA\"}," +
                        "{\"id\":\"FFR3AA1\",\"name\":\"FFR3AA1\",\"substationId\":\"FFR3AA\"}," +
                        "{\"id\":\"NNL1AA1\",\"name\":\"NNL1AA1\",\"substationId\":\"NNL1AA\"}," +
                        "{\"id\":\"NNL2AA1\",\"name\":\"NNL2AA1\",\"substationId\":\"NNL2AA\"}," +
                        "{\"id\":\"NNL3AA1\",\"name\":\"NNL3AA1\",\"substationId\":\"NNL3AA\"}]");

        //get the lines-graphics of a network
        webTestClient.get()
                .uri("/v1/{userId}/studies/{studyName}/geo-data/lines/", "userId", STUDY_NAME)
                .exchange()
                .expectStatus().isOk()
                .expectHeader().contentType(MediaType.APPLICATION_JSON);

        //get the substation-graphics of a network
        webTestClient.get()
                .uri("/v1/{userId}/studies/{studyName}/geo-data/substations/", "userId", STUDY_NAME)
                .exchange()
                .expectStatus().isOk()
                .expectHeader().contentType(MediaType.APPLICATION_JSON);

        //get the lines map data of a network
        webTestClient.get()
                .uri("/v1/{userId}/studies/{studyName}/network-map/lines/", "userId", STUDY_NAME)
                .exchange()
                .expectStatus().isOk()
                .expectHeader().contentType(MediaType.APPLICATION_JSON);

        //get the substation map data of a network
        webTestClient.get()
                .uri("/v1/{userId}/studies/{studyName}/network-map/substations/", "userId", STUDY_NAME)
                .exchange()
                .expectStatus().isOk()
                .expectHeader().contentType(MediaType.APPLICATION_JSON);

        //get the 2 windings transformers map data of a network
        webTestClient.get()
                .uri("/v1/{userId}/studies/{studyName}/network-map/2-windings-transformers/", "userId", STUDY_NAME)
                .exchange()
                .expectStatus().isOk()
                .expectHeader().contentType(MediaType.APPLICATION_JSON);

        //get the 3 windings transformers map data of a network
        webTestClient.get()
                .uri("/v1/{userId}/studies/{studyName}/network-map/3-windings-transformers/", "userId", STUDY_NAME)
                .exchange()
                .expectStatus().isOk()
                .expectHeader().contentType(MediaType.APPLICATION_JSON);

        //get the generators map data of a network
        webTestClient.get()
                .uri("/v1/{userId}/studies/{studyName}/network-map/generators/", "userId", STUDY_NAME)
                .exchange()
                .expectStatus().isOk()
                .expectHeader().contentType(MediaType.APPLICATION_JSON);

        //delete existing study s2
        webTestClient.delete()
                .uri("/v1/userId/studies/{studyName}/", "s2")
                .header("userId", "userId")
                .exchange()
                .expectStatus().isOk();

        // assert that the broker message has been sent
        messageSwitch = output.receive(1000);
        assertEquals("", new String(messageSwitch.getPayload()));
        headersSwitch = messageSwitch.getHeaders();
        assertEquals("s2", headersSwitch.get(StudyService.HEADER_STUDY_NAME));
        assertEquals(StudyService.UPDATE_TYPE_STUDIES, headersSwitch.get(StudyService.HEADER_UPDATE_TYPE));

        //update switch
        webTestClient.put()
                .uri("/v1/{userId}/studies/{studyName}/network-modification/switches/{switchId}?open=true", "userId", STUDY_NAME, "switchId")
                .exchange()
                .expectStatus().isOk();

        // assert that the broker message has been sent
        Message<byte[]> messageLFStatus = output.receive(1000);
        assertEquals("", new String(messageLFStatus.getPayload()));
        MessageHeaders headersLFStatus = messageLFStatus.getHeaders();
        assertEquals(STUDY_NAME, headersLFStatus.get(StudyService.HEADER_STUDY_NAME));
        assertEquals("loadflow_status", headersLFStatus.get(StudyService.HEADER_UPDATE_TYPE));

        // assert that the broker message has been sent
        messageSwitch = output.receive(1000);
        assertEquals("", new String(messageSwitch.getPayload()));
        headersSwitch = messageSwitch.getHeaders();
        assertEquals(STUDY_NAME, headersSwitch.get(StudyService.HEADER_STUDY_NAME));
        assertEquals(StudyService.UPDATE_TYPE_SWITCH, headersSwitch.get(StudyService.HEADER_UPDATE_TYPE));

        webTestClient.get()
                .uri("/v1/studies")
                .header("userId", "userId")
                .exchange()
                .expectStatus().isOk()
                .expectHeader().contentType(MediaType.APPLICATION_JSON)
                .expectBodyList(StudyInfos.class)
                .value(studies -> new MatcherStudyInfos(StudyInfos.builder()
                        .studyName("studyName")
                        .userId("userId").caseFormat("UCTE")
                        .description("description")
                        .creationDate(ZonedDateTime.now(ZoneId.of("UTC")))
                        .loadFlowResult(new LoadFlowResult())
                        .isPrivate(false)
                        .build()).matchesSafely(studies.get(0)));

        //expect only 1 study (public one) since the other is private and we use another userId
        webTestClient.get()
                .uri("/v1/studies")
                .header("userId", "a")
                .exchange()
                .expectStatus().isOk()
                .expectHeader().contentType(MediaType.APPLICATION_JSON)
                .expectBodyList(StudyInfos.class)
                .value(studies -> new MatcherStudyInfos(StudyInfos.builder().studyName("studyName").userId("a").caseFormat("UCTE")
                        .description("description").creationDate(ZonedDateTime.now(ZoneId.of("UTC"))).loadFlowResult(new LoadFlowResult())
                        .build()).matchesSafely(studies.get(0)));

        //rename the study
        String newStudyName = "newName";
        RenameStudyAttributes renameStudyAttributes = new RenameStudyAttributes(newStudyName);

        webTestClient.post()
                .uri("/v1/userId/studies/" + STUDY_NAME + "/rename")
                .header("userId", "userId")
                .body(BodyInserters.fromValue(renameStudyAttributes))
                .exchange()
                .expectStatus().isOk()
                .expectHeader().contentType(MediaType.APPLICATION_JSON)
                .expectBody(StudyInfos.class)
                .value(new MatcherStudyInfos(StudyInfos.builder()
                        .studyName("newName")
                        .userId("userId")
                        .description("description")
                        .caseFormat("UCTE")
                        .creationDate(ZonedDateTime.now(ZoneId.of("UTC")))
                        .isPrivate(false)
                        .loadFlowResult(new LoadFlowResult()).build()));

        // drop the broker message for study deletion
        output.receive(1000);
        // drop the broker message for study creation request (creation)
        output.receive(1000);
        // drop the broker message for study creation
        output.receive(1000);
        // drop the broker message for study creation request (deletion)
        output.receive(1000);

        webTestClient.post()
                .uri("/v1/userId/studies/" + STUDY_NAME + "/rename")
                .header("userId", "userId")
                .body(BodyInserters.fromValue(renameStudyAttributes))
                .exchange()
                .expectStatus().isNotFound();

        //run a loadflow
        webTestClient.put()
                .uri("/v1/userId/studies/" + newStudyName + "/loadflow/run")
                .exchange()
                .expectStatus().isOk();
        // assert that the broker message has been sent
        Message<byte[]> messageLfStatus = output.receive(1000);
        assertEquals("", new String(messageLfStatus.getPayload()));
        MessageHeaders headersLF = messageLfStatus.getHeaders();
        assertEquals("newName", headersLF.get(HEADER_STUDY_NAME));
        assertEquals(StudyService.UPDATE_TYPE_LOADFLOW_STATUS, headersLF.get(HEADER_UPDATE_TYPE));
        assertEquals(LoadFlowStatus.CONVERGED, Objects.requireNonNull(this.studyService.getStudy("newName", "userId").block()).getLoadFlowResult().getStatus());
        Message<byte[]> messageLf = output.receive(1000);
        assertEquals("newName", messageLf.getHeaders().get(HEADER_STUDY_NAME));
        assertEquals(StudyService.UPDATE_TYPE_LOADFLOW, messageLf.getHeaders().get(HEADER_UPDATE_TYPE));

        //get available export format
        webTestClient.get()
                .uri("/v1/export-network-formats")
                .exchange()
                .expectStatus().isOk()
                .expectBody(String.class)
                .isEqualTo("[\"CGMES\",\"UCTE\",\"XIIDM\"]");

        //export a network
        webTestClient.get()
                .uri("/v1/userId/studies/{studyName}/export-network/{format}", newStudyName, "XIIDM")
                .exchange()
                .expectStatus().isOk();

        // security analysis not found
        webTestClient.get()
                .uri("/v1/security-analysis/results/{resultUuid}", NOT_FOUND_SECURITY_ANALYSIS_UUID)
                .exchange()
                .expectStatus().isNotFound();

        // run security analysis
        webTestClient.post()
                .uri("/v1/userId/studies/{studyName}/security-analysis/run?contingencyListName={contingencyListName}", newStudyName, CONTIGENCY_LIST_NAME)
                .exchange()
                .expectStatus().isOk()
                .expectBody(UUID.class)
                .isEqualTo(UUID.fromString(SECURITY_ANALYSIS_UUID));

        Message<byte[]> securityAnalysisUpdateMessage = output.receive(1000);
        assertEquals(newStudyName, securityAnalysisUpdateMessage.getHeaders().get(StudyService.HEADER_STUDY_NAME));
        assertEquals(StudyService.UPDATE_TYPE_SECURITY_ANALYSIS_RESULT, securityAnalysisUpdateMessage.getHeaders().get(StudyService.HEADER_UPDATE_TYPE));

        // get security analysis result
        webTestClient.get()
                .uri("/v1/userId/studies/{studyName}/security-analysis/result", newStudyName)
                .exchange()
                .expectStatus().isOk()
                .expectBody(String.class)
                .isEqualTo(SECURITY_ANALYSIS_RESULT_JSON);

        // get contingency count
        webTestClient.get()
                .uri("/v1/userId/studies/{studyName}/contingency-count?contingencyListName={contingencyListName}", newStudyName, CONTIGENCY_LIST_NAME)
                .exchange()
                .expectStatus().isOk()
                .expectBody(Integer.class)
                .isEqualTo(1);

<<<<<<< HEAD
        // make public study private
        webTestClient.post()
                .uri("/v1/userId/studies/{studyName}/accessRights?toPrivate=true", newStudyName)
                .header("userId", "userId")
                .exchange()
                .expectStatus().isOk()
                .expectBody(StudyInfos.class)
                .value(new MatcherStudyInfos(StudyInfos.builder()
                        .studyName("newName")
                        .userId("userId")
                        .description("description")
                        .caseFormat("UCTE")
                        .isPrivate(true)
                        .creationDate(ZonedDateTime.now(ZoneId.of("UTC")))
                        .loadFlowResult(new LoadFlowResult(LoadFlowStatus.CONVERGED)).build()));

        // make private study private should work
        webTestClient.post()
                .uri("/v1/userId/studies/{studyName}/accessRights?toPrivate=true", newStudyName)
                .header("userId", "userId")
                .exchange()
                .expectStatus().isOk()
                .expectBody(StudyInfos.class)
                .value(new MatcherStudyInfos(StudyInfos.builder()
                        .studyName("newName")
                        .userId("userId")
                        .description("description")
                        .caseFormat("UCTE")
                        .isPrivate(true)
                        .creationDate(ZonedDateTime.now(ZoneId.of("UTC")))
                        .loadFlowResult(new LoadFlowResult(LoadFlowStatus.CONVERGED)).build()));

        // make private study public
        webTestClient.post()
                .uri("/v1/userId/studies/{studyName}/accessRights?toPrivate=false", newStudyName)
                .header("userId", "userId")
                .exchange()
                .expectStatus().isOk()
                .expectBody(StudyInfos.class)
                .value(new MatcherStudyInfos(StudyInfos.builder()
                        .studyName("newName")
                        .userId("userId")
                        .description("description")
                        .caseFormat("UCTE")
                        .isPrivate(false)
                        .creationDate(ZonedDateTime.now(ZoneId.of("UTC")))
                        .loadFlowResult(new LoadFlowResult(LoadFlowStatus.CONVERGED)).build()));

        // try to change access right for a study of another user -> forbidden
        webTestClient.post()
                .uri("/v1/userId/studies/{studyName}/accessRights?toPrivate=true", newStudyName)
                .header("userId", "notAuth")
                .exchange()
                .expectStatus().isForbidden();
=======
        // get default LoadFlowParameters
        webTestClient.get()
                .uri("/v1/userId/studies/{studyName}/loadflow/parameters", newStudyName)
                .exchange()
                .expectStatus().isOk()
                .expectBody(String.class).isEqualTo(LOAD_PARAMETERS_JSON);

        // setting loadFlow Parameters
        webTestClient.post()
                .uri("/v1/userId/studies/{studyName}/loadflow/parameters", newStudyName)
                .header("userId", "userId")
                .contentType(MediaType.APPLICATION_JSON)
                .body(BodyInserters.fromValue(new LoadFlowParameters(
                        LoadFlowParameters.VoltageInitMode.DC_VALUES,
                        true,
                        false,
                        true,
                        false,
                        true,
                        false,
                        true))
                )
                .exchange()
                .expectStatus().isOk();

        // getting setted values
        webTestClient.get()
                .uri("/v1/userId/studies/{studyName}/loadflow/parameters", newStudyName)
                .exchange()
                .expectStatus().isOk()
                .expectBody(String.class).isEqualTo(LOAD_PARAMETERS2_JSON);

        // run loadflow with new parameters
        webTestClient.put()
                .uri("/v1/userId/studies/{studyName}/loadflow/run", newStudyName)
                .exchange()
                .expectStatus().isOk();
        // assert that the broker message has been sent
        messageLf = output.receive(1000);
        assertEquals("", new String(messageLf.getPayload()));
        headersLF = messageLf.getHeaders();
        assertEquals("newName", headersLF.get(HEADER_STUDY_NAME));
        assertEquals(StudyService.UPDATE_TYPE_LOADFLOW_STATUS, headersLF.get(HEADER_UPDATE_TYPE));
>>>>>>> fbfc669d

        // Shut down the server. Instances cannot be reused.
        server.shutdown();
    }

    private static class MatcherBasicStudyInfos<T extends BasicStudyInfos> extends TypeSafeMatcher<T> {
        T source;

        public MatcherBasicStudyInfos(T val) {
            this.source = val;
        }

        @Override
        public boolean matchesSafely(T s) {
            return source.getStudyName().equals(s.getStudyName())
                    && source.getUserId().equals(s.getUserId())
                    && s.getCreationDate().toEpochSecond() - source.getCreationDate().toEpochSecond() < 2;
        }

        @Override
        public void describeTo(Description description) {
            description.toString();
        }
    }

    private static class MatcherStudyInfos extends MatcherBasicStudyInfos<StudyInfos> {

        public MatcherStudyInfos(StudyInfos val) {
            super(val);
        }

        @Override
        public boolean matchesSafely(StudyInfos s) {
            return super.matchesSafely(s)
                    && source.getCaseFormat().equals(s.getCaseFormat())
                    && source.getDescription().equals(s.getDescription())
                    && source.getLoadFlowResult().getStatus() == s.getLoadFlowResult().getStatus()
                    && source.getIsPrivate().equals(s.getIsPrivate());
        }
    }
}<|MERGE_RESOLUTION|>--- conflicted
+++ resolved
@@ -717,7 +717,6 @@
                 .expectBody(Integer.class)
                 .isEqualTo(1);
 
-<<<<<<< HEAD
         // make public study private
         webTestClient.post()
                 .uri("/v1/userId/studies/{studyName}/accessRights?toPrivate=true", newStudyName)
@@ -772,7 +771,7 @@
                 .header("userId", "notAuth")
                 .exchange()
                 .expectStatus().isForbidden();
-=======
+      
         // get default LoadFlowParameters
         webTestClient.get()
                 .uri("/v1/userId/studies/{studyName}/loadflow/parameters", newStudyName)
@@ -816,7 +815,6 @@
         headersLF = messageLf.getHeaders();
         assertEquals("newName", headersLF.get(HEADER_STUDY_NAME));
         assertEquals(StudyService.UPDATE_TYPE_LOADFLOW_STATUS, headersLF.get(HEADER_UPDATE_TYPE));
->>>>>>> fbfc669d
 
         // Shut down the server. Instances cannot be reused.
         server.shutdown();
