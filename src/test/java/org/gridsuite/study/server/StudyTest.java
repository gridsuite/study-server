/**
 * Copyright (c) 2021, RTE (http://www.rte-france.com)
 * This Source Code Form is subject to the terms of the Mozilla Public
 * License, v. 2.0. If a copy of the MPL was not distributed with this
 * file, You can obtain one at http://mozilla.org/MPL/2.0/.
 */
package org.gridsuite.study.server;

import co.elastic.clients.elasticsearch._types.query_dsl.BoolQuery;
import com.fasterxml.jackson.core.type.TypeReference;
import com.fasterxml.jackson.databind.ObjectMapper;
import com.fasterxml.jackson.databind.ObjectWriter;
import com.github.tomakehurst.wiremock.WireMockServer;
import com.powsybl.commons.PowsyblException;
import com.powsybl.commons.datasource.ReadOnlyDataSource;
import com.powsybl.commons.datasource.ResourceDataSource;
import com.powsybl.commons.datasource.ResourceSet;
import com.powsybl.commons.exceptions.UncheckedInterruptedException;
import com.powsybl.iidm.network.Line;
import com.powsybl.iidm.network.Network;
import com.powsybl.iidm.network.VariantManagerConstants;
import com.powsybl.iidm.serde.XMLImporter;
import com.powsybl.network.store.client.NetworkStoreService;
import com.powsybl.network.store.client.PreloadingStrategy;
import com.powsybl.network.store.iidm.impl.NetworkFactoryImpl;
import lombok.SneakyThrows;
import mockwebserver3.Dispatcher;
import mockwebserver3.MockResponse;
import mockwebserver3.MockWebServer;
import mockwebserver3.RecordedRequest;
import mockwebserver3.junit5.internal.MockWebServerExtension;
import okhttp3.Headers;
import okhttp3.HttpUrl;
import okio.Buffer;
import org.gridsuite.study.server.dto.*;
import org.gridsuite.study.server.dto.elasticsearch.EquipmentInfos;
import org.gridsuite.study.server.dto.modification.ModificationInfos;
import org.gridsuite.study.server.dto.modification.ModificationType;
import org.gridsuite.study.server.elasticsearch.EquipmentInfosService;
import org.gridsuite.study.server.elasticsearch.StudyInfosService;
import org.gridsuite.study.server.networkmodificationtree.dto.*;
import org.gridsuite.study.server.networkmodificationtree.entities.NodeEntity;
import org.gridsuite.study.server.notification.NotificationService;
import org.gridsuite.study.server.repository.StudyCreationRequestRepository;
import org.gridsuite.study.server.repository.StudyEntity;
import org.gridsuite.study.server.repository.StudyRepository;
import org.gridsuite.study.server.repository.rootnetwork.RootNetworkEntity;
import org.gridsuite.study.server.repository.rootnetwork.RootNetworkNodeInfoRepository;
import org.gridsuite.study.server.repository.rootnetwork.RootNetworkRepository;
import org.gridsuite.study.server.service.*;
import org.gridsuite.study.server.service.shortcircuit.ShortCircuitService;
import org.gridsuite.study.server.utils.*;
import org.gridsuite.study.server.utils.elasticsearch.DisableElasticsearch;
import org.jetbrains.annotations.NotNull;
import org.json.JSONArray;
import org.json.JSONObject;
import org.junit.jupiter.api.AfterEach;
import org.junit.jupiter.api.BeforeEach;
import org.junit.jupiter.api.Test;
import org.junit.jupiter.api.extension.ExtendWith;
import org.mockito.stubbing.Answer;
import org.slf4j.Logger;
import org.slf4j.LoggerFactory;
import org.springframework.beans.factory.annotation.Autowired;
import org.springframework.beans.factory.annotation.Value;
import org.springframework.boot.test.autoconfigure.web.servlet.AutoConfigureMockMvc;
import org.springframework.boot.test.context.SpringBootTest;
import org.springframework.boot.test.mock.mockito.MockBean;
import org.springframework.boot.test.mock.mockito.SpyBean;
import org.springframework.cloud.stream.binder.test.InputDestination;
import org.springframework.cloud.stream.binder.test.OutputDestination;
import org.springframework.http.HttpHeaders;
import org.springframework.http.HttpStatus;
import org.springframework.http.MediaType;
import org.springframework.messaging.Message;
import org.springframework.messaging.MessageHeaders;
import org.springframework.messaging.support.MessageBuilder;
import org.springframework.test.web.servlet.MockMvc;
import org.springframework.test.web.servlet.MvcResult;

import java.net.URLDecoder;
import java.nio.charset.StandardCharsets;
import java.util.*;
import java.util.concurrent.CountDownLatch;
import java.util.concurrent.TimeUnit;
import java.util.regex.Matcher;
import java.util.regex.Pattern;
import java.util.stream.Collectors;
import java.util.stream.IntStream;
import java.util.stream.Stream;

import static com.github.tomakehurst.wiremock.core.WireMockConfiguration.wireMockConfig;
import static org.gridsuite.study.server.StudyConstants.CASE_API_VERSION;
import static org.gridsuite.study.server.StudyConstants.HEADER_USER_ID;
import static org.gridsuite.study.server.StudyException.Type.ROOT_NETWORK_NOT_FOUND;
import static org.gridsuite.study.server.StudyException.Type.STUDY_NOT_FOUND;
import static org.gridsuite.study.server.notification.NotificationService.DEFAULT_ERROR_MESSAGE;
import static org.gridsuite.study.server.notification.NotificationService.UPDATE_TYPE_COMPUTATION_PARAMETERS;
import static org.gridsuite.study.server.utils.MatcherBasicStudyInfos.createMatcherStudyBasicInfos;
import static org.gridsuite.study.server.utils.MatcherCreatedStudyBasicInfos.createMatcherCreatedStudyBasicInfos;
import static org.gridsuite.study.server.utils.MatcherStudyInfos.createMatcherStudyInfos;
import static org.hamcrest.MatcherAssert.assertThat;
import static org.junit.jupiter.api.Assertions.*;
import static org.mockito.ArgumentMatchers.any;
import static org.mockito.Mockito.*;
import static org.springframework.test.web.servlet.request.MockMvcRequestBuilders.*;
import static org.springframework.test.web.servlet.result.MockMvcResultMatchers.*;

/**
 * @author Abdelsalem Hedhili <abdelsalem.hedhili at rte-france.com>
 * @author Franck Lecuyer <franck.lecuyer at rte-france.com>
 */
@ExtendWith(MockWebServerExtension.class)
@AutoConfigureMockMvc
@SpringBootTest
@DisableElasticsearch
@ContextConfigurationWithTestChannel
class StudyTest {
    private static final Logger LOGGER = LoggerFactory.getLogger(StudyTest.class);

    @Autowired
    private MockMvc mockMvc;

    private static final String FIRST_VARIANT_ID = "first_variant_id";
    private static final long TIMEOUT = 1000;
    private static final String STUDIES_URL = "/v1/studies";
    private static final String TEST_FILE_UCTE = "testCase.ucte";
    private static final String TEST_FILE = "testCase.xiidm";
    private static final String TEST_FILE_IMPORT_ERRORS = "testCase_import_errors.xiidm";
    private static final String NETWORK_UUID_STRING = "38400000-8cf0-11bd-b23e-10b96e4ef00d";
    private static final String CASE_UUID_STRING = "00000000-8cf0-11bd-b23e-10b96e4ef00d";
    private static final String IMPORTED_CASE_UUID_STRING = "11111111-0000-0000-0000-000000000000";
    private static final String CLONED_CASE_UUID_STRING = "22222222-1111-0000-0000-000000000000";
    private static final String IMPORTED_BLOCKING_CASE_UUID_STRING = "22111111-0000-0000-0000-000000000000";
    private static final String IMPORTED_CASE_WITH_ERRORS_UUID_STRING = "88888888-0000-0000-0000-000000000000";
    private static final String NEW_STUDY_CASE_UUID = "11888888-0000-0000-0000-000000000000";
    private static final String DUPLICATED_STUDY_UUID = "11888888-0000-0000-0000-111111111111";
    private static final String NOT_EXISTING_CASE_UUID = "00000000-0000-0000-0000-000000000000";
    private static final String NOT_EXISTING_NETWORK_CASE_UUID_STRING = "00000000-0000-0000-0000-000000000001";
    private static final String HEADER_UPDATE_TYPE = "updateType";
    private static final String USER_ID_HEADER = "userId";
    private static final UUID NETWORK_UUID = UUID.fromString(NETWORK_UUID_STRING);
    private static final UUID NOT_EXISTING_NETWORK_UUID = UUID.randomUUID();
    private static final UUID CASE_UUID = UUID.fromString(CASE_UUID_STRING);
    private static final UUID NOT_EXISTING_NETWORK_CASE_UUID = UUID.fromString(NOT_EXISTING_NETWORK_CASE_UUID_STRING);
    private static final UUID CLONED_CASE_UUID = UUID.fromString(CLONED_CASE_UUID_STRING);
    private static final NetworkInfos NETWORK_INFOS = new NetworkInfos(NETWORK_UUID, "20140116_0830_2D4_UX1_pst");
    private static final NetworkInfos NOT_EXISTING_NETWORK_INFOS = new NetworkInfos(NOT_EXISTING_NETWORK_UUID, "not_existing_network_id");
    private static final UUID REPORT_UUID = UUID.randomUUID();
    private static final Report REPORT_TEST = Report.builder().id(REPORT_UUID).message("test").severities(List.of(StudyConstants.Severity.WARN)).build();
    private static final UUID REPORT_LOG_PARENT_UUID = UUID.randomUUID();
    private static final UUID REPORT_ID = UUID.randomUUID();
    private static final List<ReportLog> REPORT_LOGS = List.of(new ReportLog("test", Set.of(StudyConstants.Severity.WARN), REPORT_LOG_PARENT_UUID));
    private static final String VARIANT_ID = "variant_1";
    private static final String POST = "POST";
    private static final String DELETE = "DELETE";
    private static final String VARIANT_ID_2 = "variant_2";
    private static final String VARIANT_ID_3 = "variant_3";
    private static final String MODIFICATION_UUID = "796719f5-bd31-48be-be46-ef7b96951e32";
    private static final String CASE_2_UUID_STRING = "656719f3-aaaa-48be-be46-ef7b93331e32";
    private static final String CASE_3_UUID_STRING = "790769f9-bd31-43be-be46-e50296951e32";
    private static final String CASE_UUID_CAUSING_IMPORT_ERROR = "178719f5-cccc-48be-be46-e92345951e32";
    private static final String CASE_UUID_CAUSING_STUDY_CREATION_ERROR = "278719f5-cccc-48be-be46-e92345951e32";
    private static final String CASE_UUID_CAUSING_CONVERSION_ERROR = "278719f5-cccc-48be-be46-e92345951e33";
    private static final String NETWORK_UUID_2_STRING = "11111111-aaaa-48be-be46-ef7b93331e32";
    private static final String NETWORK_UUID_3_STRING = "22222222-bd31-43be-be46-e50296951e32";
    private static final NetworkInfos NETWORK_INFOS_2 = new NetworkInfos(UUID.fromString(NETWORK_UUID_2_STRING), "file_2.xiidm");
    private static final NetworkInfos NETWORK_INFOS_3 = new NetworkInfos(UUID.fromString(NETWORK_UUID_3_STRING), "file_3.xiidm");
    private static final String CASE_NAME = "DefaultCaseName";
    private static final UUID EMPTY_MODIFICATION_GROUP_UUID = UUID.randomUUID();
    private static final String STUDY_CREATION_ERROR_MESSAGE = "Une erreur est survenue lors de la création de l'étude";
    private static final String URI_NETWORK_MODIF = "/v1/studies/{studyUuid}/nodes/{nodeUuid}/network-modifications?rootNetworkUuid={rootNetworkUuid}";
    private static final String CASE_FORMAT = "caseFormat";
    private static final String NO_PARAMS_IN_PROFILE_USER_ID = "noParamInProfileUser";
    private static final String USER_PROFILE_NO_PARAMS_JSON = "{\"id\":\"97bb1890-a90c-43c3-a004-e631246d42d6\",\"name\":\"Profile No params\"}";
    private static final String INVALID_PARAMS_IN_PROFILE_USER_ID = "invalidParamInProfileUser";
    private static final String VALID_PARAMS_IN_PROFILE_USER_ID = "validParamInProfileUser";

    private static final String PROFILE_LOADFLOW_INVALID_PARAMETERS_UUID_STRING = "f09f5282-8e34-48b5-b66e-7ef9f3f36c4f";
    private static final String PROFILE_SECURITY_ANALYSIS_INVALID_PARAMETERS_UUID_STRING = "a09f5282-8e36-48b5-b66e-7ef9f3f36c4f";
    private static final String PROFILE_SENSITIVITY_ANALYSIS_INVALID_PARAMETERS_UUID_STRING = "709f0282-8034-48b5-b66c-7ef9f3f36c4f";
    private static final String PROFILE_SHORTCIRCUIT_INVALID_PARAMETERS_UUID_STRING = "d09f5112-8e34-41b5-b45e-7ef9f3f36c4f";
    private static final String PROFILE_VOLTAGE_INIT_INVALID_PARAMETERS_UUID_STRING = "409f5782-8114-48b5-b66e-7ff9f3f36c4f";

    private static final String USER_PROFILE_INVALID_PARAMS_JSON = "{\"id\":\"97bb1890-a90c-43c3-a004-e631246d42d6\",\"name\":\"Profile with broken params\",\"loadFlowParameterId\":\"" +
        PROFILE_LOADFLOW_INVALID_PARAMETERS_UUID_STRING +
        "\",\"securityAnalysisParameterId\":\"" + PROFILE_SECURITY_ANALYSIS_INVALID_PARAMETERS_UUID_STRING +
        "\",\"sensitivityAnalysisParameterId\":\"" + PROFILE_SENSITIVITY_ANALYSIS_INVALID_PARAMETERS_UUID_STRING +
        "\",\"shortcircuitParameterId\":\"" + PROFILE_SHORTCIRCUIT_INVALID_PARAMETERS_UUID_STRING +
        "\",\"voltageInitParameterId\":\"" + PROFILE_VOLTAGE_INIT_INVALID_PARAMETERS_UUID_STRING +
        "\",\"allParametersLinksValid\":false}";

    private static final String PROFILE_LOADFLOW_VALID_PARAMETERS_UUID_STRING = "1cec4a7b-ab7e-4d78-9dd7-ce73c5ef11d9";
    private static final String PROFILE_SECURITY_ANALYSIS_VALID_PARAMETERS_UUID_STRING = "2cec4a7b-ab7e-4d78-9dd2-ce73c5ef11d9";
    private static final String PROFILE_SENSITIVITY_ANALYSIS_VALID_PARAMETERS_UUID_STRING = "9cec4a7b-a87e-4d78-9da7-ce73c5ef11d9";
    private static final String PROFILE_SHORTCIRCUIT_VALID_PARAMETERS_UUID_STRING = "5cec4a2b-affe-4d78-91d7-ce73c5ef11d9";
    private static final String PROFILE_VOLTAGE_INIT_VALID_PARAMETERS_UUID_STRING = "9cec4a7b-ab74-5d78-9d07-ce73c5ef11d9";

    private static final String USER_PROFILE_VALID_PARAMS_JSON = "{\"id\":\"97bb1890-a90c-43c3-a004-e631246d42d6\",\"name\":\"Profile with valid params\",\"loadFlowParameterId\":\"" +
        PROFILE_LOADFLOW_VALID_PARAMETERS_UUID_STRING +
        "\",\"securityAnalysisParameterId\":\"" + PROFILE_SECURITY_ANALYSIS_VALID_PARAMETERS_UUID_STRING +
        "\",\"sensitivityAnalysisParameterId\":\"" + PROFILE_SENSITIVITY_ANALYSIS_VALID_PARAMETERS_UUID_STRING +
        "\",\"shortcircuitParameterId\":\"" + PROFILE_SHORTCIRCUIT_VALID_PARAMETERS_UUID_STRING +
        "\",\"voltageInitParameterId\":\"" + PROFILE_VOLTAGE_INIT_VALID_PARAMETERS_UUID_STRING +
        "\",\"allParametersLinksValid\":true}";

    private static final String PROFILE_LOADFLOW_DUPLICATED_PARAMETERS_UUID_STRING = "a4ce25e1-59a7-401d-abb1-04425fe24587";
    private static final String DUPLICATED_LOADFLOW_PARAMS_JSON = "\"" + PROFILE_LOADFLOW_DUPLICATED_PARAMETERS_UUID_STRING + "\"";

    private static final String PROFILE_SECURITY_ANALYSIS_DUPLICATED_PARAMETERS_UUID_STRING = "b4ce25e1-56a7-401d-acd1-04425fe24587";
    private static final String DUPLICATED_SECURITY_ANALYSIS_PARAMS_JSON = "\"" + PROFILE_SECURITY_ANALYSIS_DUPLICATED_PARAMETERS_UUID_STRING + "\"";

    private static final String PROFILE_SENSITIVITY_ANALYSIS_DUPLICATED_PARAMETERS_UUID_STRING = "f4ce37e1-59a7-501d-abb1-04425fe24587";
    private static final String DUPLICATED_SENSITIVITY_ANALYSIS_PARAMS_JSON = "\"" + PROFILE_SENSITIVITY_ANALYSIS_DUPLICATED_PARAMETERS_UUID_STRING + "\"";

    private static final String PROFILE_SHORTCIRCUIT_DUPLICATED_PARAMETERS_UUID_STRING = "d4ce28e3-59a7-422d-abb1-04425fe24587";
    private static final String DUPLICATED_SHORTCIRCUIT_PARAMS_JSON = "\"" + PROFILE_SHORTCIRCUIT_DUPLICATED_PARAMETERS_UUID_STRING + "\"";

    private static final String PROFILE_VOLTAGE_INIT_DUPLICATED_PARAMETERS_UUID_STRING = "d4ce25e1-27a7-401d-a721-04425fe24587";
    private static final String DUPLICATED_VOLTAGE_INIT_PARAMS_JSON = "\"" + PROFILE_VOLTAGE_INIT_DUPLICATED_PARAMETERS_UUID_STRING + "\"";

    private static final String DEFAULT_PROVIDER = "defaultProvider";

    @Value("${non-evacuated-energy.default-provider}")
    private String defaultNonEvacuatedEnergyProvider;

    @Autowired
    private OutputDestination output;

    @Autowired
    private InputDestination input;

    @SpyBean
    private CaseService caseService;

    @Autowired
    private NetworkService networkService;

    @Autowired
    private NetworkConversionService networkConversionService;

    @Autowired
    private NetworkModificationService networkModificationService;

    @Autowired
    private ReportService reportService;

    @Autowired
    private UserAdminService userAdminService;

    @Autowired
    private SensitivityAnalysisService sensitivityAnalysisService;

    @Autowired
    private SecurityAnalysisService securityAnalysisService;

    @Autowired
    private VoltageInitService voltageInitService;

    @Autowired
    private LoadFlowService loadflowService;

    @Autowired
    private ShortCircuitService shortCircuitService;

    @Autowired
    private StateEstimationService stateEstimationService;

    @MockBean
    private EquipmentInfosService equipmentInfosService;

    @MockBean
    private StudyInfosService studyInfosService;

    @Autowired
    private StudyService studyService;

    @Autowired
    private ObjectMapper mapper;

    private ObjectWriter objectWriter;

    private List<EquipmentInfos> linesInfos;

    private List<CreatedStudyBasicInfos> studiesInfos;

    // new mock server (use this one to mock API calls)
    private WireMockServer wireMockServer;

    private WireMockUtils wireMockUtils;

    @Autowired
    private StudyRepository studyRepository;

    @Autowired
    private NetworkModificationTreeService networkModificationTreeService;

    @Autowired
    private StudyCreationRequestRepository studyCreationRequestRepository;

    //used by testGetStudyCreationRequests to control asynchronous case import
    private CountDownLatch countDownLatch;

    @MockBean
    private NetworkStoreService networkStoreService;

    //output destinations
    private final String studyUpdateDestination = "study.update";
    private final String elementUpdateDestination = "element.update";

    private boolean indexed = false;
    @Autowired
    private RootNetworkRepository rootNetworkRepository;
    @Autowired
    private RootNetworkNodeInfoRepository rootNetworkNodeInfoRepository;
    @Autowired
    private RootNetworkNodeInfoService rootNetworkNodeInfoService;
    @Autowired
    private StudyTestUtils studyTestUtils;

    private static EquipmentInfos toEquipmentInfos(Line line) {
        return EquipmentInfos.builder()
            .networkUuid(NETWORK_UUID)
            .id(line.getId())
            .name(line.getNameOrId())
            .type("LINE")
            .variantId("InitialState")
            .voltageLevels(Set.of(VoltageLevelInfos.builder().id(line.getTerminal1().getVoltageLevel().getId()).name(line.getTerminal1().getVoltageLevel().getNameOrId()).build()))
            .build();
    }

    private void initMockBeans(Network network) {
        linesInfos = network.getLineStream().map(StudyTest::toEquipmentInfos).collect(Collectors.toList());

        studiesInfos = List.of(
                CreatedStudyBasicInfos.builder().id(UUID.fromString(DUPLICATED_STUDY_UUID)).userId("userId1").caseFormat("XIIDM").build(),
                CreatedStudyBasicInfos.builder().id(UUID.fromString("11888888-0000-0000-0000-111111111112")).userId("userId1").caseFormat("UCTE").build()
        );

        when(studyInfosService.search(String.format("userId:%s", "userId")))
                .then((Answer<List<CreatedStudyBasicInfos>>) invocation -> studiesInfos);

        when(equipmentInfosService.searchEquipments(any(), any(), any(), any(), any())).thenCallRealMethod();
        when(equipmentInfosService.searchEquipments(any(BoolQuery.class))).then((Answer<List<EquipmentInfos>>) invocation -> linesInfos);
        when(equipmentInfosService.getEquipmentInfosCount()).then((Answer<Long>) invocation -> Long.parseLong("32"));
        when(equipmentInfosService.getEquipmentInfosCount(NETWORK_UUID)).then((Answer<Long>) invocation -> Long.parseLong("16"));
        when(equipmentInfosService.getTombstonedEquipmentInfosCount()).then((Answer<Long>) invocation -> Long.parseLong("8"));
        when(equipmentInfosService.getTombstonedEquipmentInfosCount(NETWORK_UUID)).then((Answer<Long>) invocation -> Long.parseLong("4"));

        when(networkStoreService.cloneNetwork(NETWORK_UUID, Collections.emptyList())).thenReturn(network);
        when(networkStoreService.getNetworkUuid(network)).thenReturn(NETWORK_UUID);
        when(networkStoreService.getNetwork(NETWORK_UUID)).thenReturn(network);

        doNothing().when(networkStoreService).deleteNetwork(NETWORK_UUID);
    }

    private void initMockBeansNetworkNotExisting() {
        when(networkStoreService.cloneNetwork(NOT_EXISTING_NETWORK_UUID, Collections.emptyList())).thenThrow(new PowsyblException("Network " + NOT_EXISTING_NETWORK_UUID + " not found"));
        when(networkStoreService.getNetwork(NOT_EXISTING_NETWORK_UUID)).thenThrow(new PowsyblException("Network " + NOT_EXISTING_NETWORK_UUID + " not found"));
        when(networkStoreService.getNetwork(NOT_EXISTING_NETWORK_UUID, PreloadingStrategy.COLLECTION)).thenThrow(new PowsyblException("Network " + NOT_EXISTING_NETWORK_UUID + " not found"));
        when(networkStoreService.getNetwork(NOT_EXISTING_NETWORK_UUID, PreloadingStrategy.NONE)).thenThrow(new PowsyblException("Network " + NOT_EXISTING_NETWORK_UUID + " not found"));

        doNothing().when(networkStoreService).deleteNetwork(NOT_EXISTING_NETWORK_UUID);
    }

    @BeforeEach
    void setup(final MockWebServer server) throws Exception {
        ReadOnlyDataSource dataSource = new ResourceDataSource("testCase", new ResourceSet("", TEST_FILE));
        Network network = new XMLImporter().importData(dataSource, new NetworkFactoryImpl(), null);
        network.getVariantManager().cloneVariant(VariantManagerConstants.INITIAL_VARIANT_ID, VARIANT_ID);
        network.getVariantManager().setWorkingVariant(VariantManagerConstants.INITIAL_VARIANT_ID);
        initMockBeans(network);

        Network notExistingNetwork = new XMLImporter().importData(dataSource, new NetworkFactoryImpl(), null);
        notExistingNetwork.getVariantManager().cloneVariant(VariantManagerConstants.INITIAL_VARIANT_ID, VARIANT_ID);
        notExistingNetwork.getVariantManager().setWorkingVariant(VariantManagerConstants.INITIAL_VARIANT_ID);
        initMockBeansNetworkNotExisting();

        wireMockServer = new WireMockServer(wireMockConfig().dynamicPort().extensions(new SendInput(input)));
        wireMockUtils = new WireMockUtils(wireMockServer);

        objectWriter = mapper.writer().withDefaultPrettyPrinter();

        // Start the server.
        wireMockServer.start();

        // Ask the server for its URL. You'll need this to make HTTP requests.
        HttpUrl baseHttpUrl = server.url("");
        String baseUrl = baseHttpUrl.toString().substring(0, baseHttpUrl.toString().length() - 1);
        caseService.setCaseServerBaseUri(baseUrl);
        networkConversionService.setNetworkConversionServerBaseUri(baseUrl);
        securityAnalysisService.setSecurityAnalysisServerBaseUri(baseUrl);
        reportService.setReportServerBaseUri(baseUrl);
        userAdminService.setUserAdminServerBaseUri(baseUrl);
        sensitivityAnalysisService.setSensitivityAnalysisServerBaseUri(baseUrl);
        voltageInitService.setVoltageInitServerBaseUri(baseUrl);
        loadflowService.setLoadFlowServerBaseUri(baseUrl);
        shortCircuitService.setShortCircuitServerBaseUri(baseUrl);
        stateEstimationService.setStateEstimationServerServerBaseUri(baseUrl);

        String baseUrlWireMock = wireMockServer.baseUrl();
        networkModificationService.setNetworkModificationServerBaseUri(baseUrlWireMock);

        String networkInfosAsString = mapper.writeValueAsString(NETWORK_INFOS);
        String notExistingNetworkInfosAsString = mapper.writeValueAsString(NOT_EXISTING_NETWORK_INFOS);
        String networkInfos2AsString = mapper.writeValueAsString(NETWORK_INFOS_2);
        String networkInfos3AsString = mapper.writeValueAsString(NETWORK_INFOS_3);
        String clonedCaseUuidAsString = mapper.writeValueAsString(CLONED_CASE_UUID);

        final Dispatcher dispatcher = new Dispatcher() {
            @SneakyThrows
            @Override
            @NotNull
            public MockResponse dispatch(RecordedRequest request) {
                String path = Objects.requireNonNull(request.getPath());
                Buffer body = request.getBody();

                if (path.matches("/v1/groups/" + EMPTY_MODIFICATION_GROUP_UUID + "/.*")) {
                    return new MockResponse(200, Headers.of(HttpHeaders.CONTENT_TYPE, MediaType.APPLICATION_JSON_VALUE), new JSONArray(List.of()).toString());
                } else if (path.matches("/v1/groups/.*") ||
                    path.matches("/v1/networks/" + NETWORK_UUID_STRING + "/switches/switchId\\?group=.*&open=true") ||
                    path.matches("/v1/networks/" + NETWORK_UUID_STRING + "/switches/switchId\\?group=.*&open=true&variantId=" + VARIANT_ID) ||
                    path.matches("/v1/networks/" + NETWORK_UUID_STRING + "/switches/switchId\\?group=.*&open=true&variantId=" + VARIANT_ID_2)) {
                    JSONObject jsonObject = new JSONObject(Map.of("substationIds", List.of("s1", "s2", "s3")));
                    return new MockResponse(200, Headers.of(HttpHeaders.CONTENT_TYPE, MediaType.APPLICATION_JSON_VALUE), new JSONArray(List.of(jsonObject)).toString());
                } else if (path.matches("/v1/groups\\?duplicateFrom=.*&groupUuid=.*")) {
                    return new MockResponse(200);
                } else if (path.matches("/v1/network-modifications.*") && POST.equals(request.getMethod())) {
                    ModificationInfos modificationInfos = mapper.readValue(body.readUtf8(), new TypeReference<>() { });
                    modificationInfos.setSubstationIds(Set.of("s2"));
                    return new MockResponse(200, Headers.of(HttpHeaders.CONTENT_TYPE, MediaType.APPLICATION_JSON_VALUE), "[" + mapper.writeValueAsString(modificationInfos) + "]");
                } else if (path.startsWith("/v1/modifications/" + MODIFICATION_UUID + "/")) {
                    if (!"PUT".equals(request.getMethod()) || !body.peek().readUtf8().equals("bogus")) {
                        return new MockResponse(200);
                    } else {
                        return new MockResponse(HttpStatus.BAD_REQUEST.value());
                    }
                } else if (path.matches("/v1/networks/" + NOT_EXISTING_NETWORK_UUID + "/reindex-all")) {
                    return new MockResponse(404);
                } else if (path.matches("/v1/networks/.*/reindex-all")) {
                    // simulate a server error
                    if (indexed) {
                        return new MockResponse(500);
                    }
                    indexed = true;
                    return new MockResponse(200);
                } else if (path.matches("/v1/networks/" + NOT_EXISTING_NETWORK_UUID + "/indexed-equipments")) {
                    return new MockResponse(404);
                } else if (path.matches("/v1/networks/.*/indexed-equipments")) {
                    return new MockResponse(indexed ? 200 : 204);
                } else if (path.matches("/v1/networks\\?caseUuid=" + CASE_UUID_STRING + "&variantId=" + FIRST_VARIANT_ID + "&reportUuid=.*&receiver=.*") || path.matches("/v1/networks\\?caseUuid=" + CLONED_CASE_UUID_STRING + "&variantId=" + FIRST_VARIANT_ID + "&reportUuid=.*&receiver=.*")) {
                    sendCaseImportSucceededMessage(path, NETWORK_INFOS, "UCTE");
                    return new MockResponse(200);
                } else if (path.matches("/v1/networks\\?caseUuid=" + NOT_EXISTING_NETWORK_CASE_UUID_STRING + "&variantId=" + FIRST_VARIANT_ID + "&reportUuid=.*&receiver=.*")) {
                    sendCaseImportSucceededMessage(path, NOT_EXISTING_NETWORK_INFOS, "UCTE");
                    return new MockResponse(200);
                } else if (path.matches("/v1/networks\\?caseUuid=" + CASE_2_UUID_STRING + "&variantId=" + FIRST_VARIANT_ID + "&reportUuid=.*&receiver=.*")) {
                    sendCaseImportSucceededMessage(path, NETWORK_INFOS_2, "UCTE");
                    return new MockResponse(200);
                } else if (path.matches("/v1/networks\\?caseUuid=" + CASE_3_UUID_STRING + "&variantId=" + FIRST_VARIANT_ID + "&reportUuid=.*")) {
                    sendCaseImportSucceededMessage(path, NETWORK_INFOS_3, "UCTE");
                    return new MockResponse(200);
                } else if (path.matches("/v1/networks\\?caseUuid=" + IMPORTED_CASE_WITH_ERRORS_UUID_STRING + "&variantId=" + FIRST_VARIANT_ID + "&reportUuid=.*")) {
                    return new MockResponse(500, Headers.of("Content-Type", "application/json; charset=utf-8"),
                        "{\"timestamp\":\"2020-12-14T10:27:11.760+0000\",\"status\":500,\"error\":\"Internal Server Error\",\"message\":\"The network 20140116_0830_2D4_UX1_pst already contains an object 'GeneratorImpl' with the id 'BBE3AA1 _generator'\",\"path\":\"/v1/networks\"}");
                } else if (path.matches("/v1/networks\\?caseUuid=" + IMPORTED_BLOCKING_CASE_UUID_STRING + "&variantId=" + FIRST_VARIANT_ID + "&reportUuid=.*") || path.matches("/v1/networks\\?caseUuid=" + NEW_STUDY_CASE_UUID + "&variantId=" + FIRST_VARIANT_ID + "&reportUuid=.*&receiver=.*")) {
                    // need asynchronous run to get study creation requests
                    new Thread(() -> {
                        try {
                            countDownLatch.await();
                            sendCaseImportSucceededMessage(path, NETWORK_INFOS, "XIIDM");
                        } catch (Exception e) {
                            LOGGER.error("Error while waiting", e);
                        }
                    }).start();
                    return new MockResponse(200);
                } else if (path.matches("/v1/networks\\?caseUuid=" + CASE_UUID_CAUSING_STUDY_CREATION_ERROR + "&variantId=" + FIRST_VARIANT_ID + "&reportUuid=.*&receiver=.*")) {
                    sendCaseImportFailedMessage(path, STUDY_CREATION_ERROR_MESSAGE);
                    return new MockResponse(200);
                } else if (path.matches("/v1/networks\\?caseUuid=" + CASE_UUID_CAUSING_CONVERSION_ERROR + "&variantId=" + FIRST_VARIANT_ID + "&reportUuid=.*&receiver=.*")) {
                    sendCaseImportFailedMessage(path, null); // some conversion errors don't returnany error mesage
                    return new MockResponse(200);
                } else if (path.matches("/v1/reports/.*/duplicate")) {
                    return new MockResponse(200, Headers.of(HttpHeaders.CONTENT_TYPE, MediaType.APPLICATION_JSON_VALUE), mapper.writeValueAsString(UUID.randomUUID()));
                } else if (path.matches("/v1/reports/" + REPORT_ID + "/logs.*")) {
                    return new MockResponse(200, Headers.of(HttpHeaders.CONTENT_TYPE, MediaType.APPLICATION_JSON_VALUE), mapper.writeValueAsString(REPORT_LOGS));
                } else if (path.matches("/v1/reports/.*/logs.*")) {
                    return new MockResponse(200, Headers.of(HttpHeaders.CONTENT_TYPE, MediaType.APPLICATION_JSON_VALUE), mapper.writeValueAsString(REPORT_LOGS));
                } else if (path.matches("/v1/reports/.*")) {
                    return new MockResponse(200, Headers.of(HttpHeaders.CONTENT_TYPE, MediaType.APPLICATION_JSON_VALUE), mapper.writeValueAsString(REPORT_TEST));
                } else if (path.matches("/v1/networks\\?caseUuid=" + IMPORTED_CASE_UUID_STRING + "&variantId=" + FIRST_VARIANT_ID + "&reportUuid=.*&receiver=.*")) {
                    sendCaseImportSucceededMessage(path, NETWORK_INFOS, "XIIDM");
                    return new MockResponse(200);
                } else if (path.matches("/v1/parameters.*") && POST.equals(request.getMethod())) {
                    if (path.matches("/v1/parameters\\?duplicateFrom=" + PROFILE_LOADFLOW_INVALID_PARAMETERS_UUID_STRING)) {
                        return new MockResponse(404); // params duplication request KO
                    } else if (path.matches("/v1/parameters\\?duplicateFrom=" + PROFILE_LOADFLOW_VALID_PARAMETERS_UUID_STRING)) {
                        return new MockResponse(200, Headers.of(HttpHeaders.CONTENT_TYPE, MediaType.APPLICATION_JSON_VALUE), DUPLICATED_LOADFLOW_PARAMS_JSON); // params duplication request OK
                    } else if (path.matches("/v1/parameters\\?duplicateFrom=" + PROFILE_SECURITY_ANALYSIS_INVALID_PARAMETERS_UUID_STRING)) {
                        return new MockResponse(404); // params duplication request KO
                    } else if (path.matches("/v1/parameters\\?duplicateFrom=" + PROFILE_SECURITY_ANALYSIS_VALID_PARAMETERS_UUID_STRING)) {
                        return new MockResponse(200, Headers.of(HttpHeaders.CONTENT_TYPE, MediaType.APPLICATION_JSON_VALUE), DUPLICATED_SECURITY_ANALYSIS_PARAMS_JSON); // params duplication request OK
                    } else if (path.matches("/v1/parameters\\?duplicateFrom=" + PROFILE_SENSITIVITY_ANALYSIS_INVALID_PARAMETERS_UUID_STRING)) {
                        return new MockResponse(404); // params duplication request KO
                    } else if (path.matches("/v1/parameters\\?duplicateFrom=" + PROFILE_SENSITIVITY_ANALYSIS_VALID_PARAMETERS_UUID_STRING)) {
                        return new MockResponse(200, Headers.of(HttpHeaders.CONTENT_TYPE, MediaType.APPLICATION_JSON_VALUE), DUPLICATED_SENSITIVITY_ANALYSIS_PARAMS_JSON); // params duplication request OK
                    } else if (path.matches("/v1/parameters\\?duplicateFrom=" + PROFILE_SHORTCIRCUIT_INVALID_PARAMETERS_UUID_STRING)) {
                        return new MockResponse(404); // params duplication request KO
                    } else if (path.matches("/v1/parameters\\?duplicateFrom=" + PROFILE_SHORTCIRCUIT_VALID_PARAMETERS_UUID_STRING)) {
                        return new MockResponse(200, Headers.of(HttpHeaders.CONTENT_TYPE, MediaType.APPLICATION_JSON_VALUE), DUPLICATED_SHORTCIRCUIT_PARAMS_JSON); // params duplication request OK
                    } else if (path.matches("/v1/parameters\\?duplicateFrom=" + PROFILE_VOLTAGE_INIT_INVALID_PARAMETERS_UUID_STRING)) {
                        return new MockResponse(404); // params duplication request KO
                    } else if (path.matches("/v1/parameters\\?duplicateFrom=" + PROFILE_VOLTAGE_INIT_VALID_PARAMETERS_UUID_STRING)) {
                        return new MockResponse(200, Headers.of(HttpHeaders.CONTENT_TYPE, MediaType.APPLICATION_JSON_VALUE), DUPLICATED_VOLTAGE_INIT_PARAMS_JSON); // params duplication request OK
                    } else {
                        return new MockResponse(200, Headers.of(HttpHeaders.CONTENT_TYPE, MediaType.APPLICATION_JSON_VALUE), mapper.writeValueAsString(UUID.randomUUID()));
                    }
                } else if (path.matches("/v1/parameters/.*") && DELETE.equals(request.getMethod())) {
                    return new MockResponse(200);
                } else if (path.matches("/v1/parameters/.*/provider")) {
                    return new MockResponse(200);
                } else if (path.matches("/v1/default-provider")) {
                    return new MockResponse.Builder().code(200).body(DEFAULT_PROVIDER).build();
                } else if (path.matches("/v1/users/" + NO_PARAMS_IN_PROFILE_USER_ID + "/profile")) {
                    return new MockResponse(200, Headers.of(HttpHeaders.CONTENT_TYPE, MediaType.APPLICATION_JSON_VALUE), USER_PROFILE_NO_PARAMS_JSON);
                } else if (path.matches("/v1/users/" + INVALID_PARAMS_IN_PROFILE_USER_ID + "/profile")) {
                    return new MockResponse(200, Headers.of(HttpHeaders.CONTENT_TYPE, MediaType.APPLICATION_JSON_VALUE), USER_PROFILE_INVALID_PARAMS_JSON);
                } else if (path.matches("/v1/users/" + VALID_PARAMS_IN_PROFILE_USER_ID + "/profile")) {
                    return new MockResponse(200, Headers.of(HttpHeaders.CONTENT_TYPE, MediaType.APPLICATION_JSON_VALUE), USER_PROFILE_VALID_PARAMS_JSON);
                }

                switch (path) {
                    case "/v1/networks/" + NETWORK_UUID_STRING:
                    case "/v1/studies/cases/{caseUuid}":
                        return new MockResponse(200, Headers.of(HttpHeaders.CONTENT_TYPE, MediaType.APPLICATION_JSON_VALUE), "CGMES");
                    case "/v1/studies/newStudy/cases/" + IMPORTED_CASE_WITH_ERRORS_UUID_STRING:
                        return new MockResponse(200, Headers.of(HttpHeaders.CONTENT_TYPE, MediaType.APPLICATION_JSON_VALUE), "XIIDM");

                    case "/v1/cases/" + CASE_UUID_STRING + "/exists":
                    case "/v1/cases/" + NOT_EXISTING_NETWORK_CASE_UUID_STRING + "/exists":
                    case "/v1/cases/" + IMPORTED_CASE_UUID_STRING + "/exists":
                    case "/v1/cases/" + IMPORTED_CASE_WITH_ERRORS_UUID_STRING + "/exists":
                    case "/v1/cases/" + NEW_STUDY_CASE_UUID + "/exists":
                    case "/v1/cases/" + CASE_2_UUID_STRING + "/exists":
                    case "/v1/cases/" + CASE_3_UUID_STRING + "/exists":
                    case "/v1/cases/" + CASE_UUID_CAUSING_IMPORT_ERROR + "/exists":
                    case "/v1/cases/" + CASE_UUID_CAUSING_STUDY_CREATION_ERROR + "/exists":
                        return new MockResponse(200, Headers.of(HttpHeaders.CONTENT_TYPE, MediaType.APPLICATION_JSON_VALUE), "true");
                    case "/v1/cases/" + CASE_UUID_CAUSING_CONVERSION_ERROR + "/exists":
                        return new MockResponse(200, Headers.of(HttpHeaders.CONTENT_TYPE, MediaType.APPLICATION_JSON_VALUE), "true");
                    case "/v1/cases/" + CASE_UUID_STRING + "/infos":
                        return new MockResponse(200, Headers.of(HttpHeaders.CONTENT_TYPE, MediaType.APPLICATION_JSON_VALUE), "{\"uuid\":\"" + CASE_UUID_STRING + "\",\"name\":\"" + TEST_FILE_UCTE + "\",\"format\":\"UCTE\"}");
                    case "/v1/cases/" + NOT_EXISTING_NETWORK_CASE_UUID_STRING + "/infos":
                        return new MockResponse(200, Headers.of(HttpHeaders.CONTENT_TYPE, MediaType.APPLICATION_JSON_VALUE), "{\"uuid\":\"" + NOT_EXISTING_NETWORK_CASE_UUID_STRING + "\",\"name\":\"" + TEST_FILE_UCTE + "\",\"format\":\"UCTE\"}");
                    case "/v1/cases/" + IMPORTED_CASE_WITH_ERRORS_UUID_STRING + "/infos":
                        return new MockResponse(200, Headers.of(HttpHeaders.CONTENT_TYPE, MediaType.APPLICATION_JSON_VALUE), "{\"uuid\":\"" + IMPORTED_CASE_WITH_ERRORS_UUID_STRING + "\",\"name\":\"" + TEST_FILE_IMPORT_ERRORS + "\",\"format\":\"XIIDM\"}");
                    case "/v1/cases/" + IMPORTED_CASE_UUID_STRING + "/infos":
                        return new MockResponse(200, Headers.of(HttpHeaders.CONTENT_TYPE, MediaType.APPLICATION_JSON_VALUE), "{\"uuid\":\"" + IMPORTED_CASE_UUID_STRING + "\",\"name\":\"" + CASE_NAME + "\",\"format\":\"XIIDM\"}");
                    case "/v1/cases/" + NEW_STUDY_CASE_UUID + "/infos":
                        return new MockResponse(200, Headers.of(HttpHeaders.CONTENT_TYPE, MediaType.APPLICATION_JSON_VALUE), "{\"uuid\":\"" + NEW_STUDY_CASE_UUID + "\",\"name\":\"" + CASE_NAME + "\",\"format\":\"XIIDM\"}");
                    case "/v1/cases/" + IMPORTED_BLOCKING_CASE_UUID_STRING + "/infos":
                        return new MockResponse(200, Headers.of(HttpHeaders.CONTENT_TYPE, MediaType.APPLICATION_JSON_VALUE), "{\"uuid\":\"" + IMPORTED_BLOCKING_CASE_UUID_STRING + "\",\"name\":\"" + CASE_NAME + "\",\"format\":\"XIIDM\"}");
                    case "/v1/cases/" + CASE_2_UUID_STRING + "/infos":
                        return new MockResponse(200, Headers.of(HttpHeaders.CONTENT_TYPE, MediaType.APPLICATION_JSON_VALUE), "{\"uuid\":\"" + CASE_2_UUID_STRING + "\",\"name\":\"" + CASE_NAME + "\",\"format\":\"XIIDM\"}");
                    case "/v1/cases/" + CASE_3_UUID_STRING + "/infos":
                        return new MockResponse(200, Headers.of(HttpHeaders.CONTENT_TYPE, MediaType.APPLICATION_JSON_VALUE), "{\"uuid\":\"" + CASE_3_UUID_STRING + "\",\"name\":\"" + CASE_NAME + "\",\"format\":\"XIIDM\"}");
                    case "/v1/cases/" + CASE_UUID_STRING + "/format":
                    case "/v1/cases/" + NOT_EXISTING_NETWORK_CASE_UUID_STRING + "/format":
                        return new MockResponse(200, Headers.of(HttpHeaders.CONTENT_TYPE, MediaType.APPLICATION_JSON_VALUE), "UCTE");
                    case "/v1/cases/" + IMPORTED_CASE_UUID_STRING + "/format":
                    case "/v1/cases/" + IMPORTED_CASE_WITH_ERRORS_UUID_STRING + "/format":
                    case "/v1/cases/" + NEW_STUDY_CASE_UUID + "/format":
                    case "/v1/cases/" + IMPORTED_BLOCKING_CASE_UUID_STRING + "/format":
                    case "/v1/cases/" + CASE_2_UUID_STRING + "/format":
                    case "/v1/cases/" + CASE_3_UUID_STRING + "/format":
                        return new MockResponse(200, Headers.of(HttpHeaders.CONTENT_TYPE, MediaType.APPLICATION_JSON_VALUE), "XIIDM");
                    case "/v1/cases/" + NOT_EXISTING_CASE_UUID + "/exists":
                        return new MockResponse(200, Headers.of(HttpHeaders.CONTENT_TYPE, MediaType.APPLICATION_JSON_VALUE), "false");
                    // duplicate case
                    case "/v1/cases?duplicateFrom=" + CASE_UUID_STRING + "&withExpiration=true":
                    case "/v1/cases?duplicateFrom=" + CASE_UUID_STRING + "&withExpiration=false":
                        return new MockResponse(200, Headers.of(HttpHeaders.CONTENT_TYPE, MediaType.APPLICATION_JSON_VALUE), clonedCaseUuidAsString);
                    // delete case
                    case "/v1/cases/" + CASE_UUID_STRING:
                    // disable case expiration
                    case "/v1/cases/" + CASE_UUID_STRING + "/disableExpiration":
                        return new MockResponse(200);

                    case "/" + CASE_API_VERSION + "/cases/" + IMPORTED_CASE_UUID_STRING:
                        JSONObject jsonObject = new JSONObject(Map.of("substationIds", List.of("s1", "s2", "s3")));
                        return new MockResponse(200, Headers.of(HttpHeaders.CONTENT_TYPE, MediaType.APPLICATION_JSON_VALUE), new JSONArray(List.of(jsonObject)).toString());

                    case "/v1/networks?caseUuid=" + NEW_STUDY_CASE_UUID + "&variantId=" + FIRST_VARIANT_ID:
                    case "/v1/networks?caseUuid=" + IMPORTED_BLOCKING_CASE_UUID_STRING + "&variantId=" + FIRST_VARIANT_ID:
                        countDownLatch.await(2, TimeUnit.SECONDS);
                        return new MockResponse(200, Headers.of(HttpHeaders.CONTENT_TYPE, MediaType.APPLICATION_JSON_VALUE), networkInfosAsString);
                    case "/v1/networks?caseUuid=" + CASE_UUID_STRING + "&variantId=" + FIRST_VARIANT_ID:
                    case "/v1/networks?caseUuid=" + IMPORTED_CASE_UUID_STRING + "&variantId=" + FIRST_VARIANT_ID:
                        return new MockResponse(200, Headers.of(HttpHeaders.CONTENT_TYPE, MediaType.APPLICATION_JSON_VALUE), networkInfosAsString);
                    case "/v1/networks?caseUuid=" + NOT_EXISTING_NETWORK_CASE_UUID_STRING + "&variantId=" + FIRST_VARIANT_ID:
                        return new MockResponse(200, Headers.of(HttpHeaders.CONTENT_TYPE, MediaType.APPLICATION_JSON_VALUE), notExistingNetworkInfosAsString);
                    case "/v1/networks?caseUuid=" + CASE_2_UUID_STRING + "&variantId=" + FIRST_VARIANT_ID:
                        return new MockResponse(200, Headers.of(HttpHeaders.CONTENT_TYPE, MediaType.APPLICATION_JSON_VALUE), networkInfos2AsString);
                    case "/v1/networks?caseUuid=" + CASE_3_UUID_STRING + "&variantId=" + FIRST_VARIANT_ID:
                        return new MockResponse(200, Headers.of(HttpHeaders.CONTENT_TYPE, MediaType.APPLICATION_JSON_VALUE), networkInfos3AsString);
                    case "/v1/networks?caseUuid=" + CASE_UUID_CAUSING_IMPORT_ERROR + "&variantId=" + FIRST_VARIANT_ID:
                        return new MockResponse(500);
                    case "/v1/networks?caseUuid=" + CASE_UUID_CAUSING_STUDY_CREATION_ERROR + "&variantId=" + FIRST_VARIANT_ID:
                        sendCaseImportFailedMessage(path, "ERROR WHILE IMPORTING STUDY");
                        return new MockResponse(200);
                    case "/v1/networks?caseUuid=" + IMPORTED_CASE_WITH_ERRORS_UUID_STRING + "&variantId=" + FIRST_VARIANT_ID:
                        return new MockResponse(500, Headers.of(HttpHeaders.CONTENT_TYPE, MediaType.APPLICATION_JSON_VALUE),
                            "{\"timestamp\":\"2020-12-14T10:27:11.760+0000\",\"status\":500,\"error\":\"Internal Server Error\",\"message\":\"The network 20140116_0830_2D4_UX1_pst already contains an object 'GeneratorImpl' with the id 'BBE3AA1 _generator'\",\"path\":\"/v1/networks\"}");

                    case "/v1/reports/" + NETWORK_UUID_STRING:
                        return new MockResponse(200, Headers.of(HttpHeaders.CONTENT_TYPE, MediaType.APPLICATION_JSON_VALUE), mapper.writeValueAsString(REPORT_TEST));
                    case "/v1/reports":
                        return new MockResponse(200);
                    case "/v1/export/formats":
                        return new MockResponse(200, Headers.of(HttpHeaders.CONTENT_TYPE, MediaType.APPLICATION_JSON_VALUE), "[\"CGMES\",\"UCTE\",\"XIIDM\"]");
                    case "/v1/networks/" + NETWORK_UUID_STRING + "/export/XIIDM?fileName=" + "myFileName":
                        return new MockResponse(200, Headers.of(HttpHeaders.CONTENT_DISPOSITION, "attachment; filename=fileName", HttpHeaders.CONTENT_TYPE, MediaType.APPLICATION_XML_VALUE), "byteData");
                    case "/v1/networks/" + NETWORK_UUID_STRING + "/export/XIIDM":
                        return new MockResponse(200, Headers.of(HttpHeaders.CONTENT_DISPOSITION, "attachment; filename=fileName", HttpHeaders.CONTENT_TYPE, MediaType.APPLICATION_XML_VALUE), "byteData");
                    case "/v1/networks/" + NETWORK_UUID_STRING + "/export/XIIDM" + "?variantId=" + VARIANT_ID + "&fileName=" + "myFileName":
                        return new MockResponse(200, Headers.of(HttpHeaders.CONTENT_DISPOSITION, "attachment; filename=fileName", HttpHeaders.CONTENT_TYPE, MediaType.APPLICATION_XML_VALUE), "byteData");
                    case "/v1/networks/" + NETWORK_UUID_STRING + "/export/XIIDM" + "?variantId=" + VARIANT_ID:
                        return new MockResponse(200, Headers.of(HttpHeaders.CONTENT_DISPOSITION, "attachment; filename=fileName", HttpHeaders.CONTENT_TYPE, MediaType.APPLICATION_XML_VALUE), "byteData");

                    case "/v1/networks/" + NETWORK_UUID_STRING + "/" + VARIANT_ID:
                    case "/v1/networks/" + NETWORK_UUID_STRING + "/" + VARIANT_ID_2:
                    case "/v1/networks/" + NETWORK_UUID_STRING + "/" + VARIANT_ID_3:
                        return new MockResponse(200);
                    default:
                        LOGGER.error("Unhandled method+path: {} {}", request.getMethod(), request.getPath());
                        return new MockResponse.Builder().code(418).body("Unhandled method+path: " + request.getMethod() + " " + request.getPath()).build();
                }
            }
        };
        server.setDispatcher(dispatcher);
    }

    private void sendCaseImportSucceededMessage(String requestPath, NetworkInfos networkInfos, String format) {
        Pattern receiverPattern = Pattern.compile("receiver=(.*)");
        Matcher matcher = receiverPattern.matcher(requestPath);
        if (matcher.find()) {
            String receiverUrlString = matcher.group(1);
            Map<String, String> importParameters = new HashMap<>();
            importParameters.put("param1", "changedValue1, changedValue2");
            importParameters.put("param2", "changedValue");
            input.send(MessageBuilder.withPayload("").setHeader("receiver", URLDecoder.decode(receiverUrlString, StandardCharsets.UTF_8))
                    .setHeader("networkUuid", networkInfos.getNetworkUuid().toString())
                    .setHeader("networkId", networkInfos.getNetworkId())
                    .setHeader("caseFormat", format)
                    .setHeader("caseName", "caseName")
                    .setHeader("importParameters", importParameters)
                    .build(), "case.import.succeeded");
        }
    }

    private void sendCaseImportFailedMessage(String requestPath, String errorMessage) {
        Pattern receiverPattern = Pattern.compile("receiver=(.*)");
        Matcher matcher = receiverPattern.matcher(requestPath);
        if (matcher.find()) {
            String receiverUrlString = matcher.group(1);
            input.send(MessageBuilder.withPayload("").setHeader("receiver", URLDecoder.decode(receiverUrlString, StandardCharsets.UTF_8))
                    .setHeader("errorMessage", errorMessage)
                    .build(), "case.import.failed");
        }
    }

    private UUID getRootNodeUuid(UUID studyUuid) {
        return networkModificationTreeService.getStudyRootNodeUuid(studyUuid);
    }

    @Test
    void testSearch(final MockWebServer mockWebServer) throws Exception {
        MvcResult mvcResult;
        String resultAsString;
        UUID studyUuid = createStudy(mockWebServer, "userId", CASE_UUID);
        UUID firstRootNetworkUuid = studyTestUtils.getStudyFirstRootNetworkUuid(studyUuid);
        UUID rootNodeId = getRootNodeUuid(studyUuid);

        mvcResult = mockMvc
                .perform(get("/v1/search?q={request}", String.format("userId:%s", "userId")).header(USER_ID_HEADER, "userId"))
                .andExpectAll(status().isOk(), content().contentType(MediaType.APPLICATION_JSON)).andReturn();
        resultAsString = mvcResult.getResponse().getContentAsString();
        List<CreatedStudyBasicInfos> createdStudyBasicInfosList = mapper.readValue(resultAsString, new TypeReference<>() { });
        assertThat(createdStudyBasicInfosList, new MatcherJson<>(mapper, studiesInfos));

        mvcResult = mockMvc
                .perform(get("/v1/studies/{studyUuid}/root-networks/{rootNetworkUuid}/nodes/{nodeUuid}/search?userInput={request}&fieldSelector=NAME",
                        studyUuid, firstRootNetworkUuid, rootNodeId, "B").header(USER_ID_HEADER, "userId"))
                .andExpectAll(status().isOk(), content().contentType(MediaType.APPLICATION_JSON)).andReturn();
        resultAsString = mvcResult.getResponse().getContentAsString();
        List<EquipmentInfos> equipmentInfos = mapper.readValue(resultAsString, new TypeReference<>() { });
        assertThat(equipmentInfos, new MatcherJson<>(mapper, linesInfos));

        mvcResult = mockMvc
                .perform(get("/v1/studies/{studyUuid}/root-networks/{rootNetworkUuid}/nodes/{nodeUuid}/search?userInput={request}&fieldSelector=NAME",
                        studyUuid, firstRootNetworkUuid, rootNodeId, "B").header(USER_ID_HEADER, "userId"))
                .andExpectAll(status().isOk(), content().contentType(MediaType.APPLICATION_JSON)).andReturn();
        resultAsString = mvcResult.getResponse().getContentAsString();
        equipmentInfos = mapper.readValue(resultAsString, new TypeReference<>() { });
        assertThat(equipmentInfos, new MatcherJson<>(mapper, linesInfos));

        mvcResult = mockMvc
                .perform(get("/v1/studies/{studyUuid}/root-networks/{rootNetworkUuid}/nodes/{nodeUuid}/search?userInput={request}&fieldSelector=ID",
                        studyUuid, firstRootNetworkUuid, rootNodeId, "B").header(USER_ID_HEADER, "userId"))
                .andExpectAll(status().isOk(), content().contentType(MediaType.APPLICATION_JSON)).andReturn();
        resultAsString = mvcResult.getResponse().getContentAsString();
        equipmentInfos = mapper.readValue(resultAsString, new TypeReference<>() { });
        assertThat(equipmentInfos, new MatcherJson<>(mapper, linesInfos));

        mockMvc.perform(get("/v1/studies/{studyUuid}/root-networks/{rootNetworkUuid}/nodes/{nodeUuid}/search?userInput={request}&fieldSelector=bogus",
                        studyUuid, firstRootNetworkUuid, rootNodeId, "B").header(USER_ID_HEADER, "userId"))
                .andExpectAll(status().isBadRequest(),
                        content().string("Enum unknown entry 'bogus' should be among NAME, ID"))
                .andReturn();
    }

    @Test
    void test(final MockWebServer server) throws Exception {
        MvcResult result;
        String resultAsString;
        String userId = "userId";

        //empty list
        mockMvc.perform(get("/v1/studies").header(USER_ID_HEADER, "userId")).andExpectAll(status().isOk(),
            content().contentType(MediaType.APPLICATION_JSON), content().string("[]"));

        //empty list
        mockMvc.perform(get("/v1/study_creation_requests").header(USER_ID_HEADER, "userId")).andExpectAll(status().isOk(),
            content().contentType(MediaType.APPLICATION_JSON), content().string("[]"));

        //insert a study
        UUID studyUuid = createStudy(server, "userId", CASE_UUID);
        UUID firstRootNetworkUuid = studyTestUtils.getStudyFirstRootNetworkUuid(studyUuid);

        // check the study
        result = mockMvc.perform(get("/v1/studies/{studyUuid}", studyUuid).header(USER_ID_HEADER, "userId"))
                     .andExpectAll(status().isOk(), content().contentType(MediaType.APPLICATION_JSON)).andReturn();

        resultAsString = result.getResponse().getContentAsString();
        StudyInfos infos = mapper.readValue(resultAsString, StudyInfos.class);

        assertThat(infos, createMatcherStudyInfos(studyUuid, "UCTE"));

        //insert a study with a non-existing case and except exception
        result = mockMvc.perform(post("/v1/studies/cases/{caseUuid}",
                NOT_EXISTING_CASE_UUID, "false").header(USER_ID_HEADER, "userId").param(CASE_FORMAT, "XIIDM"))
                     .andExpectAll(status().isFailedDependency(), content().contentType(MediaType.valueOf("text/plain;charset=UTF-8"))).andReturn();
        assertEquals("The case '" + NOT_EXISTING_CASE_UUID + "' does not exist", result.getResponse().getContentAsString());

        assertTrue(TestUtils.getRequestsDone(1, server)
                       .contains(String.format("/v1/cases/%s/exists", NOT_EXISTING_CASE_UUID)));

        result = mockMvc.perform(get("/v1/studies").header(USER_ID_HEADER, "userId"))
                     .andExpectAll(status().isOk(), content().contentType(MediaType.APPLICATION_JSON)).andReturn();

        resultAsString = result.getResponse().getContentAsString();
        List<CreatedStudyBasicInfos> createdStudyBasicInfosList = mapper.readValue(resultAsString, new TypeReference<>() { });

        assertThat(createdStudyBasicInfosList.get(0), createMatcherCreatedStudyBasicInfos(studyUuid, "UCTE"));

        //insert the same study but with another user (should work)
        //even with the same name should work
        studyUuid = createStudy(server, "userId2", CASE_UUID);

        resultAsString = mockMvc.perform(get("/v1/studies").header("userId", "userId2"))
                             .andExpectAll(status().isOk(), content().contentType(MediaType.APPLICATION_JSON)).andReturn().getResponse().getContentAsString();

        createdStudyBasicInfosList = mapper.readValue(resultAsString, new TypeReference<>() { });

        assertThat(createdStudyBasicInfosList.get(1),
            createMatcherCreatedStudyBasicInfos(studyUuid, "UCTE"));

        UUID randomUuid = UUID.randomUUID();
        //get a non-existing study -> 404 not found
        mockMvc.perform(get("/v1/studies/{studyUuid}", randomUuid).header(USER_ID_HEADER, "userId"))
            .andExpectAll(status().isNotFound(),
                content().contentType(MediaType.APPLICATION_JSON),
                jsonPath("$").value(STUDY_NOT_FOUND.name()));

        UUID studyNameUserIdUuid = studyRepository.findAll().get(0).getId();

        // expect only 1 study (public one) since the other is private and we use
        // another userId
        result = mockMvc.perform(get("/v1/studies").header("userId", "a"))
                     .andExpectAll(status().isOk(), content().contentType(MediaType.APPLICATION_JSON)).andReturn();

        resultAsString = result.getResponse().getContentAsString();
        createdStudyBasicInfosList = mapper.readValue(resultAsString, new TypeReference<>() { });
        assertEquals(2, createdStudyBasicInfosList.size());

        //get available export format
        mockMvc.perform(get("/v1/export-network-formats")).andExpectAll(status().isOk(),
            content().string("[\"CGMES\",\"UCTE\",\"XIIDM\"]"));

        assertTrue(TestUtils.getRequestsDone(1, server).contains("/v1/export/formats"));

        //export a network
        UUID rootNodeUuid = getRootNodeUuid(studyNameUserIdUuid);
        mockMvc.perform(get("/v1/studies/{studyUuid}/root-networks/{rootNetworkUuid}/nodes/{nodeUuid}/export-network/{format}?fileName=myFileName", studyNameUserIdUuid, firstRootNetworkUuid, rootNodeUuid, "XIIDM"))
            .andExpect(status().isOk());

        assertTrue(TestUtils.getRequestsDone(1, server).contains(String.format("/v1/networks/%s/export/XIIDM?fileName=%s", NETWORK_UUID_STRING, "myFileName")));

        mockMvc.perform(get("/v1/studies/{studyUuid}/root-networks/{rootNetworkUuid}/nodes/{nodeUuid}/export-network/{format}?fileName=myFileName&formatParameters=%7B%22iidm.export.xml.indent%22%3Afalse%7D", studyNameUserIdUuid, firstRootNetworkUuid, rootNodeUuid, "XIIDM"))
            .andExpect(status().isOk());
        TestUtils.getRequestsDone(1, server); // just consume it

        NetworkModificationNode modificationNode1 = createNetworkModificationNode(studyNameUserIdUuid, rootNodeUuid, UUID.randomUUID(), VARIANT_ID, "node 3", userId);
        UUID modificationNode1Uuid = modificationNode1.getId();

        mockMvc.perform(get("/v1/studies/{studyUuid}/root-networks/{rootNetworkUuid}/nodes/{nodeUuid}/export-network/{format}?fileName=myFileName", studyNameUserIdUuid, firstRootNetworkUuid, modificationNode1Uuid, "XIIDM"))
            .andExpect(status().isInternalServerError());

        rootNetworkNodeInfoService.updateRootNetworkNode(modificationNode1.getId(), studyService.getStudyFirstRootNetworkUuid(studyNameUserIdUuid),
            RootNetworkNodeInfo.builder().nodeBuildStatus(NodeBuildStatus.from(BuildStatus.BUILT)).build());

        mockMvc.perform(get("/v1/studies/{studyUuid}/root-networks/{rootNetworkUuid}/nodes/{nodeUuid}/export-network/{format}?fileName=myFileName",
                        studyNameUserIdUuid,
                        firstRootNetworkUuid,
                        modificationNode1Uuid,
                        "XIIDM"))
            .andExpect(status().isOk());

        assertTrue(TestUtils.getRequestsDone(1, server)
                .contains(String.format("/v1/networks/%s/export/XIIDM?variantId=%s&fileName=%s", NETWORK_UUID_STRING, VARIANT_ID, "myFileName")));
    }

    @Test
    void testCreateStudyWithImportParameters(final MockWebServer mockWebServer) throws Exception {
        Map<String, Object> importParameters = new HashMap<>();
        ArrayList<String> randomListParam = new ArrayList<>();
        randomListParam.add("paramValue1");
        randomListParam.add("paramValue2");
        importParameters.put("param1", randomListParam);
        UUID studyUuid = createStudyWithImportParameters(mockWebServer, "userId", CASE_UUID, "UCTE", importParameters);

        StudyEntity studyEntity = studyRepository.findById(studyUuid).get();
        assertEquals(studyUuid, studyEntity.getId());
    }

    @Test
    void testCreateStudyWithDuplicateCase(final MockWebServer mockWebServer) throws Exception {
        createStudyWithDuplicateCase(mockWebServer, "userId", CASE_UUID);
    }

    @Test
    void testDeleteStudy(final MockWebServer server) throws Exception {
        UUID studyUuid = createStudy(server, "userId", CASE_UUID);
        StudyEntity studyEntity = studyRepository.findById(studyUuid).orElseThrow();
        studyEntity.setVoltageInitParametersUuid(UUID.randomUUID()); // does not have default params
        studyRepository.save(studyEntity);

        UUID stubUuid = wireMockUtils.stubNetworkModificationDeleteGroup();
        mockMvc.perform(delete("/v1/studies/{studyUuid}", studyUuid).header(USER_ID_HEADER, "userId"))
                .andExpect(status().isOk());

        assertTrue(studyRepository.findById(studyUuid).isEmpty());

        wireMockUtils.verifyNetworkModificationDeleteGroup(stubUuid);

        Set<RequestWithBody> requests = TestUtils.getRequestsWithBodyDone(7, server);
        assertEquals(2, requests.stream().filter(r -> r.getPath().matches("/v1/reports")).count());
        assertTrue(requests.stream().anyMatch(r -> r.getPath().matches("/v1/reports")));
        assertTrue(requests.stream().anyMatch(r -> r.getPath().matches("/v1/cases/" + CASE_UUID)));
        assertTrue(requests.stream().anyMatch(r -> r.getPath().matches("/v1/parameters/" + studyEntity.getVoltageInitParametersUuid())));
        assertTrue(requests.stream().anyMatch(r -> r.getPath().matches("/v1/parameters/" + studyEntity.getLoadFlowParametersUuid())));
        assertTrue(requests.stream().anyMatch(r -> r.getPath().matches("/v1/parameters/" + studyEntity.getSecurityAnalysisParametersUuid())));
        assertTrue(requests.stream().anyMatch(r -> r.getPath().matches("/v1/parameters/" + studyEntity.getSensitivityAnalysisParametersUuid())));
    }

    @Test
    void testDeleteStudyWithError(final MockWebServer server) throws Exception {
        UUID studyUuid = createStudy(server, "userId", CASE_UUID);
        StudyEntity studyEntity = studyRepository.findById(studyUuid).orElseThrow();
        studyEntity.setLoadFlowParametersUuid(null);
        studyEntity.setSecurityAnalysisParametersUuid(null);
        studyEntity.setVoltageInitParametersUuid(null);
        studyEntity.setSensitivityAnalysisParametersUuid(null);
        studyRepository.save(studyEntity);

        doAnswer(invocation -> {
            throw new InterruptedException();
        }).when(caseService).deleteCase(any());

        UUID stubUuid = wireMockUtils.stubNetworkModificationDeleteGroup();
        mockMvc.perform(delete("/v1/studies/{studyUuid}", studyUuid).header(USER_ID_HEADER, "userId"))
                .andExpectAll(status().isInternalServerError(), content().string(InterruptedException.class.getName()));

        wireMockUtils.verifyNetworkModificationDeleteGroup(stubUuid);

        Set<RequestWithBody> requests = TestUtils.getRequestsWithBodyDone(2, server);
        assertTrue(requests.stream().allMatch(r -> r.getPath().matches("/v1/reports")));
    }

    @Test
    void testDeleteStudyWithNonExistingCase(final MockWebServer server) throws Exception {
        UUID studyUuid = createStudy(server, "userId", CASE_UUID);

        UUID stubUuid = wireMockUtils.stubNetworkModificationDeleteGroup();

        // Changing the study case uuid with a non-existing case
        StudyEntity studyEntity = studyRepository.findById(studyUuid).orElse(null);
        assertNotNull(studyEntity);
        UUID nonExistingCaseUuid = UUID.randomUUID();
        RootNetworkEntity rootNetworkEntity = rootNetworkRepository.findAllByStudyId(studyUuid).stream().findFirst().orElseThrow(() -> new StudyException(ROOT_NETWORK_NOT_FOUND));
        rootNetworkEntity.setCaseUuid(nonExistingCaseUuid);
        rootNetworkRepository.save(rootNetworkEntity);

        mockMvc.perform(delete("/v1/studies/{studyUuid}", studyUuid).header(USER_ID_HEADER, "userId"))
            .andExpect(status().isOk());

        assertTrue(studyRepository.findById(studyUuid).isEmpty());

        wireMockUtils.verifyNetworkModificationDeleteGroup(stubUuid);

        Set<RequestWithBody> requests = TestUtils.getRequestsWithBodyDone(7, server);
        assertTrue(requests.stream().anyMatch(r -> r.getPath().matches("/v1/reports")));
        assertTrue(requests.stream().anyMatch(r -> r.getPath().matches("/v1/cases/" + nonExistingCaseUuid)));
        assertTrue(requests.stream().anyMatch(r -> r.getPath().matches("/v1/parameters/.*"))); // x 3
    }

    @Test
    void testMetadata(final MockWebServer mockWebServer) throws Exception {
        UUID studyUuid = createStudy(mockWebServer, "userId", CASE_UUID);
        UUID oldStudyUuid = studyUuid;

        studyUuid = createStudy(mockWebServer, "userId2", CASE_UUID);

        MvcResult mvcResult = mockMvc
                .perform(get("/v1/studies/metadata?ids="
                        + Stream.of(oldStudyUuid, studyUuid).map(Object::toString).collect(Collectors.joining(",")))
                        .header(USER_ID_HEADER, "userId"))
                .andExpectAll(status().isOk(), content().contentType(MediaType.APPLICATION_JSON)).andReturn();
        String resultAsString = mvcResult.getResponse().getContentAsString();
        List<CreatedStudyBasicInfos> createdStudyBasicInfosList = mapper.readValue(resultAsString, new TypeReference<>() { });

        assertNotNull(createdStudyBasicInfosList);
        assertEquals(2, createdStudyBasicInfosList.size());
        if (!createdStudyBasicInfosList.get(0).getId().equals(oldStudyUuid)) {
            Collections.reverse(createdStudyBasicInfosList);
        }
        assertTrue(createMatcherCreatedStudyBasicInfos(oldStudyUuid, "UCTE")
                .matchesSafely(createdStudyBasicInfosList.get(0)));
        assertTrue(createMatcherCreatedStudyBasicInfos(studyUuid, "UCTE")
                .matchesSafely(createdStudyBasicInfosList.get(1)));
    }

    @Test
    void testNotifyStudyMetadataUpdated() throws Exception {
        UUID studyUuid = UUID.randomUUID();
        mockMvc.perform(post("/v1/studies/{studyUuid}/notification?type=metadata_updated", studyUuid)
                .header(USER_ID_HEADER, "userId"))
                .andExpect(status().isOk());
        checkStudyMetadataUpdatedMessagesReceived();

        mockMvc.perform(post("/v1/studies/{studyUuid}/notification?type=NOT_EXISTING_TYPE", UUID.randomUUID())
                .header(USER_ID_HEADER, "userId"))
                .andExpect(status().isBadRequest());
    }

    @Test
    void testLogsReport(final MockWebServer server) throws Exception {
        UUID studyUuid = createStudy(server, "userId", CASE_UUID);
        UUID firstRootNetworkUuid = studyTestUtils.getStudyFirstRootNetworkUuid(studyUuid);
        UUID rootNodeUuid = getRootNodeUuid(studyUuid);

        MvcResult mvcResult = mockMvc.perform(get("/v1/studies/{studyUuid}/root-networks/{rootNetworkUuid}/nodes/{nodeUuid}/parent-nodes-report?reportType=NETWORK_MODIFICATION", studyUuid, firstRootNetworkUuid, rootNodeUuid).header(USER_ID_HEADER, "userId"))
                .andExpect(status().isOk()).andReturn();
        String resultAsString = mvcResult.getResponse().getContentAsString();
        List<Report> reports = mapper.readValue(resultAsString, new TypeReference<>() { });
        assertEquals(1, reports.size());
        assertThat(reports.get(0), new MatcherReport(REPORT_TEST));
        assertTrue(TestUtils.getRequestsDone(1, server).stream().anyMatch(r -> r.matches("/v1/reports/.*")));
    }

    @Test
    void testGetNodeReportLogs(final MockWebServer server) throws Exception {
        UUID studyUuid = createStudy(server, "userId", CASE_UUID);
        UUID rootNodeUuid = getRootNodeUuid(studyUuid);

        MvcResult mvcResult = mockMvc.perform(get("/v1/studies/{studyUuid}/nodes/{nodeUuid}/report/{reportId}/logs", studyUuid, rootNodeUuid, REPORT_ID).header(USER_ID_HEADER, "userId"))
                .andExpect(status().isOk()).andReturn();
        String resultAsString = mvcResult.getResponse().getContentAsString();
        List<ReportLog> reportLogs = mapper.readValue(resultAsString, new TypeReference<List<ReportLog>>() { });
        assertEquals(1, reportLogs.size());
        assertThat(reportLogs.get(0), new MatcherReportLog(REPORT_LOGS.get(0)));
        assertTrue(TestUtils.getRequestsDone(1, server).stream().anyMatch(r -> r.matches("/v1/reports/" + REPORT_ID + "/logs")));

        //test with severityFilter and messageFilter param
        mvcResult = mockMvc.perform(get("/v1/studies/{studyUuid}/nodes/{nodeUuid}/report/{reportId}/logs?severityLevels=WARN&message=testMsgFilter", studyUuid, rootNodeUuid, REPORT_ID).header(USER_ID_HEADER, "userId"))
                .andExpect(status().isOk()).andReturn();
        resultAsString = mvcResult.getResponse().getContentAsString();
        reportLogs = mapper.readValue(resultAsString, new TypeReference<List<ReportLog>>() { });
        assertEquals(1, reportLogs.size());
        assertThat(reportLogs.get(0), new MatcherReportLog(REPORT_LOGS.get(0)));
        assertTrue(TestUtils.getRequestsDone(1, server).stream().anyMatch(r -> r.matches("/v1/reports/" + REPORT_ID + "/logs\\?severityLevels=WARN&message=testMsgFilter")));
    }

    @Test
    void testGetParentNodesReportLogs(final MockWebServer server) throws Exception {
        String userId = "userId";
        UUID studyUuid = createStudy(server, userId, CASE_UUID);
        UUID firstRootNetworkUuid = studyTestUtils.getStudyFirstRootNetworkUuid(studyUuid);
        RootNode rootNode = networkModificationTreeService.getStudyTree(studyUuid);
        UUID modificationNodeUuid = rootNode.getChildren().get(0).getId();
        AbstractNode modificationNode = rootNode.getChildren().get(0);
        NetworkModificationNode node1 = createNetworkModificationNode(studyUuid, modificationNodeUuid, VARIANT_ID, "node1", userId);
        NetworkModificationNode node2 = createNetworkModificationNode(studyUuid, node1.getId(), VARIANT_ID_2, "node2", userId);
        createNetworkModificationNode(studyUuid, modificationNodeUuid, VARIANT_ID_3, "node3", userId);
        UUID rootNodeReportId = networkModificationTreeService.getReportUuid(rootNode.getId(), firstRootNetworkUuid);
        UUID modificationNodeReportId = networkModificationTreeService.getReportUuid(modificationNode.getId(), firstRootNetworkUuid);
        UUID node1ReportId = networkModificationTreeService.getReportUuid(node1.getId(), firstRootNetworkUuid);
        UUID node2ReportId = networkModificationTreeService.getReportUuid(node2.getId(), firstRootNetworkUuid);

        //          root
        //           |
        //     modificationNode
        //           |
        //         node1
        //         /   \
        //     node2  node3

        //get logs of node2 and all its parents (should not get node3 logs)
        MvcResult mvcResult = mockMvc.perform(get("/v1/studies/{studyUuid}/root-networks/{rootNetworkUuid}/nodes/{nodeUuid}/report/logs", studyUuid, firstRootNetworkUuid, node2.getId()).header(USER_ID_HEADER, "userId"))
                .andExpect(status().isOk()).andReturn();
        String resultAsString = mvcResult.getResponse().getContentAsString();
        List<ReportLog> reportLogs = mapper.readValue(resultAsString, new TypeReference<List<ReportLog>>() { });
        assertEquals(4, reportLogs.size());
        var requests = TestUtils.getRequestsDone(4, server);
        assertTrue(requests.stream().anyMatch(r -> r.matches("/v1/reports/" + node2ReportId + "/logs")));
        assertTrue(requests.stream().anyMatch(r -> r.matches("/v1/reports/" + node1ReportId + "/logs")));
        assertTrue(requests.stream().anyMatch(r -> r.matches("/v1/reports/" + modificationNodeReportId + "/logs")));
        assertTrue(requests.stream().anyMatch(r -> r.matches("/v1/reports/" + rootNodeReportId + "/logs")));

        //get logs of node2 and all its parents (should not get node3 logs) with severityFilter and messageFilter param
        mvcResult = mockMvc.perform(get("/v1/studies/{studyUuid}/root-networks/{rootNetworkUuid}/nodes/{nodeUuid}/report/logs?severityLevels=WARN&message=testMsgFilter", studyUuid, firstRootNetworkUuid, node2.getId()).header(USER_ID_HEADER, "userId"))
                .andExpect(status().isOk()).andReturn();
        resultAsString = mvcResult.getResponse().getContentAsString();
        reportLogs = mapper.readValue(resultAsString, new TypeReference<List<ReportLog>>() { });
        assertEquals(4, reportLogs.size());
        requests = TestUtils.getRequestsDone(4, server);
        assertTrue(requests.stream().anyMatch(r -> r.matches("/v1/reports/" + node2ReportId + "/logs\\?severityLevels=WARN&message=testMsgFilter")));
        assertTrue(requests.stream().anyMatch(r -> r.matches("/v1/reports/" + node1ReportId + "/logs\\?severityLevels=WARN&message=testMsgFilter")));
        assertTrue(requests.stream().anyMatch(r -> r.matches("/v1/reports/" + modificationNodeReportId + "/logs\\?severityLevels=WARN&message=testMsgFilter")));
        assertTrue(requests.stream().anyMatch(r -> r.matches("/v1/reports/" + rootNodeReportId + "/logs\\?severityLevels=WARN&message=testMsgFilter")));
    }

    private NetworkModificationNode createNetworkModificationNode(UUID studyUuid, UUID parentNodeUuid, String variantId, String nodeName, String userId) throws Exception {
        return createNetworkModificationNode(studyUuid, parentNodeUuid, UUID.randomUUID(), variantId, nodeName, userId);
    }

    private NetworkModificationNode createNetworkModificationNode(UUID studyUuid, UUID parentNodeUuid,
                                                                  UUID modificationGroupUuid, String variantId, String nodeName, String userId) throws Exception {
        return createNetworkModificationNode(studyUuid, parentNodeUuid,
                modificationGroupUuid, variantId, nodeName, BuildStatus.NOT_BUILT, userId);
    }

    private NetworkModificationNode createNetworkModificationNode(UUID studyUuid, UUID parentNodeUuid,
            UUID modificationGroupUuid, String variantId, String nodeName, BuildStatus buildStatus, String userId) throws Exception {
        NetworkModificationNode modificationNode = NetworkModificationNode.builder().name(nodeName)
                .description("description").modificationGroupUuid(modificationGroupUuid).variantId(variantId)
                .nodeBuildStatus(NodeBuildStatus.from(buildStatus))
                .children(Collections.emptyList()).build();

        // Only for tests
        String mnBodyJson = objectWriter.writeValueAsString(modificationNode);
        JSONObject jsonObject = new JSONObject(mnBodyJson);
        jsonObject.put("modificationGroupUuid", modificationGroupUuid);
        mnBodyJson = jsonObject.toString();

        mockMvc.perform(post("/v1/studies/{studyUuid}/tree/nodes/{id}", studyUuid, parentNodeUuid).content(mnBodyJson).contentType(MediaType.APPLICATION_JSON).header(USER_ID_HEADER, userId))
            .andExpect(status().isOk());
        checkElementUpdatedMessageSent(studyUuid, userId);
        var mess = output.receive(TIMEOUT, studyUpdateDestination);
        assertNotNull(mess);
        modificationNode.setId(UUID.fromString(String.valueOf(mess.getHeaders().get(NotificationService.HEADER_NEW_NODE))));
        assertEquals(InsertMode.CHILD.name(), mess.getHeaders().get(NotificationService.HEADER_INSERT_MODE));

        rootNetworkNodeInfoService.updateRootNetworkNode(modificationNode.getId(), studyService.getStudyFirstRootNetworkUuid(studyUuid),
            RootNetworkNodeInfo.builder().variantId(variantId).nodeBuildStatus(NodeBuildStatus.from(buildStatus)).build());

        return modificationNode;
    }

    private UUID createStudy(final MockWebServer mockWebServer, String userId, UUID caseUuid) throws Exception {
        return createStudy(mockWebServer, userId, caseUuid, null, false);
    }

    private UUID createStudy(final MockWebServer server, String userId, UUID caseUuid, String parameterDuplicatedUuid, boolean parameterDuplicationSuccess) throws Exception {
        MvcResult result = mockMvc.perform(post("/v1/studies/cases/{caseUuid}", caseUuid)
                        .header("userId", userId)
                        .param(CASE_FORMAT, "UCTE"))
                .andExpect(status().isOk())
                .andReturn();
        String resultAsString = result.getResponse().getContentAsString();
        BasicStudyInfos infos = mapper.readValue(resultAsString, BasicStudyInfos.class);
        UUID studyUuid = infos.getId();

        assertStudyCreation(studyUuid, userId);

        // assert that all http requests have been sent to remote services
        int nbRequest = 9;
        if (parameterDuplicatedUuid != null && !parameterDuplicationSuccess) {
            nbRequest += 5;
        }
        var requests = TestUtils.getRequestsDone(nbRequest, server);
        assertTrue(requests.contains(String.format("/v1/cases/%s/exists", caseUuid)));
        assertTrue(requests.stream().anyMatch(r -> r.matches("/v1/networks\\?caseUuid=" + caseUuid + "&variantId=" + FIRST_VARIANT_ID + "&reportUuid=.*&receiver=.*" + "&caseFormat=UCTE")));
        if (!parameterDuplicationSuccess) {
            assertTrue(requests.stream().anyMatch(r -> r.matches("/v1/parameters/default")));
        }
        assertTrue(requests.contains(String.format("/v1/cases/%s/disableExpiration", caseUuid)));
        assertTrue(requests.stream().anyMatch(r -> r.equals("/v1/users/" + userId + "/profile")));
        if (parameterDuplicatedUuid != null) {
            assertTrue(requests.stream().anyMatch(r -> r.equals("/v1/parameters?duplicateFrom=" + parameterDuplicatedUuid))); // post duplicate
        }

        return studyUuid;
    }

    protected UUID createStudyWithImportParameters(final MockWebServer server, String userId, UUID caseUuid, String caseFormat, Map<String, Object> importParameters) throws Exception {
        MvcResult result = mockMvc.perform(post("/v1/studies/cases/{caseUuid}", caseUuid)
                        .header("userId", userId).contentType(MediaType.APPLICATION_JSON)
                        .param(CASE_FORMAT, caseFormat)
                        .content(mapper.writeValueAsString(importParameters)))
                .andExpect(status().isOk())
                .andReturn();
        String resultAsString = result.getResponse().getContentAsString();
        BasicStudyInfos infos = mapper.readValue(resultAsString, BasicStudyInfos.class);
        UUID studyUuid = infos.getId();

        assertStudyCreation(studyUuid, userId);

        // assert that all http requests have been sent to remote services
        Set<RequestWithBody> requests = TestUtils.getRequestsWithBodyDone(9, server);
        assertTrue(requests.stream().anyMatch(r -> r.getPath().matches(String.format("/v1/cases/%s/exists", caseUuid))));
        assertTrue(requests.stream().anyMatch(r -> r.getPath().matches("/v1/networks\\?caseUuid=" + caseUuid + "&variantId=" + FIRST_VARIANT_ID + "&reportUuid=.*")));
        assertTrue(requests.stream().anyMatch(r -> r.getPath().matches(String.format("/v1/cases/%s/disableExpiration", caseUuid))));
        assertTrue(requests.stream().anyMatch(r -> r.getPath().matches("/v1/parameters/default")));

        assertEquals(mapper.writeValueAsString(importParameters), requests.stream()
                .filter(r -> r.getPath().matches("/v1/networks\\?caseUuid=" + caseUuid + "&variantId=" + FIRST_VARIANT_ID + "&reportUuid=.*"))
                .findFirst()
                .orElseThrow()
                .getBody());
        return studyUuid;
    }

    private UUID createStudyWithDuplicateCase(final MockWebServer server, String userId, UUID caseUuid) throws Exception {
        MvcResult result = mockMvc.perform(post("/v1/studies/cases/{caseUuid}", caseUuid)
                        .param("duplicateCase", "true")
                        .param(CASE_FORMAT, "UCTE")
                        .header("userId", userId))
                .andExpect(status().isOk())
                .andReturn();
        String resultAsString = result.getResponse().getContentAsString();
        BasicStudyInfos infos = mapper.readValue(resultAsString, BasicStudyInfos.class);
        UUID studyUuid = infos.getId();

        assertStudyCreation(studyUuid, userId);

        // assert that all http requests have been sent to remote services
        var requests = TestUtils.getRequestsDone(10, server);
        assertTrue(requests.contains(String.format("/v1/cases/%s/exists", caseUuid)));
        assertTrue(requests.contains(String.format("/v1/cases?duplicateFrom=%s&withExpiration=%s", caseUuid, true)));
        // note : it's a new case UUID
        assertTrue(requests.stream().anyMatch(r -> r.matches("/v1/networks\\?caseUuid=" + CLONED_CASE_UUID_STRING + "&variantId=" + FIRST_VARIANT_ID + "&reportUuid=.*&receiver=.*")));
        assertTrue(requests.contains(String.format("/v1/cases/%s/disableExpiration", CLONED_CASE_UUID_STRING)));
        assertTrue(requests.stream().anyMatch(r -> r.matches("/v1/parameters/default")));
        assertTrue(requests.stream().anyMatch(r -> r.equals("/v1/users/" + userId + "/profile")));

        return studyUuid;
    }

    private void assertStudyCreation(UUID studyUuid, String userId, String... errorMessage) {
        assertTrue(studyRepository.findById(studyUuid).isPresent());

        // assert that the broker message has been sent a study creation request message
        Message<byte[]> message = output.receive(TIMEOUT, studyUpdateDestination);

        assertEquals("", new String(message.getPayload()));
        MessageHeaders headers = message.getHeaders();
        assertEquals(userId, headers.get(HEADER_USER_ID));
        assertEquals(studyUuid, headers.get(NotificationService.HEADER_STUDY_UUID));
        assertEquals(NotificationService.UPDATE_TYPE_STUDIES, headers.get(HEADER_UPDATE_TYPE));

        // assert that the broker message has been sent a study creation message for creation
        message = output.receive(TIMEOUT, studyUpdateDestination);
        assertEquals("", new String(message.getPayload()));
        headers = message.getHeaders();
        assertEquals(userId, headers.get(HEADER_USER_ID));
        assertEquals(studyUuid, headers.get(NotificationService.HEADER_STUDY_UUID));
        assertEquals(NotificationService.UPDATE_TYPE_STUDIES, headers.get(HEADER_UPDATE_TYPE));
        assertEquals(errorMessage.length != 0 ? errorMessage[0] : null, headers.get(NotificationService.HEADER_ERROR));
    }

    @Test
    void testGetNullNetwork() {
        // just for test coverage
        assertNull(networkService.getNetwork(UUID.randomUUID(), PreloadingStrategy.COLLECTION, null));
    }

    @Test
    void testCreateStudyWithErrorDuringCaseImport(final MockWebServer server) throws Exception {
        String userId = "userId";
        mockMvc.perform(post("/v1/studies/cases/{caseUuid}", CASE_UUID_CAUSING_IMPORT_ERROR)
                        .header("userId", userId)
                        .param(CASE_FORMAT, "UCTE"))
            .andExpect(status().is5xxServerError());

       // assert that the broker message has been sent a study creation request message
        Message<byte[]> message = output.receive(TIMEOUT, "study.update");

        MessageHeaders headers = message.getHeaders();
        assertEquals(userId, headers.get(HEADER_USER_ID));
        assertEquals(NotificationService.UPDATE_TYPE_STUDIES, headers.get(HEADER_UPDATE_TYPE));

        MvcResult mvcResult = mockMvc.perform(get("/v1/study_creation_requests").header(USER_ID_HEADER, "userId")).andExpectAll(
                status().isOk(),
                content().contentType(MediaType.APPLICATION_JSON))
            .andReturn();

        String resultAsString = mvcResult.getResponse().getContentAsString();
        List<BasicStudyInfos> bsiListResult = mapper.readValue(resultAsString, new TypeReference<>() { });

        assertEquals(List.of(), bsiListResult);

        var requests = TestUtils.getRequestsDone(2, server);
        assertTrue(requests.contains(String.format("/v1/cases/%s/exists", CASE_UUID_CAUSING_IMPORT_ERROR)));
        assertTrue(requests.stream().anyMatch(r -> r.matches("/v1/networks\\?caseUuid=" + CASE_UUID_CAUSING_IMPORT_ERROR + "&variantId=" + FIRST_VARIANT_ID + "&reportUuid=.*")));
    }

    @Test
    void testCreateStudyCreationFailedWithoutErrorMessage(final MockWebServer server) throws Exception {
        String userId = "userId";
        mockMvc.perform(post("/v1/studies/cases/{caseUuid}", CASE_UUID_CAUSING_CONVERSION_ERROR)
                        .header("userId", userId)
                        .param(CASE_FORMAT, "XIIDM"))
                .andExpect(status().isOk());

        // assert that the broker message has been sent a study creation request message
        Message<byte[]> message = output.receive(TIMEOUT, "study.update");
        MessageHeaders headers = message.getHeaders();
        assertEquals(userId, headers.get(HEADER_USER_ID));
        assertEquals(NotificationService.UPDATE_TYPE_STUDIES, headers.get(HEADER_UPDATE_TYPE));

        // checks that the error message has a default value set
        message = output.receive(TIMEOUT, "study.update");
        headers = message.getHeaders();
        assertEquals(userId, headers.get(HEADER_USER_ID));
        assertEquals(NotificationService.UPDATE_TYPE_STUDIES, headers.get(HEADER_UPDATE_TYPE));
        assertEquals(DEFAULT_ERROR_MESSAGE, headers.get(NotificationService.HEADER_ERROR));

        TestUtils.getRequestsDone(2, server);
    }

    @Test
    void testCreateStudyWithErrorDuringStudyCreation(final MockWebServer server) throws Exception {
        String userId = "userId";
        mockMvc.perform(post("/v1/studies/cases/{caseUuid}", CASE_UUID_CAUSING_STUDY_CREATION_ERROR)
                        .header("userId", userId)
                        .param(CASE_FORMAT, "UCTE"))
            .andExpect(status().isOk());

        // assert that the broker message has been sent a study creation request message
        Message<byte[]> message = output.receive(TIMEOUT, "study.update");
        MessageHeaders headers = message.getHeaders();
        assertEquals(userId, headers.get(HEADER_USER_ID));
        assertEquals(NotificationService.UPDATE_TYPE_STUDIES, headers.get(HEADER_UPDATE_TYPE));

        // study error message
        message = output.receive(TIMEOUT, "study.update");
        headers = message.getHeaders();
        assertEquals(userId, headers.get(HEADER_USER_ID));
        assertEquals(NotificationService.UPDATE_TYPE_STUDIES, headers.get(HEADER_UPDATE_TYPE));
        assertEquals(STUDY_CREATION_ERROR_MESSAGE, headers.get(NotificationService.HEADER_ERROR));

        var requests = TestUtils.getRequestsDone(2, server);
        assertTrue(requests.contains(String.format("/v1/cases/%s/exists", CASE_UUID_CAUSING_STUDY_CREATION_ERROR)));
        assertTrue(requests.stream().anyMatch(r -> r.matches("/v1/networks\\?caseUuid=" + CASE_UUID_CAUSING_STUDY_CREATION_ERROR + "&variantId=" + FIRST_VARIANT_ID + "&reportUuid=.*")));
    }

    @SuppressWarnings({"java:S1481", "java:S1854"}) //TODO found better way to test json result that Sonar wouldn't flag because of unused/useless local variables
    @Test
    void testGetStudyCreationRequests(final MockWebServer server) throws Exception {
        MvcResult mvcResult;
        String resultAsString;
        countDownLatch = new CountDownLatch(1);

        mvcResult = mockMvc.perform(get("/v1/study_creation_requests").header(USER_ID_HEADER, "userId")).andExpectAll(
                status().isOk(),
                content().contentType(MediaType.APPLICATION_JSON))
                        .andReturn();
        resultAsString = mvcResult.getResponse().getContentAsString();
        List<BasicStudyInfos> bsiListResult = mapper.readValue(resultAsString, new TypeReference<>() { });

        // once we checked study creation requests, we can countDown latch to trigger study creation request
        countDownLatch.countDown();

        // drop the broker message for study creation request (creation)
        output.receive(TIMEOUT, studyUpdateDestination);
        // drop the broker message for study creation
        output.receive(TIMEOUT * 3, studyUpdateDestination);
        // drop the broker message for node creation
        output.receive(TIMEOUT, studyUpdateDestination);
        // drop the broker message for study creation request (deletion)
        output.receive(TIMEOUT, studyUpdateDestination);

        mvcResult = mockMvc.perform(get("/v1/study_creation_requests").header(USER_ID_HEADER, "userId")).andExpectAll(
                status().isOk(),
                content().contentType(MediaType.APPLICATION_JSON))
                        .andReturn();

        resultAsString = mvcResult.getResponse().getContentAsString();
        bsiListResult = mapper.readValue(resultAsString, new TypeReference<>() { });

        assertEquals(List.of(), bsiListResult);

        mvcResult = mockMvc.perform(get("/v1/studies").header(USER_ID_HEADER, "userId")).andExpectAll(
                status().isOk(),
                content().contentType(MediaType.APPLICATION_JSON))
                        .andReturn();

        resultAsString = mvcResult.getResponse().getContentAsString();
        List<CreatedStudyBasicInfos> csbiListResponse = mapper.readValue(resultAsString, new TypeReference<>() { });

        countDownLatch = new CountDownLatch(1);

        //insert a study
        mvcResult = mockMvc.perform(post("/v1/studies/cases/{caseUuid}", NEW_STUDY_CASE_UUID, "false")
                                        .header(USER_ID_HEADER, "userId")
                        .param(CASE_FORMAT, "XIIDM"))
                        .andExpect(status().isOk())
                        .andReturn();
        resultAsString = mvcResult.getResponse().getContentAsString();

        BasicStudyInfos bsiResult = mapper.readValue(resultAsString, BasicStudyInfos.class);

        assertThat(bsiResult, createMatcherStudyBasicInfos(studyCreationRequestRepository.findAll().get(0).getId()));

        mvcResult = mockMvc.perform(get("/v1/study_creation_requests", NEW_STUDY_CASE_UUID, "false")
                                        .header(USER_ID_HEADER, "userId")).andExpectAll(
                status().isOk(),
                content().contentType(MediaType.APPLICATION_JSON))
                        .andReturn();
        resultAsString = mvcResult.getResponse().getContentAsString();

        bsiListResult = mapper.readValue(resultAsString, new TypeReference<>() { });

        countDownLatch.countDown();

        // drop the broker message for study creation request (creation)
        output.receive(TIMEOUT, studyUpdateDestination);
        // drop the broker message for study creation
        output.receive(TIMEOUT * 3);
        // drop the broker message for node creation
        output.receive(TIMEOUT, studyUpdateDestination);
        // drop the broker message for study creation request (deletion)
        output.receive(TIMEOUT, studyUpdateDestination);

        mvcResult = mockMvc.perform(get("/v1/study_creation_requests")
                                        .header(USER_ID_HEADER, "userId")).andExpectAll(
                status().isOk(),
                content().contentType(MediaType.APPLICATION_JSON))
                        .andReturn();
        resultAsString = mvcResult.getResponse().getContentAsString();

        bsiListResult = mapper.readValue(resultAsString, new TypeReference<>() { });

        assertEquals(List.of(), bsiListResult);

        mvcResult = mockMvc.perform(get("/v1/studies")
                                        .header(USER_ID_HEADER, "userId")).andExpectAll(
                status().isOk(),
                content().contentType(MediaType.APPLICATION_JSON))
                        .andReturn();
        resultAsString = mvcResult.getResponse().getContentAsString();
        csbiListResponse = mapper.readValue(resultAsString, new TypeReference<>() { });

        // assert that all http requests have been sent to remote services
        var requests = TestUtils.getRequestsDone(9, server);
        assertTrue(requests.contains(String.format("/v1/cases/%s/exists", NEW_STUDY_CASE_UUID)));
        assertTrue(requests.stream().anyMatch(r -> r.matches("/v1/networks\\?caseUuid=" + NEW_STUDY_CASE_UUID + "&variantId=" + FIRST_VARIANT_ID + "&reportUuid=.*")));
        assertTrue(requests.contains(String.format("/v1/cases/%s/disableExpiration", NEW_STUDY_CASE_UUID)));
        assertTrue(requests.contains("/v1/parameters/default"));
        assertTrue(requests.stream().anyMatch(r -> r.equals("/v1/users/userId/profile")));
    }

    private void checkUpdateModelStatusMessagesReceived(UUID studyUuid, UUID nodeUuid, String updateType) {
        // assert that the broker message has been sent for updating model status
        Message<byte[]> messageStatus = output.receive(TIMEOUT, studyUpdateDestination);
        assertEquals("", new String(messageStatus.getPayload()));
        MessageHeaders headersStatus = messageStatus.getHeaders();
        assertEquals(studyUuid, headersStatus.get(NotificationService.HEADER_STUDY_UUID));
        if (nodeUuid != null) {
            assertEquals(nodeUuid, headersStatus.get(NotificationService.HEADER_NODE));
        }
        assertEquals(updateType, headersStatus.get(NotificationService.HEADER_UPDATE_TYPE));
    }

    private void checkUpdateModelsStatusMessagesReceived(UUID studyUuid, UUID nodeUuid) {
        checkUpdateModelStatusMessagesReceived(studyUuid, nodeUuid, NotificationService.UPDATE_TYPE_LOADFLOW_STATUS);
        checkUpdateModelStatusMessagesReceived(studyUuid, nodeUuid, NotificationService.UPDATE_TYPE_SECURITY_ANALYSIS_STATUS);
        checkUpdateModelStatusMessagesReceived(studyUuid, nodeUuid, NotificationService.UPDATE_TYPE_SENSITIVITY_ANALYSIS_STATUS);
        checkUpdateModelStatusMessagesReceived(studyUuid, nodeUuid, NotificationService.UPDATE_TYPE_NON_EVACUATED_ENERGY_STATUS);
        checkUpdateModelStatusMessagesReceived(studyUuid, nodeUuid, NotificationService.UPDATE_TYPE_SHORT_CIRCUIT_STATUS);
        checkUpdateModelStatusMessagesReceived(studyUuid, nodeUuid, NotificationService.UPDATE_TYPE_ONE_BUS_SHORT_CIRCUIT_STATUS);
        checkUpdateModelStatusMessagesReceived(studyUuid, nodeUuid, NotificationService.UPDATE_TYPE_VOLTAGE_INIT_STATUS);
        checkUpdateModelStatusMessagesReceived(studyUuid, nodeUuid, NotificationService.UPDATE_TYPE_DYNAMIC_SIMULATION_STATUS);
        checkUpdateModelStatusMessagesReceived(studyUuid, nodeUuid, NotificationService.UPDATE_TYPE_STATE_ESTIMATION_STATUS);
    }

    private void checkNodeBuildStatusUpdatedMessageReceived(UUID studyUuid, List<UUID> nodesUuids) {
        Message<byte[]> messageStatus = output.receive(TIMEOUT, studyUpdateDestination);
        assertEquals("", new String(messageStatus.getPayload()));
        MessageHeaders headersStatus = messageStatus.getHeaders();
        assertEquals(studyUuid, headersStatus.get(NotificationService.HEADER_STUDY_UUID));
        assertEquals(nodesUuids, headersStatus.get(NotificationService.HEADER_NODES));
        assertEquals(NotificationService.NODE_BUILD_STATUS_UPDATED, headersStatus.get(NotificationService.HEADER_UPDATE_TYPE));
    }

    private void checkEquipmentCreatingMessagesReceived(UUID studyNameUserIdUuid, UUID nodeUuid) {
        // assert that the broker message has been sent for updating study type
        Message<byte[]> messageStudyUpdate = output.receive(TIMEOUT, studyUpdateDestination);
        assertEquals("", new String(messageStudyUpdate.getPayload()));
        MessageHeaders headersStudyUpdate = messageStudyUpdate.getHeaders();
        assertEquals(studyNameUserIdUuid, headersStudyUpdate.get(NotificationService.HEADER_STUDY_UUID));
        assertEquals(nodeUuid, headersStudyUpdate.get(NotificationService.HEADER_PARENT_NODE));
        assertEquals(NotificationService.MODIFICATIONS_CREATING_IN_PROGRESS, headersStudyUpdate.get(NotificationService.HEADER_UPDATE_TYPE));
    }

    private void checkEquipmentUpdatingFinishedMessagesReceived(UUID studyNameUserIdUuid, UUID nodeUuid) {
        // assert that the broker message has been sent for updating study type
        Message<byte[]> messageStudyUpdate = output.receive(TIMEOUT, studyUpdateDestination);
        assertEquals("", new String(messageStudyUpdate.getPayload()));
        MessageHeaders headersStudyUpdate = messageStudyUpdate.getHeaders();
        assertEquals(studyNameUserIdUuid, headersStudyUpdate.get(NotificationService.HEADER_STUDY_UUID));
        assertEquals(nodeUuid, headersStudyUpdate.get(NotificationService.HEADER_PARENT_NODE));
        assertEquals(NotificationService.MODIFICATIONS_UPDATING_FINISHED, headersStudyUpdate.get(NotificationService.HEADER_UPDATE_TYPE));
    }

    private void checkStudyMetadataUpdatedMessagesReceived() {
        // assert that the broker message has been sent for updating study type
        Message<byte[]> messageStudyUpdate = output.receive(TIMEOUT, studyUpdateDestination);
        assertEquals("", new String(messageStudyUpdate.getPayload()));
        MessageHeaders headersStudyUpdate = messageStudyUpdate.getHeaders();
        assertEquals(NotificationService.UPDATE_TYPE_STUDY_METADATA_UPDATED, headersStudyUpdate.get(NotificationService.HEADER_UPDATE_TYPE));
    }

    @Test
    void testCreateStudyWithDefaultLoadflow(final MockWebServer mockWebServer) throws Exception {
        createStudy(mockWebServer, "userId", CASE_UUID);
        StudyEntity study = studyRepository.findAll().get(0);
        assertEquals(study.getNonEvacuatedEnergyProvider(), defaultNonEvacuatedEnergyProvider);
    }

    @Test
    void testCreateStudyWithDefaultLoadflowUserHasNoParamsInProfile(final MockWebServer mockWebServer) throws Exception {
        createStudy(mockWebServer, NO_PARAMS_IN_PROFILE_USER_ID, CASE_UUID, null, false);
    }

    @Test
    void testCreateStudyWithDefaultLoadflowUserHasInvalidParamsInProfile(final MockWebServer mockWebServer) throws Exception {
        createStudy(mockWebServer, INVALID_PARAMS_IN_PROFILE_USER_ID, CASE_UUID, PROFILE_LOADFLOW_INVALID_PARAMETERS_UUID_STRING, false);
    }

    @Test
    void testCreateStudyWithDefaultLoadflowUserHasValidParamsInProfile(final MockWebServer mockWebServer) throws Exception {
        createStudy(mockWebServer, VALID_PARAMS_IN_PROFILE_USER_ID, CASE_UUID, PROFILE_LOADFLOW_VALID_PARAMETERS_UUID_STRING, true);
    }

<<<<<<< HEAD
    private void testDuplicateStudy(final MockWebServer mockWebServer, UUID study1Uuid, UUID rootNetworkUuid) throws Exception {
=======
    @Test
    void testCreateStudyWithDefaultSecurityAnalysisUserHasInvalidParamsInProfile(final MockWebServer mockWebServer) throws Exception {
        createStudy(mockWebServer, INVALID_PARAMS_IN_PROFILE_USER_ID, CASE_UUID, PROFILE_SECURITY_ANALYSIS_INVALID_PARAMETERS_UUID_STRING, false);
    }

    @Test
    void testCreateStudyWithDefaultSecurityAnalysisUserHasValidParamsInProfile(final MockWebServer mockWebServer) throws Exception {
        createStudy(mockWebServer, VALID_PARAMS_IN_PROFILE_USER_ID, CASE_UUID, PROFILE_SECURITY_ANALYSIS_VALID_PARAMETERS_UUID_STRING, true);
    }

    @Test
    void testCreateStudyWithDefaultSensitivityAnalysisUserHasInvalidParamsInProfile(final MockWebServer mockWebServer) throws Exception {
        createStudy(mockWebServer, INVALID_PARAMS_IN_PROFILE_USER_ID, CASE_UUID, PROFILE_SENSITIVITY_ANALYSIS_INVALID_PARAMETERS_UUID_STRING, false);
    }

    @Test
    void testCreateStudyWithDefaultSensitivityAnalysisUserHasValidParamsInProfile(final MockWebServer mockWebServer) throws Exception {
        createStudy(mockWebServer, VALID_PARAMS_IN_PROFILE_USER_ID, CASE_UUID, PROFILE_SENSITIVITY_ANALYSIS_VALID_PARAMETERS_UUID_STRING, true);
    }

    @Test
    void testCreateStudyWithDefaultShortcircuitUserHasInvalidParamsInProfile(final MockWebServer mockWebServer) throws Exception {
        createStudy(mockWebServer, INVALID_PARAMS_IN_PROFILE_USER_ID, CASE_UUID, PROFILE_SHORTCIRCUIT_INVALID_PARAMETERS_UUID_STRING, false);
    }

    @Test
    void testCreateStudyWithDefaultShortcircuitUserHasValidParamsInProfile(final MockWebServer mockWebServer) throws Exception {
        createStudy(mockWebServer, VALID_PARAMS_IN_PROFILE_USER_ID, CASE_UUID, PROFILE_SHORTCIRCUIT_VALID_PARAMETERS_UUID_STRING, true);
    }

    @Test
    void testCreateStudyWithDefaultVoltageInitUserHasInvalidParamsInProfile(final MockWebServer mockWebServer) throws Exception {
        createStudy(mockWebServer, INVALID_PARAMS_IN_PROFILE_USER_ID, CASE_UUID, PROFILE_VOLTAGE_INIT_INVALID_PARAMETERS_UUID_STRING, false);
    }

    @Test
    void testCreateStudyWithDefaultVoltageInitUserHasValidParamsInProfile(final MockWebServer mockWebServer) throws Exception {
        createStudy(mockWebServer, VALID_PARAMS_IN_PROFILE_USER_ID, CASE_UUID, PROFILE_VOLTAGE_INIT_VALID_PARAMETERS_UUID_STRING, true);
    }

    private void testDuplicateStudy(final MockWebServer mockWebServer, UUID study1Uuid) throws Exception {
>>>>>>> 8fe1cb28
        String userId = "userId";
        RootNode rootNode = networkModificationTreeService.getStudyTree(study1Uuid);
        UUID modificationNodeUuid = rootNode.getChildren().get(0).getId();
        NetworkModificationNode node1 = createNetworkModificationNode(study1Uuid, modificationNodeUuid, VARIANT_ID, "node1", userId);
        NetworkModificationNode node2 = createNetworkModificationNode(study1Uuid, modificationNodeUuid, VARIANT_ID_2, "node2", userId);

        // add modification on node "node1"
        String createTwoWindingsTransformerAttributes = "{\"type\":\"" + ModificationType.TWO_WINDINGS_TRANSFORMER_CREATION + "\",\"equipmentId\":\"2wtId\",\"equipmentName\":\"2wtName\",\"seriesResistance\":\"10\",\"seriesReactance\":\"10\",\"magnetizingConductance\":\"100\",\"magnetizingSusceptance\":\"100\",\"ratedVoltage1\":\"480\",\"ratedVoltage2\":\"380\",\"voltageLevelId1\":\"CHOO5P6\",\"busOrBusbarSectionId1\":\"CHOO5P6_1\",\"voltageLevelId2\":\"CHOO5P6\",\"busOrBusbarSectionId2\":\"CHOO5P6_1\"}";

        UUID stubPostId = wireMockUtils.stubNetworkModificationPost(mapper.writeValueAsString(Optional.empty()));
        mockMvc.perform(post(URI_NETWORK_MODIF, study1Uuid, node1.getId(), rootNetworkUuid)
                .contentType(MediaType.APPLICATION_JSON)
                .content(createTwoWindingsTransformerAttributes)
                .header(USER_ID_HEADER, "userId"))
                .andExpect(status().isOk());
        checkEquipmentCreatingMessagesReceived(study1Uuid, node1.getId());
        checkNodeBuildStatusUpdatedMessageReceived(study1Uuid, List.of(node1.getId()));
        checkUpdateModelsStatusMessagesReceived(study1Uuid, node1.getId());
        checkEquipmentUpdatingFinishedMessagesReceived(study1Uuid, node1.getId());
        checkElementUpdatedMessageSent(study1Uuid, userId);
        wireMockUtils.verifyNetworkModificationPostWithVariant(stubPostId, createTwoWindingsTransformerAttributes, NETWORK_UUID_STRING, VARIANT_ID);

        // add modification on node "node2"
        String createLoadAttributes = "{\"type\":\"" + ModificationType.LOAD_CREATION + "\",\"loadId\":\"loadId1\",\"loadName\":\"loadName1\",\"loadType\":\"UNDEFINED\",\"activePower\":\"100.0\",\"reactivePower\":\"50.0\",\"voltageLevelId\":\"idVL1\",\"busId\":\"idBus1\"}";

        stubPostId = wireMockUtils.stubNetworkModificationPost(mapper.writeValueAsString(Optional.empty()));
        mockMvc.perform(post(URI_NETWORK_MODIF, study1Uuid, node2.getId(), rootNetworkUuid)
            .contentType(MediaType.APPLICATION_JSON)
            .content(createLoadAttributes)
            .header(USER_ID_HEADER, "userId"))
            .andExpect(status().isOk());
        checkEquipmentCreatingMessagesReceived(study1Uuid, node2.getId());
        checkNodeBuildStatusUpdatedMessageReceived(study1Uuid, List.of(node2.getId()));
        checkUpdateModelsStatusMessagesReceived(study1Uuid, node2.getId());
        checkEquipmentUpdatingFinishedMessagesReceived(study1Uuid, node2.getId());
        checkElementUpdatedMessageSent(study1Uuid, userId);
        wireMockUtils.verifyNetworkModificationPostWithVariant(stubPostId, createLoadAttributes, NETWORK_UUID_STRING, VARIANT_ID_2);

        rootNetworkNodeInfoService.updateRootNetworkNode(node2.getId(), studyService.getStudyFirstRootNetworkUuid(study1Uuid),
            RootNetworkNodeInfo.builder()
                .securityAnalysisResultUuid(UUID.randomUUID())
                .sensitivityAnalysisResultUuid(UUID.randomUUID())
                .shortCircuitAnalysisResultUuid(UUID.randomUUID())
                .oneBusShortCircuitAnalysisResultUuid(UUID.randomUUID())
                .dynamicSimulationResultUuid(UUID.randomUUID())
                .voltageInitResultUuid(UUID.randomUUID())
                .stateEstimationResultUuid(UUID.randomUUID())
                .build()
        );

        // duplicate the study
        StudyEntity duplicatedStudy = duplicateStudy(mockWebServer, study1Uuid);
        assertNotEquals(study1Uuid, duplicatedStudy.getId());

        //Test duplication from a non-existing source study
        mockMvc.perform(post(STUDIES_URL + "?duplicateFrom={studyUuid}", UUID.randomUUID())
                .header(USER_ID_HEADER, "userId"))
                .andExpect(status().isNotFound());
    }

    @Test
    void testDuplicateStudyWithParametersUuid(final MockWebServer mockWebServer) throws Exception {
        UUID study1Uuid = createStudy(mockWebServer, "userId", CASE_UUID);
        UUID firstRootNetworkUuid = studyTestUtils.getStudyFirstRootNetworkUuid(study1Uuid);
        StudyEntity studyEntity = studyRepository.findById(study1Uuid).orElseThrow();
        studyEntity.setLoadFlowParametersUuid(UUID.randomUUID());
        studyEntity.setSecurityAnalysisParametersUuid(UUID.randomUUID());
        studyEntity.setVoltageInitParametersUuid(UUID.randomUUID());
        studyEntity.setSensitivityAnalysisParametersUuid(UUID.randomUUID());
        studyRepository.save(studyEntity);
        testDuplicateStudy(mockWebServer, study1Uuid, firstRootNetworkUuid);
    }

    @Test
    void testDuplicateStudyWithoutParametersUuid(final MockWebServer mockWebServer) throws Exception {
        UUID study1Uuid = createStudy(mockWebServer, "userId", CASE_UUID);
        UUID firstRootNetworkUuid = studyTestUtils.getStudyFirstRootNetworkUuid(study1Uuid);
        StudyEntity studyEntity = studyRepository.findById(study1Uuid).orElseThrow();
        studyEntity.setLoadFlowParametersUuid(null);
        studyEntity.setSecurityAnalysisParametersUuid(null);
        studyEntity.setSensitivityAnalysisParametersUuid(null);
        studyRepository.save(studyEntity);
        testDuplicateStudy(mockWebServer, study1Uuid, firstRootNetworkUuid);
    }

    @Test
    void testDuplicateStudyWithErrorDuringCaseDuplication(final MockWebServer mockWebServer) throws Exception {
        UUID studyUuid = createStudy(mockWebServer, "userId", CASE_UUID);
        StudyEntity studyEntity = studyRepository.findById(studyUuid).orElseThrow();
        studyRepository.save(studyEntity);

        doAnswer(invocation -> {
            throw new RuntimeException();
        }).when(caseService).duplicateCase(any(), any());

        String response = mockMvc.perform(post(STUDIES_URL + "?duplicateFrom={studyUuid}", studyUuid)
                        .param(CASE_FORMAT, "XIIDM")
                        .header(USER_ID_HEADER, "userId"))
                .andExpect(status().isOk()).andReturn().getResponse().getContentAsString();

        ObjectMapper mapper = new ObjectMapper();
        String duplicatedStudyUuid = mapper.readValue(response, String.class);
        assertNotNull(output.receive(TIMEOUT, studyUpdateDestination));

        assertNull(studyRepository.findById(UUID.fromString(duplicatedStudyUuid)).orElse(null));

        //now case are duplicated after parameters, case import error does not prevent parameters from being duplicated
        int numberOfRequests = 0;
        if (studyEntity.getSecurityAnalysisParametersUuid() != null) {
            numberOfRequests++;
        }
        if (studyEntity.getVoltageInitParametersUuid() != null) {
            numberOfRequests++;
        }
        if (studyEntity.getSensitivityAnalysisParametersUuid() != null) {
            numberOfRequests++;
        }
        if (studyEntity.getLoadFlowParametersUuid() != null) {
            numberOfRequests++;
        }
        if (studyEntity.getShortCircuitParametersUuid() != null) {
            numberOfRequests++;
        }
        TestUtils.getRequestsWithBodyDone(numberOfRequests, mockWebServer);
    }

    private StudyEntity duplicateStudy(final MockWebServer server, UUID studyUuid) throws Exception {
        UUID stubUuid = wireMockUtils.stubDuplicateModificationGroup();
        String response = mockMvc.perform(post(STUDIES_URL + "?duplicateFrom={studyUuid}", studyUuid)
                        .header(USER_ID_HEADER, "userId"))
                .andExpect(status().isOk()).andReturn().getResponse().getContentAsString();
        ObjectMapper mapper = new ObjectMapper();
        String newUuid = mapper.readValue(response, String.class);
        StudyEntity sourceStudy = studyRepository.findById(studyUuid).orElseThrow();
        assertNotNull(output.receive(TIMEOUT, studyUpdateDestination));
        assertNotNull(output.receive(TIMEOUT, studyUpdateDestination));
        Message<byte[]> indexationStatusMessageOnGoing = output.receive(TIMEOUT, studyUpdateDestination);
        assertEquals(newUuid, indexationStatusMessageOnGoing.getHeaders().get(NotificationService.HEADER_STUDY_UUID).toString());
        assertEquals(NotificationService.UPDATE_TYPE_INDEXATION_STATUS, indexationStatusMessageOnGoing.getHeaders().get(HEADER_UPDATE_TYPE));
        assertEquals(StudyIndexationStatus.INDEXING_ONGOING.name(), indexationStatusMessageOnGoing.getHeaders().get(NotificationService.HEADER_INDEXATION_STATUS));
        Message<byte[]> indexationStatusMessageDone = output.receive(TIMEOUT, studyUpdateDestination);
        assertEquals(newUuid, indexationStatusMessageDone.getHeaders().get(NotificationService.HEADER_STUDY_UUID).toString());
        assertEquals(NotificationService.UPDATE_TYPE_INDEXATION_STATUS, indexationStatusMessageDone.getHeaders().get(HEADER_UPDATE_TYPE));
        assertEquals(StudyIndexationStatus.INDEXED.name(), indexationStatusMessageDone.getHeaders().get(NotificationService.HEADER_INDEXATION_STATUS));
        assertNotNull(output.receive(TIMEOUT, studyUpdateDestination));

        StudyEntity duplicatedStudy = studyRepository.findById(UUID.fromString(newUuid)).orElse(null);
        assertNotNull(duplicatedStudy);
        RootNode duplicatedRootNode = networkModificationTreeService.getStudyTree(UUID.fromString(newUuid));
        assertNotNull(duplicatedRootNode);

        //Check tree node has been duplicated
        assertEquals(1, duplicatedRootNode.getChildren().size());
        NetworkModificationNode duplicatedModificationNode = (NetworkModificationNode) duplicatedRootNode.getChildren().get(0);
        assertEquals(2, duplicatedModificationNode.getChildren().size());

        assertNull(((NetworkModificationNode) duplicatedModificationNode.getChildren().get(0)).getLoadFlowResultUuid());
        assertNull(((NetworkModificationNode) duplicatedModificationNode.getChildren().get(0)).getSecurityAnalysisResultUuid());
        assertNull(((NetworkModificationNode) duplicatedModificationNode.getChildren().get(0)).getSensitivityAnalysisResultUuid());
        assertNull(((NetworkModificationNode) duplicatedModificationNode.getChildren().get(0)).getNonEvacuatedEnergyResultUuid());
        assertNull(((NetworkModificationNode) duplicatedModificationNode.getChildren().get(0)).getStateEstimationResultUuid());

        assertNull(((NetworkModificationNode) duplicatedModificationNode.getChildren().get(1)).getLoadFlowResultUuid());
        assertNull(((NetworkModificationNode) duplicatedModificationNode.getChildren().get(1)).getSecurityAnalysisResultUuid());
        assertNull(((NetworkModificationNode) duplicatedModificationNode.getChildren().get(1)).getSensitivityAnalysisResultUuid());
        assertNull(((NetworkModificationNode) duplicatedModificationNode.getChildren().get(1)).getNonEvacuatedEnergyResultUuid());
        assertNull(((NetworkModificationNode) duplicatedModificationNode.getChildren().get(1)).getStateEstimationResultUuid());

        //Check requests to duplicate modification groups has been emitted (3 nodes)
        wireMockUtils.verifyDuplicateModificationGroup(stubUuid, 3);

        Set<RequestWithBody> requests;
        int numberOfRequests = 3;
        if (sourceStudy.getSecurityAnalysisParametersUuid() == null) {
            // if we don't have a securityAnalysisParametersUuid we don't call the security-analysis-server to duplicate them
            assertNull(duplicatedStudy.getSecurityAnalysisParametersUuid());
        } else {
            // else we call the security-analysis-server to duplicate them
            assertNotNull(duplicatedStudy.getSecurityAnalysisParametersUuid());
            numberOfRequests++;
        }
        if (sourceStudy.getVoltageInitParametersUuid() == null) {
            assertNull(duplicatedStudy.getVoltageInitParametersUuid());
        } else {
            assertNotNull(duplicatedStudy.getVoltageInitParametersUuid());
            numberOfRequests++;
        }
        if (sourceStudy.getSensitivityAnalysisParametersUuid() == null) {
            assertNull(duplicatedStudy.getSensitivityAnalysisParametersUuid());
        } else {
            assertNotNull(duplicatedStudy.getSensitivityAnalysisParametersUuid());
            numberOfRequests++;
        }
        if (sourceStudy.getLoadFlowParametersUuid() != null) {
            assertNotNull(duplicatedStudy.getLoadFlowParametersUuid());
            numberOfRequests++;
        }
        if (sourceStudy.getShortCircuitParametersUuid() == null) {
            assertNull(duplicatedStudy.getShortCircuitParametersUuid());
        } else {
            assertNotNull(duplicatedStudy.getShortCircuitParametersUuid());
            numberOfRequests++;
        }
        requests = TestUtils.getRequestsWithBodyDone(numberOfRequests, server);

        RootNetworkEntity rootNetworkEntity = rootNetworkRepository.findAllByStudyId(duplicatedStudy.getId()).stream().findFirst().orElseThrow(() -> new StudyException(ROOT_NETWORK_NOT_FOUND));
        assertEquals(1, requests.stream().filter(r -> r.getPath().matches("/v1/networks/" + rootNetworkEntity.getNetworkUuid() + "/reindex-all")).count());
        assertEquals(1, requests.stream().filter(r -> r.getPath().matches("/v1/cases\\?duplicateFrom=.*&withExpiration=false")).count());
        if (sourceStudy.getVoltageInitParametersUuid() != null) {
            assertEquals(1, requests.stream().filter(r -> r.getPath().matches("/v1/parameters\\?duplicateFrom=" + sourceStudy.getVoltageInitParametersUuid())).count());
        }
        if (sourceStudy.getLoadFlowParametersUuid() != null) {
            assertEquals(1, requests.stream().filter(r -> r.getPath().matches("/v1/parameters\\?duplicateFrom=" + sourceStudy.getLoadFlowParametersUuid())).count());
        }
        if (sourceStudy.getShortCircuitParametersUuid() != null) {
            assertEquals(1, requests.stream().filter(r -> r.getPath().matches("/v1/parameters\\?duplicateFrom=" + sourceStudy.getShortCircuitParametersUuid())).count());
        }
        if (sourceStudy.getSecurityAnalysisParametersUuid() != null) {
            assertEquals(1, requests.stream().filter(r -> r.getPath().matches("/v1/parameters\\?duplicateFrom=" + sourceStudy.getSecurityAnalysisParametersUuid())).count());
        }
        if (sourceStudy.getSensitivityAnalysisParametersUuid() != null) {
            assertEquals(1, requests.stream().filter(r -> r.getPath().matches("/v1/parameters\\?duplicateFrom=" + sourceStudy.getSensitivityAnalysisParametersUuid())).count());
        }
        assertEquals(1, requests.stream().filter(r -> r.getPath().matches("/v1/reports/.*/duplicate")).count());
        return duplicatedStudy;
    }

    @Test
    void testCutAndPasteNode(final MockWebServer mockWebServer) throws Exception {
        String userId = "userId";
        UUID study1Uuid = createStudy(mockWebServer, "userId", CASE_UUID);
        UUID firstRootNetworkUuid = studyTestUtils.getStudyFirstRootNetworkUuid(study1Uuid);
        RootNode rootNode = networkModificationTreeService.getStudyTree(study1Uuid);
        UUID modificationNodeUuid = rootNode.getChildren().get(0).getId();
        NetworkModificationNode node1 = createNetworkModificationNode(study1Uuid, modificationNodeUuid, VARIANT_ID, "node1", userId);
        NetworkModificationNode node2 = createNetworkModificationNode(study1Uuid, modificationNodeUuid, VARIANT_ID_2, "node2", userId);
        NetworkModificationNode emptyNode = createNetworkModificationNode(study1Uuid, rootNode.getId(), EMPTY_MODIFICATION_GROUP_UUID, VARIANT_ID_2, "emptyNode", userId);

        /*
         *              rootNode
         *              /      \
         * modificationNode   emptyNode
         *       /  \
         *    node1 node2
         *
         */

        // add modification on node "node1"
        String createTwoWindingsTransformerAttributes = "{\"type\":\"" + ModificationType.TWO_WINDINGS_TRANSFORMER_CREATION + "\",\"equipmentId\":\"2wtId\",\"equipmentName\":\"2wtName\",\"seriesResistance\":\"10\",\"seriesReactance\":\"10\",\"magnetizingConductance\":\"100\",\"magnetizingSusceptance\":\"100\",\"ratedVoltage1\":\"480\",\"ratedVoltage2\":\"380\",\"voltageLevelId1\":\"CHOO5P6\",\"busOrBusbarSectionId1\":\"CHOO5P6_1\",\"voltageLevelId2\":\"CHOO5P6\",\"busOrBusbarSectionId2\":\"CHOO5P6_1\"}";
        UUID stubUuid = wireMockUtils.stubNetworkModificationPost(mapper.writeValueAsString(Optional.empty()));
        mockMvc.perform(post(URI_NETWORK_MODIF, study1Uuid, node1.getId(), firstRootNetworkUuid)
                        .content(createTwoWindingsTransformerAttributes).contentType(MediaType.APPLICATION_JSON)
                        .header(USER_ID_HEADER, userId))
                .andExpect(status().isOk());
        checkEquipmentCreatingMessagesReceived(study1Uuid, node1.getId());
        checkNodeBuildStatusUpdatedMessageReceived(study1Uuid, List.of(node1.getId()));
        checkUpdateModelsStatusMessagesReceived(study1Uuid, node1.getId());
        checkEquipmentUpdatingFinishedMessagesReceived(study1Uuid, node1.getId());
        checkElementUpdatedMessageSent(study1Uuid, userId);
        wireMockUtils.verifyNetworkModificationPost(stubUuid, createTwoWindingsTransformerAttributes, NETWORK_UUID_STRING);

        // add modification on node "node2"
        String createLoadAttributes = "{\"type\":\"" + ModificationType.LOAD_CREATION + "\",\"loadId\":\"loadId1\",\"loadName\":\"loadName1\",\"loadType\":\"UNDEFINED\",\"activePower\":\"100.0\",\"reactivePower\":\"50.0\",\"voltageLevelId\":\"idVL1\",\"busId\":\"idBus1\"}";
        stubUuid = wireMockUtils.stubNetworkModificationPost(mapper.writeValueAsString(Optional.empty()));
        mockMvc.perform(post(URI_NETWORK_MODIF, study1Uuid, node2.getId(), firstRootNetworkUuid)
                .contentType(MediaType.APPLICATION_JSON)
                .content(createLoadAttributes)
                .header(USER_ID_HEADER, userId))
                .andExpect(status().isOk());
        checkEquipmentCreatingMessagesReceived(study1Uuid, node2.getId());
        checkNodeBuildStatusUpdatedMessageReceived(study1Uuid, List.of(node2.getId()));
        checkUpdateModelsStatusMessagesReceived(study1Uuid, node2.getId());
        checkEquipmentUpdatingFinishedMessagesReceived(study1Uuid, node2.getId());
        checkElementUpdatedMessageSent(study1Uuid, userId);
        wireMockUtils.verifyNetworkModificationPost(stubUuid, createLoadAttributes, NETWORK_UUID_STRING);

        rootNetworkNodeInfoService.updateRootNetworkNode(node2.getId(), studyService.getStudyFirstRootNetworkUuid(study1Uuid),
            RootNetworkNodeInfo.builder()
                .loadFlowResultUuid(UUID.randomUUID())
                .securityAnalysisResultUuid(UUID.randomUUID())
                .stateEstimationResultUuid(UUID.randomUUID())
                .build()
        );

        // node2 should not have any child
        List<NodeEntity> allNodes = networkModificationTreeService.getAllNodes(study1Uuid);
        assertEquals(0, allNodes.stream().filter(nodeEntity -> nodeEntity.getParentNode() != null && nodeEntity.getParentNode().getIdNode().equals(node2.getId())).count());

        // cut the node1 and paste it after node2
        cutAndPasteNode(study1Uuid, node1, node2.getId(), InsertMode.AFTER, 0, userId);

        /*
         *              rootNode
         *              /      \
         * modificationNode   emptyNode
         *       |
         *     node2
         *       |
         *     node1
         */

        //node2 should now have 1 child : node 1
        allNodes = networkModificationTreeService.getAllNodes(study1Uuid);
        assertEquals(List.of(node1.getId()), allNodes.stream()
                .filter(nodeEntity ->
                           nodeEntity.getParentNode() != null
                        && nodeEntity.getParentNode().getIdNode().equals(node2.getId()))
                .map(NodeEntity::getIdNode)
                .collect(Collectors.toList()));

        //modificationNode should now have 1 child : node2
        assertEquals(List.of(node2.getId()), allNodes.stream()
                .filter(nodeEntity ->
                           nodeEntity.getParentNode() != null
                        && nodeEntity.getParentNode().getIdNode().equals(modificationNodeUuid))
                .map(NodeEntity::getIdNode)
                .collect(Collectors.toList()));

        // cut and paste the node2 before emptyNode
        cutAndPasteNode(study1Uuid, node2, emptyNode.getId(), InsertMode.BEFORE, 1, userId);
        allNodes = networkModificationTreeService.getAllNodes(study1Uuid);

        /*
         *              rootNode
         *              /      \
         * modificationNode   node2
         *       |              |
         *     node1        emptyNode
         */

        //rootNode should now have 2 children : modificationNode and node2
        assertEquals(List.of(modificationNodeUuid, node2.getId()), allNodes.stream()
                .filter(nodeEntity ->
                           nodeEntity.getParentNode() != null
                        && nodeEntity.getParentNode().getIdNode().equals(rootNode.getId()))
                .map(NodeEntity::getIdNode)
                .collect(Collectors.toList()));

        //node1 parent should be modificiationNode
        assertEquals(List.of(node1.getId()), allNodes.stream()
                .filter(nodeEntity ->
                           nodeEntity.getParentNode() != null
                        && nodeEntity.getParentNode().getIdNode().equals(modificationNodeUuid))
                .map(NodeEntity::getIdNode)
                .collect(Collectors.toList()));

        // emptyNode parent should be node2
        assertEquals(List.of(emptyNode.getId()), allNodes.stream()
                .filter(nodeEntity ->
                           nodeEntity.getParentNode() != null
                        && nodeEntity.getParentNode().getIdNode().equals(node2.getId()))
                .map(NodeEntity::getIdNode)
                .collect(Collectors.toList()));

        //cut and paste node2 in a new branch starting from modificationNode
        cutAndPasteNode(study1Uuid, node2, modificationNodeUuid, InsertMode.CHILD, 1, userId);
        allNodes = networkModificationTreeService.getAllNodes(study1Uuid);

        /*
         *              rootNode
         *              /      \
         * modificationNode   emptyNode
         *     /      \
         *  node1    node2
         */

        //modificationNode should now have 2 children : node1 and node2
        assertEquals(List.of(node1.getId(), node2.getId()), allNodes.stream()
                .filter(nodeEntity ->
                           nodeEntity.getParentNode() != null
                        && nodeEntity.getParentNode().getIdNode().equals(modificationNodeUuid))
                .map(NodeEntity::getIdNode)
                .collect(Collectors.toList()));

        // modificationNode should now have 2 children : emptyNode and modificationNode
        assertEquals(List.of(modificationNodeUuid, emptyNode.getId()), allNodes.stream()
                .filter(nodeEntity ->
                           nodeEntity.getParentNode() != null
                        && nodeEntity.getParentNode().getIdNode().equals(rootNode.getId()))
                .map(NodeEntity::getIdNode)
                .collect(Collectors.toList()));
    }

    @Test
    void testCutAndPasteNodeAroundItself(final MockWebServer mockWebServer) throws Exception {
        String userId = "userId";
        UUID study1Uuid = createStudy(mockWebServer, userId, CASE_UUID);
        RootNode rootNode = networkModificationTreeService.getStudyTree(study1Uuid);
        UUID modificationNodeUuid = rootNode.getChildren().get(0).getId();
        NetworkModificationNode node1 = createNetworkModificationNode(study1Uuid, modificationNodeUuid, VARIANT_ID, "node1", userId);

        UUID stubGetCountUuid = wireMockUtils.stubNetworkModificationCountGet(node1.getModificationGroupUuid().toString(), 0);

        //try to cut and paste a node before itself and expect forbidden
        mockMvc.perform(post(STUDIES_URL +
                    "/{studyUuid}/tree/nodes?nodeToCutUuid={nodeUuid}&referenceNodeUuid={referenceNodeUuid}&insertMode={insertMode}",
            study1Uuid, node1.getId(), node1.getId(), InsertMode.BEFORE)
            .header(USER_ID_HEADER, "userId"))
            .andExpect(status().isForbidden());
        wireMockUtils.verifyNetworkModificationCountsGet(stubGetCountUuid, node1.getModificationGroupUuid().toString());

        //try to cut and paste a node after itself and expect forbidden
        mockMvc.perform(post(STUDIES_URL +
                    "/{studyUuid}/tree/nodes?nodeToCutUuid={nodeUuid}&referenceNodeUuid={referenceNodeUuid}&insertMode={insertMode}",
            study1Uuid, node1.getId(), node1.getId(), InsertMode.AFTER)
            .header(USER_ID_HEADER, "userId"))
            .andExpect(status().isForbidden());
        wireMockUtils.verifyNetworkModificationCountsGet(stubGetCountUuid, node1.getModificationGroupUuid().toString());

        //try to cut and paste a node in a new branch after itself and expect forbidden
        mockMvc.perform(post(STUDIES_URL +
                    "/{studyUuid}/tree/nodes?nodeToCutUuid={nodeUuid}&referenceNodeUuid={referenceNodeUuid}&insertMode={insertMode}",
            study1Uuid, node1.getId(), node1.getId(), InsertMode.CHILD)
            .header(USER_ID_HEADER, "userId"))
            .andExpect(status().isForbidden());
        wireMockUtils.verifyNetworkModificationCountsGet(stubGetCountUuid, node1.getModificationGroupUuid().toString());
    }

    @Test
    void testCutAndPasteNodeWithoutModification(final MockWebServer server) throws Exception {
        String userId = "userId";
        UUID study1Uuid = createStudy(server, userId, CASE_UUID);
        UUID rootNetworkUuid = rootNetworkRepository.findAllByStudyId(study1Uuid).stream().findFirst().orElseThrow(() -> new StudyException(ROOT_NETWORK_NOT_FOUND)).getId();
        RootNode rootNode = networkModificationTreeService.getStudyTree(study1Uuid);
        UUID modificationNodeUuid = rootNode.getChildren().get(0).getId();
        NetworkModificationNode node1 = createNetworkModificationNode(study1Uuid, modificationNodeUuid, UUID.randomUUID(), VARIANT_ID, "node1", BuildStatus.BUILT, userId);

        NetworkModificationNode emptyNode = createNetworkModificationNode(study1Uuid, rootNode.getId(), EMPTY_MODIFICATION_GROUP_UUID, VARIANT_ID_2, "emptyNode", BuildStatus.BUILT, userId);
        NetworkModificationNode emptyNodeChild = createNetworkModificationNode(study1Uuid, emptyNode.getId(), UUID.randomUUID(), VARIANT_ID_3, "emptyNodeChild", BuildStatus.BUILT, userId);

        cutAndPasteNode(study1Uuid, emptyNode, node1.getId(), InsertMode.BEFORE, 1, userId);

        Set<String> request = TestUtils.getRequestsDone(1, server);
        assertTrue(request.stream().allMatch(r -> r.matches("/v1/reports")));

        assertEquals(BuildStatus.NOT_BUILT, networkModificationTreeService.getNodeBuildStatus(emptyNode.getId(), rootNetworkUuid).getGlobalBuildStatus());
        assertEquals(BuildStatus.BUILT, networkModificationTreeService.getNodeBuildStatus(node1.getId(), rootNetworkUuid).getGlobalBuildStatus());
        assertEquals(BuildStatus.BUILT, networkModificationTreeService.getNodeBuildStatus(emptyNodeChild.getId(), rootNetworkUuid).getGlobalBuildStatus());
    }

    @Test
    void testCutAndPasteNodeWithModification(final MockWebServer server) throws Exception {
        String userId = "userId";
        UUID study1Uuid = createStudy(server, userId, CASE_UUID);
        UUID rootNetworkUuid = rootNetworkRepository.findAllByStudyId(study1Uuid).stream().findFirst().orElseThrow(() -> new StudyException(ROOT_NETWORK_NOT_FOUND)).getId();
        RootNode rootNode = networkModificationTreeService.getStudyTree(study1Uuid);
        UUID modificationNodeUuid = rootNode.getChildren().get(0).getId();
        NetworkModificationNode node1 = createNetworkModificationNode(study1Uuid, modificationNodeUuid, UUID.randomUUID(), VARIANT_ID, "node1", BuildStatus.BUILT, userId);

        NetworkModificationNode notEmptyNode = createNetworkModificationNode(study1Uuid, rootNode.getId(), UUID.randomUUID(), VARIANT_ID_2, "notEmptyNode", BuildStatus.BUILT, userId);
        NetworkModificationNode notEmptyNodeChild = createNetworkModificationNode(study1Uuid, notEmptyNode.getId(), UUID.randomUUID(), VARIANT_ID_3, "notEmptyNodeChild", BuildStatus.BUILT, userId);

        cutAndPasteNode(study1Uuid, notEmptyNode, node1.getId(), InsertMode.BEFORE, 1, userId);

        Set<String> request = TestUtils.getRequestsDone(2, server);
        assertTrue(request.stream().allMatch(r -> r.matches("/v1/reports")));

        assertEquals(BuildStatus.NOT_BUILT, networkModificationTreeService.getNodeBuildStatus(notEmptyNode.getId(), rootNetworkUuid).getGlobalBuildStatus());
        assertEquals(BuildStatus.NOT_BUILT, networkModificationTreeService.getNodeBuildStatus(node1.getId(), rootNetworkUuid).getGlobalBuildStatus());
        assertEquals(BuildStatus.NOT_BUILT, networkModificationTreeService.getNodeBuildStatus(notEmptyNodeChild.getId(), rootNetworkUuid).getGlobalBuildStatus());
    }

    @Test
    void testCutAndPastErrors(final MockWebServer mockWebServer) throws Exception {
        String userId = "userId";
        UUID study1Uuid = createStudy(mockWebServer, "userId", CASE_UUID);
        RootNode rootNode = networkModificationTreeService.getStudyTree(study1Uuid);
        UUID modificationNodeUuid = rootNode.getChildren().get(0).getId();
        NetworkModificationNode node1 = createNetworkModificationNode(study1Uuid, modificationNodeUuid, VARIANT_ID, "node1", userId);

        //try cut non-existing node and expect not found
        mockMvc.perform(post(STUDIES_URL +
                        "/{studyUuid}/tree/nodes?nodeToCutUuid={nodeUuid}&referenceNodeUuid={referenceNodeUuid}&insertMode={insertMode}",
                study1Uuid, UUID.randomUUID(), node1.getId(), InsertMode.AFTER)
                .header(USER_ID_HEADER, "userId"))
                .andExpect(status().isNotFound());

        //try to cut to a non-existing position and expect not found
        mockMvc.perform(post(STUDIES_URL +
                        "/{studyUuid}/tree/nodes?nodeToCutUuid={nodeUuid}&referenceNodeUuid={referenceNodeUuid}&insertMode={insertMode}",
                study1Uuid, node1.getId(), UUID.randomUUID(), InsertMode.AFTER)
                .header(USER_ID_HEADER, "userId"))
                .andExpect(status().isNotFound());

        //try to cut and paste to before the root node and expect forbidden
        UUID stubUuid = wireMockUtils.stubNetworkModificationCountGet(node1.getModificationGroupUuid().toString(), 0);
        mockMvc.perform(post(STUDIES_URL +
                        "/{studyUuid}/tree/nodes?nodeToCutUuid={nodeUuid}&referenceNodeUuid={referenceNodeUuid}&insertMode={insertMode}",
                study1Uuid, node1.getId(), rootNode.getId(), InsertMode.BEFORE)
                .header(USER_ID_HEADER, "userId"))
                .andExpect(status().isForbidden());

        wireMockUtils.verifyNetworkModificationCountsGet(stubUuid, node1.getModificationGroupUuid().toString());
    }

    @Test
    void testCutAndPasteSubtree(final MockWebServer server) throws Exception {
        String userId = "userId";
        UUID study1Uuid = createStudy(server, userId, CASE_UUID);
        UUID rootNetworkUuid = rootNetworkRepository.findAllByStudyId(study1Uuid).stream().findFirst().orElseThrow(() -> new StudyException(ROOT_NETWORK_NOT_FOUND)).getId();
        RootNode rootNode = networkModificationTreeService.getStudyTree(study1Uuid);
        UUID modificationNodeUuid = rootNode.getChildren().get(0).getId();
        NetworkModificationNode node1 = createNetworkModificationNode(study1Uuid, modificationNodeUuid, UUID.randomUUID(), VARIANT_ID, "node1", BuildStatus.BUILT, userId);

        NetworkModificationNode emptyNode = createNetworkModificationNode(study1Uuid, rootNode.getId(), EMPTY_MODIFICATION_GROUP_UUID, VARIANT_ID_2, "emptyNode", BuildStatus.BUILT, userId);
        NetworkModificationNode emptyNodeChild = createNetworkModificationNode(study1Uuid, emptyNode.getId(), UUID.randomUUID(), VARIANT_ID_3, "emptyNodeChild", BuildStatus.BUILT, userId);

        mockMvc.perform(post(STUDIES_URL +
                                "/{studyUuid}/tree/subtrees?subtreeToCutParentNodeUuid={nodeUuid}&referenceNodeUuid={referenceNodeUuid}",
                        study1Uuid, emptyNode.getId(), emptyNodeChild.getId())
                        .header(USER_ID_HEADER, userId))
                .andExpect(status().isForbidden());

        mockMvc.perform(post(STUDIES_URL +
                                "/{studyUuid}/tree/subtrees?subtreeToCutParentNodeUuid={nodeUuid}&referenceNodeUuid={referenceNodeUuid}",
                        study1Uuid, emptyNode.getId(), node1.getId())
                        .header(USER_ID_HEADER, userId))
                .andExpect(status().isOk());

        checkNodeBuildStatusUpdatedMessageReceived(study1Uuid, List.of(emptyNode.getId(), emptyNodeChild.getId()));

        //loadflow_status
        assertNotNull(output.receive(TIMEOUT, studyUpdateDestination));
        //securityAnalysis_status
        assertNotNull(output.receive(TIMEOUT, studyUpdateDestination));
        //sensitivityAnalysis_status
        assertNotNull(output.receive(TIMEOUT, studyUpdateDestination));
        //nonEvacuatedEnergy_status
        assertNotNull(output.receive(TIMEOUT, studyUpdateDestination));
        //shortCircuitAnalysis_status
        assertNotNull(output.receive(TIMEOUT, studyUpdateDestination));
        //oneBusShortCircuitAnalysis_status
        assertNotNull(output.receive(TIMEOUT, studyUpdateDestination));
        //dynamicSimulation_status
        assertNotNull(output.receive(TIMEOUT, studyUpdateDestination));
        //voltageInit_status
        assertNotNull(output.receive(TIMEOUT, studyUpdateDestination));
        //stateEstimation_status
        assertNotNull(output.receive(TIMEOUT, studyUpdateDestination));

        checkSubtreeMovedMessageSent(study1Uuid, emptyNode.getId(), node1.getId());
        checkElementUpdatedMessageSent(study1Uuid, userId);

        var request = TestUtils.getRequestsDone(1, server);
        assertTrue(request.stream().allMatch(r -> r.matches("/v1/reports")));

        assertEquals(BuildStatus.BUILT, networkModificationTreeService.getNodeBuildStatus(node1.getId(), rootNetworkUuid).getGlobalBuildStatus());
        assertEquals(BuildStatus.NOT_BUILT, networkModificationTreeService.getNodeBuildStatus(emptyNode.getId(), rootNetworkUuid).getGlobalBuildStatus());
        assertEquals(BuildStatus.NOT_BUILT, networkModificationTreeService.getNodeBuildStatus(emptyNodeChild.getId(), rootNetworkUuid).getGlobalBuildStatus());

        mockMvc.perform(get(STUDIES_URL +
                        "/{studyUuid}/subtree?parentNodeUuid={parentSubtreeNode}",
                study1Uuid, emptyNode.getId())
                .header(USER_ID_HEADER, "userId")).andExpect(status().isOk());

        mockMvc.perform(get(STUDIES_URL +
                        "/{studyUuid}/subtree?parentNodeUuid={parentSubtreeNode}",
                study1Uuid, UUID.randomUUID())
                .header(USER_ID_HEADER, "userId")).andExpect(status().isNotFound());
    }

    @Test
    void testDuplicateNode(final MockWebServer mockWebServer) throws Exception {
        String userId = "userId";
        UUID study1Uuid = createStudy(mockWebServer, userId, CASE_UUID);
        UUID firstRootNetworkUuid = studyTestUtils.getStudyFirstRootNetworkUuid(study1Uuid);
        RootNode rootNode = networkModificationTreeService.getStudyTree(study1Uuid);
        UUID modificationNodeUuid = rootNode.getChildren().get(0).getId();
        NetworkModificationNode node1 = createNetworkModificationNode(study1Uuid, modificationNodeUuid, VARIANT_ID, "node1", userId);
        NetworkModificationNode node2 = createNetworkModificationNode(study1Uuid, modificationNodeUuid, VARIANT_ID_2, "node2", userId);
        NetworkModificationNode node3 = createNetworkModificationNode(study1Uuid, rootNode.getId(), UUID.randomUUID(), VARIANT_ID, "node3", BuildStatus.BUILT, userId);
        NetworkModificationNode emptyNode = createNetworkModificationNode(study1Uuid, rootNode.getId(), EMPTY_MODIFICATION_GROUP_UUID, VARIANT_ID_2, "emptyNode", userId);

        // add modification on node "node1"
        String createTwoWindingsTransformerAttributes = "{\"type\":\"" + ModificationType.TWO_WINDINGS_TRANSFORMER_CREATION + "\",\"equipmentId\":\"2wtId\",\"equipmentName\":\"2wtName\",\"seriesResistance\":\"10\",\"seriesReactance\":\"10\",\"magnetizingConductance\":\"100\",\"magnetizingSusceptance\":\"100\",\"ratedVoltage1\":\"480\",\"ratedVoltage2\":\"380\",\"voltageLevelId1\":\"CHOO5P6\",\"busOrBusbarSectionId1\":\"CHOO5P6_1\",\"voltageLevelId2\":\"CHOO5P6\",\"busOrBusbarSectionId2\":\"CHOO5P6_1\"}";
        UUID stubUuid = wireMockUtils.stubNetworkModificationPost(mapper.writeValueAsString(Optional.empty()));
        mockMvc.perform(post(URI_NETWORK_MODIF, study1Uuid, node1.getId(), firstRootNetworkUuid)
                .contentType(MediaType.APPLICATION_JSON)
                .content(createTwoWindingsTransformerAttributes)
                .header(USER_ID_HEADER, "userId"))
                .andExpect(status().isOk());
        checkEquipmentCreatingMessagesReceived(study1Uuid, node1.getId());
        checkNodeBuildStatusUpdatedMessageReceived(study1Uuid, List.of(node1.getId()));
        checkUpdateModelsStatusMessagesReceived(study1Uuid, node1.getId());
        checkEquipmentUpdatingFinishedMessagesReceived(study1Uuid, node1.getId());
        checkElementUpdatedMessageSent(study1Uuid, userId);
        wireMockUtils.verifyNetworkModificationPostWithVariant(stubUuid, createTwoWindingsTransformerAttributes, NETWORK_UUID_STRING, VARIANT_ID);

        // add modification on node "node2"
        String createLoadAttributes = "{\"type\":\"" + ModificationType.LOAD_CREATION + "\",\"loadId\":\"loadId1\",\"loadName\":\"loadName1\",\"loadType\":\"UNDEFINED\",\"activePower\":\"100.0\",\"reactivePower\":\"50.0\",\"voltageLevelId\":\"idVL1\",\"busId\":\"idBus1\"}";
        stubUuid = wireMockUtils.stubNetworkModificationPost(mapper.writeValueAsString(Optional.empty()));
        mockMvc.perform(post(URI_NETWORK_MODIF, study1Uuid, node2.getId(), firstRootNetworkUuid)
                .contentType(MediaType.APPLICATION_JSON)
                .content(createLoadAttributes)
                .header(USER_ID_HEADER, "userId"))
                .andExpect(status().isOk());
        checkEquipmentCreatingMessagesReceived(study1Uuid, node2.getId());
        checkNodeBuildStatusUpdatedMessageReceived(study1Uuid, List.of(node2.getId()));
        checkUpdateModelsStatusMessagesReceived(study1Uuid, node2.getId());
        checkEquipmentUpdatingFinishedMessagesReceived(study1Uuid, node2.getId());
        checkElementUpdatedMessageSent(study1Uuid, userId);
        wireMockUtils.verifyNetworkModificationPostWithVariant(stubUuid, createLoadAttributes, NETWORK_UUID_STRING, VARIANT_ID_2);

        rootNetworkNodeInfoService.updateRootNetworkNode(node2.getId(), studyService.getStudyFirstRootNetworkUuid(study1Uuid),
            RootNetworkNodeInfo.builder()
                .loadFlowResultUuid(UUID.randomUUID())
                .securityAnalysisResultUuid(UUID.randomUUID())
                .stateEstimationResultUuid(UUID.randomUUID())
                .build()
        );

        //node2 should not have any child
        List<NodeEntity> allNodes = networkModificationTreeService.getAllNodes(study1Uuid);
        assertEquals(0, allNodes.stream().filter(nodeEntity -> nodeEntity.getParentNode() != null && nodeEntity.getParentNode().getIdNode().equals(node2.getId())).count());

        // duplicate the node1 after node2
        UUID duplicatedNodeUuid = duplicateNode(study1Uuid, study1Uuid, node1, node2.getId(), InsertMode.AFTER, userId);

        //node2 should now have 1 child
        allNodes = networkModificationTreeService.getAllNodes(study1Uuid);
        assertEquals(1, allNodes.stream()
                .filter(nodeEntity -> nodeEntity.getParentNode() != null
                        && nodeEntity.getIdNode().equals(duplicatedNodeUuid)
                        && nodeEntity.getParentNode().getIdNode().equals(node2.getId()))
                .count());

        // duplicate the node2 before node1
        UUID duplicatedNodeUuid2 = duplicateNode(study1Uuid, study1Uuid, node2, node1.getId(), InsertMode.BEFORE, userId);
        allNodes = networkModificationTreeService.getAllNodes(study1Uuid);
        assertEquals(1, allNodes.stream()
                .filter(nodeEntity -> nodeEntity.getParentNode() != null
                        && nodeEntity.getIdNode().equals(duplicatedNodeUuid2)
                        && nodeEntity.getParentNode().getIdNode().equals(modificationNodeUuid))
                .count());

        //now the tree looks like root -> modificationNode -> duplicatedNode2 -> node1 -> node2 -> duplicatedNode1
        //duplicate node1 in a new branch starting from duplicatedNode2
        UUID duplicatedNodeUuid3 = duplicateNode(study1Uuid, study1Uuid, node1, duplicatedNodeUuid2, InsertMode.CHILD, userId);
        allNodes = networkModificationTreeService.getAllNodes(study1Uuid);
        //expect to have modificationNode as a parent
        assertEquals(1, allNodes.stream()
                .filter(nodeEntity -> nodeEntity.getParentNode() != null
                        && nodeEntity.getIdNode().equals(duplicatedNodeUuid3)
                        && nodeEntity.getParentNode().getIdNode().equals(duplicatedNodeUuid2))
                .count());
        //and expect that no other node has the new branch create node as parent
        assertEquals(0, allNodes.stream().filter(nodeEntity -> nodeEntity.getParentNode() != null && nodeEntity.getParentNode().getIdNode().equals(duplicatedNodeUuid3)).count());

        //try copy non-existing node and expect not found
        mockMvc.perform(post(STUDIES_URL +
                        "/{studyUuid}/tree/nodes?nodeToCopyUuid={nodeUuid}&referenceNodeUuid={referenceNodeUuid}&insertMode={insertMode}&sourceStudyUuid={sourceStudyUuid}",
                study1Uuid, UUID.randomUUID(), node1.getId(), InsertMode.AFTER, study1Uuid)
                .header(USER_ID_HEADER, "userId"))
                .andExpect(status().isNotFound());

        //try to copy to a non-existing position and expect not found
        mockMvc.perform(post(STUDIES_URL +
                        "/{studyUuid}/tree/nodes?nodeToCopyUuid={nodeUuid}&referenceNodeUuid={referenceNodeUuid}&insertMode={insertMode}&sourceStudyUuid={sourceStudyUuid}",
                study1Uuid, node1.getId(), UUID.randomUUID(), InsertMode.AFTER, study1Uuid)
                .header(USER_ID_HEADER, "userId"))
                .andExpect(status().isNotFound());

        //try to copy to before the root node and expect forbidden
        mockMvc.perform(post(STUDIES_URL +
                        "/{studyUuid}/tree/nodes?nodeToCopyUuid={nodeUuid}&referenceNodeUuid={referenceNodeUuid}&insertMode={insertMode}&sourceStudyUuid={sourceStudyUuid}",
                study1Uuid, node1.getId(), rootNode.getId(), InsertMode.BEFORE, study1Uuid)
                .header(USER_ID_HEADER, "userId"))
                .andExpect(status().isForbidden());

        // Test Built status when duplicating an empty node
        UUID rootNetworkUuid = studyService.getStudyFirstRootNetworkUuid(study1Uuid);
        assertEquals(BuildStatus.BUILT, networkModificationTreeService.getNodeBuildStatus(node3.getId(), rootNetworkUuid).getGlobalBuildStatus());
        duplicateNode(study1Uuid, study1Uuid, emptyNode, node3.getId(), InsertMode.BEFORE, userId);
        assertEquals(BuildStatus.BUILT, networkModificationTreeService.getNodeBuildStatus(node3.getId(), rootNetworkUuid).getGlobalBuildStatus());
    }

    @Test
    void testDuplicateSubtree(final MockWebServer server) throws Exception {
        String userId = "userId";
        UUID study1Uuid = createStudy(server, userId, CASE_UUID);
        UUID firstRootNetworkUuid = studyTestUtils.getStudyFirstRootNetworkUuid(study1Uuid);
        RootNode rootNode = networkModificationTreeService.getStudyTree(study1Uuid);
        UUID modificationNodeUuid = rootNode.getChildren().get(0).getId();
        NetworkModificationNode node1 = createNetworkModificationNode(study1Uuid, modificationNodeUuid, VARIANT_ID, "node1", userId);
        NetworkModificationNode node2 = createNetworkModificationNode(study1Uuid, node1.getId(), VARIANT_ID_2, "node2", userId);
        NetworkModificationNode node3 = createNetworkModificationNode(study1Uuid, node2.getId(), UUID.randomUUID(), VARIANT_ID, "node3", BuildStatus.BUILT, userId);
        NetworkModificationNode node4 = createNetworkModificationNode(study1Uuid, rootNode.getId(), EMPTY_MODIFICATION_GROUP_UUID, VARIANT_ID_2, "emptyNode", userId);

        /*tree state
            root
            ├── root children
            │   └── node 1
            │       └── node 2
            │           └── node 3
            └── node 4
         */

        // add modification on node "node1" (not built) -> invalidation of node 3
        String createTwoWindingsTransformerAttributes = "{\"type\":\"" + ModificationType.TWO_WINDINGS_TRANSFORMER_CREATION + "\",\"equipmentId\":\"2wtId\",\"equipmentName\":\"2wtName\",\"seriesResistance\":\"10\",\"seriesReactance\":\"10\",\"magnetizingConductance\":\"100\",\"magnetizingSusceptance\":\"100\",\"ratedVoltage1\":\"480\",\"ratedVoltage2\":\"380\",\"voltageLevelId1\":\"CHOO5P6\",\"busOrBusbarSectionId1\":\"CHOO5P6_1\",\"voltageLevelId2\":\"CHOO5P6\",\"busOrBusbarSectionId2\":\"CHOO5P6_1\"}";
        UUID stubUuid = wireMockUtils.stubNetworkModificationPost(mapper.writeValueAsString(Optional.empty()));
        mockMvc.perform(post(URI_NETWORK_MODIF, study1Uuid, node1.getId(), firstRootNetworkUuid)
                        .contentType(MediaType.APPLICATION_JSON)
                        .content(createTwoWindingsTransformerAttributes)
                        .header(USER_ID_HEADER, "userId"))
                .andExpect(status().isOk());
        checkEquipmentCreatingMessagesReceived(study1Uuid, node1.getId());
        checkNodeBuildStatusUpdatedMessageReceived(study1Uuid, List.of(node1.getId(), node3.getId()));
        checkUpdateModelsStatusMessagesReceived(study1Uuid, node1.getId());
        checkEquipmentUpdatingFinishedMessagesReceived(study1Uuid, node1.getId());
        checkElementUpdatedMessageSent(study1Uuid, userId);
        wireMockUtils.verifyNetworkModificationPostWithVariant(stubUuid, createTwoWindingsTransformerAttributes, NETWORK_UUID_STRING, VARIANT_ID);

        // Invalidation node 3
        assertEquals(BuildStatus.NOT_BUILT, networkModificationTreeService.getNodeBuildStatus(node3.getId(), firstRootNetworkUuid).getGlobalBuildStatus());
        Set<RequestWithBody> requests = TestUtils.getRequestsWithBodyDone(1, server);
        assertEquals(1, requests.stream().filter(r -> r.getPath().matches("/v1/reports")).count());

        // add modification on node "node2"
        String createLoadAttributes = "{\"type\":\"" + ModificationType.LOAD_CREATION + "\",\"loadId\":\"loadId1\",\"loadName\":\"loadName1\",\"loadType\":\"UNDEFINED\",\"activePower\":\"100.0\",\"reactivePower\":\"50.0\",\"voltageLevelId\":\"idVL1\",\"busId\":\"idBus1\"}";
        stubUuid = wireMockUtils.stubNetworkModificationPost(mapper.writeValueAsString(Optional.empty()));
        mockMvc.perform(post(URI_NETWORK_MODIF, study1Uuid, node2.getId(), firstRootNetworkUuid)
                        .contentType(MediaType.APPLICATION_JSON)
                        .content(createLoadAttributes)
                        .header(USER_ID_HEADER, "userId"))
                .andExpect(status().isOk());
        checkEquipmentCreatingMessagesReceived(study1Uuid, node2.getId());
        checkNodeBuildStatusUpdatedMessageReceived(study1Uuid, List.of(node2.getId()));
        checkUpdateModelsStatusMessagesReceived(study1Uuid, node2.getId());
        checkEquipmentUpdatingFinishedMessagesReceived(study1Uuid, node2.getId());
        checkElementUpdatedMessageSent(study1Uuid, userId);
        wireMockUtils.verifyNetworkModificationPostWithVariant(stubUuid, createLoadAttributes, NETWORK_UUID_STRING, VARIANT_ID_2);

        rootNetworkNodeInfoService.updateRootNetworkNode(node2.getId(), firstRootNetworkUuid,
            RootNetworkNodeInfo.builder()
                .nodeBuildStatus(NodeBuildStatus.from(BuildStatus.BUILT))
                .loadFlowResultUuid(UUID.randomUUID())
                .securityAnalysisResultUuid(UUID.randomUUID())
                .stateEstimationResultUuid(UUID.randomUUID())
                .build()
        );

        //node 4 should not have any children
        List<NodeEntity> allNodes = networkModificationTreeService.getAllNodes(study1Uuid);
        assertEquals(0, allNodes.stream().filter(nodeEntity -> nodeEntity.getParentNode() != null && nodeEntity.getParentNode().getIdNode().equals(node4.getId())).count());

        // duplicate the node1 after node4
        List<UUID> allNodesBeforeDuplication = networkModificationTreeService.getAllNodes(study1Uuid).stream().map(NodeEntity::getIdNode).collect(Collectors.toList());
        UUID stubDuplicateUuid = wireMockUtils.stubDuplicateModificationGroup();

        mockMvc.perform(post(STUDIES_URL +
                                "/{study1Uuid}/tree/subtrees?subtreeToCopyParentNodeUuid={parentNodeToCopy}&referenceNodeUuid={referenceNodeUuid}&sourceStudyUuid={sourceStudyUuid}",
                        study1Uuid, node1.getId(), node4.getId(), study1Uuid)
                        .header(USER_ID_HEADER, "userId"))
                .andExpect(status().isOk());

        List<UUID> nodesAfterDuplication = networkModificationTreeService.getAllNodes(study1Uuid).stream().map(NodeEntity::getIdNode).collect(Collectors.toList());
        nodesAfterDuplication.removeAll(allNodesBeforeDuplication);
        assertEquals(3, nodesAfterDuplication.size());

        checkSubtreeCreatedMessageSent(study1Uuid, nodesAfterDuplication.get(0), node4.getId());
        checkElementUpdatedMessageSent(study1Uuid, userId);
        wireMockUtils.verifyDuplicateModificationGroup(stubDuplicateUuid, 3);

        /*tree state
            root
            ├── root children
            │   └── node 1
            │       └── node 2
            │           └── node 3
            └── node 4
                └── node 1 duplicated
                    └── node 2 duplicated
                        └── node 3 duplicated
         */

        mockMvc.perform(get(STUDIES_URL +
                                "/{studyUuid}/subtree?parentNodeUuid={parentSubtreeNode}",
                        study1Uuid, nodesAfterDuplication.get(0))
                        .header(USER_ID_HEADER, "userId")).andExpect(status().isOk());

        mockMvc.perform(get(STUDIES_URL +
                        "/{studyUuid}/subtree?parentNodeUuid={parentSubtreeNode}",
                study1Uuid, UUID.randomUUID())
                .header(USER_ID_HEADER, "userId")).andExpect(status().isNotFound());

        allNodes = networkModificationTreeService.getAllNodes(study1Uuid);

        //first root children should still have a children
        assertEquals(1, allNodes.stream()
                .filter(nodeEntity -> nodeEntity.getParentNode() != null
                        && nodeEntity.getIdNode().equals(node1.getId())
                        && nodeEntity.getParentNode().getIdNode().equals(modificationNodeUuid))
                .count());

        //node4 should now have 1 child
        assertEquals(1, allNodes.stream()
                .filter(nodeEntity -> nodeEntity.getParentNode() != null
                        && nodeEntity.getIdNode().equals(nodesAfterDuplication.get(0))
                        && nodeEntity.getParentNode().getIdNode().equals(node4.getId()))
                .count());

        //node2 should be built
        assertEquals(BuildStatus.BUILT, networkModificationTreeService.getNodeBuildStatus(node2.getId(), firstRootNetworkUuid).getGlobalBuildStatus());
        //duplicated node2 should now be not built
        assertEquals(BuildStatus.NOT_BUILT, networkModificationTreeService.getNodeBuildStatus(nodesAfterDuplication.get(1), firstRootNetworkUuid).getGlobalBuildStatus());

        //try copy non-existing node and expect not found
        mockMvc.perform(post(STUDIES_URL +
                                "/{targetStudyUuid}/tree/subtrees?subtreeToCopyParentNodeUuid={parentNodeToCopy}&referenceNodeUuid={referenceNodeUuid}&sourceStudyUuid={sourceStudyUuid}",
                        study1Uuid, UUID.randomUUID(), node1.getId(), study1Uuid)
                        .header(USER_ID_HEADER, "userId"))
                .andExpect(status().isNotFound());

        //try to copy to a non-existing position and expect not found
        mockMvc.perform(post(STUDIES_URL +
                                "/{targetStudyUuid}/tree/subtrees?subtreeToCopyParentNodeUuid={parentNodeToCopy}&referenceNodeUuid={referenceNodeUuid}&sourceStudyUuid={sourceStudyUuid}",
                        study1Uuid, node1.getId(), UUID.randomUUID(), study1Uuid)
                        .header(USER_ID_HEADER, "userId"))
                .andExpect(status().isNotFound());
    }

    @Test
    void testDuplicateNodeBetweenStudies(final MockWebServer mockWebServer) throws Exception {
        String userId = "userId";
        UUID study1Uuid = createStudy(mockWebServer, userId, CASE_UUID);
        UUID firstRootNetworkUuid = studyTestUtils.getStudyFirstRootNetworkUuid(study1Uuid);
        RootNode rootNode = networkModificationTreeService.getStudyTree(study1Uuid);
        UUID modificationNodeUuid = rootNode.getChildren().get(0).getId();
        NetworkModificationNode node1 = createNetworkModificationNode(study1Uuid, modificationNodeUuid, VARIANT_ID, "node1", userId);
        NetworkModificationNode node2 = createNetworkModificationNode(study1Uuid, modificationNodeUuid, VARIANT_ID_2, "node2", userId);

        UUID study2Uuid = createStudy(mockWebServer, userId, CASE_UUID);
        RootNode study2RootNode = networkModificationTreeService.getStudyTree(study2Uuid);
        UUID study2ModificationNodeUuid = study2RootNode.getChildren().get(0).getId();
        NetworkModificationNode study2Node2 = createNetworkModificationNode(study2Uuid, study2ModificationNodeUuid, VARIANT_ID_2, "node2", userId);

        // add modification on study 1 node "node1"
        UUID stubUuid = wireMockUtils.stubNetworkModificationPost(mapper.writeValueAsString(Optional.empty()));
        String createTwoWindingsTransformerAttributes = "{\"type\":\"" + ModificationType.TWO_WINDINGS_TRANSFORMER_CREATION + "\",\"equipmentId\":\"2wtId\",\"equipmentName\":\"2wtName\",\"seriesResistance\":\"10\",\"seriesReactance\":\"10\",\"magnetizingConductance\":\"100\",\"magnetizingSusceptance\":\"100\",\"ratedVoltage1\":\"480\",\"ratedVoltage2\":\"380\",\"voltageLevelId1\":\"CHOO5P6\",\"busOrBusbarSectionId1\":\"CHOO5P6_1\",\"voltageLevelId2\":\"CHOO5P6\",\"busOrBusbarSectionId2\":\"CHOO5P6_1\"}";
        mockMvc.perform(post(URI_NETWORK_MODIF, study1Uuid, node1.getId(), firstRootNetworkUuid)
                .contentType(MediaType.APPLICATION_JSON)
                .content(createTwoWindingsTransformerAttributes)
                .header(USER_ID_HEADER, "userId"))
                .andExpect(status().isOk());
        checkEquipmentCreatingMessagesReceived(study1Uuid, node1.getId());
        checkNodeBuildStatusUpdatedMessageReceived(study1Uuid, List.of(node1.getId()));
        checkUpdateModelsStatusMessagesReceived(study1Uuid, node1.getId());
        checkEquipmentUpdatingFinishedMessagesReceived(study1Uuid, node1.getId());
        checkElementUpdatedMessageSent(study1Uuid, userId);
        wireMockUtils.verifyNetworkModificationPostWithVariant(stubUuid, createTwoWindingsTransformerAttributes, NETWORK_UUID_STRING, VARIANT_ID);

        // add modification on node "node2"
        stubUuid = wireMockUtils.stubNetworkModificationPost(mapper.writeValueAsString(Optional.empty()));
        String createLoadAttributes = "{\"type\":\"" + ModificationType.LOAD_CREATION + "\",\"loadId\":\"loadId1\",\"loadName\":\"loadName1\",\"loadType\":\"UNDEFINED\",\"activePower\":\"100.0\",\"reactivePower\":\"50.0\",\"voltageLevelId\":\"idVL1\",\"busId\":\"idBus1\"}";
        mockMvc.perform(post(URI_NETWORK_MODIF, study1Uuid, node2.getId(), firstRootNetworkUuid)
                .contentType(MediaType.APPLICATION_JSON)
                .content(createLoadAttributes)
                .header(USER_ID_HEADER, "userId"))
                .andExpect(status().isOk());
        checkEquipmentCreatingMessagesReceived(study1Uuid, node2.getId());
        checkNodeBuildStatusUpdatedMessageReceived(study1Uuid, List.of(node2.getId()));
        checkUpdateModelsStatusMessagesReceived(study1Uuid, node2.getId());
        checkEquipmentUpdatingFinishedMessagesReceived(study1Uuid, node2.getId());
        checkElementUpdatedMessageSent(study1Uuid, userId);
        wireMockUtils.verifyNetworkModificationPostWithVariant(stubUuid, createLoadAttributes, NETWORK_UUID_STRING, VARIANT_ID_2);

        //study 2 node2 should not have any child
        List<NodeEntity> allNodes = networkModificationTreeService.getAllNodes(study2Uuid);
        assertEquals(0, allNodes.stream().filter(nodeEntity -> nodeEntity.getParentNode() != null && nodeEntity.getParentNode().getIdNode().equals(study2Node2.getId())).count());

        // duplicate the node1 from study 1 after node2 from study 2
        UUID duplicatedNodeUuid = duplicateNode(study1Uuid, study2Uuid, node1, study2Node2.getId(), InsertMode.AFTER, userId);

        //node2 should now have 1 child
        allNodes = networkModificationTreeService.getAllNodes(study2Uuid);
        assertEquals(1, allNodes.stream()
                .filter(nodeEntity -> nodeEntity.getParentNode() != null
                        && nodeEntity.getIdNode().equals(duplicatedNodeUuid)
                        && nodeEntity.getParentNode().getIdNode().equals(study2Node2.getId()))
                .count());
    }

    private void cutAndPasteNode(UUID studyUuid, NetworkModificationNode nodeToCopy, UUID referenceNodeUuid, InsertMode insertMode, int childCount, String userId) throws Exception {
        UUID stubUuid = wireMockUtils.stubNetworkModificationCountGet(nodeToCopy.getModificationGroupUuid().toString(),
            EMPTY_MODIFICATION_GROUP_UUID.equals(nodeToCopy.getModificationGroupUuid()) ? 0 : 1);
        mockMvc.perform(post(STUDIES_URL +
                "/{studyUuid}/tree/nodes?nodeToCutUuid={nodeUuid}&referenceNodeUuid={referenceNodeUuid}&insertMode={insertMode}",
                studyUuid, nodeToCopy.getId(), referenceNodeUuid, insertMode)
                .header(USER_ID_HEADER, userId))
                .andExpect(status().isOk());
        checkElementUpdatedMessageSent(studyUuid, userId);
        wireMockUtils.verifyNetworkModificationCountsGet(stubUuid, nodeToCopy.getModificationGroupUuid().toString());

        boolean nodeHasModifications = networkModificationTreeService.hasModifications(nodeToCopy.getId(), false);
        wireMockUtils.verifyNetworkModificationCountsGet(stubUuid, nodeToCopy.getModificationGroupUuid().toString());

        /*
         * moving node
         */
        //nodeMoved
        Message<byte[]> message = output.receive(TIMEOUT, studyUpdateDestination);
        assertEquals(studyUuid, message.getHeaders().get(NotificationService.HEADER_STUDY_UUID));
        assertEquals(NotificationService.NODE_MOVED, message.getHeaders().get(NotificationService.HEADER_UPDATE_TYPE));
        assertEquals(nodeToCopy.getId(), message.getHeaders().get(NotificationService.HEADER_MOVED_NODE));
        assertEquals(insertMode.name(), message.getHeaders().get(NotificationService.HEADER_INSERT_MODE));

        if (nodeHasModifications) {
            /*
             * invalidating old children
             */
            IntStream.rangeClosed(1, childCount).forEach(i -> {
                //nodeUpdated
                assertNotNull(output.receive(TIMEOUT, studyUpdateDestination));
                //loadflow_status
                assertNotNull(output.receive(TIMEOUT, studyUpdateDestination));
                //securityAnalysis_status
                assertNotNull(output.receive(TIMEOUT, studyUpdateDestination));
                //sensitivityAnalysis_status
                assertNotNull(output.receive(TIMEOUT, studyUpdateDestination));
                //nonEvacuatedEnergy_status
                assertNotNull(output.receive(TIMEOUT, studyUpdateDestination));
                //shortCircuitAnalysis_status
                assertNotNull(output.receive(TIMEOUT, studyUpdateDestination));
                //oneBusShortCircuitAnalysis_status
                assertNotNull(output.receive(TIMEOUT, studyUpdateDestination));
                //dynamicSimulation_status
                assertNotNull(output.receive(TIMEOUT, studyUpdateDestination));
                //voltageInit_status
                assertNotNull(output.receive(TIMEOUT, studyUpdateDestination));
                //stateEstimation_status
                assertNotNull(output.receive(TIMEOUT, studyUpdateDestination));
            });

            /*
             * invalidating new children
             */
            //nodeUpdated
            assertNotNull(output.receive(TIMEOUT, studyUpdateDestination));
            //loadflow_status
            assertNotNull(output.receive(TIMEOUT, studyUpdateDestination));
            //securityAnalysis_status
            assertNotNull(output.receive(TIMEOUT, studyUpdateDestination));
            //sensitivityAnalysis_status
            assertNotNull(output.receive(TIMEOUT, studyUpdateDestination));
            //sensitivityAnalysisonEvacuated_status
            assertNotNull(output.receive(TIMEOUT, studyUpdateDestination));
            //shortCircuitAnalysis_status
            assertNotNull(output.receive(TIMEOUT, studyUpdateDestination));
            //oneBusShortCircuitAnalysis_status
            assertNotNull(output.receive(TIMEOUT, studyUpdateDestination));
            //dynamicSimulation_status
            assertNotNull(output.receive(TIMEOUT, studyUpdateDestination));
            //voltageInit_status
            assertNotNull(output.receive(TIMEOUT, studyUpdateDestination));
            //stateEstimation_status
            assertNotNull(output.receive(TIMEOUT, studyUpdateDestination));
        } else {
            /*
             * Invalidating moved node
             */
            //nodeUpdated
            assertNotNull(output.receive(TIMEOUT, studyUpdateDestination));
        }
    }

    private UUID duplicateNode(UUID sourceStudyUuid, UUID targetStudyUuid, NetworkModificationNode nodeToCopy, UUID referenceNodeUuid, InsertMode insertMode, String userId) throws Exception {
        List<UUID> allNodesBeforeDuplication = networkModificationTreeService.getAllNodes(targetStudyUuid).stream().map(NodeEntity::getIdNode).collect(Collectors.toList());
        UUID stubGetCountUuid = wireMockUtils.stubNetworkModificationCountGet(nodeToCopy.getModificationGroupUuid().toString(),
            EMPTY_MODIFICATION_GROUP_UUID.equals(nodeToCopy.getModificationGroupUuid()) ? 0 : 1);
        UUID stubDuplicateUuid = wireMockUtils.stubDuplicateModificationGroup();
        if (sourceStudyUuid.equals(targetStudyUuid)) {
            //if source and target are the same no need to pass sourceStudy param
            mockMvc.perform(post(STUDIES_URL +
                        "/{targetStudyUuid}/tree/nodes?nodeToCopyUuid={nodeUuid}&referenceNodeUuid={referenceNodeUuid}&insertMode={insertMode}",
                    targetStudyUuid, nodeToCopy.getId(), referenceNodeUuid, insertMode)
                    .header(USER_ID_HEADER, "userId"))
                .andExpect(status().isOk());
        } else {
            mockMvc.perform(post(STUDIES_URL +
                            "/{targetStudyUuid}/tree/nodes?nodeToCopyUuid={nodeUuid}&referenceNodeUuid={referenceNodeUuid}&insertMode={insertMode}&sourceStudyUuid={sourceStudyUuid}",
                    targetStudyUuid, nodeToCopy.getId(), referenceNodeUuid, insertMode, sourceStudyUuid)
                    .header(USER_ID_HEADER, "userId"))
                    .andExpect(status().isOk());
        }

        List<UUID> nodesAfterDuplication = networkModificationTreeService.getAllNodes(targetStudyUuid).stream().map(NodeEntity::getIdNode).collect(Collectors.toList());
        nodesAfterDuplication.removeAll(allNodesBeforeDuplication);
        assertEquals(1, nodesAfterDuplication.size());

        output.receive(TIMEOUT, studyUpdateDestination); // nodeCreated
        if (!EMPTY_MODIFICATION_GROUP_UUID.equals(nodeToCopy.getModificationGroupUuid())) {
            output.receive(TIMEOUT, studyUpdateDestination); // nodeUpdated
        }
        checkUpdateModelsStatusMessagesReceived(targetStudyUuid, nodesAfterDuplication.get(0));
        checkElementUpdatedMessageSent(targetStudyUuid, userId);

        wireMockUtils.verifyNetworkModificationCountsGet(stubGetCountUuid, nodeToCopy.getModificationGroupUuid().toString());
        wireMockUtils.verifyDuplicateModificationGroup(stubDuplicateUuid, 1);

        return nodesAfterDuplication.get(0);
    }

    @Test
    void testGetDefaultProviders(final MockWebServer server) throws Exception {
        // related to LoadFlowTest::testGetDefaultProvidersFromProfile but without a user, so it doesn't use profiles
        mockMvc.perform(get("/v1/loadflow-default-provider")).andExpectAll(
                status().isOk(),
                content().string(DEFAULT_PROVIDER));
        mockMvc.perform(get("/v1/security-analysis-default-provider")).andExpectAll(
                status().isOk(),
                content().string(DEFAULT_PROVIDER));
        mockMvc.perform(get("/v1/sensitivity-analysis-default-provider")).andExpectAll(
                    status().isOk(),
                    content().string(DEFAULT_PROVIDER));
        var requests = TestUtils.getRequestsDone(3, server);
        assertTrue(requests.stream().allMatch(r -> r.matches("/v1/default-provider")));

        mockMvc.perform(get("/v1/non-evacuated-energy-default-provider")).andExpectAll(
            status().isOk(),
            content().string(defaultNonEvacuatedEnergyProvider));
    }

    private void checkSubtreeMovedMessageSent(UUID studyUuid, UUID movedNodeUuid, UUID referenceNodeUuid) {
        Message<byte[]> message = output.receive(TIMEOUT, studyUpdateDestination);
        assertEquals(NotificationService.SUBTREE_MOVED, message.getHeaders().get(NotificationService.HEADER_UPDATE_TYPE));
        assertEquals(studyUuid, message.getHeaders().get(NotificationService.HEADER_STUDY_UUID));
        assertEquals(movedNodeUuid, message.getHeaders().get(NotificationService.HEADER_MOVED_NODE));
        assertEquals(referenceNodeUuid, message.getHeaders().get(NotificationService.HEADER_PARENT_NODE));

    }

    private void checkSubtreeCreatedMessageSent(UUID studyUuid, UUID newNodeUuid, UUID referenceNodeUuid) {
        Message<byte[]> message = output.receive(TIMEOUT, studyUpdateDestination);
        assertEquals(NotificationService.SUBTREE_CREATED, message.getHeaders().get(NotificationService.HEADER_UPDATE_TYPE));
        assertEquals(studyUuid, message.getHeaders().get(NotificationService.HEADER_STUDY_UUID));
        assertEquals(newNodeUuid, message.getHeaders().get(NotificationService.HEADER_NEW_NODE));
        assertEquals(referenceNodeUuid, message.getHeaders().get(NotificationService.HEADER_PARENT_NODE));

    }

    private void checkElementUpdatedMessageSent(UUID elementUuid, String userId) {
        Message<byte[]> message = output.receive(TIMEOUT, elementUpdateDestination);
        assertEquals(elementUuid, message.getHeaders().get(NotificationService.HEADER_ELEMENT_UUID));
        assertEquals(userId, message.getHeaders().get(NotificationService.HEADER_MODIFIED_BY));
    }

    @Test
    void reindexStudyTest(final MockWebServer server) throws Exception {
        mockMvc.perform(post("/v1/studies/{studyUuid}/reindex-all", UUID.randomUUID()))
            .andExpect(status().isNotFound());

        mockMvc.perform(get("/v1/studies/{studyUuid}/indexation/status", UUID.randomUUID()))
            .andExpectAll(status().isNotFound());

        UUID notExistingNetworkStudyUuid = createStudy(server, "userId", NOT_EXISTING_NETWORK_CASE_UUID);

        mockMvc.perform(post("/v1/studies/{studyUuid}/reindex-all", notExistingNetworkStudyUuid))
            .andExpect(status().isInternalServerError());
        Message<byte[]> indexationStatusMessageOnGoing = output.receive(TIMEOUT, studyUpdateDestination);
        Message<byte[]> indexationStatusMessageNotIndexed = output.receive(TIMEOUT, studyUpdateDestination);

        var requests = TestUtils.getRequestsWithBodyDone(1, server);
        assertTrue(requests.stream().anyMatch(r -> r.getPath().contains("/v1/networks/" + NOT_EXISTING_NETWORK_UUID + "/reindex-all")));

        mockMvc.perform(get("/v1/studies/{studyUuid}/indexation/status", notExistingNetworkStudyUuid))
            .andExpectAll(status().isInternalServerError());

        requests = TestUtils.getRequestsWithBodyDone(1, server);
        assertEquals(1, requests.stream().filter(r -> r.getPath().contains("/v1/networks/" + NOT_EXISTING_NETWORK_UUID + "/indexed-equipments")).count());

        UUID study1Uuid = createStudy(server, "userId", CASE_UUID);

        mockMvc.perform(get("/v1/studies/{studyUuid}/indexation/status", study1Uuid))
            .andExpectAll(status().isOk(),
                        content().string("NOT_INDEXED"));
        indexationStatusMessageNotIndexed = output.receive(TIMEOUT, studyUpdateDestination);

        mockMvc.perform(post("/v1/studies/{studyUuid}/reindex-all", study1Uuid))
            .andExpect(status().isOk());

        indexationStatusMessageOnGoing = output.receive(TIMEOUT, studyUpdateDestination);
        Message<byte[]> indexationStatusMessageDone = output.receive(TIMEOUT, studyUpdateDestination);
        assertEquals(study1Uuid, indexationStatusMessageDone.getHeaders().get(NotificationService.HEADER_STUDY_UUID));
        assertEquals(NotificationService.UPDATE_TYPE_INDEXATION_STATUS, indexationStatusMessageDone.getHeaders().get(HEADER_UPDATE_TYPE));

        mockMvc.perform(get("/v1/studies/{studyUuid}/indexation/status", study1Uuid))
            .andExpectAll(status().isOk(),
                        content().string("INDEXED"));

        requests = TestUtils.getRequestsWithBodyDone(4, server);
        assertTrue(requests.stream().anyMatch(r -> r.getPath().contains("/v1/networks/" + NETWORK_UUID_STRING + "/reindex-all")));
        assertEquals(2, requests.stream().filter(r -> r.getPath().contains("/v1/networks/" + NETWORK_UUID_STRING + "/indexed-equipments")).count());
        assertEquals(1, requests.stream().filter(r -> r.getPath().matches("/v1/reports")).count());

        Message<byte[]> buildStatusMessage = output.receive(TIMEOUT, studyUpdateDestination);
        assertEquals(study1Uuid, buildStatusMessage.getHeaders().get(NotificationService.HEADER_STUDY_UUID));
        assertEquals(NotificationService.NODE_BUILD_STATUS_UPDATED, buildStatusMessage.getHeaders().get(HEADER_UPDATE_TYPE));

        mockMvc.perform(post("/v1/studies/{studyUuid}/reindex-all", study1Uuid))
            .andExpect(status().is5xxServerError());
        indexationStatusMessageOnGoing = output.receive(TIMEOUT, studyUpdateDestination);
        indexationStatusMessageNotIndexed = output.receive(TIMEOUT, studyUpdateDestination);

        requests = TestUtils.getRequestsWithBodyDone(1, server);
        assertTrue(requests.stream().anyMatch(r -> r.getPath().contains("/v1/networks/" + NETWORK_UUID_STRING + "/reindex-all")));
    }

    @Test
    void providerTest(final MockWebServer server) throws Exception {
        UUID studyUuid = createStudy(server, USER_ID_HEADER, CASE_UUID);
        assertNotNull(studyUuid);
        mockMvc.perform(get("/v1/studies/{studyUuid}/non-evacuated-energy/provider", studyUuid))
            .andExpectAll(status().isOk(),
                content().string(defaultNonEvacuatedEnergyProvider));

        mockMvc.perform(post("/v1/studies/{studyUuid}/loadflow/provider", studyUuid)
                        .content("SuperLF")
                        .contentType(MediaType.TEXT_PLAIN)
                        .header(USER_ID_HEADER, USER_ID_HEADER))
                .andExpect(status().isOk());
        Message<byte[]> message = output.receive(TIMEOUT, studyUpdateDestination);
        assertNotNull(message);
        assertEquals(NotificationService.UPDATE_TYPE_LOADFLOW_STATUS, message.getHeaders().get(HEADER_UPDATE_TYPE));
        message = output.receive(TIMEOUT, studyUpdateDestination);
        assertNotNull(message);

        assertEquals(UPDATE_TYPE_COMPUTATION_PARAMETERS, message.getHeaders().get(NotificationService.HEADER_UPDATE_TYPE));

        assertNotNull(output.receive(TIMEOUT, elementUpdateDestination));

        mockMvc.perform(post("/v1/studies/{studyUuid}/security-analysis/provider", studyUuid)
                        .content("SuperSA")
                        .contentType(MediaType.TEXT_PLAIN)
                        .header(USER_ID_HEADER, USER_ID_HEADER))
                .andExpect(status().isOk());
        message = output.receive(TIMEOUT, studyUpdateDestination);
        assertNotNull(message);
        assertEquals(NotificationService.UPDATE_TYPE_SECURITY_ANALYSIS_STATUS, message.getHeaders().get(HEADER_UPDATE_TYPE));

        message = output.receive(TIMEOUT, studyUpdateDestination);
        assertNotNull(message);
        assertEquals(UPDATE_TYPE_COMPUTATION_PARAMETERS, message.getHeaders().get(NotificationService.HEADER_UPDATE_TYPE));
        assertNotNull(output.receive(TIMEOUT, elementUpdateDestination));

        mockMvc.perform(post("/v1/studies/{studyUuid}/non-evacuated-energy/provider", studyUuid)
                .content("SuperNEE")
                .contentType(MediaType.TEXT_PLAIN)
                .header(USER_ID_HEADER, USER_ID_HEADER))
            .andExpect(status().isOk());
        message = output.receive(TIMEOUT, studyUpdateDestination);
        assertNotNull(message);
        assertEquals(NotificationService.UPDATE_TYPE_NON_EVACUATED_ENERGY_STATUS, message.getHeaders().get(HEADER_UPDATE_TYPE));
        message = output.receive(TIMEOUT, studyUpdateDestination);
        assertNotNull(message);
        assertEquals(UPDATE_TYPE_COMPUTATION_PARAMETERS, message.getHeaders().get(NotificationService.HEADER_UPDATE_TYPE));

        assertNotNull(output.receive(TIMEOUT, elementUpdateDestination));

        mockMvc.perform(get("/v1/studies/{studyUuid}/non-evacuated-energy/provider", studyUuid))
            .andExpectAll(status().isOk(),
                content().string("SuperNEE"));

        var requests = TestUtils.getRequestsDone(2, server);
        assertTrue(requests.stream().allMatch(r -> r.matches("/v1/parameters/.*/provider")));
    }

    @AfterEach
    void tearDown(final MockWebServer server) {
        studyRepository.findAll().forEach(s -> networkModificationTreeService.doDeleteTree(s.getId()));
        studyRepository.deleteAll();
        studyCreationRequestRepository.deleteAll();

        List<String> destinations = List.of(studyUpdateDestination, elementUpdateDestination);
        TestUtils.assertQueuesEmptyThenClear(destinations, output);

        try {
            TestUtils.assertWiremockServerRequestsEmptyThenShutdown(wireMockServer);
            TestUtils.assertServerRequestsEmptyThenShutdown(server);
        } catch (UncheckedInterruptedException e) {
            LOGGER.error("Error while attempting to get the request done : ", e);
        }
    }
}<|MERGE_RESOLUTION|>--- conflicted
+++ resolved
@@ -1474,9 +1474,6 @@
         createStudy(mockWebServer, VALID_PARAMS_IN_PROFILE_USER_ID, CASE_UUID, PROFILE_LOADFLOW_VALID_PARAMETERS_UUID_STRING, true);
     }
 
-<<<<<<< HEAD
-    private void testDuplicateStudy(final MockWebServer mockWebServer, UUID study1Uuid, UUID rootNetworkUuid) throws Exception {
-=======
     @Test
     void testCreateStudyWithDefaultSecurityAnalysisUserHasInvalidParamsInProfile(final MockWebServer mockWebServer) throws Exception {
         createStudy(mockWebServer, INVALID_PARAMS_IN_PROFILE_USER_ID, CASE_UUID, PROFILE_SECURITY_ANALYSIS_INVALID_PARAMETERS_UUID_STRING, false);
@@ -1517,8 +1514,7 @@
         createStudy(mockWebServer, VALID_PARAMS_IN_PROFILE_USER_ID, CASE_UUID, PROFILE_VOLTAGE_INIT_VALID_PARAMETERS_UUID_STRING, true);
     }
 
-    private void testDuplicateStudy(final MockWebServer mockWebServer, UUID study1Uuid) throws Exception {
->>>>>>> 8fe1cb28
+    private void testDuplicateStudy(final MockWebServer mockWebServer, UUID study1Uuid, UUID rootNetworkUuid) throws Exception {
         String userId = "userId";
         RootNode rootNode = networkModificationTreeService.getStudyTree(study1Uuid);
         UUID modificationNodeUuid = rootNode.getChildren().get(0).getId();
