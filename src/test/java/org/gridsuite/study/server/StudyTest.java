/**
 * Copyright (c) 2021, RTE (http://www.rte-france.com)
 * This Source Code Form is subject to the terms of the Mozilla Public
 * License, v. 2.0. If a copy of the MPL was not distributed with this
 * file, You can obtain one at http://mozilla.org/MPL/2.0/.
 */
package org.gridsuite.study.server;

import co.elastic.clients.elasticsearch._types.query_dsl.BoolQuery;
import com.fasterxml.jackson.core.type.TypeReference;
import com.fasterxml.jackson.databind.ObjectMapper;
import com.fasterxml.jackson.databind.ObjectWriter;
import com.github.tomakehurst.wiremock.WireMockServer;
import com.powsybl.commons.PowsyblException;
import com.powsybl.commons.datasource.ReadOnlyDataSource;
import com.powsybl.commons.datasource.ResourceDataSource;
import com.powsybl.commons.datasource.ResourceSet;
import com.powsybl.commons.exceptions.UncheckedInterruptedException;
import com.powsybl.commons.report.ReportNode;
import com.powsybl.commons.report.ReportNodeJsonModule;
import com.powsybl.iidm.network.Line;
import com.powsybl.iidm.network.Network;
import com.powsybl.iidm.network.VariantManagerConstants;
import com.powsybl.iidm.serde.XMLImporter;
import com.powsybl.network.store.client.NetworkStoreService;
import com.powsybl.network.store.client.PreloadingStrategy;
import com.powsybl.network.store.iidm.impl.NetworkFactoryImpl;
import lombok.SneakyThrows;
import okhttp3.HttpUrl;
import okhttp3.mockwebserver.Dispatcher;
import okhttp3.mockwebserver.MockResponse;
import okhttp3.mockwebserver.MockWebServer;
import okhttp3.mockwebserver.RecordedRequest;
import okio.Buffer;
import org.gridsuite.study.server.dto.*;
import org.gridsuite.study.server.dto.elasticsearch.EquipmentInfos;
import org.gridsuite.study.server.dto.modification.ModificationInfos;
import org.gridsuite.study.server.dto.modification.ModificationType;
import org.gridsuite.study.server.elasticsearch.EquipmentInfosService;
import org.gridsuite.study.server.elasticsearch.StudyInfosService;
import org.gridsuite.study.server.networkmodificationtree.dto.*;
import org.gridsuite.study.server.networkmodificationtree.entities.NodeEntity;
import org.gridsuite.study.server.notification.NotificationService;
import org.gridsuite.study.server.notification.dto.NetworkImpactsInfos;
import org.gridsuite.study.server.repository.StudyCreationRequestRepository;
import org.gridsuite.study.server.repository.StudyEntity;
import org.gridsuite.study.server.repository.StudyRepository;
import org.gridsuite.study.server.service.*;
import org.gridsuite.study.server.utils.*;
import org.gridsuite.study.server.utils.elasticsearch.DisableElasticsearch;
import org.jetbrains.annotations.NotNull;
import org.json.JSONArray;
import org.json.JSONObject;
import org.junit.After;
import org.junit.Before;
import org.junit.Test;
import org.junit.runner.RunWith;
import org.mockito.stubbing.Answer;
import org.slf4j.Logger;
import org.slf4j.LoggerFactory;
import org.springframework.beans.factory.annotation.Autowired;
import org.springframework.beans.factory.annotation.Value;
import org.springframework.boot.test.autoconfigure.web.servlet.AutoConfigureMockMvc;
import org.springframework.boot.test.context.SpringBootTest;
import org.springframework.boot.test.mock.mockito.MockBean;
import org.springframework.boot.test.mock.mockito.SpyBean;
import org.springframework.cloud.stream.binder.test.InputDestination;
import org.springframework.cloud.stream.binder.test.OutputDestination;
import org.springframework.http.HttpHeaders;
import org.springframework.http.HttpStatus;
import org.springframework.http.MediaType;
import org.springframework.messaging.Message;
import org.springframework.messaging.MessageHeaders;
import org.springframework.messaging.support.MessageBuilder;
import org.springframework.test.context.junit4.SpringRunner;
import org.springframework.test.web.servlet.MockMvc;
import org.springframework.test.web.servlet.MvcResult;

import java.io.IOException;
import java.net.URLDecoder;
import java.nio.charset.StandardCharsets;
import java.util.*;
import java.util.concurrent.CountDownLatch;
import java.util.concurrent.TimeUnit;
import java.util.regex.Matcher;
import java.util.regex.Pattern;
import java.util.stream.Collectors;
import java.util.stream.IntStream;
import java.util.stream.Stream;

import static com.github.tomakehurst.wiremock.core.WireMockConfiguration.wireMockConfig;
import static org.gridsuite.study.server.StudyConstants.CASE_API_VERSION;
import static org.gridsuite.study.server.StudyConstants.HEADER_USER_ID;
import static org.gridsuite.study.server.StudyException.Type.STUDY_NOT_FOUND;
import static org.gridsuite.study.server.notification.NotificationService.DEFAULT_ERROR_MESSAGE;
import static org.gridsuite.study.server.utils.MatcherBasicStudyInfos.createMatcherStudyBasicInfos;
import static org.gridsuite.study.server.utils.MatcherCreatedStudyBasicInfos.createMatcherCreatedStudyBasicInfos;
import static org.gridsuite.study.server.utils.MatcherStudyInfos.createMatcherStudyInfos;
import static org.gridsuite.study.server.utils.TestUtils.addChildReportNode;
import static org.hamcrest.MatcherAssert.assertThat;
import static org.junit.Assert.*;
import static org.mockito.ArgumentMatchers.any;
import static org.mockito.Mockito.*;
import static org.springframework.test.web.servlet.request.MockMvcRequestBuilders.*;
import static org.springframework.test.web.servlet.result.MockMvcResultMatchers.*;

/**
 * @author Abdelsalem Hedhili <abdelsalem.hedhili at rte-france.com>
 * @author Franck Lecuyer <franck.lecuyer at rte-france.com>
 */

@RunWith(SpringRunner.class)
@AutoConfigureMockMvc
@SpringBootTest
@DisableElasticsearch
@ContextConfigurationWithTestChannel
public class StudyTest {

    private static final Logger LOGGER = LoggerFactory.getLogger(StudyTest.class);

    @Autowired
    private MockMvc mockMvc;

    private static final String FIRST_VARIANT_ID = "first_variant_id";

    private static final long TIMEOUT = 1000;
    private static final String STUDIES_URL = "/v1/studies";
    private static final String TEST_FILE_UCTE = "testCase.ucte";
    private static final String TEST_FILE = "testCase.xiidm";
    private static final String TEST_FILE_IMPORT_ERRORS = "testCase_import_errors.xiidm";
    private static final String NETWORK_UUID_STRING = "38400000-8cf0-11bd-b23e-10b96e4ef00d";
    private static final String CASE_UUID_STRING = "00000000-8cf0-11bd-b23e-10b96e4ef00d";
    private static final String IMPORTED_CASE_UUID_STRING = "11111111-0000-0000-0000-000000000000";
    private static final String CLONED_CASE_UUID_STRING = "22222222-1111-0000-0000-000000000000";
    private static final String IMPORTED_BLOCKING_CASE_UUID_STRING = "22111111-0000-0000-0000-000000000000";
    private static final String IMPORTED_CASE_WITH_ERRORS_UUID_STRING = "88888888-0000-0000-0000-000000000000";
    private static final String NEW_STUDY_CASE_UUID = "11888888-0000-0000-0000-000000000000";
    private static final String DUPLICATED_STUDY_UUID = "11888888-0000-0000-0000-111111111111";
    private static final String NOT_EXISTING_CASE_UUID = "00000000-0000-0000-0000-000000000000";
    private static final String NOT_EXISTING_NETWORK_CASE_UUID_STRING = "00000000-0000-0000-0000-000000000001";
    private static final String HEADER_UPDATE_TYPE = "updateType";
    private static final String USER_ID_HEADER = "userId";
    private static final UUID NETWORK_UUID = UUID.fromString(NETWORK_UUID_STRING);
    private static final UUID NOT_EXISTING_NETWORK_UUID = UUID.randomUUID();
    private static final UUID CASE_UUID = UUID.fromString(CASE_UUID_STRING);
    private static final UUID NOT_EXISTING_NETWORK_CASE_UUID = UUID.fromString(NOT_EXISTING_NETWORK_CASE_UUID_STRING);
    private static final UUID CLONED_CASE_UUID = UUID.fromString(CLONED_CASE_UUID_STRING);
    private static final NetworkInfos NETWORK_INFOS = new NetworkInfos(NETWORK_UUID, "20140116_0830_2D4_UX1_pst");
    private static final NetworkInfos NOT_EXISTING_NETWORK_INFOS = new NetworkInfos(NOT_EXISTING_NETWORK_UUID, "not_existing_network_id");
    private static final UUID REPORT_UUID = UUID.randomUUID();
    private static final ReportNode ROOT_REPORT_TEST = ReportNode.newRootReportNode().withMessageTemplate(REPORT_UUID.toString(), REPORT_UUID.toString()).build();
    private static final ReportNode REPORT_TEST = ReportNode.newRootReportNode().withMessageTemplate("test", "test").build();
    private static final String VARIANT_ID = "variant_1";
    public static final String POST = "POST";
    public static final String DELETE = "DELETE";
    private static final String VARIANT_ID_2 = "variant_2";
    private static final String VARIANT_ID_3 = "variant_3";
    private static final String MODIFICATION_UUID = "796719f5-bd31-48be-be46-ef7b96951e32";
    private static final String CASE_2_UUID_STRING = "656719f3-aaaa-48be-be46-ef7b93331e32";
    private static final String CASE_3_UUID_STRING = "790769f9-bd31-43be-be46-e50296951e32";
    private static final String CASE_UUID_CAUSING_IMPORT_ERROR = "178719f5-cccc-48be-be46-e92345951e32";
    private static final String CASE_UUID_CAUSING_STUDY_CREATION_ERROR = "278719f5-cccc-48be-be46-e92345951e32";
    private static final String CASE_UUID_CAUSING_CONVERSION_ERROR = "278719f5-cccc-48be-be46-e92345951e33";
    private static final String NETWORK_UUID_2_STRING = "11111111-aaaa-48be-be46-ef7b93331e32";
    private static final String NETWORK_UUID_3_STRING = "22222222-bd31-43be-be46-e50296951e32";
    private static final NetworkInfos NETWORK_INFOS_2 = new NetworkInfos(UUID.fromString(NETWORK_UUID_2_STRING), "file_2.xiidm");
    private static final NetworkInfos NETWORK_INFOS_3 = new NetworkInfos(UUID.fromString(NETWORK_UUID_3_STRING), "file_3.xiidm");
    private static final String CASE_NAME = "DefaultCaseName";
    private static final UUID EMPTY_MODIFICATION_GROUP_UUID = UUID.randomUUID();
    private static final String STUDY_CREATION_ERROR_MESSAGE = "Une erreur est survenue lors de la création de l'étude";
    private static final String URI_NETWORK_MODIF = "/v1/studies/{studyUuid}/nodes/{nodeUuid}/network-modifications";
    private static final String CASE_FORMAT = "caseFormat";
    private static final String NO_PARAMS_IN_PROFILE_USER_ID = "noParamInProfileUser";
    private static final String USER_PROFILE_NO_PARAMS_JSON = "{\"id\":\"97bb1890-a90c-43c3-a004-e631246d42d6\",\"name\":\"Profile No params\"}";
    private static final String INVALID_PARAMS_IN_PROFILE_USER_ID = "invalidParamInProfileUser";
    private static final String PROFILE_LOADFLOW_INVALID_PARAMETERS_UUID_STRING = "f09f5282-8e34-48b5-b66e-7ef9f3f36c4f";
    private static final String USER_PROFILE_INVALID_PARAMS_JSON = "{\"id\":\"97bb1890-a90c-43c3-a004-e631246d42d6\",\"name\":\"Profile with broken params\",\"loadFlowParameterId\":\"" + PROFILE_LOADFLOW_INVALID_PARAMETERS_UUID_STRING + "\",\"allParametersLinksValid\":false}";
    private static final String VALID_PARAMS_IN_PROFILE_USER_ID = "validParamInProfileUser";
    private static final String PROFILE_LOADFLOW_VALID_PARAMETERS_UUID_STRING = "1cec4a7b-ab7e-4d78-9dd7-ce73c5ef11d9";
    private static final String USER_PROFILE_VALID_PARAMS_JSON = "{\"id\":\"97bb1890-a90c-43c3-a004-e631246d42d6\",\"name\":\"Profile with valid params\",\"loadFlowParameterId\":\"" + PROFILE_LOADFLOW_VALID_PARAMETERS_UUID_STRING + "\",\"allParametersLinksValid\":true}";
    private static final String PROFILE_LOADFLOW_DUPLICATED_PARAMETERS_UUID_STRING = "a4ce25e1-59a7-401d-abb1-04425fe24587";
    private static final String DUPLICATED_PARAMS_JSON = "\"" + PROFILE_LOADFLOW_DUPLICATED_PARAMETERS_UUID_STRING + "\"";

    private static final String DEFAULT_PROVIDER = "defaultProvider";

    @Value("${non-evacuated-energy.default-provider}")
    String defaultNonEvacuatedEnergyProvider;

    @Autowired
    private OutputDestination output;

    @Autowired
    private InputDestination input;

    @SpyBean
    private CaseService caseService;

    @Autowired
    private NetworkService networkService;

    @Autowired
    private NetworkConversionService networkConversionService;

    @Autowired
    private NetworkModificationService networkModificationService;

    @Autowired
    private ReportService reportService;

    @Autowired
    private UserAdminService userAdminService;

    @Autowired
    private SensitivityAnalysisService sensitivityAnalysisService;

    @Autowired
    private SecurityAnalysisService securityAnalysisService;

    @Autowired
    private VoltageInitService voltageInitService;

    @Autowired
    private LoadFlowService loadflowService;

    @MockBean
    private EquipmentInfosService equipmentInfosService;

    @MockBean
    private StudyInfosService studyInfosService;

    @Autowired
    private ObjectMapper mapper;

    private ObjectWriter objectWriter;

    private List<EquipmentInfos> linesInfos;

    private List<CreatedStudyBasicInfos> studiesInfos;

    private MockWebServer server;

    // new mock server (use this one to mock API calls)
    private WireMockServer wireMockServer;

    private WireMockUtils wireMockUtils;

    @Autowired
    private StudyRepository studyRepository;

    @Autowired
    private NetworkModificationTreeService networkModificationTreeService;

    @Autowired
    private StudyCreationRequestRepository studyCreationRequestRepository;

    //used by testGetStudyCreationRequests to control asynchronous case import
    CountDownLatch countDownLatch;

    @MockBean
    private NetworkStoreService networkStoreService;

    //output destinations
    private final String studyUpdateDestination = "study.update";
    private final String elementUpdateDestination = "element.update";

    private boolean indexed = false;

    private static EquipmentInfos toEquipmentInfos(Line line) {
        return EquipmentInfos.builder()
            .networkUuid(NETWORK_UUID)
            .id(line.getId())
            .name(line.getNameOrId())
            .type("LINE")
            .variantId("InitialState")
            .voltageLevels(Set.of(VoltageLevelInfos.builder().id(line.getTerminal1().getVoltageLevel().getId()).name(line.getTerminal1().getVoltageLevel().getNameOrId()).build()))
            .build();
    }

    private void initMockBeans(Network network) {
        linesInfos = network.getLineStream().map(StudyTest::toEquipmentInfos).collect(Collectors.toList());

        studiesInfos = List.of(
                CreatedStudyBasicInfos.builder().id(UUID.fromString(DUPLICATED_STUDY_UUID)).userId("userId1").caseFormat("XIIDM").build(),
                CreatedStudyBasicInfos.builder().id(UUID.fromString("11888888-0000-0000-0000-111111111112")).userId("userId1").caseFormat("UCTE").build()
        );

        when(studyInfosService.search(String.format("userId:%s", "userId")))
                .then((Answer<List<CreatedStudyBasicInfos>>) invocation -> studiesInfos);

        when(equipmentInfosService.searchEquipments(any(), any(), any(), any(), any())).thenCallRealMethod();
        when(equipmentInfosService.searchEquipments(any(BoolQuery.class))).then((Answer<List<EquipmentInfos>>) invocation -> linesInfos);
        when(equipmentInfosService.getEquipmentInfosCount()).then((Answer<Long>) invocation -> Long.parseLong("32"));
        when(equipmentInfosService.getEquipmentInfosCount(NETWORK_UUID)).then((Answer<Long>) invocation -> Long.parseLong("16"));
        when(equipmentInfosService.getTombstonedEquipmentInfosCount()).then((Answer<Long>) invocation -> Long.parseLong("8"));
        when(equipmentInfosService.getTombstonedEquipmentInfosCount(NETWORK_UUID)).then((Answer<Long>) invocation -> Long.parseLong("4"));

        when(networkStoreService.cloneNetwork(NETWORK_UUID, Collections.emptyList())).thenReturn(network);
        when(networkStoreService.getNetworkUuid(network)).thenReturn(NETWORK_UUID);
        when(networkStoreService.getNetwork(NETWORK_UUID)).thenReturn(network);

        doNothing().when(networkStoreService).deleteNetwork(NETWORK_UUID);
    }

    private void initMockBeansNetworkNotExisting(Network notExistingNetwork) {

        when(networkStoreService.cloneNetwork(NOT_EXISTING_NETWORK_UUID, Collections.emptyList())).thenThrow(new PowsyblException("Network " + NOT_EXISTING_NETWORK_UUID + " not found"));
        when(networkStoreService.getNetwork(NOT_EXISTING_NETWORK_UUID)).thenThrow(new PowsyblException("Network " + NOT_EXISTING_NETWORK_UUID + " not found"));
        when(networkStoreService.getNetwork(NOT_EXISTING_NETWORK_UUID, PreloadingStrategy.COLLECTION)).thenThrow(new PowsyblException("Network " + NOT_EXISTING_NETWORK_UUID + " not found"));
        when(networkStoreService.getNetwork(NOT_EXISTING_NETWORK_UUID, PreloadingStrategy.NONE)).thenThrow(new PowsyblException("Network " + NOT_EXISTING_NETWORK_UUID + " not found"));

        doNothing().when(networkStoreService).deleteNetwork(NOT_EXISTING_NETWORK_UUID);
    }

    private void cleanDB() {
        studyRepository.findAll().forEach(s -> networkModificationTreeService.doDeleteTree(s.getId()));
        studyRepository.deleteAll();
        studyCreationRequestRepository.deleteAll();
    }

    @Before
    public void setup() throws IOException {
        ReadOnlyDataSource dataSource = new ResourceDataSource("testCase",
            new ResourceSet("", TEST_FILE));
        Network network = new XMLImporter().importData(dataSource, new NetworkFactoryImpl(), null);
        network.getVariantManager().cloneVariant(VariantManagerConstants.INITIAL_VARIANT_ID, VARIANT_ID);
        network.getVariantManager().setWorkingVariant(VariantManagerConstants.INITIAL_VARIANT_ID);
        initMockBeans(network);

        Network notExistingNetwork = new XMLImporter().importData(dataSource, new NetworkFactoryImpl(), null);
        notExistingNetwork.getVariantManager().cloneVariant(VariantManagerConstants.INITIAL_VARIANT_ID, VARIANT_ID);
        notExistingNetwork.getVariantManager().setWorkingVariant(VariantManagerConstants.INITIAL_VARIANT_ID);
        initMockBeansNetworkNotExisting(notExistingNetwork);

        server = new MockWebServer();
        wireMockServer = new WireMockServer(wireMockConfig().dynamicPort().extensions(new SendInput(input)));
        wireMockUtils = new WireMockUtils(wireMockServer);

        objectWriter = mapper.writer().withDefaultPrettyPrinter();

        // Start the server.
        server.start();
        wireMockServer.start();

        // Ask the server for its URL. You'll need this to make HTTP requests.
        HttpUrl baseHttpUrl = server.url("");
        String baseUrl = baseHttpUrl.toString().substring(0, baseHttpUrl.toString().length() - 1);
        caseService.setCaseServerBaseUri(baseUrl);
        networkConversionService.setNetworkConversionServerBaseUri(baseUrl);
        securityAnalysisService.setSecurityAnalysisServerBaseUri(baseUrl);
        reportService.setReportServerBaseUri(baseUrl);
        userAdminService.setUserAdminServerBaseUri(baseUrl);
        sensitivityAnalysisService.setSensitivityAnalysisServerBaseUri(baseUrl);
        voltageInitService.setVoltageInitServerBaseUri(baseUrl);
        loadflowService.setLoadFlowServerBaseUri(baseUrl);

        String baseUrlWireMock = wireMockServer.baseUrl();
        networkModificationService.setNetworkModificationServerBaseUri(baseUrlWireMock);

        // FIXME: remove lines when dicos will be used on the front side
        // Override the custom module to restore the standard module in order to have the original serialization used like the report server
        mapper.registerModule(new ReportNodeJsonModule() {
            @Override
            public Object getTypeId() {
                return getClass().getName() + "override";
            }
        });

        String networkInfosAsString = mapper.writeValueAsString(NETWORK_INFOS);
        String notExistingNetworkInfosAsString = mapper.writeValueAsString(NOT_EXISTING_NETWORK_INFOS);
        String networkInfos2AsString = mapper.writeValueAsString(NETWORK_INFOS_2);
        String networkInfos3AsString = mapper.writeValueAsString(NETWORK_INFOS_3);
        String clonedCaseUuidAsString = mapper.writeValueAsString(CLONED_CASE_UUID);

        addChildReportNode(ROOT_REPORT_TEST, REPORT_TEST);

        final Dispatcher dispatcher = new Dispatcher() {
            @SneakyThrows
            @Override
            @NotNull
            public MockResponse dispatch(RecordedRequest request) {
                String path = Objects.requireNonNull(request.getPath());
                Buffer body = request.getBody();

                if (path.matches("/v1/groups/" + EMPTY_MODIFICATION_GROUP_UUID + "/.*")) {
                    return new MockResponse().setResponseCode(200)
                            .setBody(new JSONArray(List.of()).toString())
                            .addHeader("Content-Type", "application/json; charset=utf-8");
                } else if (path.matches("/v1/groups/.*") ||
                    path.matches("/v1/networks/" + NETWORK_UUID_STRING + "/switches/switchId\\?group=.*&open=true") ||
                    path.matches("/v1/networks/" + NETWORK_UUID_STRING + "/switches/switchId\\?group=.*&open=true&variantId=" + VARIANT_ID) ||
                    path.matches("/v1/networks/" + NETWORK_UUID_STRING + "/switches/switchId\\?group=.*&open=true&variantId=" + VARIANT_ID_2)) {
                    JSONObject jsonObject = new JSONObject(Map.of("substationIds", List.of("s1", "s2", "s3")));
                    return new MockResponse().setResponseCode(200)
                        .setBody(new JSONArray(List.of(jsonObject)).toString())
                        .addHeader("Content-Type", "application/json; charset=utf-8");
                } else if (path.matches("/v1/groups\\?duplicateFrom=.*&groupUuid=.*")) {
                    return new MockResponse().setResponseCode(200)
                            .addHeader("Content-Type", "application/json; charset=utf-8");
                } else if (path.matches("/v1/network-modifications.*") && POST.equals(request.getMethod())) {
                    ModificationInfos modificationInfos = mapper.readValue(body.readUtf8(), new TypeReference<ModificationInfos>() { });
                    modificationInfos.setSubstationIds(Set.of("s2"));
                    return new MockResponse().setResponseCode(200)
                        .setBody("[" + mapper.writeValueAsString(modificationInfos) + "]")
                        .addHeader("Content-Type", "application/json; charset=utf-8");
                } else if (path.startsWith("/v1/modifications/" + MODIFICATION_UUID + "/")) {
                    if (!"PUT".equals(request.getMethod()) || !body.peek().readUtf8().equals("bogus")) {
                        return new MockResponse().setResponseCode(200);
                    } else {
                        return new MockResponse().setResponseCode(HttpStatus.BAD_REQUEST.value());
                    }
                } else if (path.matches("/v1/networks/" + NOT_EXISTING_NETWORK_UUID + "/reindex-all")) {
                    return new MockResponse().setResponseCode(404);
                } else if (path.matches("/v1/networks/.*/reindex-all")) {
                    // simulate a server error
                    if (indexed) {
                        return new MockResponse().setResponseCode(500);
                    }
                    indexed = true;
                    return new MockResponse().setResponseCode(200);
                } else if (path.matches("/v1/networks/" + NOT_EXISTING_NETWORK_UUID + "/indexed-equipments")) {
                    return new MockResponse().setResponseCode(404);
                } else if (path.matches("/v1/networks/.*/indexed-equipments")) {
                    return new MockResponse().setResponseCode(indexed ? 200 : 204);
                } else if (path.matches("/v1/networks\\?caseUuid=" + CASE_UUID_STRING + "&variantId=" + FIRST_VARIANT_ID + "&reportUuid=.*&receiver=.*")) {
                    sendCaseImportSucceededMessage(path, NETWORK_INFOS, "UCTE");
                    return new MockResponse().setResponseCode(200)
                        .addHeader("Content-Type", "application/json; charset=utf-8");
                } else if (path.matches("/v1/networks\\?caseUuid=" + NOT_EXISTING_NETWORK_CASE_UUID_STRING + "&variantId=" + FIRST_VARIANT_ID + "&reportUuid=.*&receiver=.*")) {
                    sendCaseImportSucceededMessage(path, NOT_EXISTING_NETWORK_INFOS, "UCTE");
                    return new MockResponse().setResponseCode(200)
                        .addHeader("Content-Type", "application/json; charset=utf-8");
                } else if (path.matches("/v1/networks\\?caseUuid=" + CASE_2_UUID_STRING + "&variantId=" + FIRST_VARIANT_ID + "&reportUuid=.*&receiver=.*")) {
                    sendCaseImportSucceededMessage(path, NETWORK_INFOS_2, "UCTE");
                    return new MockResponse().setResponseCode(200)
                        .addHeader("Content-Type", "application/json; charset=utf-8");
                } else if (path.matches("/v1/networks\\?caseUuid=" + CASE_3_UUID_STRING + "&variantId=" + FIRST_VARIANT_ID + "&reportUuid=.*")) {
                    sendCaseImportSucceededMessage(path, NETWORK_INFOS_3, "UCTE");
                    return new MockResponse().setResponseCode(200)
                        .addHeader("Content-Type", "application/json; charset=utf-8");
                } else if (path.matches("/v1/networks\\?caseUuid=" + IMPORTED_CASE_WITH_ERRORS_UUID_STRING + "&variantId=" + FIRST_VARIANT_ID + "&reportUuid=.*")) {
                    return new MockResponse().setBody(String.valueOf(networkInfosAsString)).setResponseCode(500)
                        .addHeader("Content-Type", "application/json; charset=utf-8")
                        .setBody("{\"timestamp\":\"2020-12-14T10:27:11.760+0000\",\"status\":500,\"error\":\"Internal Server Error\",\"message\":\"The network 20140116_0830_2D4_UX1_pst already contains an object 'GeneratorImpl' with the id 'BBE3AA1 _generator'\",\"path\":\"/v1/networks\"}");
                } else if (path.matches("/v1/networks\\?caseUuid=" + IMPORTED_BLOCKING_CASE_UUID_STRING + "&variantId=" + FIRST_VARIANT_ID + "&reportUuid=.*")) {
                    // need asynchronous run to get study creation requests
                    new Thread(() -> {
                        try {
                            countDownLatch.await();
                            sendCaseImportSucceededMessage(path, NETWORK_INFOS, "XIIDM");
                        } catch (Exception e) {
                            System.err.println(e);
                        }
                    }).start();
                    return new MockResponse().setResponseCode(200);
                } else if (path.matches("/v1/networks\\?caseUuid=" + CASE_UUID_CAUSING_STUDY_CREATION_ERROR + "&variantId=" + FIRST_VARIANT_ID + "&reportUuid=.*&receiver=.*")) {
                    sendCaseImportFailedMessage(path, STUDY_CREATION_ERROR_MESSAGE);
                    return new MockResponse().setResponseCode(200)
                        .addHeader("Content-Type", "application/json; charset=utf-8");
                } else if (path.matches("/v1/networks\\?caseUuid=" + CASE_UUID_CAUSING_CONVERSION_ERROR + "&variantId=" + FIRST_VARIANT_ID + "&reportUuid=.*&receiver=.*")) {
                    sendCaseImportFailedMessage(path, null); // some conversion errors don't returnany error mesage
                    return new MockResponse().setResponseCode(200)
                        .addHeader("Content-Type", "application/json; charset=utf-8");
                } else if (path.matches("/v1/reports/.*")) {
                    return new MockResponse().setResponseCode(200).setBody(mapper.writeValueAsString(ROOT_REPORT_TEST.getChildren()))
                        .addHeader(HttpHeaders.CONTENT_TYPE, MediaType.APPLICATION_JSON_VALUE);
                } else if (path.matches("/v1/networks\\?caseUuid=" + NEW_STUDY_CASE_UUID + "&variantId=" + FIRST_VARIANT_ID + "&reportUuid=.*&receiver=.*")) {
                    // need asynchronous run to get study creation requests
                    new Thread(() -> {
                        try {
                            countDownLatch.await();
                            sendCaseImportSucceededMessage(path, NETWORK_INFOS, "XIIDM");
                        } catch (Exception e) {
                            System.err.println(e);
                        }
                    }).start();
                    return new MockResponse().setResponseCode(200);
                } else if (path.matches("/v1/networks\\?caseUuid=" + IMPORTED_CASE_UUID_STRING + "&variantId=" + FIRST_VARIANT_ID + "&reportUuid=.*&receiver=.*")) {
                    sendCaseImportSucceededMessage(path, NETWORK_INFOS, "XIIDM");
                    return new MockResponse().setResponseCode(200);
                } else if (path.matches("/v1/networks\\?caseUuid=" + CLONED_CASE_UUID_STRING + "&variantId=" + FIRST_VARIANT_ID + "&reportUuid=.*&receiver=.*")) {
                    sendCaseImportSucceededMessage(path, NETWORK_INFOS, "UCTE");
                    return new MockResponse().setResponseCode(200);
                } else if (path.matches("/v1/parameters.*") && POST.equals(request.getMethod())) {
                    if (path.matches("/v1/parameters\\?duplicateFrom=" + PROFILE_LOADFLOW_INVALID_PARAMETERS_UUID_STRING)) {
                        return new MockResponse().setResponseCode(404); // params duplication request KO
                    } else if (path.matches("/v1/parameters\\?duplicateFrom=" + PROFILE_LOADFLOW_VALID_PARAMETERS_UUID_STRING)) {
                        return new MockResponse().setResponseCode(200).setBody(DUPLICATED_PARAMS_JSON) // params duplication request OK
                                .addHeader("Content-Type", "application/json; charset=utf-8");
                    } else {
                        return new MockResponse().setResponseCode(200).addHeader(HttpHeaders.CONTENT_TYPE, MediaType.APPLICATION_JSON_VALUE).setBody(mapper.writeValueAsString(UUID.randomUUID()));
                    }
                } else if (path.matches("/v1/parameters/default") && POST.equals(request.getMethod())) {
                    return new MockResponse().setResponseCode(200).addHeader(HttpHeaders.CONTENT_TYPE, MediaType.APPLICATION_JSON_VALUE).setBody(mapper.writeValueAsString(UUID.randomUUID()));
                } else if (path.matches("/v1/parameters/.*") && DELETE.equals(request.getMethod())) {
                    return new MockResponse().setResponseCode(200);
                } else if (path.matches("/v1/parameters/.*/provider")) {
                    return new MockResponse().setResponseCode(200);
                } else if (path.matches("/v1/default-provider")) {
                    return new MockResponse().setResponseCode(200).setBody(DEFAULT_PROVIDER);
                } else if (path.matches("/v1/users/" + NO_PARAMS_IN_PROFILE_USER_ID + "/profile")) {
                    return new MockResponse().setResponseCode(200).setBody(USER_PROFILE_NO_PARAMS_JSON)
                            .addHeader("Content-Type", "application/json; charset=utf-8");
                } else if (path.matches("/v1/users/" + INVALID_PARAMS_IN_PROFILE_USER_ID + "/profile")) {
                    return new MockResponse().setResponseCode(200).setBody(USER_PROFILE_INVALID_PARAMS_JSON)
                            .addHeader("Content-Type", "application/json; charset=utf-8");
                } else if (path.matches("/v1/users/" + VALID_PARAMS_IN_PROFILE_USER_ID + "/profile")) {
                    return new MockResponse().setResponseCode(200).setBody(USER_PROFILE_VALID_PARAMS_JSON)
                            .addHeader("Content-Type", "application/json; charset=utf-8");
                }

                switch (path) {
                    case "/v1/networks/" + NETWORK_UUID_STRING:
                    case "/v1/studies/cases/{caseUuid}":
                        return new MockResponse().setResponseCode(200).setBody("CGMES")
                            .addHeader("Content-Type", "application/json; charset=utf-8");
                    case "/v1/studies/newStudy/cases/" + IMPORTED_CASE_WITH_ERRORS_UUID_STRING:
                        return new MockResponse().setResponseCode(200).setBody("XIIDM")
                            .addHeader("Content-Type", "application/json; charset=utf-8");

                    case "/v1/cases/" + CASE_UUID_STRING + "/exists":
                    case "/v1/cases/" + NOT_EXISTING_NETWORK_CASE_UUID_STRING + "/exists":
                    case "/v1/cases/" + IMPORTED_CASE_UUID_STRING + "/exists":
                    case "/v1/cases/" + IMPORTED_CASE_WITH_ERRORS_UUID_STRING + "/exists":
                    case "/v1/cases/" + NEW_STUDY_CASE_UUID + "/exists":
                    case "/v1/cases/" + CASE_2_UUID_STRING + "/exists":
                    case "/v1/cases/" + CASE_3_UUID_STRING + "/exists":
                    case "/v1/cases/" + CASE_UUID_CAUSING_IMPORT_ERROR + "/exists":
                    case "/v1/cases/" + CASE_UUID_CAUSING_STUDY_CREATION_ERROR + "/exists":
                        return new MockResponse().setResponseCode(200).setBody("true")
                            .addHeader("Content-Type", "application/json; charset=utf-8");
                    case "/v1/cases/" + CASE_UUID_CAUSING_CONVERSION_ERROR + "/exists":
                        return new MockResponse().setResponseCode(200).setBody("true")
                            .addHeader("Content-Type", "application/json; charset=utf-8");
                    case "/v1/cases/" + CASE_UUID_STRING + "/infos":
                        return new MockResponse().setResponseCode(200)
                                .setBody("{\"uuid\":\"" + CASE_UUID_STRING + "\",\"name\":\"" + TEST_FILE_UCTE + "\",\"format\":\"UCTE\"}")
                                .addHeader("Content-Type", "application/json; charset=utf-8");
                    case "/v1/cases/" + NOT_EXISTING_NETWORK_CASE_UUID_STRING + "/infos":
                        return new MockResponse().setResponseCode(200)
                                .setBody("{\"uuid\":\"" + NOT_EXISTING_NETWORK_CASE_UUID_STRING + "\",\"name\":\"" + TEST_FILE_UCTE + "\",\"format\":\"UCTE\"}")
                                .addHeader("Content-Type", "application/json; charset=utf-8");
                    case "/v1/cases/" + IMPORTED_CASE_WITH_ERRORS_UUID_STRING + "/infos":
                        return new MockResponse().setResponseCode(200)
                                .setBody("{\"uuid\":\"" + IMPORTED_CASE_WITH_ERRORS_UUID_STRING + "\",\"name\":\"" + TEST_FILE_IMPORT_ERRORS + "\",\"format\":\"XIIDM\"}")
                                .addHeader("Content-Type", "application/json; charset=utf-8");
                    case "/v1/cases/" + IMPORTED_CASE_UUID_STRING + "/infos":
                        return new MockResponse().setResponseCode(200)
                                .setBody("{\"uuid\":\"" + IMPORTED_CASE_UUID_STRING + "\",\"name\":\"" + CASE_NAME + "\",\"format\":\"XIIDM\"}")
                                .addHeader("Content-Type", "application/json; charset=utf-8");
                    case "/v1/cases/" + NEW_STUDY_CASE_UUID + "/infos":
                        return new MockResponse().setResponseCode(200)
                                .setBody("{\"uuid\":\"" + NEW_STUDY_CASE_UUID + "\",\"name\":\"" + CASE_NAME + "\",\"format\":\"XIIDM\"}")
                                .addHeader("Content-Type", "application/json; charset=utf-8");
                    case "/v1/cases/" + IMPORTED_BLOCKING_CASE_UUID_STRING + "/infos":
                        return new MockResponse().setResponseCode(200)
                                .setBody("{\"uuid\":\"" + IMPORTED_BLOCKING_CASE_UUID_STRING + "\",\"name\":\"" + CASE_NAME + "\",\"format\":\"XIIDM\"}")
                                .addHeader("Content-Type", "application/json; charset=utf-8");
                    case "/v1/cases/" + CASE_2_UUID_STRING + "/infos":
                        return new MockResponse().setResponseCode(200)
                                .setBody("{\"uuid\":\"" + CASE_2_UUID_STRING + "\",\"name\":\"" + CASE_NAME + "\",\"format\":\"XIIDM\"}")
                                .addHeader("Content-Type", "application/json; charset=utf-8");
                    case "/v1/cases/" + CASE_3_UUID_STRING + "/infos":
                        return new MockResponse().setResponseCode(200)
                                .setBody("{\"uuid\":\"" + CASE_3_UUID_STRING + "\",\"name\":\"" + CASE_NAME + "\",\"format\":\"XIIDM\"}")
                                .addHeader("Content-Type", "application/json; charset=utf-8");
                    case "/v1/cases/" + CASE_UUID_STRING + "/format":
                    case "/v1/cases/" + NOT_EXISTING_NETWORK_CASE_UUID_STRING + "/format":
                        return new MockResponse().setResponseCode(200).setBody("UCTE")
                                .addHeader("Content-Type", "application/json; charset=utf-8");
                    case "/v1/cases/" + IMPORTED_CASE_UUID_STRING + "/format":
                    case "/v1/cases/" + IMPORTED_CASE_WITH_ERRORS_UUID_STRING + "/format":
                    case "/v1/cases/" + NEW_STUDY_CASE_UUID + "/format":
                    case "/v1/cases/" + IMPORTED_BLOCKING_CASE_UUID_STRING + "/format":
                    case "/v1/cases/" + CASE_2_UUID_STRING + "/format":
                    case "/v1/cases/" + CASE_3_UUID_STRING + "/format":
                        return new MockResponse().setResponseCode(200).setBody("XIIDM")
                                .addHeader("Content-Type", "application/json; charset=utf-8");
                    case "/v1/cases/" + NOT_EXISTING_CASE_UUID + "/exists":
                        return new MockResponse().setResponseCode(200).setBody("false")
                            .addHeader("Content-Type", "application/json; charset=utf-8");
                    // duplicate case
                    case "/v1/cases?duplicateFrom=" + CASE_UUID_STRING + "&withExpiration=true":
                    case "/v1/cases?duplicateFrom=" + CASE_UUID_STRING + "&withExpiration=false":
                        return new MockResponse().setResponseCode(200).setBody(clonedCaseUuidAsString)
                                .addHeader(HttpHeaders.CONTENT_TYPE, MediaType.APPLICATION_JSON_VALUE);
                    // delete case
                    case "/v1/cases/" + CASE_UUID_STRING:
                    // disable case expiration
                    case "/v1/cases/" + CASE_UUID_STRING + "/disableExpiration":
                        return new MockResponse().setResponseCode(200);

                    case "/" + CASE_API_VERSION + "/cases/" + IMPORTED_CASE_UUID_STRING:
                        JSONObject jsonObject = new JSONObject(Map.of("substationIds", List.of("s1", "s2", "s3")));
                        return new MockResponse().setResponseCode(200)
                            .setBody(new JSONArray(List.of(jsonObject)).toString())
                            .addHeader("Content-Type", "application/json; charset=utf-8");

                    case "/v1/networks?caseUuid=" + NEW_STUDY_CASE_UUID + "&variantId=" + FIRST_VARIANT_ID:
                    case "/v1/networks?caseUuid=" + IMPORTED_BLOCKING_CASE_UUID_STRING + "&variantId=" + FIRST_VARIANT_ID:
                        countDownLatch.await(2, TimeUnit.SECONDS);
                        return new MockResponse().setBody(String.valueOf(networkInfosAsString)).setResponseCode(200)
                            .addHeader("Content-Type", "application/json; charset=utf-8");
                    case "/v1/networks?caseUuid=" + CASE_UUID_STRING + "&variantId=" + FIRST_VARIANT_ID:
                    case "/v1/networks?caseUuid=" + IMPORTED_CASE_UUID_STRING + "&variantId=" + FIRST_VARIANT_ID:
                        return new MockResponse().setBody(String.valueOf(networkInfosAsString)).setResponseCode(200)
                            .addHeader("Content-Type", "application/json; charset=utf-8");
                    case "/v1/networks?caseUuid=" + NOT_EXISTING_NETWORK_CASE_UUID_STRING + "&variantId=" + FIRST_VARIANT_ID:
                        return new MockResponse().setBody(String.valueOf(notExistingNetworkInfosAsString)).setResponseCode(200)
                            .addHeader("Content-Type", "application/json; charset=utf-8");
                    case "/v1/networks?caseUuid=" + CASE_2_UUID_STRING + "&variantId=" + FIRST_VARIANT_ID:
                        return new MockResponse().setBody(String.valueOf(networkInfos2AsString)).setResponseCode(200)
                            .addHeader("Content-Type", "application/json; charset=utf-8");
                    case "/v1/networks?caseUuid=" + CASE_3_UUID_STRING + "&variantId=" + FIRST_VARIANT_ID:
                        return new MockResponse().setBody(String.valueOf(networkInfos3AsString)).setResponseCode(200)
                            .addHeader("Content-Type", "application/json; charset=utf-8");
                    case "/v1/networks?caseUuid=" + CASE_UUID_CAUSING_IMPORT_ERROR + "&variantId=" + FIRST_VARIANT_ID:
                        return new MockResponse().setResponseCode(500);
                    case "/v1/networks?caseUuid=" + CASE_UUID_CAUSING_STUDY_CREATION_ERROR + "&variantId=" + FIRST_VARIANT_ID:
                        sendCaseImportFailedMessage(path, "ERROR WHILE IMPORTING STUDY");
                        return new MockResponse().setResponseCode(200);
                    case "/v1/networks?caseUuid=" + IMPORTED_CASE_WITH_ERRORS_UUID_STRING + "&variantId=" + FIRST_VARIANT_ID:
                        return new MockResponse().setBody(String.valueOf(networkInfosAsString)).setResponseCode(500)
                            .addHeader("Content-Type", "application/json; charset=utf-8")
                            .setBody("{\"timestamp\":\"2020-12-14T10:27:11.760+0000\",\"status\":500,\"error\":\"Internal Server Error\",\"message\":\"The network 20140116_0830_2D4_UX1_pst already contains an object 'GeneratorImpl' with the id 'BBE3AA1 _generator'\",\"path\":\"/v1/networks\"}");

                    case "/v1/reports/" + NETWORK_UUID_STRING:
                        return new MockResponse().setResponseCode(200)
                            .setBody(mapper.writeValueAsString(REPORT_TEST))
                            .addHeader(HttpHeaders.CONTENT_TYPE, MediaType.APPLICATION_JSON_VALUE);

                    case "/v1/export/formats":
                        return new MockResponse().setResponseCode(200).setBody("[\"CGMES\",\"UCTE\",\"XIIDM\"]")
                            .addHeader("Content-Type", "application/json; charset=utf-8");

                    case "/v1/networks/" + NETWORK_UUID_STRING + "/export/XIIDM":
                        return new MockResponse().setResponseCode(200).addHeader("Content-Disposition", "attachment; filename=fileName").setBody("byteData")
                            .addHeader("Content-Type", "application/json; charset=utf-8");

                    case "/v1/networks/" + NETWORK_UUID_STRING + "/export/XIIDM" + "?variantId=" + VARIANT_ID:
                        return new MockResponse().setResponseCode(200).addHeader("Content-Disposition", "attachment; filename=fileName").setBody("byteData")
                                .addHeader("Content-Type", "application/json; charset=utf-8");

                    case "/v1/networks/" + NETWORK_UUID_STRING + "/" + VARIANT_ID:
                    case "/v1/networks/" + NETWORK_UUID_STRING + "/" + VARIANT_ID_2:
                    case "/v1/networks/" + NETWORK_UUID_STRING + "/" + VARIANT_ID_3:
                        return new MockResponse().setResponseCode(200);
                    default:
                        LOGGER.error("Unhandled method+path: " + request.getMethod() + " " + request.getPath());
                        return new MockResponse().setResponseCode(418).setBody("Unhandled method+path: " + request.getMethod() + " " + request.getPath());
                }
            }
        };
        server.setDispatcher(dispatcher);
    }

    private void sendCaseImportSucceededMessage(String requestPath, NetworkInfos networkInfos, String format) {
        Pattern receiverPattern = Pattern.compile("receiver=(.*)");
        Matcher matcher = receiverPattern.matcher(requestPath);
        if (matcher.find()) {
            String receiverUrlString = matcher.group(1);
            Map<String, String> importParameters = new HashMap<String, String>();
            importParameters.put("param1", "changedValue1, changedValue2");
            importParameters.put("param2", "changedValue");
            input.send(MessageBuilder.withPayload("").setHeader("receiver", URLDecoder.decode(receiverUrlString, StandardCharsets.UTF_8))
                    .setHeader("networkUuid", networkInfos.getNetworkUuid().toString())
                    .setHeader("networkId", networkInfos.getNetworkId())
                    .setHeader("caseFormat", format)
                    .setHeader("importParameters", importParameters)
                    .build(), "case.import.succeeded");
        }
    }

    private void sendCaseImportFailedMessage(String requestPath, String errorMessage) {
        Pattern receiverPattern = Pattern.compile("receiver=(.*)");
        Matcher matcher = receiverPattern.matcher(requestPath);
        if (matcher.find()) {
            String receiverUrlString = matcher.group(1);
            input.send(MessageBuilder.withPayload("").setHeader("receiver", URLDecoder.decode(receiverUrlString, StandardCharsets.UTF_8))
                    .setHeader("errorMessage", errorMessage)
                    .build(), "case.import.failed");
        }
    }

    private UUID getRootNodeUuid(UUID studyUuid) {
        return networkModificationTreeService.getStudyRootNodeUuid(studyUuid);
    }

    @Test
    public void testSearch() throws Exception {
        MvcResult mvcResult;
        String resultAsString;
        UUID studyUuid = createStudy("userId", CASE_UUID);
        UUID rootNodeId = getRootNodeUuid(studyUuid);

        mvcResult = mockMvc.perform(get("/v1/search?q={request}", String.format("userId:%s", "userId"))
                                    .header(USER_ID_HEADER, "userId"))
                           .andExpectAll(status().isOk(), content().contentType(MediaType.APPLICATION_JSON))
                           .andReturn();
        resultAsString = mvcResult.getResponse().getContentAsString();
        List<CreatedStudyBasicInfos> createdStudyBasicInfosList = mapper.readValue(resultAsString, new TypeReference<List<CreatedStudyBasicInfos>>() { });
        assertThat(createdStudyBasicInfosList, new MatcherJson<>(mapper, studiesInfos));

        mvcResult = mockMvc.perform(get("/v1/studies/{studyUuid}/nodes/{nodeUuid}/search?userInput={request}&fieldSelector=NAME",
                                studyUuid, rootNodeId, "B").header(USER_ID_HEADER, "userId"))
                           .andExpectAll(status().isOk(), content().contentType(MediaType.APPLICATION_JSON))
                           .andReturn();
        resultAsString = mvcResult.getResponse().getContentAsString();
        List<EquipmentInfos> equipmentInfos = mapper.readValue(resultAsString, new TypeReference<List<EquipmentInfos>>() { });
        assertThat(equipmentInfos, new MatcherJson<>(mapper, linesInfos));

        mvcResult = mockMvc.perform(get("/v1/studies/{studyUuid}/nodes/{nodeUuid}/search?userInput={request}&fieldSelector=NAME",
                                studyUuid, rootNodeId, "B").header(USER_ID_HEADER, "userId"))
                           .andExpectAll(status().isOk(), content().contentType(MediaType.APPLICATION_JSON))
                           .andReturn();
        resultAsString = mvcResult.getResponse().getContentAsString();
        equipmentInfos = mapper.readValue(resultAsString, new TypeReference<List<EquipmentInfos>>() { });
        assertThat(equipmentInfos, new MatcherJson<>(mapper, linesInfos));

        mvcResult = mockMvc.perform(get("/v1/studies/{studyUuid}/nodes/{nodeUuid}/search?userInput={request}&fieldSelector=ID",
                                studyUuid, rootNodeId, "B").header(USER_ID_HEADER, "userId"))
                           .andExpectAll(status().isOk(), content().contentType(MediaType.APPLICATION_JSON))
                           .andReturn();
        resultAsString = mvcResult.getResponse().getContentAsString();
        equipmentInfos = mapper.readValue(resultAsString, new TypeReference<List<EquipmentInfos>>() { });
        assertThat(equipmentInfos, new MatcherJson<>(mapper, linesInfos));

        mockMvc.perform(get("/v1/studies/{studyUuid}/nodes/{nodeUuid}/search?userInput={request}&fieldSelector=bogus",
                    studyUuid, rootNodeId, "B").header(USER_ID_HEADER, "userId"))
               .andExpectAll(status().isBadRequest(), content().string("Enum unknown entry 'bogus' should be among NAME, ID"))
               .andReturn();
    }

    @Test
    public void test() throws Exception {
        MvcResult result;
        String resultAsString;
        String userId = "userId";

        //empty list
        mockMvc.perform(get("/v1/studies").header(USER_ID_HEADER, "userId"))
               .andExpectAll(status().isOk(), content().contentType(MediaType.APPLICATION_JSON), content().string("[]"));

        //empty list
        mockMvc.perform(get("/v1/study_creation_requests").header(USER_ID_HEADER, "userId"))
               .andExpectAll(status().isOk(), content().contentType(MediaType.APPLICATION_JSON), content().string("[]"));

        //insert a study
        UUID studyUuid = createStudy("userId", CASE_UUID);

        // check the study
        result = mockMvc.perform(get("/v1/studies/{studyUuid}", studyUuid).header(USER_ID_HEADER, "userId"))
                        .andExpectAll(status().isOk(), content().contentType(MediaType.APPLICATION_JSON))
                        .andReturn();

        resultAsString = result.getResponse().getContentAsString();
        StudyInfos infos = mapper.readValue(resultAsString, StudyInfos.class);

        assertThat(infos, createMatcherStudyInfos(studyUuid, "UCTE"));

        //insert a study with a non existing case and except exception
        result = mockMvc.perform(post("/v1/studies/cases/{caseUuid}", NOT_EXISTING_CASE_UUID, "false")
                                    .header(USER_ID_HEADER, "userId")
                                    .param(CASE_FORMAT, "XIIDM"))
                        .andExpectAll(status().isFailedDependency(), content().contentType(MediaType.valueOf("text/plain;charset=UTF-8")))
                        .andReturn();
        assertEquals("The case '" + NOT_EXISTING_CASE_UUID + "' does not exist", result.getResponse().getContentAsString());

        assertTrue(TestUtils.getRequestsDone(1, server).contains(String.format("/v1/cases/%s/exists", NOT_EXISTING_CASE_UUID)));

        result = mockMvc.perform(get("/v1/studies").header(USER_ID_HEADER, "userId"))
                        .andExpectAll(status().isOk(), content().contentType(MediaType.APPLICATION_JSON)).andReturn();

        resultAsString = result.getResponse().getContentAsString();
        List<CreatedStudyBasicInfos> createdStudyBasicInfosList = mapper.readValue(resultAsString, new TypeReference<List<CreatedStudyBasicInfos>>() { });

        assertThat(createdStudyBasicInfosList.get(0), createMatcherCreatedStudyBasicInfos(studyUuid, "UCTE"));

        //insert the same study but with another user (should work)
        //even with the same name should work
        studyUuid = createStudy("userId2", CASE_UUID);

        resultAsString = mockMvc.perform(get("/v1/studies").header("userId", "userId2"))
                                .andExpectAll(status().isOk(), content().contentType(MediaType.APPLICATION_JSON))
                                .andReturn()
                                .getResponse()
                                .getContentAsString();

        createdStudyBasicInfosList = mapper.readValue(resultAsString, new TypeReference<List<CreatedStudyBasicInfos>>() { });

        assertThat(createdStudyBasicInfosList.get(1),
            createMatcherCreatedStudyBasicInfos(studyUuid, "UCTE"));

        UUID randomUuid = UUID.randomUUID();
        //get a non existing study -> 404 not found
        mockMvc.perform(get("/v1/studies/{studyUuid}", randomUuid).header(USER_ID_HEADER, "userId"))
               .andExpectAll(status().isNotFound(), content().contentType(MediaType.APPLICATION_JSON),
                        jsonPath("$").value(STUDY_NOT_FOUND.name()));

        UUID studyNameUserIdUuid = studyRepository.findAll().get(0).getId();

        // expect only 1 study (public one) since the other is private and we use
        // another userId
        result = mockMvc.perform(get("/v1/studies").header("userId", "a"))
                        .andExpectAll(status().isOk(), content().contentType(MediaType.APPLICATION_JSON))
                        .andReturn();

        resultAsString = result.getResponse().getContentAsString();
        createdStudyBasicInfosList = mapper.readValue(resultAsString, new TypeReference<List<CreatedStudyBasicInfos>>() { });
        assertEquals(2, createdStudyBasicInfosList.size());

        //get available export format
        mockMvc.perform(get("/v1/export-network-formats"))
               .andExpectAll(status().isOk(), content().string("[\"CGMES\",\"UCTE\",\"XIIDM\"]"));

        assertTrue(TestUtils.getRequestsDone(1, server).contains("/v1/export/formats"));

        //export a network
        UUID rootNodeUuid = getRootNodeUuid(studyNameUserIdUuid);
        mockMvc.perform(get("/v1/studies/{studyUuid}/nodes/{nodeUuid}/export-network/{format}", studyNameUserIdUuid, rootNodeUuid, "XIIDM"))
               .andExpect(status().isOk());

        assertTrue(TestUtils.getRequestsDone(1, server).contains(String.format("/v1/networks/%s/export/XIIDM", NETWORK_UUID_STRING)));

        mockMvc.perform(get("/v1/studies/{studyUuid}/nodes/{nodeUuid}/export-network/{format}?formatParameters=%7B%22iidm.export.xml.indent%22%3Afalse%7D", studyNameUserIdUuid, rootNodeUuid, "XIIDM"))
               .andExpect(status().isOk());
        TestUtils.getRequestsDone(1, server); // just consume it

        NetworkModificationNode modificationNode1 = createNetworkModificationNode(studyNameUserIdUuid, rootNodeUuid, UUID.randomUUID(), VARIANT_ID, "node 3", userId);
        UUID modificationNode1Uuid = modificationNode1.getId();

        mockMvc.perform(get("/v1/studies/{studyUuid}/nodes/{nodeUuid}/export-network/{format}", studyNameUserIdUuid, modificationNode1Uuid, "XIIDM"))
               .andExpect(status().isInternalServerError());

        modificationNode1.setNodeBuildStatus(NodeBuildStatus.from(BuildStatus.BUILT));
        networkModificationTreeService.updateNode(studyNameUserIdUuid, modificationNode1, userId);
        output.receive(TIMEOUT, studyUpdateDestination);
        checkElementUpdatedMessageSent(studyNameUserIdUuid, userId);

        mockMvc.perform(get("/v1/studies/{studyUuid}/nodes/{nodeUuid}/export-network/{format}", studyNameUserIdUuid, modificationNode1Uuid, "XIIDM"))
               .andExpect(status().isOk());

        assertTrue(TestUtils.getRequestsDone(1, server).contains(String.format("/v1/networks/%s/export/XIIDM?variantId=%s", NETWORK_UUID_STRING, VARIANT_ID)));
    }

    @Test
    public void testCreateStudyWithImportParameters() throws Exception {
        Map<String, Object> importParameters = new HashMap<String, Object>();
        ArrayList<String> randomListParam = new ArrayList<String>();
        randomListParam.add("paramValue1");
        randomListParam.add("paramValue2");
        importParameters.put("param1", randomListParam);
        UUID studyUuid = createStudyWithImportParameters("userId", CASE_UUID, "UCTE", importParameters);

        StudyEntity studyEntity = studyRepository.findById(studyUuid).get();
        assertEquals(studyUuid, studyEntity.getId());
    }

    @Test
    public void testCreateStudyWithDuplicateCase() throws Exception {
        createStudyWithDuplicateCase("userId", CASE_UUID);
    }

    @Test
    public void testDeleteStudy() throws Exception {
        UUID studyUuid = createStudy("userId", CASE_UUID);
        StudyEntity studyEntity = studyRepository.findById(studyUuid).orElseThrow();
        studyEntity.setVoltageInitParametersUuid(UUID.randomUUID()); // does not have default params
        studyRepository.save(studyEntity);

        UUID stubUuid = wireMockUtils.stubNetworkModificationDeleteGroup();
        mockMvc.perform(delete("/v1/studies/{studyUuid}", studyUuid).header(USER_ID_HEADER, "userId"))
               .andExpect(status().isOk());

        assertTrue(studyRepository.findById(studyUuid).isEmpty());

        wireMockUtils.verifyNetworkModificationDeleteGroup(stubUuid);

        Set<RequestWithBody> requests = TestUtils.getRequestsWithBodyDone(7, server);
        assertTrue(requests.stream().anyMatch(r -> r.getPath().matches("/v1/reports/.*")));
        assertTrue(requests.stream().anyMatch(r -> r.getPath().matches("/v1/reports/.*")));
        assertTrue(requests.stream().anyMatch(r -> r.getPath().matches("/v1/cases/" + CASE_UUID)));
        assertTrue(requests.stream().anyMatch(r -> r.getPath().matches("/v1/parameters/" + studyEntity.getVoltageInitParametersUuid())));
        assertTrue(requests.stream().anyMatch(r -> r.getPath().matches("/v1/parameters/" + studyEntity.getLoadFlowParametersUuid())));
        assertTrue(requests.stream().anyMatch(r -> r.getPath().matches("/v1/parameters/" + studyEntity.getSecurityAnalysisParametersUuid())));
        assertTrue(requests.stream().anyMatch(r -> r.getPath().matches("/v1/parameters/" + studyEntity.getSensitivityAnalysisParametersUuid())));
    }

    @Test
    public void testDeleteStudyWithError() throws Exception {
        UUID studyUuid = createStudy("userId", CASE_UUID);
        StudyEntity studyEntity = studyRepository.findById(studyUuid).orElseThrow();
        studyEntity.setLoadFlowParametersUuid(null);
        studyEntity.setSecurityAnalysisParametersUuid(null);
        studyEntity.setVoltageInitParametersUuid(null);
        studyEntity.setSensitivityAnalysisParametersUuid(null);
        studyRepository.save(studyEntity);

        doAnswer(invocation -> {
            throw new InterruptedException();
        }).when(caseService).deleteCase(any());

        UUID stubUuid = wireMockUtils.stubNetworkModificationDeleteGroup();
        mockMvc.perform(delete("/v1/studies/{studyUuid}", studyUuid).header(USER_ID_HEADER, "userId"))
               .andExpectAll(status().isInternalServerError(), content().string(InterruptedException.class.getName()));

        wireMockUtils.verifyNetworkModificationDeleteGroup(stubUuid);

        Set<RequestWithBody> requests = TestUtils.getRequestsWithBodyDone(2, server);
        assertTrue(requests.stream().anyMatch(r -> r.getPath().matches("/v1/reports/.*")));
        assertTrue(requests.stream().anyMatch(r -> r.getPath().matches("/v1/reports/.*")));
    }

    @Test
    public void testDeleteStudyWithNonExistingCase() throws Exception {
        UUID studyUuid = createStudy("userId", CASE_UUID);

        UUID stubUuid = wireMockUtils.stubNetworkModificationDeleteGroup();

        // Changing the study case uuid with a non existing case
        StudyEntity studyEntity = studyRepository.findById(studyUuid).orElse(null);
        assertNotNull(studyEntity);
        UUID nonExistingCaseUuid = UUID.randomUUID();
        studyEntity.setCaseUuid(nonExistingCaseUuid);
        studyRepository.save(studyEntity);

        mockMvc.perform(delete("/v1/studies/{studyUuid}", studyUuid).header(USER_ID_HEADER, "userId"))
               .andExpect(status().isOk());

        assertTrue(studyRepository.findById(studyUuid).isEmpty());

        wireMockUtils.verifyNetworkModificationDeleteGroup(stubUuid);

        Set<RequestWithBody> requests = TestUtils.getRequestsWithBodyDone(6, server);
        assertTrue(requests.stream().anyMatch(r -> r.getPath().matches("/v1/reports/.*")));
        assertTrue(requests.stream().anyMatch(r -> r.getPath().matches("/v1/reports/.*")));
        assertTrue(requests.stream().anyMatch(r -> r.getPath().matches("/v1/cases/" + nonExistingCaseUuid)));
        assertTrue(requests.stream().anyMatch(r -> r.getPath().matches("/v1/parameters/.*"))); // x 3
    }

    @Test
    public void testMetadata() throws Exception {
        UUID studyUuid = createStudy("userId", CASE_UUID);
        UUID oldStudyUuid = studyUuid;

        studyUuid = createStudy("userId2", CASE_UUID);

        MvcResult mvcResult = mockMvc.perform(get("/v1/studies/metadata?ids="
                        + Stream.of(oldStudyUuid, studyUuid).map(Object::toString).collect(Collectors.joining(",")))
                        .header(USER_ID_HEADER, "userId"))
                                     .andExpectAll(status().isOk(), content().contentType(MediaType.APPLICATION_JSON))
                                     .andReturn();
        String resultAsString = mvcResult.getResponse().getContentAsString();
        List<CreatedStudyBasicInfos> createdStudyBasicInfosList = mapper.readValue(resultAsString, new TypeReference<List<CreatedStudyBasicInfos>>() { });

        assertNotNull(createdStudyBasicInfosList);
        assertEquals(2, createdStudyBasicInfosList.size());
        if (!createdStudyBasicInfosList.get(0).getId().equals(oldStudyUuid)) {
            Collections.reverse(createdStudyBasicInfosList);
        }
        assertTrue(createMatcherCreatedStudyBasicInfos(oldStudyUuid, "UCTE")
                .matchesSafely(createdStudyBasicInfosList.get(0)));
        assertTrue(createMatcherCreatedStudyBasicInfos(studyUuid, "UCTE")
                .matchesSafely(createdStudyBasicInfosList.get(1)));
    }

    @Test
    public void testNotifyStudyMetadataUpdated() throws Exception {
        UUID studyUuid = UUID.randomUUID();
        mockMvc.perform(post("/v1/studies/{studyUuid}/notification?type=metadata_updated", studyUuid)
                        .header(USER_ID_HEADER, "userId"))
               .andExpect(status().isOk());
        checkStudyMetadataUpdatedMessagesReceived();

        mockMvc.perform(post("/v1/studies/{studyUuid}/notification?type=NOT_EXISTING_TYPE", UUID.randomUUID())
                        .header(USER_ID_HEADER, "userId"))
               .andExpect(status().isBadRequest());
    }

    @Test
    public void testLogsReport() throws Exception {
        UUID studyUuid = createStudy("userId", CASE_UUID);
        UUID rootNodeUuid = getRootNodeUuid(studyUuid);

        MvcResult mvcResult = mockMvc.perform(get("/v1/studies/{studyUuid}/nodes/{nodeUuid}/parent-nodes-report?reportType=NETWORK_MODIFICATION", studyUuid, rootNodeUuid)
                                                .header(USER_ID_HEADER, "userId"))
                                     .andExpect(status().isOk())
                                     .andReturn();
        String resultAsString = mvcResult.getResponse().getContentAsString();
        List<ReportNode> reporterModel = mapper.readValue(resultAsString, new TypeReference<List<ReportNode>>() { });

        assertThat(reporterModel.get(0), new MatcherReport(REPORT_TEST));
        assertTrue(TestUtils.getRequestsDone(1, server).stream().anyMatch(r -> r.matches("/v1/reports/.*")));
    }

    private NetworkModificationNode createNetworkModificationNode(UUID studyUuid, UUID parentNodeUuid, String variantId, String nodeName, String userId) throws Exception {
        return createNetworkModificationNode(studyUuid, parentNodeUuid, UUID.randomUUID(), variantId, nodeName, userId);
    }

    private NetworkModificationNode createNetworkModificationNode(UUID studyUuid, UUID parentNodeUuid,
                                                                  UUID modificationGroupUuid, String variantId, String nodeName, String userId) throws Exception {
        return createNetworkModificationNode(studyUuid, parentNodeUuid,
                modificationGroupUuid, variantId, nodeName, BuildStatus.NOT_BUILT, userId);
    }

    private NetworkModificationNode createNetworkModificationNode(UUID studyUuid, UUID parentNodeUuid,
            UUID modificationGroupUuid, String variantId, String nodeName, BuildStatus buildStatus, String userId) throws Exception {
        NetworkModificationNode modificationNode = NetworkModificationNode.builder().name(nodeName)
                .description("description").modificationGroupUuid(modificationGroupUuid).variantId(variantId)
                .nodeBuildStatus(NodeBuildStatus.from(buildStatus))
                .children(Collections.emptyList()).build();

        // Only for tests
        String mnBodyJson = objectWriter.writeValueAsString(modificationNode);
        JSONObject jsonObject = new JSONObject(mnBodyJson);
        jsonObject.put("variantId", variantId);
        jsonObject.put("modificationGroupUuid", modificationGroupUuid);
        mnBodyJson = jsonObject.toString();

        mockMvc.perform(post("/v1/studies/{studyUuid}/tree/nodes/{id}", studyUuid, parentNodeUuid)
                        .content(mnBodyJson).contentType(MediaType.APPLICATION_JSON)
                        .header(USER_ID_HEADER, userId))
               .andExpect(status().isOk());
        checkElementUpdatedMessageSent(studyUuid, userId);
        var mess = output.receive(TIMEOUT, studyUpdateDestination);
        assertNotNull(mess);
        modificationNode.setId(UUID.fromString(String.valueOf(mess.getHeaders().get(NotificationService.HEADER_NEW_NODE))));
        assertEquals(InsertMode.CHILD.name(), mess.getHeaders().get(NotificationService.HEADER_INSERT_MODE));
        return modificationNode;
    }

    private UUID createStudy(String userId, UUID caseUuid) throws Exception {
        return createStudy(userId, caseUuid, null, false);
    }

    private UUID createStudy(String userId, UUID caseUuid, String parameterDuplicatedUuid, boolean parameterDuplicationSuccess) throws Exception {
        MvcResult result = mockMvc.perform(post("/v1/studies/cases/{caseUuid}", caseUuid)
                                            .header("userId", userId)
                                            .param(CASE_FORMAT, "UCTE"))
                                  .andExpect(status().isOk())
                                  .andReturn();
        String resultAsString = result.getResponse().getContentAsString();
        BasicStudyInfos infos = mapper.readValue(resultAsString, BasicStudyInfos.class);
        UUID studyUuid = infos.getId();

        assertStudyCreation(studyUuid, userId);

        // assert that all http requests have been sent to remote services
        int nbRequest = 7;
        if (parameterDuplicatedUuid != null && !parameterDuplicationSuccess) {
            nbRequest++;
        }
        var requests = TestUtils.getRequestsDone(nbRequest, server);
        assertTrue(requests.contains(String.format("/v1/cases/%s/exists", caseUuid)));
        assertTrue(requests.stream().anyMatch(r -> r.matches("/v1/networks\\?caseUuid=" + caseUuid + "&variantId=" + FIRST_VARIANT_ID + "&reportUuid=.*&receiver=.*" + "&caseFormat=UCTE")));
        assertTrue(requests.stream().anyMatch(r -> r.matches("/v1/parameters/default")));
        assertTrue(requests.contains(String.format("/v1/cases/%s/disableExpiration", caseUuid)));
        assertTrue(requests.stream().anyMatch(r -> r.equals("/v1/users/" + userId + "/profile")));
        if (parameterDuplicatedUuid != null) {
            assertTrue(requests.stream().anyMatch(r -> r.equals("/v1/parameters?duplicateFrom=" + parameterDuplicatedUuid))); // post duplicate
        }

        return studyUuid;
    }

    protected UUID createStudyWithImportParameters(String userId, UUID caseUuid, String caseFormat, Map<String, Object> importParameters) throws Exception {
        MvcResult result = mockMvc.perform(post("/v1/studies/cases/{caseUuid}", caseUuid)
                                            .header("userId", userId)
                                            .param(CASE_FORMAT, caseFormat)
                                            .content(mapper.writeValueAsString(importParameters)).contentType(MediaType.APPLICATION_JSON))
                                  .andExpect(status().isOk())
                                  .andReturn();
        String resultAsString = result.getResponse().getContentAsString();
        BasicStudyInfos infos = mapper.readValue(resultAsString, BasicStudyInfos.class);
        UUID studyUuid = infos.getId();

        assertStudyCreation(studyUuid, userId);

        // assert that all http requests have been sent to remote services
        Set<RequestWithBody> requests = TestUtils.getRequestsWithBodyDone(7, server);
        assertTrue(requests.stream().anyMatch(r -> r.getPath().matches(String.format("/v1/cases/%s/exists", caseUuid))));
        assertTrue(requests.stream().anyMatch(r -> r.getPath().matches("/v1/networks\\?caseUuid=" + caseUuid + "&variantId=" + FIRST_VARIANT_ID + "&reportUuid=.*")));
        assertTrue(requests.stream().anyMatch(r -> r.getPath().matches(String.format("/v1/cases/%s/disableExpiration", caseUuid))));
        assertTrue(requests.stream().anyMatch(r -> r.getPath().matches("/v1/parameters/default")));

        assertEquals(mapper.writeValueAsString(importParameters), requests.stream()
                .filter(r -> r.getPath().matches("/v1/networks\\?caseUuid=" + caseUuid + "&variantId=" + FIRST_VARIANT_ID + "&reportUuid=.*"))
                .findFirst()
                .orElseThrow()
                .getBody());
        return studyUuid;
    }

    private UUID createStudyWithDuplicateCase(String userId, UUID caseUuid) throws Exception {
        MvcResult result = mockMvc.perform(post("/v1/studies/cases/{caseUuid}", caseUuid)
                                            .param("duplicateCase", "true")
                                            .param(CASE_FORMAT, "UCTE")
                                            .header("userId", userId))
                                  .andExpect(status().isOk())
                                  .andReturn();
        String resultAsString = result.getResponse().getContentAsString();
        BasicStudyInfos infos = mapper.readValue(resultAsString, BasicStudyInfos.class);
        UUID studyUuid = infos.getId();

        assertStudyCreation(studyUuid, userId);

        // assert that all http requests have been sent to remote services
        var requests = TestUtils.getRequestsDone(8, server);
        assertTrue(requests.contains(String.format("/v1/cases/%s/exists", caseUuid)));
        assertTrue(requests.contains(String.format("/v1/cases?duplicateFrom=%s&withExpiration=%s", caseUuid, true)));
        // note : it's a new case UUID
        assertTrue(requests.stream().anyMatch(r -> r.matches("/v1/networks\\?caseUuid=" + CLONED_CASE_UUID_STRING + "&variantId=" + FIRST_VARIANT_ID + "&reportUuid=.*&receiver=.*")));
        assertTrue(requests.contains(String.format("/v1/cases/%s/disableExpiration", CLONED_CASE_UUID_STRING)));
        assertTrue(requests.stream().anyMatch(r -> r.matches("/v1/parameters/default")));
        assertTrue(requests.stream().anyMatch(r -> r.equals("/v1/users/" + userId + "/profile")));

        return studyUuid;
    }

    private void assertStudyCreation(UUID studyUuid, String userId, String... errorMessage) {
        assertTrue(studyRepository.findById(studyUuid).isPresent());

        // assert that the broker message has been sent a study creation request message
        Message<byte[]> message = output.receive(TIMEOUT, studyUpdateDestination);

        assertEquals("", new String(message.getPayload()));
        MessageHeaders headers = message.getHeaders();
        assertEquals(userId, headers.get(HEADER_USER_ID));
        assertEquals(studyUuid, headers.get(NotificationService.HEADER_STUDY_UUID));
        assertEquals(NotificationService.UPDATE_TYPE_STUDIES, headers.get(HEADER_UPDATE_TYPE));

        output.receive(TIMEOUT, studyUpdateDestination);  // message for first modification node creation

        // assert that the broker message has been sent a study creation message for creation
        message = output.receive(TIMEOUT, studyUpdateDestination);
        assertEquals("", new String(message.getPayload()));
        headers = message.getHeaders();
        assertEquals(userId, headers.get(HEADER_USER_ID));
        assertEquals(studyUuid, headers.get(NotificationService.HEADER_STUDY_UUID));
        assertEquals(NotificationService.UPDATE_TYPE_STUDIES, headers.get(HEADER_UPDATE_TYPE));
        assertEquals(errorMessage.length != 0 ? errorMessage[0] : null, headers.get(NotificationService.HEADER_ERROR));
    }

    @Test
    public void testGetNullNetwork() {
        // just for test coverage
        assertNull(networkService.getNetwork(UUID.randomUUID(), PreloadingStrategy.COLLECTION, null));
    }

    @Test
    public void testCreateStudyWithErrorDuringCaseImport() throws Exception {
        String userId = "userId";
        mockMvc.perform(post("/v1/studies/cases/{caseUuid}", CASE_UUID_CAUSING_IMPORT_ERROR)
                        .header("userId", userId)
                        .param(CASE_FORMAT, "UCTE"))
               .andExpect(status().is5xxServerError());

       // assert that the broker message has been sent a study creation request message
        Message<byte[]> message = output.receive(TIMEOUT, "study.update");

        MessageHeaders headers = message.getHeaders();
        assertEquals(userId, headers.get(HEADER_USER_ID));
        assertEquals(NotificationService.UPDATE_TYPE_STUDIES, headers.get(HEADER_UPDATE_TYPE));

        MvcResult mvcResult = mockMvc.perform(get("/v1/study_creation_requests").header(USER_ID_HEADER, "userId"))
                                     .andExpectAll(status().isOk(), content().contentType(MediaType.APPLICATION_JSON))
                                     .andReturn();

        String resultAsString = mvcResult.getResponse().getContentAsString();
        List<BasicStudyInfos> bsiListResult = mapper.readValue(resultAsString, new TypeReference<List<BasicStudyInfos>>() { });

        assertEquals(List.of(), bsiListResult);

        var requests = TestUtils.getRequestsDone(2, server);
        assertTrue(requests.contains(String.format("/v1/cases/%s/exists", CASE_UUID_CAUSING_IMPORT_ERROR)));
        assertTrue(requests.stream().anyMatch(r -> r.matches("/v1/networks\\?caseUuid=" + CASE_UUID_CAUSING_IMPORT_ERROR + "&variantId=" + FIRST_VARIANT_ID + "&reportUuid=.*")));
    }

    @Test
    public void testCreateStudyCreationFailedWithoutErrorMessage() throws Exception {
        String userId = "userId";
        mockMvc.perform(post("/v1/studies/cases/{caseUuid}", CASE_UUID_CAUSING_CONVERSION_ERROR)
                        .header("userId", userId)
                        .param(CASE_FORMAT, "XIIDM"))
                .andExpect(status().isOk());

        // assert that the broker message has been sent a study creation request message
        Message<byte[]> message = output.receive(TIMEOUT, "study.update");
        MessageHeaders headers = message.getHeaders();
        assertEquals(userId, headers.get(HEADER_USER_ID));
        assertEquals(NotificationService.UPDATE_TYPE_STUDIES, headers.get(HEADER_UPDATE_TYPE));

        // checks that the error message has a default value set
        message = output.receive(TIMEOUT, "study.update");
        headers = message.getHeaders();
        assertEquals(userId, headers.get(HEADER_USER_ID));
        assertEquals(NotificationService.UPDATE_TYPE_STUDIES, headers.get(HEADER_UPDATE_TYPE));
        assertEquals(DEFAULT_ERROR_MESSAGE, headers.get(NotificationService.HEADER_ERROR));

        TestUtils.getRequestsDone(2, server);
    }

    @Test
    public void testCreateStudyWithErrorDuringStudyCreation() throws Exception {
        String userId = "userId";
        mockMvc.perform(post("/v1/studies/cases/{caseUuid}", CASE_UUID_CAUSING_STUDY_CREATION_ERROR)
                        .header("userId", userId)
                        .param(CASE_FORMAT, "UCTE"))
               .andExpect(status().isOk());

        // assert that the broker message has been sent a study creation request message
        Message<byte[]> message = output.receive(TIMEOUT, "study.update");
        MessageHeaders headers = message.getHeaders();
        assertEquals(userId, headers.get(HEADER_USER_ID));
        assertEquals(NotificationService.UPDATE_TYPE_STUDIES, headers.get(HEADER_UPDATE_TYPE));

        // study error message
        message = output.receive(TIMEOUT, "study.update");
        headers = message.getHeaders();
        assertEquals(userId, headers.get(HEADER_USER_ID));
        assertEquals(NotificationService.UPDATE_TYPE_STUDIES, headers.get(HEADER_UPDATE_TYPE));
        assertEquals(STUDY_CREATION_ERROR_MESSAGE, headers.get(NotificationService.HEADER_ERROR));

        var requests = TestUtils.getRequestsDone(2, server);
        assertTrue(requests.contains(String.format("/v1/cases/%s/exists", CASE_UUID_CAUSING_STUDY_CREATION_ERROR)));
        assertTrue(requests.stream().anyMatch(r -> r.matches("/v1/networks\\?caseUuid=" + CASE_UUID_CAUSING_STUDY_CREATION_ERROR + "&variantId=" + FIRST_VARIANT_ID + "&reportUuid=.*")));
    }

    @Test
    public void testGetStudyCreationRequests() throws Exception {
        MvcResult mvcResult;
        String resultAsString;
        countDownLatch = new CountDownLatch(1);

        mvcResult = mockMvc.perform(get("/v1/study_creation_requests").header(USER_ID_HEADER, "userId"))
                           .andExpectAll(status().isOk(), content().contentType(MediaType.APPLICATION_JSON))
                           .andReturn();
        resultAsString = mvcResult.getResponse().getContentAsString();
        List<BasicStudyInfos> bsiListResult = mapper.readValue(resultAsString, new TypeReference<List<BasicStudyInfos>>() { });

        // once we checked study creation requests, we can countDown latch to trigger study creation request
        countDownLatch.countDown();

        // drop the broker message for study creation request (creation)
        output.receive(TIMEOUT, studyUpdateDestination);
        // drop the broker message for study creation
        output.receive(TIMEOUT * 3, studyUpdateDestination);
        // drop the broker message for node creation
        output.receive(TIMEOUT, studyUpdateDestination);
        // drop the broker message for study creation request (deletion)
        output.receive(TIMEOUT, studyUpdateDestination);

        mvcResult = mockMvc.perform(get("/v1/study_creation_requests").header(USER_ID_HEADER, "userId"))
                           .andExpectAll(status().isOk(), content().contentType(MediaType.APPLICATION_JSON))
                           .andReturn();

        resultAsString = mvcResult.getResponse().getContentAsString();
        bsiListResult = mapper.readValue(resultAsString, new TypeReference<List<BasicStudyInfos>>() { });

        assertEquals(List.of(), bsiListResult);

        mvcResult = mockMvc.perform(get("/v1/studies").header(USER_ID_HEADER, "userId"))
                           .andExpectAll(status().isOk(), content().contentType(MediaType.APPLICATION_JSON))
                           .andReturn();

        resultAsString = mvcResult.getResponse().getContentAsString();
        List<CreatedStudyBasicInfos> csbiListResponse = mapper.readValue(resultAsString, new TypeReference<List<CreatedStudyBasicInfos>>() { });

        countDownLatch = new CountDownLatch(1);

        //insert a study
        mvcResult = mockMvc.perform(post("/v1/studies/cases/{caseUuid}", NEW_STUDY_CASE_UUID, "false")
                                        .header(USER_ID_HEADER, "userId")
                                        .param(CASE_FORMAT, "XIIDM"))
                           .andExpect(status().isOk())
                           .andReturn();
        resultAsString = mvcResult.getResponse().getContentAsString();

        BasicStudyInfos bsiResult = mapper.readValue(resultAsString, BasicStudyInfos.class);

        assertThat(bsiResult, createMatcherStudyBasicInfos(studyCreationRequestRepository.findAll().get(0).getId()));

        mvcResult = mockMvc.perform(get("/v1/study_creation_requests", NEW_STUDY_CASE_UUID, "false")
                                        .header(USER_ID_HEADER, "userId"))
                           .andExpectAll(status().isOk(), content().contentType(MediaType.APPLICATION_JSON))
                           .andReturn();
        resultAsString = mvcResult.getResponse().getContentAsString();

        bsiListResult = mapper.readValue(resultAsString, new TypeReference<List<BasicStudyInfos>>() { });

        countDownLatch.countDown();

        // drop the broker message for study creation request (creation)
        output.receive(TIMEOUT, studyUpdateDestination);
        // drop the broker message for study creation
        output.receive(TIMEOUT * 3);
        // drop the broker message for node creation
        output.receive(TIMEOUT, studyUpdateDestination);
        // drop the broker message for study creation request (deletion)
        output.receive(TIMEOUT, studyUpdateDestination);

        mvcResult = mockMvc.perform(get("/v1/study_creation_requests").header(USER_ID_HEADER, "userId"))
                           .andExpectAll(status().isOk(), content().contentType(MediaType.APPLICATION_JSON))
                           .andReturn();
        resultAsString = mvcResult.getResponse().getContentAsString();

        bsiListResult = mapper.readValue(resultAsString, new TypeReference<List<BasicStudyInfos>>() { });

        assertEquals(List.of(), bsiListResult);

        mvcResult = mockMvc.perform(get("/v1/studies").header(USER_ID_HEADER, "userId"))
                           .andExpectAll(status().isOk(), content().contentType(MediaType.APPLICATION_JSON))
                           .andReturn();
        resultAsString = mvcResult.getResponse().getContentAsString();
        csbiListResponse = mapper.readValue(resultAsString, new TypeReference<List<CreatedStudyBasicInfos>>() { });

        // assert that all http requests have been sent to remote services
        var requests = TestUtils.getRequestsDone(7, server);
        assertTrue(requests.contains(String.format("/v1/cases/%s/exists", NEW_STUDY_CASE_UUID)));
        assertTrue(requests.stream().anyMatch(r -> r.matches("/v1/networks\\?caseUuid=" + NEW_STUDY_CASE_UUID + "&variantId=" + FIRST_VARIANT_ID + "&reportUuid=.*")));
        assertTrue(requests.contains(String.format("/v1/cases/%s/disableExpiration", NEW_STUDY_CASE_UUID)));
        assertTrue(requests.contains("/v1/parameters/default"));
        assertTrue(requests.stream().anyMatch(r -> r.equals("/v1/users/userId/profile")));
    }

    private void checkUpdateModelStatusMessagesReceived(UUID studyUuid, UUID nodeUuid, String updateType) {
        // assert that the broker message has been sent for updating model status
        Message<byte[]> messageStatus = output.receive(TIMEOUT, studyUpdateDestination);
        assertEquals("", new String(messageStatus.getPayload()));
        MessageHeaders headersStatus = messageStatus.getHeaders();
        assertEquals(studyUuid, headersStatus.get(NotificationService.HEADER_STUDY_UUID));
        if (nodeUuid != null) {
            assertEquals(nodeUuid, headersStatus.get(NotificationService.HEADER_NODE));
        }
        assertEquals(updateType, headersStatus.get(NotificationService.HEADER_UPDATE_TYPE));
    }

    private void checkUpdateModelsStatusMessagesReceived(UUID studyUuid, UUID nodeUuid) {
        checkUpdateModelStatusMessagesReceived(studyUuid, nodeUuid, NotificationService.UPDATE_TYPE_LOADFLOW_STATUS);
        checkUpdateModelStatusMessagesReceived(studyUuid, nodeUuid, NotificationService.UPDATE_TYPE_SECURITY_ANALYSIS_STATUS);
        checkUpdateModelStatusMessagesReceived(studyUuid, nodeUuid, NotificationService.UPDATE_TYPE_SENSITIVITY_ANALYSIS_STATUS);
        checkUpdateModelStatusMessagesReceived(studyUuid, nodeUuid, NotificationService.UPDATE_TYPE_NON_EVACUATED_ENERGY_STATUS);
        checkUpdateModelStatusMessagesReceived(studyUuid, nodeUuid, NotificationService.UPDATE_TYPE_SHORT_CIRCUIT_STATUS);
        checkUpdateModelStatusMessagesReceived(studyUuid, nodeUuid, NotificationService.UPDATE_TYPE_ONE_BUS_SHORT_CIRCUIT_STATUS);
        checkUpdateModelStatusMessagesReceived(studyUuid, nodeUuid, NotificationService.UPDATE_TYPE_VOLTAGE_INIT_STATUS);
        checkUpdateModelStatusMessagesReceived(studyUuid, nodeUuid, NotificationService.UPDATE_TYPE_DYNAMIC_SIMULATION_STATUS);
    }

    private void checkNodeBuildStatusUpdatedMessageReceived(UUID studyUuid, List<UUID> nodesUuids) {
        Message<byte[]> messageStatus = output.receive(TIMEOUT, studyUpdateDestination);
        assertEquals("", new String(messageStatus.getPayload()));
        MessageHeaders headersStatus = messageStatus.getHeaders();
        assertEquals(studyUuid, headersStatus.get(NotificationService.HEADER_STUDY_UUID));
        assertEquals(nodesUuids, headersStatus.get(NotificationService.HEADER_NODES));
        assertEquals(NotificationService.NODE_BUILD_STATUS_UPDATED, headersStatus.get(NotificationService.HEADER_UPDATE_TYPE));
    }

    private void checkEquipmentMessagesReceived(UUID studyNameUserIdUuid, UUID nodeUuid, NetworkImpactsInfos expectedPayload) throws Exception {
        // assert that the broker message has been sent for updating study type
        Message<byte[]> messageStudyUpdate = output.receive(TIMEOUT, studyUpdateDestination);
        NetworkImpactsInfos actualPayload = mapper.readValue(new String(messageStudyUpdate.getPayload()), new TypeReference<NetworkImpactsInfos>() {
        });
        assertThat(expectedPayload, new MatcherJson<>(mapper, actualPayload));
        MessageHeaders headersStudyUpdate = messageStudyUpdate.getHeaders();
        assertEquals(studyNameUserIdUuid, headersStudyUpdate.get(NotificationService.HEADER_STUDY_UUID));
        assertEquals(nodeUuid, headersStudyUpdate.get(NotificationService.HEADER_NODE));
        assertEquals(NotificationService.UPDATE_TYPE_STUDY, headersStudyUpdate.get(NotificationService.HEADER_UPDATE_TYPE));

        checkNodeBuildStatusUpdatedMessageReceived(studyNameUserIdUuid, List.of(nodeUuid));
        checkUpdateModelsStatusMessagesReceived(studyNameUserIdUuid, nodeUuid);
    }

    private void checkEquipmentCreatingMessagesReceived(UUID studyNameUserIdUuid, UUID nodeUuid) {
        // assert that the broker message has been sent for updating study type
        Message<byte[]> messageStudyUpdate = output.receive(TIMEOUT, studyUpdateDestination);
        assertEquals("", new String(messageStudyUpdate.getPayload()));
        MessageHeaders headersStudyUpdate = messageStudyUpdate.getHeaders();
        assertEquals(studyNameUserIdUuid, headersStudyUpdate.get(NotificationService.HEADER_STUDY_UUID));
        assertEquals(nodeUuid, headersStudyUpdate.get(NotificationService.HEADER_PARENT_NODE));
        assertEquals(NotificationService.MODIFICATIONS_CREATING_IN_PROGRESS, headersStudyUpdate.get(NotificationService.HEADER_UPDATE_TYPE));
    }

    private void checkEquipmentUpdatingFinishedMessagesReceived(UUID studyNameUserIdUuid, UUID nodeUuid) {
        // assert that the broker message has been sent for updating study type
        Message<byte[]> messageStudyUpdate = output.receive(TIMEOUT, studyUpdateDestination);
        assertEquals("", new String(messageStudyUpdate.getPayload()));
        MessageHeaders headersStudyUpdate = messageStudyUpdate.getHeaders();
        assertEquals(studyNameUserIdUuid, headersStudyUpdate.get(NotificationService.HEADER_STUDY_UUID));
        assertEquals(nodeUuid, headersStudyUpdate.get(NotificationService.HEADER_PARENT_NODE));
        assertEquals(NotificationService.MODIFICATIONS_UPDATING_FINISHED, headersStudyUpdate.get(NotificationService.HEADER_UPDATE_TYPE));
    }

    private void checkStudyMetadataUpdatedMessagesReceived() {
        // assert that the broker message has been sent for updating study type
        Message<byte[]> messageStudyUpdate = output.receive(TIMEOUT, studyUpdateDestination);
        assertEquals("", new String(messageStudyUpdate.getPayload()));
        MessageHeaders headersStudyUpdate = messageStudyUpdate.getHeaders();
        assertEquals(NotificationService.UPDATE_TYPE_STUDY_METADATA_UPDATED, headersStudyUpdate.get(NotificationService.HEADER_UPDATE_TYPE));
    }

    private void checkEquipmentCreationMessagesReceived(UUID studyNameUserIdUuid, UUID nodeUuid, NetworkImpactsInfos expectedPayload) throws Exception {
        checkEquipmentMessagesReceived(studyNameUserIdUuid, nodeUuid, expectedPayload);
    }

    @Test
    public void testCreateStudyWithDefaultLoadflow() throws Exception {
        createStudy("userId", CASE_UUID);
        StudyEntity study = studyRepository.findAll().get(0);
        assertEquals(study.getNonEvacuatedEnergyProvider(), defaultNonEvacuatedEnergyProvider);
    }

    @Test
    public void testCreateStudyWithDefaultLoadflowUserHasNoParamsInProfile() throws Exception {
        createStudy(NO_PARAMS_IN_PROFILE_USER_ID, CASE_UUID, null, false);
    }

    @Test
    public void testCreateStudyWithDefaultLoadflowUserHasInvalidParamsInProfile() throws Exception {
        createStudy(INVALID_PARAMS_IN_PROFILE_USER_ID, CASE_UUID, PROFILE_LOADFLOW_INVALID_PARAMETERS_UUID_STRING, false);
    }

    @Test
    public void testCreateStudyWithDefaultLoadflowUserHasValidParamsInProfile() throws Exception {
        createStudy(VALID_PARAMS_IN_PROFILE_USER_ID, CASE_UUID, PROFILE_LOADFLOW_VALID_PARAMETERS_UUID_STRING, true);
    }

    private void testDuplicateStudy(UUID study1Uuid) throws Exception {
        String userId = "userId";
        RootNode rootNode = networkModificationTreeService.getStudyTree(study1Uuid);
        UUID modificationNodeUuid = rootNode.getChildren().get(0).getId();
        NetworkModificationNode node1 = createNetworkModificationNode(study1Uuid, modificationNodeUuid, VARIANT_ID, "node1", userId);
        NetworkModificationNode node2 = createNetworkModificationNode(study1Uuid, modificationNodeUuid, VARIANT_ID_2, "node2", userId);

        // add modification on node "node1"
        String createTwoWindingsTransformerAttributes = "{\"type\":\"" + ModificationType.TWO_WINDINGS_TRANSFORMER_CREATION + "\",\"equipmentId\":\"2wtId\",\"equipmentName\":\"2wtName\",\"seriesResistance\":\"10\",\"seriesReactance\":\"10\",\"magnetizingConductance\":\"100\",\"magnetizingSusceptance\":\"100\",\"ratedVoltage1\":\"480\",\"ratedVoltage2\":\"380\",\"voltageLevelId1\":\"CHOO5P6\",\"busOrBusbarSectionId1\":\"CHOO5P6_1\",\"voltageLevelId2\":\"CHOO5P6\",\"busOrBusbarSectionId2\":\"CHOO5P6_1\"}";

        UUID stubPostId = wireMockUtils.stubNetworkModificationPost(mapper.writeValueAsString(Optional.empty()));
        mockMvc.perform(post(URI_NETWORK_MODIF, study1Uuid, node1.getId())
                        .content(createTwoWindingsTransformerAttributes).contentType(MediaType.APPLICATION_JSON)
                        .header(USER_ID_HEADER, "userId"))
               .andExpect(status().isOk());
        checkEquipmentCreatingMessagesReceived(study1Uuid, node1.getId());
        checkNodeBuildStatusUpdatedMessageReceived(study1Uuid, List.of(node1.getId()));
        checkUpdateModelsStatusMessagesReceived(study1Uuid, node1.getId());
        checkEquipmentUpdatingFinishedMessagesReceived(study1Uuid, node1.getId());
        checkElementUpdatedMessageSent(study1Uuid, userId);
        wireMockUtils.verifyNetworkModificationPostWithVariant(stubPostId, createTwoWindingsTransformerAttributes, NETWORK_UUID_STRING, VARIANT_ID);

        // add modification on node "node2"
        String createLoadAttributes = "{\"type\":\"" + ModificationType.LOAD_CREATION + "\",\"loadId\":\"loadId1\",\"loadName\":\"loadName1\",\"loadType\":\"UNDEFINED\",\"activePower\":\"100.0\",\"reactivePower\":\"50.0\",\"voltageLevelId\":\"idVL1\",\"busId\":\"idBus1\"}";

        stubPostId = wireMockUtils.stubNetworkModificationPost(mapper.writeValueAsString(Optional.empty()));
        mockMvc.perform(post(URI_NETWORK_MODIF, study1Uuid, node2.getId())
                        .content(createLoadAttributes).contentType(MediaType.APPLICATION_JSON)
                        .header(USER_ID_HEADER, "userId"))
               .andExpect(status().isOk());
        checkEquipmentCreatingMessagesReceived(study1Uuid, node2.getId());
        checkNodeBuildStatusUpdatedMessageReceived(study1Uuid, List.of(node2.getId()));
        checkUpdateModelsStatusMessagesReceived(study1Uuid, node2.getId());
        checkEquipmentUpdatingFinishedMessagesReceived(study1Uuid, node2.getId());
        checkElementUpdatedMessageSent(study1Uuid, userId);
        wireMockUtils.verifyNetworkModificationPostWithVariant(stubPostId, createLoadAttributes, NETWORK_UUID_STRING, VARIANT_ID_2);

        node2.setSecurityAnalysisResultUuid(UUID.randomUUID());
        node2.setSensitivityAnalysisResultUuid(UUID.randomUUID());
        node2.setShortCircuitAnalysisResultUuid(UUID.randomUUID());
        node2.setOneBusShortCircuitAnalysisResultUuid(UUID.randomUUID());
        node2.setDynamicSimulationResultUuid(UUID.randomUUID());
        node2.setVoltageInitResultUuid(UUID.randomUUID());
        node2.setSecurityAnalysisResultUuid(UUID.randomUUID());
        networkModificationTreeService.updateNode(study1Uuid, node2, userId);
        output.receive(TIMEOUT, studyUpdateDestination);
        checkElementUpdatedMessageSent(study1Uuid, userId);

        // duplicate the study
        StudyEntity duplicatedStudy = duplicateStudy(study1Uuid, userId, "UCTE");
        assertNotEquals(study1Uuid, duplicatedStudy.getId());

        //Test duplication from a non existing source study
        mockMvc.perform(post(STUDIES_URL + "?duplicateFrom={studyUuid}", UUID.randomUUID()).header(USER_ID_HEADER, "userId"))
               .andExpect(status().isNotFound());
    }

    @Test
    public void testDuplicateStudyWithParametersUuid() throws Exception {
        UUID study1Uuid = createStudy("userId", CASE_UUID);
        StudyEntity studyEntity = studyRepository.findById(study1Uuid).orElseThrow();
        studyEntity.setLoadFlowParametersUuid(UUID.randomUUID());
        studyEntity.setSecurityAnalysisParametersUuid(UUID.randomUUID());
        studyEntity.setVoltageInitParametersUuid(UUID.randomUUID());
        studyEntity.setSensitivityAnalysisParametersUuid(UUID.randomUUID());
        studyRepository.save(studyEntity);
        testDuplicateStudy(study1Uuid);
    }

    @Test
    public void testDuplicateStudyWithoutParametersUuid() throws Exception {
        UUID study1Uuid = createStudy("userId", CASE_UUID);
        StudyEntity studyEntity = studyRepository.findById(study1Uuid).orElseThrow();
        studyEntity.setLoadFlowParametersUuid(null);
        studyEntity.setSecurityAnalysisParametersUuid(null);
        studyEntity.setSensitivityAnalysisParametersUuid(null);
        studyRepository.save(studyEntity);
        testDuplicateStudy(study1Uuid);
    }

    @Test
    public void testDuplicateStudyWithErrorDuringCaseDuplication() throws Exception {
        UUID studyUuid = createStudy("userId", CASE_UUID);
        StudyEntity studyEntity = studyRepository.findById(studyUuid).orElseThrow();
        studyRepository.save(studyEntity);

        doAnswer(invocation -> {
            throw new RuntimeException();
        }).when(caseService).duplicateCase(any(), any());

        String response = mockMvc.perform(post(STUDIES_URL + "?duplicateFrom={studyUuid}", studyUuid)
                                            .param(CASE_FORMAT, "XIIDM")
                                            .header(USER_ID_HEADER, "userId"))
                                 .andExpect(status().isOk())
                                 .andReturn()
                                 .getResponse()
                                 .getContentAsString();

        ObjectMapper mapper = new ObjectMapper();
        String duplicatedStudyUuid = mapper.readValue(response, String.class);
        assertNotNull(output.receive(TIMEOUT, studyUpdateDestination));

        assertNull(studyRepository.findById(UUID.fromString(duplicatedStudyUuid)).orElse(null));
    }

    private StudyEntity duplicateStudy(UUID studyUuid, String userId, String caseFormat) throws Exception {
        UUID stubUuid = wireMockUtils.stubDuplicateModificationGroup();
        String response = mockMvc.perform(post(STUDIES_URL + "?duplicateFrom={studyUuid}", studyUuid)
                                            .header(USER_ID_HEADER, "userId"))
                                 .andExpect(status().isOk())
                                 .andReturn()
                                 .getResponse()
                                 .getContentAsString();
        ObjectMapper mapper = new ObjectMapper();
        String newUuid = mapper.readValue(response, String.class);
        StudyEntity sourceStudy = studyRepository.findById(studyUuid).orElseThrow();
        assertNotNull(output.receive(TIMEOUT, studyUpdateDestination));
        assertNotNull(output.receive(TIMEOUT, studyUpdateDestination));
        assertNotNull(output.receive(TIMEOUT, studyUpdateDestination));
        assertNotNull(output.receive(TIMEOUT, studyUpdateDestination));
        assertNotNull(output.receive(TIMEOUT, studyUpdateDestination));
        Message<byte[]> indexationStatusMessageOnGoing = output.receive(TIMEOUT, studyUpdateDestination);
        assertEquals(newUuid, indexationStatusMessageOnGoing.getHeaders().get(NotificationService.HEADER_STUDY_UUID).toString());
        assertEquals(NotificationService.UPDATE_TYPE_INDEXATION_STATUS, indexationStatusMessageOnGoing.getHeaders().get(HEADER_UPDATE_TYPE));
        assertEquals(StudyIndexationStatus.INDEXING_ONGOING.name(), indexationStatusMessageOnGoing.getHeaders().get(NotificationService.HEADER_INDEXATION_STATUS));
        Message<byte[]> indexationStatusMessageDone = output.receive(TIMEOUT, studyUpdateDestination);
        assertEquals(newUuid, indexationStatusMessageDone.getHeaders().get(NotificationService.HEADER_STUDY_UUID).toString());
        assertEquals(NotificationService.UPDATE_TYPE_INDEXATION_STATUS, indexationStatusMessageDone.getHeaders().get(HEADER_UPDATE_TYPE));
        assertEquals(StudyIndexationStatus.INDEXED.name(), indexationStatusMessageDone.getHeaders().get(NotificationService.HEADER_INDEXATION_STATUS));
        assertNotNull(output.receive(TIMEOUT, studyUpdateDestination));

        StudyEntity duplicatedStudy = studyRepository.findById(UUID.fromString(newUuid)).orElse(null);
        assertNotNull(duplicatedStudy);
        RootNode duplicatedRootNode = networkModificationTreeService.getStudyTree(UUID.fromString(newUuid));
        assertNotNull(duplicatedRootNode);

        //Check tree node has been duplicated
        assertEquals(1, duplicatedRootNode.getChildren().size());
        NetworkModificationNode duplicatedModificationNode = (NetworkModificationNode) duplicatedRootNode.getChildren().get(0);
        assertEquals(2, duplicatedModificationNode.getChildren().size());

        assertNull(((NetworkModificationNode) duplicatedModificationNode.getChildren().get(0)).getLoadFlowResultUuid());
        assertNull(((NetworkModificationNode) duplicatedModificationNode.getChildren().get(0)).getSecurityAnalysisResultUuid());
        assertNull(((NetworkModificationNode) duplicatedModificationNode.getChildren().get(0)).getSensitivityAnalysisResultUuid());
        assertNull(((NetworkModificationNode) duplicatedModificationNode.getChildren().get(0)).getNonEvacuatedEnergyResultUuid());

        assertNull(((NetworkModificationNode) duplicatedModificationNode.getChildren().get(1)).getLoadFlowResultUuid());
        assertNull(((NetworkModificationNode) duplicatedModificationNode.getChildren().get(1)).getSecurityAnalysisResultUuid());
        assertNull(((NetworkModificationNode) duplicatedModificationNode.getChildren().get(1)).getSensitivityAnalysisResultUuid());
        assertNull(((NetworkModificationNode) duplicatedModificationNode.getChildren().get(1)).getNonEvacuatedEnergyResultUuid());

        //Check requests to duplicate modification groups has been emitted (3 nodes)
        wireMockUtils.verifyDuplicateModificationGroup(stubUuid, 3);

        Set<RequestWithBody> requests;
        int numberOfRequests = 2;
        if (sourceStudy.getSecurityAnalysisParametersUuid() == null) {
            // if we don't have a securityAnalysisParametersUuid we don't call the security-analysis-server to duplicate them
            assertNull(duplicatedStudy.getSecurityAnalysisParametersUuid());
        } else {
            // else we call the security-analysis-server to duplicate them
            assertNotNull(duplicatedStudy.getSecurityAnalysisParametersUuid());
            numberOfRequests++;
        }
        if (sourceStudy.getVoltageInitParametersUuid() == null) {
            assertNull(duplicatedStudy.getVoltageInitParametersUuid());
        } else {
            assertNotNull(duplicatedStudy.getVoltageInitParametersUuid());
            numberOfRequests++;
        }
        if (sourceStudy.getSensitivityAnalysisParametersUuid() == null) {
            assertNull(duplicatedStudy.getSensitivityAnalysisParametersUuid());
        } else {
            assertNotNull(duplicatedStudy.getSensitivityAnalysisParametersUuid());
            numberOfRequests++;
        }
        if (sourceStudy.getLoadFlowParametersUuid() != null) {
            assertNotNull(duplicatedStudy.getLoadFlowParametersUuid());
            numberOfRequests++;
        }
        requests = TestUtils.getRequestsWithBodyDone(numberOfRequests, server);
        assertEquals(1, requests.stream().filter(r -> r.getPath().matches("/v1/networks/" + duplicatedStudy.getNetworkUuid() + "/reindex-all")).count());
        assertEquals(1, requests.stream().filter(r -> r.getPath().matches("/v1/cases\\?duplicateFrom=.*&withExpiration=false")).count());
        if (sourceStudy.getVoltageInitParametersUuid() != null) {
            assertEquals(1, requests.stream().filter(r -> r.getPath().matches("/v1/parameters\\?duplicateFrom=" + sourceStudy.getVoltageInitParametersUuid())).count());
        }
        if (sourceStudy.getLoadFlowParametersUuid() != null) {
            assertEquals(1, requests.stream().filter(r -> r.getPath().matches("/v1/parameters\\?duplicateFrom=" + sourceStudy.getLoadFlowParametersUuid())).count());
        }
        if (sourceStudy.getSecurityAnalysisParametersUuid() != null) {
            assertEquals(1, requests.stream().filter(r -> r.getPath().matches("/v1/parameters\\?duplicateFrom=" + sourceStudy.getSecurityAnalysisParametersUuid())).count());
        }
        if (sourceStudy.getSensitivityAnalysisParametersUuid() != null) {
            assertEquals(1, requests.stream().filter(r -> r.getPath().matches("/v1/parameters\\?duplicateFrom=" + sourceStudy.getSensitivityAnalysisParametersUuid())).count());
        }
        return duplicatedStudy;
    }

    @Test
    public void testCutAndPasteNode() throws Exception {
        String userId = "userId";
        UUID study1Uuid = createStudy("userId", CASE_UUID);
        RootNode rootNode = networkModificationTreeService.getStudyTree(study1Uuid);
        UUID modificationNodeUuid = rootNode.getChildren().get(0).getId();
        NetworkModificationNode node1 = createNetworkModificationNode(study1Uuid, modificationNodeUuid, VARIANT_ID, "node1", userId);
        NetworkModificationNode node2 = createNetworkModificationNode(study1Uuid, modificationNodeUuid, VARIANT_ID_2, "node2", userId);
        NetworkModificationNode emptyNode = createNetworkModificationNode(study1Uuid, rootNode.getId(), EMPTY_MODIFICATION_GROUP_UUID, VARIANT_ID_2, "emptyNode", userId);

        /*
         *              rootNode
         *              /      \
         * modificationNode   emptyNode
         *       /  \
         *    node1 node2
         *
         */

        // add modification on node "node1"
        String createTwoWindingsTransformerAttributes = "{\"type\":\"" + ModificationType.TWO_WINDINGS_TRANSFORMER_CREATION + "\",\"equipmentId\":\"2wtId\",\"equipmentName\":\"2wtName\",\"seriesResistance\":\"10\",\"seriesReactance\":\"10\",\"magnetizingConductance\":\"100\",\"magnetizingSusceptance\":\"100\",\"ratedVoltage1\":\"480\",\"ratedVoltage2\":\"380\",\"voltageLevelId1\":\"CHOO5P6\",\"busOrBusbarSectionId1\":\"CHOO5P6_1\",\"voltageLevelId2\":\"CHOO5P6\",\"busOrBusbarSectionId2\":\"CHOO5P6_1\"}";
        UUID stubUuid = wireMockUtils.stubNetworkModificationPost(mapper.writeValueAsString(Optional.empty()));
        mockMvc.perform(post(URI_NETWORK_MODIF, study1Uuid, node1.getId())
                        .content(createTwoWindingsTransformerAttributes).contentType(MediaType.APPLICATION_JSON)
                        .header(USER_ID_HEADER, userId))
                .andExpect(status().isOk());
        checkEquipmentCreatingMessagesReceived(study1Uuid, node1.getId());
        checkNodeBuildStatusUpdatedMessageReceived(study1Uuid, List.of(node1.getId()));
        checkUpdateModelsStatusMessagesReceived(study1Uuid, node1.getId());
        checkEquipmentUpdatingFinishedMessagesReceived(study1Uuid, node1.getId());
        checkElementUpdatedMessageSent(study1Uuid, userId);
        wireMockUtils.verifyNetworkModificationPost(stubUuid, createTwoWindingsTransformerAttributes, NETWORK_UUID_STRING);

        // add modification on node "node2"
        String createLoadAttributes = "{\"type\":\"" + ModificationType.LOAD_CREATION + "\",\"loadId\":\"loadId1\",\"loadName\":\"loadName1\",\"loadType\":\"UNDEFINED\",\"activePower\":\"100.0\",\"reactivePower\":\"50.0\",\"voltageLevelId\":\"idVL1\",\"busId\":\"idBus1\"}";
        stubUuid = wireMockUtils.stubNetworkModificationPost(mapper.writeValueAsString(Optional.empty()));
        mockMvc.perform(post(URI_NETWORK_MODIF, study1Uuid, node2.getId())
                        .content(createLoadAttributes).contentType(MediaType.APPLICATION_JSON)
                        .header(USER_ID_HEADER, userId))
               .andExpect(status().isOk());
        checkEquipmentCreatingMessagesReceived(study1Uuid, node2.getId());
        checkNodeBuildStatusUpdatedMessageReceived(study1Uuid, List.of(node2.getId()));
        checkUpdateModelsStatusMessagesReceived(study1Uuid, node2.getId());
        checkEquipmentUpdatingFinishedMessagesReceived(study1Uuid, node2.getId());
        checkElementUpdatedMessageSent(study1Uuid, userId);
        wireMockUtils.verifyNetworkModificationPost(stubUuid, createLoadAttributes, NETWORK_UUID_STRING);

        node2.setLoadFlowResultUuid(UUID.randomUUID());
        node2.setSecurityAnalysisResultUuid(UUID.randomUUID());
        networkModificationTreeService.updateNode(study1Uuid, node2, userId);
        output.receive(TIMEOUT, studyUpdateDestination);
        checkElementUpdatedMessageSent(study1Uuid, userId);

        // node2 should not have any child
        List<NodeEntity> allNodes = networkModificationTreeService.getAllNodes(study1Uuid);
        assertEquals(0, allNodes.stream().filter(nodeEntity -> nodeEntity.getParentNode() != null && nodeEntity.getParentNode().getIdNode().equals(node2.getId())).count());

        // cut the node1 and paste it after node2
        cutAndPasteNode(study1Uuid, node1, node2.getId(), InsertMode.AFTER, 0, userId);

        /*
         *              rootNode
         *              /      \
         * modificationNode   emptyNode
         *       |
         *     node2
         *       |
         *     node1
         */

        //node2 should now have 1 child : node 1
        allNodes = networkModificationTreeService.getAllNodes(study1Uuid);
        assertEquals(List.of(node1.getId()), allNodes.stream()
                .filter(nodeEntity ->
                           nodeEntity.getParentNode() != null
                        && nodeEntity.getParentNode().getIdNode().equals(node2.getId()))
                .map(NodeEntity::getIdNode)
                .collect(Collectors.toList()));

        //modificationNode should now have 1 child : node2
        assertEquals(List.of(node2.getId()), allNodes.stream()
                .filter(nodeEntity ->
                           nodeEntity.getParentNode() != null
                        && nodeEntity.getParentNode().getIdNode().equals(modificationNodeUuid))
                .map(NodeEntity::getIdNode)
                .collect(Collectors.toList()));

        // cut and paste the node2 before emptyNode
        cutAndPasteNode(study1Uuid, node2, emptyNode.getId(), InsertMode.BEFORE, 1, userId);
        allNodes = networkModificationTreeService.getAllNodes(study1Uuid);

        /*
         *              rootNode
         *              /      \
         * modificationNode   node2
         *       |              |
         *     node1        emptyNode
         */

        //rootNode should now have 2 children : modificationNode and node2
        assertEquals(List.of(modificationNodeUuid, node2.getId()), allNodes.stream()
                .filter(nodeEntity ->
                           nodeEntity.getParentNode() != null
                        && nodeEntity.getParentNode().getIdNode().equals(rootNode.getId()))
                .map(NodeEntity::getIdNode)
                .collect(Collectors.toList()));

        //node1 parent should be modificiationNode
        assertEquals(List.of(node1.getId()), allNodes.stream()
                .filter(nodeEntity ->
                           nodeEntity.getParentNode() != null
                        && nodeEntity.getParentNode().getIdNode().equals(modificationNodeUuid))
                .map(NodeEntity::getIdNode)
                .collect(Collectors.toList()));

        // emptyNode parent should be node2
        assertEquals(List.of(emptyNode.getId()), allNodes.stream()
                .filter(nodeEntity ->
                           nodeEntity.getParentNode() != null
                        && nodeEntity.getParentNode().getIdNode().equals(node2.getId()))
                .map(NodeEntity::getIdNode)
                .collect(Collectors.toList()));

        //cut and paste node2 in a new branch starting from modificationNode
        cutAndPasteNode(study1Uuid, node2, modificationNodeUuid, InsertMode.CHILD, 1, userId);
        allNodes = networkModificationTreeService.getAllNodes(study1Uuid);

        /*
         *              rootNode
         *              /      \
         * modificationNode   emptyNode
         *     /      \
         *  node1    node2
         */

        //modificationNode should now have 2 children : node1 and node2
        assertEquals(List.of(node1.getId(), node2.getId()), allNodes.stream()
                .filter(nodeEntity ->
                           nodeEntity.getParentNode() != null
                        && nodeEntity.getParentNode().getIdNode().equals(modificationNodeUuid))
                .map(NodeEntity::getIdNode)
                .collect(Collectors.toList()));

        // modificationNode should now have 2 children : emptyNode and modificationNode
        assertEquals(List.of(modificationNodeUuid, emptyNode.getId()), allNodes.stream()
                .filter(nodeEntity ->
                           nodeEntity.getParentNode() != null
                        && nodeEntity.getParentNode().getIdNode().equals(rootNode.getId()))
                .map(NodeEntity::getIdNode)
                .collect(Collectors.toList()));
    }

    @Test
    public void testCutAndPasteNodeAroundItself() throws Exception {
        String userId = "userId";
        UUID study1Uuid = createStudy(userId, CASE_UUID);
        RootNode rootNode = networkModificationTreeService.getStudyTree(study1Uuid);
        UUID modificationNodeUuid = rootNode.getChildren().get(0).getId();
        NetworkModificationNode node1 = createNetworkModificationNode(study1Uuid, modificationNodeUuid, VARIANT_ID, "node1", userId);

        UUID stubGetCountUuid = wireMockUtils.stubNetworkModificationCountGet(node1.getModificationGroupUuid().toString(), 0);

        //try to cut and paste a node before itself and expect forbidden
        mockMvc.perform(post(STUDIES_URL + "/{studyUuid}/tree/nodes?nodeToCutUuid={nodeUuid}&referenceNodeUuid={referenceNodeUuid}&insertMode={insertMode}",
                            study1Uuid, node1.getId(), node1.getId(), InsertMode.BEFORE)
                        .header(USER_ID_HEADER, "userId"))
               .andExpect(status().isForbidden());
        wireMockUtils.verifyNetworkModificationCountsGet(stubGetCountUuid, node1.getModificationGroupUuid().toString());

        //try to cut and paste a node after itself and expect forbidden
        mockMvc.perform(post(STUDIES_URL + "/{studyUuid}/tree/nodes?nodeToCutUuid={nodeUuid}&referenceNodeUuid={referenceNodeUuid}&insertMode={insertMode}",
                            study1Uuid, node1.getId(), node1.getId(), InsertMode.AFTER)
                        .header(USER_ID_HEADER, "userId"))
               .andExpect(status().isForbidden());
        wireMockUtils.verifyNetworkModificationCountsGet(stubGetCountUuid, node1.getModificationGroupUuid().toString());

        //try to cut and paste a node in a new branch after itself and expect forbidden
        mockMvc.perform(post(STUDIES_URL + "/{studyUuid}/tree/nodes?nodeToCutUuid={nodeUuid}&referenceNodeUuid={referenceNodeUuid}&insertMode={insertMode}",
                            study1Uuid, node1.getId(), node1.getId(), InsertMode.CHILD)
                        .header(USER_ID_HEADER, "userId"))
               .andExpect(status().isForbidden());
        wireMockUtils.verifyNetworkModificationCountsGet(stubGetCountUuid, node1.getModificationGroupUuid().toString());
    }

    @Test
    public void testCutAndPasteNodeWithoutModification() throws Exception {
        String userId = "userId";
        UUID study1Uuid = createStudy(userId, CASE_UUID);
        RootNode rootNode = networkModificationTreeService.getStudyTree(study1Uuid);
        UUID modificationNodeUuid = rootNode.getChildren().get(0).getId();
        NetworkModificationNode node1 = createNetworkModificationNode(study1Uuid, modificationNodeUuid, UUID.randomUUID(), VARIANT_ID, "node1", BuildStatus.BUILT, userId);

        NetworkModificationNode emptyNode = createNetworkModificationNode(study1Uuid, rootNode.getId(), EMPTY_MODIFICATION_GROUP_UUID, VARIANT_ID_2, "emptyNode", BuildStatus.BUILT, userId);
        NetworkModificationNode emptyNodeChild = createNetworkModificationNode(study1Uuid, emptyNode.getId(), UUID.randomUUID(), VARIANT_ID_3, "emptyNodeChild", BuildStatus.BUILT, userId);

        cutAndPasteNode(study1Uuid, emptyNode, node1.getId(), InsertMode.BEFORE, 1, userId);

        Set<String> request = TestUtils.getRequestsDone(1, server);
        assertTrue(request.stream().allMatch(r -> r.matches("/v1/reports/.*")));

        assertEquals(BuildStatus.NOT_BUILT, networkModificationTreeService.getNodeBuildStatus(emptyNode.getId()).getGlobalBuildStatus());
        assertEquals(BuildStatus.BUILT, networkModificationTreeService.getNodeBuildStatus(node1.getId()).getGlobalBuildStatus());
        assertEquals(BuildStatus.BUILT, networkModificationTreeService.getNodeBuildStatus(emptyNodeChild.getId()).getGlobalBuildStatus());
    }

    @Test
    public void testCutAndPasteNodeWithModification() throws Exception {
        String userId = "userId";
        UUID study1Uuid = createStudy(userId, CASE_UUID);
        RootNode rootNode = networkModificationTreeService.getStudyTree(study1Uuid);
        UUID modificationNodeUuid = rootNode.getChildren().get(0).getId();
        NetworkModificationNode node1 = createNetworkModificationNode(study1Uuid, modificationNodeUuid, UUID.randomUUID(), VARIANT_ID, "node1", BuildStatus.BUILT, userId);

        NetworkModificationNode notEmptyNode = createNetworkModificationNode(study1Uuid, rootNode.getId(), UUID.randomUUID(), VARIANT_ID_2, "notEmptyNode", BuildStatus.BUILT, userId);
        NetworkModificationNode notEmptyNodeChild = createNetworkModificationNode(study1Uuid, notEmptyNode.getId(), UUID.randomUUID(), VARIANT_ID_3, "notEmptyNodeChild", BuildStatus.BUILT, userId);

        cutAndPasteNode(study1Uuid, notEmptyNode, node1.getId(), InsertMode.BEFORE, 1, userId);

        Set<String> request = TestUtils.getRequestsDone(3, server);
        assertTrue(request.stream().allMatch(r -> r.matches("/v1/reports/.*")));

        assertEquals(BuildStatus.NOT_BUILT, networkModificationTreeService.getNodeBuildStatus(notEmptyNode.getId()).getGlobalBuildStatus());
        assertEquals(BuildStatus.NOT_BUILT, networkModificationTreeService.getNodeBuildStatus(node1.getId()).getGlobalBuildStatus());
        assertEquals(BuildStatus.NOT_BUILT, networkModificationTreeService.getNodeBuildStatus(notEmptyNodeChild.getId()).getGlobalBuildStatus());
    }

    @Test
    public void testCutAndPastErrors() throws Exception {
        String userId = "userId";
        UUID study1Uuid = createStudy("userId", CASE_UUID);
        RootNode rootNode = networkModificationTreeService.getStudyTree(study1Uuid);
        UUID modificationNodeUuid = rootNode.getChildren().get(0).getId();
        NetworkModificationNode node1 = createNetworkModificationNode(study1Uuid, modificationNodeUuid, VARIANT_ID, "node1", userId);

        //try cut non existing node and expect not found
        mockMvc.perform(post(STUDIES_URL + "/{studyUuid}/tree/nodes?nodeToCutUuid={nodeUuid}&referenceNodeUuid={referenceNodeUuid}&insertMode={insertMode}",
                            study1Uuid, UUID.randomUUID(), node1.getId(), InsertMode.AFTER)
                        .header(USER_ID_HEADER, "userId"))
               .andExpect(status().isNotFound());

        //try to cut to a non existing position and expect not found
        mockMvc.perform(post(STUDIES_URL + "/{studyUuid}/tree/nodes?nodeToCutUuid={nodeUuid}&referenceNodeUuid={referenceNodeUuid}&insertMode={insertMode}",
                            study1Uuid, node1.getId(), UUID.randomUUID(), InsertMode.AFTER)
                        .header(USER_ID_HEADER, "userId"))
               .andExpect(status().isNotFound());

        //try to cut and paste to before the root node and expect forbidden
        UUID stubUuid = wireMockUtils.stubNetworkModificationCountGet(node1.getModificationGroupUuid().toString(), 0);
        mockMvc.perform(post(STUDIES_URL + "/{studyUuid}/tree/nodes?nodeToCutUuid={nodeUuid}&referenceNodeUuid={referenceNodeUuid}&insertMode={insertMode}",
                            study1Uuid, node1.getId(), rootNode.getId(), InsertMode.BEFORE)
                        .header(USER_ID_HEADER, "userId"))
               .andExpect(status().isForbidden());

        wireMockUtils.verifyNetworkModificationCountsGet(stubUuid, node1.getModificationGroupUuid().toString());
    }

    @Test
    public void testCutAndPasteSubtree() throws Exception {
        String userId = "userId";
        UUID study1Uuid = createStudy(userId, CASE_UUID);
        RootNode rootNode = networkModificationTreeService.getStudyTree(study1Uuid);
        UUID modificationNodeUuid = rootNode.getChildren().get(0).getId();
        NetworkModificationNode node1 = createNetworkModificationNode(study1Uuid, modificationNodeUuid, UUID.randomUUID(), VARIANT_ID, "node1", BuildStatus.BUILT, userId);

        NetworkModificationNode emptyNode = createNetworkModificationNode(study1Uuid, rootNode.getId(), EMPTY_MODIFICATION_GROUP_UUID, VARIANT_ID_2, "emptyNode", BuildStatus.BUILT, userId);
        NetworkModificationNode emptyNodeChild = createNetworkModificationNode(study1Uuid, emptyNode.getId(), UUID.randomUUID(), VARIANT_ID_3, "emptyNodeChild", BuildStatus.BUILT, userId);

        mockMvc.perform(post(STUDIES_URL + "/{studyUuid}/tree/subtrees?subtreeToCutParentNodeUuid={nodeUuid}&referenceNodeUuid={referenceNodeUuid}",
                            study1Uuid, emptyNode.getId(), emptyNodeChild.getId())
                        .header(USER_ID_HEADER, userId))
               .andExpect(status().isForbidden());

        mockMvc.perform(post(STUDIES_URL + "/{studyUuid}/tree/subtrees?subtreeToCutParentNodeUuid={nodeUuid}&referenceNodeUuid={referenceNodeUuid}",
                            study1Uuid, emptyNode.getId(), node1.getId())
                        .header(USER_ID_HEADER, userId))
               .andExpect(status().isOk());

        checkNodeBuildStatusUpdatedMessageReceived(study1Uuid, List.of(emptyNode.getId(), emptyNodeChild.getId()));

        //loadflow_status
        assertNotNull(output.receive(TIMEOUT, studyUpdateDestination));
        //securityAnalysis_status
        assertNotNull(output.receive(TIMEOUT, studyUpdateDestination));
        //sensitivityAnalysis_status
        assertNotNull(output.receive(TIMEOUT, studyUpdateDestination));
        //nonEvacuatedEnergy_status
        assertNotNull(output.receive(TIMEOUT, studyUpdateDestination));
        //shortCircuitAnalysis_status
        assertNotNull(output.receive(TIMEOUT, studyUpdateDestination));
        //oneBusShortCircuitAnalysis_status
        assertNotNull(output.receive(TIMEOUT, studyUpdateDestination));
        //dynamicSimulation_status
        assertNotNull(output.receive(TIMEOUT, studyUpdateDestination));
        //voltageInit_status
        assertNotNull(output.receive(TIMEOUT, studyUpdateDestination));

        checkSubtreeMovedMessageSent(study1Uuid, emptyNode.getId(), node1.getId());
        checkElementUpdatedMessageSent(study1Uuid, userId);

        var request = TestUtils.getRequestsDone(2, server);
        assertTrue(request.stream().allMatch(r -> r.matches("/v1/reports/.*")));

        assertEquals(BuildStatus.BUILT, networkModificationTreeService.getNodeBuildStatus(node1.getId()).getGlobalBuildStatus());
        assertEquals(BuildStatus.NOT_BUILT, networkModificationTreeService.getNodeBuildStatus(emptyNode.getId()).getGlobalBuildStatus());
        assertEquals(BuildStatus.NOT_BUILT, networkModificationTreeService.getNodeBuildStatus(emptyNodeChild.getId()).getGlobalBuildStatus());

        mockMvc.perform(get(STUDIES_URL + "/{studyUuid}/subtree?parentNodeUuid={parentSubtreeNode}", study1Uuid, emptyNode.getId())
                        .header(USER_ID_HEADER, "userId"))
               .andExpect(status().isOk());

        mockMvc.perform(get(STUDIES_URL + "/{studyUuid}/subtree?parentNodeUuid={parentSubtreeNode}", study1Uuid, UUID.randomUUID())
                        .header(USER_ID_HEADER, "userId"))
               .andExpect(status().isNotFound());
    }

    @Test
    public void testDuplicateNode() throws Exception {
        String userId = "userId";
        UUID study1Uuid = createStudy(userId, CASE_UUID);
        RootNode rootNode = networkModificationTreeService.getStudyTree(study1Uuid);
        UUID modificationNodeUuid = rootNode.getChildren().get(0).getId();
        NetworkModificationNode node1 = createNetworkModificationNode(study1Uuid, modificationNodeUuid, VARIANT_ID, "node1", userId);
        NetworkModificationNode node2 = createNetworkModificationNode(study1Uuid, modificationNodeUuid, VARIANT_ID_2, "node2", userId);
        NetworkModificationNode node3 = createNetworkModificationNode(study1Uuid, rootNode.getId(), UUID.randomUUID(), VARIANT_ID, "node3", BuildStatus.BUILT, userId);
        NetworkModificationNode emptyNode = createNetworkModificationNode(study1Uuid, rootNode.getId(), EMPTY_MODIFICATION_GROUP_UUID, VARIANT_ID_2, "emptyNode", userId);

        // add modification on node "node1"
        String createTwoWindingsTransformerAttributes = "{\"type\":\"" + ModificationType.TWO_WINDINGS_TRANSFORMER_CREATION + "\",\"equipmentId\":\"2wtId\",\"equipmentName\":\"2wtName\",\"seriesResistance\":\"10\",\"seriesReactance\":\"10\",\"magnetizingConductance\":\"100\",\"magnetizingSusceptance\":\"100\",\"ratedVoltage1\":\"480\",\"ratedVoltage2\":\"380\",\"voltageLevelId1\":\"CHOO5P6\",\"busOrBusbarSectionId1\":\"CHOO5P6_1\",\"voltageLevelId2\":\"CHOO5P6\",\"busOrBusbarSectionId2\":\"CHOO5P6_1\"}";
        UUID stubUuid = wireMockUtils.stubNetworkModificationPost(mapper.writeValueAsString(Optional.empty()));
        mockMvc.perform(post(URI_NETWORK_MODIF, study1Uuid, node1.getId())
                        .content(createTwoWindingsTransformerAttributes).contentType(MediaType.APPLICATION_JSON)
                        .header(USER_ID_HEADER, "userId"))
               .andExpect(status().isOk());
        checkEquipmentCreatingMessagesReceived(study1Uuid, node1.getId());
        checkNodeBuildStatusUpdatedMessageReceived(study1Uuid, List.of(node1.getId()));
        checkUpdateModelsStatusMessagesReceived(study1Uuid, node1.getId());
        checkEquipmentUpdatingFinishedMessagesReceived(study1Uuid, node1.getId());
        checkElementUpdatedMessageSent(study1Uuid, userId);
        wireMockUtils.verifyNetworkModificationPostWithVariant(stubUuid, createTwoWindingsTransformerAttributes, NETWORK_UUID_STRING, VARIANT_ID);

        // add modification on node "node2"
        String createLoadAttributes = "{\"type\":\"" + ModificationType.LOAD_CREATION + "\",\"loadId\":\"loadId1\",\"loadName\":\"loadName1\",\"loadType\":\"UNDEFINED\",\"activePower\":\"100.0\",\"reactivePower\":\"50.0\",\"voltageLevelId\":\"idVL1\",\"busId\":\"idBus1\"}";
        stubUuid = wireMockUtils.stubNetworkModificationPost(mapper.writeValueAsString(Optional.empty()));
        mockMvc.perform(post(URI_NETWORK_MODIF, study1Uuid, node2.getId())
                        .content(createLoadAttributes).contentType(MediaType.APPLICATION_JSON)
                        .header(USER_ID_HEADER, "userId"))
               .andExpect(status().isOk());
        checkEquipmentCreatingMessagesReceived(study1Uuid, node2.getId());
        checkNodeBuildStatusUpdatedMessageReceived(study1Uuid, List.of(node2.getId()));
        checkUpdateModelsStatusMessagesReceived(study1Uuid, node2.getId());
        checkEquipmentUpdatingFinishedMessagesReceived(study1Uuid, node2.getId());
        checkElementUpdatedMessageSent(study1Uuid, userId);
        wireMockUtils.verifyNetworkModificationPostWithVariant(stubUuid, createLoadAttributes, NETWORK_UUID_STRING, VARIANT_ID_2);

        node2.setLoadFlowResultUuid(UUID.randomUUID());
        node2.setSecurityAnalysisResultUuid(UUID.randomUUID());
        networkModificationTreeService.updateNode(study1Uuid, node2, userId);
        output.receive(TIMEOUT, studyUpdateDestination);
        checkElementUpdatedMessageSent(study1Uuid, userId);

        //node2 should not have any child
        List<NodeEntity> allNodes = networkModificationTreeService.getAllNodes(study1Uuid);
        assertEquals(0, allNodes.stream().filter(nodeEntity -> nodeEntity.getParentNode() != null && nodeEntity.getParentNode().getIdNode().equals(node2.getId())).count());

        // duplicate the node1 after node2
        UUID duplicatedNodeUuid = duplicateNode(study1Uuid, study1Uuid, node1, node2.getId(), InsertMode.AFTER, userId);

        //node2 should now have 1 child
        allNodes = networkModificationTreeService.getAllNodes(study1Uuid);
        assertEquals(1, allNodes.stream()
                .filter(nodeEntity -> nodeEntity.getParentNode() != null
                        && nodeEntity.getIdNode().equals(duplicatedNodeUuid)
                        && nodeEntity.getParentNode().getIdNode().equals(node2.getId()))
                .count());

        // duplicate the node2 before node1
        UUID duplicatedNodeUuid2 = duplicateNode(study1Uuid, study1Uuid, node2, node1.getId(), InsertMode.BEFORE, userId);
        allNodes = networkModificationTreeService.getAllNodes(study1Uuid);
        assertEquals(1, allNodes.stream()
                .filter(nodeEntity -> nodeEntity.getParentNode() != null
                        && nodeEntity.getIdNode().equals(duplicatedNodeUuid2)
                        && nodeEntity.getParentNode().getIdNode().equals(modificationNodeUuid))
                .count());

        //now the tree looks like root -> modificationNode -> duplicatedNode2 -> node1 -> node2 -> duplicatedNode1
        //duplicate node1 in a new branch starting from duplicatedNode2
        UUID duplicatedNodeUuid3 = duplicateNode(study1Uuid, study1Uuid, node1, duplicatedNodeUuid2, InsertMode.CHILD, userId);
        allNodes = networkModificationTreeService.getAllNodes(study1Uuid);
        //expect to have modificationNode as a parent
        assertEquals(1, allNodes.stream()
                .filter(nodeEntity -> nodeEntity.getParentNode() != null
                        && nodeEntity.getIdNode().equals(duplicatedNodeUuid3)
                        && nodeEntity.getParentNode().getIdNode().equals(duplicatedNodeUuid2))
                .count());
        //and expect that no other node has the new branch create node as parent
        assertEquals(0, allNodes.stream().filter(nodeEntity -> nodeEntity.getParentNode() != null && nodeEntity.getParentNode().getIdNode().equals(duplicatedNodeUuid3)).count());

        //try copy non existing node and expect not found
        mockMvc.perform(post(STUDIES_URL + "/{studyUuid}/tree/nodes?nodeToCopyUuid={nodeUuid}&referenceNodeUuid={referenceNodeUuid}&insertMode={insertMode}&sourceStudyUuid={sourceStudyUuid}",
                            study1Uuid, UUID.randomUUID(), node1.getId(), InsertMode.AFTER, study1Uuid)
                        .header(USER_ID_HEADER, "userId"))
               .andExpect(status().isNotFound());

        //try to copy to a non existing position and expect not found
        mockMvc.perform(post(STUDIES_URL + "/{studyUuid}/tree/nodes?nodeToCopyUuid={nodeUuid}&referenceNodeUuid={referenceNodeUuid}&insertMode={insertMode}&sourceStudyUuid={sourceStudyUuid}",
                            study1Uuid, node1.getId(), UUID.randomUUID(), InsertMode.AFTER, study1Uuid)
                        .header(USER_ID_HEADER, "userId"))
               .andExpect(status().isNotFound());

        //try to copy to before the root node and expect forbidden
        mockMvc.perform(post(STUDIES_URL + "/{studyUuid}/tree/nodes?nodeToCopyUuid={nodeUuid}&referenceNodeUuid={referenceNodeUuid}&insertMode={insertMode}&sourceStudyUuid={sourceStudyUuid}",
                            study1Uuid, node1.getId(), rootNode.getId(), InsertMode.BEFORE, study1Uuid)
                        .header(USER_ID_HEADER, "userId"))
               .andExpect(status().isForbidden());

        // Test Built status when duplicating an empty node
        assertEquals(BuildStatus.BUILT, networkModificationTreeService.getNodeBuildStatus(node3.getId()).getGlobalBuildStatus());
        duplicateNode(study1Uuid, study1Uuid, emptyNode, node3.getId(), InsertMode.BEFORE, userId);
        assertEquals(BuildStatus.BUILT, networkModificationTreeService.getNodeBuildStatus(node3.getId()).getGlobalBuildStatus());
    }

    @Test
    public void testDuplicateSubtree() throws Exception {
        String userId = "userId";
        UUID study1Uuid = createStudy(userId, CASE_UUID);
        RootNode rootNode = networkModificationTreeService.getStudyTree(study1Uuid);
        UUID modificationNodeUuid = rootNode.getChildren().get(0).getId();
        NetworkModificationNode node1 = createNetworkModificationNode(study1Uuid, modificationNodeUuid, VARIANT_ID, "node1", userId);
        NetworkModificationNode node2 = createNetworkModificationNode(study1Uuid, node1.getId(), VARIANT_ID_2, "node2", userId);
        NetworkModificationNode node3 = createNetworkModificationNode(study1Uuid, node2.getId(), UUID.randomUUID(), VARIANT_ID, "node3", BuildStatus.BUILT, userId);
        NetworkModificationNode node4 = createNetworkModificationNode(study1Uuid, rootNode.getId(), EMPTY_MODIFICATION_GROUP_UUID, VARIANT_ID_2, "emptyNode", userId);

        /*tree state
            root
            ├── root children
            │   └── node 1
            │       └── node 2
            │           └── node 3
            └── node 4
         */

        // add modification on node "node1" (not built) -> invalidation of node 3
        String createTwoWindingsTransformerAttributes = "{\"type\":\"" + ModificationType.TWO_WINDINGS_TRANSFORMER_CREATION + "\",\"equipmentId\":\"2wtId\",\"equipmentName\":\"2wtName\",\"seriesResistance\":\"10\",\"seriesReactance\":\"10\",\"magnetizingConductance\":\"100\",\"magnetizingSusceptance\":\"100\",\"ratedVoltage1\":\"480\",\"ratedVoltage2\":\"380\",\"voltageLevelId1\":\"CHOO5P6\",\"busOrBusbarSectionId1\":\"CHOO5P6_1\",\"voltageLevelId2\":\"CHOO5P6\",\"busOrBusbarSectionId2\":\"CHOO5P6_1\"}";
        UUID stubUuid = wireMockUtils.stubNetworkModificationPost(mapper.writeValueAsString(Optional.empty()));
        mockMvc.perform(post(URI_NETWORK_MODIF, study1Uuid, node1.getId())
                        .content(createTwoWindingsTransformerAttributes).contentType(MediaType.APPLICATION_JSON)
                        .header(USER_ID_HEADER, "userId"))
               .andExpect(status().isOk());
        checkEquipmentCreatingMessagesReceived(study1Uuid, node1.getId());
        checkNodeBuildStatusUpdatedMessageReceived(study1Uuid, List.of(node1.getId(), node3.getId()));
        checkUpdateModelsStatusMessagesReceived(study1Uuid, node1.getId());
        checkEquipmentUpdatingFinishedMessagesReceived(study1Uuid, node1.getId());
        checkElementUpdatedMessageSent(study1Uuid, userId);
        wireMockUtils.verifyNetworkModificationPostWithVariant(stubUuid, createTwoWindingsTransformerAttributes, NETWORK_UUID_STRING, VARIANT_ID);

        // Invalidation node 3
        assertEquals(BuildStatus.NOT_BUILT, networkModificationTreeService.getNodeBuildStatus(node3.getId()).getGlobalBuildStatus());
        Set<RequestWithBody> requests = TestUtils.getRequestsWithBodyDone(1, server);
        assertEquals(1, requests.stream().filter(r -> r.getPath().matches("/v1/reports/.*")).count());

        // add modification on node "node2"
        String createLoadAttributes = "{\"type\":\"" + ModificationType.LOAD_CREATION + "\",\"loadId\":\"loadId1\",\"loadName\":\"loadName1\",\"loadType\":\"UNDEFINED\",\"activePower\":\"100.0\",\"reactivePower\":\"50.0\",\"voltageLevelId\":\"idVL1\",\"busId\":\"idBus1\"}";
        stubUuid = wireMockUtils.stubNetworkModificationPost(mapper.writeValueAsString(Optional.empty()));
        mockMvc.perform(post(URI_NETWORK_MODIF, study1Uuid, node2.getId())
                        .content(createLoadAttributes).contentType(MediaType.APPLICATION_JSON)
                        .header(USER_ID_HEADER, "userId"))
               .andExpect(status().isOk());
        checkEquipmentCreatingMessagesReceived(study1Uuid, node2.getId());
        checkNodeBuildStatusUpdatedMessageReceived(study1Uuid, List.of(node2.getId()));
        checkUpdateModelsStatusMessagesReceived(study1Uuid, node2.getId());
        checkEquipmentUpdatingFinishedMessagesReceived(study1Uuid, node2.getId());
        checkElementUpdatedMessageSent(study1Uuid, userId);
        wireMockUtils.verifyNetworkModificationPostWithVariant(stubUuid, createLoadAttributes, NETWORK_UUID_STRING, VARIANT_ID_2);

        node2.setNodeBuildStatus(NodeBuildStatus.from(BuildStatus.BUILT));
        node2.setLoadFlowResultUuid(UUID.randomUUID());
        node2.setSecurityAnalysisResultUuid(UUID.randomUUID());
        networkModificationTreeService.updateNode(study1Uuid, node2, userId);
        output.receive(TIMEOUT, studyUpdateDestination);
        checkElementUpdatedMessageSent(study1Uuid, userId);

        //node 4 should not have any children
        List<NodeEntity> allNodes = networkModificationTreeService.getAllNodes(study1Uuid);
        assertEquals(0, allNodes.stream().filter(nodeEntity -> nodeEntity.getParentNode() != null && nodeEntity.getParentNode().getIdNode().equals(node4.getId())).count());

        // duplicate the node1 after node4
        List<UUID> allNodesBeforeDuplication = networkModificationTreeService.getAllNodes(study1Uuid).stream().map(NodeEntity::getIdNode).collect(Collectors.toList());
        UUID stubDuplicateUuid = wireMockUtils.stubDuplicateModificationGroup();

        mockMvc.perform(post(STUDIES_URL + "/{study1Uuid}/tree/subtrees?subtreeToCopyParentNodeUuid={parentNodeToCopy}&referenceNodeUuid={referenceNodeUuid}&sourceStudyUuid={sourceStudyUuid}",
                            study1Uuid, node1.getId(), node4.getId(), study1Uuid)
                        .header(USER_ID_HEADER, "userId"))
               .andExpect(status().isOk());

        List<UUID> nodesAfterDuplication = networkModificationTreeService.getAllNodes(study1Uuid).stream().map(NodeEntity::getIdNode).collect(Collectors.toList());
        nodesAfterDuplication.removeAll(allNodesBeforeDuplication);
        assertEquals(3, nodesAfterDuplication.size());

        checkSubtreeCreatedMessageSent(study1Uuid, nodesAfterDuplication.get(0), node4.getId());
        checkElementUpdatedMessageSent(study1Uuid, userId);
        wireMockUtils.verifyDuplicateModificationGroup(stubDuplicateUuid, 3);

        /*tree state
            root
            ├── root children
            │   └── node 1
            │       └── node 2
            │           └── node 3
            └── node 4
                └── node 1 duplicated
                    └── node 2 duplicated
                        └── node 3 duplicated
         */

        mockMvc.perform(get(STUDIES_URL + "/{studyUuid}/subtree?parentNodeUuid={parentSubtreeNode}", study1Uuid, nodesAfterDuplication.get(0))
                        .header(USER_ID_HEADER, "userId"))
               .andExpect(status().isOk());

        mockMvc.perform(get(STUDIES_URL + "/{studyUuid}/subtree?parentNodeUuid={parentSubtreeNode}", study1Uuid, UUID.randomUUID())
                        .header(USER_ID_HEADER, "userId"))
               .andExpect(status().isNotFound());

        allNodes = networkModificationTreeService.getAllNodes(study1Uuid);

        //first root children should still have a children
        assertEquals(1, allNodes.stream()
                .filter(nodeEntity -> nodeEntity.getParentNode() != null
                        && nodeEntity.getIdNode().equals(node1.getId())
                        && nodeEntity.getParentNode().getIdNode().equals(modificationNodeUuid))
                .count());

        //node4 should now have 1 child
        assertEquals(1, allNodes.stream()
                .filter(nodeEntity -> nodeEntity.getParentNode() != null
                        && nodeEntity.getIdNode().equals(nodesAfterDuplication.get(0))
                        && nodeEntity.getParentNode().getIdNode().equals(node4.getId()))
                .count());

        //node2 should be built
        assertEquals(BuildStatus.BUILT, networkModificationTreeService.getNodeBuildStatus(node2.getId()).getGlobalBuildStatus());
        //duplicated node2 should now be not built
        assertEquals(BuildStatus.NOT_BUILT, networkModificationTreeService.getNodeBuildStatus(nodesAfterDuplication.get(1)).getGlobalBuildStatus());

        //try copy non existing node and expect not found
        mockMvc.perform(post(STUDIES_URL + "/{targetStudyUuid}/tree/subtrees?subtreeToCopyParentNodeUuid={parentNodeToCopy}&referenceNodeUuid={referenceNodeUuid}&sourceStudyUuid={sourceStudyUuid}",
                            study1Uuid, UUID.randomUUID(), node1.getId(), study1Uuid)
                        .header(USER_ID_HEADER, "userId"))
               .andExpect(status().isNotFound());

        //try to copy to a non existing position and expect not found
        mockMvc.perform(post(STUDIES_URL + "/{targetStudyUuid}/tree/subtrees?subtreeToCopyParentNodeUuid={parentNodeToCopy}&referenceNodeUuid={referenceNodeUuid}&sourceStudyUuid={sourceStudyUuid}",
                            study1Uuid, node1.getId(), UUID.randomUUID(), study1Uuid)
                        .header(USER_ID_HEADER, "userId"))
               .andExpect(status().isNotFound());
    }

    @Test
    public void testDuplicateNodeBetweenStudies() throws Exception {
        String userId = "userId";
        UUID study1Uuid = createStudy(userId, CASE_UUID);
        RootNode rootNode = networkModificationTreeService.getStudyTree(study1Uuid);
        UUID modificationNodeUuid = rootNode.getChildren().get(0).getId();
        NetworkModificationNode node1 = createNetworkModificationNode(study1Uuid, modificationNodeUuid, VARIANT_ID, "node1", userId);
        NetworkModificationNode node2 = createNetworkModificationNode(study1Uuid, modificationNodeUuid, VARIANT_ID_2, "node2", userId);

        UUID study2Uuid = createStudy(userId, CASE_UUID);
        RootNode study2RootNode = networkModificationTreeService.getStudyTree(study2Uuid);
        UUID study2ModificationNodeUuid = study2RootNode.getChildren().get(0).getId();
        NetworkModificationNode study2Node2 = createNetworkModificationNode(study2Uuid, study2ModificationNodeUuid, VARIANT_ID_2, "node2", userId);

        // add modification on study 1 node "node1"
        UUID stubUuid = wireMockUtils.stubNetworkModificationPost(mapper.writeValueAsString(Optional.empty()));
        String createTwoWindingsTransformerAttributes = "{\"type\":\"" + ModificationType.TWO_WINDINGS_TRANSFORMER_CREATION + "\",\"equipmentId\":\"2wtId\",\"equipmentName\":\"2wtName\",\"seriesResistance\":\"10\",\"seriesReactance\":\"10\",\"magnetizingConductance\":\"100\",\"magnetizingSusceptance\":\"100\",\"ratedVoltage1\":\"480\",\"ratedVoltage2\":\"380\",\"voltageLevelId1\":\"CHOO5P6\",\"busOrBusbarSectionId1\":\"CHOO5P6_1\",\"voltageLevelId2\":\"CHOO5P6\",\"busOrBusbarSectionId2\":\"CHOO5P6_1\"}";
        mockMvc.perform(post(URI_NETWORK_MODIF, study1Uuid, node1.getId())
                        .content(createTwoWindingsTransformerAttributes).contentType(MediaType.APPLICATION_JSON)
                        .header(USER_ID_HEADER, "userId"))
               .andExpect(status().isOk());
        checkEquipmentCreatingMessagesReceived(study1Uuid, node1.getId());
        checkNodeBuildStatusUpdatedMessageReceived(study1Uuid, List.of(node1.getId()));
        checkUpdateModelsStatusMessagesReceived(study1Uuid, node1.getId());
        checkEquipmentUpdatingFinishedMessagesReceived(study1Uuid, node1.getId());
        checkElementUpdatedMessageSent(study1Uuid, userId);
        wireMockUtils.verifyNetworkModificationPostWithVariant(stubUuid, createTwoWindingsTransformerAttributes, NETWORK_UUID_STRING, VARIANT_ID);

        // add modification on node "node2"
        stubUuid = wireMockUtils.stubNetworkModificationPost(mapper.writeValueAsString(Optional.empty()));
        String createLoadAttributes = "{\"type\":\"" + ModificationType.LOAD_CREATION + "\",\"loadId\":\"loadId1\",\"loadName\":\"loadName1\",\"loadType\":\"UNDEFINED\",\"activePower\":\"100.0\",\"reactivePower\":\"50.0\",\"voltageLevelId\":\"idVL1\",\"busId\":\"idBus1\"}";
        mockMvc.perform(post(URI_NETWORK_MODIF, study1Uuid, node2.getId())
                        .content(createLoadAttributes).contentType(MediaType.APPLICATION_JSON)
                        .header(USER_ID_HEADER, "userId"))
               .andExpect(status().isOk());
        checkEquipmentCreatingMessagesReceived(study1Uuid, node2.getId());
        checkNodeBuildStatusUpdatedMessageReceived(study1Uuid, List.of(node2.getId()));
        checkUpdateModelsStatusMessagesReceived(study1Uuid, node2.getId());
        checkEquipmentUpdatingFinishedMessagesReceived(study1Uuid, node2.getId());
        checkElementUpdatedMessageSent(study1Uuid, userId);
        wireMockUtils.verifyNetworkModificationPostWithVariant(stubUuid, createLoadAttributes, NETWORK_UUID_STRING, VARIANT_ID_2);

        //study 2 node2 should not have any child
        List<NodeEntity> allNodes = networkModificationTreeService.getAllNodes(study2Uuid);
        assertEquals(0, allNodes.stream().filter(nodeEntity -> nodeEntity.getParentNode() != null && nodeEntity.getParentNode().getIdNode().equals(study2Node2.getId())).count());

        // duplicate the node1 from study 1 after node2 from study 2
        UUID duplicatedNodeUuid = duplicateNode(study1Uuid, study2Uuid, node1, study2Node2.getId(), InsertMode.AFTER, userId);

        //node2 should now have 1 child
        allNodes = networkModificationTreeService.getAllNodes(study2Uuid);
        assertEquals(1, allNodes.stream()
                .filter(nodeEntity -> nodeEntity.getParentNode() != null
                        && nodeEntity.getIdNode().equals(duplicatedNodeUuid)
                        && nodeEntity.getParentNode().getIdNode().equals(study2Node2.getId()))
                .count());
    }

    private void cutAndPasteNode(UUID studyUuid, NetworkModificationNode nodeToCopy, UUID referenceNodeUuid, InsertMode insertMode, int childCount, String userId) throws Exception {
        UUID stubUuid = wireMockUtils.stubNetworkModificationCountGet(nodeToCopy.getModificationGroupUuid().toString(),
            EMPTY_MODIFICATION_GROUP_UUID.equals(nodeToCopy.getModificationGroupUuid()) ? 0 : 1);
        mockMvc.perform(post(STUDIES_URL + "/{studyUuid}/tree/nodes?nodeToCutUuid={nodeUuid}&referenceNodeUuid={referenceNodeUuid}&insertMode={insertMode}",
                            studyUuid, nodeToCopy.getId(), referenceNodeUuid, insertMode)
                        .header(USER_ID_HEADER, userId))
               .andExpect(status().isOk());
        checkElementUpdatedMessageSent(studyUuid, userId);
        wireMockUtils.verifyNetworkModificationCountsGet(stubUuid, nodeToCopy.getModificationGroupUuid().toString());

        boolean nodeHasModifications = networkModificationTreeService.hasModifications(nodeToCopy.getId(), false);
        wireMockUtils.verifyNetworkModificationCountsGet(stubUuid, nodeToCopy.getModificationGroupUuid().toString());

        /*
         * moving node
         */
        //nodeMoved
        Message<byte[]> message = output.receive(TIMEOUT, studyUpdateDestination);
        assertEquals(studyUuid, message.getHeaders().get(NotificationService.HEADER_STUDY_UUID));
        assertEquals(NotificationService.NODE_MOVED, message.getHeaders().get(NotificationService.HEADER_UPDATE_TYPE));
        assertEquals(nodeToCopy.getId(), message.getHeaders().get(NotificationService.HEADER_MOVED_NODE));
        assertEquals(insertMode.name(), message.getHeaders().get(NotificationService.HEADER_INSERT_MODE));

        if (nodeHasModifications) {
            /*
             * invalidating old children
             */
            IntStream.rangeClosed(1, childCount).forEach(i -> {
                //nodeUpdated
                assertNotNull(output.receive(TIMEOUT, studyUpdateDestination));
                //loadflow_status
                assertNotNull(output.receive(TIMEOUT, studyUpdateDestination));
                //securityAnalysis_status
                assertNotNull(output.receive(TIMEOUT, studyUpdateDestination));
                //sensitivityAnalysis_status
                assertNotNull(output.receive(TIMEOUT, studyUpdateDestination));
                //nonEvacuatedEnergy_status
                assertNotNull(output.receive(TIMEOUT, studyUpdateDestination));
                //shortCircuitAnalysis_status
                assertNotNull(output.receive(TIMEOUT, studyUpdateDestination));
                //oneBusShortCircuitAnalysis_status
                assertNotNull(output.receive(TIMEOUT, studyUpdateDestination));
                //dynamicSimulation_status
                assertNotNull(output.receive(TIMEOUT, studyUpdateDestination));
                //voltageInit_status
                assertNotNull(output.receive(TIMEOUT, studyUpdateDestination));
            });

            /*
             * invalidating new children
             */
            //nodeUpdated
            assertNotNull(output.receive(TIMEOUT, studyUpdateDestination));
            //loadflow_status
            assertNotNull(output.receive(TIMEOUT, studyUpdateDestination));
            //securityAnalysis_status
            assertNotNull(output.receive(TIMEOUT, studyUpdateDestination));
            //sensitivityAnalysis_status
            assertNotNull(output.receive(TIMEOUT, studyUpdateDestination));
            //sensitivityAnalysisonEvacuated_status
            assertNotNull(output.receive(TIMEOUT, studyUpdateDestination));
            //shortCircuitAnalysis_status
            assertNotNull(output.receive(TIMEOUT, studyUpdateDestination));
            //oneBusShortCircuitAnalysis_status
            assertNotNull(output.receive(TIMEOUT, studyUpdateDestination));
            //dynamicSimulation_status
            assertNotNull(output.receive(TIMEOUT, studyUpdateDestination));
            //voltageInit_status
            assertNotNull(output.receive(TIMEOUT, studyUpdateDestination));
        } else {
            /*
             * Invalidating moved node
             */
            //nodeUpdated
            assertNotNull(output.receive(TIMEOUT, studyUpdateDestination));
        }
    }

    private UUID duplicateNode(UUID sourceStudyUuid, UUID targetStudyUuid, NetworkModificationNode nodeToCopy, UUID referenceNodeUuid, InsertMode insertMode, String userId) throws Exception {
        List<UUID> allNodesBeforeDuplication = networkModificationTreeService.getAllNodes(targetStudyUuid).stream().map(NodeEntity::getIdNode).collect(Collectors.toList());
        UUID stubGetCountUuid = wireMockUtils.stubNetworkModificationCountGet(nodeToCopy.getModificationGroupUuid().toString(),
            EMPTY_MODIFICATION_GROUP_UUID.equals(nodeToCopy.getModificationGroupUuid()) ? 0 : 1);
        UUID stubDuplicateUuid = wireMockUtils.stubDuplicateModificationGroup();
        if (sourceStudyUuid.equals(targetStudyUuid)) {
            //if source and target are the same no need to pass sourceStudy param
            mockMvc.perform(post(STUDIES_URL + "/{targetStudyUuid}/tree/nodes?nodeToCopyUuid={nodeUuid}&referenceNodeUuid={referenceNodeUuid}&insertMode={insertMode}",
                                targetStudyUuid, nodeToCopy.getId(), referenceNodeUuid, insertMode)
                            .header(USER_ID_HEADER, "userId"))
                   .andExpect(status().isOk());
        } else {
            mockMvc.perform(post(STUDIES_URL + "/{targetStudyUuid}/tree/nodes?nodeToCopyUuid={nodeUuid}&referenceNodeUuid={referenceNodeUuid}&insertMode={insertMode}&sourceStudyUuid={sourceStudyUuid}",
                                targetStudyUuid, nodeToCopy.getId(), referenceNodeUuid, insertMode, sourceStudyUuid)
                            .header(USER_ID_HEADER, "userId"))
                   .andExpect(status().isOk());
        }

        List<UUID> nodesAfterDuplication = networkModificationTreeService.getAllNodes(targetStudyUuid).stream().map(NodeEntity::getIdNode).collect(Collectors.toList());
        nodesAfterDuplication.removeAll(allNodesBeforeDuplication);
        assertEquals(1, nodesAfterDuplication.size());

        output.receive(TIMEOUT, studyUpdateDestination); // nodeCreated
        if (!EMPTY_MODIFICATION_GROUP_UUID.equals(nodeToCopy.getModificationGroupUuid())) {
            output.receive(TIMEOUT, studyUpdateDestination); // nodeUpdated
        }
        checkUpdateModelsStatusMessagesReceived(targetStudyUuid, nodesAfterDuplication.get(0));
        checkElementUpdatedMessageSent(targetStudyUuid, userId);

        wireMockUtils.verifyNetworkModificationCountsGet(stubGetCountUuid, nodeToCopy.getModificationGroupUuid().toString());
        wireMockUtils.verifyDuplicateModificationGroup(stubDuplicateUuid, 1);

        return nodesAfterDuplication.get(0);
    }

    @Test
    public void testGetDefaultProviders() throws Exception {
        // related to LoadFlowTest::testGetDefaultProvidersFromProfile but without a user, so it doesn't use profiles
        mockMvc.perform(get("/v1/loadflow-default-provider"))
               .andExpectAll(status().isOk(), content().string(DEFAULT_PROVIDER));
        mockMvc.perform(get("/v1/security-analysis-default-provider"))
               .andExpectAll(status().isOk(), content().string(DEFAULT_PROVIDER));
        mockMvc.perform(get("/v1/sensitivity-analysis-default-provider"))
               .andExpectAll(status().isOk(), content().string(DEFAULT_PROVIDER));
        var requests = TestUtils.getRequestsDone(3, server);
        assertTrue(requests.stream().allMatch(r -> r.matches("/v1/default-provider")));

        mockMvc.perform(get("/v1/non-evacuated-energy-default-provider"))
               .andExpectAll(status().isOk(), content().string(defaultNonEvacuatedEnergyProvider));
    }

    private void checkSubtreeMovedMessageSent(UUID studyUuid, UUID movedNodeUuid, UUID referenceNodeUuid) {
        Message<byte[]> message = output.receive(TIMEOUT, studyUpdateDestination);
        assertEquals(NotificationService.SUBTREE_MOVED, message.getHeaders().get(NotificationService.HEADER_UPDATE_TYPE));
        assertEquals(studyUuid, message.getHeaders().get(NotificationService.HEADER_STUDY_UUID));
        assertEquals(movedNodeUuid, message.getHeaders().get(NotificationService.HEADER_MOVED_NODE));
        assertEquals(referenceNodeUuid, message.getHeaders().get(NotificationService.HEADER_PARENT_NODE));

    }

    private void checkSubtreeCreatedMessageSent(UUID studyUuid, UUID newNodeUuid, UUID referenceNodeUuid) {
        Message<byte[]> message = output.receive(TIMEOUT, studyUpdateDestination);
        assertEquals(NotificationService.SUBTREE_CREATED, message.getHeaders().get(NotificationService.HEADER_UPDATE_TYPE));
        assertEquals(studyUuid, message.getHeaders().get(NotificationService.HEADER_STUDY_UUID));
        assertEquals(newNodeUuid, message.getHeaders().get(NotificationService.HEADER_NEW_NODE));
        assertEquals(referenceNodeUuid, message.getHeaders().get(NotificationService.HEADER_PARENT_NODE));

    }

    private void checkElementUpdatedMessageSent(UUID elementUuid, String userId) {
        Message<byte[]> message = output.receive(TIMEOUT, elementUpdateDestination);
        assertEquals(elementUuid, message.getHeaders().get(NotificationService.HEADER_ELEMENT_UUID));
        assertEquals(userId, message.getHeaders().get(NotificationService.HEADER_MODIFIED_BY));
    }

    @Test
    public void reindexStudyTest() throws Exception {
        mockMvc.perform(post("/v1/studies/{studyUuid}/reindex-all", UUID.randomUUID()))
               .andExpect(status().isNotFound());

        mockMvc.perform(get("/v1/studies/{studyUuid}/indexation/status", UUID.randomUUID()))
               .andExpectAll(status().isNotFound());

        UUID notExistingNetworkStudyUuid = createStudy("userId", NOT_EXISTING_NETWORK_CASE_UUID);

        mockMvc.perform(post("/v1/studies/{studyUuid}/reindex-all", notExistingNetworkStudyUuid))
               .andExpect(status().isInternalServerError());
        Message<byte[]> indexationStatusMessageOnGoing = output.receive(TIMEOUT, studyUpdateDestination);
        Message<byte[]> indexationStatusMessageNotIndexed = output.receive(TIMEOUT, studyUpdateDestination);

        var requests = TestUtils.getRequestsWithBodyDone(1, server);
        assertTrue(requests.stream().anyMatch(r -> r.getPath().contains("/v1/networks/" + NOT_EXISTING_NETWORK_UUID + "/reindex-all")));

        mockMvc.perform(get("/v1/studies/{studyUuid}/indexation/status", notExistingNetworkStudyUuid))
               .andExpectAll(status().isInternalServerError());

        requests = TestUtils.getRequestsWithBodyDone(1, server);
        assertEquals(1, requests.stream().filter(r -> r.getPath().contains("/v1/networks/" + NOT_EXISTING_NETWORK_UUID + "/indexed-equipments")).count());

        UUID study1Uuid = createStudy("userId", CASE_UUID);

        mockMvc.perform(get("/v1/studies/{studyUuid}/indexation/status", study1Uuid))
               .andExpectAll(status().isOk(), content().string("NOT_INDEXED"));
        indexationStatusMessageNotIndexed = output.receive(TIMEOUT, studyUpdateDestination);

        mockMvc.perform(post("/v1/studies/{studyUuid}/reindex-all", study1Uuid))
               .andExpect(status().isOk());

        indexationStatusMessageOnGoing = output.receive(TIMEOUT, studyUpdateDestination);
        Message<byte[]> indexationStatusMessageDone = output.receive(TIMEOUT, studyUpdateDestination);
        assertEquals(study1Uuid, indexationStatusMessageDone.getHeaders().get(NotificationService.HEADER_STUDY_UUID));
        assertEquals(NotificationService.UPDATE_TYPE_INDEXATION_STATUS, indexationStatusMessageDone.getHeaders().get(HEADER_UPDATE_TYPE));

        mockMvc.perform(get("/v1/studies/{studyUuid}/indexation/status", study1Uuid))
               .andExpectAll(status().isOk(), content().string("INDEXED"));

        requests = TestUtils.getRequestsWithBodyDone(4, server);
        assertTrue(requests.stream().anyMatch(r -> r.getPath().contains("/v1/networks/" + NETWORK_UUID_STRING + "/reindex-all")));
        assertEquals(2, requests.stream().filter(r -> r.getPath().contains("/v1/networks/" + NETWORK_UUID_STRING + "/indexed-equipments")).count());
        assertEquals(1, requests.stream().filter(r -> r.getPath().matches("/v1/reports/.*")).count());

        Message<byte[]> buildStatusMessage = output.receive(TIMEOUT, studyUpdateDestination);
        assertEquals(study1Uuid, buildStatusMessage.getHeaders().get(NotificationService.HEADER_STUDY_UUID));
        assertEquals(NotificationService.NODE_BUILD_STATUS_UPDATED, buildStatusMessage.getHeaders().get(HEADER_UPDATE_TYPE));

        mockMvc.perform(post("/v1/studies/{studyUuid}/reindex-all", study1Uuid))
               .andExpect(status().is5xxServerError());
        indexationStatusMessageOnGoing = output.receive(TIMEOUT, studyUpdateDestination);
        indexationStatusMessageNotIndexed = output.receive(TIMEOUT, studyUpdateDestination);

        requests = TestUtils.getRequestsWithBodyDone(1, server);
        assertTrue(requests.stream().anyMatch(r -> r.getPath().contains("/v1/networks/" + NETWORK_UUID_STRING + "/reindex-all")));
    }

    @Test
    public void providerTest() throws Exception {
        UUID studyUuid = createStudy(USER_ID_HEADER, CASE_UUID);
        assertNotNull(studyUuid);
        mockMvc.perform(get("/v1/studies/{studyUuid}/non-evacuated-energy/provider", studyUuid))
               .andExpectAll(status().isOk(), content().string(defaultNonEvacuatedEnergyProvider));

        mockMvc.perform(post("/v1/studies/{studyUuid}/loadflow/provider", studyUuid)
                        .content("SuperLF").contentType(MediaType.TEXT_PLAIN)
                        .header(USER_ID_HEADER, USER_ID_HEADER))
               .andExpect(status().isOk());
        Message<byte[]> message = output.receive(TIMEOUT, studyUpdateDestination);
        assertNotNull(message);
        assertEquals(NotificationService.UPDATE_TYPE_LOADFLOW_STATUS, message.getHeaders().get(HEADER_UPDATE_TYPE));
        assertNotNull(output.receive(TIMEOUT, elementUpdateDestination));

        mockMvc.perform(post("/v1/studies/{studyUuid}/security-analysis/provider", studyUuid)
                        .content("SuperSA").contentType(MediaType.TEXT_PLAIN)
                        .header(USER_ID_HEADER, USER_ID_HEADER))
               .andExpect(status().isOk());
        message = output.receive(TIMEOUT, studyUpdateDestination);
        assertNotNull(message);
        assertEquals(NotificationService.UPDATE_TYPE_SECURITY_ANALYSIS_STATUS, message.getHeaders().get(HEADER_UPDATE_TYPE));
        assertNotNull(output.receive(TIMEOUT, elementUpdateDestination));

        mockMvc.perform(post("/v1/studies/{studyUuid}/non-evacuated-energy/provider", studyUuid)
                        .content("SuperNEE").contentType(MediaType.TEXT_PLAIN)
                        .header(USER_ID_HEADER, USER_ID_HEADER))
               .andExpect(status().isOk());
        message = output.receive(TIMEOUT, studyUpdateDestination);
        assertNotNull(message);
        assertEquals(NotificationService.UPDATE_TYPE_NON_EVACUATED_ENERGY_STATUS, message.getHeaders().get(HEADER_UPDATE_TYPE));
        assertNotNull(output.receive(TIMEOUT, elementUpdateDestination));

        mockMvc.perform(get("/v1/studies/{studyUuid}/non-evacuated-energy/provider", studyUuid))
               .andExpectAll(status().isOk(), content().string("SuperNEE"));

        var requests = TestUtils.getRequestsDone(2, server);
        assertTrue(requests.stream().allMatch(r -> r.matches("/v1/parameters/.*/provider")));
    }

<<<<<<< HEAD
    @Test
    public void testSupervision() throws Exception {
        MvcResult mvcResult;
        UUID studyUuid = createStudy("userId", CASE_UUID);

        mockMvc.perform(post("/v1/studies/{studyUuid}/reindex-all", studyUuid))
               .andExpect(status().isOk());

        Message<byte[]> indexationStatusMessageOnGoing = output.receive(TIMEOUT, studyUpdateDestination);
        Message<byte[]> indexationStatusMessageDone = output.receive(TIMEOUT, studyUpdateDestination);
        assertEquals(studyUuid, indexationStatusMessageDone.getHeaders().get(NotificationService.HEADER_STUDY_UUID));
        assertEquals(NotificationService.UPDATE_TYPE_INDEXATION_STATUS, indexationStatusMessageDone.getHeaders().get(HEADER_UPDATE_TYPE));

        mockMvc.perform(get("/v1/studies/{studyUuid}/indexation/status", studyUuid))
               .andExpectAll(status().isOk(), content().string("INDEXED"));

        Message<byte[]> buildStatusMessage = output.receive(TIMEOUT, studyUpdateDestination);
        assertEquals(studyUuid, buildStatusMessage.getHeaders().get(NotificationService.HEADER_STUDY_UUID));
        assertEquals(NotificationService.NODE_BUILD_STATUS_UPDATED, buildStatusMessage.getHeaders().get(HEADER_UPDATE_TYPE));

        // Test get elasticsearch host
        mvcResult = mockMvc.perform(get("/v1/supervision/elasticsearch-host"))
                           .andExpect(status().isOk())
                           .andReturn();

        assertEquals("localhost:9200", mvcResult.getResponse().getContentAsString());

        // Test get indexed equipments index name
        mvcResult = mockMvc.perform(get("/v1/supervision/indexed-equipments-index-name"))
                           .andExpect(status().isOk())
                           .andReturn();

        assertEquals("equipments", mvcResult.getResponse().getContentAsString());

        mvcResult = mockMvc.perform(get("/v1/supervision/indexed-tombstoned-equipments-index-name"))
                           .andExpect(status().isOk())
                           .andReturn();

        assertEquals("tombstoned-equipments", mvcResult.getResponse().getContentAsString());

        // Test get indexed equipments and tombstoned equipments counts
        mvcResult = mockMvc.perform(get("/v1/supervision/indexed-equipments-count"))
            .andExpect(status().isOk())
            .andReturn();

        assertEquals(32, Long.parseLong(mvcResult.getResponse().getContentAsString()));

        mvcResult = mockMvc.perform(get("/v1/supervision/indexed-tombstoned-equipments-count"))
                           .andExpect(status().isOk())
                           .andReturn();

        assertEquals(8, Long.parseLong(mvcResult.getResponse().getContentAsString()));

        // Test indexed equipments deletion
        mvcResult = mockMvc.perform(delete("/v1/supervision/studies/{studyUuid}/indexed-equipments", studyUuid))
                           .andExpect(status().isOk())
                           .andReturn();

        assertEquals(20, Long.parseLong(mvcResult.getResponse().getContentAsString()));

        Message<byte[]> indexationStatusMessageNotIndexed = output.receive(TIMEOUT, studyUpdateDestination);

        mockMvc.perform(get("/v1/studies/{studyUuid}/indexation/status", studyUuid))
               .andExpectAll(status().isOk(), content().string("NOT_INDEXED"));

        var requests = TestUtils.getRequestsWithBodyDone(3, server);
        assertTrue(requests.stream().anyMatch(r -> r.getPath().contains("/v1/networks/" + NETWORK_UUID_STRING + "/reindex-all")));
        assertEquals(1, requests.stream().filter(r -> r.getPath().contains("/v1/networks/" + NETWORK_UUID_STRING + "/indexed-equipments")).count());
        assertEquals(1, requests.stream().filter(r -> r.getPath().matches("/v1/reports/.*")).count());

        mockMvc.perform(delete("/v1/supervision/studies/{studyUuid}/nodes/builds", studyUuid))
               .andExpect(status().isOk());

        buildStatusMessage = output.receive(TIMEOUT, studyUpdateDestination);
        assertEquals(studyUuid, buildStatusMessage.getHeaders().get(NotificationService.HEADER_STUDY_UUID));
        assertEquals(NotificationService.NODE_BUILD_STATUS_UPDATED, buildStatusMessage.getHeaders().get(HEADER_UPDATE_TYPE));
    }

=======
>>>>>>> 1b55f696
    @After
    public void tearDown() {
        List<String> destinations = List.of(studyUpdateDestination, elementUpdateDestination);

        cleanDB();

        TestUtils.assertQueuesEmptyThenClear(destinations, output);

        try {
            TestUtils.assertWiremockServerRequestsEmptyThenShutdown(wireMockServer);
            TestUtils.assertServerRequestsEmptyThenShutdown(server);
        } catch (UncheckedInterruptedException e) {
            LOGGER.error("Error while attempting to get the request done : ", e);
        } catch (IOException e) {
            // Ignoring
        }
    }
}<|MERGE_RESOLUTION|>--- conflicted
+++ resolved
@@ -2488,87 +2488,6 @@
         assertTrue(requests.stream().allMatch(r -> r.matches("/v1/parameters/.*/provider")));
     }
 
-<<<<<<< HEAD
-    @Test
-    public void testSupervision() throws Exception {
-        MvcResult mvcResult;
-        UUID studyUuid = createStudy("userId", CASE_UUID);
-
-        mockMvc.perform(post("/v1/studies/{studyUuid}/reindex-all", studyUuid))
-               .andExpect(status().isOk());
-
-        Message<byte[]> indexationStatusMessageOnGoing = output.receive(TIMEOUT, studyUpdateDestination);
-        Message<byte[]> indexationStatusMessageDone = output.receive(TIMEOUT, studyUpdateDestination);
-        assertEquals(studyUuid, indexationStatusMessageDone.getHeaders().get(NotificationService.HEADER_STUDY_UUID));
-        assertEquals(NotificationService.UPDATE_TYPE_INDEXATION_STATUS, indexationStatusMessageDone.getHeaders().get(HEADER_UPDATE_TYPE));
-
-        mockMvc.perform(get("/v1/studies/{studyUuid}/indexation/status", studyUuid))
-               .andExpectAll(status().isOk(), content().string("INDEXED"));
-
-        Message<byte[]> buildStatusMessage = output.receive(TIMEOUT, studyUpdateDestination);
-        assertEquals(studyUuid, buildStatusMessage.getHeaders().get(NotificationService.HEADER_STUDY_UUID));
-        assertEquals(NotificationService.NODE_BUILD_STATUS_UPDATED, buildStatusMessage.getHeaders().get(HEADER_UPDATE_TYPE));
-
-        // Test get elasticsearch host
-        mvcResult = mockMvc.perform(get("/v1/supervision/elasticsearch-host"))
-                           .andExpect(status().isOk())
-                           .andReturn();
-
-        assertEquals("localhost:9200", mvcResult.getResponse().getContentAsString());
-
-        // Test get indexed equipments index name
-        mvcResult = mockMvc.perform(get("/v1/supervision/indexed-equipments-index-name"))
-                           .andExpect(status().isOk())
-                           .andReturn();
-
-        assertEquals("equipments", mvcResult.getResponse().getContentAsString());
-
-        mvcResult = mockMvc.perform(get("/v1/supervision/indexed-tombstoned-equipments-index-name"))
-                           .andExpect(status().isOk())
-                           .andReturn();
-
-        assertEquals("tombstoned-equipments", mvcResult.getResponse().getContentAsString());
-
-        // Test get indexed equipments and tombstoned equipments counts
-        mvcResult = mockMvc.perform(get("/v1/supervision/indexed-equipments-count"))
-            .andExpect(status().isOk())
-            .andReturn();
-
-        assertEquals(32, Long.parseLong(mvcResult.getResponse().getContentAsString()));
-
-        mvcResult = mockMvc.perform(get("/v1/supervision/indexed-tombstoned-equipments-count"))
-                           .andExpect(status().isOk())
-                           .andReturn();
-
-        assertEquals(8, Long.parseLong(mvcResult.getResponse().getContentAsString()));
-
-        // Test indexed equipments deletion
-        mvcResult = mockMvc.perform(delete("/v1/supervision/studies/{studyUuid}/indexed-equipments", studyUuid))
-                           .andExpect(status().isOk())
-                           .andReturn();
-
-        assertEquals(20, Long.parseLong(mvcResult.getResponse().getContentAsString()));
-
-        Message<byte[]> indexationStatusMessageNotIndexed = output.receive(TIMEOUT, studyUpdateDestination);
-
-        mockMvc.perform(get("/v1/studies/{studyUuid}/indexation/status", studyUuid))
-               .andExpectAll(status().isOk(), content().string("NOT_INDEXED"));
-
-        var requests = TestUtils.getRequestsWithBodyDone(3, server);
-        assertTrue(requests.stream().anyMatch(r -> r.getPath().contains("/v1/networks/" + NETWORK_UUID_STRING + "/reindex-all")));
-        assertEquals(1, requests.stream().filter(r -> r.getPath().contains("/v1/networks/" + NETWORK_UUID_STRING + "/indexed-equipments")).count());
-        assertEquals(1, requests.stream().filter(r -> r.getPath().matches("/v1/reports/.*")).count());
-
-        mockMvc.perform(delete("/v1/supervision/studies/{studyUuid}/nodes/builds", studyUuid))
-               .andExpect(status().isOk());
-
-        buildStatusMessage = output.receive(TIMEOUT, studyUpdateDestination);
-        assertEquals(studyUuid, buildStatusMessage.getHeaders().get(NotificationService.HEADER_STUDY_UUID));
-        assertEquals(NotificationService.NODE_BUILD_STATUS_UPDATED, buildStatusMessage.getHeaders().get(HEADER_UPDATE_TYPE));
-    }
-
-=======
->>>>>>> 1b55f696
     @After
     public void tearDown() {
         List<String> destinations = List.of(studyUpdateDestination, elementUpdateDestination);
