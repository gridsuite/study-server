/**
 * Copyright (c) 2021, RTE (http://www.rte-france.com)
 * This Source Code Form is subject to the terms of the Mozilla Public
 * License, v. 2.0. If a copy of the MPL was not distributed with this
 * file, You can obtain one at http://mozilla.org/MPL/2.0/.
 */
package org.gridsuite.study.server;

import com.fasterxml.jackson.core.type.TypeReference;
import com.fasterxml.jackson.databind.ObjectMapper;
import com.fasterxml.jackson.databind.ObjectWriter;
import com.google.common.collect.ImmutableSet;
import com.powsybl.commons.datasource.ReadOnlyDataSource;
import com.powsybl.commons.datasource.ResourceDataSource;
import com.powsybl.commons.datasource.ResourceSet;
import com.powsybl.commons.reporter.ReporterModel;
import com.powsybl.commons.reporter.ReporterModelJsonModule;
import com.powsybl.iidm.network.*;
import com.powsybl.iidm.xml.XMLImporter;
import com.powsybl.loadflow.LoadFlowParameters;
import com.powsybl.loadflow.LoadFlowResult;
import com.powsybl.loadflow.LoadFlowResultImpl;
import com.powsybl.network.store.client.NetworkStoreService;
import com.powsybl.network.store.iidm.impl.NetworkFactoryImpl;
import lombok.SneakyThrows;
import nl.jqno.equalsverifier.EqualsVerifier;
import okhttp3.HttpUrl;
import okhttp3.mockwebserver.Dispatcher;
import okhttp3.mockwebserver.MockResponse;
import okhttp3.mockwebserver.MockWebServer;
import okhttp3.mockwebserver.RecordedRequest;
import okio.Buffer;
import org.gridsuite.study.server.dto.*;
import org.gridsuite.study.server.dto.modification.*;
import org.gridsuite.study.server.elasticsearch.EquipmentInfosService;
import org.gridsuite.study.server.elasticsearch.StudyInfosService;
import org.gridsuite.study.server.networkmodificationtree.dto.*;
import org.gridsuite.study.server.repository.StudyCreationRequestRepository;
import org.gridsuite.study.server.repository.StudyEntity;
import org.gridsuite.study.server.repository.StudyRepository;
import org.gridsuite.study.server.utils.MatcherJson;
import org.gridsuite.study.server.utils.MatcherLoadFlowInfos;
import org.gridsuite.study.server.utils.MatcherReport;
import org.jetbrains.annotations.NotNull;
import org.json.JSONArray;
import org.json.JSONObject;
import org.junit.After;
import org.junit.Before;
import org.junit.Test;
import org.junit.runner.RunWith;
import org.mockito.stubbing.Answer;
import org.slf4j.Logger;
import org.slf4j.LoggerFactory;
import org.springframework.beans.factory.annotation.Autowired;
import org.springframework.beans.factory.annotation.Value;
import org.springframework.boot.test.autoconfigure.web.servlet.AutoConfigureMockMvc;
import org.springframework.boot.test.context.SpringBootTest;
import org.springframework.boot.test.mock.mockito.MockBean;
import org.springframework.cloud.stream.binder.test.InputDestination;
import org.springframework.cloud.stream.binder.test.OutputDestination;
import org.springframework.cloud.stream.binder.test.TestChannelBinderConfiguration;
import org.springframework.http.HttpHeaders;
import org.springframework.http.HttpStatus;
import org.springframework.http.MediaType;
import org.springframework.messaging.Message;
import org.springframework.messaging.MessageHeaders;
import org.springframework.messaging.support.MessageBuilder;
import org.springframework.mock.web.MockMultipartFile;
import org.springframework.test.context.ContextConfiguration;
import org.springframework.test.context.ContextHierarchy;
import org.springframework.test.context.junit4.SpringRunner;
import org.springframework.test.web.servlet.MockMvc;
import org.springframework.test.web.servlet.MvcResult;
import org.springframework.util.ResourceUtils;
import org.springframework.web.util.NestedServletException;

import java.io.FileInputStream;
import java.io.IOException;
import java.io.InputStream;
import java.net.URLDecoder;
import java.nio.charset.StandardCharsets;
import java.time.ZoneOffset;
import java.time.ZonedDateTime;
import java.util.*;
import java.util.concurrent.CountDownLatch;
import java.util.concurrent.TimeUnit;
import java.util.concurrent.atomic.AtomicReference;
import java.util.regex.Matcher;
import java.util.regex.Pattern;
import java.util.stream.Collectors;
import java.util.stream.IntStream;
import java.util.stream.Stream;

import static org.gridsuite.study.server.StudyConstants.CASE_API_VERSION;
import static org.gridsuite.study.server.StudyException.Type.*;
import static org.gridsuite.study.server.StudyService.*;
import static org.gridsuite.study.server.utils.MatcherBasicStudyInfos.createMatcherStudyBasicInfos;
import static org.gridsuite.study.server.utils.MatcherCreatedStudyBasicInfos.createMatcherCreatedStudyBasicInfos;
import static org.gridsuite.study.server.utils.MatcherStudyInfos.createMatcherStudyInfos;
import static org.hamcrest.MatcherAssert.assertThat;
import static org.hamcrest.Matchers.is;
import static org.junit.Assert.*;
import static org.mockito.ArgumentMatchers.any;
import static org.mockito.Mockito.doNothing;
import static org.mockito.Mockito.when;
import static org.springframework.test.web.servlet.request.MockMvcRequestBuilders.*;
import static org.springframework.test.web.servlet.result.MockMvcResultMatchers.*;

/**
 * @author Abdelsalem Hedhili <abdelsalem.hedhili at rte-france.com>
 * @author Franck Lecuyer <franck.lecuyer at rte-france.com>
 */

@RunWith(SpringRunner.class)
@AutoConfigureMockMvc
@SpringBootTest
@ContextHierarchy({@ContextConfiguration(classes = {StudyApplication.class, TestChannelBinderConfiguration.class})})
public class StudyTest {

    private static final Logger LOGGER = LoggerFactory.getLogger(StudyTest.class);

    @Autowired
    private MockMvc mockMvc;

    private static final long TIMEOUT = 1000;
    private static final String STUDIES_URL = "/v1/studies";
    private static final String TEST_FILE_UCTE = "testCase.ucte";
    private static final String TEST_FILE = "testCase.xiidm";
    private static final String TEST_FILE_WITH_ERRORS = "testCase_with_errors.xiidm";
    private static final String TEST_FILE_IMPORT_ERRORS = "testCase_import_errors.xiidm";
    private static final String TEST_FILE_IMPORT_ERRORS_NO_MESSAGE_IN_RESPONSE_BODY = "testCase_import_errors_no_message_in_response_body.xiidm";
    private static final String NETWORK_UUID_STRING = "38400000-8cf0-11bd-b23e-10b96e4ef00d";
    private static final String CASE_UUID_STRING = "00000000-8cf0-11bd-b23e-10b96e4ef00d";
    private static final String IMPORTED_CASE_UUID_STRING = "11111111-0000-0000-0000-000000000000";
    private static final String IMPORTED_BLOCKING_CASE_UUID_STRING = "22111111-0000-0000-0000-000000000000";
    private static final String IMPORTED_CASE_WITH_ERRORS_UUID_STRING = "88888888-0000-0000-0000-000000000000";
    private static final String NEW_STUDY_CASE_UUID = "11888888-0000-0000-0000-000000000000";
    private static final String DUPLICATED_STUDY_UUID = "11888888-0000-0000-0000-111111111111";
    private static final String NOT_EXISTING_CASE_UUID = "00000000-0000-0000-0000-000000000000";
    private static final String SECURITY_ANALYSIS_RESULT_UUID = "f3a85c9b-9594-4e55-8ec7-07ea965d24eb";
    private static final String SECURITY_ANALYSIS_OTHER_NODE_RESULT_UUID = "11111111-9594-4e55-8ec7-07ea965d24eb";
    private static final String SECURITY_ANALYSIS_ERROR_NODE_RESULT_UUID = "22222222-9594-4e55-8ec7-07ea965d24eb";
    private static final String NOT_FOUND_SECURITY_ANALYSIS_UUID = "e3a85c9b-9594-4e55-8ec7-07ea965d24eb";
    private static final String HEADER_UPDATE_TYPE = "updateType";
    private static final UUID NETWORK_UUID = UUID.fromString(NETWORK_UUID_STRING);
    private static final UUID CASE_UUID = UUID.fromString(CASE_UUID_STRING);
    private static final UUID IMPORTED_CASE_UUID = UUID.fromString(IMPORTED_CASE_UUID_STRING);
    private static final UUID IMPORTED_CASE_WITH_ERRORS_UUID = UUID.fromString(IMPORTED_CASE_WITH_ERRORS_UUID_STRING);
    private static final NetworkInfos NETWORK_INFOS = new NetworkInfos(NETWORK_UUID, "20140116_0830_2D4_UX1_pst");
    private static final String CONTINGENCY_LIST_NAME = "ls";
    private static final String SECURITY_ANALYSIS_RESULT_JSON = "{\"version\":\"1.0\",\"preContingencyResult\":{\"computationOk\":true,\"limitViolations\":[{\"subjectId\":\"l3\",\"limitType\":\"CURRENT\",\"acceptableDuration\":1200,\"limit\":10.0,\"limitReduction\":1.0,\"value\":11.0,\"side\":\"ONE\"}],\"actionsTaken\":[]},\"postContingencyResults\":[{\"contingency\":{\"id\":\"l1\",\"elements\":[{\"id\":\"l1\",\"type\":\"BRANCH\"}]},\"limitViolationsResult\":{\"computationOk\":true,\"limitViolations\":[{\"subjectId\":\"vl1\",\"limitType\":\"HIGH_VOLTAGE\",\"acceptableDuration\":0,\"limit\":400.0,\"limitReduction\":1.0,\"value\":410.0}],\"actionsTaken\":[]}},{\"contingency\":{\"id\":\"l2\",\"elements\":[{\"id\":\"l2\",\"type\":\"BRANCH\"}]},\"limitViolationsResult\":{\"computationOk\":true,\"limitViolations\":[{\"subjectId\":\"vl1\",\"limitType\":\"HIGH_VOLTAGE\",\"acceptableDuration\":0,\"limit\":400.0,\"limitReduction\":1.0,\"value\":410.0}],\"actionsTaken\":[]}}]}";
    private static final String SECURITY_ANALYSIS_STATUS_JSON = "{\"status\":\"COMPLETED\"}";
    private static final String CONTINGENCIES_JSON = "[{\"id\":\"l1\",\"elements\":[{\"id\":\"l1\",\"type\":\"BRANCH\"}]}]";
    public static final String LOAD_PARAMETERS_JSON = "{\"version\":\"1.7\",\"voltageInitMode\":\"UNIFORM_VALUES\",\"transformerVoltageControlOn\":false,\"phaseShifterRegulationOn\":false,\"noGeneratorReactiveLimits\":false,\"twtSplitShuntAdmittance\":false,\"shuntCompensatorVoltageControlOn\":false,\"readSlackBus\":true,\"writeSlackBus\":false,\"dc\":false,\"distributedSlack\":true,\"balanceType\":\"PROPORTIONAL_TO_GENERATION_P_MAX\",\"dcUseTransformerRatio\":true,\"countriesToBalance\":[],\"connectedComponentMode\":\"MAIN\",\"hvdcAcEmulation\":true}";
    public static final String LOAD_PARAMETERS_JSON2 = "{\"version\":\"1.7\",\"voltageInitMode\":\"DC_VALUES\",\"transformerVoltageControlOn\":true,\"phaseShifterRegulationOn\":true,\"noGeneratorReactiveLimits\":false,\"twtSplitShuntAdmittance\":false,\"shuntCompensatorVoltageControlOn\":true,\"readSlackBus\":false,\"writeSlackBus\":true,\"dc\":true,\"distributedSlack\":true,\"balanceType\":\"PROPORTIONAL_TO_CONFORM_LOAD\",\"dcUseTransformerRatio\":true,\"countriesToBalance\":[],\"connectedComponentMode\":\"MAIN\",\"hvdcAcEmulation\":true}";
    private static final ReporterModel REPORT_TEST = new ReporterModel("test", "test");
    private static final ReporterModel REPORT_TEST_ROOT_NODE = new ReporterModel("test", "Root");
    private static final String VOLTAGE_LEVEL_ID = "VOLTAGE_LEVEL_ID";
    private static final String VARIANT_ID = "variant_1";
    public static final String POST = "POST";
    private static final String VARIANT_ID_2 = "variant_2";
    private static final String VARIANT_ID_3 = "variant_3";
    private static final String LOAD_ID_1 = "LOAD_ID_1";
    private static final String LINE_ID_1 = "LINE_ID_1";
    private static final String GENERATOR_ID_1 = "GENERATOR_ID_1";
    private static final String SHUNT_COMPENSATOR_ID_1 = "SHUNT_COMPENSATOR_ID_1";
    private static final String TWO_WINDINGS_TRANSFORMER_ID_1 = "2WT_ID_1";
    private static final String SUBSTATION_ID_1 = "SUBSTATION_ID_1";
    private static final String VL_ID_1 = "VL_ID_1";
    private static final String CASE_NAME = "DefaultCaseName";
    private static final String MODIFICATION_UUID = "796719f5-bd31-48be-be46-ef7b96951e32";
    private static final String CASE_2_UUID_STRING = "656719f3-aaaa-48be-be46-ef7b93331e32";
    private static final String CASE_3_UUID_STRING = "790769f9-bd31-43be-be46-e50296951e32";
    private static final String CASE_4_UUID_STRING = "196719f5-cccc-48be-be46-e92345951e32";
    private static final String CASE_UUID_CAUSING_IMPORT_ERROR = "178719f5-cccc-48be-be46-e92345951e32";
    private static final String CASE_UUID_CAUSING_STUDY_CREATION_ERROR = "278719f5-cccc-48be-be46-e92345951e32";
    private static final String NETWORK_UUID_2_STRING = "11111111-aaaa-48be-be46-ef7b93331e32";
    private static final String NETWORK_UUID_3_STRING = "22222222-bd31-43be-be46-e50296951e32";
    private static final String NETWORK_UUID_4_STRING = "33333333-cccc-48be-be46-e92345951e32";
    private static final NetworkInfos NETWORK_INFOS_2 = new NetworkInfos(UUID.fromString(NETWORK_UUID_2_STRING), "file_2.xiidm");
    private static final NetworkInfos NETWORK_INFOS_3 = new NetworkInfos(UUID.fromString(NETWORK_UUID_3_STRING), "file_3.xiidm");
    private static final NetworkInfos NETWORK_INFOS_4 = new NetworkInfos(UUID.fromString(NETWORK_UUID_4_STRING), "file_4.xiidm");

    private static final String CASE_LOADFLOW_ERROR_UUID_STRING = "11a91c11-2c2d-83bb-b45f-20b83e4ef00c";
    private static final UUID CASE_LOADFLOW_ERROR_UUID = UUID.fromString(CASE_LOADFLOW_ERROR_UUID_STRING);
    private static final String NETWORK_LOADFLOW_ERROR_UUID_STRING = "7845000f-5af0-14be-bc3e-10b96e4ef00d";
    private static final UUID NETWORK_LOADFLOW_ERROR_UUID = UUID.fromString(NETWORK_LOADFLOW_ERROR_UUID_STRING);
    private static final NetworkInfos NETWORK_LOADFLOW_ERROR_INFOS = new NetworkInfos(NETWORK_LOADFLOW_ERROR_UUID, "20140116_0830_2D4_UX1_pst");

    private static final String STUDY_CREATION_ERROR_MESSAGE = "Une erreur est survenue lors de la création de l'étude";

    @Value("${loadflow.default-provider}")
    String defaultLoadflowProvider;

    @Autowired
    private OutputDestination output;

    @Autowired
    private InputDestination input;

    @Autowired
    private StudyService studyService;

    @Autowired
    private NetworkModificationService networkModificationService;

    @Autowired
    private ReportService reportService;

    @MockBean
    private EquipmentInfosService equipmentInfosService;

    @MockBean
    private StudyInfosService studyInfosService;

    @Autowired
    private ObjectMapper mapper;

    private ObjectWriter objectWriter;

    private List<EquipmentInfos> linesInfos;

    private List<CreatedStudyBasicInfos> studiesInfos;

    private MockWebServer server;

    @Autowired
    private StudyRepository studyRepository;

    @Autowired
    private NetworkModificationTreeService networkModificationTreeService;

    @Autowired
    private StudyCreationRequestRepository studyCreationRequestRepository;

    //used by testGetStudyCreationRequests to control asynchronous case import
    CountDownLatch countDownLatch;

    @MockBean
    private NetworkStoreService networkStoreService;

    private static EquipmentInfos toEquipmentInfos(Line line) {
        return EquipmentInfos.builder()
            .networkUuid(NETWORK_UUID)
            .id(line.getId())
            .name(line.getNameOrId())
            .type("LINE")
            .voltageLevels(Set.of(VoltageLevelInfos.builder().id(line.getTerminal1().getVoltageLevel().getId()).name(line.getTerminal1().getVoltageLevel().getNameOrId()).build()))
            .build();
    }

    private void initMockBeans(Network network) {
        linesInfos = network.getLineStream().map(StudyTest::toEquipmentInfos).collect(Collectors.toList());

        studiesInfos = List.of(
                CreatedStudyBasicInfos.builder().id(UUID.fromString(DUPLICATED_STUDY_UUID)).userId("userId1").caseFormat("XIIDM").creationDate(ZonedDateTime.now(ZoneOffset.UTC)).build(),
                CreatedStudyBasicInfos.builder().id(UUID.fromString("11888888-0000-0000-0000-111111111112")).userId("userId1").caseFormat("UCTE").creationDate(ZonedDateTime.now(ZoneOffset.UTC)).build()
        );

        when(studyInfosService.add(any(CreatedStudyBasicInfos.class))).thenReturn(studiesInfos.get(0));
        when(studyInfosService.search(String.format("userId:%s", "userId")))
                .then((Answer<List<CreatedStudyBasicInfos>>) invocation -> studiesInfos);

        when(equipmentInfosService.searchEquipments(String.format("networkUuid.keyword:(%s) AND variantId.keyword:(%s) AND equipmentName.fullascii:(*B*)", NETWORK_UUID_STRING, VariantManagerConstants.INITIAL_VARIANT_ID)))
            .then((Answer<List<EquipmentInfos>>) invocation -> linesInfos);

        when(equipmentInfosService.searchEquipments(String.format("networkUuid.keyword:(%s) AND variantId.keyword:(%s) AND equipmentId.fullascii:(*B*)", NETWORK_UUID_STRING, VariantManagerConstants.INITIAL_VARIANT_ID)))
            .then((Answer<List<EquipmentInfos>>) invocation -> linesInfos);

        when(networkStoreService.cloneNetwork(NETWORK_UUID, Collections.emptyList())).thenReturn(network);
        when(networkStoreService.getNetworkUuid(network)).thenReturn(NETWORK_UUID);
        when(networkStoreService.getNetwork(NETWORK_UUID)).thenReturn(network);

        doNothing().when(networkStoreService).deleteNetwork(NETWORK_UUID);
    }

    private void cleanDB() {
        studyRepository.findAll().forEach(s -> networkModificationTreeService.doDeleteTree(s.getId()));
        studyRepository.deleteAll();
        studyCreationRequestRepository.deleteAll();
        equipmentInfosService.deleteAll(NETWORK_UUID);
    }

    @Before
    public void setup() throws IOException {
        ReadOnlyDataSource dataSource = new ResourceDataSource("testCase",
            new ResourceSet("", TEST_FILE));
        Network network = new XMLImporter().importData(dataSource, new NetworkFactoryImpl(), null);
        network.getVariantManager().cloneVariant(VariantManagerConstants.INITIAL_VARIANT_ID, VARIANT_ID);
        network.getVariantManager().setWorkingVariant(VariantManagerConstants.INITIAL_VARIANT_ID);
        initMockBeans(network);

        server = new MockWebServer();

        objectWriter = mapper.writer().withDefaultPrettyPrinter();

        // Start the server.
        server.start();

        // Ask the server for its URL. You'll need this to make HTTP requests.
        HttpUrl baseHttpUrl = server.url("");
        String baseUrl = baseHttpUrl.toString().substring(0, baseHttpUrl.toString().length() - 1);
        studyService.setCaseServerBaseUri(baseUrl);
        studyService.setNetworkConversionServerBaseUri(baseUrl);
        studyService.setSingleLineDiagramServerBaseUri(baseUrl);
        studyService.setGeoDataServerBaseUri(baseUrl);
        studyService.setNetworkMapServerBaseUri(baseUrl);
        studyService.setLoadFlowServerBaseUri(baseUrl);
        studyService.setSecurityAnalysisServerBaseUri(baseUrl);
        studyService.setActionsServerBaseUri(baseUrl);
        networkModificationService.setNetworkModificationServerBaseUri(baseUrl);
        reportService.setReportServerBaseUri(baseUrl);

        // FIXME: remove lines when dicos will be used on the front side
        mapper.registerModule(new ReporterModelJsonModule() {
            @Override
            public Object getTypeId() {
                return getClass().getName() + "override";
            }
        });

        String networkInfosAsString = mapper.writeValueAsString(NETWORK_INFOS);
        String networkInfos2AsString = mapper.writeValueAsString(NETWORK_INFOS_2);
        String networkInfos3AsString = mapper.writeValueAsString(NETWORK_INFOS_3);
        String networkInfos4AsString = mapper.writeValueAsString(NETWORK_INFOS_4);
        String importedCaseUuidAsString = mapper.writeValueAsString(IMPORTED_CASE_UUID);
        String networkLoadFlowErrorInfosAsString = mapper.writeValueAsString(NETWORK_LOADFLOW_ERROR_INFOS);

        LoadFlowResult loadFlowOK = new LoadFlowResultImpl(true, Map.of("key_1", "metric_1", "key_2", "metric_2"), "logs",
            List.of(new LoadFlowResultImpl.ComponentResultImpl(0, 0, LoadFlowResult.ComponentResult.Status.CONVERGED, 10, "bus_1", 5., 3.5),
                new LoadFlowResultImpl.ComponentResultImpl(1, 1, LoadFlowResult.ComponentResult.Status.FAILED, 20, "bus_2", 10., 2.78)));
        String loadFlowOKString = mapper.writeValueAsString(loadFlowOK);

        LoadFlowResult loadFlowError = new LoadFlowResultImpl(true, Map.of("key_1", "metric_1", "key_2", "metric_2"), "logs",
            List.of(new LoadFlowResultImpl.ComponentResultImpl(0, 0, LoadFlowResult.ComponentResult.Status.MAX_ITERATION_REACHED, 10, "bus_1", 5., 1),
                new LoadFlowResultImpl.ComponentResultImpl(1, 1, LoadFlowResult.ComponentResult.Status.CONVERGED, 20, "bus_2", 10., 4)));
        String loadFlowErrorString = mapper.writeValueAsString(loadFlowError);

        String voltageLevelsMapDataAsString = mapper.writeValueAsString(List.of(
            VoltageLevelMapData.builder().id("BBE1AA1").name("BBE1AA1").substationId("BBE1AA").nominalVoltage(380).topologyKind(TopologyKind.BUS_BREAKER).build(),
            VoltageLevelMapData.builder().id("BBE2AA1").name("BBE2AA1").substationId("BBE2AA").nominalVoltage(380).topologyKind(TopologyKind.BUS_BREAKER).build(),
            VoltageLevelMapData.builder().id("DDE1AA1").name("DDE1AA1").substationId("DDE1AA").nominalVoltage(380).topologyKind(TopologyKind.BUS_BREAKER).build(),
            VoltageLevelMapData.builder().id("DDE2AA1").name("DDE2AA1").substationId("DDE2AA").nominalVoltage(380).topologyKind(TopologyKind.BUS_BREAKER).build(),
            VoltageLevelMapData.builder().id("DDE3AA1").name("DDE3AA1").substationId("DDE3AA").nominalVoltage(380).topologyKind(TopologyKind.BUS_BREAKER).build(),
            VoltageLevelMapData.builder().id("FFR1AA1").name("FFR1AA1").substationId("FFR1AA").nominalVoltage(380).topologyKind(TopologyKind.BUS_BREAKER).build(),
            VoltageLevelMapData.builder().id("FFR3AA1").name("FFR3AA1").substationId("FFR3AA").nominalVoltage(380).topologyKind(TopologyKind.BUS_BREAKER).build(),
            VoltageLevelMapData.builder().id("NNL1AA1").name("NNL1AA1").substationId("NNL1AA").nominalVoltage(380).topologyKind(TopologyKind.BUS_BREAKER).build(),
            VoltageLevelMapData.builder().id("NNL2AA1").name("NNL2AA1").substationId("NNL2AA").nominalVoltage(380).topologyKind(TopologyKind.BUS_BREAKER).build(),
            VoltageLevelMapData.builder().id("NNL3AA1").name("NNL3AA1").substationId("NNL3AA").nominalVoltage(380).topologyKind(TopologyKind.BUS_BREAKER).build()));

        String substationModificationListAsString = mapper.writeValueAsString(List.of(
                EquipmentModificationInfos.builder().substationIds(Set.of()).uuid(UUID.fromString(MODIFICATION_UUID)).build()));

        String voltageLevelModificationListAsString = mapper.writeValueAsString(List.of(
                EquipmentModificationInfos.builder().substationIds(Set.of()).uuid(UUID.fromString(MODIFICATION_UUID)).build()));

        String busesDataAsString = mapper.writeValueAsString(List.of(
            IdentifiableInfos.builder().id("BUS_1").name("BUS_1").build(),
            IdentifiableInfos.builder().id("BUS_2").name("BUS_2").build()));

        String busbarSectionsDataAsString = mapper.writeValueAsString(List.of(
            IdentifiableInfos.builder().id("BUSBAR_SECTION_1").name("BUSBAR_SECTION_1").build(),
            IdentifiableInfos.builder().id("BUSBAR_SECTION_2").name("BUSBAR_SECTION_2").build()));

        String loadDataAsString = mapper.writeValueAsString(
                IdentifiableInfos.builder().id(LOAD_ID_1).name("LOAD_NAME_1").build());
        String lineDataAsString = mapper.writeValueAsString(
                IdentifiableInfos.builder().id(LINE_ID_1).name("LINE_NAME_1").build());
        String generatorDataAsString = mapper.writeValueAsString(
                IdentifiableInfos.builder().id(GENERATOR_ID_1).name("GENERATOR_NAME_1").build());
        String shuntCompensatorDataAsString = mapper.writeValueAsString(
                IdentifiableInfos.builder().id(SHUNT_COMPENSATOR_ID_1).name("SHUNT_COMPENSATOR_NAME_1").build());
        String twoWindingsTransformerDataAsString = mapper.writeValueAsString(
                IdentifiableInfos.builder().id(TWO_WINDINGS_TRANSFORMER_ID_1).name("2WT_NAME_1").build());
        String voltageLevelDataAsString = mapper.writeValueAsString(List.of(
                IdentifiableInfos.builder().id(VL_ID_1).name("VL_NAME_1").build()));
        String substationDataAsString = mapper.writeValueAsString(List.of(
                IdentifiableInfos.builder().id(SUBSTATION_ID_1).name("SUBSTATION_NAME_1").build()));
        String importedCaseWithErrorsUuidAsString = mapper.writeValueAsString(IMPORTED_CASE_WITH_ERRORS_UUID);
        String importedBlockingCaseUuidAsString = mapper.writeValueAsString(IMPORTED_BLOCKING_CASE_UUID_STRING);

        EquipmentModificationInfos lineToSplitDeletion = EquipmentModificationInfos.builder()
                .type(ModificationType.EQUIPMENT_DELETION)
                .equipmentId("line3").equipmentType("LINE").substationIds(Set.of("s1", "s2"))
                .build();
        List<EquipmentModificationInfos> lineSplitResponseInfos = new ArrayList<>();
        lineSplitResponseInfos.add(lineToSplitDeletion);

        EquipmentModificationInfos lineToAttachTo = EquipmentModificationInfos.builder()
                .type(ModificationType.LINE_ATTACH_TO_VOLTAGE_LEVEL)
                .equipmentId("line3").equipmentType("LINE").substationIds(Set.of("s1", "s2"))
                .build();
        List<EquipmentModificationInfos> lineAttachResponseInfos = new ArrayList<>();
        lineAttachResponseInfos.add(lineToAttachTo);

        final Dispatcher dispatcher = new Dispatcher() {
            @SneakyThrows
            @Override
            @NotNull
            public MockResponse dispatch(RecordedRequest request) {
                String path = Objects.requireNonNull(request.getPath());
                Buffer body = request.getBody();

                if (path.matches("/v1/networks/" + NETWORK_UUID_STRING + "/run-and-save.*")) {
                    String resultUuid = path.matches(".*variantId=" + VARIANT_ID_3 + ".*") ? SECURITY_ANALYSIS_OTHER_NODE_RESULT_UUID : SECURITY_ANALYSIS_RESULT_UUID;
                    input.send(MessageBuilder.withPayload("")
                        .setHeader("resultUuid", resultUuid)
                        .setHeader("receiver", "%7B%22nodeUuid%22%3A%22" + request.getPath().split("%")[5].substring(4) + "%22%2C%22userId%22%3A%22userId%22%7D")
                        .build());
                    return new MockResponse().setResponseCode(200).setBody("\"" + resultUuid + "\"")
                        .addHeader("Content-Type", "application/json; charset=utf-8");
                } else if (path.matches("/v1/networks/" + NETWORK_UUID_2_STRING + "/run-and-save.*")) {
                    input.send(MessageBuilder.withPayload("")
                        .setHeader("receiver", "%7B%22nodeUuid%22%3A%22" + request.getPath().split("%")[5].substring(4) + "%22%2C%22userId%22%3A%22userId%22%7D")
                        .build(), "sa.failed");
                    return new MockResponse().setResponseCode(200).setBody("\"" + SECURITY_ANALYSIS_ERROR_NODE_RESULT_UUID + "\"")
                        .addHeader("Content-Type", "application/json; charset=utf-8");
                } else if (path.matches("/v1/networks/" + NETWORK_UUID_3_STRING + "/run-and-save.*")) {
                    input.send(MessageBuilder.withPayload("")
                        .build(), "sa.failed");
                    return new MockResponse().setResponseCode(200).setBody("\"" + SECURITY_ANALYSIS_ERROR_NODE_RESULT_UUID + "\"")
                        .addHeader("Content-Type", "application/json; charset=utf-8");
                } else if (path.matches("/v1/results/" + SECURITY_ANALYSIS_RESULT_UUID + "/stop.*")
                           || path.matches("/v1/results/" + SECURITY_ANALYSIS_OTHER_NODE_RESULT_UUID + "/stop.*")) {
                    String resultUuid = path.matches(".*variantId=" + VARIANT_ID_3 + ".*") ? SECURITY_ANALYSIS_OTHER_NODE_RESULT_UUID : SECURITY_ANALYSIS_RESULT_UUID;
                    input.send(MessageBuilder.withPayload("")
                        .setHeader("resultUuid", resultUuid)
                        .setHeader("receiver", "%7B%22nodeUuid%22%3A%22" + request.getPath().split("%")[5].substring(4) + "%22%2C%22userId%22%3A%22userId%22%7D")
                        .build(), "sa.stopped");
                    return new MockResponse().setResponseCode(200)
                        .addHeader("Content-Type", "application/json; charset=utf-8");
                } else if (path.matches("/v1/groups/.*") ||
                    path.matches("/v1/networks/" + NETWORK_UUID_STRING + "/switches/switchId\\?group=.*&open=true") ||
                    path.matches("/v1/networks/" + NETWORK_UUID_STRING + "/switches/switchId\\?group=.*&open=true&variantId=" + VARIANT_ID) ||
                    path.matches("/v1/networks/" + NETWORK_UUID_STRING + "/switches/switchId\\?group=.*&open=true&variantId=" + VARIANT_ID_2)) {
                    JSONObject jsonObject = new JSONObject(Map.of("substationIds", List.of("s1", "s2", "s3")));
                    return new MockResponse().setResponseCode(200)
                        .setBody(new JSONArray(List.of(jsonObject)).toString())
                        .addHeader("Content-Type", "application/json; charset=utf-8");
                } else if (path.matches("/v1/groups\\?duplicateFrom=.*&groupUuid=.*&reportUuid=.*")) {
                    return new MockResponse().setResponseCode(200)
                            .addHeader("Content-Type", "application/json; charset=utf-8");
                } else if (path.matches("/v1/networks/" + NETWORK_UUID_STRING + "/lines/line12/status\\?group=.*")) {
                    if (body.peek().readUtf8().equals("lockout")) {
                        JSONObject jsonObject = new JSONObject(Map.of("substationIds", List.of("s1", "s2")));
                        return new MockResponse().setResponseCode(200)
                            .setBody(new JSONArray(List.of(jsonObject)).toString())
                            .addHeader("Content-Type", "application/json; charset=utf-8");
                    } else {
                        return new MockResponse().setResponseCode(500);
                    }
                } else if (path.matches("/v1/networks/" + NETWORK_UUID_STRING + "/lines/line23/status\\?group=.*")) {
                    if (body.peek().readUtf8().equals("trip")) {
                        JSONObject jsonObject = new JSONObject(Map.of("substationIds", List.of("s2", "s3")));
                        return new MockResponse().setResponseCode(200)
                            .setBody(new JSONArray(List.of(jsonObject)).toString())
                            .addHeader("Content-Type", "application/json; charset=utf-8");
                    } else {
                        return new MockResponse().setResponseCode(500);
                    }
                } else if (path.matches("/v1/networks/" + NETWORK_UUID_STRING + "/lines/line13/status\\?group=.*")) {
                    String bodyStr = body.peek().readUtf8();
                    if (bodyStr.equals("switchOn") || bodyStr.equals("energiseEndOne")) {
                        JSONObject jsonObject = new JSONObject(Map.of("substationIds", List.of("s1", "s3")));
                        return new MockResponse().setResponseCode(200)
                            .setBody(new JSONArray(List.of(jsonObject)).toString())
                            .addHeader("Content-Type", "application/json; charset=utf-8");
                    } else {
                        return new MockResponse().setResponseCode(500);
                    }
                } else if (path.matches("/v1/networks/" + NETWORK_UUID_STRING + "/lines/lineFailedId/status\\?group=.*")) {
                    return new MockResponse().setResponseCode(500).setBody(LINE_MODIFICATION_FAILED.name());
                } else if (path.matches("/v1/networks/" + NETWORK_UUID_STRING + "/groovy\\?group=.*")) {
                    JSONObject jsonObject = new JSONObject(Map.of("substationIds", List.of("s4", "s5", "s6", "s7")));
                    return new MockResponse().setResponseCode(200)
                        .setBody(new JSONArray(List.of(jsonObject)).toString())
                        .addHeader("Content-Type", "application/json; charset=utf-8");
                } else if (path.matches("/v1/networks/" + NETWORK_UUID_STRING + "/loads(-modification)?\\?group=.*")) {
                    JSONObject jsonObject = new JSONObject(Map.of("substationIds", List.of("s2")));
                    return new MockResponse().setResponseCode(200)
                        .setBody(new JSONArray(List.of(jsonObject)).toString())
                        .addHeader("Content-Type", "application/json; charset=utf-8");
                } else if (path.matches("/v1/networks/" + NETWORK_UUID_STRING + "/two-windings-transformers\\?group=.*") && POST.equals(request.getMethod())) {
                    JSONObject jsonObject = new JSONObject(Map.of("substationIds", List.of("s2")));
                    return new MockResponse().setResponseCode(200)
                            .setBody(new JSONArray(List.of(jsonObject)).toString())
                            .addHeader("Content-Type", "application/json; charset=utf-8");
                } else if (path.matches("/v1/networks/" + NETWORK_UUID_STRING + "/equipments/type/LOAD/id/idLoadToDelete\\?group=.*")) {
                    JSONObject jsonObject = new JSONObject(Map.of("equipmentId", "idLoadToDelete",
                        "equipmentType", "LOAD", "substationIds", List.of("s2")));
                    return new MockResponse().setResponseCode(200)
                        .setBody(new JSONArray(List.of(jsonObject)).toString())
                        .addHeader("Content-Type", "application/json; charset=utf-8");
                } else if (path.matches("/v1/networks/" + NETWORK_UUID_STRING + "/generators\\?group=.*")) {
                    JSONObject jsonObject = new JSONObject(Map.of("substationIds", List.of("s2")));
                    return new MockResponse().setResponseCode(200)
                        .setBody(new JSONArray(List.of(jsonObject)).toString())
                        .addHeader("Content-Type", "application/json; charset=utf-8");
                }  else if (path.matches("/v1/networks/" + NETWORK_UUID_STRING + "/shunt-compensators[?]group=.*") && POST.equals(request.getMethod())) {
                    JSONObject jsonObject = new JSONObject(Map.of("substationIds", List.of("s2")));
                    return new MockResponse().setResponseCode(200)
                        .setBody(new JSONArray(List.of(jsonObject)).toString())
                        .addHeader("Content-Type", "application/json; charset=utf-8");
                }  else if (path.matches("/v1/networks/" + NETWORK_UUID_STRING + "/substations[?]group=.*") && POST.equals(request.getMethod())) {
                    if (body.peek().readUtf8().equals("bogus")) {
                        return new MockResponse().setResponseCode(HttpStatus.BAD_REQUEST.value());
                    } else {
                        return new MockResponse().setResponseCode(200)
                            .setBody(substationDataAsString)
                            .addHeader("Content-Type", "application/json; charset=utf-8");
                    }
                }  else if (path.matches("/v1/networks/" + NETWORK_UUID_STRING + "/voltage-levels[?]group=.*") && POST.equals(request.getMethod())) {
                    if (body.peek().readUtf8().equals("bogus")) {
                        return new MockResponse().setResponseCode(HttpStatus.BAD_REQUEST.value());
                    } else {
                        return new MockResponse().setResponseCode(200)
                            .setBody(voltageLevelDataAsString)
                            .addHeader("Content-Type", "application/json; charset=utf-8");
                    }
                }  else if (path.matches("/v1/networks/" + NETWORK_UUID_STRING + "/line-splits[?]group=.*") && POST.equals(request.getMethod())) {
                    if (body.peek().readUtf8().equals("bogus")) {
                        return new MockResponse().setResponseCode(HttpStatus.BAD_REQUEST.value());
                    } else {
                        return new MockResponse().setResponseCode(200)
                                .setBody(mapper.writeValueAsString(lineSplitResponseInfos))
                                .addHeader("Content-Type", "application/json; charset=utf-8");
                    }
                }  else if (path.matches("/v1/networks/" + NETWORK_UUID_STRING + "/line-attach[?]group=.*") && POST.equals(request.getMethod())) {
                    if (body.peek().readUtf8().equals("bogus")) {
                        return new MockResponse().setResponseCode(HttpStatus.BAD_REQUEST.value());
                    } else {
                        return new MockResponse().setResponseCode(200)
                                .setBody(mapper.writeValueAsString(lineAttachResponseInfos))
                                .addHeader("Content-Type", "application/json; charset=utf-8");
                    }
                } else if (path.startsWith("/v1/modifications/" + MODIFICATION_UUID + "/")) {
                    if (!"PUT".equals(request.getMethod()) || !body.peek().readUtf8().equals("bogus")) {
                        return new MockResponse().setResponseCode(200);
                    } else {
                        return new MockResponse().setResponseCode(HttpStatus.BAD_REQUEST.value());
                    }
                } else if (path.matches("/v1/networks/" + NETWORK_UUID_STRING + "/lines\\?group=.*")) {
                        JSONObject jsonObject = new JSONObject(Map.of("substationIds", List.of("s2")));
                        return new MockResponse().setResponseCode(200)
                            .setBody(new JSONArray(List.of(jsonObject)).toString())
                            .addHeader("Content-Type", "application/json; charset=utf-8");
                } else if (path.matches("/v1/networks/" + NETWORK_UUID_STRING + "/run\\?reportId=.*&reportName=loadflow") ||
                           path.matches("/v1/networks/" + NETWORK_UUID_STRING + "/run\\?reportId=.*&reportName=loadflow&variantId=.*") ||
                           path.matches("/v1/networks/" + NETWORK_UUID_STRING + "/run\\?reportId=.*&reportName=loadflow&provider=(Hades2|OpenLoadFlow)&variantId=.*")) {
                        return new MockResponse().setResponseCode(200)
                            .setBody(loadFlowOKString)
                            .addHeader("Content-Type", "application/json; charset=utf-8");
                } else if (path.matches("/v1/networks/" + NETWORK_LOADFLOW_ERROR_UUID_STRING + "/run\\?reportId=.*&reportName=loadflow&") ||
                    path.matches("/v1/networks/" + NETWORK_LOADFLOW_ERROR_UUID_STRING + "/run\\?reportId=.*&reportName=loadflow&variantId=.*") ||
                    path.matches("/v1/networks/" + NETWORK_LOADFLOW_ERROR_UUID_STRING + "/run\\?reportId=.*&reportName=loadflow&provider=(Hades2|OpenLoadFlow)&variantId=.*")) {
                    return new MockResponse().setResponseCode(200)
                        .setBody(loadFlowErrorString)
                        .addHeader("Content-Type", "application/json; charset=utf-8");
                } else if (path.matches("/v1/contingency-lists/" + CONTINGENCY_LIST_NAME + "/export\\?networkUuid=" + NETWORK_UUID_STRING)
                           || path.matches("/v1/contingency-lists/" + CONTINGENCY_LIST_NAME + "/export\\?networkUuid=" + NETWORK_UUID_STRING + "&variantId=.*")) {
                    return new MockResponse().setResponseCode(200).setBody(CONTINGENCIES_JSON)
                        .addHeader("Content-Type", "application/json; charset=utf-8");
                } else if (path.matches("/v1/networks/" + NETWORK_UUID_STRING + "/build.*") && request.getMethod().equals("POST")) {
                    // variant build
                    input.send(MessageBuilder.withPayload("s1,s2").setHeader("receiver", "%7B%22nodeUuid%22%3A%22"
                            + request.getPath().split("%")[5].substring(4) + "%22%2C%22userId%22%3A%22userId%22%7D")
                        .build(), "build.result");
                    return new MockResponse().setResponseCode(200).addHeader("Content-Type",
                            "application/json; charset=utf-8");
                } else if (path.matches("/v1/networks/" + NETWORK_UUID_2_STRING + "/build.*") && request.getMethod().equals("POST")) {
                    // failed build
                    input.send(MessageBuilder.withPayload("").setHeader("receiver", "%7B%22nodeUuid%22%3A%22"
                            + request.getPath().split("%")[5].substring(4) + "%22%2C%22userId%22%3A%22userId%22%7D")
                        .build(), "build.failed");
                    return new MockResponse().setResponseCode(200).addHeader("Content-Type",
                            "application/json; charset=utf-8");
                } else if (path.matches("/v1/networks/" + NETWORK_UUID_3_STRING + "/build.*") && request.getMethod().equals("POST")) {
                    // failed build
                    return new MockResponse().setResponseCode(HttpStatus.INTERNAL_SERVER_ERROR.value());
                } else if (path.matches("/v1/build/stop.*")) {
                    // stop variant build
                    input.send(MessageBuilder.withPayload("").setHeader("receiver", "%7B%22nodeUuid%22%3A%22"
                            + request.getPath().split("%")[5].substring(4) + "%22%2C%22userId%22%3A%22userId%22%7D")
                        .build(), "build.stopped");
                    return new MockResponse().setResponseCode(200).addHeader("Content-Type",
                            "application/json; charset=utf-8");
                } else if (path.matches("/v1/groups/.*/modifications[?]") && request.getMethod().equals("DELETE")) {
                    return new MockResponse().setResponseCode(200);
                } else if (path.startsWith("/v1/modifications/" + MODIFICATION_UUID + "/") && request.getMethod().equals("PUT")) {
                    return new MockResponse().setResponseCode(200);
                } else if (path.matches("/v1/networks/" + NETWORK_UUID_STRING + "/substations[?]group=.*") && POST.equals(request.getMethod())) {
                    if (body.peek().readUtf8().equals("bogus")) {
                        return new MockResponse().setResponseCode(HttpStatus.BAD_REQUEST.value());
                    } else {
                        return new MockResponse().setResponseCode(200)
                            .setBody(substationModificationListAsString)
                            .addHeader("Content-Type", "application/json; charset=utf-8");
                    }
                }  else if (path.matches("/v1/networks/" + NETWORK_UUID_STRING + "/voltage-levels[?]group=.*") && POST.equals(request.getMethod())) {
                    if (body.peek().readUtf8().equals("bogus")) {
                        return new MockResponse().setResponseCode(HttpStatus.BAD_REQUEST.value());
                    } else {
                        return new MockResponse().setResponseCode(200)
                            .setBody(voltageLevelModificationListAsString)
                        .addHeader("Content-Type", "application/json; charset=utf-8");
                    }
                } else if (path.matches("/v1/networks/.*/reindex-all")) {
                    return new MockResponse().setResponseCode(200);
                } else if (path.matches("/v1/networks/" + NETWORK_UUID_STRING + "/generators-modification[?]group=.*")) {
                    JSONObject jsonObject = new JSONObject(Map.of("substationIds", List.of("s2")));
                    return new MockResponse().setResponseCode(200)
                        .setBody(new JSONArray(List.of(jsonObject)).toString())
                        .addHeader("Content-Type", "application/json; charset=utf-8");
                } else if (path.matches("/v1/networks\\?caseUuid=" + CASE_UUID_STRING + "&variantId=" + FIRST_VARIANT_ID + "&reportUuid=.*&receiver=.*")) {
                    sendCaseImportSucceededMessage(path, NETWORK_INFOS, "UCTE");
                    return new MockResponse().setResponseCode(200)
                        .addHeader("Content-Type", "application/json; charset=utf-8");
                } else if (path.matches("/v1/networks\\?caseUuid=" + CASE_2_UUID_STRING + "&variantId=" + FIRST_VARIANT_ID + "&reportUuid=.*&receiver=.*")) {
                    sendCaseImportSucceededMessage(path, NETWORK_INFOS_2, "UCTE");
                    return new MockResponse().setResponseCode(200)
                        .addHeader("Content-Type", "application/json; charset=utf-8");
                } else if (path.matches("/v1/networks\\?caseUuid=" + CASE_3_UUID_STRING + "&variantId=" + FIRST_VARIANT_ID + "&reportUuid=.*")) {
                    sendCaseImportSucceededMessage(path, NETWORK_INFOS_3, "UCTE");
                    return new MockResponse().setResponseCode(200)
                        .addHeader("Content-Type", "application/json; charset=utf-8");
                } else if (path.matches("/v1/networks\\?caseUuid=" + IMPORTED_CASE_WITH_ERRORS_UUID_STRING + "&variantId=" + FIRST_VARIANT_ID + "&reportUuid=.*")) {
                    return new MockResponse().setBody(String.valueOf(networkInfosAsString)).setResponseCode(500)
                        .addHeader("Content-Type", "application/json; charset=utf-8")
                        .setBody("{\"timestamp\":\"2020-12-14T10:27:11.760+0000\",\"status\":500,\"error\":\"Internal Server Error\",\"message\":\"The network 20140116_0830_2D4_UX1_pst already contains an object 'GeneratorImpl' with the id 'BBE3AA1 _generator'\",\"path\":\"/v1/networks\"}");
                } else if (path.matches("/v1/networks\\?caseUuid=" + CASE_LOADFLOW_ERROR_UUID_STRING + "&variantId=" + FIRST_VARIANT_ID + "&reportUuid=.*&receiver=.*")) {
                    sendCaseImportSucceededMessage(path, NETWORK_LOADFLOW_ERROR_INFOS, "UCTE");
                    return new MockResponse().setResponseCode(200)
                        .addHeader("Content-Type", "application/json; charset=utf-8");
                } else if (path.matches("/v1/networks\\?caseUuid=" + IMPORTED_BLOCKING_CASE_UUID_STRING + "&variantId=" + FIRST_VARIANT_ID + "&reportUuid=.*")) {
                    // need asynchronous run to get study creation requests
                    new Thread(() -> {
                        try {
                            countDownLatch.await();
                            sendCaseImportSucceededMessage(path, NETWORK_INFOS, "XIIDM");
                        } catch (Exception e) {
                            System.err.println(e);
                        }
                    }).start();
                    return new MockResponse().setResponseCode(200);
                } else if (path.matches("/v1/networks\\?caseUuid=" + CASE_UUID_CAUSING_STUDY_CREATION_ERROR + "&variantId=" + FIRST_VARIANT_ID + "&reportUuid=.*&receiver=.*")) {
                    sendCaseImportFailedMessage(path, STUDY_CREATION_ERROR_MESSAGE);
                    return new MockResponse().setResponseCode(200)
                        .addHeader("Content-Type", "application/json; charset=utf-8");
                } else if (path.matches("/v1/reports/.*")) {
                    return new MockResponse().setResponseCode(200).setBody(mapper.writeValueAsString(REPORT_TEST))
                        .addHeader(HttpHeaders.CONTENT_TYPE, MediaType.APPLICATION_JSON_VALUE);
                } else if (path.matches("/v1/networks\\?caseUuid=" + NEW_STUDY_CASE_UUID + "&variantId=" + FIRST_VARIANT_ID + "&reportUuid=.*&receiver=.*")) {
                    // need asynchronous run to get study creation requests
                    new Thread(() -> {
                        try {
                            countDownLatch.await();
                            sendCaseImportSucceededMessage(path, NETWORK_INFOS, "XIIDM");
                        } catch (Exception e) {
                            System.err.println(e);
                        }
                    }).start();
                    return new MockResponse().setResponseCode(200);
                } else if (path.matches("/v1/networks\\?caseUuid=" + IMPORTED_CASE_UUID_STRING + "&variantId=" + FIRST_VARIANT_ID + "&reportUuid=.*&receiver=.*")) {
                    sendCaseImportSucceededMessage(path, NETWORK_INFOS, "XIIDM");
                    return new MockResponse().setResponseCode(200);
                }

                switch (path) {
                    case "/v1/networks/" + NETWORK_UUID_STRING:
                    case "/v1/networks/" + NETWORK_UUID_STRING + "/voltage-levels":
                        return new MockResponse().setResponseCode(200).setBody(voltageLevelsMapDataAsString)
                                .addHeader("Content-Type", "application/json; charset=utf-8");
                    case "/v1/studies/cases/{caseUuid}":
                        return new MockResponse().setResponseCode(200).setBody("CGMES")
                            .addHeader("Content-Type", "application/json; charset=utf-8");
                    case "/v1/studies/newStudy/cases/" + IMPORTED_CASE_WITH_ERRORS_UUID_STRING:
                        return new MockResponse().setResponseCode(200).setBody("XIIDM")
                            .addHeader("Content-Type", "application/json; charset=utf-8");

                    case "/v1/cases/" + CASE_UUID_STRING + "/exists":
                    case "/v1/cases/" + IMPORTED_CASE_UUID_STRING + "/exists":
                    case "/v1/cases/" + IMPORTED_CASE_WITH_ERRORS_UUID_STRING + "/exists":
                    case "/v1/cases/" + NEW_STUDY_CASE_UUID + "/exists":
                    case "/v1/cases/" + CASE_2_UUID_STRING + "/exists":
                    case "/v1/cases/" + CASE_3_UUID_STRING + "/exists":
                    case "/v1/cases/" + CASE_4_UUID_STRING + "/exists":
                    case "/v1/cases/" + CASE_UUID_CAUSING_IMPORT_ERROR + "/exists":
                    case "/v1/cases/" + CASE_UUID_CAUSING_STUDY_CREATION_ERROR + "/exists":
                    case "/v1/cases/" + CASE_LOADFLOW_ERROR_UUID_STRING + "/exists":
                        return new MockResponse().setResponseCode(200).setBody("true")
                            .addHeader("Content-Type", "application/json; charset=utf-8");
                    case "/v1/cases/" + CASE_UUID_STRING + "/infos":
                        return new MockResponse().setResponseCode(200)
                                .setBody("{\"uuid\":\"" + CASE_UUID_STRING + "\",\"name\":\"" + TEST_FILE_UCTE + "\",\"format\":\"UCTE\"}")
                                .addHeader("Content-Type", "application/json; charset=utf-8");
                    case "/v1/cases/" + IMPORTED_CASE_WITH_ERRORS_UUID_STRING + "/infos":
                        return new MockResponse().setResponseCode(200)
                                .setBody("{\"uuid\":\"" + IMPORTED_CASE_WITH_ERRORS_UUID_STRING + "\",\"name\":\"" + TEST_FILE_IMPORT_ERRORS + "\",\"format\":\"XIIDM\"}")
                                .addHeader("Content-Type", "application/json; charset=utf-8");
                    case "/v1/cases/" + IMPORTED_CASE_UUID_STRING + "/infos":
                        return new MockResponse().setResponseCode(200)
                                .setBody("{\"uuid\":\"" + IMPORTED_CASE_UUID_STRING + "\",\"name\":\"" + CASE_NAME + "\",\"format\":\"XIIDM\"}")
                                .addHeader("Content-Type", "application/json; charset=utf-8");
                    case "/v1/cases/" + NEW_STUDY_CASE_UUID + "/infos":
                        return new MockResponse().setResponseCode(200)
                                .setBody("{\"uuid\":\"" + NEW_STUDY_CASE_UUID + "\",\"name\":\"" + CASE_NAME + "\",\"format\":\"XIIDM\"}")
                                .addHeader("Content-Type", "application/json; charset=utf-8");
                    case "/v1/cases/" + IMPORTED_BLOCKING_CASE_UUID_STRING + "/infos":
                        return new MockResponse().setResponseCode(200)
                                .setBody("{\"uuid\":\"" + IMPORTED_BLOCKING_CASE_UUID_STRING + "\",\"name\":\"" + CASE_NAME + "\",\"format\":\"XIIDM\"}")
                                .addHeader("Content-Type", "application/json; charset=utf-8");
                    case "/v1/cases/" + CASE_2_UUID_STRING + "/infos":
                        return new MockResponse().setResponseCode(200)
                                .setBody("{\"uuid\":\"" + CASE_2_UUID_STRING + "\",\"name\":\"" + CASE_NAME + "\",\"format\":\"XIIDM\"}")
                                .addHeader("Content-Type", "application/json; charset=utf-8");
                    case "/v1/cases/" + CASE_3_UUID_STRING + "/infos":
                        return new MockResponse().setResponseCode(200)
                                .setBody("{\"uuid\":\"" + CASE_3_UUID_STRING + "\",\"name\":\"" + CASE_NAME + "\",\"format\":\"XIIDM\"}")
                                .addHeader("Content-Type", "application/json; charset=utf-8");
                    case "/v1/cases/" + CASE_4_UUID_STRING + "/infos":
                        return new MockResponse().setResponseCode(200)
                                .setBody("{\"uuid\":\"" + CASE_4_UUID_STRING + "\",\"name\":\"" + CASE_NAME + "\",\"format\":\"XIIDM\"}")
                                .addHeader("Content-Type", "application/json; charset=utf-8");
                    case "/v1/cases/" + CASE_LOADFLOW_ERROR_UUID_STRING + "/infos":
                        return new MockResponse().setResponseCode(200)
                                .setBody("{\"uuid\":\"" + CASE_LOADFLOW_ERROR_UUID_STRING + "\",\"name\":\"" + CASE_NAME + "\",\"format\":\"XIIDM\"}")
                                .addHeader("Content-Type", "application/json; charset=utf-8");
                    case "/v1/cases/" + CASE_UUID_STRING + "/format":
                        return new MockResponse().setResponseCode(200).setBody("UCTE")
                                .addHeader("Content-Type", "application/json; charset=utf-8");
                    case "/v1/cases/" + IMPORTED_CASE_UUID_STRING + "/format":
                    case "/v1/cases/" + IMPORTED_CASE_WITH_ERRORS_UUID_STRING + "/format":
                    case "/v1/cases/" + NEW_STUDY_CASE_UUID + "/format":
                    case "/v1/cases/" + IMPORTED_BLOCKING_CASE_UUID_STRING + "/format":
                    case "/v1/cases/" + CASE_2_UUID_STRING + "/format":
                    case "/v1/cases/" + CASE_3_UUID_STRING + "/format":
                    case "/v1/cases/" + CASE_4_UUID_STRING + "/format":
                    case "/v1/cases/" + CASE_LOADFLOW_ERROR_UUID_STRING + "/format":
                        return new MockResponse().setResponseCode(200).setBody("XIIDM")
                            .addHeader("Content-Type", "application/json; charset=utf-8");
                    case "/v1/cases/" + CASE_UUID_STRING + "/name":
                        return new MockResponse().setResponseCode(200).setBody(CASE_NAME)
                                .addHeader("Content-Type", "application/json; charset=utf-8");
                    case "/v1/cases/" + NOT_EXISTING_CASE_UUID + "/name":
                        return new MockResponse().setResponseCode(424).setBody("notFoundCaseName")
                            .addHeader("Content-Type", "application/json; charset=utf-8");
                    case "/v1/cases/" + NOT_EXISTING_CASE_UUID + "/exists":
                        return new MockResponse().setResponseCode(200).setBody("false")
                            .addHeader("Content-Type", "application/json; charset=utf-8");

                    case "/" + CASE_API_VERSION + "/cases/private": {
                        String bodyStr = body.readUtf8();
                        if (bodyStr.contains("filename=\"")) {
                            String bodyFilename = bodyStr.split(System.lineSeparator())[1].split("\r")[0];
                            if (bodyFilename.matches(".*filename=\".*" + TEST_FILE_WITH_ERRORS + "\".*")) {  // import file with errors
                                return new MockResponse().setResponseCode(200).setBody(importedCaseWithErrorsUuidAsString)
                                    .addHeader("Content-Type", "application/json; charset=utf-8");
                            } else if (bodyFilename.matches(".*filename=\".*" + TEST_FILE_IMPORT_ERRORS + "\"")) {  // import file with errors during import in the case server
                                return new MockResponse().setResponseCode(500)
                                    .addHeader("Content-Type", "application/json; charset=utf-8")
                                    .setBody("{\"timestamp\":\"2020-12-14T10:27:11.760+0000\",\"status\":500,\"error\":\"Internal Server Error\",\"message\":\"Error during import in the case server\",\"path\":\"/v1/networks\"}");
                            } else if (bodyFilename.matches(".*filename=\".*" + TEST_FILE_IMPORT_ERRORS_NO_MESSAGE_IN_RESPONSE_BODY + "\"")) {  // import file with errors during import in the case server without message in response body
                                return new MockResponse().setResponseCode(500)
                                    .addHeader("Content-Type", "application/json; charset=utf-8")
                                    .setBody("{\"timestamp\":\"2020-12-14T10:27:11.760+0000\",\"status\":500,\"error\":\"Internal Server Error\",\"message2\":\"Error during import in the case server\",\"path\":\"/v1/networks\"}");
                            } else if (bodyFilename.matches(".*filename=\".*blockingCaseFile\".*")) {
                                return new MockResponse().setResponseCode(200).setBody(importedBlockingCaseUuidAsString)
                                    .addHeader("Content-Type", "application/json; charset=utf-8");
                            } else {
                                return new MockResponse().setResponseCode(200).setBody(importedCaseUuidAsString)
                                    .addHeader("Content-Type", "application/json; charset=utf-8");
                            }
                        } else {
                            return new MockResponse().setResponseCode(200).setBody(importedCaseUuidAsString)
                                .addHeader("Content-Type", "application/json; charset=utf-8");
                        }
                    }

                    case "/" + CASE_API_VERSION + "/cases/" + IMPORTED_CASE_UUID_STRING:
                        JSONObject jsonObject = new JSONObject(Map.of("substationIds", List.of("s1", "s2", "s3")));
                        return new MockResponse().setResponseCode(200)
                            .setBody(new JSONArray(List.of(jsonObject)).toString())
                            .addHeader("Content-Type", "application/json; charset=utf-8");

                    case "/v1/networks?caseUuid=" + NEW_STUDY_CASE_UUID + "&variantId=" + FIRST_VARIANT_ID:
                    case "/v1/networks?caseUuid=" + IMPORTED_BLOCKING_CASE_UUID_STRING + "&variantId=" + FIRST_VARIANT_ID:
                        countDownLatch.await(2, TimeUnit.SECONDS);
                        return new MockResponse().setBody(String.valueOf(networkInfosAsString)).setResponseCode(200)
                            .addHeader("Content-Type", "application/json; charset=utf-8");
                    case "/v1/networks?caseUuid=" + CASE_UUID_STRING + "&variantId=" + FIRST_VARIANT_ID:
                    case "/v1/networks?caseUuid=" + IMPORTED_CASE_UUID_STRING + "&variantId=" + FIRST_VARIANT_ID:
                        return new MockResponse().setBody(String.valueOf(networkInfosAsString)).setResponseCode(200)
                            .addHeader("Content-Type", "application/json; charset=utf-8");
                    case "/v1/networks?caseUuid=" + CASE_2_UUID_STRING + "&variantId=" + FIRST_VARIANT_ID:
                        return new MockResponse().setBody(String.valueOf(networkInfos2AsString)).setResponseCode(200)
                            .addHeader("Content-Type", "application/json; charset=utf-8");
                    case "/v1/networks?caseUuid=" + CASE_3_UUID_STRING + "&variantId=" + FIRST_VARIANT_ID:
                        return new MockResponse().setBody(String.valueOf(networkInfos3AsString)).setResponseCode(200)
                            .addHeader("Content-Type", "application/json; charset=utf-8");
                    case "/v1/networks?caseUuid=" + CASE_4_UUID_STRING + "&variantId=" + FIRST_VARIANT_ID:
                        return new MockResponse().setBody(String.valueOf(networkInfos4AsString)).setResponseCode(200)
                            .addHeader("Content-Type", "application/json; charset=utf-8");
                    case "/v1/networks?caseUuid=" + CASE_UUID_CAUSING_IMPORT_ERROR + "&variantId=" + FIRST_VARIANT_ID:
                        return new MockResponse().setResponseCode(500);
                    case "/v1/networks?caseUuid=" + CASE_UUID_CAUSING_STUDY_CREATION_ERROR + "&variantId=" + FIRST_VARIANT_ID:
                        sendCaseImportFailedMessage(path, "ERROR WHILE IMPORTING STUDY");
                        return new MockResponse().setResponseCode(200);
                    case "/v1/networks?caseUuid=" + IMPORTED_CASE_WITH_ERRORS_UUID_STRING + "&variantId=" + FIRST_VARIANT_ID:
                        return new MockResponse().setBody(String.valueOf(networkInfosAsString)).setResponseCode(500)
                            .addHeader("Content-Type", "application/json; charset=utf-8")
                            .setBody("{\"timestamp\":\"2020-12-14T10:27:11.760+0000\",\"status\":500,\"error\":\"Internal Server Error\",\"message\":\"The network 20140116_0830_2D4_UX1_pst already contains an object 'GeneratorImpl' with the id 'BBE3AA1 _generator'\",\"path\":\"/v1/networks\"}");

                    case "/v1/lines?networkUuid=" + NETWORK_UUID_STRING:
                    case "/v1/substations?networkUuid=" + NETWORK_UUID_STRING:
                    case "/v1/lines?networkUuid=" + NETWORK_UUID_STRING + "&variantId=" + VARIANT_ID:
                    case "/v1/substations?networkUuid=" + NETWORK_UUID_STRING + "&variantId=" + VARIANT_ID:
                    case "/v1/networks/" + NETWORK_UUID_STRING + "/lines":
                    case "/v1/networks/" + NETWORK_UUID_STRING + "/substations":
                    case "/v1/networks/" + NETWORK_UUID_STRING + "/2-windings-transformers":
                    case "/v1/networks/" + NETWORK_UUID_STRING + "/3-windings-transformers":
                    case "/v1/networks/" + NETWORK_UUID_STRING + "/generators":
                    case "/v1/networks/" + NETWORK_UUID_STRING + "/batteries":
                    case "/v1/networks/" + NETWORK_UUID_STRING + "/dangling-lines":
                    case "/v1/networks/" + NETWORK_UUID_STRING + "/hvdc-lines":
                    case "/v1/networks/" + NETWORK_UUID_STRING + "/lcc-converter-stations":
                    case "/v1/networks/" + NETWORK_UUID_STRING + "/vsc-converter-stations":
                    case "/v1/networks/" + NETWORK_UUID_STRING + "/loads":
                    case "/v1/networks/" + NETWORK_UUID_STRING + "/loads-modification":
                    case "/v1/networks/" + NETWORK_UUID_STRING + "/shunt-compensators":
                    case "/v1/networks/" + NETWORK_UUID_STRING + "/static-var-compensators":
                    case "/v1/networks/" + NETWORK_UUID_STRING + "/all":
                        return new MockResponse().setBody(" ").setResponseCode(200)
                            .addHeader("Content-Type", "application/json; charset=utf-8");

                    case "/v1/networks?caseUuid=" + CASE_LOADFLOW_ERROR_UUID_STRING + "&variantId=" + FIRST_VARIANT_ID:
                        return new MockResponse().setBody(String.valueOf(networkLoadFlowErrorInfosAsString)).setResponseCode(200)
                            .addHeader("Content-Type", "application/json; charset=utf-8");

                    case "/v1/reports/" + NETWORK_UUID_STRING:
                        return new MockResponse().setResponseCode(200)
                            .setBody(mapper.writeValueAsString(REPORT_TEST))
                            .addHeader(HttpHeaders.CONTENT_TYPE, MediaType.APPLICATION_JSON_VALUE);

                    case "/v1/svg/" + NETWORK_UUID_STRING
                            + "/voltageLevelId?useName=false&centerLabel=false&diagonalLabel=false&topologicalColoring=false":
                        return new MockResponse().setResponseCode(200).setBody("byte")
                            .addHeader("Content-Type", "application/json; charset=utf-8");

                    case "/v1/svg-and-metadata/" + NETWORK_UUID_STRING
                            + "/voltageLevelId?useName=false&centerLabel=false&diagonalLabel=false&topologicalColoring=false":
                        return new MockResponse().setResponseCode(200).setBody("svgandmetadata")
                            .addHeader("Content-Type", "application/json; charset=utf-8");

                    case "/v1/substation-svg/" + NETWORK_UUID_STRING
                            + "/substationId?useName=false&centerLabel=false&diagonalLabel=false&topologicalColoring=false&substationLayout=horizontal":
                        return new MockResponse().setResponseCode(200).setBody("substation-byte")
                            .addHeader("Content-Type", "application/json; charset=utf-8");

                    case "/v1/substation-svg-and-metadata/" + NETWORK_UUID_STRING
                            + "/substationId?useName=false&centerLabel=false&diagonalLabel=false&topologicalColoring=false&substationLayout=horizontal":
                        return new MockResponse().setResponseCode(200).setBody("substation-svgandmetadata")
                            .addHeader("Content-Type", "application/json; charset=utf-8");

                    case "/v1/svg/" + NETWORK_UUID_STRING + "/voltageLevelNotFoundId?useName=false&centerLabel=false&diagonalLabel=false&topologicalColoring=false":
                    case "/v1/svg-and-metadata/" + NETWORK_UUID_STRING + "/voltageLevelNotFoundId?useName=false&centerLabel=false&diagonalLabel=false&topologicalColoring=false":
                    case "/v1/substation-svg/" + NETWORK_UUID_STRING + "/substationNotFoundId?useName=false&centerLabel=false&diagonalLabel=false&topologicalColoring=false&substationLayout=horizontal":
                    case "/v1/substation-svg-and-metadata/" + NETWORK_UUID_STRING + "/substationNotFoundId?useName=false&centerLabel=false&diagonalLabel=false&topologicalColoring=false&substationLayout=horizontal":
                        return new MockResponse().setResponseCode(404);

                    case "/v1/svg/" + NETWORK_UUID_STRING + "/voltageLevelErrorId?useName=false&centerLabel=false&diagonalLabel=false&topologicalColoring=false":
                    case "/v1/svg-and-metadata/" + NETWORK_UUID_STRING + "/voltageLevelErrorId?useName=false&centerLabel=false&diagonalLabel=false&topologicalColoring=false":
                    case "/v1/substation-svg/" + NETWORK_UUID_STRING + "/substationErrorId?useName=false&centerLabel=false&diagonalLabel=false&topologicalColoring=false&substationLayout=horizontal":
                    case "/v1/substation-svg-and-metadata/" + NETWORK_UUID_STRING + "/substationErrorId?useName=false&centerLabel=false&diagonalLabel=false&topologicalColoring=false&substationLayout=horizontal":
                        return new MockResponse().setResponseCode(500)
                            .addHeader("Content-Type", "application/json; charset=utf-8")
                            .setBody("{\"timestamp\":\"2020-12-14T10:27:11.760+0000\",\"status\":500,\"error\":\"Internal Server Error\",\"message\":\"tmp\",\"path\":\"/v1/networks\"}");

                    case "/v1/network-area-diagram/" + NETWORK_UUID_STRING + "?depth=0&voltageLevelsIds=vlFr1A":
                        return new MockResponse().setResponseCode(200).setBody("nad-svg")
                                .addHeader("Content-Type", "application/json; charset=utf-8");

                    case "/v1/svg-component-libraries":
                        return new MockResponse().setResponseCode(200).setBody("[\"GridSuiteAndConvergence\",\"Convergence\"]")
                            .addHeader("Content-Type", "application/json; charset=utf-8");

                    case "/v1/export/formats":
                        return new MockResponse().setResponseCode(200).setBody("[\"CGMES\",\"UCTE\",\"XIIDM\"]")
                            .addHeader("Content-Type", "application/json; charset=utf-8");

                    case "/v1/networks/" + NETWORK_UUID_STRING + "/export/XIIDM":
                        return new MockResponse().setResponseCode(200).addHeader("Content-Disposition", "attachment; filename=fileName").setBody("byteData")
                            .addHeader("Content-Type", "application/json; charset=utf-8");

                    case "/v1/networks/" + NETWORK_UUID_STRING + "/export/XIIDM" + "?variantId=" + VARIANT_ID:
                        return new MockResponse().setResponseCode(200).addHeader("Content-Disposition", "attachment; filename=fileName").setBody("byteData")
                                .addHeader("Content-Type", "application/json; charset=utf-8");

                    case "/v1/results/" + SECURITY_ANALYSIS_RESULT_UUID + "?limitType":
                    case "/v1/results/" + SECURITY_ANALYSIS_OTHER_NODE_RESULT_UUID + "?limitType":
                        return new MockResponse().setResponseCode(200).setBody(SECURITY_ANALYSIS_RESULT_JSON)
                            .addHeader("Content-Type", "application/json; charset=utf-8");

                    case "/v1/results/" + SECURITY_ANALYSIS_RESULT_UUID + "/status":
                    case "/v1/results/" + SECURITY_ANALYSIS_OTHER_NODE_RESULT_UUID + "/status":
                        return new MockResponse().setResponseCode(200).setBody(SECURITY_ANALYSIS_STATUS_JSON)
                            .addHeader("Content-Type", "application/json; charset=utf-8");

                    case "/v1/results/" + SECURITY_ANALYSIS_RESULT_UUID:
                        if (request.getMethod().equals("DELETE")) {
                            return new MockResponse().setResponseCode(200).setBody(SECURITY_ANALYSIS_STATUS_JSON)
                                    .addHeader("Content-Type", "application/json; charset=utf-8");
                        }
                        return new MockResponse().setResponseCode(500);
                    case "/v1/results/invalidate-status?resultUuid=" + SECURITY_ANALYSIS_RESULT_UUID:
                    case "/v1/results/invalidate-status?resultUuid=" + SECURITY_ANALYSIS_OTHER_NODE_RESULT_UUID:
                        return new MockResponse().setResponseCode(200).addHeader("Content-Type",
                                "application/json; charset=utf-8");

                    case "/v1/networks/" + NETWORK_UUID_STRING + "/voltage-levels/" + VOLTAGE_LEVEL_ID + "/configured-buses":
                        return new MockResponse().setResponseCode(200).setBody(busesDataAsString)
                                .addHeader("Content-Type", "application/json; charset=utf-8");

                    case "/v1/networks/" + NETWORK_UUID_STRING + "/voltage-levels/" + VOLTAGE_LEVEL_ID + "/busbar-sections":
                        return new MockResponse().setResponseCode(200).setBody(busbarSectionsDataAsString)
                                .addHeader("Content-Type", "application/json; charset=utf-8");

                    case "/v1/networks/" + NETWORK_UUID_STRING + "/loads/" + LOAD_ID_1:
                        return new MockResponse().setResponseCode(200).setBody(loadDataAsString)
                                .addHeader("Content-Type", "application/json; charset=utf-8");

                    case "/v1/networks/" + NETWORK_UUID_STRING + "/lines/" + LINE_ID_1:
                        return new MockResponse().setResponseCode(200).setBody(lineDataAsString)
                                .addHeader("Content-Type", "application/json; charset=utf-8");

                    case "/v1/networks/" + NETWORK_UUID_STRING + "/generators/" + GENERATOR_ID_1:
                        return new MockResponse().setResponseCode(200).setBody(generatorDataAsString)
                                .addHeader("Content-Type", "application/json; charset=utf-8");

                    case "/v1/networks/" + NETWORK_UUID_STRING + "/shunt-compensators/" + SHUNT_COMPENSATOR_ID_1:
                        return new MockResponse().setResponseCode(200).setBody(shuntCompensatorDataAsString)
                                .addHeader("Content-Type", "application/json; charset=utf-8");

                    case "/v1/networks/" + NETWORK_UUID_STRING + "/2-windings-transformers/" + TWO_WINDINGS_TRANSFORMER_ID_1:
                        return new MockResponse().setResponseCode(200).setBody(twoWindingsTransformerDataAsString)
                                .addHeader("Content-Type", "application/json; charset=utf-8");

                    case "/v1/networks/" + NETWORK_UUID_STRING + "/substations/" + SUBSTATION_ID_1:
                        return new MockResponse().setResponseCode(200).setBody(substationDataAsString)
                                .addHeader("Content-Type", "application/json; charset=utf-8");

                    case "/v1/networks/" + NETWORK_UUID_STRING + "/voltage-levels/" + VL_ID_1:
                        return new MockResponse().setResponseCode(200).setBody(voltageLevelDataAsString)
                                .addHeader("Content-Type", "application/json; charset=utf-8");
                    case "/v1/networks/" + NETWORK_UUID_STRING + "/" + VARIANT_ID:
                    case "/v1/networks/" + NETWORK_UUID_STRING + "/" + VARIANT_ID_2:
                    case "/v1/networks/" + NETWORK_UUID_STRING + "/" + VARIANT_ID_3:
                        return new MockResponse().setResponseCode(200);
                    default:
                        LOGGER.error("Unhandled method+path: " + request.getMethod() + " " + request.getPath());
                        return new MockResponse().setResponseCode(418);
                }
            }
        };
        server.setDispatcher(dispatcher);
    }

    private void sendCaseImportSucceededMessage(String requestPath, NetworkInfos networkInfos, String format) {
        Pattern receiverPattern = Pattern.compile("receiver=(.*)");
        Matcher matcher = receiverPattern.matcher(requestPath);
        if (matcher.find()) {
            String receiverUrlString = matcher.group(1);
            input.send(MessageBuilder.withPayload("").setHeader("receiver", URLDecoder.decode(receiverUrlString, StandardCharsets.UTF_8))
                    .setHeader("networkUuid", networkInfos.getNetworkUuid().toString())
                    .setHeader("networkId", networkInfos.getNetworkId())
                    .setHeader("caseFormat", format)
                    .build(), "case.import.succeeded");
        }
    }

    private void sendCaseImportFailedMessage(String requestPath, String errorMessage) {
        Pattern receiverPattern = Pattern.compile("receiver=(.*)");
        Matcher matcher = receiverPattern.matcher(requestPath);
        if (matcher.find()) {
            String receiverUrlString = matcher.group(1);
            input.send(MessageBuilder.withPayload("").setHeader("receiver", URLDecoder.decode(receiverUrlString, StandardCharsets.UTF_8))
                    .setHeader("errorMessage", errorMessage)
                    .build(), "case.import.failed");
        }
    }

    private Set<String> getRequestsDone(int n) {
        return IntStream.range(0, n).mapToObj(i -> {
            try {
                return server.takeRequest(TIMEOUT, TimeUnit.MILLISECONDS).getPath();
            } catch (InterruptedException e) {
                LOGGER.error("Error while attempting to get the request done : ", e);
            }
            return null;
        }).collect(Collectors.toSet());
    }

    private static class RequestWithBody {

        public RequestWithBody(String path, String body) {
            this.path = path;
            this.body = body;
        }

        public String getPath() {
            return path;
        }

        public String getBody() {
            return body;
        }

        private final String path;
        private final String body;
    }

    private Set<RequestWithBody> getRequestsWithBodyDone(int n) {
        return IntStream.range(0, n).mapToObj(i -> {
            try {
                var request = server.takeRequest(TIMEOUT, TimeUnit.MILLISECONDS);
                return new RequestWithBody(request.getPath(), request.getBody().readUtf8());
            } catch (InterruptedException e) {
                LOGGER.error("Error while attempting to get the request done : ", e);
            }
            return null;
        }).collect(Collectors.toSet());
    }

    private UUID getRootNodeUuid(UUID studyUuid) {
        return networkModificationTreeService.getStudyRootNodeUuid(studyUuid);
    }

    @Test
    public void testSearch() throws Exception {
        MvcResult mvcResult;
        String resultAsString;
        UUID studyUuid = createStudy("userId", CASE_UUID);
        UUID rootNodeId = getRootNodeUuid(studyUuid);

        mvcResult = mockMvc
                .perform(get("/v1/search?q={request}", String.format("userId:%s", "userId")).header("userId", "userId"))
                .andExpectAll(status().isOk(), content().contentType(MediaType.APPLICATION_JSON)).andReturn();
        resultAsString = mvcResult.getResponse().getContentAsString();
        List<CreatedStudyBasicInfos> createdStudyBasicInfosList = mapper.readValue(resultAsString,
                new TypeReference<List<CreatedStudyBasicInfos>>() {
                });
        assertThat(createdStudyBasicInfosList, new MatcherJson<>(mapper, studiesInfos));

        mvcResult = mockMvc
                .perform(get("/v1/studies/{studyUuid}/nodes/{nodeUuid}/search?userInput={request}&fieldSelector=name",
                        studyUuid, rootNodeId, "B").header("userId", "userId"))
                .andExpectAll(status().isOk(), content().contentType(MediaType.APPLICATION_JSON)).andReturn();
        resultAsString = mvcResult.getResponse().getContentAsString();
        List<EquipmentInfos> equipmentInfos = mapper.readValue(resultAsString,
                new TypeReference<List<EquipmentInfos>>() {
                });
        assertThat(equipmentInfos, new MatcherJson<>(mapper, linesInfos));

        mvcResult = mockMvc
                .perform(get("/v1/studies/{studyUuid}/nodes/{nodeUuid}/search?userInput={request}&fieldSelector=NAME",
                        studyUuid, rootNodeId, "B").header("userId", "userId"))
                .andExpectAll(status().isOk(), content().contentType(MediaType.APPLICATION_JSON)).andReturn();
        resultAsString = mvcResult.getResponse().getContentAsString();
        equipmentInfos = mapper.readValue(resultAsString, new TypeReference<List<EquipmentInfos>>() {
        });
        assertThat(equipmentInfos, new MatcherJson<>(mapper, linesInfos));

        mvcResult = mockMvc
                .perform(get("/v1/studies/{studyUuid}/nodes/{nodeUuid}/search?userInput={request}&fieldSelector=ID",
                        studyUuid, rootNodeId, "B").header("userId", "userId"))
                .andExpectAll(status().isOk(), content().contentType(MediaType.APPLICATION_JSON)).andReturn();
        resultAsString = mvcResult.getResponse().getContentAsString();
        equipmentInfos = mapper.readValue(resultAsString, new TypeReference<List<EquipmentInfos>>() {
        });
        assertThat(equipmentInfos, new MatcherJson<>(mapper, linesInfos));

        mvcResult = mockMvc
                .perform(get("/v1/studies/{studyUuid}/nodes/{nodeUuid}/search?userInput={request}&fieldSelector=bogus",
                        studyUuid, rootNodeId, "B").header("userId", "userId"))
                .andExpectAll(status().isBadRequest(),
                        content().string("Enum unknown entry 'bogus' should be among NAME, ID"))
                .andReturn();
    }

    @Test
    public void test() throws Exception {
        MvcResult result;
        String resultAsString;

        //empty list
        mockMvc.perform(get("/v1/studies").header("userId", "userId")).andExpectAll(status().isOk(),
                content().contentType(MediaType.APPLICATION_JSON), content().string("[]"));

        //empty list
        mockMvc.perform(get("/v1/study_creation_requests").header("userId", "userId")).andExpectAll(status().isOk(),
                content().contentType(MediaType.APPLICATION_JSON), content().string("[]"));

        //insert a study
        UUID studyUuid = createStudy("userId", CASE_UUID);

        // check the study
        result = mockMvc.perform(get("/v1/studies/{studyUuid}", studyUuid).header("userId", "userId"))
                .andExpectAll(status().isOk(), content().contentType(MediaType.APPLICATION_JSON)).andReturn();

        resultAsString = result.getResponse().getContentAsString();
        StudyInfos infos = mapper.readValue(resultAsString, StudyInfos.class);

        assertThat(infos, createMatcherStudyInfos(studyUuid, "userId", "UCTE"));

        //insert a study with a non existing case and except exception
        result = mockMvc.perform(post("/v1/studies/cases/{caseUuid}?isPrivate={isPrivate}",
                NOT_EXISTING_CASE_UUID, "false").header("userId", "userId"))
                .andExpectAll(status().isFailedDependency(), content().contentType(MediaType.valueOf("text/plain;charset=UTF-8"))).andReturn();
        assertEquals("The case '" + NOT_EXISTING_CASE_UUID + "' does not exist", result.getResponse().getContentAsString());

        assertTrue(getRequestsDone(1)
                .contains(String.format("/v1/cases/%s/exists", NOT_EXISTING_CASE_UUID)));

        result = mockMvc.perform(get("/v1/studies").header("userId", "userId"))
                .andExpectAll(status().isOk(), content().contentType(MediaType.APPLICATION_JSON)).andReturn();

        resultAsString = result.getResponse().getContentAsString();
        List<CreatedStudyBasicInfos> createdStudyBasicInfosList = mapper.readValue(resultAsString,
                new TypeReference<List<CreatedStudyBasicInfos>>() {
                });

        assertThat(createdStudyBasicInfosList.get(0), createMatcherCreatedStudyBasicInfos(studyUuid, "userId", "UCTE"));

        //insert the same study but with another user (should work)
        //even with the same name should work
        studyUuid = createStudy("userId2", CASE_UUID);

        resultAsString = mockMvc.perform(get("/v1/studies").header("userId", "userId2"))
                .andExpectAll(status().isOk(), content().contentType(MediaType.APPLICATION_JSON)).andReturn().getResponse().getContentAsString();

        createdStudyBasicInfosList = mapper.readValue(resultAsString,
                new TypeReference<List<CreatedStudyBasicInfos>>() {
                });

        assertThat(createdStudyBasicInfosList.get(0),
                        createMatcherCreatedStudyBasicInfos(studyUuid, "userId2", "UCTE"));

        //insert a study with a case (multipartfile)
        UUID s2Uuid = createStudy("userId", TEST_FILE, IMPORTED_CASE_UUID_STRING, true);

        // check the study s2
        result = mockMvc.perform(get("/v1/studies/{studyUuid}", s2Uuid).header("userId", "userId"))
                .andExpectAll(status().isOk(), content().contentType(MediaType.APPLICATION_JSON)).andReturn();

        resultAsString = result.getResponse().getContentAsString();
        StudyInfos studyInfos = mapper.readValue(resultAsString, StudyInfos.class);

        assertThat(studyInfos, createMatcherStudyInfos(s2Uuid, "userId", "XIIDM"));

        UUID randomUuid = UUID.randomUUID();
        //get a non existing study -> 404 not found
        mockMvc.perform(get("/v1/studies/{studyUuid}", randomUuid).header("userId", "userId"))
            .andExpectAll(status().isNotFound(),
                content().contentType(MediaType.APPLICATION_JSON),
                jsonPath("$").value(STUDY_NOT_FOUND.name()));

        UUID studyNameUserIdUuid = studyRepository.findAll().get(0).getId();

        //delete existing study s2
        mockMvc.perform(delete("/v1/studies/{studyUuid}", s2Uuid).header("userId", "userId"))
                .andExpect(status().isOk());

        // assert that the broker message has been sent
        Message<byte[]> message = output.receive(TIMEOUT);
        assertEquals("", new String(message.getPayload()));
        MessageHeaders headers = message.getHeaders();
        assertEquals("userId", headers.get(NotificationService.HEADER_USER_ID));
        assertEquals(s2Uuid, headers.get(NotificationService.HEADER_STUDY_UUID));
        assertEquals(NotificationService.UPDATE_TYPE_STUDY_DELETE, headers.get(HEADER_UPDATE_TYPE));

        var httpRequests = getRequestsDone(3);
        assertTrue(httpRequests.stream().anyMatch(r -> r.matches("/v1/groups/.*")));
        assertEquals(2, httpRequests.stream().filter(p -> p.matches("/v1/reports/.*")).count());

        // expect only 1 study (public one) since the other is private and we use
        // another userId
        result = mockMvc.perform(get("/v1/studies").header("userId", "a"))
                .andExpectAll(status().isOk(), content().contentType(MediaType.APPLICATION_JSON)).andReturn();

        resultAsString = result.getResponse().getContentAsString();
        createdStudyBasicInfosList = mapper.readValue(resultAsString,
                new TypeReference<List<CreatedStudyBasicInfos>>() {
                });
        assertEquals(2, createdStudyBasicInfosList.size());

        //get available export format
        mockMvc.perform(get("/v1/export-network-formats")).andExpectAll(status().isOk(),
                content().string("[\"CGMES\",\"UCTE\",\"XIIDM\"]"));

        assertTrue(getRequestsDone(1).contains("/v1/export/formats"));

        //export a network
        UUID rootNodeUuid = getRootNodeUuid(studyNameUserIdUuid);
        mockMvc.perform(get("/v1/studies/{studyUuid}/nodes/{nodeUuid}/export-network/{format}", studyNameUserIdUuid, rootNodeUuid, "XIIDM"))
                .andExpect(status().isOk());

        assertTrue(getRequestsDone(1).contains(String.format("/v1/networks/%s/export/XIIDM", NETWORK_UUID_STRING)));

        mockMvc.perform(get("/v1/studies/{studyUuid}/nodes/{nodeUuid}/export-network/{format}?formatParameters=%7B%22iidm.export.xml.indent%22%3Afalse%7D", studyNameUserIdUuid, rootNodeUuid, "XIIDM"))
            .andExpect(status().isOk());
        getRequestsDone(1); // just consume it

        NetworkModificationNode modificationNode1 = createNetworkModificationNode(studyNameUserIdUuid, rootNodeUuid, UUID.randomUUID(), VARIANT_ID, "node 3");
        UUID modificationNode1Uuid = modificationNode1.getId();

        mockMvc.perform(get("/v1/studies/{studyUuid}/nodes/{nodeUuid}/export-network/{format}", studyNameUserIdUuid, modificationNode1Uuid, "XIIDM"))
            .andExpect(status().isInternalServerError());

        modificationNode1.setBuildStatus(BuildStatus.BUILT);
        networkModificationTreeService.updateNode(studyNameUserIdUuid, modificationNode1);
        output.receive(TIMEOUT);

        mockMvc.perform(get("/v1/studies/{studyUuid}/nodes/{nodeUuid}/export-network/{format}", studyNameUserIdUuid, modificationNode1Uuid, "XIIDM"))
            .andExpect(status().isOk());

        assertTrue(getRequestsDone(1).contains(String.format("/v1/networks/%s/export/XIIDM?variantId=%s", NETWORK_UUID_STRING, VARIANT_ID)));
    }

    @Test
    public void testCreateStudyWithImportParameters() throws Exception {
        HashMap<String, Object> importParameters = new HashMap<String, Object>();
        ArrayList<String> randomListParam = new ArrayList<String>();
        randomListParam.add("paramValue1");
        randomListParam.add("paramValue2");
        importParameters.put("randomListParam", randomListParam);
        importParameters.put("randomParam2", "randomParamValue");

        createStudyWithImportParameters("userId", CASE_UUID, importParameters);
    }

    @Test
    public void testMetadata() throws Exception {
        UUID studyUuid = createStudy("userId", CASE_UUID);
        UUID oldStudyUuid = studyUuid;

        studyUuid = createStudy("userId2", CASE_UUID);

        MvcResult mvcResult = mockMvc
                .perform(get("/v1/studies/metadata?ids="
                        + Stream.of(oldStudyUuid, studyUuid).map(Object::toString).collect(Collectors.joining(",")))
                        .header("userId", "userId"))
                .andExpectAll(status().isOk(), content().contentType(MediaType.APPLICATION_JSON)).andReturn();
        String resultAsString = mvcResult.getResponse().getContentAsString();
        List<CreatedStudyBasicInfos> createdStudyBasicInfosList = mapper.readValue(resultAsString,
                new TypeReference<List<CreatedStudyBasicInfos>>() {
                });

        assertNotNull(createdStudyBasicInfosList);
        assertEquals(2, createdStudyBasicInfosList.size());
        if (!createdStudyBasicInfosList.get(0).getId().equals(oldStudyUuid)) {
            Collections.reverse(createdStudyBasicInfosList);
        }
        assertTrue(createMatcherCreatedStudyBasicInfos(oldStudyUuid, "userId", "UCTE")
                .matchesSafely(createdStudyBasicInfosList.get(0)));
        assertTrue(createMatcherCreatedStudyBasicInfos(studyUuid, "userId2", "UCTE")
                .matchesSafely(createdStudyBasicInfosList.get(1)));
    }

    @Test
    public void testNotifyStudyMetadataUpdated() throws Exception {
        UUID studyUuid = UUID.randomUUID();
        mockMvc.perform(post("/v1/studies/{studyUuid}/notification?type=metadata_updated", studyUuid)
                .header("userId", "userId"))
                .andExpect(status().isOk());
        checkStudyMetadataUpdatedMessagesReceived(studyUuid);

        mockMvc.perform(post("/v1/studies/{studyUuid}/notification?type=NOT_EXISTING_TYPE", UUID.randomUUID())
                .header("userId", "userId"))
                .andExpect(status().isBadRequest());
    }

    @Test
    public void testLogsReport() throws Exception {
        UUID studyUuid = createStudy("userId", CASE_UUID);
        UUID rootNodeUuid = getRootNodeUuid(studyUuid);

        MvcResult mvcResult = mockMvc.perform(get("/v1/studies/{studyUuid}/nodes/{nodeUuid}/report", studyUuid, rootNodeUuid).header("userId", "userId"))
                .andExpect(status().isOk()).andReturn();
        String resultAsString = mvcResult.getResponse().getContentAsString();
        List<ReporterModel> reporterModel = mapper.readValue(resultAsString, new TypeReference<List<ReporterModel>>() { });

        assertThat(reporterModel.get(0), new MatcherReport(REPORT_TEST_ROOT_NODE));
        assertTrue(getRequestsDone(1).stream().anyMatch(r -> r.matches("/v1/reports/.*")));

        mockMvc.perform(delete("/v1/studies/{studyUuid}/nodes/{nodeUuid}/report", studyUuid, rootNodeUuid).header("userId", "userId"))
            .andExpect(status().isOk());

        assertTrue(getRequestsDone(1).stream().anyMatch(r -> r.matches("/v1/reports/.*")));
    }

    @Test
    public void testLoadFlow() throws Exception {
        MvcResult mvcResult;
        String resultAsString;
        //insert a study
        UUID studyNameUserIdUuid = createStudy("userId", CASE_UUID);
        UUID rootNodeUuid = getRootNodeUuid(studyNameUserIdUuid);
        NetworkModificationNode modificationNode1 = createNetworkModificationNode(studyNameUserIdUuid, rootNodeUuid,
                UUID.randomUUID(), VARIANT_ID, "node 1");
        UUID modificationNode1Uuid = modificationNode1.getId();
        NetworkModificationNode modificationNode2 = createNetworkModificationNode(studyNameUserIdUuid,
                modificationNode1Uuid, UUID.randomUUID(), VARIANT_ID, "node 2");
        UUID modificationNode2Uuid = modificationNode2.getId();
        NetworkModificationNode modificationNode3 = createNetworkModificationNode(studyNameUserIdUuid,
                modificationNode2Uuid, UUID.randomUUID(), VARIANT_ID_3, "node 3");
        UUID modificationNode3Uuid = modificationNode3.getId();

        // run a loadflow on root node (not allowed)
        mockMvc.perform(put("/v1/studies/{studyUuid}/nodes/{nodeUuid}/loadflow/run", studyNameUserIdUuid, rootNodeUuid))
            .andExpect(status().isForbidden());

        //run a loadflow
        mockMvc.perform(put("/v1/studies/{studyUuid}/nodes/{nodeUuid}/loadflow/run", studyNameUserIdUuid,
                modificationNode2Uuid)).andExpect(
                        status().isOk());

        checkUpdateModelStatusMessagesReceived(studyNameUserIdUuid, modificationNode2Uuid, NotificationService.UPDATE_TYPE_LOADFLOW_STATUS);
        checkUpdateModelStatusMessagesReceived(studyNameUserIdUuid, modificationNode2Uuid, NotificationService.UPDATE_TYPE_LOADFLOW);

        assertTrue(getRequestsDone(1).stream().anyMatch(r -> r.matches("/v1/networks/" + NETWORK_UUID_STRING + "/run\\?reportId=.*&reportName=loadflow&provider=" + defaultLoadflowProvider + "&variantId=" + VARIANT_ID)));

        // check load flow status
        mvcResult = mockMvc.perform(get("/v1/studies/{studyUuid}/nodes/{nodeUuid}/loadflow/infos", studyNameUserIdUuid,
                        modificationNode2Uuid)).andExpectAll(
                                status().isOk(),
                                content().contentType(MediaType.APPLICATION_JSON))
            .andReturn();
        resultAsString = mvcResult.getResponse().getContentAsString();
        LoadFlowInfos loadFlowInfos = mapper.readValue(resultAsString, LoadFlowInfos.class);

        assertThat(loadFlowInfos, new MatcherLoadFlowInfos(
                        LoadFlowInfos.builder().loadFlowStatus(LoadFlowStatus.CONVERGED).build()));

        //try to run a another loadflow
        mockMvc.perform(put("/v1/studies/{studyUuid}/nodes/{nodeUuid}/loadflow/run", studyNameUserIdUuid,
                        modificationNode2Uuid)).andExpectAll(
                                status().isForbidden(),
                                jsonPath("$", is(LOADFLOW_NOT_RUNNABLE.name())));

        // get default LoadFlowParameters
        mockMvc.perform(get("/v1/studies/{studyUuid}/loadflow/parameters", studyNameUserIdUuid)).andExpectAll(
                status().isOk(),
                content().string(LOAD_PARAMETERS_JSON));

        // setting loadFlow Parameters
        LoadFlowParameters lfpBody = new LoadFlowParameters(LoadFlowParameters.VoltageInitMode.DC_VALUES, true,
                false, true, false, true, false, true, true, true,
                LoadFlowParameters.BalanceType.PROPORTIONAL_TO_CONFORM_LOAD, true,
                EnumSet.noneOf(Country.class), LoadFlowParameters.ConnectedComponentMode.MAIN, true);
        String lfpBodyJson = objectWriter.writeValueAsString(lfpBody);
        mockMvc.perform(
                post("/v1/studies/{studyUuid}/loadflow/parameters", studyNameUserIdUuid)
            .header("userId", "userId")
            .contentType(MediaType.APPLICATION_JSON)
                    .content(lfpBodyJson)).andExpect(
                            status().isOk());

        checkUpdateModelsStatusMessagesReceived(studyNameUserIdUuid, null);

        // getting setted values
        mockMvc.perform(get("/v1/studies/{studyUuid}/loadflow/parameters", studyNameUserIdUuid)).andExpectAll(
                status().isOk(),
                content().string(LOAD_PARAMETERS_JSON2));

        // run loadflow with new parameters
        mockMvc.perform(put("/v1/studies/{studyUuid}/nodes/{nodeUuid}/loadflow/run", studyNameUserIdUuid,
                modificationNode2Uuid)).andExpect(
                        status().isOk());

        checkUpdateModelStatusMessagesReceived(studyNameUserIdUuid, modificationNode2Uuid, NotificationService.UPDATE_TYPE_LOADFLOW_STATUS);
        checkUpdateModelStatusMessagesReceived(studyNameUserIdUuid, modificationNode2Uuid, NotificationService.UPDATE_TYPE_LOADFLOW);

        assertTrue(getRequestsDone(1).stream().anyMatch(r -> r.matches("/v1/networks/" + NETWORK_UUID_STRING + "/run\\?reportId=.*&reportName=loadflow&provider=" + defaultLoadflowProvider + "&variantId=" + VARIANT_ID)));

        // get default load flow provider
        mockMvc.perform(get("/v1/studies/{studyUuid}/loadflow/provider", studyNameUserIdUuid)).andExpectAll(
                status().isOk(),
                content().string(defaultLoadflowProvider));

        // set load flow provider
        mockMvc.perform(post("/v1/studies/{studyUuid}/loadflow/provider", studyNameUserIdUuid).header("userId", "userId").contentType(MediaType.TEXT_PLAIN).content("Hades2"))
            .andExpect(status().isOk());

        checkUpdateModelStatusMessagesReceived(studyNameUserIdUuid, null, NotificationService.UPDATE_TYPE_LOADFLOW_STATUS);

        // get load flow provider
        mockMvc.perform(get("/v1/studies/{studyUuid}/loadflow/provider", studyNameUserIdUuid)).andExpectAll(
                    status().isOk(),
                    content().string("Hades2"));

        // reset load flow provider to default one
        mockMvc.perform(post("/v1/studies/{studyUuid}/loadflow/provider", studyNameUserIdUuid).header("userId", "userId"))
            .andExpect(status().isOk());

        checkUpdateModelStatusMessagesReceived(studyNameUserIdUuid, null, NotificationService.UPDATE_TYPE_LOADFLOW_STATUS);

        // get default load flow provider again
        mockMvc.perform(get("/v1/studies/{studyUuid}/loadflow/provider", studyNameUserIdUuid)).andExpectAll(
                status().isOk(),
                content().string(defaultLoadflowProvider));

        //run a loadflow on another node
        mockMvc.perform(put("/v1/studies/{studyUuid}/nodes/{nodeUuid}/loadflow/run", studyNameUserIdUuid,
                modificationNode3Uuid)).andExpect(status().isOk());

        checkUpdateModelStatusMessagesReceived(studyNameUserIdUuid, modificationNode3Uuid, NotificationService.UPDATE_TYPE_LOADFLOW_STATUS);
        checkUpdateModelStatusMessagesReceived(studyNameUserIdUuid, modificationNode3Uuid, NotificationService.UPDATE_TYPE_LOADFLOW);

        assertTrue(getRequestsDone(1).stream().anyMatch(r -> r.matches("/v1/networks/" + NETWORK_UUID_STRING + "/run\\?reportId=.*&reportName=loadflow&provider=" + defaultLoadflowProvider + "&variantId=" + VARIANT_ID_3)));

        // check load flow status
        mvcResult = mockMvc.perform(get("/v1/studies/{studyUuid}/nodes/{nodeUuid}/loadflow/infos", studyNameUserIdUuid,
                        modificationNode3Uuid)).andExpectAll(
                                status().isOk(),
                                content().contentType(MediaType.APPLICATION_JSON))
            .andReturn();
        resultAsString = mvcResult.getResponse().getContentAsString();
        LoadFlowInfos lfInfos = mapper.readValue(resultAsString, LoadFlowInfos.class);

        assertThat(lfInfos, new MatcherLoadFlowInfos(
                        LoadFlowInfos.builder().loadFlowStatus(LoadFlowStatus.CONVERGED).build()));
    }

    @Test
    public void testLoadFlowError() throws Exception {
        UUID studyNameUserIdUuid = createStudy("userId", CASE_LOADFLOW_ERROR_UUID);
        UUID rootNodeUuid = getRootNodeUuid(studyNameUserIdUuid);
        NetworkModificationNode modificationNode = createNetworkModificationNode(studyNameUserIdUuid, rootNodeUuid,
                UUID.randomUUID(), VARIANT_ID, "node");
        UUID modificationNodeUuid = modificationNode.getId();

        // run loadflow
        mockMvc.perform(put("/v1/studies/{studyUuid}/nodes/{nodeUuid}/loadflow/run", studyNameUserIdUuid, modificationNodeUuid))
            .andExpect(status().isOk());

        checkUpdateModelStatusMessagesReceived(studyNameUserIdUuid, modificationNodeUuid, NotificationService.UPDATE_TYPE_LOADFLOW_STATUS);
        checkUpdateModelStatusMessagesReceived(studyNameUserIdUuid, modificationNodeUuid, NotificationService.UPDATE_TYPE_LOADFLOW);
        assertTrue(getRequestsDone(1).stream().anyMatch(r -> r.matches("/v1/networks/" + NETWORK_LOADFLOW_ERROR_UUID_STRING + "/run\\?reportId=.*&reportName=loadflow&provider=" + defaultLoadflowProvider + "&variantId=" + VARIANT_ID)));

        // check load flow status
        MvcResult mvcResult = mockMvc.perform(get("/v1/studies/{studyUuid}/nodes/{nodeUuid}/loadflow/infos", studyNameUserIdUuid,
                        modificationNodeUuid)).andExpectAll(
                                status().isOk(),
                                content().contentType(MediaType.APPLICATION_JSON))
            .andReturn();
        String resultAsString = mvcResult.getResponse().getContentAsString();
        LoadFlowInfos lfInfos = mapper.readValue(resultAsString, LoadFlowInfos.class);

        assertThat(lfInfos, new MatcherLoadFlowInfos(
                LoadFlowInfos.builder().loadFlowStatus(LoadFlowStatus.DIVERGED).build()));
    }

    private void testSecurityAnalysisWithNodeUuid(UUID studyUuid, UUID nodeUuid, UUID resultUuid) throws Exception {
        MvcResult mvcResult;
        String resultAsString;

        // security analysis not found
        mockMvc.perform(get("/v1/security-analysis/results/{resultUuid}", NOT_FOUND_SECURITY_ANALYSIS_UUID)).andExpect(status().isNotFound());

        // run security analysis
        mvcResult = mockMvc.perform(post("/v1/studies/{studyUuid}/nodes/{nodeUuid}/security-analysis/run?contingencyListName={contingencyListName}",
                studyUuid, nodeUuid, CONTINGENCY_LIST_NAME)).andExpect(status().isOk())
            .andReturn();
        resultAsString = mvcResult.getResponse().getContentAsString();
        UUID uuidResponse = mapper.readValue(resultAsString, UUID.class);
        assertEquals(uuidResponse, resultUuid);

        Message<byte[]> securityAnalysisStatusMessage = output.receive(TIMEOUT);
        assertEquals(studyUuid, securityAnalysisStatusMessage.getHeaders().get(NotificationService.HEADER_STUDY_UUID));
        String updateType = (String) securityAnalysisStatusMessage.getHeaders().get(HEADER_UPDATE_TYPE);
        assertEquals(NotificationService.UPDATE_TYPE_SECURITY_ANALYSIS_STATUS, updateType);

        Message<byte[]> securityAnalysisUpdateMessage = output.receive(TIMEOUT);
        assertEquals(studyUuid, securityAnalysisUpdateMessage.getHeaders().get(NotificationService.HEADER_STUDY_UUID));
        updateType = (String) securityAnalysisUpdateMessage.getHeaders().get(HEADER_UPDATE_TYPE);
        assertEquals(NotificationService.UPDATE_TYPE_SECURITY_ANALYSIS_RESULT, updateType);

        securityAnalysisStatusMessage = output.receive(TIMEOUT);
        assertEquals(studyUuid, securityAnalysisStatusMessage.getHeaders().get(NotificationService.HEADER_STUDY_UUID));
        updateType = (String) securityAnalysisStatusMessage.getHeaders().get(HEADER_UPDATE_TYPE);
        assertEquals(NotificationService.UPDATE_TYPE_SECURITY_ANALYSIS_STATUS, updateType);

        assertTrue(getRequestsDone(1).stream().anyMatch(r -> r.matches("/v1/networks/" + NETWORK_UUID_STRING + "/run-and-save.*contingencyListName=" + CONTINGENCY_LIST_NAME + "&receiver=.*nodeUuid.*")));

        // get security analysis result
        mockMvc.perform(get("/v1/studies/{studyUuid}/nodes/{nodeUuid}/security-analysis/result", studyUuid, nodeUuid)).andExpectAll(
                status().isOk(),
                content().string(SECURITY_ANALYSIS_RESULT_JSON));

        assertTrue(getRequestsDone(1).contains(String.format("/v1/results/%s?limitType", resultUuid)));

        // get security analysis status
        mockMvc.perform(get("/v1/studies/{studyUuid}/nodes/{nodeUuid}/security-analysis/status", studyUuid, nodeUuid)).andExpectAll(
                status().isOk(),
                content().string(SECURITY_ANALYSIS_STATUS_JSON));

        assertTrue(getRequestsDone(1).contains(String.format("/v1/results/%s/status", resultUuid)));

        // stop security analysis
        mockMvc.perform(put("/v1/studies/{studyUuid}/nodes/{nodeUuid}/security-analysis/stop", studyUuid, nodeUuid)).andExpect(status().isOk());

        securityAnalysisStatusMessage = output.receive(TIMEOUT);
        assertEquals(studyUuid, securityAnalysisStatusMessage.getHeaders().get(NotificationService.HEADER_STUDY_UUID));
        updateType = (String) securityAnalysisStatusMessage.getHeaders().get(HEADER_UPDATE_TYPE);
        assertTrue(updateType.equals(NotificationService.UPDATE_TYPE_SECURITY_ANALYSIS_STATUS) || updateType.equals(NotificationService.UPDATE_TYPE_SECURITY_ANALYSIS_RESULT));

        assertTrue(getRequestsDone(1).stream().anyMatch(r -> r.matches("/v1/results/" + resultUuid + "/stop\\?receiver=.*nodeUuid.*")));

        // get contingency count
        mvcResult = mockMvc.perform(get("/v1/studies/{studyUuid}/nodes/{nodeUuid}/contingency-count?contingencyListName={contingencyListName}",
                studyUuid, nodeUuid, CONTINGENCY_LIST_NAME))
                .andReturn();
        resultAsString = mvcResult.getResponse().getContentAsString();
        Integer integerResponse = Integer.parseInt(resultAsString);
        assertEquals(integerResponse, Integer.valueOf(1));

        assertTrue(getRequestsDone(1).stream().anyMatch(r -> r.matches("/v1/contingency-lists/" + CONTINGENCY_LIST_NAME + "/export\\?networkUuid=" + NETWORK_UUID_STRING + ".*")));
    }

    @Test
    public void testSecurityAnalysis() throws Exception {
        //insert a study
        UUID studyNameUserIdUuid = createStudy("userId", CASE_UUID);
        UUID rootNodeUuid = getRootNodeUuid(studyNameUserIdUuid);
        NetworkModificationNode modificationNode1 = createNetworkModificationNode(studyNameUserIdUuid, rootNodeUuid, UUID.randomUUID(), VARIANT_ID, "node 1");
        UUID modificationNode1Uuid = modificationNode1.getId();
        NetworkModificationNode modificationNode2 = createNetworkModificationNode(studyNameUserIdUuid, modificationNode1Uuid, UUID.randomUUID(), VARIANT_ID_2, "node 2");
        UUID modificationNode2Uuid = modificationNode2.getId();
        NetworkModificationNode modificationNode3 = createNetworkModificationNode(studyNameUserIdUuid, modificationNode2Uuid, UUID.randomUUID(), VARIANT_ID_3, "node 3");
        UUID modificationNode3Uuid = modificationNode3.getId();

        // run security analysis on root node (not allowed)
        mockMvc.perform(post("/v1/studies/{studyUuid}/nodes/{nodeUuid}/security-analysis/run?contingencyListName={contingencyListName}",
                studyNameUserIdUuid, rootNodeUuid, CONTINGENCY_LIST_NAME)).andExpect(status().isForbidden());

        testSecurityAnalysisWithNodeUuid(studyNameUserIdUuid, modificationNode1Uuid, UUID.fromString(SECURITY_ANALYSIS_RESULT_UUID));
        testSecurityAnalysisWithNodeUuid(studyNameUserIdUuid, modificationNode3Uuid, UUID.fromString(SECURITY_ANALYSIS_OTHER_NODE_RESULT_UUID));
    }

    //test security analysis on network 2 will fail
    @Test
    public void testSecurityAnalysisFailedForNotification() throws Exception {
        MvcResult mvcResult;
        String resultAsString;

        UUID studyUuid = createStudy("userId", UUID.fromString(CASE_2_UUID_STRING));
        UUID rootNodeUuid = getRootNodeUuid(studyUuid);
        NetworkModificationNode modificationNode1 = createNetworkModificationNode(studyUuid, rootNodeUuid, UUID.randomUUID(), VARIANT_ID, "node 1");
        UUID modificationNode1Uuid = modificationNode1.getId();

        //run failing security analysis (because in network 2)
        mvcResult = mockMvc.perform(post("/v1/studies/{studyUuid}/nodes/{nodeUuid}/security-analysis/run?contingencyListName={contingencyListName}",
                studyUuid, modificationNode1Uuid, CONTINGENCY_LIST_NAME))
            .andExpect(status().isOk()).andReturn();
        resultAsString = mvcResult.getResponse().getContentAsString();
        String uuidResponse = mapper.readValue(resultAsString, String.class);

        assertEquals(SECURITY_ANALYSIS_ERROR_NODE_RESULT_UUID, uuidResponse);

        // failed security analysis
        Message<byte[]> message = output.receive(TIMEOUT);
        assertEquals(studyUuid, message.getHeaders().get(NotificationService.HEADER_STUDY_UUID));
        String updateType = (String) message.getHeaders().get(HEADER_UPDATE_TYPE);
        assertEquals(NotificationService.UPDATE_TYPE_SECURITY_ANALYSIS_FAILED, updateType);

        // message sent by run and save controller to notify frontend security analysis is running and should update SA status
        message = output.receive(TIMEOUT);
        assertEquals(studyUuid, message.getHeaders().get(NotificationService.HEADER_STUDY_UUID));
        updateType = (String) message.getHeaders().get(HEADER_UPDATE_TYPE);
        assertEquals(NotificationService.UPDATE_TYPE_SECURITY_ANALYSIS_STATUS, updateType);

        assertTrue(getRequestsDone(1).stream().anyMatch(r -> r.matches("/v1/networks/" + NETWORK_UUID_2_STRING + "/run-and-save.*contingencyListName=" + CONTINGENCY_LIST_NAME + "&receiver=.*nodeUuid.*")));

        /**
         *  what follows is mostly for test coverage -> a failed message without receiver is sent -> will be ignored by consumer
         */
        UUID studyUuid2 = createStudy("userId", UUID.fromString(CASE_3_UUID_STRING));
        UUID rootNodeUuid2 = getRootNodeUuid(studyUuid2);
        NetworkModificationNode modificationNode2 = createNetworkModificationNode(studyUuid2, rootNodeUuid2, UUID.randomUUID(), VARIANT_ID, "node 2");
        UUID modificationNode1Uuid2 = modificationNode2.getId();

        mockMvc.perform(post("/v1/studies/{studyUuid}/nodes/{nodeUuid}/security-analysis/run?contingencyListName={contingencyListName}",
                studyUuid2, modificationNode1Uuid2, CONTINGENCY_LIST_NAME))
            .andExpect(status().isOk());

        // failed security analysis without receiver -> no failure message sent to frontend

        // message sent by run and save controller to notify frontend security analysis is running and should update SA status
        message = output.receive(TIMEOUT);
        assertEquals(studyUuid2, message.getHeaders().get(NotificationService.HEADER_STUDY_UUID));
        updateType = (String) message.getHeaders().get(HEADER_UPDATE_TYPE);
        assertEquals(NotificationService.UPDATE_TYPE_SECURITY_ANALYSIS_STATUS, updateType);

        assertTrue(getRequestsDone(1).stream().anyMatch(r -> r.matches("/v1/networks/" + NETWORK_UUID_3_STRING + "/run-and-save.*contingencyListName=" + CONTINGENCY_LIST_NAME + "&receiver=.*nodeUuid.*")));
    }

    @Test
    public void testDiagramsAndGraphics() throws Exception {
        MvcResult mvcResult;
        String resultAsString;

        //insert a study
        UUID studyNameUserIdUuid = createStudy("userId", CASE_UUID);
        UUID rootNodeUuid = getRootNodeUuid(studyNameUserIdUuid);
        UUID randomUuid = UUID.randomUUID();

        NetworkModificationNode modificationNode1 = createNetworkModificationNode(studyNameUserIdUuid, rootNodeUuid, UUID.randomUUID(), VARIANT_ID, "node 1");
        UUID modificationNodeUuid = modificationNode1.getId();

        //get the voltage level diagram svg
        mockMvc.perform(get("/v1/studies/{studyUuid}/nodes/{nodeUuid}/network/voltage-levels/{voltageLevelId}/svg?useName=false",
                studyNameUserIdUuid, rootNodeUuid, "voltageLevelId")).andExpectAll(
                        status().isOk(),
                        content().contentType(MediaType.APPLICATION_XML),
                        content().string("byte"));

        assertTrue(getRequestsDone(1).contains(String.format(
                "/v1/svg/%s/voltageLevelId?useName=false&centerLabel=false&diagonalLabel=false&topologicalColoring=false",
                NETWORK_UUID_STRING)));

        //get the voltage level diagram svg from a study that doesn't exist
        mockMvc.perform(get("/v1/studies/{studyUuid}/nodes/{nodeUuid}/network/voltage-levels/{voltageLevelId}/svg",
                randomUuid, rootNodeUuid, "voltageLevelId")).andExpect(status().isNotFound());

        //get the voltage level diagram svg and metadata
        mockMvc.perform(get("/v1/studies/{studyUuid}/nodes/{nodeUuid}/network/voltage-levels/{voltageLevelId}/svg-and-metadata?useName=false",
                studyNameUserIdUuid, rootNodeUuid, "voltageLevelId")).andExpectAll(
                        status().isOk(),
                        content().contentType(MediaType.APPLICATION_JSON),
                        content().string("svgandmetadata"));

        assertTrue(getRequestsDone(1).contains(String.format(
                "/v1/svg-and-metadata/%s/voltageLevelId?useName=false&centerLabel=false&diagonalLabel=false&topologicalColoring=false",
                NETWORK_UUID_STRING)));

        // get the voltage level diagram svg and metadata from a study that doesn't
        // exist
        mockMvc.perform(get("/v1/studies/{studyUuid}/nodes/{nodeUuid}/network/voltage-levels/{voltageLevelId}/svg-and-metadata",
                randomUuid, rootNodeUuid, "voltageLevelId")).andExpect(status().isNotFound());

        // get the substation diagram svg
        mockMvc.perform(get("/v1/studies/{studyUuid}/nodes/{nodeUuid}/network/substations/{substationId}/svg?useName=false",
                        studyNameUserIdUuid, rootNodeUuid, "substationId")).andExpectAll(
                                status().isOk(),
                                content().contentType(MediaType.APPLICATION_XML),
                                content().string("substation-byte"));

        assertTrue(getRequestsDone(1).contains(String.format(
                "/v1/substation-svg/%s/substationId?useName=false&centerLabel=false&diagonalLabel=false&topologicalColoring=false&substationLayout=horizontal",
                NETWORK_UUID_STRING)));

        // get the substation diagram svg from a study that doesn't exist
        mockMvc.perform(get("/v1/studies/{studyUuid}/nodes/{nodeUuid}/network/substations/{substationId}/svg",
                randomUuid, rootNodeUuid, "substationId")).andExpect(status().isNotFound());

        // get the substation diagram svg and metadata
        mockMvc.perform(get("/v1/studies/{studyUuid}/nodes/{nodeUuid}/network/substations/{substationId}/svg-and-metadata?useName=false",
                studyNameUserIdUuid, rootNodeUuid, "substationId")).andExpectAll(
                        status().isOk(),
                        content().contentType(MediaType.APPLICATION_JSON),
                        content().string("substation-svgandmetadata"));

        assertTrue(getRequestsDone(1).contains(String.format(
                "/v1/substation-svg-and-metadata/%s/substationId?useName=false&centerLabel=false&diagonalLabel=false&topologicalColoring=false&substationLayout=horizontal",
                NETWORK_UUID_STRING)));

        // get the substation diagram svg and metadata from a study that doesn't exist
        mockMvc.perform(get("/v1/studies/{studyUuid}/nodes/{nodeUuid}/network/substations/{substationId}/svg-and-metadata",
                        randomUuid, rootNodeUuid, "substationId")).andExpect(status().isNotFound());

        // get the network area diagram
        mockMvc.perform(get("/v1/studies/{studyUuid}/nodes/{nodeUuid}/network-area-diagram?&depth=0&voltageLevelsIds=vlFr1A", studyNameUserIdUuid, rootNodeUuid))
            .andExpectAll(
                content().contentType(MediaType.APPLICATION_JSON),
                status().isOk(),
                content().string("nad-svg")
            );

        assertTrue(getRequestsDone(1).contains(String.format("/v1/network-area-diagram/" + NETWORK_UUID_STRING + "?depth=0&voltageLevelsIds=vlFr1A")));

        // get the network area diagram from a study that doesn't exist
        mockMvc.perform(get("/v1/studies/{studyUuid}/nodes/{nodeUuid}/network-area-diagram?&depth=0&voltageLevelsIds=vlFr1A", randomUuid, rootNodeUuid))
            .andExpect(status().isNotFound());

        //get voltage levels
        EqualsVerifier.simple().forClass(VoltageLevelMapData.class).verify();
        mvcResult = mockMvc.perform(get("/v1/studies/{studyUuid}/nodes/{nodeUuid}/network/voltage-levels", studyNameUserIdUuid,
                        rootNodeUuid)).andExpect(status().isOk())
            .andReturn();
        resultAsString = mvcResult.getResponse().getContentAsString();
        List<VoltageLevelInfos> vliListResponse = mapper.readValue(resultAsString, new TypeReference<List<VoltageLevelInfos>>() {
        });

        assertThat(vliListResponse, new MatcherJson<>(mapper, List.of(
                VoltageLevelInfos.builder().id("BBE1AA1").name("BBE1AA1").substationId("BBE1AA").build(),
                VoltageLevelInfos.builder().id("BBE2AA1").name("BBE2AA1").substationId("BBE2AA").build(),
                VoltageLevelInfos.builder().id("DDE1AA1").name("DDE1AA1").substationId("DDE1AA").build(),
                VoltageLevelInfos.builder().id("DDE2AA1").name("DDE2AA1").substationId("DDE2AA").build(),
                VoltageLevelInfos.builder().id("DDE3AA1").name("DDE3AA1").substationId("DDE3AA").build(),
                VoltageLevelInfos.builder().id("FFR1AA1").name("FFR1AA1").substationId("FFR1AA").build(),
                VoltageLevelInfos.builder().id("FFR3AA1").name("FFR3AA1").substationId("FFR3AA").build(),
                VoltageLevelInfos.builder().id("NNL1AA1").name("NNL1AA1").substationId("NNL1AA").build(),
                VoltageLevelInfos.builder().id("NNL2AA1").name("NNL2AA1").substationId("NNL2AA").build(),
                        VoltageLevelInfos.builder().id("NNL3AA1").name("NNL3AA1").substationId("NNL3AA").build())));

        assertTrue(getRequestsDone(1).contains(String.format("/v1/networks/%s/voltage-levels", NETWORK_UUID_STRING)));

        //get the lines-graphics of a network
        mockMvc.perform(get("/v1/studies/{studyUuid}/nodes/{nodeUuid}/geo-data/lines/", studyNameUserIdUuid, rootNodeUuid)).andExpectAll(
                status().isOk(),
                content().contentType(MediaType.APPLICATION_JSON));

        assertTrue(getRequestsDone(1).contains(String.format("/v1/lines?networkUuid=%s", NETWORK_UUID_STRING)));

        mockMvc.perform(get("/v1/studies/{studyUuid}/nodes/{nodeUuid}/geo-data/lines/", studyNameUserIdUuid, modificationNodeUuid)).andExpectAll(
                status().isOk(),
                content().contentType(MediaType.APPLICATION_JSON));

        assertTrue(getRequestsDone(1).contains(String.format("/v1/lines?networkUuid=%s&variantId=%s", NETWORK_UUID_STRING, VARIANT_ID)));

        //get the substation-graphics of a network
        mockMvc.perform(get("/v1/studies/{studyUuid}/nodes/{nodeUuid}/geo-data/substations/", studyNameUserIdUuid, rootNodeUuid)).andExpectAll(
                status().isOk(),
                content().contentType(MediaType.APPLICATION_JSON));

        assertTrue(getRequestsDone(1).contains(String.format("/v1/substations?networkUuid=%s", NETWORK_UUID_STRING)));

        mockMvc.perform(get("/v1/studies/{studyUuid}/nodes/{nodeUuid}/geo-data/substations/", studyNameUserIdUuid, modificationNodeUuid)).andExpectAll(
                status().isOk(),
                content().contentType(MediaType.APPLICATION_JSON));

        assertTrue(getRequestsDone(1).contains(String.format("/v1/substations?networkUuid=%s&variantId=%s", NETWORK_UUID_STRING, VARIANT_ID)));

        //get the lines map data of a network
        mockMvc.perform(get("/v1/studies/{studyUuid}/nodes/{nodeUuid}/network-map/lines/", studyNameUserIdUuid, rootNodeUuid)).andExpectAll(
                status().isOk(),
                content().contentType(MediaType.APPLICATION_JSON));

        assertTrue(getRequestsDone(1).contains(String.format("/v1/networks/%s/lines", NETWORK_UUID_STRING)));

        //get the substation map data of a network
        mockMvc.perform(get("/v1/studies/{studyUuid}/nodes/{nodeUuid}/network-map/substations/", studyNameUserIdUuid,
                        rootNodeUuid)).andExpectAll(
                status().isOk(),
                content().contentType(MediaType.APPLICATION_JSON));

        assertTrue(getRequestsDone(1).contains(String.format("/v1/networks/%s/substations", NETWORK_UUID_STRING)));

        //get the 2 windings transformers map data of a network
        mockMvc.perform(get("/v1/studies/{studyUuid}/nodes/{nodeUuid}/network-map/2-windings-transformers/",
                        studyNameUserIdUuid, rootNodeUuid)).andExpectAll(
                status().isOk(),
                content().contentType(MediaType.APPLICATION_JSON));

        assertTrue(getRequestsDone(1)
                .contains(String.format("/v1/networks/%s/2-windings-transformers", NETWORK_UUID_STRING)));

        //get the 3 windings transformers map data of a network
        mockMvc.perform(get("/v1/studies/{studyUuid}/nodes/{nodeUuid}/network-map/3-windings-transformers/",
                studyNameUserIdUuid, rootNodeUuid)).andExpectAll(
            status().isOk(),
            content().contentType(MediaType.APPLICATION_JSON));

        assertTrue(getRequestsDone(1)
                .contains(String.format("/v1/networks/%s/3-windings-transformers", NETWORK_UUID_STRING)));

        //get the generators map data of a network
        mockMvc.perform(get("/v1/studies/{studyUuid}/nodes/{nodeUuid}/network-map/generators/", studyNameUserIdUuid,
                rootNodeUuid)).andExpectAll(
            status().isOk(),
            content().contentType(MediaType.APPLICATION_JSON));

        assertTrue(getRequestsDone(1).contains(String.format("/v1/networks/%s/generators", NETWORK_UUID_STRING)));

        //get the batteries map data of a network
        mockMvc.perform(get("/v1/studies/{studyUuid}/nodes/{nodeUuid}/network-map/batteries/", studyNameUserIdUuid,
                rootNodeUuid)).andExpectAll(
            status().isOk(),
            content().contentType(MediaType.APPLICATION_JSON));

        assertTrue(getRequestsDone(1).contains(String.format("/v1/networks/%s/batteries", NETWORK_UUID_STRING)));

        //get the dangling lines map data of a network
        mockMvc.perform(get("/v1/studies/{studyUuid}/nodes/{nodeUuid}/network-map/dangling-lines/", studyNameUserIdUuid,
                rootNodeUuid)).andExpectAll(
            status().isOk(),
            content().contentType(MediaType.APPLICATION_JSON));

        assertTrue(getRequestsDone(1).contains(String.format("/v1/networks/%s/dangling-lines", NETWORK_UUID_STRING)));

        //get the hvdc lines map data of a network
        mockMvc.perform(get("/v1/studies/{studyUuid}/nodes/{nodeUuid}/network-map/hvdc-lines/", studyNameUserIdUuid,
                rootNodeUuid)).andExpectAll(
            status().isOk(),
            content().contentType(MediaType.APPLICATION_JSON));

        assertTrue(getRequestsDone(1).contains(String.format("/v1/networks/%s/hvdc-lines", NETWORK_UUID_STRING)));

        //get the lcc converter stations map data of a network
        mockMvc.perform(get("/v1/studies/{studyUuid}/nodes/{nodeUuid}/network-map/lcc-converter-stations/",
                studyNameUserIdUuid, rootNodeUuid)).andExpectAll(
            status().isOk(),
            content().contentType(MediaType.APPLICATION_JSON));

        assertTrue(getRequestsDone(1)
                .contains(String.format("/v1/networks/%s/lcc-converter-stations", NETWORK_UUID_STRING)));

        //get the vsc converter stations map data of a network
        mockMvc.perform(get("/v1/studies/{studyUuid}/nodes/{nodeUuid}/network-map/vsc-converter-stations/",
                studyNameUserIdUuid, rootNodeUuid)).andExpectAll(
            status().isOk(),
            content().contentType(MediaType.APPLICATION_JSON));

        assertTrue(getRequestsDone(1)
                .contains(String.format("/v1/networks/%s/vsc-converter-stations", NETWORK_UUID_STRING)));

        //get the loads map data of a network
        mockMvc.perform(get("/v1/studies/{studyUuid}/nodes/{nodeUuid}/network-map/loads/", studyNameUserIdUuid, rootNodeUuid)).andExpectAll(
            status().isOk(),
            content().contentType(MediaType.APPLICATION_JSON));

        assertTrue(getRequestsDone(1).contains(String.format("/v1/networks/%s/loads", NETWORK_UUID_STRING)));

        //get the shunt compensators map data of a network
        mockMvc.perform(get("/v1/studies/{studyUuid}/nodes/{nodeUuid}/network-map/shunt-compensators/", studyNameUserIdUuid,
                rootNodeUuid)).andExpectAll(
                status().isOk(),
                content().contentType(MediaType.APPLICATION_JSON));

        assertTrue(
                getRequestsDone(1).contains(String.format("/v1/networks/%s/shunt-compensators", NETWORK_UUID_STRING)));

        //get the static var compensators map data of a network
        mockMvc.perform(get("/v1/studies/{studyUuid}/nodes/{nodeUuid}/network-map/static-var-compensators/",
                studyNameUserIdUuid, rootNodeUuid)).andExpectAll(
                status().isOk(),
                content().contentType(MediaType.APPLICATION_JSON));

        assertTrue(getRequestsDone(1)
                .contains(String.format("/v1/networks/%s/static-var-compensators", NETWORK_UUID_STRING)));

        //get the voltage levels map data of a network
        mockMvc.perform(get("/v1/studies/{studyUuid}/nodes/{nodeUuid}/network-map/voltage-levels",
                studyNameUserIdUuid, rootNodeUuid)).andExpectAll(
                status().isOk(),
                content().contentType(MediaType.APPLICATION_JSON));

        assertTrue(getRequestsDone(1)
                .contains(String.format("/v1/networks/%s/voltage-levels", NETWORK_UUID_STRING)));

        //get all map data of a network
        mockMvc.perform(get("/v1/studies/{studyUuid}/nodes/{nodeUuid}/network-map/all/", studyNameUserIdUuid, rootNodeUuid)).andExpectAll(
                status().isOk(),
                content().contentType(MediaType.APPLICATION_JSON));

        assertTrue(getRequestsDone(1).contains(String.format("/v1/networks/%s/all", NETWORK_UUID_STRING)));

        // get the svg component libraries
        mockMvc.perform(get("/v1/svg-component-libraries")).andExpectAll(
                status().isOk(),
                content().contentType(MediaType.APPLICATION_JSON));

        assertTrue(getRequestsDone(1).contains("/v1/svg-component-libraries"));

        // Test getting non existing voltage level or substation svg
        mockMvc.perform(get("/v1/studies/{studyUuid}/nodes/{nodeUuid}/network/voltage-levels/{voltageLevelId}/svg?useName=false", studyNameUserIdUuid, rootNodeUuid, "voltageLevelNotFoundId")).andExpectAll(status().isNotFound());
        assertTrue(getRequestsDone(1).contains(String.format("/v1/svg/%s/voltageLevelNotFoundId?useName=false&centerLabel=false&diagonalLabel=false&topologicalColoring=false", NETWORK_UUID_STRING)));

        mockMvc.perform(get("/v1/studies/{studyUuid}/nodes/{nodeUuid}/network/voltage-levels/{voltageLevelId}/svg-and-metadata?useName=false", studyNameUserIdUuid, rootNodeUuid, "voltageLevelNotFoundId")).andExpectAll(status().isNotFound());
        assertTrue(getRequestsDone(1).contains(String.format("/v1/svg-and-metadata/%s/voltageLevelNotFoundId?useName=false&centerLabel=false&diagonalLabel=false&topologicalColoring=false", NETWORK_UUID_STRING)));

        mockMvc.perform(get("/v1/studies/{studyUuid}/nodes/{nodeUuid}/network/substations/{substationId}/svg?useName=false", studyNameUserIdUuid, rootNodeUuid, "substationNotFoundId")).andExpectAll(status().isNotFound());
        assertTrue(getRequestsDone(1).contains(String.format("/v1/substation-svg/%s/substationNotFoundId?useName=false&centerLabel=false&diagonalLabel=false&topologicalColoring=false&substationLayout=horizontal", NETWORK_UUID_STRING)));

        mockMvc.perform(get("/v1/studies/{studyUuid}/nodes/{nodeUuid}/network/substations/{substationId}/svg-and-metadata?useName=false", studyNameUserIdUuid, rootNodeUuid, "substationNotFoundId")).andExpectAll(status().isNotFound());
        assertTrue(getRequestsDone(1).contains(String.format("/v1/substation-svg-and-metadata/%s/substationNotFoundId?useName=false&centerLabel=false&diagonalLabel=false&topologicalColoring=false&substationLayout=horizontal", NETWORK_UUID_STRING)));

        // Test other errors when getting voltage level or substation svg
        assertThrows(NestedServletException.class, () -> mockMvc.perform(get("/v1/studies/{studyUuid}/nodes/{nodeUuid}/network/voltage-levels/{voltageLevelId}/svg?useName=false", studyNameUserIdUuid, rootNodeUuid, "voltageLevelErrorId")));
        assertTrue(getRequestsDone(1).contains(String.format("/v1/svg/%s/voltageLevelErrorId?useName=false&centerLabel=false&diagonalLabel=false&topologicalColoring=false", NETWORK_UUID_STRING)));

        assertThrows(NestedServletException.class, () -> mockMvc.perform(get("/v1/studies/{studyUuid}/nodes/{nodeUuid}/network/voltage-levels/{voltageLevelId}/svg-and-metadata?useName=false", studyNameUserIdUuid, rootNodeUuid, "voltageLevelErrorId")));
        assertTrue(getRequestsDone(1).contains(String.format("/v1/svg-and-metadata/%s/voltageLevelErrorId?useName=false&centerLabel=false&diagonalLabel=false&topologicalColoring=false", NETWORK_UUID_STRING)));

        assertThrows(NestedServletException.class, () -> mockMvc.perform(get("/v1/studies/{studyUuid}/nodes/{nodeUuid}/network/substations/{substationId}/svg?useName=false", studyNameUserIdUuid, rootNodeUuid, "substationErrorId")));
        assertTrue(getRequestsDone(1).contains(String.format("/v1/substation-svg/%s/substationErrorId?useName=false&centerLabel=false&diagonalLabel=false&topologicalColoring=false&substationLayout=horizontal", NETWORK_UUID_STRING)));

        assertThrows(NestedServletException.class, () -> mockMvc.perform(get("/v1/studies/{studyUuid}/nodes/{nodeUuid}/network/substations/{substationId}/svg-and-metadata?useName=false", studyNameUserIdUuid, rootNodeUuid, "substationErrorId")));
        assertTrue(getRequestsDone(1).contains(String.format("/v1/substation-svg-and-metadata/%s/substationErrorId?useName=false&centerLabel=false&diagonalLabel=false&topologicalColoring=false&substationLayout=horizontal", NETWORK_UUID_STRING)));
    }

    @Test
    public void testNetworkModificationSwitch() throws Exception {
        MvcResult mvcResult;
        String resultAsString;

        createStudy("userId", CASE_UUID);
        UUID studyNameUserIdUuid = studyRepository.findAll().get(0).getId();
        UUID rootNodeUuid = getRootNodeUuid(studyNameUserIdUuid);
        NetworkModificationNode modificationNode1 = createNetworkModificationNode(studyNameUserIdUuid, rootNodeUuid,
                UUID.randomUUID(), VARIANT_ID, "node 1");
        UUID modificationNode1Uuid = modificationNode1.getId();
        NetworkModificationNode modificationNode2 = createNetworkModificationNode(studyNameUserIdUuid,
                modificationNode1Uuid, UUID.randomUUID(), VARIANT_ID_2, "node 2");
        UUID modificationNode2Uuid = modificationNode2.getId();

        // update switch on root node (not allowed)
        mockMvc.perform(put("/v1/studies/{studyUuid}/nodes/{nodeUuid}/network-modification/switches/{switchId}?open=true",
                studyNameUserIdUuid, rootNodeUuid, "switchId")).andExpect(status().isForbidden());

        // update switch on first modification node
        mockMvc.perform(put("/v1/studies/{studyUuid}/nodes/{nodeUuid}/network-modification/switches/{switchId}?open=true",
                studyNameUserIdUuid, modificationNode1Uuid, "switchId")).andExpect(status().isOk());

        Set<String> substationsSet = ImmutableSet.of("s1", "s2", "s3");
        checkEquipmentCreatingMessagesReceived(studyNameUserIdUuid, modificationNode1Uuid);
        checkSwitchModificationMessagesReceived(studyNameUserIdUuid, modificationNode1Uuid, substationsSet);
        checkEquipmentUpdatingFinishedMessagesReceived(studyNameUserIdUuid, modificationNode1Uuid);

        var requests = getRequestsWithBodyDone(1);
        assertTrue(requests.stream().anyMatch(r -> r.getPath().matches("/v1/networks/" + NETWORK_UUID_STRING + "/switches/switchId\\?group=.*&open=true&variantId=" + VARIANT_ID)));

        mvcResult = mockMvc.perform(get("/v1/studies").header("userId", "userId")).andExpectAll(
                status().isOk(),
                content().contentType(MediaType.APPLICATION_JSON))
            .andReturn();
        resultAsString = mvcResult.getResponse().getContentAsString();
        List<CreatedStudyBasicInfos> csbiListResult = mapper.readValue(resultAsString, new TypeReference<List<CreatedStudyBasicInfos>>() { });

        assertThat(csbiListResult.get(0), createMatcherCreatedStudyBasicInfos(studyNameUserIdUuid, "userId", "UCTE"));

        // update switch on second modification node
        mockMvc.perform(put("/v1/studies/{studyUuid}/nodes/{nodeUuid}/network-modification/switches/{switchId}?open=true",
                        studyNameUserIdUuid, modificationNode2Uuid, "switchId")).andExpect(status().isOk());
        checkEquipmentCreatingMessagesReceived(studyNameUserIdUuid, modificationNode2Uuid);
        checkSwitchModificationMessagesReceived(studyNameUserIdUuid, modificationNode2Uuid, substationsSet);
        checkEquipmentUpdatingFinishedMessagesReceived(studyNameUserIdUuid, modificationNode2Uuid);

        requests = getRequestsWithBodyDone(1);
        assertTrue(requests.stream().anyMatch(r -> r.getPath().matches("/v1/networks/" + NETWORK_UUID_STRING + "/switches/switchId\\?group=.*&open=true&variantId=" + VARIANT_ID_2)));

        // test build status on switch modification
        modificationNode1.setBuildStatus(BuildStatus.BUILT);  // mark modificationNode1 as built
        networkModificationTreeService.updateNode(studyNameUserIdUuid, modificationNode1);
        output.receive(TIMEOUT);
        modificationNode2.setBuildStatus(BuildStatus.BUILT);  // mark modificationNode2 as built
        networkModificationTreeService.updateNode(studyNameUserIdUuid, modificationNode2);
        output.receive(TIMEOUT);

        mockMvc.perform(put("/v1/studies/{studyUuid}/nodes/{nodeUuid}/network-modification/switches/{switchId}?open=true",
                        studyNameUserIdUuid, modificationNode1Uuid, "switchId")).andExpect(status().isOk());
        checkEquipmentCreatingMessagesReceived(studyNameUserIdUuid, modificationNode1Uuid);
        output.receive(TIMEOUT);
        output.receive(TIMEOUT);
        output.receive(TIMEOUT);
        output.receive(TIMEOUT);
        try {
            output.receive(TIMEOUT);
        } catch (Exception e) {
            throw e;
        }
        checkEquipmentUpdatingFinishedMessagesReceived(studyNameUserIdUuid, modificationNode1Uuid);

        requests = getRequestsWithBodyDone(2);
        assertTrue(requests.stream().anyMatch(r -> r.getPath().matches("/v1/networks/" + NETWORK_UUID_STRING + "/switches/switchId\\?group=.*&open=true&variantId=" + VARIANT_ID)));
        assertTrue(requests.stream().anyMatch(r -> r.getPath().matches("/v1/reports/.*")));

        assertEquals(BuildStatus.BUILT, networkModificationTreeService.getBuildStatus(modificationNode1Uuid)); // modificationNode1
                                                                                                               // is
                                                                                                               // still
                                                                                                               // built
        assertEquals(BuildStatus.NOT_BUILT, networkModificationTreeService.getBuildStatus(modificationNode2Uuid)); // modificationNode2
                                                                                                                       // is
                                                                                                                       // now
                                                                                                                       // invalid
    }

    @SneakyThrows
    @Test
    public void testGetLoadMapServer() {
        //create study
        UUID studyNameUserIdUuid = createStudy("userId", CASE_UUID);
        UUID rootNodeUuid = getRootNodeUuid(studyNameUserIdUuid);

        //get the load map data info of a network
        mockMvc.perform(get("/v1/studies/{studyUuid}/nodes/{nodeUuid}/network-map/loads/{loadId}", studyNameUserIdUuid,
                        rootNodeUuid, LOAD_ID_1)).andExpectAll(
                                status().isOk(),
                                content().contentType(MediaType.APPLICATION_JSON));

        assertTrue(
                getRequestsDone(1).contains(String.format("/v1/networks/%s/loads/%s", NETWORK_UUID_STRING, LOAD_ID_1)));
    }

    @Test
    public void testGetLineMapServer() throws Exception {
        //create study
        UUID studyNameUserIdUuid = createStudy("userId", CASE_UUID);
        UUID rootNodeUuid = getRootNodeUuid(studyNameUserIdUuid);

        //get the line map data info of a network
        mockMvc.perform(get("/v1/studies/{studyUuid}/nodes/{nodeUuid}/network-map/lines/{lineId}", studyNameUserIdUuid,
                        rootNodeUuid, LINE_ID_1))
            .andExpectAll(
                    status().isOk(),
                    content().contentType(MediaType.APPLICATION_JSON));

        assertTrue(
                getRequestsDone(1).contains(String.format("/v1/networks/%s/lines/%s", NETWORK_UUID_STRING, LINE_ID_1)));
    }

    @Test
    public void testGetGeneratorMapServer() throws Exception {
        //create study
        UUID studyNameUserIdUuid = createStudy("userId", CASE_UUID);
        UUID rootNodeUuid = getRootNodeUuid(studyNameUserIdUuid);

        //get the generator map data info of a network
        mockMvc.perform(get("/v1/studies/{studyUuid}/nodes/{nodeUuid}/network-map/generators/{generatorId}",
                        studyNameUserIdUuid, rootNodeUuid, GENERATOR_ID_1)).andExpectAll(
                                status().isOk(),
                                content().contentType(MediaType.APPLICATION_JSON));

        assertTrue(getRequestsDone(1)
                .contains(String.format("/v1/networks/%s/generators/%s", NETWORK_UUID_STRING, GENERATOR_ID_1)));
    }

    @Test
    public void testGet2wtMapServer() throws Exception {
        //create study
        UUID studyNameUserIdUuid = createStudy("userId", CASE_UUID);
        UUID rootNodeUuid = getRootNodeUuid(studyNameUserIdUuid);

        //get the 2wt map data info of a network
        mockMvc.perform(get("/v1/studies/{studyUuid}/nodes/{nodeUuid}/network-map/2-windings-transformers/{2wtId}",
                        studyNameUserIdUuid, rootNodeUuid, TWO_WINDINGS_TRANSFORMER_ID_1)).andExpectAll(
                                status().isOk(),
                                content().contentType(MediaType.APPLICATION_JSON));

        assertTrue(getRequestsDone(1).contains(String.format("/v1/networks/%s/2-windings-transformers/%s",
                NETWORK_UUID_STRING, TWO_WINDINGS_TRANSFORMER_ID_1)));
    }

    @Test
    public void testGetShuntCompensatorMapServer() throws Exception {
        //create study
        UUID studyNameUserIdUuid = createStudy("userId", CASE_UUID);
        UUID rootNodeUuid = getRootNodeUuid(studyNameUserIdUuid);

        //get the shunt compensator map data info of a network
        mockMvc.perform(get("/v1/studies/{studyUuid}/nodes/{nodeUuid}/network-map/shunt-compensators/{shuntCompensatorId}",
                        studyNameUserIdUuid, rootNodeUuid, SHUNT_COMPENSATOR_ID_1)).andExpectAll(
                                status().isOk(),
                                content().contentType(MediaType.APPLICATION_JSON));

        assertTrue(getRequestsDone(1).contains(
                String.format("/v1/networks/%s/shunt-compensators/%s", NETWORK_UUID_STRING, SHUNT_COMPENSATOR_ID_1)));
    }

    @Test
    public void testGetSubstationMapServer() throws Exception {
        //create study
        UUID studyNameUserIdUuid = createStudy("userId", CASE_UUID);
        UUID rootNodeUuid = getRootNodeUuid(studyNameUserIdUuid);

        //get the substation map data info of a network
        mockMvc.perform(get("/v1/studies/{studyUuid}/nodes/{nodeUuid}/network-map/substations/{substationId}",
                studyNameUserIdUuid, rootNodeUuid, SUBSTATION_ID_1)).andExpectAll(
                        status().isOk(),
                        content().contentType(MediaType.APPLICATION_JSON));

        assertTrue(getRequestsDone(1)
                .contains(String.format("/v1/networks/%s/substations/%s", NETWORK_UUID_STRING, SUBSTATION_ID_1)));
    }

    @Test
    public void testGetVoltageLevelsMapServer() throws Exception {
        //create study
        UUID studyNameUserIdUuid = createStudy("userId", CASE_UUID);
        UUID rootNodeUuid = getRootNodeUuid(studyNameUserIdUuid);

        //get the voltage level map data info of a network
        mockMvc.perform(get("/v1/studies/{studyUuid}/nodes/{nodeUuid}/network-map/voltage-levels/{voltageLevelId}",
                        studyNameUserIdUuid, rootNodeUuid, VL_ID_1)).andExpectAll(
                                status().isOk(),
                                content().contentType(MediaType.APPLICATION_JSON));

        assertTrue(getRequestsDone(1)
                .contains(String.format("/v1/networks/%s/voltage-levels/%s", NETWORK_UUID_STRING, VL_ID_1)));
    }

    @Test
    public void testNetworkModificationEquipment() throws Exception {
        MvcResult mvcResult;
        String resultAsString;

        createStudy("userId", CASE_UUID);
        UUID studyNameUserIdUuid = studyRepository.findAll().get(0).getId();
        UUID rootNodeUuid = getRootNodeUuid(studyNameUserIdUuid);
        NetworkModificationNode modificationNode = createNetworkModificationNode(studyNameUserIdUuid, rootNodeUuid, VARIANT_ID, "node 1");
        UUID modificationNodeUuid = modificationNode.getId();
        NetworkModificationNode modificationNode2 = createNetworkModificationNode(studyNameUserIdUuid,
                modificationNodeUuid, VARIANT_ID_2, "node 2");
        UUID modificationNodeUuid2 = modificationNode2.getId();

        //update equipment on root node (not allowed)
        mockMvc.perform(put("/v1/studies/{studyUuid}/nodes/{nodeUuid}/network-modification/groovy", studyNameUserIdUuid,
                rootNodeUuid).content("equipment = network.getGenerator('idGen')\nequipment.setTargetP('42')"))
            .andExpect(status().isForbidden());

        //update equipment
        mockMvc.perform(put("/v1/studies/{studyUuid}/nodes/{nodeUuid}/network-modification/groovy", studyNameUserIdUuid,
                        modificationNodeUuid).content("equipment = network.getGenerator('idGen')\nequipment.setTargetP('42')"))
            .andExpect(status().isOk());

        Set<String> substationsSet = ImmutableSet.of("s4", "s5", "s6", "s7");
        checkEquipmentCreatingMessagesReceived(studyNameUserIdUuid, modificationNodeUuid);
        checkEquipmentMessagesReceived(studyNameUserIdUuid, modificationNodeUuid, NotificationService.HEADER_UPDATE_TYPE_SUBSTATIONS_IDS,
                substationsSet);
        checkEquipmentUpdatingFinishedMessagesReceived(studyNameUserIdUuid, modificationNodeUuid);
        assertTrue(getRequestsDone(1).stream()
                .anyMatch(r -> r.matches("/v1/networks/" + NETWORK_UUID_STRING + "/groovy\\?group=.*")));

        mvcResult = mockMvc.perform(get("/v1/studies").header("userId", "userId").header("userId", "userId")).andExpectAll(
                status().isOk(),
                content().contentType(MediaType.APPLICATION_JSON))
            .andReturn();
        resultAsString = mvcResult.getResponse().getContentAsString();
        List<CreatedStudyBasicInfos> csbiListResponse = mapper.readValue(resultAsString, new TypeReference<List<CreatedStudyBasicInfos>>() { });

        assertThat(csbiListResponse.get(0), createMatcherCreatedStudyBasicInfos(studyNameUserIdUuid, "userId", "UCTE"));

        // update equipment on second modification node
        mockMvc.perform(put("/v1/studies/{studyUuid}/nodes/{nodeUuid}/network-modification/groovy", studyNameUserIdUuid,
                        modificationNodeUuid2).content("equipment = network.getGenerator('idGen')\nequipment.setTargetP('42')"))
            .andExpect(status().isOk());
        checkEquipmentCreatingMessagesReceived(studyNameUserIdUuid, modificationNodeUuid2);
        checkEquipmentMessagesReceived(studyNameUserIdUuid, modificationNodeUuid2, NotificationService.HEADER_UPDATE_TYPE_SUBSTATIONS_IDS, substationsSet);
        checkEquipmentUpdatingFinishedMessagesReceived(studyNameUserIdUuid, modificationNodeUuid2);

        assertTrue(getRequestsDone(1).stream().anyMatch(r -> r.matches("/v1/networks/" + NETWORK_UUID_STRING + "/groovy\\?group=.*&variantId=" + VARIANT_ID_2)));
    }

    @Test
    public void testCreationWithErrorBadCaseFile() throws Exception {
        // Create study with a bad case file -> error
        createStudyWithFileError("userId", TEST_FILE_WITH_ERRORS, IMPORTED_CASE_WITH_ERRORS_UUID_STRING, false,
                "The network 20140116_0830_2D4_UX1_pst already contains an object 'GeneratorImpl' with the id 'BBE3AA1 _generator'");
    }

    @Test
    public void testCreationWithErrorBadExistingCase() throws Exception {
        // Create study with a bad case file -> error when importing in the case server
        createStudyWithFileError("userId", TEST_FILE_IMPORT_ERRORS, null, false, "Error during import in the case server");
    }

    @Test
    public void testCreationWithErrorNoMessageBadExistingCase() throws Exception {
        // Create study with a bad case file -> error when importing in the case server
        // without message in response body
        createStudyWithFileError("userId", TEST_FILE_IMPORT_ERRORS_NO_MESSAGE_IN_RESPONSE_BODY, null, false,
                "{\"timestamp\":\"2020-12-14T10:27:11.760+0000\",\"status\":500,\"error\":\"Internal Server Error\",\"message2\":\"Error during import in the case server\",\"path\":\"/v1/networks\"}");
    }

    private NetworkModificationNode createNetworkModificationNode(UUID studyUuid, UUID parentNodeUuid, String variantId, String nodeName) throws Exception {
        return createNetworkModificationNode(studyUuid, parentNodeUuid, UUID.randomUUID(), variantId, nodeName);
    }

    private NetworkModificationNode createNetworkModificationNode(UUID studyUuid, UUID parentNodeUuid,
                                                                  UUID modificationGroupUuid, String variantId, String nodeName) throws Exception {
        return createNetworkModificationNode(studyUuid, parentNodeUuid,
                modificationGroupUuid, variantId, nodeName, BuildStatus.NOT_BUILT);
    }

    private NetworkModificationNode createNetworkModificationNode(UUID studyUuid, UUID parentNodeUuid,
            UUID modificationGroupUuid, String variantId, String nodeName, BuildStatus buildStatus) throws Exception {
        NetworkModificationNode modificationNode = NetworkModificationNode.builder().name(nodeName)
                .description("description").modificationGroupUuid(modificationGroupUuid).variantId(variantId)
                .loadFlowStatus(LoadFlowStatus.NOT_DONE).buildStatus(buildStatus)
                .children(Collections.emptyList()).build();

        // Only for tests
        String mnBodyJson = objectWriter.writeValueAsString(modificationNode);
        JSONObject jsonObject = new JSONObject(mnBodyJson);
        jsonObject.put("variantId", variantId);
        jsonObject.put("modificationGroupUuid", modificationGroupUuid);
        mnBodyJson = jsonObject.toString();

        mockMvc.perform(post("/v1/studies/{studyUuid}/tree/nodes/{id}", studyUuid, parentNodeUuid).content(mnBodyJson).contentType(MediaType.APPLICATION_JSON))
            .andExpect(status().isOk());
        var mess = output.receive(TIMEOUT);
        assertNotNull(mess);
        modificationNode.setId(UUID.fromString(String.valueOf(mess.getHeaders().get(NotificationService.HEADER_NEW_NODE))));
        assertEquals(InsertMode.CHILD.name(), mess.getHeaders().get(NotificationService.HEADER_INSERT_MODE));
        return modificationNode;
    }

    private UUID createStudy(String userId, UUID caseUuid, String... errorMessage) throws Exception {
        MvcResult result = mockMvc.perform(post("/v1/studies/cases/{caseUuid}", caseUuid).header("userId", userId))
                .andReturn();
        String resultAsString = result.getResponse().getContentAsString();

        BasicStudyInfos infos = mapper.readValue(resultAsString, BasicStudyInfos.class);

        UUID studyUuid = infos.getId();

        // assert that the broker message has been sent a study creation request message
        Message<byte[]> message = output.receive(TIMEOUT);

        assertEquals("", new String(message.getPayload()));
        MessageHeaders headers = message.getHeaders();
        assertEquals(userId, headers.get(NotificationService.HEADER_USER_ID));
        assertEquals(studyUuid, headers.get(NotificationService.HEADER_STUDY_UUID));
        assertEquals(NotificationService.UPDATE_TYPE_STUDIES, headers.get(HEADER_UPDATE_TYPE));

        output.receive(TIMEOUT);  // message for first modification node creation

        // assert that the broker message has been sent a study creation message for
        // creation
        message = output.receive(TIMEOUT);
        assertEquals("", new String(message.getPayload()));
        headers = message.getHeaders();
        assertEquals(userId, headers.get(NotificationService.HEADER_USER_ID));
        assertEquals(studyUuid, headers.get(NotificationService.HEADER_STUDY_UUID));
        assertEquals(NotificationService.UPDATE_TYPE_STUDIES, headers.get(HEADER_UPDATE_TYPE));
        assertEquals(errorMessage.length != 0 ? errorMessage[0] : null, headers.get(NotificationService.HEADER_ERROR));

        // assert that the broker message has been sent a study creation request message
        // for deletion
        message = output.receive(TIMEOUT);
        assertEquals("", new String(message.getPayload()));
        headers = message.getHeaders();
        assertEquals(userId, headers.get(NotificationService.HEADER_USER_ID));
        assertEquals(studyUuid, headers.get(NotificationService.HEADER_STUDY_UUID));
        assertEquals(NotificationService.UPDATE_TYPE_STUDY_DELETE, headers.get(HEADER_UPDATE_TYPE));

        // assert that all http requests have been sent to remote services
        var requests = getRequestsDone(2);
        assertTrue(requests.contains(String.format("/v1/cases/%s/exists", caseUuid)));
<<<<<<< HEAD
        assertTrue(requests.stream().anyMatch(r -> r.matches("/v1/networks\\?caseUuid=" + caseUuid + "&variantId=" + FIRST_VARIANT_ID + "&reportUuid=.*&receiver=.*")));
=======
        assertTrue(requests.contains(String.format("/v1/cases/%s/infos", caseUuid)));
        assertTrue(requests.stream().anyMatch(r -> r.matches("/v1/networks\\?caseUuid=" + caseUuid + "&variantId=" + FIRST_VARIANT_ID + "&reportUuid=.*")));
>>>>>>> 37f42d78

        return studyUuid;
    }

    private UUID createStudyWithImportParameters(String userId, UUID caseUuid, HashMap<String, Object> importParameters, String... errorMessage) throws Exception {
        MvcResult result = mockMvc.perform(post("/v1/studies/cases/{caseUuid}", caseUuid).header("userId", userId).contentType(MediaType.APPLICATION_JSON).content(mapper.writeValueAsString(importParameters)))
                .andExpect(status().isOk())
                .andReturn();
        String resultAsString = result.getResponse().getContentAsString();

        BasicStudyInfos infos = mapper.readValue(resultAsString, BasicStudyInfos.class);

        UUID studyUuid = infos.getId();

        // assert that the broker message has been sent a study creation request message
        Message<byte[]> message = output.receive(TIMEOUT);

        assertEquals("", new String(message.getPayload()));
        MessageHeaders headers = message.getHeaders();
        assertEquals(userId, headers.get(NotificationService.HEADER_USER_ID));
        assertEquals(studyUuid, headers.get(NotificationService.HEADER_STUDY_UUID));
        assertEquals(NotificationService.UPDATE_TYPE_STUDIES, headers.get(HEADER_UPDATE_TYPE));

        output.receive(TIMEOUT);  // message for first modification node creation

        // assert that the broker message has been sent a study creation message for
        // creation
        message = output.receive(TIMEOUT);
        assertEquals("", new String(message.getPayload()));
        headers = message.getHeaders();
        assertEquals(userId, headers.get(NotificationService.HEADER_USER_ID));
        assertEquals(studyUuid, headers.get(NotificationService.HEADER_STUDY_UUID));
        assertEquals(NotificationService.UPDATE_TYPE_STUDIES, headers.get(HEADER_UPDATE_TYPE));
        assertEquals(errorMessage.length != 0 ? errorMessage[0] : null, headers.get(NotificationService.HEADER_ERROR));

        // assert that the broker message has been sent a study creation request message
        // for deletion
        message = output.receive(TIMEOUT);
        assertEquals("", new String(message.getPayload()));
        headers = message.getHeaders();
        assertEquals(userId, headers.get(NotificationService.HEADER_USER_ID));
        assertEquals(studyUuid, headers.get(NotificationService.HEADER_STUDY_UUID));
        assertEquals(NotificationService.UPDATE_TYPE_STUDY_DELETE, headers.get(HEADER_UPDATE_TYPE));

        // assert that all http requests have been sent to remote services
        Set<RequestWithBody> requests = getRequestsWithBodyDone(2);
        assertTrue(requests.stream().anyMatch(r -> r.getPath().matches(String.format("/v1/cases/%s/exists", caseUuid))));
<<<<<<< HEAD
=======
        assertTrue(requests.stream().anyMatch(r -> r.getPath().matches(String.format("/v1/cases/%s/infos", caseUuid))));
>>>>>>> 37f42d78
        assertTrue(requests.stream().anyMatch(r -> r.getPath().matches("/v1/networks\\?caseUuid=" + caseUuid + "&variantId=" + FIRST_VARIANT_ID + "&reportUuid=.*")));

        assertEquals(mapper.writeValueAsString(importParameters),
                requests.stream().filter(r -> r.getPath().matches("/v1/networks\\?caseUuid=" + caseUuid + "&variantId=" + FIRST_VARIANT_ID + "&reportUuid=.*"))
                    .findFirst().orElseThrow().getBody());
        return studyUuid;
    }

    private UUID createStudy(String userId, String fileName, String caseUuid, boolean isPrivate,
            String... errorMessage) throws Exception {
        final UUID studyUuid;
        try (InputStream is = new FileInputStream(ResourceUtils.getFile("classpath:" + fileName))) {
            MockMultipartFile mockFile = new MockMultipartFile("caseFile", fileName, "text/xml", is);

            MvcResult result = mockMvc
                    .perform(multipart(STUDIES_URL + "?isPrivate={isPrivate}", isPrivate).file(mockFile)
                            .header("userId", userId).contentType(MediaType.MULTIPART_FORM_DATA))
                    .andExpect(status().isOk()).andReturn();

            String resultAsString = result.getResponse().getContentAsString();
            BasicStudyInfos infos = mapper.readValue(resultAsString, BasicStudyInfos.class);

            studyUuid = infos.getId();
        }

        // assert that the broker message has been sent a study creation request message
        Message<byte[]> message = output.receive(TIMEOUT);
        assertEquals("", new String(message.getPayload()));
        MessageHeaders headers = message.getHeaders();
        assertEquals(userId, headers.get(NotificationService.HEADER_USER_ID));
        assertEquals(studyUuid, headers.get(NotificationService.HEADER_STUDY_UUID));
        assertEquals(NotificationService.UPDATE_TYPE_STUDIES, headers.get(HEADER_UPDATE_TYPE));

        if (errorMessage.length == 0) {
            output.receive(TIMEOUT);   // message for first modification node creation
        }

        // assert that the broker message has been sent a study creation message for
        // creation
        message = output.receive(TIMEOUT);
        assertEquals("", new String(message.getPayload()));
        headers = message.getHeaders();
        assertEquals(userId, headers.get(NotificationService.HEADER_USER_ID));
        assertEquals(studyUuid, headers.get(NotificationService.HEADER_STUDY_UUID));
        assertEquals(NotificationService.UPDATE_TYPE_STUDIES, headers.get(HEADER_UPDATE_TYPE));
        assertEquals(errorMessage.length != 0 ? errorMessage[0] : null, headers.get(NotificationService.HEADER_ERROR));

        // assert that the broker message has been sent a study creation request message
        // for deletion
        message = output.receive(TIMEOUT);
        assertEquals("", new String(message.getPayload()));
        headers = message.getHeaders();
        assertEquals(userId, headers.get(NotificationService.HEADER_USER_ID));
        assertEquals(studyUuid, headers.get(NotificationService.HEADER_STUDY_UUID));
        assertEquals(NotificationService.UPDATE_TYPE_STUDY_DELETE, headers.get(HEADER_UPDATE_TYPE));

        // assert that all http requests have been sent to remote services
        var requests = getRequestsDone(caseUuid == null ? 1 : 2);
        assertTrue(requests.contains("/v1/cases/private"));
        if (caseUuid != null) {
            assertTrue(requests.stream().anyMatch(r -> r.matches("/v1/networks\\?caseUuid=" + caseUuid + "&variantId=" + FIRST_VARIANT_ID + "&reportUuid=.*")));
        }
        return studyUuid;
    }

    private UUID createStudyWithFileError(String userId, String fileName, String caseUuid, boolean isPrivate, String errorMessage)
            throws Exception {
        try (InputStream is = new FileInputStream(ResourceUtils.getFile("classpath:" + fileName))) {
            MockMultipartFile mockFile = new MockMultipartFile("caseFile", fileName, "text/xml", is);

            mockMvc
                    .perform(multipart(STUDIES_URL + "?isPrivate={isPrivate}", isPrivate).file(mockFile)
                            .header("userId", userId).contentType(MediaType.MULTIPART_FORM_DATA))
                    .andExpect(status().is5xxServerError()).andReturn();
        }

        // assert that the broker message has been sent a study creation request message
        Message<byte[]> message = output.receive(TIMEOUT);
        assertEquals("", new String(message.getPayload()));
        MessageHeaders headers = message.getHeaders();
        assertEquals(userId, headers.get(NotificationService.HEADER_USER_ID));
        assertEquals(NotificationService.UPDATE_TYPE_STUDIES, headers.get(HEADER_UPDATE_TYPE));

        // assert that all http requests have been sent to remote services
        var requests = getRequestsDone(caseUuid == null ? 1 : 2);
        assertTrue(requests.contains("/v1/cases/private"));

        message = output.receive(TIMEOUT);
        assertEquals("", new String(message.getPayload()));
        headers = message.getHeaders();
        assertEquals(userId, headers.get(NotificationService.HEADER_USER_ID));
        assertEquals(NotificationService.UPDATE_TYPE_STUDY_DELETE, headers.get(HEADER_UPDATE_TYPE));

        MvcResult mvcResult = mockMvc.perform(get("/v1/study_creation_requests").header("userId", "userId"))
                .andExpectAll(status().isOk(), content().contentType(MediaType.APPLICATION_JSON)).andReturn();
        String resultAsString = mvcResult.getResponse().getContentAsString();

        List<BasicStudyInfos> bsiListResult = mapper.readValue(resultAsString, new TypeReference<List<BasicStudyInfos>>() {
        });

        assertEquals(List.of(), bsiListResult);

        if (caseUuid != null) {
            assertTrue(requests.stream().anyMatch(r -> r.matches(
                    "/v1/networks\\?caseUuid=" + caseUuid + "&variantId=" + FIRST_VARIANT_ID + "&reportUuid=.*")));
        }
        return null;
    }

    @Test
    public void testCreateStudyWithErrorDuringCaseImport() throws Exception {
        String userId = "userId";
        mockMvc.perform(post("/v1/studies/cases/{caseUuid}", CASE_UUID_CAUSING_IMPORT_ERROR).header("userId", userId))
            .andExpect(status().is5xxServerError());

       // assert that the broker message has been sent a study creation request message
        Message<byte[]> message = output.receive(TIMEOUT, "study.update");

        MessageHeaders headers = message.getHeaders();
        assertEquals(userId, headers.get(NotificationService.HEADER_USER_ID));
        assertEquals(NotificationService.UPDATE_TYPE_STUDIES, headers.get(HEADER_UPDATE_TYPE));

        message = output.receive(TIMEOUT);
        assertEquals("", new String(message.getPayload()));
        headers = message.getHeaders();
        assertEquals(userId, headers.get(NotificationService.HEADER_USER_ID));
        assertEquals(NotificationService.UPDATE_TYPE_STUDY_DELETE, headers.get(HEADER_UPDATE_TYPE));

        MvcResult mvcResult = mockMvc.perform(get("/v1/study_creation_requests").header("userId", "userId")).andExpectAll(
                status().isOk(),
                content().contentType(MediaType.APPLICATION_JSON))
            .andReturn();

        String resultAsString = mvcResult.getResponse().getContentAsString();
        List<BasicStudyInfos> bsiListResult = mapper.readValue(resultAsString, new TypeReference<List<BasicStudyInfos>>() { });

        assertEquals(List.of(), bsiListResult);

        var requests = getRequestsDone(2);
        assertTrue(requests.contains(String.format("/v1/cases/%s/exists", CASE_UUID_CAUSING_IMPORT_ERROR)));
        assertTrue(requests.stream().anyMatch(r -> r.matches("/v1/networks\\?caseUuid=" + CASE_UUID_CAUSING_IMPORT_ERROR + "&variantId=" + FIRST_VARIANT_ID + "&reportUuid=.*")));
    }

    @Test
    public void testCreateStudyWithErrorDuringStudyCreation() throws Exception {
        String userId = "userId";
        mockMvc.perform(post("/v1/studies/cases/{caseUuid}", CASE_UUID_CAUSING_STUDY_CREATION_ERROR).header("userId", userId))
            .andExpect(status().isOk());

        // assert that the broker message has been sent a study creation request message
        Message<byte[]> message = output.receive(TIMEOUT, "study.update");
        MessageHeaders headers = message.getHeaders();
        assertEquals(userId, headers.get(NotificationService.HEADER_USER_ID));
        assertEquals(NotificationService.UPDATE_TYPE_STUDIES, headers.get(HEADER_UPDATE_TYPE));

        // study deletion
        message = output.receive(TIMEOUT, "study.update");
        headers = message.getHeaders();
        assertEquals(userId, headers.get(NotificationService.HEADER_USER_ID));
        assertEquals(NotificationService.UPDATE_TYPE_STUDY_DELETE, headers.get(HEADER_UPDATE_TYPE));

        // study error message
        message = output.receive(TIMEOUT, "study.update");
        headers = message.getHeaders();
        assertEquals(userId, headers.get(NotificationService.HEADER_USER_ID));
        assertEquals(NotificationService.UPDATE_TYPE_STUDIES, headers.get(HEADER_UPDATE_TYPE));
        assertEquals(STUDY_CREATION_ERROR_MESSAGE, headers.get(NotificationService.HEADER_ERROR));

        var requests = getRequestsDone(2);
        assertTrue(requests.contains(String.format("/v1/cases/%s/exists", CASE_UUID_CAUSING_STUDY_CREATION_ERROR)));
        assertTrue(requests.stream().anyMatch(r -> r.matches("/v1/networks\\?caseUuid=" + CASE_UUID_CAUSING_STUDY_CREATION_ERROR + "&variantId=" + FIRST_VARIANT_ID + "&reportUuid=.*")));
    }

    @Test
    public void testGetStudyCreationRequests() throws Exception {
        MvcResult mvcResult;
        String resultAsString;
        countDownLatch = new CountDownLatch(1);

        //insert a study with a case (multipartfile)
        try (InputStream is = new FileInputStream(ResourceUtils.getFile("classpath:testCase.xiidm"))) {
            MockMultipartFile mockFile = new MockMultipartFile("caseFile", "blockingCaseFile",
                    "text/xml", is);

            mvcResult = mockMvc
                    .perform(multipart(STUDIES_URL + "?isPrivate={isPrivate}", "true").file(mockFile)
                            .header("userId", "userId").contentType(MediaType.MULTIPART_FORM_DATA))
                    .andExpect(status().isOk()).andReturn();
            resultAsString = mvcResult.getResponse().getContentAsString();
            BasicStudyInfos bsiResult = mapper.readValue(resultAsString, BasicStudyInfos.class);

            assertThat(bsiResult, createMatcherStudyBasicInfos(studyCreationRequestRepository.findAll().get(0).getId(), "userId"));
        }

        UUID studyUuid = studyCreationRequestRepository.findAll().get(0).getId();

        mvcResult = mockMvc.perform(get("/v1/study_creation_requests").header("userId", "userId")).andExpectAll(
                status().isOk(),
                content().contentType(MediaType.APPLICATION_JSON))
            .andReturn();
        resultAsString = mvcResult.getResponse().getContentAsString();
        List<BasicStudyInfos> bsiListResult = mapper.readValue(resultAsString, new TypeReference<List<BasicStudyInfos>>() { });

        assertThat(bsiListResult.get(0), createMatcherStudyBasicInfos(studyUuid, "userId"));

        // once we checked study creation requests, we can countDown latch to trigger study creation request
        countDownLatch.countDown();

        // drop the broker message for study creation request (creation)
        output.receive(TIMEOUT);
        // drop the broker message for study creation (3 times longer to prevent failure if study creation takes a little longer)
        output.receive(TIMEOUT * 3);
        // drop the broker message for node creation
        output.receive(TIMEOUT);
        // drop the broker message for study creation request (deletion)
        output.receive(TIMEOUT);

        mvcResult = mockMvc.perform(get("/v1/study_creation_requests").header("userId", "userId")).andExpectAll(
                status().isOk(),
                content().contentType(MediaType.APPLICATION_JSON))
            .andReturn();

        resultAsString = mvcResult.getResponse().getContentAsString();
        bsiListResult = mapper.readValue(resultAsString, new TypeReference<List<BasicStudyInfos>>() { });

        assertEquals(List.of(), bsiListResult);

        mvcResult = mockMvc.perform(get("/v1/studies").header("userId", "userId")).andExpectAll(
                status().isOk(),
                content().contentType(MediaType.APPLICATION_JSON))
            .andReturn();

        resultAsString = mvcResult.getResponse().getContentAsString();
        List<CreatedStudyBasicInfos> csbiListResponse = mapper.readValue(resultAsString, new TypeReference<List<CreatedStudyBasicInfos>>() { });

        assertThat(csbiListResponse.get(0), createMatcherCreatedStudyBasicInfos(studyUuid, "userId", "XIIDM"));

        // assert that all http requests have been sent to remote services
        var httpRequests = getRequestsDone(2);
        assertTrue(httpRequests.contains("/v1/cases/private"));
        assertTrue(httpRequests.stream().anyMatch(r -> r.matches("/v1/networks\\?caseUuid=" + IMPORTED_BLOCKING_CASE_UUID_STRING + "&variantId=" + FIRST_VARIANT_ID + "&reportUuid=.*")));

        countDownLatch = new CountDownLatch(1);

      //insert a study
        mvcResult = mockMvc.perform(post("/v1/studies/cases/{caseUuid}?isPrivate={isPrivate}", NEW_STUDY_CASE_UUID, "false")
                .header("userId", "userId"))
            .andExpect(status().isOk())
            .andReturn();
        resultAsString = mvcResult.getResponse().getContentAsString();

        BasicStudyInfos bsiResult = mapper.readValue(resultAsString, BasicStudyInfos.class);

        assertThat(bsiResult, createMatcherStudyBasicInfos(studyCreationRequestRepository.findAll().get(0).getId(), "userId"));

        studyUuid = studyCreationRequestRepository.findAll().get(0).getId();

        mvcResult = mockMvc.perform(get("/v1/study_creation_requests", NEW_STUDY_CASE_UUID, "false")
                .header("userId", "userId")).andExpectAll(
                        status().isOk(),
                        content().contentType(MediaType.APPLICATION_JSON))
            .andReturn();
        resultAsString = mvcResult.getResponse().getContentAsString();

        bsiListResult = mapper.readValue(resultAsString, new TypeReference<List<BasicStudyInfos>>() { });

        assertThat(bsiListResult.get(0), createMatcherStudyBasicInfos(studyUuid, "userId"));

        countDownLatch.countDown();

        // drop the broker message for study creation request (creation)
        output.receive(TIMEOUT);
        // drop the broker message for study creation
        output.receive(TIMEOUT * 3);
        // drop the broker message for node creation
        output.receive(TIMEOUT);
        // drop the broker message for study creation request (deletion)
        output.receive(TIMEOUT);

        mvcResult = mockMvc.perform(get("/v1/study_creation_requests")
                .header("userId", "userId")).andExpectAll(
                        status().isOk(),
                        content().contentType(MediaType.APPLICATION_JSON))
                .andReturn();
        resultAsString = mvcResult.getResponse().getContentAsString();

        bsiListResult = mapper.readValue(resultAsString, new TypeReference<List<BasicStudyInfos>>() { });

        assertEquals(List.of(), bsiListResult);

        mvcResult = mockMvc.perform(get("/v1/studies")
                .header("userId", "userId")).andExpectAll(
                        status().isOk(),
                        content().contentType(MediaType.APPLICATION_JSON))
            .andReturn();
        resultAsString = mvcResult.getResponse().getContentAsString();
        csbiListResponse = mapper.readValue(resultAsString, new TypeReference<List<CreatedStudyBasicInfos>>() { });

        assertThat(csbiListResponse.get(0), createMatcherCreatedStudyBasicInfos(studyUuid, "userId", "XIIDM"));

        // assert that all http requests have been sent to remote services
        var requests = getRequestsDone(2);
        assertTrue(requests.contains(String.format("/v1/cases/%s/exists", NEW_STUDY_CASE_UUID)));
<<<<<<< HEAD
=======
        assertTrue(requests.contains(String.format("/v1/cases/%s/infos", NEW_STUDY_CASE_UUID)));
>>>>>>> 37f42d78
        assertTrue(requests.stream().anyMatch(r -> r.matches("/v1/networks\\?caseUuid=" + NEW_STUDY_CASE_UUID + "&variantId=" + FIRST_VARIANT_ID + "&reportUuid=.*")));
    }

    @Test
    public void testUpdateLines() throws Exception {
        createStudy("userId", CASE_UUID);
        UUID studyNameUserIdUuid = studyRepository.findAll().get(0).getId();
        UUID rootNodeUuid = getRootNodeUuid(studyNameUserIdUuid);
        NetworkModificationNode modificationNode1 = createNetworkModificationNode(studyNameUserIdUuid, rootNodeUuid,
                UUID.randomUUID(), VARIANT_ID, "node 1");
        UUID modificationNode1Uuid = modificationNode1.getId();
        NetworkModificationNode modificationNode2 = createNetworkModificationNode(studyNameUserIdUuid,
                modificationNode1Uuid, UUID.randomUUID(), VARIANT_ID_2, "node 2");
        UUID modificationNode2Uuid = modificationNode2.getId();

        // change line status on root node (not allowed)
        mockMvc.perform(put("/v1/studies/{studyUuid}/nodes/{nodeUuid}/network-modification/lines/{lineId}/status",
                        studyNameUserIdUuid, rootNodeUuid, "line12").content("lockout").contentType(MediaType.TEXT_PLAIN_VALUE))
            .andExpect(status().isForbidden());

        // lockout line
        mockMvc.perform(put("/v1/studies/{studyUuid}/nodes/{nodeUuid}/network-modification/lines/{lineId}/status",
                        studyNameUserIdUuid, modificationNode1Uuid, "line12").content("lockout").contentType(MediaType.TEXT_PLAIN_VALUE))
            .andExpect(status().isOk());
        checkEquipmentCreatingMessagesReceived(studyNameUserIdUuid, modificationNode1Uuid);
        checkLineModificationMessagesReceived(studyNameUserIdUuid, modificationNode1Uuid, ImmutableSet.of("s1", "s2"));
        checkEquipmentUpdatingFinishedMessagesReceived(studyNameUserIdUuid, modificationNode1Uuid);

        mockMvc.perform(put("/v1/studies/{studyUuid}/nodes/{nodeUuid}/network-modification/lines/{lineId}/status",
                        studyNameUserIdUuid, modificationNode1Uuid, "lineFailedId").content("lockout").contentType(MediaType.TEXT_PLAIN_VALUE))
            .andExpect(status().isInternalServerError());
        checkEquipmentCreatingMessagesReceived(studyNameUserIdUuid, modificationNode1Uuid);
        checkEquipmentUpdatingFinishedMessagesReceived(studyNameUserIdUuid, modificationNode1Uuid);
        // trip line
        mockMvc.perform(put("/v1/studies/{studyUuid}/nodes/{nodeUuid}/network-modification/lines/{lineId}/status",
                studyNameUserIdUuid, modificationNode1Uuid, "line23").content("trip").contentType(MediaType.TEXT_PLAIN_VALUE))
            .andExpect(status().isOk());
        checkEquipmentCreatingMessagesReceived(studyNameUserIdUuid, modificationNode1Uuid);
        checkLineModificationMessagesReceived(studyNameUserIdUuid, modificationNode1Uuid, ImmutableSet.of("s2", "s3"));
        checkEquipmentUpdatingFinishedMessagesReceived(studyNameUserIdUuid, modificationNode1Uuid);

        mockMvc.perform(put("/v1/studies/{studyUuid}/nodes/{nodeUuid}/network-modification/lines/{lineId}/status",
                        studyNameUserIdUuid, modificationNode1Uuid, "lineFailedId").content("trip").contentType(MediaType.TEXT_PLAIN_VALUE))
            .andExpect(status().isInternalServerError());
        checkEquipmentCreatingMessagesReceived(studyNameUserIdUuid, modificationNode1Uuid);
        checkEquipmentUpdatingFinishedMessagesReceived(studyNameUserIdUuid, modificationNode1Uuid);
        // energise line end
        mockMvc.perform(put("/v1/studies/{studyUuid}/nodes/{nodeUuid}/network-modification/lines/{lineId}/status",
                        studyNameUserIdUuid, modificationNode1Uuid, "line13").content("energiseEndOne").contentType(MediaType.TEXT_PLAIN_VALUE))
            .andExpect(status().isOk());
        checkEquipmentCreatingMessagesReceived(studyNameUserIdUuid, modificationNode1Uuid);
        checkLineModificationMessagesReceived(studyNameUserIdUuid, modificationNode1Uuid, ImmutableSet.of("s1", "s3"));
        checkEquipmentUpdatingFinishedMessagesReceived(studyNameUserIdUuid, modificationNode1Uuid);

        mockMvc.perform(put("/v1/studies/{studyUuid}/nodes/{nodeUuid}/network-modification/lines/{lineId}/status",
                        studyNameUserIdUuid, modificationNode1Uuid, "lineFailedId").content("energiseEndTwo").contentType(MediaType.TEXT_PLAIN_VALUE))
            .andExpect(status().isInternalServerError());
        checkEquipmentCreatingMessagesReceived(studyNameUserIdUuid, modificationNode1Uuid);
        checkEquipmentUpdatingFinishedMessagesReceived(studyNameUserIdUuid, modificationNode1Uuid);
        // switch on line

        mockMvc.perform(put("/v1/studies/{studyUuid}/nodes/{nodeUuid}/network-modification/lines/{lineId}/status",
                        studyNameUserIdUuid, modificationNode1Uuid, "line13").content("switchOn").contentType(MediaType.TEXT_PLAIN_VALUE))
            .andExpect(status().isOk());
        checkEquipmentCreatingMessagesReceived(studyNameUserIdUuid, modificationNode1Uuid);
        checkLineModificationMessagesReceived(studyNameUserIdUuid, modificationNode1Uuid, ImmutableSet.of("s1", "s3"));
        checkEquipmentUpdatingFinishedMessagesReceived(studyNameUserIdUuid, modificationNode1Uuid);

        mockMvc.perform(put("/v1/studies/{studyUuid}/nodes/{nodeUuid}/network-modification/lines/{lineId}/status",
                        studyNameUserIdUuid, modificationNode1Uuid, "lineFailedId").content("switchOn").contentType(MediaType.TEXT_PLAIN_VALUE))
            .andExpect(status().isInternalServerError());
        checkEquipmentCreatingMessagesReceived(studyNameUserIdUuid, modificationNode1Uuid);
        checkEquipmentUpdatingFinishedMessagesReceived(studyNameUserIdUuid, modificationNode1Uuid);
        // switch on line on second modification node
        mockMvc.perform(put("/v1/studies/{studyUuid}/nodes/{nodeUuid}/network-modification/lines/{lineId}/status",
                        studyNameUserIdUuid, modificationNode2Uuid, "line13").content("switchOn").contentType(MediaType.TEXT_PLAIN_VALUE))
            .andExpect(status().isOk());
        checkEquipmentCreatingMessagesReceived(studyNameUserIdUuid, modificationNode2Uuid);
        checkLineModificationMessagesReceived(studyNameUserIdUuid, modificationNode2Uuid, ImmutableSet.of("s1", "s3"));
        checkEquipmentUpdatingFinishedMessagesReceived(studyNameUserIdUuid, modificationNode2Uuid);

        var requests = getRequestsWithBodyDone(9);
        assertTrue(requests.stream().anyMatch(r -> r.getPath().matches("/v1/networks/" + NETWORK_UUID_STRING + "/lines/line12/status\\?group=.*") && r.getBody().equals("lockout")));
        assertTrue(requests.stream().anyMatch(r -> r.getPath().matches("/v1/networks/" + NETWORK_UUID_STRING + "/lines/line23/status\\?group=.*") && r.getBody().equals("trip")));
        assertTrue(requests.stream().anyMatch(r -> r.getPath().matches("/v1/networks/" + NETWORK_UUID_STRING + "/lines/line13/status\\?group=.*") && r.getBody().equals("energiseEndOne")));
        assertTrue(requests.stream().anyMatch(r -> r.getPath().matches("/v1/networks/" + NETWORK_UUID_STRING + "/lines/line13/status\\?group=.*") && r.getBody().equals("switchOn")));
        assertTrue(requests.stream().anyMatch(r -> r.getPath().matches("/v1/networks/" + NETWORK_UUID_STRING + "/lines/lineFailedId/status\\?group=.*") && r.getBody().equals("lockout")));
        assertTrue(requests.stream().anyMatch(r -> r.getPath().matches("/v1/networks/" + NETWORK_UUID_STRING + "/lines/lineFailedId/status\\?group=.*") && r.getBody().equals("trip")));
        assertTrue(requests.stream().anyMatch(r -> r.getPath().matches("/v1/networks/" + NETWORK_UUID_STRING + "/lines/lineFailedId/status\\?group=.*") && r.getBody().equals("energiseEndTwo")));
        assertTrue(requests.stream().anyMatch(r -> r.getPath().matches("/v1/networks/" + NETWORK_UUID_STRING + "/lines/lineFailedId/status\\?group=.*") && r.getBody().equals("switchOn")));
        assertTrue(requests.stream().anyMatch(r -> r.getPath().matches("/v1/networks/" + NETWORK_UUID_STRING + "/lines/line13/status\\?group=.*&variantId=" + VARIANT_ID_2) && r.getBody().equals("switchOn")));
    }

    @Test
    public void testCreateLoad() throws Exception {
        createStudy("userId", CASE_UUID);
        UUID studyNameUserIdUuid = studyRepository.findAll().get(0).getId();
        UUID rootNodeUuid = getRootNodeUuid(studyNameUserIdUuid);
        NetworkModificationNode modificationNode1 = createNetworkModificationNode(studyNameUserIdUuid, rootNodeUuid,
                UUID.randomUUID(), VARIANT_ID, "node 1");
        UUID modificationNode1Uuid = modificationNode1.getId();
        NetworkModificationNode modificationNode2 = createNetworkModificationNode(studyNameUserIdUuid,
                modificationNode1Uuid, UUID.randomUUID(), VARIANT_ID_2, "node 2");
        UUID modificationNode2Uuid = modificationNode2.getId();
        NetworkModificationNode modificationNode3 = createNetworkModificationNode(studyNameUserIdUuid, rootNodeUuid,
                UUID.randomUUID(), VARIANT_ID, "node 3");
        UUID modificationNode3Uuid = modificationNode3.getId();

        String createLoadAttributes = "{\"loadId\":\"loadId1\",\"loadName\":\"loadName1\",\"loadType\":\"UNDEFINED\",\"activePower\":\"100.0\",\"reactivePower\":\"50.0\",\"voltageLevelId\":\"idVL1\",\"busId\":\"idBus1\"}";

        // create load on root node (not allowed)
        mockMvc.perform(post("/v1/studies/{studyUuid}/nodes/{nodeUuid}/network-modification/loads",
                studyNameUserIdUuid, rootNodeUuid).content(createLoadAttributes))
            .andExpect(status().isForbidden());

        // create load on first modification node
        mockMvc.perform(post("/v1/studies/{studyUuid}/nodes/{nodeUuid}/network-modification/loads",
                studyNameUserIdUuid, modificationNode1Uuid).content(createLoadAttributes))
            .andExpect(status().isOk());
        checkEquipmentCreatingMessagesReceived(studyNameUserIdUuid, modificationNode1Uuid);
        checkEquipmentCreationMessagesReceived(studyNameUserIdUuid, modificationNode1Uuid, ImmutableSet.of("s2"));
        checkEquipmentUpdatingFinishedMessagesReceived(studyNameUserIdUuid, modificationNode1Uuid);

        // create load on second modification node
        mockMvc.perform(post("/v1/studies/{studyUuid}/nodes/{nodeUuid}/network-modification/loads",
                studyNameUserIdUuid, modificationNode2Uuid).content(createLoadAttributes))
            .andExpect(status().isOk());
        checkEquipmentCreatingMessagesReceived(studyNameUserIdUuid, modificationNode2Uuid);
        checkEquipmentCreationMessagesReceived(studyNameUserIdUuid, modificationNode2Uuid, ImmutableSet.of("s2"));
        checkEquipmentUpdatingFinishedMessagesReceived(studyNameUserIdUuid, modificationNode2Uuid);

        // update load creation
        String loadAttributesUpdated = "{\"loadId\":\"loadId2\",\"loadName\":\"loadName2\",\"loadType\":\"UNDEFINED\",\"activePower\":\"50.0\",\"reactivePower\":\"25.0\",\"voltageLevelId\":\"idVL2\",\"busId\":\"idBus2\"}";
        mockMvc.perform(put("/v1/studies/{studyUuid}/nodes/{nodeUuid}/network-modification/modifications/{modificationUuid}/loads-creation",
                studyNameUserIdUuid, modificationNode1Uuid, MODIFICATION_UUID).content(loadAttributesUpdated).contentType(MediaType.APPLICATION_JSON))
            .andExpect(status().isOk());
        checkEquipmentUpdatingMessagesReceived(studyNameUserIdUuid, modificationNode1Uuid);
        checkUpdateEquipmentCreationMessagesReceived(studyNameUserIdUuid, modificationNode1Uuid);
        checkEquipmentUpdatingFinishedMessagesReceived(studyNameUserIdUuid, modificationNode1Uuid);

        String createLoadAttributes2 = "{\"loadId\":\"loadId3\",\"loadName\":\"loadName3\",\"loadType\":\"UNDEFINED\",\"activePower\":\"100.0\",\"reactivePower\":\"50.0\",\"voltageLevelId\":\"idVL1\",\"busId\":\"idBus1\"}";
        modificationNode3.setBuildStatus(BuildStatus.BUILDING);
        networkModificationTreeService.updateNode(studyNameUserIdUuid, modificationNode3);
        output.receive(TIMEOUT);
        // create load on building node
        mockMvc.perform(post("/v1/studies/{studyUuid}/nodes/{nodeUuid}/network-modification/loads",
                        studyNameUserIdUuid, modificationNode3Uuid).content(createLoadAttributes2))
                .andExpect(status().isForbidden());

        var requests = getRequestsWithBodyDone(3);
        assertTrue(requests.stream().anyMatch(r -> r.getPath().matches("/v1/networks/" + NETWORK_UUID_STRING + "/loads\\?group=.*") && r.getBody().equals(createLoadAttributes)));
        assertTrue(requests.stream().anyMatch(r -> r.getPath().matches("/v1/networks/" + NETWORK_UUID_STRING + "/loads\\?group=.*&variantId=" + VARIANT_ID) && r.getBody().equals(createLoadAttributes)));
        assertTrue(requests.stream().anyMatch(r -> r.getPath().matches("/v1/networks/" + NETWORK_UUID_STRING + "/loads\\?group=.*&variantId=" + VARIANT_ID_2) && r.getBody().equals(createLoadAttributes)));
        assertTrue(requests.stream().anyMatch(r -> r.getPath().matches("/v1/modifications/" + MODIFICATION_UUID + "/loads-creation") && r.getBody().equals(loadAttributesUpdated)));
    }

    @Test
    public void testModifyLoad() throws Exception {
        createStudy("userId", CASE_UUID);
        UUID studyNameUserIdUuid = studyRepository.findAll().get(0).getId();
        UUID rootNodeUuid = getRootNodeUuid(studyNameUserIdUuid);
        NetworkModificationNode modificationNode = createNetworkModificationNode(studyNameUserIdUuid, rootNodeUuid,
                UUID.randomUUID(), VARIANT_ID, "node 1");
        UUID modificationNodeUuid = modificationNode.getId();
        NetworkModificationNode modificationNode2 = createNetworkModificationNode(studyNameUserIdUuid,
                modificationNodeUuid, UUID.randomUUID(), VARIANT_ID_2, "node 2");
        UUID modificationNodeUuid2 = modificationNode2.getId();

        String loadModificationAttributes = "{\"equipmentId\":\"loadId1\",\"loadName\":\"loadName1\",\"loadType\":\"AUXILIARY\",\"activePower\":\"100.0\"}";

        // modify load on root node (not allowed)
        mockMvc.perform(put("/v1/studies/{studyUuid}/nodes/{nodeUuid}/network-modification/loads",
                studyNameUserIdUuid, rootNodeUuid).content(loadModificationAttributes))
            .andExpect(status().isForbidden());

        // modify load on first modification node
        mockMvc.perform(put("/v1/studies/{studyUuid}/nodes/{nodeUuid}/network-modification/loads",
                studyNameUserIdUuid, modificationNodeUuid).content(loadModificationAttributes))
            .andExpect(status().isOk());
        checkEquipmentCreatingMessagesReceived(studyNameUserIdUuid, modificationNodeUuid);
        checkEquipmentCreationMessagesReceived(studyNameUserIdUuid, modificationNodeUuid, ImmutableSet.of("s2"));
        checkEquipmentUpdatingFinishedMessagesReceived(studyNameUserIdUuid, modificationNodeUuid);

        // modify load on second modification node
        mockMvc.perform(put("/v1/studies/{studyUuid}/nodes/{nodeUuid}/network-modification/loads",
                studyNameUserIdUuid, modificationNodeUuid2).content(loadModificationAttributes))
            .andExpect(status().isOk());
        checkEquipmentCreatingMessagesReceived(studyNameUserIdUuid, modificationNodeUuid2);
        checkEquipmentModificationMessagesReceived(studyNameUserIdUuid, modificationNodeUuid2, ImmutableSet.of("s2"));
        checkEquipmentUpdatingFinishedMessagesReceived(studyNameUserIdUuid, modificationNodeUuid2);

        // update load modification
        String loadAttributesUpdated = "{\"loadId\":\"loadId1\",\"loadType\":\"FICTITIOUS\",\"activePower\":\"70.0\"}";
        mockMvc.perform(put("/v1/studies/{studyUuid}/nodes/{nodeUuid}/network-modification/modifications/{modificationUuid}/loads-modification", studyNameUserIdUuid, modificationNodeUuid, MODIFICATION_UUID).content(loadAttributesUpdated))
            .andExpect(status().isOk());
        checkEquipmentUpdatingMessagesReceived(studyNameUserIdUuid, modificationNodeUuid);
        checkUpdateEquipmentModificationMessagesReceived(studyNameUserIdUuid, modificationNodeUuid);
        checkEquipmentUpdatingFinishedMessagesReceived(studyNameUserIdUuid, modificationNodeUuid);

        var requests = getRequestsWithBodyDone(3);
        assertTrue(requests.stream().anyMatch(r -> r.getPath().matches("/v1/networks/" + NETWORK_UUID_STRING + "/loads-modification\\?group=.*") && r.getBody().equals(loadModificationAttributes)));
        assertTrue(requests.stream().anyMatch(r -> r.getPath().matches("/v1/networks/" + NETWORK_UUID_STRING + "/loads-modification\\?group=.*&variantId=" + VARIANT_ID) && r.getBody().equals(loadModificationAttributes)));
        assertTrue(requests.stream().anyMatch(r -> r.getPath().matches("/v1/networks/" + NETWORK_UUID_STRING + "/loads-modification\\?group=.*&variantId=" + VARIANT_ID_2) && r.getBody().equals(loadModificationAttributes)));
        assertTrue(requests.stream().anyMatch(r -> r.getPath().matches("/v1/modifications/" + MODIFICATION_UUID + "/loads-modification") && r.getBody().equals(loadAttributesUpdated)));
    }

    @Test
    public void testModifyEquipment() throws Exception {
        var modificationType = ModificationType.GENERATOR_MODIFICATION;
        String modificationTypeUrl = ModificationType.getUriFromType(modificationType);
        createStudy("userId", CASE_UUID);
        UUID studyNameUserIdUuid = studyRepository.findAll().get(0).getId();
        UUID rootNodeUuid = getRootNodeUuid(studyNameUserIdUuid);
        NetworkModificationNode modificationNode = createNetworkModificationNode(studyNameUserIdUuid, rootNodeUuid, UUID.randomUUID(), VARIANT_ID, "node 1");
        UUID modificationNodeUuid = modificationNode.getId();
        NetworkModificationNode modificationNode2 = createNetworkModificationNode(studyNameUserIdUuid, modificationNodeUuid, UUID.randomUUID(), VARIANT_ID_2, "node 2");
        UUID modificationNodeUuid2 = modificationNode2.getId();

        String equipmentModificationAttribute = "{\"equipmentId\":\"equipmentId\"}";

        // modify generator on root node (not allowed)
        mockMvc.perform(put("/v1/studies/{studyUuid}/nodes/{nodeUuid}/network-modification/modifications/{modificationType}", studyNameUserIdUuid, rootNodeUuid, modificationTypeUrl)
                .content(equipmentModificationAttribute))
            .andExpect(status().isForbidden());

        // modify generator on first modification node
        mockMvc.perform(put("/v1/studies/{studyUuid}/nodes/{nodeUuid}/network-modification/modifications/{modificationType}", studyNameUserIdUuid, modificationNodeUuid, modificationTypeUrl)
                .content(equipmentModificationAttribute))
            .andExpect(status().isOk());
        checkEquipmentCreatingMessagesReceived(studyNameUserIdUuid, modificationNodeUuid);
        checkEquipmentCreationMessagesReceived(studyNameUserIdUuid, modificationNodeUuid, ImmutableSet.of("s2"));
        checkEquipmentUpdatingFinishedMessagesReceived(studyNameUserIdUuid, modificationNodeUuid);

        // modify generator on second modification node
        mockMvc.perform(put("/v1/studies/{studyUuid}/nodes/{nodeUuid}/network-modification/modifications/{modificationType}", studyNameUserIdUuid, modificationNodeUuid2, modificationTypeUrl)
                .content(equipmentModificationAttribute))
            .andExpect(status().isOk());
        checkEquipmentCreatingMessagesReceived(studyNameUserIdUuid, modificationNodeUuid2);
        checkEquipmentModificationMessagesReceived(studyNameUserIdUuid, modificationNodeUuid2, ImmutableSet.of("s2"));
        checkEquipmentUpdatingFinishedMessagesReceived(studyNameUserIdUuid, modificationNodeUuid2);

        // update generator modification
        String generatorAttributesUpdated = "{\"generatorId\":\"generatorId1\",\"generatorType\":\"FICTITIOUS\",\"activePower\":\"70.0\"}";
        mockMvc.perform(put("/v1/studies/{studyUuid}/nodes/{nodeUuid}/network-modification/modifications/{modificationType}/{modificationUuid}/", studyNameUserIdUuid, modificationNodeUuid, modificationTypeUrl, MODIFICATION_UUID)
                .content(generatorAttributesUpdated))
            .andExpect(status().isOk());
        checkEquipmentUpdatingMessagesReceived(studyNameUserIdUuid, modificationNodeUuid);
        checkUpdateEquipmentModificationMessagesReceived(studyNameUserIdUuid, modificationNodeUuid);
        checkEquipmentUpdatingFinishedMessagesReceived(studyNameUserIdUuid, modificationNodeUuid);

        var requests = getRequestsWithBodyDone(3);
        assertTrue(requests.stream().anyMatch(r -> r.getPath().matches("/v1/networks/" + NETWORK_UUID_STRING + "/" + modificationTypeUrl + "\\?group=.*") && r.getBody().equals(equipmentModificationAttribute)));
        assertTrue(requests.stream().anyMatch(r -> r.getPath().matches("/v1/networks/" + NETWORK_UUID_STRING + "/" + modificationTypeUrl + "\\?group=.*\\&variantId=" + VARIANT_ID) && r.getBody().equals(equipmentModificationAttribute)));
        assertTrue(requests.stream().anyMatch(r -> r.getPath().matches("/v1/networks/" + NETWORK_UUID_STRING + "/" + modificationTypeUrl + "\\?group=.*\\&variantId=" + VARIANT_ID_2) && r.getBody().equals(equipmentModificationAttribute)));
        assertTrue(requests.stream().anyMatch(r -> r.getPath().matches("/v1/modifications/" + MODIFICATION_UUID + "/" + modificationTypeUrl) && r.getBody().equals(generatorAttributesUpdated)));

    }

    @Test
    public void testCreateSubstation() throws Exception {
        createStudy("userId", CASE_UUID);
        UUID studyNameUserIdUuid = studyRepository.findAll().get(0).getId();
        UUID rootNodeUuid = getRootNodeUuid(studyNameUserIdUuid);
        NetworkModificationNode modificationNode1 = createNetworkModificationNode(studyNameUserIdUuid, rootNodeUuid,
                UUID.randomUUID(), VARIANT_ID, "node 1");
        UUID modificationNode1Uuid = modificationNode1.getId();
        NetworkModificationNode modificationNode2 = createNetworkModificationNode(studyNameUserIdUuid,
                modificationNode1Uuid, UUID.randomUUID(), VARIANT_ID_2, "node 2");
        UUID modificationNode2Uuid = modificationNode2.getId();

        String createSubstationAttributes = "{\"substationId\":\"substationId1\",\"substationName\":\"substationName1\",\"country\":\"AD\"}";

        // create substation on root node (not allowed)
        mockMvc.perform(post("/v1/studies/{studyUuid}/nodes/{nodeUuid}/network-modification/substations",
                        studyNameUserIdUuid, rootNodeUuid).content(createSubstationAttributes))
            .andExpect(status().isForbidden());

        // create substation on first modification node
        mockMvc.perform(post("/v1/studies/{studyUuid}/nodes/{nodeUuid}/network-modification/substations",
                        studyNameUserIdUuid, modificationNode1Uuid).content(createSubstationAttributes))
            .andExpect(status().isOk());
        checkEquipmentCreatingMessagesReceived(studyNameUserIdUuid, modificationNode1Uuid);
        checkEquipmentCreationMessagesReceived(studyNameUserIdUuid, modificationNode1Uuid, new HashSet<>());
        checkEquipmentUpdatingFinishedMessagesReceived(studyNameUserIdUuid, modificationNode1Uuid);

        // create substation on second modification node
        mockMvc.perform(post("/v1/studies/{studyUuid}/nodes/{nodeUuid}/network-modification/substations",
                        studyNameUserIdUuid, modificationNode2Uuid).content(createSubstationAttributes))
            .andExpect(status().isOk());
        checkEquipmentCreatingMessagesReceived(studyNameUserIdUuid, modificationNode2Uuid);
        checkEquipmentCreationMessagesReceived(studyNameUserIdUuid, modificationNode2Uuid, new HashSet<>());
        checkEquipmentUpdatingFinishedMessagesReceived(studyNameUserIdUuid, modificationNode2Uuid);

        // update substation creation
        String substationAttributesUpdated = "{\"substationId\":\"substationId2\",\"substationName\":\"substationName2\",\"country\":\"FR\"}";
        mockMvc.perform(put("/v1/studies/{studyUuid}/nodes/{nodeUuid}/network-modification/modifications/{modificationUuid}/substations-creation",
                studyNameUserIdUuid, modificationNode1Uuid, MODIFICATION_UUID).content(substationAttributesUpdated).contentType(MediaType.APPLICATION_JSON))
            .andExpect(status().isOk());
        checkEquipmentUpdatingMessagesReceived(studyNameUserIdUuid, modificationNode1Uuid);
        checkUpdateEquipmentCreationMessagesReceived(studyNameUserIdUuid, modificationNode1Uuid);
        checkEquipmentUpdatingFinishedMessagesReceived(studyNameUserIdUuid, modificationNode1Uuid);

        String createSubstationAttributes2 = "{\"substationId\":\"substationId2\",\"substationName\":\"substationName2\",\"country\":\"AD\"}";
        modificationNode1.setBuildStatus(BuildStatus.BUILDING);
        networkModificationTreeService.updateNode(studyNameUserIdUuid, modificationNode1);
        output.receive(TIMEOUT);
        // create substation on building node
        mockMvc.perform(post("/v1/studies/{studyUuid}/nodes/{nodeUuid}/network-modification/substations",
                        studyNameUserIdUuid, modificationNode1Uuid).content(createSubstationAttributes2))
                .andExpect(status().isForbidden());

        var requests = getRequestsWithBodyDone(3);
        assertTrue(requests.stream().anyMatch(r -> r.getPath().matches("/v1/networks/" + NETWORK_UUID_STRING + "/substations\\?group=.*") && r.getBody().equals(createSubstationAttributes)));
        assertTrue(requests.stream().anyMatch(r -> r.getPath().matches("/v1/networks/" + NETWORK_UUID_STRING + "/substations\\?group=.*&variantId=" + VARIANT_ID) && r.getBody().equals(createSubstationAttributes)));
        assertTrue(requests.stream().anyMatch(r -> r.getPath().matches("/v1/networks/" + NETWORK_UUID_STRING + "/substations\\?group=.*&variantId=" + VARIANT_ID_2) && r.getBody().equals(createSubstationAttributes)));
        assertTrue(requests.stream().anyMatch(r -> r.getPath().matches("/v1/modifications/" + MODIFICATION_UUID + "/substations-creation") && r.getBody().equals(substationAttributesUpdated)));
    }

    @Test
    public void testCreateVoltageLevel() throws Exception {
        createStudy("userId", CASE_UUID);
        UUID studyNameUserIdUuid = studyRepository.findAll().get(0).getId();
        UUID rootNodeUuid = getRootNodeUuid(studyNameUserIdUuid);
        NetworkModificationNode modificationNode1 = createNetworkModificationNode(studyNameUserIdUuid, rootNodeUuid, VARIANT_ID, "node 1");
        UUID modificationNode1Uuid = modificationNode1.getId();
        NetworkModificationNode modificationNode2 = createNetworkModificationNode(studyNameUserIdUuid,
                modificationNode1Uuid, UUID.randomUUID(), VARIANT_ID_2, "node 2");
        UUID modificationNode2Uuid = modificationNode2.getId();

        String createVoltageLevelAttributes = "{\"voltageLevelId\":\"voltageLevelId1\",\"voltageLevelName\":\"voltageLevelName1\""
            + ",\"nominalVoltage\":\"379.1\", \"substationId\":\"s1\"}";

        // create voltage level on root node (not allowed)
        mockMvc.perform(post("/v1/studies/{studyUuid}/nodes/{nodeUuid}/network-modification/voltage-levels",
                        studyNameUserIdUuid, rootNodeUuid)
                .contentType(MediaType.APPLICATION_JSON)
                .content(createVoltageLevelAttributes))
            .andExpect(status().isForbidden());

        // create voltage level
        mockMvc.perform(post("/v1/studies/{studyUuid}/nodes/{nodeUuid}/network-modification/voltage-levels",
                        studyNameUserIdUuid, modificationNode1Uuid)
                .contentType(MediaType.APPLICATION_JSON)
                .content(createVoltageLevelAttributes))
            .andExpect(status().isOk());
        checkEquipmentCreatingMessagesReceived(studyNameUserIdUuid, modificationNode1Uuid);
        checkEquipmentCreationMessagesReceived(studyNameUserIdUuid, modificationNode1Uuid, new HashSet<>());
        checkEquipmentUpdatingFinishedMessagesReceived(studyNameUserIdUuid, modificationNode1Uuid);

        // create voltage level on second modification node
        mockMvc.perform(post("/v1/studies/{studyUuid}/nodes/{nodeUuid}/network-modification/voltage-levels",
                        studyNameUserIdUuid, modificationNode2Uuid).content(createVoltageLevelAttributes))
            .andExpect(status().isOk());
        checkEquipmentCreatingMessagesReceived(studyNameUserIdUuid, modificationNode2Uuid);
        checkEquipmentCreationMessagesReceived(studyNameUserIdUuid, modificationNode2Uuid, new HashSet<>());
        checkEquipmentUpdatingFinishedMessagesReceived(studyNameUserIdUuid, modificationNode2Uuid);

        // update voltage level creation
        String voltageLevelAttributesUpdated = "{\"voltageLevelId\":\"voltageLevelId2\",\"voltageLevelName\":\"voltageLevelName2\""
                + ",\"nominalVoltage\":\"379.1\", \"substationId\":\"s2\"}";
        mockMvc.perform(put("/v1/studies/{studyUuid}/nodes/{nodeUuid}/network-modification/modifications/{modificationUuid}/voltage-levels-creation",
                studyNameUserIdUuid, modificationNode1Uuid, MODIFICATION_UUID)
                .contentType(MediaType.APPLICATION_JSON)
                .content(voltageLevelAttributesUpdated))
            .andExpect(status().isOk());
        checkEquipmentUpdatingMessagesReceived(studyNameUserIdUuid, modificationNode1Uuid);
        checkUpdateEquipmentCreationMessagesReceived(studyNameUserIdUuid, modificationNode1Uuid);
        checkEquipmentUpdatingFinishedMessagesReceived(studyNameUserIdUuid, modificationNode1Uuid);

        String createVoltageLevelAttributes2 = "{\"voltageLevelId\":\"voltageLevelId3\",\"voltageLevelName\":\"voltageLevelName3\""
                + ",\"nominalVoltage\":\"379.1\", \"substationId\":\"s2\"}";
        modificationNode1.setBuildStatus(BuildStatus.BUILDING);
        networkModificationTreeService.updateNode(studyNameUserIdUuid, modificationNode1);
        output.receive(TIMEOUT);
        // create voltage level on building node
        mockMvc.perform(post("/v1/studies/{studyUuid}/nodes/{nodeUuid}/network-modification/voltage-levels",
                        studyNameUserIdUuid, modificationNode1Uuid).content(createVoltageLevelAttributes2))
                .andExpect(status().isForbidden());

        var requests = getRequestsWithBodyDone(3);
        assertTrue(requests.stream().anyMatch(r -> r.getPath().matches("/v1/networks/" + NETWORK_UUID_STRING + "/voltage-levels\\?group=.*") && r.getBody().equals(createVoltageLevelAttributes)));
        assertTrue(requests.stream().anyMatch(r -> r.getPath().matches("/v1/networks/" + NETWORK_UUID_STRING + "/voltage-levels\\?group=.*&variantId=" + VARIANT_ID) && r.getBody().equals(createVoltageLevelAttributes)));
        assertTrue(requests.stream().anyMatch(r -> r.getPath().matches("/v1/networks/" + NETWORK_UUID_STRING + "/voltage-levels\\?group=.*&variantId=" + VARIANT_ID_2) && r.getBody().equals(createVoltageLevelAttributes)));
        assertTrue(requests.stream().anyMatch(r -> r.getPath().matches("/v1/modifications/" + MODIFICATION_UUID + "/voltage-levels-creation") && r.getBody().equals(voltageLevelAttributesUpdated)));
    }

    @SneakyThrows
    @Test
    public void testLineSplitWithVoltageLevel() {
        createStudy("userId", CASE_UUID);
        UUID studyNameUserIdUuid = studyRepository.findAll().get(0).getId();
        UUID rootNodeUuid = getRootNodeUuid(studyNameUserIdUuid);
        NetworkModificationNode modificationNode = createNetworkModificationNode(studyNameUserIdUuid, rootNodeUuid, VARIANT_ID, "node");
        UUID modificationNodeUuid = modificationNode.getId();

        VoltageLevelCreationInfos vl1 = VoltageLevelCreationInfos.builder()
                .equipmentId("vl1")
                .equipmentName("NewVoltageLevel")
                .nominalVoltage(379.3)
                .substationId("s1")
                .busbarSections(Collections.singletonList(new BusbarSectionCreationInfos("v1bbs", "BBS1", 1, 1)))
                .busbarConnections(Collections.emptyList())
                .build();
        LineSplitWithVoltageLevelInfos lineSplitWoVL = new LineSplitWithVoltageLevelInfos("line3", 10.0, vl1, null, "1.A",
                "nl1", "NewLine1", "nl2", "NewLine2");
        String lineSplitWoVLasJSON = mapper.writeValueAsString(lineSplitWoVL);

        mockMvc.perform(post("/v1/studies/{studyUuid}/nodes/{nodeUuid}/network-modification/line-splits",
                studyNameUserIdUuid, modificationNodeUuid)
            .contentType(MediaType.APPLICATION_JSON)
            .content(lineSplitWoVLasJSON))
            .andExpect(status().isOk());
        checkEquipmentCreatingMessagesReceived(studyNameUserIdUuid, modificationNodeUuid);
        checkEquipmentCreationMessagesReceived(studyNameUserIdUuid, modificationNodeUuid, ImmutableSet.of("s1", "s2"));
        checkEquipmentUpdatingFinishedMessagesReceived(studyNameUserIdUuid, modificationNodeUuid);

        mockMvc.perform(put("/v1/studies/{studyUuid}/nodes/{nodeUuid}/network-modification/modifications/{modificationUuid}/line-splits",
                studyNameUserIdUuid, modificationNodeUuid, MODIFICATION_UUID)
            .contentType(MediaType.APPLICATION_JSON)
            .content(lineSplitWoVLasJSON))
            .andExpect(status().isOk());
        checkEquipmentCreatingMessagesReceived(studyNameUserIdUuid, modificationNodeUuid);
        checkUpdateEquipmentModificationMessagesReceived(studyNameUserIdUuid, modificationNodeUuid);
        checkEquipmentUpdatingFinishedMessagesReceived(studyNameUserIdUuid, modificationNodeUuid);

        var requests = getRequestsWithBodyDone(2);
        assertEquals(2, requests.size());
        Optional<RequestWithBody> creationRequest = requests.stream().filter(r -> r.getPath().matches("/v1/networks/" + NETWORK_UUID_STRING + "/line-splits\\?group=.*")).findFirst();
        Optional<RequestWithBody> updateRequest = requests.stream().filter(r -> r.getPath().matches("/v1/modifications/" + MODIFICATION_UUID + "/line-splits")).findFirst();
        assertTrue(creationRequest.isPresent());
        assertTrue(updateRequest.isPresent());
        assertEquals(lineSplitWoVLasJSON, creationRequest.get().getBody());
        assertEquals(lineSplitWoVLasJSON, updateRequest.get().getBody());

        mockMvc.perform(post("/v1/studies/{studyUuid}/nodes/{nodeUuid}/network-modification/line-splits",
                studyNameUserIdUuid, modificationNodeUuid)
            .content("bogus"))
            .andExpectAll(
                status().is5xxServerError(),
                content().string("400 BAD_REQUEST")
            );
        checkEquipmentCreatingMessagesReceived(studyNameUserIdUuid, modificationNodeUuid);
        checkEquipmentUpdatingFinishedMessagesReceived(studyNameUserIdUuid, modificationNodeUuid);
        mockMvc.perform(put("/v1/studies/{studyUuid}/nodes/{nodeUuid}/network-modification/modifications/{modificationUuid}/line-splits",
                studyNameUserIdUuid, modificationNodeUuid, MODIFICATION_UUID)
            .content("bogus"))
            .andExpectAll(
                status().is5xxServerError(),
                content().string("400 BAD_REQUEST")
            );
        checkEquipmentCreatingMessagesReceived(studyNameUserIdUuid, modificationNodeUuid);
        checkEquipmentUpdatingFinishedMessagesReceived(studyNameUserIdUuid, modificationNodeUuid);
        requests = getRequestsWithBodyDone(2);
    }

    @SneakyThrows
    @Test
    public void testLineAttachToVoltageLevel() {
        UUID studyNameUserIdUuid = createStudy("userId", CASE_UUID);
        UUID rootNodeUuid = getRootNodeUuid(studyNameUserIdUuid);
        NetworkModificationNode modificationNode = createNetworkModificationNode(studyNameUserIdUuid, rootNodeUuid, VARIANT_ID, "node");
        UUID modificationNodeUuid = modificationNode.getId();

        String createVoltageLevelAttributes = "{\"voltageLevelId\":\"vl1\",\"voltageLevelName\":\"voltageLevelName1\""
                + ",\"nominalVoltage\":\"379.1\", \"substationId\":\"s1\"}";

        String createLineAttributes = "{\"seriesResistance\":\"25\",\"seriesReactance\":\"12\"}";

        String createLineAttachToVoltageLevelAttributes = "{\"lineToAttachToId\": \"line3\", \"percent\":\"10\", \"mayNewVoltageLevelInfos\":" +
                createVoltageLevelAttributes + "\"attachmentLine\":\"" + createLineAttributes + "\"}";

        mockMvc.perform(post("/v1/studies/{studyUuid}/nodes/{nodeUuid}/network-modification/line-attach",
                        studyNameUserIdUuid, modificationNodeUuid)
                .contentType(MediaType.APPLICATION_JSON)
                .content(createLineAttachToVoltageLevelAttributes))
                .andExpect(status().isOk());
        checkEquipmentCreatingMessagesReceived(studyNameUserIdUuid, modificationNodeUuid);
        checkEquipmentCreationMessagesReceived(studyNameUserIdUuid, modificationNodeUuid, ImmutableSet.of("s1", "s2"));
        checkEquipmentUpdatingFinishedMessagesReceived(studyNameUserIdUuid, modificationNodeUuid);

        mockMvc.perform(put("/v1/studies/{studyUuid}/nodes/{nodeUuid}/network-modification/modifications/{modificationUuid}/line-attach",
                        studyNameUserIdUuid, modificationNodeUuid, MODIFICATION_UUID)
                .contentType(MediaType.APPLICATION_JSON)
                .content(createLineAttachToVoltageLevelAttributes))
                .andExpect(status().isOk());
        checkEquipmentUpdatingMessagesReceived(studyNameUserIdUuid, modificationNodeUuid);
        checkUpdateEquipmentModificationMessagesReceived(studyNameUserIdUuid, modificationNodeUuid);
        checkEquipmentUpdatingFinishedMessagesReceived(studyNameUserIdUuid, modificationNodeUuid);

        var requests = getRequestsWithBodyDone(2);
        assertEquals(2, requests.size());
        Optional<RequestWithBody> creationRequest = requests.stream().filter(r -> r.getPath().matches("/v1/networks/" + NETWORK_UUID_STRING + "/line-attach\\?group=.*")).findFirst();
        Optional<RequestWithBody> updateRequest = requests.stream().filter(r -> r.getPath().matches("/v1/modifications/" + MODIFICATION_UUID + "/line-attach-creation")).findFirst();
        assertTrue(creationRequest.isPresent());
        assertTrue(updateRequest.isPresent());
        assertEquals(createLineAttachToVoltageLevelAttributes, creationRequest.get().getBody());
        assertEquals(createLineAttachToVoltageLevelAttributes, updateRequest.get().getBody());
    }

    @Test public void testReorderModification() throws Exception {
        createStudy("userId", CASE_UUID);
        UUID studyNameUserIdUuid = studyRepository.findAll().get(0).getId();
        UUID rootNodeUuid = getRootNodeUuid(studyNameUserIdUuid);
        NetworkModificationNode modificationNode = createNetworkModificationNode(studyNameUserIdUuid, rootNodeUuid,
                UUID.randomUUID(), VARIANT_ID, "node");
        UUID modificationNodeUuid = modificationNode.getId();

        UUID modification1 = UUID.randomUUID();
        UUID modification2 = UUID.randomUUID();
        UUID studyNameUserIdUuid1 = UUID.randomUUID();
        mockMvc.perform(put("/v1/studies/{studyUuid}/nodes/{nodeUuid}/network-modification/{modificationID}?beforeUuid={modificationID2}",
                studyNameUserIdUuid, UUID.randomUUID(), modification1, modification2))
            .andExpect(status().isNotFound());

        mockMvc.perform(put("/v1/studies/{studyUuid}/nodes/{nodeUuid}/network-modification/{modificationID}?beforeUuid={modificationID2}",
                        studyNameUserIdUuid1, modificationNodeUuid, modification1, modification2))
            .andExpect(status().isForbidden());
        checkEquipmentUpdatingMessagesReceived(studyNameUserIdUuid1, modificationNodeUuid);
        checkEquipmentUpdatingFinishedMessagesReceived(studyNameUserIdUuid1, modificationNodeUuid);

        mockMvc.perform(put("/v1/studies/{studyUuid}/nodes/{nodeUuid}/network-modification/{modificationID}",
                        studyNameUserIdUuid, modificationNodeUuid, modification1, modification2))
            .andExpect(status().isOk());
        checkEquipmentUpdatingMessagesReceived(studyNameUserIdUuid, modificationNodeUuid);
        checkUpdateNodesMessageReceived(studyNameUserIdUuid, List.of(modificationNodeUuid));
        checkUpdateModelsStatusMessagesReceived(studyNameUserIdUuid, modificationNodeUuid);
        checkEquipmentUpdatingFinishedMessagesReceived(studyNameUserIdUuid, modificationNodeUuid);

        var requests = getRequestsWithBodyDone(1);
        assertTrue(requests.stream()
                .anyMatch(r -> r.getPath().matches("/v1/groups/" + modificationNode.getModificationGroupUuid()
            + "/modifications/move[?]modificationsToMove=.*" + modification1)));

        // update switch on first modification node
        mockMvc.perform(put("/v1/studies/{studyUuid}/nodes/{nodeUuid}/network-modification/{modificationID}?beforeUuid={modificationID2}",
                studyNameUserIdUuid, modificationNodeUuid, modification1, modification2))
            .andExpect(status().isOk());
        checkEquipmentUpdatingMessagesReceived(studyNameUserIdUuid, modificationNodeUuid);
        checkUpdateNodesMessageReceived(studyNameUserIdUuid, List.of(modificationNodeUuid));
        checkUpdateModelsStatusMessagesReceived(studyNameUserIdUuid, modificationNodeUuid);
        checkEquipmentUpdatingFinishedMessagesReceived(studyNameUserIdUuid, modificationNodeUuid);

        requests = getRequestsWithBodyDone(1);
        assertTrue(requests.stream()
                .anyMatch(r -> r.getPath()
                        .matches("/v1/groups/" + modificationNode.getModificationGroupUuid()
                                + "/modifications/move[?]modificationsToMove=.*" + modification1 + ".*&before="
                                + modification2)));
    }

    @Test
    public void testDeleteEquipment() throws Exception {
        createStudy("userId", CASE_UUID);
        UUID studyNameUserIdUuid = studyRepository.findAll().get(0).getId();
        UUID rootNodeUuid = getRootNodeUuid(studyNameUserIdUuid);
        NetworkModificationNode modificationNode1 = createNetworkModificationNode(studyNameUserIdUuid, rootNodeUuid,
                UUID.randomUUID(), VARIANT_ID, "node 1");
        UUID modificationNode1Uuid = modificationNode1.getId();
        NetworkModificationNode modificationNode2 = createNetworkModificationNode(studyNameUserIdUuid,
                modificationNode1Uuid, UUID.randomUUID(), VARIANT_ID_2, "node 2");
        UUID modificationNode2Uuid = modificationNode2.getId();

        // delete equipment on root node (not allowed)
        mockMvc.perform(delete("/v1/studies/{studyUuid}/nodes/{nodeUuid}/network-modification/equipments/type/{equipmentType}/id/{equipmentId}",
                studyNameUserIdUuid, rootNodeUuid, "LOAD", "idLoadToDelete"))
            .andExpect(status().isForbidden());

        // delete equipment on first modification node
        mockMvc.perform(delete("/v1/studies/{studyUuid}/nodes/{nodeUuid}/network-modification/equipments/type/{equipmentType}/id/{equipmentId}",
                studyNameUserIdUuid, modificationNode1Uuid, "LOAD", "idLoadToDelete"))
            .andExpect(status().isOk());
        checkEquipmentCreatingMessagesReceived(studyNameUserIdUuid, modificationNode1Uuid);
        checkEquipmentDeletedMessagesReceived(studyNameUserIdUuid, modificationNode1Uuid,
                NotificationService.HEADER_UPDATE_TYPE_DELETED_EQUIPMENT_ID, "idLoadToDelete", NotificationService.HEADER_UPDATE_TYPE_DELETED_EQUIPMENT_TYPE,
                "LOAD", NotificationService.HEADER_UPDATE_TYPE_SUBSTATIONS_IDS, ImmutableSet.of("s2"));
        checkEquipmentUpdatingFinishedMessagesReceived(studyNameUserIdUuid, modificationNode1Uuid);

        // delete equipment on second modification node
        mockMvc.perform(delete("/v1/studies/{studyUuid}/nodes/{nodeUuid}/network-modification/equipments/type/{equipmentType}/id/{equipmentId}",
                studyNameUserIdUuid, modificationNode2Uuid, "LOAD", "idLoadToDelete"))
            .andExpect(status().isOk());
        checkEquipmentCreatingMessagesReceived(studyNameUserIdUuid, modificationNode2Uuid);
        checkEquipmentDeletedMessagesReceived(studyNameUserIdUuid, modificationNode2Uuid,
                NotificationService.HEADER_UPDATE_TYPE_DELETED_EQUIPMENT_ID, "idLoadToDelete", NotificationService.HEADER_UPDATE_TYPE_DELETED_EQUIPMENT_TYPE,
                "LOAD", NotificationService.HEADER_UPDATE_TYPE_SUBSTATIONS_IDS, ImmutableSet.of("s2"));
        checkEquipmentUpdatingFinishedMessagesReceived(studyNameUserIdUuid, modificationNode2Uuid);

        var requests = getRequestsWithBodyDone(2);
        assertTrue(requests.stream().anyMatch(r -> r.getPath().matches("/v1/networks/" + NETWORK_UUID_STRING + "/equipments/type/.*/id/.*\\?group=.*")));
        assertTrue(requests.stream().anyMatch(r -> r.getPath().matches("/v1/networks/" + NETWORK_UUID_STRING + "/equipments/type/.*/id/.*\\?group=.*&variantId=" + VARIANT_ID)));
        assertTrue(requests.stream().anyMatch(r -> r.getPath().matches("/v1/networks/" + NETWORK_UUID_STRING + "/equipments/type/.*/id/.*\\?group=.*&variantId=" + VARIANT_ID_2)));
    }

    private void checkEquipmentDeletedMessagesReceived(UUID studyNameUserIdUuid, UUID nodeUuid,
            String headerUpdateTypeEquipmentType, String equipmentType, String headerUpdateTypeEquipmentId,
            String equipmentId, String headerUpdateTypeSubstationsIds, Set<String> modifiedSubstationsIdsSet) {
        // assert that the broker message has been sent for updating study type
        Message<byte[]> messageStudyUpdate = output.receive(TIMEOUT);
        assertEquals("", new String(messageStudyUpdate.getPayload()));
        MessageHeaders headersStudyUpdate = messageStudyUpdate.getHeaders();
        assertEquals(studyNameUserIdUuid, headersStudyUpdate.get(NotificationService.HEADER_STUDY_UUID));
        assertEquals(nodeUuid, headersStudyUpdate.get(NotificationService.HEADER_NODE));
        assertEquals(NotificationService.UPDATE_TYPE_STUDY, headersStudyUpdate.get(NotificationService.HEADER_UPDATE_TYPE));
        assertEquals(equipmentType, headersStudyUpdate.get(headerUpdateTypeEquipmentType));
        assertEquals(equipmentId, headersStudyUpdate.get(headerUpdateTypeEquipmentId));
        assertEquals(modifiedSubstationsIdsSet, headersStudyUpdate.get(headerUpdateTypeSubstationsIds));

        checkUpdateNodesMessageReceived(studyNameUserIdUuid, List.of(nodeUuid));

        // assert that the broker message has been sent for updating load flow status
        checkUpdateModelsStatusMessagesReceived(studyNameUserIdUuid, nodeUuid);
    }

    private void checkUpdateModelStatusMessagesReceived(UUID studyUuid, UUID nodeUuid, String updateType) {
        // assert that the broker message has been sent for updating model status
        Message<byte[]> messageStatus = output.receive(TIMEOUT);
        assertEquals("", new String(messageStatus.getPayload()));
        MessageHeaders headersStatus = messageStatus.getHeaders();
        assertEquals(studyUuid, headersStatus.get(NotificationService.HEADER_STUDY_UUID));
        if (nodeUuid != null) {
            assertEquals(nodeUuid, headersStatus.get(NotificationService.HEADER_NODE));
        }
        assertEquals(updateType, headersStatus.get(NotificationService.HEADER_UPDATE_TYPE));
    }

    private void checkUpdateModelsStatusMessagesReceived(UUID studyUuid, UUID nodeUuid) {
        checkUpdateModelStatusMessagesReceived(studyUuid, nodeUuid, NotificationService.UPDATE_TYPE_LOADFLOW_STATUS);
        checkUpdateModelStatusMessagesReceived(studyUuid, nodeUuid, NotificationService.UPDATE_TYPE_SECURITY_ANALYSIS_STATUS);
    }

    private void checkUpdateNodesMessageReceived(UUID studyUuid, List<UUID> nodesUuids) {
        Message<byte[]> messageStatus = output.receive(TIMEOUT);
        assertEquals("", new String(messageStatus.getPayload()));
        MessageHeaders headersStatus = messageStatus.getHeaders();
        assertEquals(studyUuid, headersStatus.get(NotificationService.HEADER_STUDY_UUID));
        assertEquals(nodesUuids, headersStatus.get(NotificationService.HEADER_NODES));
        assertEquals(NotificationService.NODE_UPDATED, headersStatus.get(NotificationService.HEADER_UPDATE_TYPE));
    }

    private void checkEquipmentMessagesReceived(UUID studyNameUserIdUuid, UUID nodeUuid, String headerUpdateTypeId,
            Set<String> modifiedIdsSet) {
        // assert that the broker message has been sent for updating study type
        Message<byte[]> messageStudyUpdate = output.receive(TIMEOUT);
        assertEquals("", new String(messageStudyUpdate.getPayload()));
        MessageHeaders headersStudyUpdate = messageStudyUpdate.getHeaders();
        assertEquals(studyNameUserIdUuid, headersStudyUpdate.get(NotificationService.HEADER_STUDY_UUID));
        assertEquals(nodeUuid, headersStudyUpdate.get(NotificationService.HEADER_NODE));
        assertEquals(NotificationService.UPDATE_TYPE_STUDY, headersStudyUpdate.get(NotificationService.HEADER_UPDATE_TYPE));
        assertEquals(modifiedIdsSet, headersStudyUpdate.get(headerUpdateTypeId));

        checkUpdateNodesMessageReceived(studyNameUserIdUuid, List.of(nodeUuid));
        checkUpdateModelsStatusMessagesReceived(studyNameUserIdUuid, nodeUuid);
    }

    private void checkEquipmentCreatingMessagesReceived(UUID studyNameUserIdUuid, UUID nodeUuid) {
        // assert that the broker message has been sent for updating study type
        Message<byte[]> messageStudyUpdate = output.receive(TIMEOUT);
        assertEquals("", new String(messageStudyUpdate.getPayload()));
        MessageHeaders headersStudyUpdate = messageStudyUpdate.getHeaders();
        assertEquals(studyNameUserIdUuid, headersStudyUpdate.get(NotificationService.HEADER_STUDY_UUID));
        assertEquals(nodeUuid, headersStudyUpdate.get(NotificationService.HEADER_PARENT_NODE));
        assertEquals(NotificationService.MODIFICATIONS_CREATING_IN_PROGRESS, headersStudyUpdate.get(NotificationService.HEADER_UPDATE_TYPE));
    }

    private void checkEquipmentUpdatingFinishedMessagesReceived(UUID studyNameUserIdUuid, UUID nodeUuid) {
        // assert that the broker message has been sent for updating study type
        Message<byte[]> messageStudyUpdate = output.receive(TIMEOUT);
        assertEquals("", new String(messageStudyUpdate.getPayload()));
        MessageHeaders headersStudyUpdate = messageStudyUpdate.getHeaders();
        assertEquals(studyNameUserIdUuid, headersStudyUpdate.get(NotificationService.HEADER_STUDY_UUID));
        assertEquals(nodeUuid, headersStudyUpdate.get(NotificationService.HEADER_PARENT_NODE));
        assertEquals(NotificationService.MODIFICATIONS_UPDATING_FINISHED, headersStudyUpdate.get(NotificationService.HEADER_UPDATE_TYPE));
    }

    private void checkEquipmentUpdatingMessagesReceived(UUID studyNameUserIdUuid, UUID nodeUuid) {
        // assert that the broker message has been sent for updating study type
        Message<byte[]> messageStudyUpdate = output.receive(TIMEOUT);
        assertEquals("", new String(messageStudyUpdate.getPayload()));
        MessageHeaders headersStudyUpdate = messageStudyUpdate.getHeaders();
        assertEquals(studyNameUserIdUuid, headersStudyUpdate.get(NotificationService.HEADER_STUDY_UUID));
        assertEquals(nodeUuid, headersStudyUpdate.get(NotificationService.HEADER_PARENT_NODE));
        assertEquals(NotificationService.MODIFICATIONS_UPDATING_IN_PROGRESS, headersStudyUpdate.get(NotificationService.HEADER_UPDATE_TYPE));
    }

    private void checkStudyMetadataUpdatedMessagesReceived(UUID studyNameUserIdUuid) {
        // assert that the broker message has been sent for updating study type
        Message<byte[]> messageStudyUpdate = output.receive(TIMEOUT);
        assertEquals("", new String(messageStudyUpdate.getPayload()));
        MessageHeaders headersStudyUpdate = messageStudyUpdate.getHeaders();
        assertEquals(NotificationService.UPDATE_TYPE_STUDY_METADATA_UPDATED, headersStudyUpdate.get(NotificationService.HEADER_UPDATE_TYPE));
    }

    private void checkEquipmentDeletingMessagesReceived(UUID studyNameUserIdUuid, UUID nodeUuid) {
        // assert that the broker message has been sent for updating study type
        Message<byte[]> messageStudyUpdate = output.receive(TIMEOUT);
        assertEquals("", new String(messageStudyUpdate.getPayload()));
        MessageHeaders headersStudyUpdate = messageStudyUpdate.getHeaders();
        assertEquals(studyNameUserIdUuid, headersStudyUpdate.get(NotificationService.HEADER_STUDY_UUID));
        assertEquals(nodeUuid, headersStudyUpdate.get(NotificationService.HEADER_PARENT_NODE));
        assertEquals(NotificationService.MODIFICATIONS_DELETING_IN_PROGRESS, headersStudyUpdate.get(NotificationService.HEADER_UPDATE_TYPE));
    }

    private void checkUpdateEquipmentCreationMessagesReceived(UUID studyNameUserIdUuid, UUID nodeUuid) {
        checkUpdateNodesMessageReceived(studyNameUserIdUuid, List.of(nodeUuid));
        checkUpdateModelsStatusMessagesReceived(studyNameUserIdUuid, nodeUuid);
    }

    private void checkUpdateEquipmentModificationMessagesReceived(UUID studyNameUserIdUuid, UUID nodeUuid) {
        checkUpdateNodesMessageReceived(studyNameUserIdUuid, List.of(nodeUuid));
        checkUpdateModelsStatusMessagesReceived(studyNameUserIdUuid, nodeUuid);
    }

    private void checkNodesInvalidationMessagesReceived(UUID studyNameUserIdUuid, List<UUID> invalidatedNodes) {
        checkUpdateNodesMessageReceived(studyNameUserIdUuid, invalidatedNodes);
    }

    private void checkNodeModificationMessagesReceived(UUID studyNameUserIdUuid, UUID nodeUuid) {
        checkUpdateModelsStatusMessagesReceived(studyNameUserIdUuid, nodeUuid);
        checkUpdateNodesMessageReceived(studyNameUserIdUuid, List.of(nodeUuid));
    }

    private void checkEquipmentCreationMessagesReceived(UUID studyNameUserIdUuid, UUID nodeUuid,
            Set<String> modifiedIdsSet) {
        checkEquipmentMessagesReceived(studyNameUserIdUuid, nodeUuid, NotificationService.HEADER_UPDATE_TYPE_SUBSTATIONS_IDS,
                modifiedIdsSet);
    }

    private void checkEquipmentModificationMessagesReceived(UUID studyNameUserIdUuid, UUID nodeUuid,
            Set<String> modifiedIdsSet) {
        checkEquipmentMessagesReceived(studyNameUserIdUuid, nodeUuid, NotificationService.HEADER_UPDATE_TYPE_SUBSTATIONS_IDS,
                modifiedIdsSet);
    }

    private void checkLineModificationMessagesReceived(UUID studyNameUserIdUuid, UUID nodeUuid,
            Set<String> modifiedSubstationsSet) {
        checkEquipmentMessagesReceived(studyNameUserIdUuid, nodeUuid, NotificationService.HEADER_UPDATE_TYPE_SUBSTATIONS_IDS,
                modifiedSubstationsSet);

        // assert that the broker message has been sent
        Message<byte[]> messageLine = output.receive(TIMEOUT);
        assertEquals("", new String(messageLine.getPayload()));
        MessageHeaders headersSwitch = messageLine.getHeaders();
        assertEquals(studyNameUserIdUuid, headersSwitch.get(NotificationService.HEADER_STUDY_UUID));
        assertEquals(nodeUuid, headersSwitch.get(NotificationService.HEADER_NODE));
        assertEquals(NotificationService.UPDATE_TYPE_LINE, headersSwitch.get(NotificationService.HEADER_UPDATE_TYPE));
    }

    private void checkSwitchModificationMessagesReceived(UUID studyNameUserIdUuid, UUID nodeUuid,
            Set<String> modifiedSubstationsSet) {
        checkEquipmentMessagesReceived(studyNameUserIdUuid, nodeUuid, NotificationService.HEADER_UPDATE_TYPE_SUBSTATIONS_IDS,
                modifiedSubstationsSet);

        // assert that the broker message has been sent
        Message<byte[]> messageSwitch = output.receive(TIMEOUT);
        assertEquals("", new String(messageSwitch.getPayload()));
        MessageHeaders headersSwitch = messageSwitch.getHeaders();
        assertEquals(studyNameUserIdUuid, headersSwitch.get(NotificationService.HEADER_STUDY_UUID));
        assertEquals(nodeUuid, headersSwitch.get(NotificationService.HEADER_NODE));
        assertEquals(NotificationService.UPDATE_TYPE_SWITCH, headersSwitch.get(NotificationService.HEADER_UPDATE_TYPE));
    }

    @Test
    public void testGetBusesOrBusbarSections() throws Exception {
        MvcResult mvcResult;
        String resultAsString;
        createStudy("userId", CASE_UUID);
        UUID studyNameUserIdUuid = studyRepository.findAll().get(0).getId();
        UUID rootNodeUuid = getRootNodeUuid(studyNameUserIdUuid);

        mvcResult = mockMvc.perform(get("/v1/studies/{studyUuid}/nodes/{nodeUuid}/network/voltage-levels/{voltageLevelId}/buses",
                        studyNameUserIdUuid, rootNodeUuid, VOLTAGE_LEVEL_ID))
            .andExpect(status().isOk())
            .andReturn();
        resultAsString = mvcResult.getResponse().getContentAsString();

        List<IdentifiableInfos> iiList = mapper.readValue(resultAsString, new TypeReference<List<IdentifiableInfos>>() { });

        assertThat(iiList, new MatcherJson<>(mapper, List.of(IdentifiableInfos.builder().id("BUS_1").name("BUS_1").build(),
                        IdentifiableInfos.builder().id("BUS_2").name("BUS_2").build())));

        var requests = getRequestsDone(1);
        assertTrue(requests.stream().anyMatch(r -> r.matches(
                "/v1/networks/" + NETWORK_UUID_STRING + "/voltage-levels/" + VOLTAGE_LEVEL_ID + "/configured-buses")));

        mvcResult = mockMvc.perform(get("/v1/studies/{studyUuid}/nodes/{nodeUuid}/network/voltage-levels/{voltageLevelId}/busbar-sections",
                studyNameUserIdUuid, rootNodeUuid, VOLTAGE_LEVEL_ID))
                    .andExpect(status().isOk())
                    .andReturn();
        resultAsString = mvcResult.getResponse().getContentAsString();

        iiList = mapper.readValue(resultAsString, new TypeReference<List<IdentifiableInfos>>() { });

        assertThat(iiList, new MatcherJson<>(mapper,
                        List.of(IdentifiableInfos.builder().id("BUSBAR_SECTION_1").name("BUSBAR_SECTION_1").build(),
                                IdentifiableInfos.builder().id("BUSBAR_SECTION_2").name("BUSBAR_SECTION_2").build())));

        requests = getRequestsDone(1);
        assertTrue(requests.stream().anyMatch(r -> r.matches(
                "/v1/networks/" + NETWORK_UUID_STRING + "/voltage-levels/" + VOLTAGE_LEVEL_ID + "/busbar-sections")));
    }

    @Test
    public void testCreateGenerator() throws Exception {
        createStudy("userId", CASE_UUID);
        UUID studyNameUserIdUuid = studyRepository.findAll().get(0).getId();
        UUID rootNodeUuid = getRootNodeUuid(studyNameUserIdUuid);
        NetworkModificationNode modificationNode1 = createNetworkModificationNode(studyNameUserIdUuid, rootNodeUuid,
                UUID.randomUUID(), VARIANT_ID, "node 1");
        UUID modificationNode1Uuid = modificationNode1.getId();
        NetworkModificationNode modificationNode2 = createNetworkModificationNode(studyNameUserIdUuid,
                modificationNode1Uuid, UUID.randomUUID(), VARIANT_ID_2, "node 2");
        UUID modificationNode2Uuid = modificationNode2.getId();

        String createGeneratorAttributes = "{\"generatorId\":\"generatorId1\",\"generatorName\":\"generatorName1\",\"energySource\":\"UNDEFINED\",\"minActivePower\":\"100.0\",\"maxActivePower\":\"200.0\",\"ratedNominalPower\":\"50.0\",\"activePowerSetpoint\":\"10.0\",\"reactivePowerSetpoint\":\"20.0\",\"voltageRegulatorOn\":\"true\",\"voltageSetpoint\":\"225.0\",\"voltageLevelId\":\"idVL1\",\"busOrBusbarSectionId\":\"idBus1\"}";

        // create generator on root node (not allowed)
        mockMvc.perform(post("/v1/studies/{studyUuid}/nodes/{nodeUuid}/network-modification/generators",
                        studyNameUserIdUuid, rootNodeUuid).content(createGeneratorAttributes))
                .andExpect(status().isForbidden());

        // create generator on first modification node
        mockMvc.perform(post("/v1/studies/{studyUuid}/nodes/{nodeUuid}/network-modification/generators",
                        studyNameUserIdUuid, modificationNode1Uuid).content(createGeneratorAttributes))
            .andExpect(status().isOk());
        checkEquipmentCreatingMessagesReceived(studyNameUserIdUuid, modificationNode1Uuid);
        checkEquipmentCreationMessagesReceived(studyNameUserIdUuid, modificationNode1Uuid, ImmutableSet.of("s2"));
        checkEquipmentUpdatingFinishedMessagesReceived(studyNameUserIdUuid, modificationNode1Uuid);

        // create generator on second modification node
        mockMvc.perform(post("/v1/studies/{studyUuid}/nodes/{nodeUuid}/network-modification/generators",
                        studyNameUserIdUuid, modificationNode2Uuid).content(createGeneratorAttributes))
                .andExpect(status().isOk());
        checkEquipmentCreatingMessagesReceived(studyNameUserIdUuid, modificationNode2Uuid);
        checkEquipmentCreationMessagesReceived(studyNameUserIdUuid, modificationNode2Uuid, ImmutableSet.of("s2"));
        checkEquipmentUpdatingFinishedMessagesReceived(studyNameUserIdUuid, modificationNode2Uuid);

        // update generator creation
        String generatorAttributesUpdated = "{\"generatorId\":\"generatorId2\",\"generatorName\":\"generatorName2\",\"energySource\":\"UNDEFINED\",\"minActivePower\":\"150.0\",\"maxActivePower\":\"50.0\",\"ratedNominalPower\":\"50.0\",\"activePowerSetpoint\":\"10.0\",\"reactivePowerSetpoint\":\"20.0\",\"voltageRegulatorOn\":\"true\",\"voltageSetpoint\":\"225.0\",\"voltageLevelId\":\"idVL1\",\"busOrBusbarSectionId\":\"idBus1\"}";
        mockMvc.perform(put("/v1/studies/{studyUuid}/nodes/{nodeUuid}/network-modification/modifications/{modificationUuid}/generators-creation",
                studyNameUserIdUuid, modificationNode1Uuid, MODIFICATION_UUID).content(generatorAttributesUpdated))
            .andExpect(status().isOk());
        checkEquipmentUpdatingMessagesReceived(studyNameUserIdUuid, modificationNode1Uuid);
        checkUpdateEquipmentCreationMessagesReceived(studyNameUserIdUuid, modificationNode1Uuid);
        checkEquipmentUpdatingFinishedMessagesReceived(studyNameUserIdUuid, modificationNode1Uuid);

        String createGeneratorAttributes2 = "{\"generatorId\":\"generatorId3\",\"generatorName\":\"generatorName3\",\"energySource\":\"UNDEFINED\",\"minActivePower\":\"100.0\",\"maxActivePower\":\"200.0\",\"ratedNominalPower\":\"50.0\",\"activePowerSetpoint\":\"10.0\",\"reactivePowerSetpoint\":\"20.0\",\"voltageRegulatorOn\":\"true\",\"voltageSetpoint\":\"225.0\",\"voltageLevelId\":\"idVL1\",\"busOrBusbarSectionId\":\"idBus1\"}";
        modificationNode1.setBuildStatus(BuildStatus.BUILDING);
        networkModificationTreeService.updateNode(studyNameUserIdUuid, modificationNode1);
        output.receive(TIMEOUT);
        // create generator on building node
        mockMvc.perform(post("/v1/studies/{studyUuid}/nodes/{nodeUuid}/network-modification/generators",
                        studyNameUserIdUuid, modificationNode1Uuid).content(createGeneratorAttributes2))
                .andExpect(status().isForbidden());

        var requests = getRequestsWithBodyDone(3);
        assertTrue(requests.stream().anyMatch(r -> r.getPath().matches("/v1/networks/" + NETWORK_UUID_STRING + "/generators\\?group=.*") && r.getBody().equals(createGeneratorAttributes)));
        assertTrue(requests.stream().anyMatch(r -> r.getPath().matches("/v1/networks/" + NETWORK_UUID_STRING + "/generators\\?group=.*&variantId=" + VARIANT_ID) && r.getBody().equals(createGeneratorAttributes)));
        assertTrue(requests.stream().anyMatch(r -> r.getPath().matches("/v1/networks/" + NETWORK_UUID_STRING + "/generators\\?group=.*&variantId=" + VARIANT_ID_2) && r.getBody().equals(createGeneratorAttributes)));
        assertTrue(requests.stream().anyMatch(r -> r.getPath().matches("/v1/modifications/" + MODIFICATION_UUID + "/generators-creation") && r.getBody().equals(generatorAttributesUpdated)));
    }

    @Test
    public void testCreateShuntsCompensator() throws Exception {
        createStudy("userId", CASE_UUID);
        UUID studyNameUserIdUuid = studyRepository.findAll().get(0).getId();
        UUID rootNodeUuid = getRootNodeUuid(studyNameUserIdUuid);
        NetworkModificationNode modificationNode1 = createNetworkModificationNode(studyNameUserIdUuid, rootNodeUuid,
                UUID.randomUUID(), VARIANT_ID, "node 1");
        UUID modificationNode1Uuid = modificationNode1.getId();

        String createShuntCompensatorAttributes = "{\"shuntCompensatorId\":\"shuntCompensatorId1\",\"shuntCompensatorName\":\"shuntCompensatorName1\",\"voltageLevelId\":\"idVL1\",\"busOrBusbarSectionId\":\"idBus1\"}";

        // create suntCompensator on root node (not allowed)
        mockMvc.perform(post("/v1/studies/{studyUuid}/nodes/{nodeUuid}/network-modification/shunt-compensators",
                        studyNameUserIdUuid, rootNodeUuid).content(createShuntCompensatorAttributes))
            .andExpect(status().isForbidden());

        // create suntCompensator on modification node child of root node
        mockMvc.perform(post("/v1/studies/{studyUuid}/nodes/{nodeUuid}/network-modification/shunt-compensators",
                        studyNameUserIdUuid, modificationNode1Uuid).content(createShuntCompensatorAttributes))
            .andExpect(status().isOk());
        checkEquipmentCreatingMessagesReceived(studyNameUserIdUuid, modificationNode1Uuid);
        checkEquipmentCreationMessagesReceived(studyNameUserIdUuid, modificationNode1Uuid, ImmutableSet.of("s2"));
        checkEquipmentUpdatingFinishedMessagesReceived(studyNameUserIdUuid, modificationNode1Uuid);

        // update shunt compensator creation
        String shuntCompensatorAttributesUpdated = "{\"shuntCompensatorId\":\"shuntCompensatorId2\",\"shuntCompensatorName\":\"shuntCompensatorName2\",\"voltageLevelId\":\"idVL2\",\"busOrBusbarSectionId\":\"idBus1\"}";
        mockMvc.perform(put("/v1/studies/{studyUuid}/nodes/{nodeUuid}/network-modification/modifications/{modificationUuid}/shunt-compensators-creation",
                studyNameUserIdUuid, modificationNode1Uuid, MODIFICATION_UUID).content(shuntCompensatorAttributesUpdated))
            .andExpect(status().isOk());
        checkEquipmentUpdatingMessagesReceived(studyNameUserIdUuid, modificationNode1Uuid);
        checkUpdateEquipmentCreationMessagesReceived(studyNameUserIdUuid, modificationNode1Uuid);
        checkEquipmentUpdatingFinishedMessagesReceived(studyNameUserIdUuid, modificationNode1Uuid);

        String createShuntCompensatorAttributes2 = "{\"shuntCompensatorId\":\"shuntCompensatorId3\",\"shuntCompensatorName\":\"shuntCompensatorName3\",\"voltageLevelId\":\"idVL1\",\"busOrBusbarSectionId\":\"idBus1\"}";
        modificationNode1.setBuildStatus(BuildStatus.BUILDING);
        networkModificationTreeService.updateNode(studyNameUserIdUuid, modificationNode1);
        output.receive(TIMEOUT);
        // create shunt compensator on building node
        mockMvc.perform(post("/v1/studies/{studyUuid}/nodes/{nodeUuid}/network-modification/shunt-compensators",
                        studyNameUserIdUuid, modificationNode1Uuid).content(createShuntCompensatorAttributes2))
                .andExpect(status().isForbidden());

        var requests = getRequestsWithBodyDone(2);
        assertTrue(requests.stream()
                .anyMatch(r -> r
                        .getPath().matches("/v1/networks/" + NETWORK_UUID_STRING
                                + "/shunt-compensators[?]group=.*&variantId=" + VARIANT_ID)
                        && r.getBody().equals(createShuntCompensatorAttributes)));
        assertTrue(requests.stream().anyMatch(
            r -> r.getPath().matches("/v1/modifications/" + MODIFICATION_UUID + "/shunt-compensators-creation")
                        && r.getBody().equals(shuntCompensatorAttributesUpdated)));
    }

    @Test
    public void testCreateLine() throws Exception {
        createStudy("userId", CASE_UUID);
        UUID studyNameUserIdUuid = studyRepository.findAll().get(0).getId();
        UUID rootNodeUuid = getRootNodeUuid(studyNameUserIdUuid);
        NetworkModificationNode modificationNode1 = createNetworkModificationNode(studyNameUserIdUuid, rootNodeUuid,
                UUID.randomUUID(), VARIANT_ID, "node 1");
        UUID modificationNode1Uuid = modificationNode1.getId();
        NetworkModificationNode modificationNode2 = createNetworkModificationNode(studyNameUserIdUuid,
                modificationNode1Uuid, UUID.randomUUID(), VARIANT_ID_2, "node 2");
        UUID modificationNode2Uuid = modificationNode2.getId();

        String createLineAttributes = "{" + "\"lineId\":\"lineId1\"," + "\"lineName\":\"lineName1\","
                + "\"seriesResistance\":\"50.0\"," + "\"seriesReactance\":\"50.0\","
                + "\"shuntConductance1\":\"100.0\"," + "\"shuntSusceptance1\":\"100.0\","
                + "\"shuntConductance2\":\"200.0\"," + "\"shuntSusceptance2\":\"200.0\","
                + "\"voltageLevelId1\":\"idVL1\"," + "\"busOrBusbarSectionId1\":\"idBus1\","
                + "\"voltageLevelId2\":\"idVL2\"," + "\"busOrBusbarSectionId2\":\"idBus2\"}";

        // create line on root node (not allowed)
        mockMvc.perform(post("/v1/studies/{studyUuid}/nodes/{nodeUuid}/network-modification/lines",
                studyNameUserIdUuid, rootNodeUuid).content(createLineAttributes))
                .andExpect(status().isForbidden());

        // create line on first modification node
        mockMvc.perform(post("/v1/studies/{studyUuid}/nodes/{nodeUuid}/network-modification/lines",
                studyNameUserIdUuid, modificationNode1Uuid).content(createLineAttributes))
                .andExpect(status().isOk());
        checkEquipmentCreatingMessagesReceived(studyNameUserIdUuid, modificationNode1Uuid);
        checkEquipmentCreationMessagesReceived(studyNameUserIdUuid, modificationNode1Uuid, ImmutableSet.of("s2"));
        checkEquipmentUpdatingFinishedMessagesReceived(studyNameUserIdUuid, modificationNode1Uuid);

        // create line on second modification node
        mockMvc.perform(post("/v1/studies/{studyUuid}/nodes/{nodeUuid}/network-modification/lines",
                studyNameUserIdUuid, modificationNode2Uuid).content(createLineAttributes))
            .andExpect(status().isOk());
        checkEquipmentCreatingMessagesReceived(studyNameUserIdUuid, modificationNode2Uuid);
        checkEquipmentCreationMessagesReceived(studyNameUserIdUuid, modificationNode2Uuid, ImmutableSet.of("s2"));
        checkEquipmentUpdatingFinishedMessagesReceived(studyNameUserIdUuid, modificationNode2Uuid);

        // update line creation
        String lineAttributesUpdated = "{" + "\"lineId\":\"lineId2\"," + "\"lineName\":\"lineName2\","
                + "\"seriesResistance\":\"54.0\"," + "\"seriesReactance\":\"55.0\","
                + "\"shuntConductance1\":\"100.0\"," + "\"shuntSusceptance1\":\"100.0\","
                + "\"shuntConductance2\":\"200.0\"," + "\"shuntSusceptance2\":\"200.0\","
                + "\"voltageLevelId1\":\"idVL2\"," + "\"busOrBusbarSectionId1\":\"idBus1\","
                + "\"voltageLevelId2\":\"idVL2\"," + "\"busOrBusbarSectionId2\":\"idBus2\"}";
        mockMvc.perform(put("/v1/studies/{studyUuid}/nodes/{nodeUuid}/network-modification/modifications/{modificationUuid}/lines-creation",
                studyNameUserIdUuid, modificationNode1Uuid, MODIFICATION_UUID).content(lineAttributesUpdated))
            .andExpect(status().isOk());
        checkEquipmentUpdatingMessagesReceived(studyNameUserIdUuid, modificationNode1Uuid);
        checkUpdateEquipmentCreationMessagesReceived(studyNameUserIdUuid, modificationNode1Uuid);
        checkEquipmentUpdatingFinishedMessagesReceived(studyNameUserIdUuid, modificationNode1Uuid);

        String createLineAttributes2 = "{" + "\"lineId\":\"lineId3\"," + "\"lineName\":\"lineName3\","
                + "\"seriesResistance\":\"50.0\"," + "\"seriesReactance\":\"50.0\","
                + "\"shuntConductance1\":\"100.0\"," + "\"shuntSusceptance1\":\"100.0\","
                + "\"shuntConductance2\":\"200.0\"," + "\"shuntSusceptance2\":\"200.0\","
                + "\"voltageLevelId1\":\"idVL1\"," + "\"busOrBusbarSectionId1\":\"idBus1\","
                + "\"voltageLevelId2\":\"idVL2\"," + "\"busOrBusbarSectionId2\":\"idBus2\"}";
        modificationNode1.setBuildStatus(BuildStatus.BUILDING);
        networkModificationTreeService.updateNode(studyNameUserIdUuid, modificationNode1);
        output.receive(TIMEOUT);
        // create line on building node
        mockMvc.perform(post("/v1/studies/{studyUuid}/nodes/{nodeUuid}/network-modification/lines",
                        studyNameUserIdUuid, modificationNode1Uuid).content(createLineAttributes2))
                .andExpect(status().isForbidden());

        var requests = getRequestsWithBodyDone(3);
        assertTrue(requests.stream().anyMatch(r -> r.getPath().matches("/v1/networks/" + NETWORK_UUID_STRING + "/lines\\?group=.*") && r.getBody().equals(createLineAttributes)));
        assertTrue(requests.stream().anyMatch(r -> r.getPath().matches("/v1/networks/" + NETWORK_UUID_STRING + "/lines\\?group=.*&variantId=" + VARIANT_ID) && r.getBody().equals(createLineAttributes)));
        assertTrue(requests.stream().anyMatch(r -> r.getPath().matches("/v1/networks/" + NETWORK_UUID_STRING + "/lines\\?group=.*&variantId=" + VARIANT_ID_2) && r.getBody().equals(createLineAttributes)));
        assertTrue(requests.stream().anyMatch(r -> r.getPath().matches("/v1/modifications/" + MODIFICATION_UUID + "/lines-creation") && r.getBody().equals(lineAttributesUpdated)));
    }

    @Test
    public void testCreateTwoWindingsTransformer() throws Exception {
        createStudy("userId", CASE_UUID);
        UUID studyNameUserIdUuid = studyRepository.findAll().get(0).getId();
        UUID rootNodeUuid = getRootNodeUuid(studyNameUserIdUuid);
        NetworkModificationNode modificationNode1 = createNetworkModificationNode(studyNameUserIdUuid, rootNodeUuid,
                UUID.randomUUID(), VARIANT_ID, "node 1");
        UUID modificationNode1Uuid = modificationNode1.getId();
        NetworkModificationNode modificationNode2 = createNetworkModificationNode(studyNameUserIdUuid,
                modificationNode1Uuid, UUID.randomUUID(), VARIANT_ID_2, "node 2");
        UUID modificationNode2Uuid = modificationNode2.getId();

        String createTwoWindingsTransformerAttributes = "{\"equipmentId\":\"2wtId\",\"equipmentName\":\"2wtName\",\"seriesResistance\":\"10\",\"seriesReactance\":\"10\",\"magnetizingConductance\":\"100\",\"magnetizingSusceptance\":\"100\",\"ratedVoltage1\":\"480\",\"ratedVoltage2\":\"380\",\"voltageLevelId1\":\"CHOO5P6\",\"busOrBusbarSectionId1\":\"CHOO5P6_1\",\"voltageLevelId2\":\"CHOO5P6\",\"busOrBusbarSectionId2\":\"CHOO5P6_1\"}";

        // create 2WT on root node (not allowed)
        mockMvc.perform(post("/v1/studies/{studyUuid}/nodes/{nodeUuid}/network-modification/two-windings-transformers",
                        studyNameUserIdUuid, rootNodeUuid).content(createTwoWindingsTransformerAttributes))
            .andExpect(status().isForbidden());

        // create 2WT on first modification node
        mockMvc.perform(post("/v1/studies/{studyUuid}/nodes/{nodeUuid}/network-modification/two-windings-transformers",
                        studyNameUserIdUuid, modificationNode1Uuid).content(createTwoWindingsTransformerAttributes))
            .andExpect(status().isOk());
        checkEquipmentCreatingMessagesReceived(studyNameUserIdUuid, modificationNode1Uuid);
        checkEquipmentCreationMessagesReceived(studyNameUserIdUuid, modificationNode1Uuid, ImmutableSet.of("s2"));
        checkEquipmentUpdatingFinishedMessagesReceived(studyNameUserIdUuid, modificationNode1Uuid);

        // create 2WT on second modification node
        mockMvc.perform(post("/v1/studies/{studyUuid}/nodes/{nodeUuid}/network-modification/two-windings-transformers",
                        studyNameUserIdUuid, modificationNode2Uuid).content(createTwoWindingsTransformerAttributes))
            .andExpect(status().isOk());
        checkEquipmentCreatingMessagesReceived(studyNameUserIdUuid, modificationNode2Uuid);
        checkEquipmentCreationMessagesReceived(studyNameUserIdUuid, modificationNode2Uuid, ImmutableSet.of("s2"));
        checkEquipmentUpdatingFinishedMessagesReceived(studyNameUserIdUuid, modificationNode2Uuid);

        // update Two Windings Transformer creation
        String twoWindingsTransformerAttributesUpdated = "{\"equipmentId\":\"2wtId\",\"equipmentName\":\"2wtName\",\"seriesResistance\":\"10\",\"seriesReactance\":\"10\",\"magnetizingConductance\":\"100\",\"magnetizingSusceptance\":\"100\",\"ratedVoltage1\":\"480\",\"ratedVoltage2\":\"380\",\"voltageLevelId1\":\"CHOO5P6\",\"busOrBusbarSectionId1\":\"CHOO5P6_1\",\"voltageLevelId2\":\"CHOO5P6\",\"busOrBusbarSectionId2\":\"CHOO5P6_1\"}";
        mockMvc.perform(put("/v1/studies/{studyUuid}/nodes/{nodeUuid}/network-modification/modifications/{modificationUuid}/two-windings-transformers-creation",
                studyNameUserIdUuid, modificationNode1Uuid, MODIFICATION_UUID).content(twoWindingsTransformerAttributesUpdated))
            .andExpect(status().isOk());
        checkEquipmentUpdatingMessagesReceived(studyNameUserIdUuid, modificationNode1Uuid);
        checkUpdateEquipmentCreationMessagesReceived(studyNameUserIdUuid, modificationNode1Uuid);
        checkEquipmentUpdatingFinishedMessagesReceived(studyNameUserIdUuid, modificationNode1Uuid);

        String createTwoWindingsTransformerAttributes2 = "{\"equipmentId\":\"2wtId3\",\"equipmentName\":\"2wtName3\",\"seriesResistance\":\"10\",\"seriesReactance\":\"10\",\"magnetizingConductance\":\"100\",\"magnetizingSusceptance\":\"100\",\"ratedVoltage1\":\"480\",\"ratedVoltage2\":\"380\",\"voltageLevelId1\":\"CHOO5P6\",\"busOrBusbarSectionId1\":\"CHOO5P6_1\",\"voltageLevelId2\":\"CHOO5P6\",\"busOrBusbarSectionId2\":\"CHOO5P6_1\"}";
        modificationNode1.setBuildStatus(BuildStatus.BUILDING);
        networkModificationTreeService.updateNode(studyNameUserIdUuid, modificationNode1);
        output.receive(TIMEOUT);
        // create Two Windings Transformer on building node
        mockMvc.perform(post("/v1/studies/{studyUuid}/nodes/{nodeUuid}/network-modification/two-windings-transformers",
                        studyNameUserIdUuid, modificationNode1Uuid).content(createTwoWindingsTransformerAttributes2))
                .andExpect(status().isForbidden());

        var requests = getRequestsWithBodyDone(3);
        assertTrue(requests.stream().anyMatch(r -> r.getPath().matches("/v1/networks/" + NETWORK_UUID_STRING + "/two-windings-transformers\\?group=.*") && r.getBody().equals(createTwoWindingsTransformerAttributes)));
        assertTrue(requests.stream().anyMatch(r -> r.getPath().matches("/v1/networks/" + NETWORK_UUID_STRING + "/two-windings-transformers\\?group=.*&variantId=" + VARIANT_ID) && r.getBody().equals(createTwoWindingsTransformerAttributes)));
        assertTrue(requests.stream().anyMatch(r -> r.getPath().matches("/v1/networks/" + NETWORK_UUID_STRING + "/two-windings-transformers\\?group=.*&variantId=" + VARIANT_ID_2) && r.getBody().equals(createTwoWindingsTransformerAttributes)));
        assertTrue(requests.stream().anyMatch(r -> r.getPath().matches("/v1/modifications/" + MODIFICATION_UUID + "/two-windings-transformers-creation") && r.getBody().equals(twoWindingsTransformerAttributesUpdated)));

    }

    private void testBuildWithNodeUuid(UUID studyUuid, UUID nodeUuid, int nbReportExpected) throws Exception {
        // build node
        mockMvc.perform(post("/v1/studies/{studyUuid}/nodes/{nodeUuid}/build", studyUuid, nodeUuid))
            .andExpect(status().isOk());

        // Initial node update -> BUILDING
        Message<byte[]> buildStatusMessage = output.receive(TIMEOUT);
        assertEquals(studyUuid, buildStatusMessage.getHeaders().get(NotificationService.HEADER_STUDY_UUID));
        assertEquals(NotificationService.NODE_UPDATED, buildStatusMessage.getHeaders().get(HEADER_UPDATE_TYPE));

        // Successful ->  Node update -> BUILT
        buildStatusMessage = output.receive(TIMEOUT);
        assertEquals(studyUuid, buildStatusMessage.getHeaders().get(NotificationService.HEADER_STUDY_UUID));
        assertEquals(NotificationService.NODE_UPDATED, buildStatusMessage.getHeaders().get(HEADER_UPDATE_TYPE));

        buildStatusMessage = output.receive(TIMEOUT);
        assertEquals(studyUuid, buildStatusMessage.getHeaders().get(NotificationService.HEADER_STUDY_UUID));
        assertEquals(nodeUuid, buildStatusMessage.getHeaders().get(NotificationService.HEADER_NODE));
        assertEquals(NotificationService.UPDATE_TYPE_BUILD_COMPLETED, buildStatusMessage.getHeaders().get(HEADER_UPDATE_TYPE));
        assertEquals(Set.of("s1", "s2"), buildStatusMessage.getHeaders().get(NotificationService.HEADER_UPDATE_TYPE_SUBSTATIONS_IDS));

        assertTrue(getRequestsDone(nbReportExpected).stream().allMatch(r -> r.contains("reports")));
        assertTrue(getRequestsDone(1).stream()
            .anyMatch(r -> r.matches("/v1/networks/" + NETWORK_UUID_STRING + "/build\\?receiver=.*")));

        assertEquals(BuildStatus.BUILT, networkModificationTreeService.getBuildStatus(nodeUuid));  // node is built

        networkModificationTreeService.updateBuildStatus(nodeUuid, BuildStatus.BUILDING);

        // stop build
        mockMvc.perform(put("/v1/studies/{studyUuid}/nodes/{nodeUuid}/build/stop", studyUuid, nodeUuid))
            .andExpect(status().isOk());

        buildStatusMessage = output.receive(TIMEOUT);
        assertEquals(studyUuid, buildStatusMessage.getHeaders().get(NotificationService.HEADER_STUDY_UUID));
        assertEquals(NotificationService.NODE_UPDATED, buildStatusMessage.getHeaders().get(HEADER_UPDATE_TYPE));

        output.receive(TIMEOUT);
        buildStatusMessage = output.receive(TIMEOUT);
        assertEquals(studyUuid, buildStatusMessage.getHeaders().get(NotificationService.HEADER_STUDY_UUID));
        assertEquals(nodeUuid, buildStatusMessage.getHeaders().get(NotificationService.HEADER_NODE));
        assertEquals(NotificationService.UPDATE_TYPE_BUILD_CANCELLED, buildStatusMessage.getHeaders().get(HEADER_UPDATE_TYPE));

        assertEquals(BuildStatus.NOT_BUILT, networkModificationTreeService.getBuildStatus(nodeUuid)); // node is not
                                                                                                      // built

        assertTrue(getRequestsDone(1).stream().anyMatch(r -> r.matches("/v1/build/stop\\?receiver=.*")));
    }

    // builds on network 2 will fail
    private void testBuildFailedWithNodeUuid(UUID studyUuid, UUID nodeUuid) throws Exception {
        // build node
        mockMvc.perform(post("/v1/studies/{studyUuid}/nodes/{nodeUuid}/build", studyUuid, nodeUuid))
            .andExpect(status().isOk());

        // initial node update -> building
        Message<byte[]> buildStatusMessage = output.receive(TIMEOUT);
        assertEquals(studyUuid, buildStatusMessage.getHeaders().get(NotificationService.HEADER_STUDY_UUID));
        assertEquals(NotificationService.NODE_UPDATED, buildStatusMessage.getHeaders().get(HEADER_UPDATE_TYPE));

        // fail -> second node update -> not built
        buildStatusMessage = output.receive(TIMEOUT);
        assertEquals(studyUuid, buildStatusMessage.getHeaders().get(NotificationService.HEADER_STUDY_UUID));
        assertEquals(NotificationService.NODE_UPDATED, buildStatusMessage.getHeaders().get(HEADER_UPDATE_TYPE));

        // error message sent to frontend
        buildStatusMessage = output.receive(TIMEOUT);
        assertEquals(studyUuid, buildStatusMessage.getHeaders().get(NotificationService.HEADER_STUDY_UUID));
        assertEquals(nodeUuid, buildStatusMessage.getHeaders().get(NotificationService.HEADER_NODE));
        assertEquals(NotificationService.UPDATE_TYPE_BUILD_FAILED, buildStatusMessage.getHeaders().get(HEADER_UPDATE_TYPE));

        assertTrue(getRequestsDone(1).iterator().next().contains("reports"));
        assertTrue(getRequestsDone(1).stream()
            .anyMatch(r -> r.matches("/v1/networks/" + NETWORK_UUID_2_STRING + "/build\\?receiver=.*")));

        assertEquals(BuildStatus.NOT_BUILT, networkModificationTreeService.getBuildStatus(nodeUuid));  // node is not built
    }

    // builds on network 3 will throw an error on networkmodificationservice call
    private void testBuildErrorWithNodeUuid(UUID studyUuid, UUID nodeUuid) throws Exception {
        // build node
        mockMvc.perform(post("/v1/studies/{studyUuid}/nodes/{nodeUuid}/build", studyUuid, nodeUuid))
            .andExpect(status().isInternalServerError());

        // initial node update -> building
        Message<byte[]> buildStatusMessage = output.receive(TIMEOUT);
        assertEquals(studyUuid, buildStatusMessage.getHeaders().get(NotificationService.HEADER_STUDY_UUID));
        assertEquals(NotificationService.NODE_UPDATED, buildStatusMessage.getHeaders().get(HEADER_UPDATE_TYPE));

        // error -> second node update -> not built
        buildStatusMessage = output.receive(TIMEOUT);
        assertEquals(studyUuid, buildStatusMessage.getHeaders().get(NotificationService.HEADER_STUDY_UUID));
        assertEquals(NotificationService.NODE_UPDATED, buildStatusMessage.getHeaders().get(HEADER_UPDATE_TYPE));

        assertTrue(getRequestsDone(1).iterator().next().contains("reports"));
        assertTrue(getRequestsDone(1).stream()
            .anyMatch(r -> r.matches("/v1/networks/" + NETWORK_UUID_3_STRING + "/build\\?receiver=.*")));

        assertEquals(BuildStatus.NOT_BUILT, networkModificationTreeService.getBuildStatus(nodeUuid));  // node is not built
    }

    @Test
    public void testBuildFailed() throws Exception {
        UUID studyUuid = createStudy("userId", UUID.fromString(CASE_2_UUID_STRING));
        UUID rootNodeUuid = getRootNodeUuid(studyUuid);
        UUID modificationGroupUuid1 = UUID.randomUUID();
        NetworkModificationNode modificationNode = createNetworkModificationNode(studyUuid, rootNodeUuid,
                modificationGroupUuid1, "variant_1", "node 1");

        testBuildFailedWithNodeUuid(studyUuid, modificationNode.getId());
    }

    @Test
    public void testBuildError() throws Exception {
        UUID studyUuid = createStudy("userId", UUID.fromString(CASE_3_UUID_STRING));
        UUID rootNodeUuid = getRootNodeUuid(studyUuid);
        UUID modificationGroupUuid1 = UUID.randomUUID();
        NetworkModificationNode modificationNode = createNetworkModificationNode(studyUuid, rootNodeUuid,
                modificationGroupUuid1, "variant_1", "node 1");

        testBuildErrorWithNodeUuid(studyUuid, modificationNode.getId());
    }

    @Test
    public void testBuild() throws Exception {
        UUID studyNameUserIdUuid = createStudy("userId", CASE_UUID);
        UUID rootNodeUuid = getRootNodeUuid(studyNameUserIdUuid);
        UUID modificationGroupUuid1 = UUID.randomUUID();
        NetworkModificationNode modificationNode1 = createNetworkModificationNode(studyNameUserIdUuid, rootNodeUuid,
                modificationGroupUuid1, "variant_1", "node 1");
        UUID modificationGroupUuid2 = UUID.randomUUID();
        NetworkModificationNode modificationNode2 = createNetworkModificationNode(studyNameUserIdUuid,
                modificationNode1.getId(), modificationGroupUuid2, "variant_2", "node 2");
        UUID modificationGroupUuid3 = UUID.randomUUID();
        NetworkModificationNode modificationNode3 = createNetworkModificationNode(studyNameUserIdUuid,
                modificationNode2.getId(), modificationGroupUuid3, "variant_3", "node 3");
        UUID modificationGroupUuid4 = UUID.randomUUID();
        NetworkModificationNode modificationNode4 = createNetworkModificationNode(studyNameUserIdUuid,
                modificationNode3.getId(), modificationGroupUuid4, "variant_4", "node 4");
        UUID modificationGroupUuid5 = UUID.randomUUID();
        NetworkModificationNode modificationNode5 = createNetworkModificationNode(studyNameUserIdUuid,
                modificationNode4.getId(), modificationGroupUuid5, "variant_5", "node 5");

        /*
            root
             |
          modificationNode1
             |
          modificationNode2
             |
          modificationNode3
             |
          modificationNode4
             |
          modificationNode5
         */

        BuildInfos buildInfos = networkModificationTreeService.getBuildInfos(modificationNode5.getId());
        assertNull(buildInfos.getOriginVariantId());  // previous built node is root node
        assertEquals("variant_5", buildInfos.getDestinationVariantId());
        assertEquals(List.of(modificationGroupUuid1, modificationGroupUuid2, modificationGroupUuid3, modificationGroupUuid4, modificationGroupUuid5), buildInfos.getModificationGroupUuids());

        modificationNode3.setBuildStatus(BuildStatus.BUILT);  // mark node modificationNode3 as built
        networkModificationTreeService.updateNode(studyNameUserIdUuid, modificationNode3);
        output.receive(TIMEOUT);

        buildInfos = networkModificationTreeService.getBuildInfos(modificationNode4.getId());
        assertEquals("variant_3", buildInfos.getOriginVariantId()); // variant to clone is variant associated to node
                                                                    // modificationNode3
        assertEquals("variant_4", buildInfos.getDestinationVariantId());
        assertEquals(List.of(modificationGroupUuid4), buildInfos.getModificationGroupUuids());

        modificationNode2.setBuildStatus(BuildStatus.NOT_BUILT);  // mark node modificationNode2 as not built
        networkModificationTreeService.updateNode(studyNameUserIdUuid, modificationNode2);
        output.receive(TIMEOUT);
        modificationNode4.setBuildStatus(BuildStatus.NOT_BUILT);  // mark node modificationNode4 as built invalid
        networkModificationTreeService.updateNode(studyNameUserIdUuid, modificationNode4);
        output.receive(TIMEOUT);
        modificationNode5.setBuildStatus(BuildStatus.BUILT);  // mark node modificationNode5 as built
        networkModificationTreeService.updateNode(studyNameUserIdUuid, modificationNode5);
        output.receive(TIMEOUT);

        // build modificationNode2 and stop build
        testBuildWithNodeUuid(studyNameUserIdUuid, modificationNode2.getId(), 2);

        assertEquals(BuildStatus.BUILT, networkModificationTreeService.getBuildStatus(modificationNode3.getId()));
        assertEquals(BuildStatus.NOT_BUILT, networkModificationTreeService.getBuildStatus(modificationNode4.getId()));
        assertEquals(BuildStatus.BUILT, networkModificationTreeService.getBuildStatus(modificationNode5.getId()));

        modificationNode3.setBuildStatus(BuildStatus.NOT_BUILT);  // mark node modificationNode3 as built
        networkModificationTreeService.updateNode(studyNameUserIdUuid, modificationNode3);
        output.receive(TIMEOUT);

        // build modificationNode3 and stop build
        testBuildWithNodeUuid(studyNameUserIdUuid, modificationNode3.getId(), 3);

        assertEquals(BuildStatus.NOT_BUILT, networkModificationTreeService.getBuildStatus(modificationNode4.getId()));
        assertEquals(BuildStatus.BUILT, networkModificationTreeService.getBuildStatus(modificationNode5.getId()));
    }

    @Test
    public void testChangeModificationActiveState() throws Exception {
        UUID studyUuid = createStudy("userId", CASE_UUID);
        UUID rootNodeUuid = getRootNodeUuid(studyUuid);
        UUID modificationGroupUuid1 = UUID.randomUUID();
        NetworkModificationNode modificationNode1 = createNetworkModificationNode(studyUuid, rootNodeUuid,
                modificationGroupUuid1, "variant_1", "node 1");

        UUID modificationUuid = UUID.randomUUID();
        UUID nodeNotFoundUuid = UUID.randomUUID();

        // deactivate modification on modificationNode
        mockMvc.perform(put("/v1/studies/{studyUuid}/nodes/{nodeUuid}/network_modifications/{modificationUuid}?active=false",
                studyUuid, nodeNotFoundUuid, modificationUuid))
            .andExpect(status().isNotFound());

        mockMvc.perform(put("/v1/studies/{studyUuid}/nodes/{nodeUuid}/network_modifications/{modificationUuid}?active=false",
                        studyUuid, modificationNode1.getId(), modificationUuid))
            .andExpect(status().isOk());

        AtomicReference<AbstractNode> node = new AtomicReference<>();
        node.set(networkModificationTreeService.getSimpleNode(modificationNode1.getId()));
        NetworkModificationNode modificationNode = (NetworkModificationNode) node.get();
        assertEquals(Set.of(modificationUuid), modificationNode.getModificationsToExclude());

        checkUpdateNodesMessageReceived(studyUuid, List.of(modificationNode1.getId()));
        checkUpdateModelsStatusMessagesReceived(studyUuid, modificationNode1.getId());

        // reactivate modification
        mockMvc.perform(put("/v1/studies/{studyUuid}/nodes/{nodeUuid}/network_modifications/{modificationUuid}?active=true",
                        studyUuid, modificationNode1.getId(), modificationUuid))
            .andExpect(status().isOk());

        node.set(networkModificationTreeService.getSimpleNode(modificationNode1.getId()));
        modificationNode = (NetworkModificationNode) node.get();
        assertTrue(modificationNode.getModificationsToExclude().isEmpty());

        checkUpdateNodesMessageReceived(studyUuid, List.of(modificationNode1.getId()));
        checkUpdateModelsStatusMessagesReceived(studyUuid, modificationNode1.getId());
    }

    @Test
    public void deleteModificationRequest() throws Exception {
        createStudy("userId", CASE_UUID);
        UUID studyUuid = studyRepository.findAll().get(0).getId();
        UUID rootNodeUuid = getRootNodeUuid(studyUuid);
        NetworkModificationNode modificationNode = createNetworkModificationNode(studyUuid, rootNodeUuid, VARIANT_ID, "node 1");
        createNetworkModificationNode(studyUuid, rootNodeUuid, VARIANT_ID_2, "node 2");
        NetworkModificationNode node3 = createNetworkModificationNode(studyUuid, modificationNode.getId(), "variant_3", "node 3");
        /*  root
           /   \
         node  modification node
                 \
                node3
            node is only there to test that when we update modification node, it is not in notifications list
         */
        UUID studyUuid1 = UUID.randomUUID();
        mockMvc.perform(delete("/v1/studies/{studyUuid}/nodes/{nodeUuid}/network-modification?modificationsUuids={modificationUuid}",
                        studyUuid1, modificationNode.getId(), node3.getId()))
            .andExpect(status().isForbidden());

        checkEquipmentDeletingMessagesReceived(studyUuid1, modificationNode.getId());
        checkEquipmentUpdatingFinishedMessagesReceived(studyUuid1, modificationNode.getId());

        UUID modificationUuid = UUID.randomUUID();
        mockMvc.perform(delete("/v1/studies/{studyUuid}/nodes/{nodeUuid}/network-modification?modificationsUuids={modificationUuid}",
                studyUuid, modificationNode.getId(), modificationUuid))
            .andExpect(status().isOk());

        assertTrue(getRequestsDone(1).stream()
                .anyMatch(r -> r.matches("/v1/groups/" + modificationNode.getModificationGroupUuid()
                        + "/modifications[?]modificationsUuids=.*" + modificationUuid + ".*")));
        checkEquipmentDeletingMessagesReceived(studyUuid, modificationNode.getId());
        checkUpdateNodesMessageReceived(studyUuid, List.of(modificationNode.getId()));
        checkUpdateModelsStatusMessagesReceived(studyUuid, modificationNode.getId());
        checkEquipmentUpdatingFinishedMessagesReceived(studyUuid, modificationNode.getId());
    }

    @Test
    public void testCreateStudyWithDefaultLoadflow() throws Exception {
        createStudy("userId", CASE_UUID);
        StudyEntity study = studyRepository.findAll().get(0);

        assertEquals(study.getLoadFlowProvider(), defaultLoadflowProvider);
    }

    @Test
    public void testDuplicateStudy() throws Exception {
        UUID study1Uuid = createStudy("userId", CASE_UUID);
        RootNode rootNode = networkModificationTreeService.getStudyTree(study1Uuid);
        UUID modificationNodeUuid = rootNode.getChildren().get(0).getId();
        NetworkModificationNode node1 = createNetworkModificationNode(study1Uuid, modificationNodeUuid, VARIANT_ID, "node1");
        NetworkModificationNode node2 = createNetworkModificationNode(study1Uuid, modificationNodeUuid, VARIANT_ID_2, "node2");

        // add modification on node "node1"
        String createTwoWindingsTransformerAttributes = "{\"equipmentId\":\"2wtId\",\"equipmentName\":\"2wtName\",\"seriesResistance\":\"10\",\"seriesReactance\":\"10\",\"magnetizingConductance\":\"100\",\"magnetizingSusceptance\":\"100\",\"ratedVoltage1\":\"480\",\"ratedVoltage2\":\"380\",\"voltageLevelId1\":\"CHOO5P6\",\"busOrBusbarSectionId1\":\"CHOO5P6_1\",\"voltageLevelId2\":\"CHOO5P6\",\"busOrBusbarSectionId2\":\"CHOO5P6_1\"}";

        mockMvc.perform(post("/v1/studies/{studyUuid}/nodes/{nodeUuid}/network-modification/two-windings-transformers", study1Uuid, node1.getId())
                .contentType(MediaType.APPLICATION_JSON)
                .content(createTwoWindingsTransformerAttributes))
                .andExpect(status().isOk());
        checkEquipmentCreatingMessagesReceived(study1Uuid, node1.getId());
        checkEquipmentCreationMessagesReceived(study1Uuid, node1.getId(), ImmutableSet.of("s2"));
        checkEquipmentUpdatingFinishedMessagesReceived(study1Uuid, node1.getId());

        var requests = getRequestsWithBodyDone(1);
        assertTrue(requests.stream().anyMatch(r -> r.getPath().matches("/v1/networks/" + NETWORK_UUID_STRING + "/two-windings-transformers\\?group=.*")));

        // add modification on node "node2"
        String createLoadAttributes = "{\"loadId\":\"loadId1\",\"loadName\":\"loadName1\",\"loadType\":\"UNDEFINED\",\"activePower\":\"100.0\",\"reactivePower\":\"50.0\",\"voltageLevelId\":\"idVL1\",\"busId\":\"idBus1\"}";

        mockMvc.perform(post("/v1/studies/{studyUuid}/nodes/{nodeUuid}/network-modification/loads", study1Uuid, node2.getId())
            .contentType(MediaType.APPLICATION_JSON)
            .content(createLoadAttributes))
            .andExpect(status().isOk());
        checkEquipmentCreatingMessagesReceived(study1Uuid, node2.getId());
        checkEquipmentCreationMessagesReceived(study1Uuid, node2.getId(), ImmutableSet.of("s2"));
        checkEquipmentUpdatingFinishedMessagesReceived(study1Uuid, node2.getId());

        requests = getRequestsWithBodyDone(1);
        assertTrue(requests.stream().anyMatch(r -> r.getPath().matches("/v1/networks/" + NETWORK_UUID_STRING + "/loads\\?group=.*")));

        node2.setLoadFlowStatus(LoadFlowStatus.CONVERGED);
        node2.setLoadFlowResult(new LoadFlowResultImpl(true, Map.of("key_1", "metric_1", "key_2", "metric_2"), "logs"));
        node2.setSecurityAnalysisResultUuid(UUID.randomUUID());
        networkModificationTreeService.updateNode(study1Uuid, node2);
        output.receive(TIMEOUT);

        // duplicate the study
        StudyEntity duplicatedStudy = duplicateStudy(study1Uuid);
        assertNotEquals(study1Uuid, duplicatedStudy.getId());

        //Test duplication from a non existing source study
        mockMvc.perform(post(STUDIES_URL + "?duplicateFrom={sourceStudyUuid}&studyUuid={studyUuid}", UUID.randomUUID(), DUPLICATED_STUDY_UUID)
                .header("userId", "userId"))
                .andExpect(status().isNotFound());
    }

    public StudyEntity duplicateStudy(UUID studyUuid) throws Exception {
        mockMvc.perform(post(STUDIES_URL + "?duplicateFrom={sourceStudyUuid}&studyUuid={studyUuid}", studyUuid, DUPLICATED_STUDY_UUID)
                        .header("userId", "userId"))
                .andExpect(status().isOk());

        output.receive(TIMEOUT);
        output.receive(TIMEOUT);
        output.receive(TIMEOUT);
        output.receive(TIMEOUT);
        output.receive(TIMEOUT);
        output.receive(TIMEOUT);

        StudyEntity duplicatedStudy = studyRepository.findById(UUID.fromString(DUPLICATED_STUDY_UUID)).orElse(null);
        RootNode duplicatedRootNode = networkModificationTreeService.getStudyTree(UUID.fromString(DUPLICATED_STUDY_UUID));

        //Check tree node has been duplicated
        assertEquals(1, duplicatedRootNode.getChildren().size());
        NetworkModificationNode duplicatedModificationNode = (NetworkModificationNode) duplicatedRootNode.getChildren().get(0);
        assertEquals(2, duplicatedModificationNode.getChildren().size());

        assertEquals(LoadFlowStatus.NOT_DONE, ((NetworkModificationNode) duplicatedModificationNode.getChildren().get(0)).getLoadFlowStatus());
        assertNull(((NetworkModificationNode) duplicatedModificationNode.getChildren().get(0)).getLoadFlowResult());
        assertNull(((NetworkModificationNode) duplicatedModificationNode.getChildren().get(0)).getSecurityAnalysisResultUuid());

        assertEquals(LoadFlowStatus.NOT_DONE, ((NetworkModificationNode) duplicatedModificationNode.getChildren().get(1)).getLoadFlowStatus());
        assertNull(((NetworkModificationNode) duplicatedModificationNode.getChildren().get(1)).getLoadFlowResult());
        assertNull(((NetworkModificationNode) duplicatedModificationNode.getChildren().get(1)).getSecurityAnalysisResultUuid());

        //Check requests to duplicate modification has been emitted
        var requests = getRequestsWithBodyDone(3);
        assertTrue(requests.stream().anyMatch(r -> r.getPath().matches("/v1/groups\\?duplicateFrom=.*&groupUuid=.*&reportUuid=.*")));

        return duplicatedStudy;
    }

    public void getDefaultLoadflowProvider() throws Exception {
        mockMvc.perform(get("/v1/loadflow-default-provider")).andExpectAll(
                status().isOk(),
                content().string(defaultLoadflowProvider));
    }

    @Test
    public void reindexStudyTest() throws Exception {
        mockMvc.perform(post("/v1/studies/{studyUuid}/reindex-all", UUID.randomUUID()))
            .andExpect(status().isNotFound());

        UUID study1Uuid = createStudy("userId", CASE_UUID);

        mockMvc.perform(post("/v1/studies/{studyUuid}/reindex-all", study1Uuid))
            .andExpect(status().isOk());

        var requests = getRequestsWithBodyDone(2);
        assertTrue(requests.stream().anyMatch(r -> r.getPath().contains("/v1/networks/" + NETWORK_UUID_STRING + "/reindex-all")));
        assertEquals(1, requests.stream().filter(r -> r.getPath().matches("/v1/reports/.*")).count());

        Message<byte[]> buildStatusMessage = output.receive(TIMEOUT);
        assertEquals(study1Uuid, buildStatusMessage.getHeaders().get(NotificationService.HEADER_STUDY_UUID));
        assertEquals(NotificationService.NODE_UPDATED, buildStatusMessage.getHeaders().get(HEADER_UPDATE_TYPE));
    }

    @Test
    public void testNodesInvalidation() throws Exception {
        UUID studyNameUserIdUuid = createStudy("userId", CASE_UUID);
        UUID rootNodeUuid = getRootNodeUuid(studyNameUserIdUuid);
        NetworkModificationNode modificationNode1 = createNetworkModificationNode(studyNameUserIdUuid, rootNodeUuid, UUID.randomUUID(), VARIANT_ID, "node 1", BuildStatus.BUILT);
        UUID modificationNode1Uuid = modificationNode1.getId();
        NetworkModificationNode modificationNode2 = createNetworkModificationNode(studyNameUserIdUuid, modificationNode1Uuid, UUID.randomUUID(), VARIANT_ID_2, "node 2", BuildStatus.NOT_BUILT);
        UUID modificationNode2Uuid = modificationNode2.getId();
        NetworkModificationNode modificationNode3 = createNetworkModificationNode(studyNameUserIdUuid, modificationNode2Uuid, UUID.randomUUID(), VARIANT_ID_3, "node 3", BuildStatus.BUILT);
        UUID modificationNode3Uuid = modificationNode3.getId();

        UUID node1ReportUuid = UUID.randomUUID();
        UUID node3ReportUuid = UUID.randomUUID();
        modificationNode1.setReportUuid(node1ReportUuid);
        modificationNode1.setSecurityAnalysisResultUuid(UUID.fromString(SECURITY_ANALYSIS_RESULT_UUID));
        modificationNode3.setReportUuid(node3ReportUuid);

        networkModificationTreeService.updateNode(studyNameUserIdUuid, modificationNode1);
        output.receive(TIMEOUT);
        networkModificationTreeService.updateNode(studyNameUserIdUuid, modificationNode3);
        output.receive(TIMEOUT);

        var modificationType = ModificationType.GENERATOR_MODIFICATION;
        String modificationTypeUrl = ModificationType.getUriFromType(modificationType);
        String generatorAttributesUpdated = "{\"generatorId\":\"generatorId1\",\"generatorType\":\"FICTITIOUS\",\"activePower\":\"70.0\"}";
        mockMvc.perform(put("/v1/studies/{studyUuid}/nodes/{nodeUuid}/network-modification/modifications/{modificationType}/{modificationUuid}/", studyNameUserIdUuid, modificationNode1Uuid, modificationTypeUrl, MODIFICATION_UUID)
                        .content(generatorAttributesUpdated))
                .andExpect(status().isOk());
        checkEquipmentUpdatingMessagesReceived(studyNameUserIdUuid, modificationNode1Uuid);
        checkNodesInvalidationMessagesReceived(studyNameUserIdUuid, List.of(modificationNode1Uuid, modificationNode3Uuid));
        checkUpdateModelsStatusMessagesReceived(studyNameUserIdUuid, modificationNode1Uuid);
        checkEquipmentUpdatingFinishedMessagesReceived(studyNameUserIdUuid, modificationNode1Uuid);

        var requests = getRequestsWithBodyDone(5);
        assertTrue(requests.stream().anyMatch(r -> r.getPath().matches("/v1/modifications/" + MODIFICATION_UUID + "/" + modificationTypeUrl) && r.getBody().equals(generatorAttributesUpdated)));
        assertEquals(2, requests.stream().filter(r -> r.getPath().matches("/v1/reports/.*")).count());
        assertTrue(requests.stream().anyMatch(r -> r.getPath().matches("/v1/results/" + SECURITY_ANALYSIS_RESULT_UUID)));
    }

    @Test
<<<<<<< HEAD
    public void getCaseName() throws Exception {
        UUID study1Uuid = createStudy("userId", CASE_UUID);
        mockMvc.perform(get("/v1/studies/{studyUuid}/case/name", study1Uuid)).andExpectAll(
                status().isOk(),
                content().string(CASE_NAME));

        var requests = getRequestsWithBodyDone(1);
        assertTrue(requests.stream().anyMatch(r -> r.getPath().contains("/v1/cases/" + CASE_UUID + "/name")));
=======
    public void testCaseInfos() throws Exception {
        //case format
        UUID study1Uuid = createStudy("userId", CASE_UUID);
        String caseFormat = studyService.getCaseFormat(CASE_UUID, study1Uuid, "userId");
        assertEquals("UCTE", caseFormat);

        var requests = getRequestsWithBodyDone(1);
        assertTrue(requests.stream().anyMatch(r -> r.getPath().contains("/v1/cases/" + CASE_UUID + "/format")));

        UUID notExistingCase = UUID.fromString(NOT_EXISTING_CASE_UUID);
        assertThrows(StudyException.class, () -> studyService.getCaseFormat(notExistingCase, study1Uuid, "userId"));
        output.receive(TIMEOUT);

        requests = getRequestsWithBodyDone(1);
        assertTrue(requests.stream().anyMatch(r -> r.getPath().contains("/v1/cases/" + NOT_EXISTING_CASE_UUID + "/format")));

        //case name
        mockMvc.perform(get("/v1/studies/{studyUuid}/case/name", study1Uuid)).andExpectAll(
                status().isOk(),
                content().string(TEST_FILE_UCTE));
>>>>>>> 37f42d78

        mockMvc.perform(get("/v1/studies/{studyUuid}/case/name", UUID.randomUUID()))
                .andExpect(status().isNotFound());

<<<<<<< HEAD
        // change study case uuid and trying to get case name : error
        StudyEntity study = studyRepository.findAll().get(0);
        study.setCaseUuid(UUID.fromString(NOT_EXISTING_CASE_UUID));
        studyRepository.save(study);

        mockMvc.perform(get("/v1/studies/{studyUuid}/case/name", study1Uuid)).andExpectAll(
            status().is4xxClientError());

        requests = getRequestsWithBodyDone(1);
        assertTrue(requests.stream().anyMatch(r -> r.getPath().contains("/v1/cases/" + NOT_EXISTING_CASE_UUID + "/name")));
=======
        // change study case name and trying to get no case name returned
        StudyEntity study = studyRepository.findAll().get(0);
        study.setCaseName(null);
        studyRepository.save(study);

        mockMvc.perform(get("/v1/studies/{studyUuid}/case/name", study1Uuid)).andExpectAll(
                status().isNoContent());

>>>>>>> 37f42d78
    }

    @After
    public void tearDown() {
        cleanDB();

        Set<String> httpRequest = null;
        Message<byte[]> message = null;
        try {
            message = output.receive(TIMEOUT);
            httpRequest = getRequestsDone(1);
        } catch (NullPointerException e) {
            // Ignoring
        }

        // Shut down the server. Instances cannot be reused.
        try {
            server.shutdown();
        } catch (Exception e) {
            // Ignoring
        }

        output.clear(); // purge in order to not fail the other tests

        assertNull("Should not be any messages : ", message);
        assertNull("Should not be any http requests : ", httpRequest);
    }
}<|MERGE_RESOLUTION|>--- conflicted
+++ resolved
@@ -2246,12 +2246,7 @@
         // assert that all http requests have been sent to remote services
         var requests = getRequestsDone(2);
         assertTrue(requests.contains(String.format("/v1/cases/%s/exists", caseUuid)));
-<<<<<<< HEAD
         assertTrue(requests.stream().anyMatch(r -> r.matches("/v1/networks\\?caseUuid=" + caseUuid + "&variantId=" + FIRST_VARIANT_ID + "&reportUuid=.*&receiver=.*")));
-=======
-        assertTrue(requests.contains(String.format("/v1/cases/%s/infos", caseUuid)));
-        assertTrue(requests.stream().anyMatch(r -> r.matches("/v1/networks\\?caseUuid=" + caseUuid + "&variantId=" + FIRST_VARIANT_ID + "&reportUuid=.*")));
->>>>>>> 37f42d78
 
         return studyUuid;
     }
@@ -2299,10 +2294,6 @@
         // assert that all http requests have been sent to remote services
         Set<RequestWithBody> requests = getRequestsWithBodyDone(2);
         assertTrue(requests.stream().anyMatch(r -> r.getPath().matches(String.format("/v1/cases/%s/exists", caseUuid))));
-<<<<<<< HEAD
-=======
-        assertTrue(requests.stream().anyMatch(r -> r.getPath().matches(String.format("/v1/cases/%s/infos", caseUuid))));
->>>>>>> 37f42d78
         assertTrue(requests.stream().anyMatch(r -> r.getPath().matches("/v1/networks\\?caseUuid=" + caseUuid + "&variantId=" + FIRST_VARIANT_ID + "&reportUuid=.*")));
 
         assertEquals(mapper.writeValueAsString(importParameters),
@@ -2606,10 +2597,6 @@
         // assert that all http requests have been sent to remote services
         var requests = getRequestsDone(2);
         assertTrue(requests.contains(String.format("/v1/cases/%s/exists", NEW_STUDY_CASE_UUID)));
-<<<<<<< HEAD
-=======
-        assertTrue(requests.contains(String.format("/v1/cases/%s/infos", NEW_STUDY_CASE_UUID)));
->>>>>>> 37f42d78
         assertTrue(requests.stream().anyMatch(r -> r.matches("/v1/networks\\?caseUuid=" + NEW_STUDY_CASE_UUID + "&variantId=" + FIRST_VARIANT_ID + "&reportUuid=.*")));
     }
 
@@ -4098,16 +4085,6 @@
     }
 
     @Test
-<<<<<<< HEAD
-    public void getCaseName() throws Exception {
-        UUID study1Uuid = createStudy("userId", CASE_UUID);
-        mockMvc.perform(get("/v1/studies/{studyUuid}/case/name", study1Uuid)).andExpectAll(
-                status().isOk(),
-                content().string(CASE_NAME));
-
-        var requests = getRequestsWithBodyDone(1);
-        assertTrue(requests.stream().anyMatch(r -> r.getPath().contains("/v1/cases/" + CASE_UUID + "/name")));
-=======
     public void testCaseInfos() throws Exception {
         //case format
         UUID study1Uuid = createStudy("userId", CASE_UUID);
@@ -4128,23 +4105,10 @@
         mockMvc.perform(get("/v1/studies/{studyUuid}/case/name", study1Uuid)).andExpectAll(
                 status().isOk(),
                 content().string(TEST_FILE_UCTE));
->>>>>>> 37f42d78
 
         mockMvc.perform(get("/v1/studies/{studyUuid}/case/name", UUID.randomUUID()))
                 .andExpect(status().isNotFound());
 
-<<<<<<< HEAD
-        // change study case uuid and trying to get case name : error
-        StudyEntity study = studyRepository.findAll().get(0);
-        study.setCaseUuid(UUID.fromString(NOT_EXISTING_CASE_UUID));
-        studyRepository.save(study);
-
-        mockMvc.perform(get("/v1/studies/{studyUuid}/case/name", study1Uuid)).andExpectAll(
-            status().is4xxClientError());
-
-        requests = getRequestsWithBodyDone(1);
-        assertTrue(requests.stream().anyMatch(r -> r.getPath().contains("/v1/cases/" + NOT_EXISTING_CASE_UUID + "/name")));
-=======
         // change study case name and trying to get no case name returned
         StudyEntity study = studyRepository.findAll().get(0);
         study.setCaseName(null);
@@ -4153,7 +4117,6 @@
         mockMvc.perform(get("/v1/studies/{studyUuid}/case/name", study1Uuid)).andExpectAll(
                 status().isNoContent());
 
->>>>>>> 37f42d78
     }
 
     @After
