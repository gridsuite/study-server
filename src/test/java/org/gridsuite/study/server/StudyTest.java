--- conflicted
+++ resolved
@@ -50,6 +50,7 @@
 import org.springframework.beans.factory.annotation.Autowired;
 import org.springframework.boot.test.autoconfigure.web.reactive.AutoConfigureWebTestClient;
 import org.springframework.boot.test.context.SpringBootTest;
+import org.springframework.boot.test.mock.mockito.MockBean;
 import org.springframework.cloud.stream.binder.test.InputDestination;
 import org.springframework.cloud.stream.binder.test.OutputDestination;
 import org.springframework.cloud.stream.binder.test.TestChannelBinderConfiguration;
@@ -87,11 +88,8 @@
 import static org.gridsuite.study.server.utils.MatcherCreatedStudyBasicInfos.createMatcherCreatedStudyBasicInfos;
 import static org.gridsuite.study.server.utils.MatcherStudyInfos.createMatcherStudyInfos;
 import static org.junit.Assert.*;
-<<<<<<< HEAD
-=======
 import static org.mockito.ArgumentMatchers.any;
 import static org.mockito.Mockito.when;
->>>>>>> 24059982
 
 /**
  * @author Abdelsalem Hedhili <abdelsalem.hedhili at rte-france.com>
@@ -101,11 +99,7 @@
 @RunWith(SpringRunner.class)
 @AutoConfigureWebTestClient
 @EnableWebFlux
-<<<<<<< HEAD
-@SpringBootTest(properties = {"spring.data.elasticsearch.enabled=true"})
-=======
 @SpringBootTest(properties = {"spring.data.elasticsearch.enabled=false"})
->>>>>>> 24059982
 @ContextHierarchy({@ContextConfiguration(classes = {StudyApplication.class, EmbeddedElasticsearch.class, TestChannelBinderConfiguration.class})})
 public class StudyTest {
 
@@ -157,27 +151,18 @@
 
     @Autowired
     private NetworkStoreService networkStoreService;
-<<<<<<< HEAD
 
     @Autowired
     private NetworkModificationService networkModificationService;
 
     @Autowired
     private ReportService reportService;
-=======
-
-    @Autowired
-    private NetworkModificationService networkModificationService;
-
-    @Autowired
-    private ReportService reportService;
 
     @MockBean
     private EquipmentInfosService equipmentInfosService;
 
     @MockBean
     private StudyInfosService studyInfosService;
->>>>>>> 24059982
 
     @Autowired
     private ObjectMapper mapper;
@@ -234,11 +219,7 @@
         ReadOnlyDataSource dataSource = new ResourceDataSource("testCase",
                 new ResourceSet("", TEST_FILE));
         Network network = new XMLImporter().importData(dataSource, new NetworkFactoryImpl(), null);
-<<<<<<< HEAD
-=======
-
         initMockBeans(network);
->>>>>>> 24059982
 
         List<Resource<VoltageLevelAttributes>> data = new ArrayList<>();
 
@@ -407,12 +388,6 @@
                     }
 
                     case "/" + CASE_API_VERSION + "/cases/11111111-0000-0000-0000-000000000000":
-<<<<<<< HEAD
-=======
-
-                    case "/v1/networks/" + NETWORK_UUID_STRING + "/modifications":
-                    case "/v1/networks/" + NETWORK_UUID_STRING + "/switches/switchId?open=true":
->>>>>>> 24059982
                         JSONObject jsonObject = new JSONObject(Map.of("substationIds", List.of("s1", "s2", "s3")));
                         return new MockResponse().setResponseCode(200)
                                 .setBody(new JSONArray(List.of(jsonObject)).toString())
@@ -741,15 +716,9 @@
         assertEquals(Boolean.FALSE, headers.get(HEADER_IS_PUBLIC_STUDY));
         assertEquals(UPDATE_TYPE_STUDIES, headers.get(HEADER_UPDATE_TYPE));
 
-<<<<<<< HEAD
-        assertTrue(getRequestsDone(1).contains(String.format("/v1/networks/%s", NETWORK_UUID_STRING)));
-        assertTrue(getRequestsDone(1).contains(String.format("/v1/reports/%s", NETWORK_UUID_STRING)));
-=======
-        var httpRequests = getRequestsDone(3);
+        var httpRequests = getRequestsDone(2);
         assertTrue(httpRequests.contains(String.format("/v1/networks/%s", NETWORK_UUID_STRING)));
-        assertTrue(httpRequests.contains(String.format("/v1/networks/%s/modifications", NETWORK_UUID_STRING)));
         assertTrue(httpRequests.contains(String.format("/v1/reports/%s", NETWORK_UUID_STRING)));
->>>>>>> 24059982
 
         //expect only 1 study (public one) since the other is private and we use another userId
         webTestClient.get()
