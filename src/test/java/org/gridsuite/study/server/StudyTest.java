/**
 * Copyright (c) 2021, RTE (http://www.rte-france.com)
 * This Source Code Form is subject to the terms of the Mozilla Public
 * License, v. 2.0. If a copy of the MPL was not distributed with this
 * file, You can obtain one at http://mozilla.org/MPL/2.0/.
 */
package org.gridsuite.study.server;

import com.fasterxml.jackson.core.type.TypeReference;
import com.fasterxml.jackson.databind.ObjectMapper;
import com.fasterxml.jackson.databind.ObjectWriter;
import com.google.common.collect.ImmutableSet;
import com.powsybl.commons.datasource.ReadOnlyDataSource;
import com.powsybl.commons.datasource.ResourceDataSource;
import com.powsybl.commons.datasource.ResourceSet;
import com.powsybl.commons.reporter.ReporterModel;
import com.powsybl.commons.reporter.ReporterModelJsonModule;
import com.powsybl.iidm.network.*;
import com.powsybl.iidm.xml.XMLImporter;
import com.powsybl.loadflow.LoadFlowParameters;
import com.powsybl.loadflow.LoadFlowResult;
import com.powsybl.loadflow.LoadFlowResultImpl;
import com.powsybl.network.store.client.NetworkStoreService;
import com.powsybl.network.store.iidm.impl.NetworkFactoryImpl;
import lombok.SneakyThrows;
import nl.jqno.equalsverifier.EqualsVerifier;
import okhttp3.HttpUrl;
import okhttp3.mockwebserver.Dispatcher;
import okhttp3.mockwebserver.MockResponse;
import okhttp3.mockwebserver.MockWebServer;
import okhttp3.mockwebserver.RecordedRequest;
import okio.Buffer;
import org.gridsuite.study.server.dto.*;
import org.gridsuite.study.server.dto.modification.*;
import org.gridsuite.study.server.elasticsearch.EquipmentInfosService;
import org.gridsuite.study.server.elasticsearch.StudyInfosService;
import org.gridsuite.study.server.networkmodificationtree.dto.*;
import org.gridsuite.study.server.repository.StudyCreationRequestRepository;
import org.gridsuite.study.server.repository.StudyEntity;
import org.gridsuite.study.server.repository.StudyRepository;
import org.gridsuite.study.server.utils.MatcherJson;
import org.gridsuite.study.server.utils.MatcherLoadFlowInfos;
import org.gridsuite.study.server.utils.MatcherReport;
import org.jetbrains.annotations.NotNull;
import org.json.JSONArray;
import org.json.JSONObject;
import org.junit.After;
import org.junit.Before;
import org.junit.Test;
import org.junit.runner.RunWith;
import org.mockito.stubbing.Answer;
import org.slf4j.Logger;
import org.slf4j.LoggerFactory;
import org.springframework.beans.factory.annotation.Autowired;
import org.springframework.beans.factory.annotation.Value;
import org.springframework.boot.test.autoconfigure.web.servlet.AutoConfigureMockMvc;
import org.springframework.boot.test.context.SpringBootTest;
import org.springframework.boot.test.mock.mockito.MockBean;
import org.springframework.cloud.stream.binder.test.InputDestination;
import org.springframework.cloud.stream.binder.test.OutputDestination;
import org.springframework.cloud.stream.binder.test.TestChannelBinderConfiguration;
import org.springframework.http.HttpHeaders;
import org.springframework.http.HttpStatus;
import org.springframework.http.MediaType;
import org.springframework.messaging.Message;
import org.springframework.messaging.MessageHeaders;
import org.springframework.messaging.support.MessageBuilder;
import org.springframework.mock.web.MockMultipartFile;
import org.springframework.test.context.ContextConfiguration;
import org.springframework.test.context.ContextHierarchy;
import org.springframework.test.context.junit4.SpringRunner;
import org.springframework.test.web.servlet.MockMvc;
import org.springframework.test.web.servlet.MvcResult;
import org.springframework.util.ResourceUtils;
import org.springframework.web.util.NestedServletException;

import java.io.FileInputStream;
import java.io.IOException;
import java.io.InputStream;
import java.net.URLDecoder;
import java.nio.charset.StandardCharsets;
import java.time.ZoneOffset;
import java.time.ZonedDateTime;
import java.util.*;
import java.util.concurrent.CountDownLatch;
import java.util.concurrent.TimeUnit;
import java.util.concurrent.atomic.AtomicReference;
import java.util.regex.Matcher;
import java.util.regex.Pattern;
import java.util.stream.Collectors;
import java.util.stream.IntStream;
import java.util.stream.Stream;

import static org.gridsuite.study.server.StudyConstants.CASE_API_VERSION;
import static org.gridsuite.study.server.StudyException.Type.*;
import static org.gridsuite.study.server.StudyService.*;
import static org.gridsuite.study.server.utils.MatcherBasicStudyInfos.createMatcherStudyBasicInfos;
import static org.gridsuite.study.server.utils.MatcherCreatedStudyBasicInfos.createMatcherCreatedStudyBasicInfos;
import static org.gridsuite.study.server.utils.MatcherStudyInfos.createMatcherStudyInfos;
import static org.hamcrest.MatcherAssert.assertThat;
import static org.hamcrest.Matchers.is;
import static org.junit.Assert.*;
import static org.mockito.ArgumentMatchers.any;
import static org.mockito.Mockito.doNothing;
import static org.mockito.Mockito.when;
import static org.springframework.test.web.servlet.request.MockMvcRequestBuilders.*;
import static org.springframework.test.web.servlet.result.MockMvcResultMatchers.*;

/**
 * @author Abdelsalem Hedhili <abdelsalem.hedhili at rte-france.com>
 * @author Franck Lecuyer <franck.lecuyer at rte-france.com>
 */

@RunWith(SpringRunner.class)
@AutoConfigureMockMvc
@SpringBootTest
@ContextHierarchy({@ContextConfiguration(classes = {StudyApplication.class, TestChannelBinderConfiguration.class})})
public class StudyTest {

    private static final Logger LOGGER = LoggerFactory.getLogger(StudyTest.class);

    @Autowired
    private MockMvc mockMvc;

    private static final long TIMEOUT = 1000;
    private static final String STUDIES_URL = "/v1/studies";
    private static final String TEST_FILE_UCTE = "testCase.ucte";
    private static final String TEST_FILE = "testCase.xiidm";
    private static final String TEST_FILE_WITH_ERRORS = "testCase_with_errors.xiidm";
    private static final String TEST_FILE_IMPORT_ERRORS = "testCase_import_errors.xiidm";
    private static final String TEST_FILE_IMPORT_ERRORS_NO_MESSAGE_IN_RESPONSE_BODY = "testCase_import_errors_no_message_in_response_body.xiidm";
    private static final String NETWORK_UUID_STRING = "38400000-8cf0-11bd-b23e-10b96e4ef00d";
    private static final String CASE_UUID_STRING = "00000000-8cf0-11bd-b23e-10b96e4ef00d";
    private static final String IMPORTED_CASE_UUID_STRING = "11111111-0000-0000-0000-000000000000";
    private static final String IMPORTED_BLOCKING_CASE_UUID_STRING = "22111111-0000-0000-0000-000000000000";
    private static final String IMPORTED_CASE_WITH_ERRORS_UUID_STRING = "88888888-0000-0000-0000-000000000000";
    private static final String NEW_STUDY_CASE_UUID = "11888888-0000-0000-0000-000000000000";
    private static final String DUPLICATED_STUDY_UUID = "11888888-0000-0000-0000-111111111111";
    private static final String NOT_EXISTING_CASE_UUID = "00000000-0000-0000-0000-000000000000";
    private static final String SECURITY_ANALYSIS_RESULT_UUID = "f3a85c9b-9594-4e55-8ec7-07ea965d24eb";
    private static final String SECURITY_ANALYSIS_OTHER_NODE_RESULT_UUID = "11111111-9594-4e55-8ec7-07ea965d24eb";
    private static final String SECURITY_ANALYSIS_ERROR_NODE_RESULT_UUID = "22222222-9594-4e55-8ec7-07ea965d24eb";
    private static final String NOT_FOUND_SECURITY_ANALYSIS_UUID = "e3a85c9b-9594-4e55-8ec7-07ea965d24eb";
    private static final String HEADER_UPDATE_TYPE = "updateType";
    private static final UUID NETWORK_UUID = UUID.fromString(NETWORK_UUID_STRING);
    private static final UUID CASE_UUID = UUID.fromString(CASE_UUID_STRING);
    private static final UUID IMPORTED_CASE_UUID = UUID.fromString(IMPORTED_CASE_UUID_STRING);
    private static final UUID IMPORTED_CASE_WITH_ERRORS_UUID = UUID.fromString(IMPORTED_CASE_WITH_ERRORS_UUID_STRING);
    private static final NetworkInfos NETWORK_INFOS = new NetworkInfos(NETWORK_UUID, "20140116_0830_2D4_UX1_pst");
    private static final String CONTINGENCY_LIST_NAME = "ls";
    private static final String SECURITY_ANALYSIS_RESULT_JSON = "{\"version\":\"1.0\",\"preContingencyResult\":{\"computationOk\":true,\"limitViolations\":[{\"subjectId\":\"l3\",\"limitType\":\"CURRENT\",\"acceptableDuration\":1200,\"limit\":10.0,\"limitReduction\":1.0,\"value\":11.0,\"side\":\"ONE\"}],\"actionsTaken\":[]},\"postContingencyResults\":[{\"contingency\":{\"id\":\"l1\",\"elements\":[{\"id\":\"l1\",\"type\":\"BRANCH\"}]},\"limitViolationsResult\":{\"computationOk\":true,\"limitViolations\":[{\"subjectId\":\"vl1\",\"limitType\":\"HIGH_VOLTAGE\",\"acceptableDuration\":0,\"limit\":400.0,\"limitReduction\":1.0,\"value\":410.0}],\"actionsTaken\":[]}},{\"contingency\":{\"id\":\"l2\",\"elements\":[{\"id\":\"l2\",\"type\":\"BRANCH\"}]},\"limitViolationsResult\":{\"computationOk\":true,\"limitViolations\":[{\"subjectId\":\"vl1\",\"limitType\":\"HIGH_VOLTAGE\",\"acceptableDuration\":0,\"limit\":400.0,\"limitReduction\":1.0,\"value\":410.0}],\"actionsTaken\":[]}}]}";
    private static final String SECURITY_ANALYSIS_STATUS_JSON = "{\"status\":\"COMPLETED\"}";
    private static final String CONTINGENCIES_JSON = "[{\"id\":\"l1\",\"elements\":[{\"id\":\"l1\",\"type\":\"BRANCH\"}]}]";
    public static final String LOAD_PARAMETERS_JSON = "{\"version\":\"1.7\",\"voltageInitMode\":\"UNIFORM_VALUES\",\"transformerVoltageControlOn\":false,\"phaseShifterRegulationOn\":false,\"noGeneratorReactiveLimits\":false,\"twtSplitShuntAdmittance\":false,\"shuntCompensatorVoltageControlOn\":false,\"readSlackBus\":true,\"writeSlackBus\":false,\"dc\":false,\"distributedSlack\":true,\"balanceType\":\"PROPORTIONAL_TO_GENERATION_P_MAX\",\"dcUseTransformerRatio\":true,\"countriesToBalance\":[],\"connectedComponentMode\":\"MAIN\",\"hvdcAcEmulation\":true}";
    public static final String LOAD_PARAMETERS_JSON2 = "{\"version\":\"1.7\",\"voltageInitMode\":\"DC_VALUES\",\"transformerVoltageControlOn\":true,\"phaseShifterRegulationOn\":true,\"noGeneratorReactiveLimits\":false,\"twtSplitShuntAdmittance\":false,\"shuntCompensatorVoltageControlOn\":true,\"readSlackBus\":false,\"writeSlackBus\":true,\"dc\":true,\"distributedSlack\":true,\"balanceType\":\"PROPORTIONAL_TO_CONFORM_LOAD\",\"dcUseTransformerRatio\":true,\"countriesToBalance\":[],\"connectedComponentMode\":\"MAIN\",\"hvdcAcEmulation\":true}";
    private static final ReporterModel REPORT_TEST = new ReporterModel("test", "test");
    private static final ReporterModel REPORT_TEST_ROOT_NODE = new ReporterModel("test", "Root");
    private static final String VOLTAGE_LEVEL_ID = "VOLTAGE_LEVEL_ID";
    private static final String VARIANT_ID = "variant_1";
    public static final String POST = "POST";
    private static final String VARIANT_ID_2 = "variant_2";
    private static final String VARIANT_ID_3 = "variant_3";
    private static final String LOAD_ID_1 = "LOAD_ID_1";
    private static final String LINE_ID_1 = "LINE_ID_1";
    private static final String GENERATOR_ID_1 = "GENERATOR_ID_1";
    private static final String SHUNT_COMPENSATOR_ID_1 = "SHUNT_COMPENSATOR_ID_1";
    private static final String TWO_WINDINGS_TRANSFORMER_ID_1 = "2WT_ID_1";
    private static final String SUBSTATION_ID_1 = "SUBSTATION_ID_1";
    private static final String VL_ID_1 = "VL_ID_1";
    private static final String CASE_NAME = "DefaultCaseName";
    private static final String MODIFICATION_UUID = "796719f5-bd31-48be-be46-ef7b96951e32";
    private static final String CASE_2_UUID_STRING = "656719f3-aaaa-48be-be46-ef7b93331e32";
    private static final String CASE_3_UUID_STRING = "790769f9-bd31-43be-be46-e50296951e32";
    private static final String CASE_4_UUID_STRING = "196719f5-cccc-48be-be46-e92345951e32";
    private static final String CASE_UUID_CAUSING_IMPORT_ERROR = "178719f5-cccc-48be-be46-e92345951e32";
    private static final String CASE_UUID_CAUSING_STUDY_CREATION_ERROR = "278719f5-cccc-48be-be46-e92345951e32";
    private static final String NETWORK_UUID_2_STRING = "11111111-aaaa-48be-be46-ef7b93331e32";
    private static final String NETWORK_UUID_3_STRING = "22222222-bd31-43be-be46-e50296951e32";
    private static final String NETWORK_UUID_4_STRING = "33333333-cccc-48be-be46-e92345951e32";
    private static final NetworkInfos NETWORK_INFOS_2 = new NetworkInfos(UUID.fromString(NETWORK_UUID_2_STRING), "file_2.xiidm");
    private static final NetworkInfos NETWORK_INFOS_3 = new NetworkInfos(UUID.fromString(NETWORK_UUID_3_STRING), "file_3.xiidm");
    private static final NetworkInfos NETWORK_INFOS_4 = new NetworkInfos(UUID.fromString(NETWORK_UUID_4_STRING), "file_4.xiidm");

    private static final String CASE_LOADFLOW_ERROR_UUID_STRING = "11a91c11-2c2d-83bb-b45f-20b83e4ef00c";
    private static final UUID CASE_LOADFLOW_ERROR_UUID = UUID.fromString(CASE_LOADFLOW_ERROR_UUID_STRING);
    private static final String NETWORK_LOADFLOW_ERROR_UUID_STRING = "7845000f-5af0-14be-bc3e-10b96e4ef00d";
    private static final UUID NETWORK_LOADFLOW_ERROR_UUID = UUID.fromString(NETWORK_LOADFLOW_ERROR_UUID_STRING);
    private static final NetworkInfos NETWORK_LOADFLOW_ERROR_INFOS = new NetworkInfos(NETWORK_LOADFLOW_ERROR_UUID, "20140116_0830_2D4_UX1_pst");

<<<<<<< HEAD
    private static final String SENSITIVITY_ANALYSIS_RESULT_UUID = "b3a84c9b-9594-4e85-8ec7-07ea965d24eb";
    private static final String SENSITIVITY_ANALYSIS_OTHER_NODE_RESULT_UUID = "11131111-8594-4e55-8ef7-07ea965d24eb";
    private static final String SENSITIVITY_ANALYSIS_ERROR_NODE_RESULT_UUID = "25222222-9994-4e55-8ec7-07ea965d24eb";
    private static final String NOT_FOUND_SENSITIVITY_ANALYSIS_UUID = "a3a80c9b-9594-4e55-8ec7-07ea965d24eb";
    private static final String SENSITIVITY_ANALYSIS_RESULT_JSON = "{\"version\":\"1.0\",\"factors\":[],\"contingencies\":[],\"values\":[]}";
    private static final String SENSITIVITY_ANALYSIS_STATUS_JSON = "{\"status\":\"COMPLETED\"}";
    private static final UUID VARIABLES_FILTERS_LIST_UUID = UUID.fromString("11111111-9594-4e85-8ec7-07ea965d24eb");
    private static final UUID CONTINGENCY_LIST_UUID = UUID.fromString("44444444-8594-4e55-8ef7-07ea965d24eb");
    private static final UUID QUAD_FILTERS_LIST_UUID = UUID.fromString("55555555-9994-4e55-8ec7-07ea965d24eb");
=======
    private static final String STUDY_CREATION_ERROR_MESSAGE = "Une erreur est survenue lors de la création de l'étude";
>>>>>>> 7731341d

    @Value("${loadflow.default-provider}")
    String defaultLoadflowProvider;

    @Autowired
    private OutputDestination output;

    @Autowired
    private InputDestination input;

    @Autowired
    private StudyService studyService;

    @Autowired
    private NetworkModificationService networkModificationService;

    @Autowired
    private ReportService reportService;

    @Autowired
    private SensitivityAnalysisService sensitivityAnalysisService;

    @MockBean
    private EquipmentInfosService equipmentInfosService;

    @MockBean
    private StudyInfosService studyInfosService;

    @Autowired
    private ObjectMapper mapper;

    private ObjectWriter objectWriter;

    private List<EquipmentInfos> linesInfos;

    private List<CreatedStudyBasicInfos> studiesInfos;

    private MockWebServer server;

    @Autowired
    private StudyRepository studyRepository;

    @Autowired
    private NetworkModificationTreeService networkModificationTreeService;

    @Autowired
    private StudyCreationRequestRepository studyCreationRequestRepository;

    //used by testGetStudyCreationRequests to control asynchronous case import
    CountDownLatch countDownLatch;

    @MockBean
    private NetworkStoreService networkStoreService;

    private static EquipmentInfos toEquipmentInfos(Line line) {
        return EquipmentInfos.builder()
            .networkUuid(NETWORK_UUID)
            .id(line.getId())
            .name(line.getNameOrId())
            .type("LINE")
            .voltageLevels(Set.of(VoltageLevelInfos.builder().id(line.getTerminal1().getVoltageLevel().getId()).name(line.getTerminal1().getVoltageLevel().getNameOrId()).build()))
            .build();
    }

    private void initMockBeans(Network network) {
        linesInfos = network.getLineStream().map(StudyTest::toEquipmentInfos).collect(Collectors.toList());

        studiesInfos = List.of(
                CreatedStudyBasicInfos.builder().id(UUID.fromString(DUPLICATED_STUDY_UUID)).userId("userId1").caseFormat("XIIDM").creationDate(ZonedDateTime.now(ZoneOffset.UTC)).build(),
                CreatedStudyBasicInfos.builder().id(UUID.fromString("11888888-0000-0000-0000-111111111112")).userId("userId1").caseFormat("UCTE").creationDate(ZonedDateTime.now(ZoneOffset.UTC)).build()
        );

        when(studyInfosService.add(any(CreatedStudyBasicInfos.class))).thenReturn(studiesInfos.get(0));
        when(studyInfosService.search(String.format("userId:%s", "userId")))
                .then((Answer<List<CreatedStudyBasicInfos>>) invocation -> studiesInfos);

        when(equipmentInfosService.searchEquipments(String.format("networkUuid.keyword:(%s) AND variantId.keyword:(%s) AND equipmentName.fullascii:(*B*)", NETWORK_UUID_STRING, VariantManagerConstants.INITIAL_VARIANT_ID)))
            .then((Answer<List<EquipmentInfos>>) invocation -> linesInfos);

        when(equipmentInfosService.searchEquipments(String.format("networkUuid.keyword:(%s) AND variantId.keyword:(%s) AND equipmentId.fullascii:(*B*)", NETWORK_UUID_STRING, VariantManagerConstants.INITIAL_VARIANT_ID)))
            .then((Answer<List<EquipmentInfos>>) invocation -> linesInfos);

        when(networkStoreService.cloneNetwork(NETWORK_UUID, Collections.emptyList())).thenReturn(network);
        when(networkStoreService.getNetworkUuid(network)).thenReturn(NETWORK_UUID);
        when(networkStoreService.getNetwork(NETWORK_UUID)).thenReturn(network);

        doNothing().when(networkStoreService).deleteNetwork(NETWORK_UUID);
    }

    private void cleanDB() {
        studyRepository.findAll().forEach(s -> networkModificationTreeService.doDeleteTree(s.getId()));
        studyRepository.deleteAll();
        studyCreationRequestRepository.deleteAll();
        equipmentInfosService.deleteAll(NETWORK_UUID);
    }

    @Before
    public void setup() throws IOException {
        ReadOnlyDataSource dataSource = new ResourceDataSource("testCase",
            new ResourceSet("", TEST_FILE));
        Network network = new XMLImporter().importData(dataSource, new NetworkFactoryImpl(), null);
        network.getVariantManager().cloneVariant(VariantManagerConstants.INITIAL_VARIANT_ID, VARIANT_ID);
        network.getVariantManager().setWorkingVariant(VariantManagerConstants.INITIAL_VARIANT_ID);
        initMockBeans(network);

        server = new MockWebServer();

        objectWriter = mapper.writer().withDefaultPrettyPrinter();

        // Start the server.
        server.start();

        // Ask the server for its URL. You'll need this to make HTTP requests.
        HttpUrl baseHttpUrl = server.url("");
        String baseUrl = baseHttpUrl.toString().substring(0, baseHttpUrl.toString().length() - 1);
        studyService.setCaseServerBaseUri(baseUrl);
        studyService.setNetworkConversionServerBaseUri(baseUrl);
        studyService.setSingleLineDiagramServerBaseUri(baseUrl);
        studyService.setGeoDataServerBaseUri(baseUrl);
        studyService.setNetworkMapServerBaseUri(baseUrl);
        studyService.setLoadFlowServerBaseUri(baseUrl);
        studyService.setSecurityAnalysisServerBaseUri(baseUrl);
        studyService.setActionsServerBaseUri(baseUrl);
        networkModificationService.setNetworkModificationServerBaseUri(baseUrl);
        reportService.setReportServerBaseUri(baseUrl);
        sensitivityAnalysisService.setSensitivityAnalysisServerBaseUri(baseUrl);

        // FIXME: remove lines when dicos will be used on the front side
        mapper.registerModule(new ReporterModelJsonModule() {
            @Override
            public Object getTypeId() {
                return getClass().getName() + "override";
            }
        });

        String networkInfosAsString = mapper.writeValueAsString(NETWORK_INFOS);
        String networkInfos2AsString = mapper.writeValueAsString(NETWORK_INFOS_2);
        String networkInfos3AsString = mapper.writeValueAsString(NETWORK_INFOS_3);
        String networkInfos4AsString = mapper.writeValueAsString(NETWORK_INFOS_4);
        String importedCaseUuidAsString = mapper.writeValueAsString(IMPORTED_CASE_UUID);
        String networkLoadFlowErrorInfosAsString = mapper.writeValueAsString(NETWORK_LOADFLOW_ERROR_INFOS);

        LoadFlowResult loadFlowOK = new LoadFlowResultImpl(true, Map.of("key_1", "metric_1", "key_2", "metric_2"), "logs",
            List.of(new LoadFlowResultImpl.ComponentResultImpl(0, 0, LoadFlowResult.ComponentResult.Status.CONVERGED, 10, "bus_1", 5., 3.5),
                new LoadFlowResultImpl.ComponentResultImpl(1, 1, LoadFlowResult.ComponentResult.Status.FAILED, 20, "bus_2", 10., 2.78)));
        String loadFlowOKString = mapper.writeValueAsString(loadFlowOK);

        LoadFlowResult loadFlowError = new LoadFlowResultImpl(true, Map.of("key_1", "metric_1", "key_2", "metric_2"), "logs",
            List.of(new LoadFlowResultImpl.ComponentResultImpl(0, 0, LoadFlowResult.ComponentResult.Status.MAX_ITERATION_REACHED, 10, "bus_1", 5., 1),
                new LoadFlowResultImpl.ComponentResultImpl(1, 1, LoadFlowResult.ComponentResult.Status.CONVERGED, 20, "bus_2", 10., 4)));
        String loadFlowErrorString = mapper.writeValueAsString(loadFlowError);

        String voltageLevelsMapDataAsString = mapper.writeValueAsString(List.of(
            VoltageLevelMapData.builder().id("BBE1AA1").name("BBE1AA1").substationId("BBE1AA").nominalVoltage(380).topologyKind(TopologyKind.BUS_BREAKER).build(),
            VoltageLevelMapData.builder().id("BBE2AA1").name("BBE2AA1").substationId("BBE2AA").nominalVoltage(380).topologyKind(TopologyKind.BUS_BREAKER).build(),
            VoltageLevelMapData.builder().id("DDE1AA1").name("DDE1AA1").substationId("DDE1AA").nominalVoltage(380).topologyKind(TopologyKind.BUS_BREAKER).build(),
            VoltageLevelMapData.builder().id("DDE2AA1").name("DDE2AA1").substationId("DDE2AA").nominalVoltage(380).topologyKind(TopologyKind.BUS_BREAKER).build(),
            VoltageLevelMapData.builder().id("DDE3AA1").name("DDE3AA1").substationId("DDE3AA").nominalVoltage(380).topologyKind(TopologyKind.BUS_BREAKER).build(),
            VoltageLevelMapData.builder().id("FFR1AA1").name("FFR1AA1").substationId("FFR1AA").nominalVoltage(380).topologyKind(TopologyKind.BUS_BREAKER).build(),
            VoltageLevelMapData.builder().id("FFR3AA1").name("FFR3AA1").substationId("FFR3AA").nominalVoltage(380).topologyKind(TopologyKind.BUS_BREAKER).build(),
            VoltageLevelMapData.builder().id("NNL1AA1").name("NNL1AA1").substationId("NNL1AA").nominalVoltage(380).topologyKind(TopologyKind.BUS_BREAKER).build(),
            VoltageLevelMapData.builder().id("NNL2AA1").name("NNL2AA1").substationId("NNL2AA").nominalVoltage(380).topologyKind(TopologyKind.BUS_BREAKER).build(),
            VoltageLevelMapData.builder().id("NNL3AA1").name("NNL3AA1").substationId("NNL3AA").nominalVoltage(380).topologyKind(TopologyKind.BUS_BREAKER).build()));

        String substationModificationListAsString = mapper.writeValueAsString(List.of(
                EquipmentModificationInfos.builder().substationIds(Set.of()).uuid(UUID.fromString(MODIFICATION_UUID)).build()));

        String voltageLevelModificationListAsString = mapper.writeValueAsString(List.of(
                EquipmentModificationInfos.builder().substationIds(Set.of()).uuid(UUID.fromString(MODIFICATION_UUID)).build()));

        String busesDataAsString = mapper.writeValueAsString(List.of(
            IdentifiableInfos.builder().id("BUS_1").name("BUS_1").build(),
            IdentifiableInfos.builder().id("BUS_2").name("BUS_2").build()));

        String busbarSectionsDataAsString = mapper.writeValueAsString(List.of(
            IdentifiableInfos.builder().id("BUSBAR_SECTION_1").name("BUSBAR_SECTION_1").build(),
            IdentifiableInfos.builder().id("BUSBAR_SECTION_2").name("BUSBAR_SECTION_2").build()));

        String loadDataAsString = mapper.writeValueAsString(
                IdentifiableInfos.builder().id(LOAD_ID_1).name("LOAD_NAME_1").build());
        String lineDataAsString = mapper.writeValueAsString(
                IdentifiableInfos.builder().id(LINE_ID_1).name("LINE_NAME_1").build());
        String generatorDataAsString = mapper.writeValueAsString(
                IdentifiableInfos.builder().id(GENERATOR_ID_1).name("GENERATOR_NAME_1").build());
        String shuntCompensatorDataAsString = mapper.writeValueAsString(
                IdentifiableInfos.builder().id(SHUNT_COMPENSATOR_ID_1).name("SHUNT_COMPENSATOR_NAME_1").build());
        String twoWindingsTransformerDataAsString = mapper.writeValueAsString(
                IdentifiableInfos.builder().id(TWO_WINDINGS_TRANSFORMER_ID_1).name("2WT_NAME_1").build());
        String voltageLevelDataAsString = mapper.writeValueAsString(List.of(
                IdentifiableInfos.builder().id(VL_ID_1).name("VL_NAME_1").build()));
        String substationDataAsString = mapper.writeValueAsString(List.of(
                IdentifiableInfos.builder().id(SUBSTATION_ID_1).name("SUBSTATION_NAME_1").build()));
        String importedCaseWithErrorsUuidAsString = mapper.writeValueAsString(IMPORTED_CASE_WITH_ERRORS_UUID);
        String importedBlockingCaseUuidAsString = mapper.writeValueAsString(IMPORTED_BLOCKING_CASE_UUID_STRING);

        EquipmentModificationInfos lineToSplitDeletion = EquipmentModificationInfos.builder()
                .type(ModificationType.EQUIPMENT_DELETION)
                .equipmentId("line3").equipmentType("LINE").substationIds(Set.of("s1", "s2"))
                .build();
        List<EquipmentModificationInfos> lineSplitResponseInfos = new ArrayList<>();
        lineSplitResponseInfos.add(lineToSplitDeletion);

        EquipmentModificationInfos lineToAttachTo = EquipmentModificationInfos.builder()
                .type(ModificationType.LINE_ATTACH_TO_VOLTAGE_LEVEL)
                .equipmentId("line3").equipmentType("LINE").substationIds(Set.of("s1", "s2"))
                .build();
        List<EquipmentModificationInfos> lineAttachResponseInfos = new ArrayList<>();
        lineAttachResponseInfos.add(lineToAttachTo);

        final Dispatcher dispatcher = new Dispatcher() {
            @SneakyThrows
            @Override
            @NotNull
            public MockResponse dispatch(RecordedRequest request) {
                String path = Objects.requireNonNull(request.getPath());
                Buffer body = request.getBody();

                //
                // security analysis
                //
                if (path.matches("/v1/networks/" + NETWORK_UUID_STRING + "/run-and-save.*contingencyListName=.*")) {
                    String resultUuid = path.matches(".*variantId=" + VARIANT_ID_3 + ".*") ? SECURITY_ANALYSIS_OTHER_NODE_RESULT_UUID : SECURITY_ANALYSIS_RESULT_UUID;
                    input.send(MessageBuilder.withPayload("")
                        .setHeader("resultUuid", resultUuid)
                        .setHeader("receiver", "%7B%22nodeUuid%22%3A%22" + request.getPath().split("%")[5].substring(4) + "%22%2C%22userId%22%3A%22userId%22%7D")
                        .build());
                    return new MockResponse().setResponseCode(200).setBody("\"" + resultUuid + "\"")
                        .addHeader("Content-Type", "application/json; charset=utf-8");
                } else if (path.matches("/v1/networks/" + NETWORK_UUID_2_STRING + "/run-and-save.*contingencyListName=.*")) {
                    input.send(MessageBuilder.withPayload("")
                        .setHeader("receiver", "%7B%22nodeUuid%22%3A%22" + request.getPath().split("%")[5].substring(4) + "%22%2C%22userId%22%3A%22userId%22%7D")
                        .build(), "sa.failed");
                    return new MockResponse().setResponseCode(200).setBody("\"" + SECURITY_ANALYSIS_ERROR_NODE_RESULT_UUID + "\"")
                        .addHeader("Content-Type", "application/json; charset=utf-8");
                } else if (path.matches("/v1/networks/" + NETWORK_UUID_3_STRING + "/run-and-save.*contingencyListName=.*")) {
                    input.send(MessageBuilder.withPayload("")
                        .build(), "sa.failed");
                    return new MockResponse().setResponseCode(200).setBody("\"" + SECURITY_ANALYSIS_ERROR_NODE_RESULT_UUID + "\"")
                        .addHeader("Content-Type", "application/json; charset=utf-8");
                } else if (path.matches("/v1/results/" + SECURITY_ANALYSIS_RESULT_UUID + "/stop.*")
                    || path.matches("/v1/results/" + SECURITY_ANALYSIS_OTHER_NODE_RESULT_UUID + "/stop.*")) {
                    String resultUuid = path.matches(".*variantId=" + VARIANT_ID_3 + ".*") ? SECURITY_ANALYSIS_OTHER_NODE_RESULT_UUID : SECURITY_ANALYSIS_RESULT_UUID;
                    input.send(MessageBuilder.withPayload("")
                        .setHeader("resultUuid", resultUuid)
                        .setHeader("receiver", "%7B%22nodeUuid%22%3A%22" + request.getPath().split("%")[5].substring(4) + "%22%2C%22userId%22%3A%22userId%22%7D")
                        .build(), "sa.stopped");
                    return new MockResponse().setResponseCode(200)
                        .addHeader("Content-Type", "application/json; charset=utf-8");
                //
                // sensitivity analysis
                //
                } else if (path.matches("/v1/networks/" + NETWORK_UUID_STRING + "/run-and-save.*variablesFiltersListUuid=.*contingencyListUuid=.*quadFiltersListUuid=.*")) {
                    String resultUuid = path.matches(".*variantId=" + VARIANT_ID_3 + ".*") ? SENSITIVITY_ANALYSIS_OTHER_NODE_RESULT_UUID : SENSITIVITY_ANALYSIS_RESULT_UUID;
                    input.send(MessageBuilder.withPayload("")
                        .setHeader("resultUuid", resultUuid)
                        .setHeader("receiver", "%7B%22nodeUuid%22%3A%22" + request.getPath().split("%")[5].substring(4) + "%22%2C%22userId%22%3A%22userId%22%7D")
                        .build(), "sensitivityanalysis.result");
                    return new MockResponse().setResponseCode(200).setBody("\"" + resultUuid + "\"")
                        .addHeader("Content-Type", "application/json; charset=utf-8");
                } else if (path.matches("/v1/networks/" + NETWORK_UUID_2_STRING + "/run-and-save.*variablesFiltersListUuid=.*contingencyListUuid=.*quadFiltersListUuid=.*")) {
                    input.send(MessageBuilder.withPayload("")
                        .setHeader("receiver", "%7B%22nodeUuid%22%3A%22" + request.getPath().split("%")[5].substring(4) + "%22%2C%22userId%22%3A%22userId%22%7D")
                        .build(), "sensitivityanalysis.failed");
                    return new MockResponse().setResponseCode(200).setBody("\"" + SENSITIVITY_ANALYSIS_ERROR_NODE_RESULT_UUID + "\"")
                        .addHeader("Content-Type", "application/json; charset=utf-8");
                } else if (path.matches("/v1/networks/" + NETWORK_UUID_3_STRING + "/run-and-save.*variablesFiltersListUuid=.*contingencyListUuid=.*quadFiltersListUuid=.*")) {
                    input.send(MessageBuilder.withPayload("")
                        .build(), "sensitivityanalysis.failed");
                    return new MockResponse().setResponseCode(200).setBody("\"" + SENSITIVITY_ANALYSIS_ERROR_NODE_RESULT_UUID + "\"")
                        .addHeader("Content-Type", "application/json; charset=utf-8");
                } else if (path.matches("/v1/results/" + SENSITIVITY_ANALYSIS_RESULT_UUID + "/stop.*")
                    || path.matches("/v1/results/" + SENSITIVITY_ANALYSIS_OTHER_NODE_RESULT_UUID + "/stop.*")) {
                    String resultUuid = path.matches(".*variantId=" + VARIANT_ID_3 + ".*") ? SENSITIVITY_ANALYSIS_OTHER_NODE_RESULT_UUID : SENSITIVITY_ANALYSIS_RESULT_UUID;
                    input.send(MessageBuilder.withPayload("")
                        .setHeader("resultUuid", resultUuid)
                        .setHeader("receiver", "%7B%22nodeUuid%22%3A%22" + request.getPath().split("%")[5].substring(4) + "%22%2C%22userId%22%3A%22userId%22%7D")
                        .build(), "sensitivityanalysis.stopped");
                    return new MockResponse().setResponseCode(200)
                        .addHeader("Content-Type", "application/json; charset=utf-8");
                    //
                    // switch
                    //
                } else if (path.matches("/v1/groups/.*") ||
                    path.matches("/v1/networks/" + NETWORK_UUID_STRING + "/switches/switchId\\?group=.*&open=true") ||
                    path.matches("/v1/networks/" + NETWORK_UUID_STRING + "/switches/switchId\\?group=.*&open=true&variantId=" + VARIANT_ID) ||
                    path.matches("/v1/networks/" + NETWORK_UUID_STRING + "/switches/switchId\\?group=.*&open=true&variantId=" + VARIANT_ID_2)) {
                    JSONObject jsonObject = new JSONObject(Map.of("substationIds", List.of("s1", "s2", "s3")));
                    return new MockResponse().setResponseCode(200)
                        .setBody(new JSONArray(List.of(jsonObject)).toString())
                        .addHeader("Content-Type", "application/json; charset=utf-8");
                } else if (path.matches("/v1/groups\\?duplicateFrom=.*&groupUuid=.*&reportUuid=.*")) {
                    return new MockResponse().setResponseCode(200)
                            .addHeader("Content-Type", "application/json; charset=utf-8");
                } else if (path.matches("/v1/networks/" + NETWORK_UUID_STRING + "/lines/line12/status\\?group=.*")) {
                    if (body.peek().readUtf8().equals("lockout")) {
                        JSONObject jsonObject = new JSONObject(Map.of("substationIds", List.of("s1", "s2")));
                        return new MockResponse().setResponseCode(200)
                            .setBody(new JSONArray(List.of(jsonObject)).toString())
                            .addHeader("Content-Type", "application/json; charset=utf-8");
                    } else {
                        return new MockResponse().setResponseCode(500);
                    }
                } else if (path.matches("/v1/networks/" + NETWORK_UUID_STRING + "/lines/line23/status\\?group=.*")) {
                    if (body.peek().readUtf8().equals("trip")) {
                        JSONObject jsonObject = new JSONObject(Map.of("substationIds", List.of("s2", "s3")));
                        return new MockResponse().setResponseCode(200)
                            .setBody(new JSONArray(List.of(jsonObject)).toString())
                            .addHeader("Content-Type", "application/json; charset=utf-8");
                    } else {
                        return new MockResponse().setResponseCode(500);
                    }
                } else if (path.matches("/v1/networks/" + NETWORK_UUID_STRING + "/lines/line13/status\\?group=.*")) {
                    String bodyStr = body.peek().readUtf8();
                    if (bodyStr.equals("switchOn") || bodyStr.equals("energiseEndOne")) {
                        JSONObject jsonObject = new JSONObject(Map.of("substationIds", List.of("s1", "s3")));
                        return new MockResponse().setResponseCode(200)
                            .setBody(new JSONArray(List.of(jsonObject)).toString())
                            .addHeader("Content-Type", "application/json; charset=utf-8");
                    } else {
                        return new MockResponse().setResponseCode(500);
                    }
                } else if (path.matches("/v1/networks/" + NETWORK_UUID_STRING + "/lines/lineFailedId/status\\?group=.*")) {
                    return new MockResponse().setResponseCode(500).setBody(LINE_MODIFICATION_FAILED.name());
                } else if (path.matches("/v1/networks/" + NETWORK_UUID_STRING + "/groovy\\?group=.*")) {
                    JSONObject jsonObject = new JSONObject(Map.of("substationIds", List.of("s4", "s5", "s6", "s7")));
                    return new MockResponse().setResponseCode(200)
                        .setBody(new JSONArray(List.of(jsonObject)).toString())
                        .addHeader("Content-Type", "application/json; charset=utf-8");
                } else if (path.matches("/v1/networks/" + NETWORK_UUID_STRING + "/loads(-modification)?\\?group=.*")) {
                    JSONObject jsonObject = new JSONObject(Map.of("substationIds", List.of("s2")));
                    return new MockResponse().setResponseCode(200)
                        .setBody(new JSONArray(List.of(jsonObject)).toString())
                        .addHeader("Content-Type", "application/json; charset=utf-8");
                } else if (path.matches("/v1/networks/" + NETWORK_UUID_STRING + "/two-windings-transformers\\?group=.*") && POST.equals(request.getMethod())) {
                    JSONObject jsonObject = new JSONObject(Map.of("substationIds", List.of("s2")));
                    return new MockResponse().setResponseCode(200)
                            .setBody(new JSONArray(List.of(jsonObject)).toString())
                            .addHeader("Content-Type", "application/json; charset=utf-8");
                } else if (path.matches("/v1/networks/" + NETWORK_UUID_STRING + "/equipments/type/LOAD/id/idLoadToDelete\\?group=.*")) {
                    JSONObject jsonObject = new JSONObject(Map.of("equipmentId", "idLoadToDelete",
                        "equipmentType", "LOAD", "substationIds", List.of("s2")));
                    return new MockResponse().setResponseCode(200)
                        .setBody(new JSONArray(List.of(jsonObject)).toString())
                        .addHeader("Content-Type", "application/json; charset=utf-8");
                } else if (path.matches("/v1/networks/" + NETWORK_UUID_STRING + "/generators\\?group=.*")) {
                    JSONObject jsonObject = new JSONObject(Map.of("substationIds", List.of("s2")));
                    return new MockResponse().setResponseCode(200)
                        .setBody(new JSONArray(List.of(jsonObject)).toString())
                        .addHeader("Content-Type", "application/json; charset=utf-8");
                }  else if (path.matches("/v1/networks/" + NETWORK_UUID_STRING + "/shunt-compensators[?]group=.*") && POST.equals(request.getMethod())) {
                    JSONObject jsonObject = new JSONObject(Map.of("substationIds", List.of("s2")));
                    return new MockResponse().setResponseCode(200)
                        .setBody(new JSONArray(List.of(jsonObject)).toString())
                        .addHeader("Content-Type", "application/json; charset=utf-8");
                }  else if (path.matches("/v1/networks/" + NETWORK_UUID_STRING + "/substations[?]group=.*") && POST.equals(request.getMethod())) {
                    if (body.peek().readUtf8().equals("bogus")) {
                        return new MockResponse().setResponseCode(HttpStatus.BAD_REQUEST.value());
                    } else {
                        return new MockResponse().setResponseCode(200)
                            .setBody(substationDataAsString)
                            .addHeader("Content-Type", "application/json; charset=utf-8");
                    }
                }  else if (path.matches("/v1/networks/" + NETWORK_UUID_STRING + "/voltage-levels[?]group=.*") && POST.equals(request.getMethod())) {
                    if (body.peek().readUtf8().equals("bogus")) {
                        return new MockResponse().setResponseCode(HttpStatus.BAD_REQUEST.value());
                    } else {
                        return new MockResponse().setResponseCode(200)
                            .setBody(voltageLevelDataAsString)
                            .addHeader("Content-Type", "application/json; charset=utf-8");
                    }
                }  else if (path.matches("/v1/networks/" + NETWORK_UUID_STRING + "/line-splits[?]group=.*") && POST.equals(request.getMethod())) {
                    if (body.peek().readUtf8().equals("bogus")) {
                        return new MockResponse().setResponseCode(HttpStatus.BAD_REQUEST.value());
                    } else {
                        return new MockResponse().setResponseCode(200)
                                .setBody(mapper.writeValueAsString(lineSplitResponseInfos))
                                .addHeader("Content-Type", "application/json; charset=utf-8");
                    }
                }  else if (path.matches("/v1/networks/" + NETWORK_UUID_STRING + "/line-attach[?]group=.*") && POST.equals(request.getMethod())) {
                    if (body.peek().readUtf8().equals("bogus")) {
                        return new MockResponse().setResponseCode(HttpStatus.BAD_REQUEST.value());
                    } else {
                        return new MockResponse().setResponseCode(200)
                                .setBody(mapper.writeValueAsString(lineAttachResponseInfos))
                                .addHeader("Content-Type", "application/json; charset=utf-8");
                    }
                } else if (path.startsWith("/v1/modifications/" + MODIFICATION_UUID + "/")) {
                    if (!"PUT".equals(request.getMethod()) || !body.peek().readUtf8().equals("bogus")) {
                        return new MockResponse().setResponseCode(200);
                    } else {
                        return new MockResponse().setResponseCode(HttpStatus.BAD_REQUEST.value());
                    }
                } else if (path.matches("/v1/networks/" + NETWORK_UUID_STRING + "/lines\\?group=.*")) {
                        JSONObject jsonObject = new JSONObject(Map.of("substationIds", List.of("s2")));
                        return new MockResponse().setResponseCode(200)
                            .setBody(new JSONArray(List.of(jsonObject)).toString())
                            .addHeader("Content-Type", "application/json; charset=utf-8");
                } else if (path.matches("/v1/networks/" + NETWORK_UUID_STRING + "/run\\?reportId=.*&reportName=loadflow") ||
                           path.matches("/v1/networks/" + NETWORK_UUID_STRING + "/run\\?reportId=.*&reportName=loadflow&variantId=.*") ||
                           path.matches("/v1/networks/" + NETWORK_UUID_STRING + "/run\\?reportId=.*&reportName=loadflow&provider=(Hades2|OpenLoadFlow)&variantId=.*")) {
                        return new MockResponse().setResponseCode(200)
                            .setBody(loadFlowOKString)
                            .addHeader("Content-Type", "application/json; charset=utf-8");
                } else if (path.matches("/v1/networks/" + NETWORK_LOADFLOW_ERROR_UUID_STRING + "/run\\?reportId=.*&reportName=loadflow&") ||
                    path.matches("/v1/networks/" + NETWORK_LOADFLOW_ERROR_UUID_STRING + "/run\\?reportId=.*&reportName=loadflow&variantId=.*") ||
                    path.matches("/v1/networks/" + NETWORK_LOADFLOW_ERROR_UUID_STRING + "/run\\?reportId=.*&reportName=loadflow&provider=(Hades2|OpenLoadFlow)&variantId=.*")) {
                    return new MockResponse().setResponseCode(200)
                        .setBody(loadFlowErrorString)
                        .addHeader("Content-Type", "application/json; charset=utf-8");
                } else if (path.matches("/v1/contingency-lists/" + CONTINGENCY_LIST_NAME + "/export\\?networkUuid=" + NETWORK_UUID_STRING)
                           || path.matches("/v1/contingency-lists/" + CONTINGENCY_LIST_NAME + "/export\\?networkUuid=" + NETWORK_UUID_STRING + "&variantId=.*")) {
                    return new MockResponse().setResponseCode(200).setBody(CONTINGENCIES_JSON)
                        .addHeader("Content-Type", "application/json; charset=utf-8");
                } else if (path.matches("/v1/networks/" + NETWORK_UUID_STRING + "/build.*") && request.getMethod().equals("POST")) {
                    // variant build
                    input.send(MessageBuilder.withPayload("s1,s2").setHeader("receiver", "%7B%22nodeUuid%22%3A%22"
                            + request.getPath().split("%")[5].substring(4) + "%22%2C%22userId%22%3A%22userId%22%7D")
                        .build(), "build.result");
                    return new MockResponse().setResponseCode(200).addHeader("Content-Type",
                            "application/json; charset=utf-8");
                } else if (path.matches("/v1/networks/" + NETWORK_UUID_2_STRING + "/build.*") && request.getMethod().equals("POST")) {
                    // failed build
                    input.send(MessageBuilder.withPayload("").setHeader("receiver", "%7B%22nodeUuid%22%3A%22"
                            + request.getPath().split("%")[5].substring(4) + "%22%2C%22userId%22%3A%22userId%22%7D")
                        .build(), "build.failed");
                    return new MockResponse().setResponseCode(200).addHeader("Content-Type",
                            "application/json; charset=utf-8");
                } else if (path.matches("/v1/networks/" + NETWORK_UUID_3_STRING + "/build.*") && request.getMethod().equals("POST")) {
                    // failed build
                    return new MockResponse().setResponseCode(HttpStatus.INTERNAL_SERVER_ERROR.value());
                } else if (path.matches("/v1/build/stop.*")) {
                    // stop variant build
                    input.send(MessageBuilder.withPayload("").setHeader("receiver", "%7B%22nodeUuid%22%3A%22"
                            + request.getPath().split("%")[5].substring(4) + "%22%2C%22userId%22%3A%22userId%22%7D")
                        .build(), "build.stopped");
                    return new MockResponse().setResponseCode(200).addHeader("Content-Type",
                            "application/json; charset=utf-8");
                } else if (path.matches("/v1/groups/.*/modifications[?]") && request.getMethod().equals("DELETE")) {
                    return new MockResponse().setResponseCode(200);
                } else if (path.startsWith("/v1/modifications/" + MODIFICATION_UUID + "/") && request.getMethod().equals("PUT")) {
                    return new MockResponse().setResponseCode(200);
                } else if (path.matches("/v1/networks/" + NETWORK_UUID_STRING + "/substations[?]group=.*") && POST.equals(request.getMethod())) {
                    if (body.peek().readUtf8().equals("bogus")) {
                        return new MockResponse().setResponseCode(HttpStatus.BAD_REQUEST.value());
                    } else {
                        return new MockResponse().setResponseCode(200)
                            .setBody(substationModificationListAsString)
                            .addHeader("Content-Type", "application/json; charset=utf-8");
                    }
                }  else if (path.matches("/v1/networks/" + NETWORK_UUID_STRING + "/voltage-levels[?]group=.*") && POST.equals(request.getMethod())) {
                    if (body.peek().readUtf8().equals("bogus")) {
                        return new MockResponse().setResponseCode(HttpStatus.BAD_REQUEST.value());
                    } else {
                        return new MockResponse().setResponseCode(200)
                            .setBody(voltageLevelModificationListAsString)
                        .addHeader("Content-Type", "application/json; charset=utf-8");
                    }
                } else if (path.matches("/v1/networks/.*/reindex-all")) {
                    return new MockResponse().setResponseCode(200);
                } else if (path.matches("/v1/networks/" + NETWORK_UUID_STRING + "/generators-modification[?]group=.*")) {
                    JSONObject jsonObject = new JSONObject(Map.of("substationIds", List.of("s2")));
                    return new MockResponse().setResponseCode(200)
                        .setBody(new JSONArray(List.of(jsonObject)).toString())
                        .addHeader("Content-Type", "application/json; charset=utf-8");
                } else if (path.matches("/v1/networks\\?caseUuid=" + CASE_UUID_STRING + "&variantId=" + FIRST_VARIANT_ID + "&reportUuid=.*&receiver=.*")) {
                    sendCaseImportSucceededMessage(path, NETWORK_INFOS, "UCTE");
                    return new MockResponse().setResponseCode(200)
                        .addHeader("Content-Type", "application/json; charset=utf-8");
                } else if (path.matches("/v1/networks\\?caseUuid=" + CASE_2_UUID_STRING + "&variantId=" + FIRST_VARIANT_ID + "&reportUuid=.*&receiver=.*")) {
                    sendCaseImportSucceededMessage(path, NETWORK_INFOS_2, "UCTE");
                    return new MockResponse().setResponseCode(200)
                        .addHeader("Content-Type", "application/json; charset=utf-8");
                } else if (path.matches("/v1/networks\\?caseUuid=" + CASE_3_UUID_STRING + "&variantId=" + FIRST_VARIANT_ID + "&reportUuid=.*")) {
                    sendCaseImportSucceededMessage(path, NETWORK_INFOS_3, "UCTE");
                    return new MockResponse().setResponseCode(200)
                        .addHeader("Content-Type", "application/json; charset=utf-8");
                } else if (path.matches("/v1/networks\\?caseUuid=" + IMPORTED_CASE_WITH_ERRORS_UUID_STRING + "&variantId=" + FIRST_VARIANT_ID + "&reportUuid=.*")) {
                    return new MockResponse().setBody(String.valueOf(networkInfosAsString)).setResponseCode(500)
                        .addHeader("Content-Type", "application/json; charset=utf-8")
                        .setBody("{\"timestamp\":\"2020-12-14T10:27:11.760+0000\",\"status\":500,\"error\":\"Internal Server Error\",\"message\":\"The network 20140116_0830_2D4_UX1_pst already contains an object 'GeneratorImpl' with the id 'BBE3AA1 _generator'\",\"path\":\"/v1/networks\"}");
                } else if (path.matches("/v1/networks\\?caseUuid=" + CASE_LOADFLOW_ERROR_UUID_STRING + "&variantId=" + FIRST_VARIANT_ID + "&reportUuid=.*&receiver=.*")) {
                    sendCaseImportSucceededMessage(path, NETWORK_LOADFLOW_ERROR_INFOS, "UCTE");
                    return new MockResponse().setResponseCode(200)
                        .addHeader("Content-Type", "application/json; charset=utf-8");
                } else if (path.matches("/v1/networks\\?caseUuid=" + IMPORTED_BLOCKING_CASE_UUID_STRING + "&variantId=" + FIRST_VARIANT_ID + "&reportUuid=.*")) {
                    // need asynchronous run to get study creation requests
                    new Thread(() -> {
                        try {
                            countDownLatch.await();
                            sendCaseImportSucceededMessage(path, NETWORK_INFOS, "XIIDM");
                        } catch (Exception e) {
                            System.err.println(e);
                        }
                    }).start();
                    return new MockResponse().setResponseCode(200);
                } else if (path.matches("/v1/networks\\?caseUuid=" + CASE_UUID_CAUSING_STUDY_CREATION_ERROR + "&variantId=" + FIRST_VARIANT_ID + "&reportUuid=.*&receiver=.*")) {
                    sendCaseImportFailedMessage(path, STUDY_CREATION_ERROR_MESSAGE);
                    return new MockResponse().setResponseCode(200)
                        .addHeader("Content-Type", "application/json; charset=utf-8");
                } else if (path.matches("/v1/reports/.*")) {
                    return new MockResponse().setResponseCode(200).setBody(mapper.writeValueAsString(REPORT_TEST))
                        .addHeader(HttpHeaders.CONTENT_TYPE, MediaType.APPLICATION_JSON_VALUE);
                } else if (path.matches("/v1/networks\\?caseUuid=" + NEW_STUDY_CASE_UUID + "&variantId=" + FIRST_VARIANT_ID + "&reportUuid=.*&receiver=.*")) {
                    // need asynchronous run to get study creation requests
                    new Thread(() -> {
                        try {
                            countDownLatch.await();
                            sendCaseImportSucceededMessage(path, NETWORK_INFOS, "XIIDM");
                        } catch (Exception e) {
                            System.err.println(e);
                        }
                    }).start();
                    return new MockResponse().setResponseCode(200);
                } else if (path.matches("/v1/networks\\?caseUuid=" + IMPORTED_CASE_UUID_STRING + "&variantId=" + FIRST_VARIANT_ID + "&reportUuid=.*&receiver=.*")) {
                    sendCaseImportSucceededMessage(path, NETWORK_INFOS, "XIIDM");
                    return new MockResponse().setResponseCode(200);
                }

                switch (path) {
                    case "/v1/networks/" + NETWORK_UUID_STRING:
                    case "/v1/networks/" + NETWORK_UUID_STRING + "/voltage-levels":
                        return new MockResponse().setResponseCode(200).setBody(voltageLevelsMapDataAsString)
                                .addHeader("Content-Type", "application/json; charset=utf-8");
                    case "/v1/studies/cases/{caseUuid}":
                        return new MockResponse().setResponseCode(200).setBody("CGMES")
                            .addHeader("Content-Type", "application/json; charset=utf-8");
                    case "/v1/studies/newStudy/cases/" + IMPORTED_CASE_WITH_ERRORS_UUID_STRING:
                        return new MockResponse().setResponseCode(200).setBody("XIIDM")
                            .addHeader("Content-Type", "application/json; charset=utf-8");

                    case "/v1/cases/" + CASE_UUID_STRING + "/exists":
                    case "/v1/cases/" + IMPORTED_CASE_UUID_STRING + "/exists":
                    case "/v1/cases/" + IMPORTED_CASE_WITH_ERRORS_UUID_STRING + "/exists":
                    case "/v1/cases/" + NEW_STUDY_CASE_UUID + "/exists":
                    case "/v1/cases/" + CASE_2_UUID_STRING + "/exists":
                    case "/v1/cases/" + CASE_3_UUID_STRING + "/exists":
                    case "/v1/cases/" + CASE_4_UUID_STRING + "/exists":
                    case "/v1/cases/" + CASE_UUID_CAUSING_IMPORT_ERROR + "/exists":
                    case "/v1/cases/" + CASE_UUID_CAUSING_STUDY_CREATION_ERROR + "/exists":
                    case "/v1/cases/" + CASE_LOADFLOW_ERROR_UUID_STRING + "/exists":
                        return new MockResponse().setResponseCode(200).setBody("true")
                            .addHeader("Content-Type", "application/json; charset=utf-8");
                    case "/v1/cases/" + CASE_UUID_STRING + "/infos":
                        return new MockResponse().setResponseCode(200)
                                .setBody("{\"uuid\":\"" + CASE_UUID_STRING + "\",\"name\":\"" + TEST_FILE_UCTE + "\",\"format\":\"UCTE\"}")
                                .addHeader("Content-Type", "application/json; charset=utf-8");
                    case "/v1/cases/" + IMPORTED_CASE_WITH_ERRORS_UUID_STRING + "/infos":
                        return new MockResponse().setResponseCode(200)
                                .setBody("{\"uuid\":\"" + IMPORTED_CASE_WITH_ERRORS_UUID_STRING + "\",\"name\":\"" + TEST_FILE_IMPORT_ERRORS + "\",\"format\":\"XIIDM\"}")
                                .addHeader("Content-Type", "application/json; charset=utf-8");
                    case "/v1/cases/" + IMPORTED_CASE_UUID_STRING + "/infos":
                        return new MockResponse().setResponseCode(200)
                                .setBody("{\"uuid\":\"" + IMPORTED_CASE_UUID_STRING + "\",\"name\":\"" + CASE_NAME + "\",\"format\":\"XIIDM\"}")
                                .addHeader("Content-Type", "application/json; charset=utf-8");
                    case "/v1/cases/" + NEW_STUDY_CASE_UUID + "/infos":
                        return new MockResponse().setResponseCode(200)
                                .setBody("{\"uuid\":\"" + NEW_STUDY_CASE_UUID + "\",\"name\":\"" + CASE_NAME + "\",\"format\":\"XIIDM\"}")
                                .addHeader("Content-Type", "application/json; charset=utf-8");
                    case "/v1/cases/" + IMPORTED_BLOCKING_CASE_UUID_STRING + "/infos":
                        return new MockResponse().setResponseCode(200)
                                .setBody("{\"uuid\":\"" + IMPORTED_BLOCKING_CASE_UUID_STRING + "\",\"name\":\"" + CASE_NAME + "\",\"format\":\"XIIDM\"}")
                                .addHeader("Content-Type", "application/json; charset=utf-8");
                    case "/v1/cases/" + CASE_2_UUID_STRING + "/infos":
                        return new MockResponse().setResponseCode(200)
                                .setBody("{\"uuid\":\"" + CASE_2_UUID_STRING + "\",\"name\":\"" + CASE_NAME + "\",\"format\":\"XIIDM\"}")
                                .addHeader("Content-Type", "application/json; charset=utf-8");
                    case "/v1/cases/" + CASE_3_UUID_STRING + "/infos":
                        return new MockResponse().setResponseCode(200)
                                .setBody("{\"uuid\":\"" + CASE_3_UUID_STRING + "\",\"name\":\"" + CASE_NAME + "\",\"format\":\"XIIDM\"}")
                                .addHeader("Content-Type", "application/json; charset=utf-8");
                    case "/v1/cases/" + CASE_4_UUID_STRING + "/infos":
                        return new MockResponse().setResponseCode(200)
                                .setBody("{\"uuid\":\"" + CASE_4_UUID_STRING + "\",\"name\":\"" + CASE_NAME + "\",\"format\":\"XIIDM\"}")
                                .addHeader("Content-Type", "application/json; charset=utf-8");
                    case "/v1/cases/" + CASE_LOADFLOW_ERROR_UUID_STRING + "/infos":
                        return new MockResponse().setResponseCode(200)
                                .setBody("{\"uuid\":\"" + CASE_LOADFLOW_ERROR_UUID_STRING + "\",\"name\":\"" + CASE_NAME + "\",\"format\":\"XIIDM\"}")
                                .addHeader("Content-Type", "application/json; charset=utf-8");
                    case "/v1/cases/" + CASE_UUID_STRING + "/format":
                        return new MockResponse().setResponseCode(200).setBody("UCTE")
                                .addHeader("Content-Type", "application/json; charset=utf-8");
                    case "/v1/cases/" + IMPORTED_CASE_UUID_STRING + "/format":
                    case "/v1/cases/" + IMPORTED_CASE_WITH_ERRORS_UUID_STRING + "/format":
                    case "/v1/cases/" + NEW_STUDY_CASE_UUID + "/format":
                    case "/v1/cases/" + IMPORTED_BLOCKING_CASE_UUID_STRING + "/format":
                    case "/v1/cases/" + CASE_2_UUID_STRING + "/format":
                    case "/v1/cases/" + CASE_3_UUID_STRING + "/format":
                    case "/v1/cases/" + CASE_4_UUID_STRING + "/format":
                    case "/v1/cases/" + CASE_LOADFLOW_ERROR_UUID_STRING + "/format":
                        return new MockResponse().setResponseCode(200).setBody("XIIDM")
                            .addHeader("Content-Type", "application/json; charset=utf-8");
                    case "/v1/cases/" + CASE_UUID_STRING + "/name":
                        return new MockResponse().setResponseCode(200).setBody(CASE_NAME)
                                .addHeader("Content-Type", "application/json; charset=utf-8");
                    case "/v1/cases/" + NOT_EXISTING_CASE_UUID + "/name":
                        return new MockResponse().setResponseCode(424).setBody("notFoundCaseName")
                            .addHeader("Content-Type", "application/json; charset=utf-8");
                    case "/v1/cases/" + NOT_EXISTING_CASE_UUID + "/exists":
                        return new MockResponse().setResponseCode(200).setBody("false")
                            .addHeader("Content-Type", "application/json; charset=utf-8");

                    case "/" + CASE_API_VERSION + "/cases/private": {
                        String bodyStr = body.readUtf8();
                        if (bodyStr.contains("filename=\"")) {
                            String bodyFilename = bodyStr.split(System.lineSeparator())[1].split("\r")[0];
                            if (bodyFilename.matches(".*filename=\".*" + TEST_FILE_WITH_ERRORS + "\".*")) {  // import file with errors
                                return new MockResponse().setResponseCode(200).setBody(importedCaseWithErrorsUuidAsString)
                                    .addHeader("Content-Type", "application/json; charset=utf-8");
                            } else if (bodyFilename.matches(".*filename=\".*" + TEST_FILE_IMPORT_ERRORS + "\"")) {  // import file with errors during import in the case server
                                return new MockResponse().setResponseCode(500)
                                    .addHeader("Content-Type", "application/json; charset=utf-8")
                                    .setBody("{\"timestamp\":\"2020-12-14T10:27:11.760+0000\",\"status\":500,\"error\":\"Internal Server Error\",\"message\":\"Error during import in the case server\",\"path\":\"/v1/networks\"}");
                            } else if (bodyFilename.matches(".*filename=\".*" + TEST_FILE_IMPORT_ERRORS_NO_MESSAGE_IN_RESPONSE_BODY + "\"")) {  // import file with errors during import in the case server without message in response body
                                return new MockResponse().setResponseCode(500)
                                    .addHeader("Content-Type", "application/json; charset=utf-8")
                                    .setBody("{\"timestamp\":\"2020-12-14T10:27:11.760+0000\",\"status\":500,\"error\":\"Internal Server Error\",\"message2\":\"Error during import in the case server\",\"path\":\"/v1/networks\"}");
                            } else if (bodyFilename.matches(".*filename=\".*blockingCaseFile\".*")) {
                                return new MockResponse().setResponseCode(200).setBody(importedBlockingCaseUuidAsString)
                                    .addHeader("Content-Type", "application/json; charset=utf-8");
                            } else {
                                return new MockResponse().setResponseCode(200).setBody(importedCaseUuidAsString)
                                    .addHeader("Content-Type", "application/json; charset=utf-8");
                            }
                        } else {
                            return new MockResponse().setResponseCode(200).setBody(importedCaseUuidAsString)
                                .addHeader("Content-Type", "application/json; charset=utf-8");
                        }
                    }

                    case "/" + CASE_API_VERSION + "/cases/" + IMPORTED_CASE_UUID_STRING:
                        JSONObject jsonObject = new JSONObject(Map.of("substationIds", List.of("s1", "s2", "s3")));
                        return new MockResponse().setResponseCode(200)
                            .setBody(new JSONArray(List.of(jsonObject)).toString())
                            .addHeader("Content-Type", "application/json; charset=utf-8");

                    case "/v1/networks?caseUuid=" + NEW_STUDY_CASE_UUID + "&variantId=" + FIRST_VARIANT_ID:
                    case "/v1/networks?caseUuid=" + IMPORTED_BLOCKING_CASE_UUID_STRING + "&variantId=" + FIRST_VARIANT_ID:
                        countDownLatch.await(2, TimeUnit.SECONDS);
                        return new MockResponse().setBody(String.valueOf(networkInfosAsString)).setResponseCode(200)
                            .addHeader("Content-Type", "application/json; charset=utf-8");
                    case "/v1/networks?caseUuid=" + CASE_UUID_STRING + "&variantId=" + FIRST_VARIANT_ID:
                    case "/v1/networks?caseUuid=" + IMPORTED_CASE_UUID_STRING + "&variantId=" + FIRST_VARIANT_ID:
                        return new MockResponse().setBody(String.valueOf(networkInfosAsString)).setResponseCode(200)
                            .addHeader("Content-Type", "application/json; charset=utf-8");
                    case "/v1/networks?caseUuid=" + CASE_2_UUID_STRING + "&variantId=" + FIRST_VARIANT_ID:
                        return new MockResponse().setBody(String.valueOf(networkInfos2AsString)).setResponseCode(200)
                            .addHeader("Content-Type", "application/json; charset=utf-8");
                    case "/v1/networks?caseUuid=" + CASE_3_UUID_STRING + "&variantId=" + FIRST_VARIANT_ID:
                        return new MockResponse().setBody(String.valueOf(networkInfos3AsString)).setResponseCode(200)
                            .addHeader("Content-Type", "application/json; charset=utf-8");
                    case "/v1/networks?caseUuid=" + CASE_4_UUID_STRING + "&variantId=" + FIRST_VARIANT_ID:
                        return new MockResponse().setBody(String.valueOf(networkInfos4AsString)).setResponseCode(200)
                            .addHeader("Content-Type", "application/json; charset=utf-8");
                    case "/v1/networks?caseUuid=" + CASE_UUID_CAUSING_IMPORT_ERROR + "&variantId=" + FIRST_VARIANT_ID:
                        return new MockResponse().setResponseCode(500);
                    case "/v1/networks?caseUuid=" + CASE_UUID_CAUSING_STUDY_CREATION_ERROR + "&variantId=" + FIRST_VARIANT_ID:
                        sendCaseImportFailedMessage(path, "ERROR WHILE IMPORTING STUDY");
                        return new MockResponse().setResponseCode(200);
                    case "/v1/networks?caseUuid=" + IMPORTED_CASE_WITH_ERRORS_UUID_STRING + "&variantId=" + FIRST_VARIANT_ID:
                        return new MockResponse().setBody(String.valueOf(networkInfosAsString)).setResponseCode(500)
                            .addHeader("Content-Type", "application/json; charset=utf-8")
                            .setBody("{\"timestamp\":\"2020-12-14T10:27:11.760+0000\",\"status\":500,\"error\":\"Internal Server Error\",\"message\":\"The network 20140116_0830_2D4_UX1_pst already contains an object 'GeneratorImpl' with the id 'BBE3AA1 _generator'\",\"path\":\"/v1/networks\"}");

                    case "/v1/lines?networkUuid=" + NETWORK_UUID_STRING:
                    case "/v1/substations?networkUuid=" + NETWORK_UUID_STRING:
                    case "/v1/lines?networkUuid=" + NETWORK_UUID_STRING + "&variantId=" + VARIANT_ID:
                    case "/v1/substations?networkUuid=" + NETWORK_UUID_STRING + "&variantId=" + VARIANT_ID:
                    case "/v1/networks/" + NETWORK_UUID_STRING + "/lines":
                    case "/v1/networks/" + NETWORK_UUID_STRING + "/substations":
                    case "/v1/networks/" + NETWORK_UUID_STRING + "/2-windings-transformers":
                    case "/v1/networks/" + NETWORK_UUID_STRING + "/3-windings-transformers":
                    case "/v1/networks/" + NETWORK_UUID_STRING + "/generators":
                    case "/v1/networks/" + NETWORK_UUID_STRING + "/batteries":
                    case "/v1/networks/" + NETWORK_UUID_STRING + "/dangling-lines":
                    case "/v1/networks/" + NETWORK_UUID_STRING + "/hvdc-lines":
                    case "/v1/networks/" + NETWORK_UUID_STRING + "/lcc-converter-stations":
                    case "/v1/networks/" + NETWORK_UUID_STRING + "/vsc-converter-stations":
                    case "/v1/networks/" + NETWORK_UUID_STRING + "/loads":
                    case "/v1/networks/" + NETWORK_UUID_STRING + "/loads-modification":
                    case "/v1/networks/" + NETWORK_UUID_STRING + "/shunt-compensators":
                    case "/v1/networks/" + NETWORK_UUID_STRING + "/static-var-compensators":
                    case "/v1/networks/" + NETWORK_UUID_STRING + "/all":
                        return new MockResponse().setBody(" ").setResponseCode(200)
                            .addHeader("Content-Type", "application/json; charset=utf-8");

                    case "/v1/networks?caseUuid=" + CASE_LOADFLOW_ERROR_UUID_STRING + "&variantId=" + FIRST_VARIANT_ID:
                        return new MockResponse().setBody(String.valueOf(networkLoadFlowErrorInfosAsString)).setResponseCode(200)
                            .addHeader("Content-Type", "application/json; charset=utf-8");

                    case "/v1/reports/" + NETWORK_UUID_STRING:
                        return new MockResponse().setResponseCode(200)
                            .setBody(mapper.writeValueAsString(REPORT_TEST))
                            .addHeader(HttpHeaders.CONTENT_TYPE, MediaType.APPLICATION_JSON_VALUE);

                    case "/v1/svg/" + NETWORK_UUID_STRING
                            + "/voltageLevelId?useName=false&centerLabel=false&diagonalLabel=false&topologicalColoring=false":
                        return new MockResponse().setResponseCode(200).setBody("byte")
                            .addHeader("Content-Type", "application/json; charset=utf-8");

                    case "/v1/svg-and-metadata/" + NETWORK_UUID_STRING
                            + "/voltageLevelId?useName=false&centerLabel=false&diagonalLabel=false&topologicalColoring=false":
                        return new MockResponse().setResponseCode(200).setBody("svgandmetadata")
                            .addHeader("Content-Type", "application/json; charset=utf-8");

                    case "/v1/substation-svg/" + NETWORK_UUID_STRING
                            + "/substationId?useName=false&centerLabel=false&diagonalLabel=false&topologicalColoring=false&substationLayout=horizontal":
                        return new MockResponse().setResponseCode(200).setBody("substation-byte")
                            .addHeader("Content-Type", "application/json; charset=utf-8");

                    case "/v1/substation-svg-and-metadata/" + NETWORK_UUID_STRING
                            + "/substationId?useName=false&centerLabel=false&diagonalLabel=false&topologicalColoring=false&substationLayout=horizontal":
                        return new MockResponse().setResponseCode(200).setBody("substation-svgandmetadata")
                            .addHeader("Content-Type", "application/json; charset=utf-8");

                    case "/v1/svg/" + NETWORK_UUID_STRING + "/voltageLevelNotFoundId?useName=false&centerLabel=false&diagonalLabel=false&topologicalColoring=false":
                    case "/v1/svg-and-metadata/" + NETWORK_UUID_STRING + "/voltageLevelNotFoundId?useName=false&centerLabel=false&diagonalLabel=false&topologicalColoring=false":
                    case "/v1/substation-svg/" + NETWORK_UUID_STRING + "/substationNotFoundId?useName=false&centerLabel=false&diagonalLabel=false&topologicalColoring=false&substationLayout=horizontal":
                    case "/v1/substation-svg-and-metadata/" + NETWORK_UUID_STRING + "/substationNotFoundId?useName=false&centerLabel=false&diagonalLabel=false&topologicalColoring=false&substationLayout=horizontal":
                        return new MockResponse().setResponseCode(404);

                    case "/v1/svg/" + NETWORK_UUID_STRING + "/voltageLevelErrorId?useName=false&centerLabel=false&diagonalLabel=false&topologicalColoring=false":
                    case "/v1/svg-and-metadata/" + NETWORK_UUID_STRING + "/voltageLevelErrorId?useName=false&centerLabel=false&diagonalLabel=false&topologicalColoring=false":
                    case "/v1/substation-svg/" + NETWORK_UUID_STRING + "/substationErrorId?useName=false&centerLabel=false&diagonalLabel=false&topologicalColoring=false&substationLayout=horizontal":
                    case "/v1/substation-svg-and-metadata/" + NETWORK_UUID_STRING + "/substationErrorId?useName=false&centerLabel=false&diagonalLabel=false&topologicalColoring=false&substationLayout=horizontal":
                        return new MockResponse().setResponseCode(500)
                            .addHeader("Content-Type", "application/json; charset=utf-8")
                            .setBody("{\"timestamp\":\"2020-12-14T10:27:11.760+0000\",\"status\":500,\"error\":\"Internal Server Error\",\"message\":\"tmp\",\"path\":\"/v1/networks\"}");

                    case "/v1/network-area-diagram/" + NETWORK_UUID_STRING + "?depth=0&voltageLevelsIds=vlFr1A":
                        return new MockResponse().setResponseCode(200).setBody("nad-svg")
                                .addHeader("Content-Type", "application/json; charset=utf-8");

                    case "/v1/svg-component-libraries":
                        return new MockResponse().setResponseCode(200).setBody("[\"GridSuiteAndConvergence\",\"Convergence\"]")
                            .addHeader("Content-Type", "application/json; charset=utf-8");

                    case "/v1/export/formats":
                        return new MockResponse().setResponseCode(200).setBody("[\"CGMES\",\"UCTE\",\"XIIDM\"]")
                            .addHeader("Content-Type", "application/json; charset=utf-8");

                    case "/v1/networks/" + NETWORK_UUID_STRING + "/export/XIIDM":
                        return new MockResponse().setResponseCode(200).addHeader("Content-Disposition", "attachment; filename=fileName").setBody("byteData")
                            .addHeader("Content-Type", "application/json; charset=utf-8");

                    case "/v1/networks/" + NETWORK_UUID_STRING + "/export/XIIDM" + "?variantId=" + VARIANT_ID:
                        return new MockResponse().setResponseCode(200).addHeader("Content-Disposition", "attachment; filename=fileName").setBody("byteData")
                                .addHeader("Content-Type", "application/json; charset=utf-8");

                    case "/v1/results/" + SECURITY_ANALYSIS_RESULT_UUID + "?limitType":
                    case "/v1/results/" + SECURITY_ANALYSIS_OTHER_NODE_RESULT_UUID + "?limitType":
                        return new MockResponse().setResponseCode(200).setBody(SECURITY_ANALYSIS_RESULT_JSON)
                            .addHeader("Content-Type", "application/json; charset=utf-8");
                    case "/v1/results/" + SECURITY_ANALYSIS_RESULT_UUID + "/status":
                    case "/v1/results/" + SECURITY_ANALYSIS_OTHER_NODE_RESULT_UUID + "/status":
                        return new MockResponse().setResponseCode(200).setBody(SECURITY_ANALYSIS_STATUS_JSON)
                            .addHeader("Content-Type", "application/json; charset=utf-8");
                    case "/v1/results/" + SECURITY_ANALYSIS_RESULT_UUID:
                        if (request.getMethod().equals("DELETE")) {
                            return new MockResponse().setResponseCode(200).setBody(SECURITY_ANALYSIS_STATUS_JSON)
                                    .addHeader("Content-Type", "application/json; charset=utf-8");
                        }
                        return new MockResponse().setResponseCode(500);
                    case "/v1/results/invalidate-status?resultUuid=" + SECURITY_ANALYSIS_RESULT_UUID:
                    case "/v1/results/invalidate-status?resultUuid=" + SECURITY_ANALYSIS_OTHER_NODE_RESULT_UUID:
                        return new MockResponse().setResponseCode(200).addHeader("Content-Type",
                                "application/json; charset=utf-8");

                    case "/v1/results/" + SENSITIVITY_ANALYSIS_OTHER_NODE_RESULT_UUID:
                        return new MockResponse().setResponseCode(200).setBody(SENSITIVITY_ANALYSIS_RESULT_JSON)
                            .addHeader("Content-Type", "application/json; charset=utf-8");
                    case "/v1/results/" + SENSITIVITY_ANALYSIS_RESULT_UUID + "/status":
                    case "/v1/results/" + SENSITIVITY_ANALYSIS_OTHER_NODE_RESULT_UUID + "/status":
                        return new MockResponse().setResponseCode(200).setBody(SENSITIVITY_ANALYSIS_STATUS_JSON)
                            .addHeader("Content-Type", "application/json; charset=utf-8");
                    case "/v1/results/" + SENSITIVITY_ANALYSIS_RESULT_UUID:
                        if (request.getMethod().equals("DELETE")) {
                            return new MockResponse().setResponseCode(200).setBody(SENSITIVITY_ANALYSIS_STATUS_JSON)
                                .addHeader("Content-Type", "application/json; charset=utf-8");
                        } else {
                            return new MockResponse().setResponseCode(200).setBody(SENSITIVITY_ANALYSIS_RESULT_JSON)
                            .addHeader("Content-Type", "application/json; charset=utf-8");
                        }
                    case "/v1/results/invalidate-status?resultUuid=" + SENSITIVITY_ANALYSIS_RESULT_UUID:
                    case "/v1/results/invalidate-status?resultUuid=" + SENSITIVITY_ANALYSIS_OTHER_NODE_RESULT_UUID:
                        return new MockResponse().setResponseCode(200).addHeader("Content-Type",
                            "application/json; charset=utf-8");

                    case "/v1/networks/" + NETWORK_UUID_STRING + "/voltage-levels/" + VOLTAGE_LEVEL_ID + "/configured-buses":
                        return new MockResponse().setResponseCode(200).setBody(busesDataAsString)
                                .addHeader("Content-Type", "application/json; charset=utf-8");

                    case "/v1/networks/" + NETWORK_UUID_STRING + "/voltage-levels/" + VOLTAGE_LEVEL_ID + "/busbar-sections":
                        return new MockResponse().setResponseCode(200).setBody(busbarSectionsDataAsString)
                                .addHeader("Content-Type", "application/json; charset=utf-8");

                    case "/v1/networks/" + NETWORK_UUID_STRING + "/loads/" + LOAD_ID_1:
                        return new MockResponse().setResponseCode(200).setBody(loadDataAsString)
                                .addHeader("Content-Type", "application/json; charset=utf-8");

                    case "/v1/networks/" + NETWORK_UUID_STRING + "/lines/" + LINE_ID_1:
                        return new MockResponse().setResponseCode(200).setBody(lineDataAsString)
                                .addHeader("Content-Type", "application/json; charset=utf-8");

                    case "/v1/networks/" + NETWORK_UUID_STRING + "/generators/" + GENERATOR_ID_1:
                        return new MockResponse().setResponseCode(200).setBody(generatorDataAsString)
                                .addHeader("Content-Type", "application/json; charset=utf-8");

                    case "/v1/networks/" + NETWORK_UUID_STRING + "/shunt-compensators/" + SHUNT_COMPENSATOR_ID_1:
                        return new MockResponse().setResponseCode(200).setBody(shuntCompensatorDataAsString)
                                .addHeader("Content-Type", "application/json; charset=utf-8");

                    case "/v1/networks/" + NETWORK_UUID_STRING + "/2-windings-transformers/" + TWO_WINDINGS_TRANSFORMER_ID_1:
                        return new MockResponse().setResponseCode(200).setBody(twoWindingsTransformerDataAsString)
                                .addHeader("Content-Type", "application/json; charset=utf-8");

                    case "/v1/networks/" + NETWORK_UUID_STRING + "/substations/" + SUBSTATION_ID_1:
                        return new MockResponse().setResponseCode(200).setBody(substationDataAsString)
                                .addHeader("Content-Type", "application/json; charset=utf-8");

                    case "/v1/networks/" + NETWORK_UUID_STRING + "/voltage-levels/" + VL_ID_1:
                        return new MockResponse().setResponseCode(200).setBody(voltageLevelDataAsString)
                                .addHeader("Content-Type", "application/json; charset=utf-8");
                    case "/v1/networks/" + NETWORK_UUID_STRING + "/" + VARIANT_ID:
                    case "/v1/networks/" + NETWORK_UUID_STRING + "/" + VARIANT_ID_2:
                    case "/v1/networks/" + NETWORK_UUID_STRING + "/" + VARIANT_ID_3:
                        return new MockResponse().setResponseCode(200);
                    default:
                        LOGGER.error("Unhandled method+path: " + request.getMethod() + " " + request.getPath());
                        return new MockResponse().setResponseCode(418);
                }
            }
        };
        server.setDispatcher(dispatcher);
    }

    private void sendCaseImportSucceededMessage(String requestPath, NetworkInfos networkInfos, String format) {
        Pattern receiverPattern = Pattern.compile("receiver=(.*)");
        Matcher matcher = receiverPattern.matcher(requestPath);
        if (matcher.find()) {
            String receiverUrlString = matcher.group(1);
            input.send(MessageBuilder.withPayload("").setHeader("receiver", URLDecoder.decode(receiverUrlString, StandardCharsets.UTF_8))
                    .setHeader("networkUuid", networkInfos.getNetworkUuid().toString())
                    .setHeader("networkId", networkInfos.getNetworkId())
                    .setHeader("caseFormat", format)
                    .build(), "case.import.succeeded");
        }
    }

    private void sendCaseImportFailedMessage(String requestPath, String errorMessage) {
        Pattern receiverPattern = Pattern.compile("receiver=(.*)");
        Matcher matcher = receiverPattern.matcher(requestPath);
        if (matcher.find()) {
            String receiverUrlString = matcher.group(1);
            input.send(MessageBuilder.withPayload("").setHeader("receiver", URLDecoder.decode(receiverUrlString, StandardCharsets.UTF_8))
                    .setHeader("errorMessage", errorMessage)
                    .build(), "case.import.failed");
        }
    }

    private Set<String> getRequestsDone(int n) {
        return IntStream.range(0, n).mapToObj(i -> {
            try {
                return server.takeRequest(TIMEOUT, TimeUnit.MILLISECONDS).getPath();
            } catch (InterruptedException e) {
                LOGGER.error("Error while attempting to get the request done : ", e);
            }
            return null;
        }).collect(Collectors.toSet());
    }

    private static class RequestWithBody {

        public RequestWithBody(String path, String body) {
            this.path = path;
            this.body = body;
        }

        public String getPath() {
            return path;
        }

        public String getBody() {
            return body;
        }

        private final String path;
        private final String body;
    }

    private Set<RequestWithBody> getRequestsWithBodyDone(int n) {
        return IntStream.range(0, n).mapToObj(i -> {
            try {
                var request = server.takeRequest(TIMEOUT, TimeUnit.MILLISECONDS);
                return new RequestWithBody(request.getPath(), request.getBody().readUtf8());
            } catch (InterruptedException e) {
                LOGGER.error("Error while attempting to get the request done : ", e);
            }
            return null;
        }).collect(Collectors.toSet());
    }

    private UUID getRootNodeUuid(UUID studyUuid) {
        return networkModificationTreeService.getStudyRootNodeUuid(studyUuid);
    }

    @Test
    public void testSearch() throws Exception {
        MvcResult mvcResult;
        String resultAsString;
        UUID studyUuid = createStudy("userId", CASE_UUID);
        UUID rootNodeId = getRootNodeUuid(studyUuid);

        mvcResult = mockMvc
                .perform(get("/v1/search?q={request}", String.format("userId:%s", "userId")).header("userId", "userId"))
                .andExpectAll(status().isOk(), content().contentType(MediaType.APPLICATION_JSON)).andReturn();
        resultAsString = mvcResult.getResponse().getContentAsString();
        List<CreatedStudyBasicInfos> createdStudyBasicInfosList = mapper.readValue(resultAsString,
                new TypeReference<List<CreatedStudyBasicInfos>>() {
                });
        assertThat(createdStudyBasicInfosList, new MatcherJson<>(mapper, studiesInfos));

        mvcResult = mockMvc
                .perform(get("/v1/studies/{studyUuid}/nodes/{nodeUuid}/search?userInput={request}&fieldSelector=name",
                        studyUuid, rootNodeId, "B").header("userId", "userId"))
                .andExpectAll(status().isOk(), content().contentType(MediaType.APPLICATION_JSON)).andReturn();
        resultAsString = mvcResult.getResponse().getContentAsString();
        List<EquipmentInfos> equipmentInfos = mapper.readValue(resultAsString,
                new TypeReference<List<EquipmentInfos>>() {
                });
        assertThat(equipmentInfos, new MatcherJson<>(mapper, linesInfos));

        mvcResult = mockMvc
                .perform(get("/v1/studies/{studyUuid}/nodes/{nodeUuid}/search?userInput={request}&fieldSelector=NAME",
                        studyUuid, rootNodeId, "B").header("userId", "userId"))
                .andExpectAll(status().isOk(), content().contentType(MediaType.APPLICATION_JSON)).andReturn();
        resultAsString = mvcResult.getResponse().getContentAsString();
        equipmentInfos = mapper.readValue(resultAsString, new TypeReference<List<EquipmentInfos>>() {
        });
        assertThat(equipmentInfos, new MatcherJson<>(mapper, linesInfos));

        mvcResult = mockMvc
                .perform(get("/v1/studies/{studyUuid}/nodes/{nodeUuid}/search?userInput={request}&fieldSelector=ID",
                        studyUuid, rootNodeId, "B").header("userId", "userId"))
                .andExpectAll(status().isOk(), content().contentType(MediaType.APPLICATION_JSON)).andReturn();
        resultAsString = mvcResult.getResponse().getContentAsString();
        equipmentInfos = mapper.readValue(resultAsString, new TypeReference<List<EquipmentInfos>>() {
        });
        assertThat(equipmentInfos, new MatcherJson<>(mapper, linesInfos));

        mvcResult = mockMvc
                .perform(get("/v1/studies/{studyUuid}/nodes/{nodeUuid}/search?userInput={request}&fieldSelector=bogus",
                        studyUuid, rootNodeId, "B").header("userId", "userId"))
                .andExpectAll(status().isBadRequest(),
                        content().string("Enum unknown entry 'bogus' should be among NAME, ID"))
                .andReturn();
    }

    @Test
    public void test() throws Exception {
        MvcResult result;
        String resultAsString;

        //empty list
        mockMvc.perform(get("/v1/studies").header("userId", "userId")).andExpectAll(status().isOk(),
                content().contentType(MediaType.APPLICATION_JSON), content().string("[]"));

        //empty list
        mockMvc.perform(get("/v1/study_creation_requests").header("userId", "userId")).andExpectAll(status().isOk(),
                content().contentType(MediaType.APPLICATION_JSON), content().string("[]"));

        //insert a study
        UUID studyUuid = createStudy("userId", CASE_UUID);

        // check the study
        result = mockMvc.perform(get("/v1/studies/{studyUuid}", studyUuid).header("userId", "userId"))
                .andExpectAll(status().isOk(), content().contentType(MediaType.APPLICATION_JSON)).andReturn();

        resultAsString = result.getResponse().getContentAsString();
        StudyInfos infos = mapper.readValue(resultAsString, StudyInfos.class);

        assertThat(infos, createMatcherStudyInfos(studyUuid, "userId", "UCTE"));

        //insert a study with a non existing case and except exception
        result = mockMvc.perform(post("/v1/studies/cases/{caseUuid}?isPrivate={isPrivate}",
                NOT_EXISTING_CASE_UUID, "false").header("userId", "userId"))
                .andExpectAll(status().isFailedDependency(), content().contentType(MediaType.valueOf("text/plain;charset=UTF-8"))).andReturn();
        assertEquals("The case '" + NOT_EXISTING_CASE_UUID + "' does not exist", result.getResponse().getContentAsString());

        assertTrue(getRequestsDone(1)
                .contains(String.format("/v1/cases/%s/exists", NOT_EXISTING_CASE_UUID)));

        result = mockMvc.perform(get("/v1/studies").header("userId", "userId"))
                .andExpectAll(status().isOk(), content().contentType(MediaType.APPLICATION_JSON)).andReturn();

        resultAsString = result.getResponse().getContentAsString();
        List<CreatedStudyBasicInfos> createdStudyBasicInfosList = mapper.readValue(resultAsString,
                new TypeReference<List<CreatedStudyBasicInfos>>() {
                });

        assertThat(createdStudyBasicInfosList.get(0), createMatcherCreatedStudyBasicInfos(studyUuid, "userId", "UCTE"));

        //insert the same study but with another user (should work)
        //even with the same name should work
        studyUuid = createStudy("userId2", CASE_UUID);

        resultAsString = mockMvc.perform(get("/v1/studies").header("userId", "userId2"))
                .andExpectAll(status().isOk(), content().contentType(MediaType.APPLICATION_JSON)).andReturn().getResponse().getContentAsString();

        createdStudyBasicInfosList = mapper.readValue(resultAsString,
                new TypeReference<List<CreatedStudyBasicInfos>>() {
                });

        assertThat(createdStudyBasicInfosList.get(0),
                        createMatcherCreatedStudyBasicInfos(studyUuid, "userId2", "UCTE"));

        //insert a study with a case (multipartfile)
        UUID s2Uuid = createStudy("userId", TEST_FILE, IMPORTED_CASE_UUID_STRING, true);

        // check the study s2
        result = mockMvc.perform(get("/v1/studies/{studyUuid}", s2Uuid).header("userId", "userId"))
                .andExpectAll(status().isOk(), content().contentType(MediaType.APPLICATION_JSON)).andReturn();

        resultAsString = result.getResponse().getContentAsString();
        StudyInfos studyInfos = mapper.readValue(resultAsString, StudyInfos.class);

        assertThat(studyInfos, createMatcherStudyInfos(s2Uuid, "userId", "XIIDM"));

        UUID randomUuid = UUID.randomUUID();
        //get a non existing study -> 404 not found
        mockMvc.perform(get("/v1/studies/{studyUuid}", randomUuid).header("userId", "userId"))
            .andExpectAll(status().isNotFound(),
                content().contentType(MediaType.APPLICATION_JSON),
                jsonPath("$").value(STUDY_NOT_FOUND.name()));

        UUID studyNameUserIdUuid = studyRepository.findAll().get(0).getId();

        //delete existing study s2
        mockMvc.perform(delete("/v1/studies/{studyUuid}", s2Uuid).header("userId", "userId"))
                .andExpect(status().isOk());

        // assert that the broker message has been sent
        Message<byte[]> message = output.receive(TIMEOUT);
        assertEquals("", new String(message.getPayload()));
        MessageHeaders headers = message.getHeaders();
        assertEquals("userId", headers.get(NotificationService.HEADER_USER_ID));
        assertEquals(s2Uuid, headers.get(NotificationService.HEADER_STUDY_UUID));
        assertEquals(NotificationService.UPDATE_TYPE_STUDY_DELETE, headers.get(HEADER_UPDATE_TYPE));

        var httpRequests = getRequestsDone(3);
        assertTrue(httpRequests.stream().anyMatch(r -> r.matches("/v1/groups/.*")));
        assertEquals(2, httpRequests.stream().filter(p -> p.matches("/v1/reports/.*")).count());

        // expect only 1 study (public one) since the other is private and we use
        // another userId
        result = mockMvc.perform(get("/v1/studies").header("userId", "a"))
                .andExpectAll(status().isOk(), content().contentType(MediaType.APPLICATION_JSON)).andReturn();

        resultAsString = result.getResponse().getContentAsString();
        createdStudyBasicInfosList = mapper.readValue(resultAsString,
                new TypeReference<List<CreatedStudyBasicInfos>>() {
                });
        assertEquals(2, createdStudyBasicInfosList.size());

        //get available export format
        mockMvc.perform(get("/v1/export-network-formats")).andExpectAll(status().isOk(),
                content().string("[\"CGMES\",\"UCTE\",\"XIIDM\"]"));

        assertTrue(getRequestsDone(1).contains("/v1/export/formats"));

        //export a network
        UUID rootNodeUuid = getRootNodeUuid(studyNameUserIdUuid);
        mockMvc.perform(get("/v1/studies/{studyUuid}/nodes/{nodeUuid}/export-network/{format}", studyNameUserIdUuid, rootNodeUuid, "XIIDM"))
                .andExpect(status().isOk());

        assertTrue(getRequestsDone(1).contains(String.format("/v1/networks/%s/export/XIIDM", NETWORK_UUID_STRING)));

        mockMvc.perform(get("/v1/studies/{studyUuid}/nodes/{nodeUuid}/export-network/{format}?formatParameters=%7B%22iidm.export.xml.indent%22%3Afalse%7D", studyNameUserIdUuid, rootNodeUuid, "XIIDM"))
            .andExpect(status().isOk());
        getRequestsDone(1); // just consume it

        NetworkModificationNode modificationNode1 = createNetworkModificationNode(studyNameUserIdUuid, rootNodeUuid, UUID.randomUUID(), VARIANT_ID, "node 3");
        UUID modificationNode1Uuid = modificationNode1.getId();

        mockMvc.perform(get("/v1/studies/{studyUuid}/nodes/{nodeUuid}/export-network/{format}", studyNameUserIdUuid, modificationNode1Uuid, "XIIDM"))
            .andExpect(status().isInternalServerError());

        modificationNode1.setBuildStatus(BuildStatus.BUILT);
        networkModificationTreeService.updateNode(studyNameUserIdUuid, modificationNode1);
        output.receive(TIMEOUT);

        mockMvc.perform(get("/v1/studies/{studyUuid}/nodes/{nodeUuid}/export-network/{format}", studyNameUserIdUuid, modificationNode1Uuid, "XIIDM"))
            .andExpect(status().isOk());

        assertTrue(getRequestsDone(1).contains(String.format("/v1/networks/%s/export/XIIDM?variantId=%s", NETWORK_UUID_STRING, VARIANT_ID)));
    }

    @Test
    public void testCreateStudyWithImportParameters() throws Exception {
        HashMap<String, Object> importParameters = new HashMap<String, Object>();
        ArrayList<String> randomListParam = new ArrayList<String>();
        randomListParam.add("paramValue1");
        randomListParam.add("paramValue2");
        importParameters.put("randomListParam", randomListParam);
        importParameters.put("randomParam2", "randomParamValue");

        createStudyWithImportParameters("userId", CASE_UUID, importParameters);
    }

    @Test
    public void testMetadata() throws Exception {
        UUID studyUuid = createStudy("userId", CASE_UUID);
        UUID oldStudyUuid = studyUuid;

        studyUuid = createStudy("userId2", CASE_UUID);

        MvcResult mvcResult = mockMvc
                .perform(get("/v1/studies/metadata?ids="
                        + Stream.of(oldStudyUuid, studyUuid).map(Object::toString).collect(Collectors.joining(",")))
                        .header("userId", "userId"))
                .andExpectAll(status().isOk(), content().contentType(MediaType.APPLICATION_JSON)).andReturn();
        String resultAsString = mvcResult.getResponse().getContentAsString();
        List<CreatedStudyBasicInfos> createdStudyBasicInfosList = mapper.readValue(resultAsString,
                new TypeReference<List<CreatedStudyBasicInfos>>() {
                });

        assertNotNull(createdStudyBasicInfosList);
        assertEquals(2, createdStudyBasicInfosList.size());
        if (!createdStudyBasicInfosList.get(0).getId().equals(oldStudyUuid)) {
            Collections.reverse(createdStudyBasicInfosList);
        }
        assertTrue(createMatcherCreatedStudyBasicInfos(oldStudyUuid, "userId", "UCTE")
                .matchesSafely(createdStudyBasicInfosList.get(0)));
        assertTrue(createMatcherCreatedStudyBasicInfos(studyUuid, "userId2", "UCTE")
                .matchesSafely(createdStudyBasicInfosList.get(1)));
    }

    @Test
    public void testNotifyStudyMetadataUpdated() throws Exception {
        UUID studyUuid = UUID.randomUUID();
        mockMvc.perform(post("/v1/studies/{studyUuid}/notification?type=metadata_updated", studyUuid)
                .header("userId", "userId"))
                .andExpect(status().isOk());
        checkStudyMetadataUpdatedMessagesReceived(studyUuid);

        mockMvc.perform(post("/v1/studies/{studyUuid}/notification?type=NOT_EXISTING_TYPE", UUID.randomUUID())
                .header("userId", "userId"))
                .andExpect(status().isBadRequest());
    }

    @Test
    public void testLogsReport() throws Exception {
        UUID studyUuid = createStudy("userId", CASE_UUID);
        UUID rootNodeUuid = getRootNodeUuid(studyUuid);

        MvcResult mvcResult = mockMvc.perform(get("/v1/studies/{studyUuid}/nodes/{nodeUuid}/report", studyUuid, rootNodeUuid).header("userId", "userId"))
                .andExpect(status().isOk()).andReturn();
        String resultAsString = mvcResult.getResponse().getContentAsString();
        List<ReporterModel> reporterModel = mapper.readValue(resultAsString, new TypeReference<List<ReporterModel>>() { });

        assertThat(reporterModel.get(0), new MatcherReport(REPORT_TEST_ROOT_NODE));
        assertTrue(getRequestsDone(1).stream().anyMatch(r -> r.matches("/v1/reports/.*")));

        mockMvc.perform(delete("/v1/studies/{studyUuid}/nodes/{nodeUuid}/report", studyUuid, rootNodeUuid).header("userId", "userId"))
            .andExpect(status().isOk());

        assertTrue(getRequestsDone(1).stream().anyMatch(r -> r.matches("/v1/reports/.*")));
    }

    @Test
    public void testLoadFlow() throws Exception {
        MvcResult mvcResult;
        String resultAsString;
        //insert a study
        UUID studyNameUserIdUuid = createStudy("userId", CASE_UUID);
        UUID rootNodeUuid = getRootNodeUuid(studyNameUserIdUuid);
        NetworkModificationNode modificationNode1 = createNetworkModificationNode(studyNameUserIdUuid, rootNodeUuid,
                UUID.randomUUID(), VARIANT_ID, "node 1");
        UUID modificationNode1Uuid = modificationNode1.getId();
        NetworkModificationNode modificationNode2 = createNetworkModificationNode(studyNameUserIdUuid,
                modificationNode1Uuid, UUID.randomUUID(), VARIANT_ID, "node 2");
        UUID modificationNode2Uuid = modificationNode2.getId();
        NetworkModificationNode modificationNode3 = createNetworkModificationNode(studyNameUserIdUuid,
                modificationNode2Uuid, UUID.randomUUID(), VARIANT_ID_3, "node 3");
        UUID modificationNode3Uuid = modificationNode3.getId();

        // run a loadflow on root node (not allowed)
        mockMvc.perform(put("/v1/studies/{studyUuid}/nodes/{nodeUuid}/loadflow/run", studyNameUserIdUuid, rootNodeUuid))
            .andExpect(status().isForbidden());

        //run a loadflow
        mockMvc.perform(put("/v1/studies/{studyUuid}/nodes/{nodeUuid}/loadflow/run", studyNameUserIdUuid,
                modificationNode2Uuid)).andExpect(
                        status().isOk());

        checkUpdateModelStatusMessagesReceived(studyNameUserIdUuid, modificationNode2Uuid, NotificationService.UPDATE_TYPE_LOADFLOW_STATUS);
        checkUpdateModelStatusMessagesReceived(studyNameUserIdUuid, modificationNode2Uuid, NotificationService.UPDATE_TYPE_LOADFLOW);

        assertTrue(getRequestsDone(1).stream().anyMatch(r -> r.matches("/v1/networks/" + NETWORK_UUID_STRING + "/run\\?reportId=.*&reportName=loadflow&provider=" + defaultLoadflowProvider + "&variantId=" + VARIANT_ID)));

        // check load flow status
        mvcResult = mockMvc.perform(get("/v1/studies/{studyUuid}/nodes/{nodeUuid}/loadflow/infos", studyNameUserIdUuid,
                        modificationNode2Uuid)).andExpectAll(
                                status().isOk(),
                                content().contentType(MediaType.APPLICATION_JSON))
            .andReturn();
        resultAsString = mvcResult.getResponse().getContentAsString();
        LoadFlowInfos loadFlowInfos = mapper.readValue(resultAsString, LoadFlowInfos.class);

        assertThat(loadFlowInfos, new MatcherLoadFlowInfos(
                        LoadFlowInfos.builder().loadFlowStatus(LoadFlowStatus.CONVERGED).build()));

        //try to run a another loadflow
        mockMvc.perform(put("/v1/studies/{studyUuid}/nodes/{nodeUuid}/loadflow/run", studyNameUserIdUuid,
                        modificationNode2Uuid)).andExpectAll(
                                status().isForbidden(),
                                jsonPath("$", is(LOADFLOW_NOT_RUNNABLE.name())));

        // get default LoadFlowParameters
        mockMvc.perform(get("/v1/studies/{studyUuid}/loadflow/parameters", studyNameUserIdUuid)).andExpectAll(
                status().isOk(),
                content().string(LOAD_PARAMETERS_JSON));

        // setting loadFlow Parameters
        LoadFlowParameters lfpBody = new LoadFlowParameters(LoadFlowParameters.VoltageInitMode.DC_VALUES, true,
                false, true, false, true, false, true, true, true,
                LoadFlowParameters.BalanceType.PROPORTIONAL_TO_CONFORM_LOAD, true,
                EnumSet.noneOf(Country.class), LoadFlowParameters.ConnectedComponentMode.MAIN, true);
        String lfpBodyJson = objectWriter.writeValueAsString(lfpBody);
        mockMvc.perform(
                post("/v1/studies/{studyUuid}/loadflow/parameters", studyNameUserIdUuid)
            .header("userId", "userId")
            .contentType(MediaType.APPLICATION_JSON)
                    .content(lfpBodyJson)).andExpect(
                            status().isOk());

        checkUpdateModelsStatusMessagesReceived(studyNameUserIdUuid, null);

        // getting setted values
        mockMvc.perform(get("/v1/studies/{studyUuid}/loadflow/parameters", studyNameUserIdUuid)).andExpectAll(
                status().isOk(),
                content().string(LOAD_PARAMETERS_JSON2));

        // run loadflow with new parameters
        mockMvc.perform(put("/v1/studies/{studyUuid}/nodes/{nodeUuid}/loadflow/run", studyNameUserIdUuid,
                modificationNode2Uuid)).andExpect(
                        status().isOk());

        checkUpdateModelStatusMessagesReceived(studyNameUserIdUuid, modificationNode2Uuid, NotificationService.UPDATE_TYPE_LOADFLOW_STATUS);
        checkUpdateModelStatusMessagesReceived(studyNameUserIdUuid, modificationNode2Uuid, NotificationService.UPDATE_TYPE_LOADFLOW);

        assertTrue(getRequestsDone(1).stream().anyMatch(r -> r.matches("/v1/networks/" + NETWORK_UUID_STRING + "/run\\?reportId=.*&reportName=loadflow&provider=" + defaultLoadflowProvider + "&variantId=" + VARIANT_ID)));

        // get default load flow provider
        mockMvc.perform(get("/v1/studies/{studyUuid}/loadflow/provider", studyNameUserIdUuid)).andExpectAll(
                status().isOk(),
                content().string(defaultLoadflowProvider));

        // set load flow provider
        mockMvc.perform(post("/v1/studies/{studyUuid}/loadflow/provider", studyNameUserIdUuid).header("userId", "userId").contentType(MediaType.TEXT_PLAIN).content("Hades2"))
            .andExpect(status().isOk());

        checkUpdateModelStatusMessagesReceived(studyNameUserIdUuid, null, NotificationService.UPDATE_TYPE_LOADFLOW_STATUS);

        // get load flow provider
        mockMvc.perform(get("/v1/studies/{studyUuid}/loadflow/provider", studyNameUserIdUuid)).andExpectAll(
                    status().isOk(),
                    content().string("Hades2"));

        // reset load flow provider to default one
        mockMvc.perform(post("/v1/studies/{studyUuid}/loadflow/provider", studyNameUserIdUuid).header("userId", "userId"))
            .andExpect(status().isOk());

        checkUpdateModelStatusMessagesReceived(studyNameUserIdUuid, null, NotificationService.UPDATE_TYPE_LOADFLOW_STATUS);

        // get default load flow provider again
        mockMvc.perform(get("/v1/studies/{studyUuid}/loadflow/provider", studyNameUserIdUuid)).andExpectAll(
                status().isOk(),
                content().string(defaultLoadflowProvider));

        //run a loadflow on another node
        mockMvc.perform(put("/v1/studies/{studyUuid}/nodes/{nodeUuid}/loadflow/run", studyNameUserIdUuid,
                modificationNode3Uuid)).andExpect(status().isOk());

        checkUpdateModelStatusMessagesReceived(studyNameUserIdUuid, modificationNode3Uuid, NotificationService.UPDATE_TYPE_LOADFLOW_STATUS);
        checkUpdateModelStatusMessagesReceived(studyNameUserIdUuid, modificationNode3Uuid, NotificationService.UPDATE_TYPE_LOADFLOW);

        assertTrue(getRequestsDone(1).stream().anyMatch(r -> r.matches("/v1/networks/" + NETWORK_UUID_STRING + "/run\\?reportId=.*&reportName=loadflow&provider=" + defaultLoadflowProvider + "&variantId=" + VARIANT_ID_3)));

        // check load flow status
        mvcResult = mockMvc.perform(get("/v1/studies/{studyUuid}/nodes/{nodeUuid}/loadflow/infos", studyNameUserIdUuid,
                        modificationNode3Uuid)).andExpectAll(
                                status().isOk(),
                                content().contentType(MediaType.APPLICATION_JSON))
            .andReturn();
        resultAsString = mvcResult.getResponse().getContentAsString();
        LoadFlowInfos lfInfos = mapper.readValue(resultAsString, LoadFlowInfos.class);

        assertThat(lfInfos, new MatcherLoadFlowInfos(
                        LoadFlowInfos.builder().loadFlowStatus(LoadFlowStatus.CONVERGED).build()));
    }

    @Test
    public void testLoadFlowError() throws Exception {
        UUID studyNameUserIdUuid = createStudy("userId", CASE_LOADFLOW_ERROR_UUID);
        UUID rootNodeUuid = getRootNodeUuid(studyNameUserIdUuid);
        NetworkModificationNode modificationNode = createNetworkModificationNode(studyNameUserIdUuid, rootNodeUuid,
                UUID.randomUUID(), VARIANT_ID, "node");
        UUID modificationNodeUuid = modificationNode.getId();

        // run loadflow
        mockMvc.perform(put("/v1/studies/{studyUuid}/nodes/{nodeUuid}/loadflow/run", studyNameUserIdUuid, modificationNodeUuid))
            .andExpect(status().isOk());

        checkUpdateModelStatusMessagesReceived(studyNameUserIdUuid, modificationNodeUuid, NotificationService.UPDATE_TYPE_LOADFLOW_STATUS);
        checkUpdateModelStatusMessagesReceived(studyNameUserIdUuid, modificationNodeUuid, NotificationService.UPDATE_TYPE_LOADFLOW);
        assertTrue(getRequestsDone(1).stream().anyMatch(r -> r.matches("/v1/networks/" + NETWORK_LOADFLOW_ERROR_UUID_STRING + "/run\\?reportId=.*&reportName=loadflow&provider=" + defaultLoadflowProvider + "&variantId=" + VARIANT_ID)));

        // check load flow status
        MvcResult mvcResult = mockMvc.perform(get("/v1/studies/{studyUuid}/nodes/{nodeUuid}/loadflow/infos", studyNameUserIdUuid,
                        modificationNodeUuid)).andExpectAll(
                                status().isOk(),
                                content().contentType(MediaType.APPLICATION_JSON))
            .andReturn();
        String resultAsString = mvcResult.getResponse().getContentAsString();
        LoadFlowInfos lfInfos = mapper.readValue(resultAsString, LoadFlowInfos.class);

        assertThat(lfInfos, new MatcherLoadFlowInfos(
                LoadFlowInfos.builder().loadFlowStatus(LoadFlowStatus.DIVERGED).build()));
    }

    private void testSecurityAnalysisWithNodeUuid(UUID studyUuid, UUID nodeUuid, UUID resultUuid) throws Exception {
        MvcResult mvcResult;
        String resultAsString;

        // security analysis not found
        mockMvc.perform(get("/v1/security-analysis/results/{resultUuid}", NOT_FOUND_SECURITY_ANALYSIS_UUID)).andExpect(status().isNotFound());

        // run security analysis
        mvcResult = mockMvc.perform(post("/v1/studies/{studyUuid}/nodes/{nodeUuid}/security-analysis/run?contingencyListName={contingencyListName}",
                studyUuid, nodeUuid, CONTINGENCY_LIST_NAME)).andExpect(status().isOk())
            .andReturn();
        resultAsString = mvcResult.getResponse().getContentAsString();
        UUID uuidResponse = mapper.readValue(resultAsString, UUID.class);
        assertEquals(uuidResponse, resultUuid);

        Message<byte[]> securityAnalysisStatusMessage = output.receive(TIMEOUT);
        assertEquals(studyUuid, securityAnalysisStatusMessage.getHeaders().get(NotificationService.HEADER_STUDY_UUID));
        String updateType = (String) securityAnalysisStatusMessage.getHeaders().get(HEADER_UPDATE_TYPE);
        assertEquals(NotificationService.UPDATE_TYPE_SECURITY_ANALYSIS_STATUS, updateType);

        Message<byte[]> securityAnalysisUpdateMessage = output.receive(TIMEOUT);
        assertEquals(studyUuid, securityAnalysisUpdateMessage.getHeaders().get(NotificationService.HEADER_STUDY_UUID));
        updateType = (String) securityAnalysisUpdateMessage.getHeaders().get(HEADER_UPDATE_TYPE);
        assertEquals(NotificationService.UPDATE_TYPE_SECURITY_ANALYSIS_RESULT, updateType);

        securityAnalysisStatusMessage = output.receive(TIMEOUT);
        assertEquals(studyUuid, securityAnalysisStatusMessage.getHeaders().get(NotificationService.HEADER_STUDY_UUID));
        updateType = (String) securityAnalysisStatusMessage.getHeaders().get(HEADER_UPDATE_TYPE);
        assertEquals(NotificationService.UPDATE_TYPE_SECURITY_ANALYSIS_STATUS, updateType);

        assertTrue(getRequestsDone(1).stream().anyMatch(r -> r.matches("/v1/networks/" + NETWORK_UUID_STRING + "/run-and-save.*contingencyListName=" + CONTINGENCY_LIST_NAME + "&receiver=.*nodeUuid.*")));

        // get security analysis result
        mockMvc.perform(get("/v1/studies/{studyUuid}/nodes/{nodeUuid}/security-analysis/result", studyUuid, nodeUuid)).andExpectAll(
                status().isOk(),
                content().string(SECURITY_ANALYSIS_RESULT_JSON));

        assertTrue(getRequestsDone(1).contains(String.format("/v1/results/%s?limitType", resultUuid)));

        // get security analysis status
        mockMvc.perform(get("/v1/studies/{studyUuid}/nodes/{nodeUuid}/security-analysis/status", studyUuid, nodeUuid)).andExpectAll(
                status().isOk(),
                content().string(SECURITY_ANALYSIS_STATUS_JSON));

        assertTrue(getRequestsDone(1).contains(String.format("/v1/results/%s/status", resultUuid)));

        // stop security analysis
        mockMvc.perform(put("/v1/studies/{studyUuid}/nodes/{nodeUuid}/security-analysis/stop", studyUuid, nodeUuid)).andExpect(status().isOk());

        securityAnalysisStatusMessage = output.receive(TIMEOUT);
        assertEquals(studyUuid, securityAnalysisStatusMessage.getHeaders().get(NotificationService.HEADER_STUDY_UUID));
        updateType = (String) securityAnalysisStatusMessage.getHeaders().get(HEADER_UPDATE_TYPE);
        assertTrue(updateType.equals(NotificationService.UPDATE_TYPE_SECURITY_ANALYSIS_STATUS) || updateType.equals(NotificationService.UPDATE_TYPE_SECURITY_ANALYSIS_RESULT));

        assertTrue(getRequestsDone(1).stream().anyMatch(r -> r.matches("/v1/results/" + resultUuid + "/stop\\?receiver=.*nodeUuid.*")));

        // get contingency count
        mvcResult = mockMvc.perform(get("/v1/studies/{studyUuid}/nodes/{nodeUuid}/contingency-count?contingencyListName={contingencyListName}",
                studyUuid, nodeUuid, CONTINGENCY_LIST_NAME))
                .andReturn();
        resultAsString = mvcResult.getResponse().getContentAsString();
        Integer integerResponse = Integer.parseInt(resultAsString);
        assertEquals(integerResponse, Integer.valueOf(1));

        assertTrue(getRequestsDone(1).stream().anyMatch(r -> r.matches("/v1/contingency-lists/" + CONTINGENCY_LIST_NAME + "/export\\?networkUuid=" + NETWORK_UUID_STRING + ".*")));
    }

    @Test
    public void testSecurityAnalysis() throws Exception {
        //insert a study
        UUID studyNameUserIdUuid = createStudy("userId", CASE_UUID);
        UUID rootNodeUuid = getRootNodeUuid(studyNameUserIdUuid);
        NetworkModificationNode modificationNode1 = createNetworkModificationNode(studyNameUserIdUuid, rootNodeUuid, UUID.randomUUID(), VARIANT_ID, "node 1");
        UUID modificationNode1Uuid = modificationNode1.getId();
        NetworkModificationNode modificationNode2 = createNetworkModificationNode(studyNameUserIdUuid, modificationNode1Uuid, UUID.randomUUID(), VARIANT_ID_2, "node 2");
        UUID modificationNode2Uuid = modificationNode2.getId();
        NetworkModificationNode modificationNode3 = createNetworkModificationNode(studyNameUserIdUuid, modificationNode2Uuid, UUID.randomUUID(), VARIANT_ID_3, "node 3");
        UUID modificationNode3Uuid = modificationNode3.getId();

        // run security analysis on root node (not allowed)
        mockMvc.perform(post("/v1/studies/{studyUuid}/nodes/{nodeUuid}/security-analysis/run?contingencyListName={contingencyListName}",
                studyNameUserIdUuid, rootNodeUuid, CONTINGENCY_LIST_NAME)).andExpect(status().isForbidden());

        testSecurityAnalysisWithNodeUuid(studyNameUserIdUuid, modificationNode1Uuid, UUID.fromString(SECURITY_ANALYSIS_RESULT_UUID));
        testSecurityAnalysisWithNodeUuid(studyNameUserIdUuid, modificationNode3Uuid, UUID.fromString(SECURITY_ANALYSIS_OTHER_NODE_RESULT_UUID));
    }

    //test security analysis on network 2 will fail
    @Test
    public void testSecurityAnalysisFailedForNotification() throws Exception {
        MvcResult mvcResult;
        String resultAsString;

        UUID studyUuid = createStudy("userId", UUID.fromString(CASE_2_UUID_STRING));
        UUID rootNodeUuid = getRootNodeUuid(studyUuid);
        NetworkModificationNode modificationNode1 = createNetworkModificationNode(studyUuid, rootNodeUuid, UUID.randomUUID(), VARIANT_ID, "node 1");
        UUID modificationNode1Uuid = modificationNode1.getId();

        //run failing security analysis (because in network 2)
        mvcResult = mockMvc.perform(post("/v1/studies/{studyUuid}/nodes/{nodeUuid}/security-analysis/run?contingencyListName={contingencyListName}",
                studyUuid, modificationNode1Uuid, CONTINGENCY_LIST_NAME))
            .andExpect(status().isOk()).andReturn();
        resultAsString = mvcResult.getResponse().getContentAsString();
        String uuidResponse = mapper.readValue(resultAsString, String.class);

        assertEquals(SECURITY_ANALYSIS_ERROR_NODE_RESULT_UUID, uuidResponse);

        // failed security analysis
        Message<byte[]> message = output.receive(TIMEOUT);
        assertEquals(studyUuid, message.getHeaders().get(NotificationService.HEADER_STUDY_UUID));
        String updateType = (String) message.getHeaders().get(HEADER_UPDATE_TYPE);
        assertEquals(NotificationService.UPDATE_TYPE_SECURITY_ANALYSIS_FAILED, updateType);

        // message sent by run and save controller to notify frontend security analysis is running and should update SA status
        message = output.receive(TIMEOUT);
        assertEquals(studyUuid, message.getHeaders().get(NotificationService.HEADER_STUDY_UUID));
        updateType = (String) message.getHeaders().get(HEADER_UPDATE_TYPE);
        assertEquals(NotificationService.UPDATE_TYPE_SECURITY_ANALYSIS_STATUS, updateType);

        assertTrue(getRequestsDone(1).stream().anyMatch(r -> r.matches("/v1/networks/" + NETWORK_UUID_2_STRING + "/run-and-save.*contingencyListName=" + CONTINGENCY_LIST_NAME + "&receiver=.*nodeUuid.*")));

        /**
         *  what follows is mostly for test coverage -> a failed message without receiver is sent -> will be ignored by consumer
         */
        UUID studyUuid2 = createStudy("userId", UUID.fromString(CASE_3_UUID_STRING));
        UUID rootNodeUuid2 = getRootNodeUuid(studyUuid2);
        NetworkModificationNode modificationNode2 = createNetworkModificationNode(studyUuid2, rootNodeUuid2, UUID.randomUUID(), VARIANT_ID, "node 2");
        UUID modificationNode1Uuid2 = modificationNode2.getId();

        mockMvc.perform(post("/v1/studies/{studyUuid}/nodes/{nodeUuid}/security-analysis/run?contingencyListName={contingencyListName}",
                studyUuid2, modificationNode1Uuid2, CONTINGENCY_LIST_NAME))
            .andExpect(status().isOk());

        // failed security analysis without receiver -> no failure message sent to frontend

        // message sent by run and save controller to notify frontend security analysis is running and should update SA status
        message = output.receive(TIMEOUT);
        assertEquals(studyUuid2, message.getHeaders().get(NotificationService.HEADER_STUDY_UUID));
        updateType = (String) message.getHeaders().get(HEADER_UPDATE_TYPE);
        assertEquals(NotificationService.UPDATE_TYPE_SECURITY_ANALYSIS_STATUS, updateType);

        assertTrue(getRequestsDone(1).stream().anyMatch(r -> r.matches("/v1/networks/" + NETWORK_UUID_3_STRING + "/run-and-save.*contingencyListName=" + CONTINGENCY_LIST_NAME + "&receiver=.*nodeUuid.*")));
    }

    @Test
    public void testDiagramsAndGraphics() throws Exception {
        MvcResult mvcResult;
        String resultAsString;

        //insert a study
        UUID studyNameUserIdUuid = createStudy("userId", CASE_UUID);
        UUID rootNodeUuid = getRootNodeUuid(studyNameUserIdUuid);
        UUID randomUuid = UUID.randomUUID();

        NetworkModificationNode modificationNode1 = createNetworkModificationNode(studyNameUserIdUuid, rootNodeUuid, UUID.randomUUID(), VARIANT_ID, "node 1");
        UUID modificationNodeUuid = modificationNode1.getId();

        //get the voltage level diagram svg
        mockMvc.perform(get("/v1/studies/{studyUuid}/nodes/{nodeUuid}/network/voltage-levels/{voltageLevelId}/svg?useName=false",
                studyNameUserIdUuid, rootNodeUuid, "voltageLevelId")).andExpectAll(
                        status().isOk(),
                        content().contentType(MediaType.APPLICATION_XML),
                        content().string("byte"));

        assertTrue(getRequestsDone(1).contains(String.format(
                "/v1/svg/%s/voltageLevelId?useName=false&centerLabel=false&diagonalLabel=false&topologicalColoring=false",
                NETWORK_UUID_STRING)));

        //get the voltage level diagram svg from a study that doesn't exist
        mockMvc.perform(get("/v1/studies/{studyUuid}/nodes/{nodeUuid}/network/voltage-levels/{voltageLevelId}/svg",
                randomUuid, rootNodeUuid, "voltageLevelId")).andExpect(status().isNotFound());

        //get the voltage level diagram svg and metadata
        mockMvc.perform(get("/v1/studies/{studyUuid}/nodes/{nodeUuid}/network/voltage-levels/{voltageLevelId}/svg-and-metadata?useName=false",
                studyNameUserIdUuid, rootNodeUuid, "voltageLevelId")).andExpectAll(
                        status().isOk(),
                        content().contentType(MediaType.APPLICATION_JSON),
                        content().string("svgandmetadata"));

        assertTrue(getRequestsDone(1).contains(String.format(
                "/v1/svg-and-metadata/%s/voltageLevelId?useName=false&centerLabel=false&diagonalLabel=false&topologicalColoring=false",
                NETWORK_UUID_STRING)));

        // get the voltage level diagram svg and metadata from a study that doesn't
        // exist
        mockMvc.perform(get("/v1/studies/{studyUuid}/nodes/{nodeUuid}/network/voltage-levels/{voltageLevelId}/svg-and-metadata",
                randomUuid, rootNodeUuid, "voltageLevelId")).andExpect(status().isNotFound());

        // get the substation diagram svg
        mockMvc.perform(get("/v1/studies/{studyUuid}/nodes/{nodeUuid}/network/substations/{substationId}/svg?useName=false",
                        studyNameUserIdUuid, rootNodeUuid, "substationId")).andExpectAll(
                                status().isOk(),
                                content().contentType(MediaType.APPLICATION_XML),
                                content().string("substation-byte"));

        assertTrue(getRequestsDone(1).contains(String.format(
                "/v1/substation-svg/%s/substationId?useName=false&centerLabel=false&diagonalLabel=false&topologicalColoring=false&substationLayout=horizontal",
                NETWORK_UUID_STRING)));

        // get the substation diagram svg from a study that doesn't exist
        mockMvc.perform(get("/v1/studies/{studyUuid}/nodes/{nodeUuid}/network/substations/{substationId}/svg",
                randomUuid, rootNodeUuid, "substationId")).andExpect(status().isNotFound());

        // get the substation diagram svg and metadata
        mockMvc.perform(get("/v1/studies/{studyUuid}/nodes/{nodeUuid}/network/substations/{substationId}/svg-and-metadata?useName=false",
                studyNameUserIdUuid, rootNodeUuid, "substationId")).andExpectAll(
                        status().isOk(),
                        content().contentType(MediaType.APPLICATION_JSON),
                        content().string("substation-svgandmetadata"));

        assertTrue(getRequestsDone(1).contains(String.format(
                "/v1/substation-svg-and-metadata/%s/substationId?useName=false&centerLabel=false&diagonalLabel=false&topologicalColoring=false&substationLayout=horizontal",
                NETWORK_UUID_STRING)));

        // get the substation diagram svg and metadata from a study that doesn't exist
        mockMvc.perform(get("/v1/studies/{studyUuid}/nodes/{nodeUuid}/network/substations/{substationId}/svg-and-metadata",
                        randomUuid, rootNodeUuid, "substationId")).andExpect(status().isNotFound());

        // get the network area diagram
        mockMvc.perform(get("/v1/studies/{studyUuid}/nodes/{nodeUuid}/network-area-diagram?&depth=0&voltageLevelsIds=vlFr1A", studyNameUserIdUuid, rootNodeUuid))
            .andExpectAll(
                content().contentType(MediaType.APPLICATION_JSON),
                status().isOk(),
                content().string("nad-svg")
            );

        assertTrue(getRequestsDone(1).contains(String.format("/v1/network-area-diagram/" + NETWORK_UUID_STRING + "?depth=0&voltageLevelsIds=vlFr1A")));

        // get the network area diagram from a study that doesn't exist
        mockMvc.perform(get("/v1/studies/{studyUuid}/nodes/{nodeUuid}/network-area-diagram?&depth=0&voltageLevelsIds=vlFr1A", randomUuid, rootNodeUuid))
            .andExpect(status().isNotFound());

        //get voltage levels
        EqualsVerifier.simple().forClass(VoltageLevelMapData.class).verify();
        mvcResult = mockMvc.perform(get("/v1/studies/{studyUuid}/nodes/{nodeUuid}/network/voltage-levels", studyNameUserIdUuid,
                        rootNodeUuid)).andExpect(status().isOk())
            .andReturn();
        resultAsString = mvcResult.getResponse().getContentAsString();
        List<VoltageLevelInfos> vliListResponse = mapper.readValue(resultAsString, new TypeReference<List<VoltageLevelInfos>>() {
        });

        assertThat(vliListResponse, new MatcherJson<>(mapper, List.of(
                VoltageLevelInfos.builder().id("BBE1AA1").name("BBE1AA1").substationId("BBE1AA").build(),
                VoltageLevelInfos.builder().id("BBE2AA1").name("BBE2AA1").substationId("BBE2AA").build(),
                VoltageLevelInfos.builder().id("DDE1AA1").name("DDE1AA1").substationId("DDE1AA").build(),
                VoltageLevelInfos.builder().id("DDE2AA1").name("DDE2AA1").substationId("DDE2AA").build(),
                VoltageLevelInfos.builder().id("DDE3AA1").name("DDE3AA1").substationId("DDE3AA").build(),
                VoltageLevelInfos.builder().id("FFR1AA1").name("FFR1AA1").substationId("FFR1AA").build(),
                VoltageLevelInfos.builder().id("FFR3AA1").name("FFR3AA1").substationId("FFR3AA").build(),
                VoltageLevelInfos.builder().id("NNL1AA1").name("NNL1AA1").substationId("NNL1AA").build(),
                VoltageLevelInfos.builder().id("NNL2AA1").name("NNL2AA1").substationId("NNL2AA").build(),
                        VoltageLevelInfos.builder().id("NNL3AA1").name("NNL3AA1").substationId("NNL3AA").build())));

        assertTrue(getRequestsDone(1).contains(String.format("/v1/networks/%s/voltage-levels", NETWORK_UUID_STRING)));

        //get the lines-graphics of a network
        mockMvc.perform(get("/v1/studies/{studyUuid}/nodes/{nodeUuid}/geo-data/lines/", studyNameUserIdUuid, rootNodeUuid)).andExpectAll(
                status().isOk(),
                content().contentType(MediaType.APPLICATION_JSON));

        assertTrue(getRequestsDone(1).contains(String.format("/v1/lines?networkUuid=%s", NETWORK_UUID_STRING)));

        mockMvc.perform(get("/v1/studies/{studyUuid}/nodes/{nodeUuid}/geo-data/lines/", studyNameUserIdUuid, modificationNodeUuid)).andExpectAll(
                status().isOk(),
                content().contentType(MediaType.APPLICATION_JSON));

        assertTrue(getRequestsDone(1).contains(String.format("/v1/lines?networkUuid=%s&variantId=%s", NETWORK_UUID_STRING, VARIANT_ID)));

        //get the substation-graphics of a network
        mockMvc.perform(get("/v1/studies/{studyUuid}/nodes/{nodeUuid}/geo-data/substations/", studyNameUserIdUuid, rootNodeUuid)).andExpectAll(
                status().isOk(),
                content().contentType(MediaType.APPLICATION_JSON));

        assertTrue(getRequestsDone(1).contains(String.format("/v1/substations?networkUuid=%s", NETWORK_UUID_STRING)));

        mockMvc.perform(get("/v1/studies/{studyUuid}/nodes/{nodeUuid}/geo-data/substations/", studyNameUserIdUuid, modificationNodeUuid)).andExpectAll(
                status().isOk(),
                content().contentType(MediaType.APPLICATION_JSON));

        assertTrue(getRequestsDone(1).contains(String.format("/v1/substations?networkUuid=%s&variantId=%s", NETWORK_UUID_STRING, VARIANT_ID)));

        //get the lines map data of a network
        mockMvc.perform(get("/v1/studies/{studyUuid}/nodes/{nodeUuid}/network-map/lines/", studyNameUserIdUuid, rootNodeUuid)).andExpectAll(
                status().isOk(),
                content().contentType(MediaType.APPLICATION_JSON));

        assertTrue(getRequestsDone(1).contains(String.format("/v1/networks/%s/lines", NETWORK_UUID_STRING)));

        //get the substation map data of a network
        mockMvc.perform(get("/v1/studies/{studyUuid}/nodes/{nodeUuid}/network-map/substations/", studyNameUserIdUuid,
                        rootNodeUuid)).andExpectAll(
                status().isOk(),
                content().contentType(MediaType.APPLICATION_JSON));

        assertTrue(getRequestsDone(1).contains(String.format("/v1/networks/%s/substations", NETWORK_UUID_STRING)));

        //get the 2 windings transformers map data of a network
        mockMvc.perform(get("/v1/studies/{studyUuid}/nodes/{nodeUuid}/network-map/2-windings-transformers/",
                        studyNameUserIdUuid, rootNodeUuid)).andExpectAll(
                status().isOk(),
                content().contentType(MediaType.APPLICATION_JSON));

        assertTrue(getRequestsDone(1)
                .contains(String.format("/v1/networks/%s/2-windings-transformers", NETWORK_UUID_STRING)));

        //get the 3 windings transformers map data of a network
        mockMvc.perform(get("/v1/studies/{studyUuid}/nodes/{nodeUuid}/network-map/3-windings-transformers/",
                studyNameUserIdUuid, rootNodeUuid)).andExpectAll(
            status().isOk(),
            content().contentType(MediaType.APPLICATION_JSON));

        assertTrue(getRequestsDone(1)
                .contains(String.format("/v1/networks/%s/3-windings-transformers", NETWORK_UUID_STRING)));

        //get the generators map data of a network
        mockMvc.perform(get("/v1/studies/{studyUuid}/nodes/{nodeUuid}/network-map/generators/", studyNameUserIdUuid,
                rootNodeUuid)).andExpectAll(
            status().isOk(),
            content().contentType(MediaType.APPLICATION_JSON));

        assertTrue(getRequestsDone(1).contains(String.format("/v1/networks/%s/generators", NETWORK_UUID_STRING)));

        //get the batteries map data of a network
        mockMvc.perform(get("/v1/studies/{studyUuid}/nodes/{nodeUuid}/network-map/batteries/", studyNameUserIdUuid,
                rootNodeUuid)).andExpectAll(
            status().isOk(),
            content().contentType(MediaType.APPLICATION_JSON));

        assertTrue(getRequestsDone(1).contains(String.format("/v1/networks/%s/batteries", NETWORK_UUID_STRING)));

        //get the dangling lines map data of a network
        mockMvc.perform(get("/v1/studies/{studyUuid}/nodes/{nodeUuid}/network-map/dangling-lines/", studyNameUserIdUuid,
                rootNodeUuid)).andExpectAll(
            status().isOk(),
            content().contentType(MediaType.APPLICATION_JSON));

        assertTrue(getRequestsDone(1).contains(String.format("/v1/networks/%s/dangling-lines", NETWORK_UUID_STRING)));

        //get the hvdc lines map data of a network
        mockMvc.perform(get("/v1/studies/{studyUuid}/nodes/{nodeUuid}/network-map/hvdc-lines/", studyNameUserIdUuid,
                rootNodeUuid)).andExpectAll(
            status().isOk(),
            content().contentType(MediaType.APPLICATION_JSON));

        assertTrue(getRequestsDone(1).contains(String.format("/v1/networks/%s/hvdc-lines", NETWORK_UUID_STRING)));

        //get the lcc converter stations map data of a network
        mockMvc.perform(get("/v1/studies/{studyUuid}/nodes/{nodeUuid}/network-map/lcc-converter-stations/",
                studyNameUserIdUuid, rootNodeUuid)).andExpectAll(
            status().isOk(),
            content().contentType(MediaType.APPLICATION_JSON));

        assertTrue(getRequestsDone(1)
                .contains(String.format("/v1/networks/%s/lcc-converter-stations", NETWORK_UUID_STRING)));

        //get the vsc converter stations map data of a network
        mockMvc.perform(get("/v1/studies/{studyUuid}/nodes/{nodeUuid}/network-map/vsc-converter-stations/",
                studyNameUserIdUuid, rootNodeUuid)).andExpectAll(
            status().isOk(),
            content().contentType(MediaType.APPLICATION_JSON));

        assertTrue(getRequestsDone(1)
                .contains(String.format("/v1/networks/%s/vsc-converter-stations", NETWORK_UUID_STRING)));

        //get the loads map data of a network
        mockMvc.perform(get("/v1/studies/{studyUuid}/nodes/{nodeUuid}/network-map/loads/", studyNameUserIdUuid, rootNodeUuid)).andExpectAll(
            status().isOk(),
            content().contentType(MediaType.APPLICATION_JSON));

        assertTrue(getRequestsDone(1).contains(String.format("/v1/networks/%s/loads", NETWORK_UUID_STRING)));

        //get the shunt compensators map data of a network
        mockMvc.perform(get("/v1/studies/{studyUuid}/nodes/{nodeUuid}/network-map/shunt-compensators/", studyNameUserIdUuid,
                rootNodeUuid)).andExpectAll(
                status().isOk(),
                content().contentType(MediaType.APPLICATION_JSON));

        assertTrue(
                getRequestsDone(1).contains(String.format("/v1/networks/%s/shunt-compensators", NETWORK_UUID_STRING)));

        //get the static var compensators map data of a network
        mockMvc.perform(get("/v1/studies/{studyUuid}/nodes/{nodeUuid}/network-map/static-var-compensators/",
                studyNameUserIdUuid, rootNodeUuid)).andExpectAll(
                status().isOk(),
                content().contentType(MediaType.APPLICATION_JSON));

        assertTrue(getRequestsDone(1)
                .contains(String.format("/v1/networks/%s/static-var-compensators", NETWORK_UUID_STRING)));

        //get the voltage levels map data of a network
        mockMvc.perform(get("/v1/studies/{studyUuid}/nodes/{nodeUuid}/network-map/voltage-levels",
                studyNameUserIdUuid, rootNodeUuid)).andExpectAll(
                status().isOk(),
                content().contentType(MediaType.APPLICATION_JSON));

        assertTrue(getRequestsDone(1)
                .contains(String.format("/v1/networks/%s/voltage-levels", NETWORK_UUID_STRING)));

        //get all map data of a network
        mockMvc.perform(get("/v1/studies/{studyUuid}/nodes/{nodeUuid}/network-map/all/", studyNameUserIdUuid, rootNodeUuid)).andExpectAll(
                status().isOk(),
                content().contentType(MediaType.APPLICATION_JSON));

        assertTrue(getRequestsDone(1).contains(String.format("/v1/networks/%s/all", NETWORK_UUID_STRING)));

        // get the svg component libraries
        mockMvc.perform(get("/v1/svg-component-libraries")).andExpectAll(
                status().isOk(),
                content().contentType(MediaType.APPLICATION_JSON));

        assertTrue(getRequestsDone(1).contains("/v1/svg-component-libraries"));

        // Test getting non existing voltage level or substation svg
        mockMvc.perform(get("/v1/studies/{studyUuid}/nodes/{nodeUuid}/network/voltage-levels/{voltageLevelId}/svg?useName=false", studyNameUserIdUuid, rootNodeUuid, "voltageLevelNotFoundId")).andExpectAll(status().isNotFound());
        assertTrue(getRequestsDone(1).contains(String.format("/v1/svg/%s/voltageLevelNotFoundId?useName=false&centerLabel=false&diagonalLabel=false&topologicalColoring=false", NETWORK_UUID_STRING)));

        mockMvc.perform(get("/v1/studies/{studyUuid}/nodes/{nodeUuid}/network/voltage-levels/{voltageLevelId}/svg-and-metadata?useName=false", studyNameUserIdUuid, rootNodeUuid, "voltageLevelNotFoundId")).andExpectAll(status().isNotFound());
        assertTrue(getRequestsDone(1).contains(String.format("/v1/svg-and-metadata/%s/voltageLevelNotFoundId?useName=false&centerLabel=false&diagonalLabel=false&topologicalColoring=false", NETWORK_UUID_STRING)));

        mockMvc.perform(get("/v1/studies/{studyUuid}/nodes/{nodeUuid}/network/substations/{substationId}/svg?useName=false", studyNameUserIdUuid, rootNodeUuid, "substationNotFoundId")).andExpectAll(status().isNotFound());
        assertTrue(getRequestsDone(1).contains(String.format("/v1/substation-svg/%s/substationNotFoundId?useName=false&centerLabel=false&diagonalLabel=false&topologicalColoring=false&substationLayout=horizontal", NETWORK_UUID_STRING)));

        mockMvc.perform(get("/v1/studies/{studyUuid}/nodes/{nodeUuid}/network/substations/{substationId}/svg-and-metadata?useName=false", studyNameUserIdUuid, rootNodeUuid, "substationNotFoundId")).andExpectAll(status().isNotFound());
        assertTrue(getRequestsDone(1).contains(String.format("/v1/substation-svg-and-metadata/%s/substationNotFoundId?useName=false&centerLabel=false&diagonalLabel=false&topologicalColoring=false&substationLayout=horizontal", NETWORK_UUID_STRING)));

        // Test other errors when getting voltage level or substation svg
        assertThrows(NestedServletException.class, () -> mockMvc.perform(get("/v1/studies/{studyUuid}/nodes/{nodeUuid}/network/voltage-levels/{voltageLevelId}/svg?useName=false", studyNameUserIdUuid, rootNodeUuid, "voltageLevelErrorId")));
        assertTrue(getRequestsDone(1).contains(String.format("/v1/svg/%s/voltageLevelErrorId?useName=false&centerLabel=false&diagonalLabel=false&topologicalColoring=false", NETWORK_UUID_STRING)));

        assertThrows(NestedServletException.class, () -> mockMvc.perform(get("/v1/studies/{studyUuid}/nodes/{nodeUuid}/network/voltage-levels/{voltageLevelId}/svg-and-metadata?useName=false", studyNameUserIdUuid, rootNodeUuid, "voltageLevelErrorId")));
        assertTrue(getRequestsDone(1).contains(String.format("/v1/svg-and-metadata/%s/voltageLevelErrorId?useName=false&centerLabel=false&diagonalLabel=false&topologicalColoring=false", NETWORK_UUID_STRING)));

        assertThrows(NestedServletException.class, () -> mockMvc.perform(get("/v1/studies/{studyUuid}/nodes/{nodeUuid}/network/substations/{substationId}/svg?useName=false", studyNameUserIdUuid, rootNodeUuid, "substationErrorId")));
        assertTrue(getRequestsDone(1).contains(String.format("/v1/substation-svg/%s/substationErrorId?useName=false&centerLabel=false&diagonalLabel=false&topologicalColoring=false&substationLayout=horizontal", NETWORK_UUID_STRING)));

        assertThrows(NestedServletException.class, () -> mockMvc.perform(get("/v1/studies/{studyUuid}/nodes/{nodeUuid}/network/substations/{substationId}/svg-and-metadata?useName=false", studyNameUserIdUuid, rootNodeUuid, "substationErrorId")));
        assertTrue(getRequestsDone(1).contains(String.format("/v1/substation-svg-and-metadata/%s/substationErrorId?useName=false&centerLabel=false&diagonalLabel=false&topologicalColoring=false&substationLayout=horizontal", NETWORK_UUID_STRING)));
    }

    @Test
    public void testNetworkModificationSwitch() throws Exception {
        MvcResult mvcResult;
        String resultAsString;

        createStudy("userId", CASE_UUID);
        UUID studyNameUserIdUuid = studyRepository.findAll().get(0).getId();
        UUID rootNodeUuid = getRootNodeUuid(studyNameUserIdUuid);
        NetworkModificationNode modificationNode1 = createNetworkModificationNode(studyNameUserIdUuid, rootNodeUuid,
                UUID.randomUUID(), VARIANT_ID, "node 1");
        UUID modificationNode1Uuid = modificationNode1.getId();
        NetworkModificationNode modificationNode2 = createNetworkModificationNode(studyNameUserIdUuid,
                modificationNode1Uuid, UUID.randomUUID(), VARIANT_ID_2, "node 2");
        UUID modificationNode2Uuid = modificationNode2.getId();

        // update switch on root node (not allowed)
        mockMvc.perform(put("/v1/studies/{studyUuid}/nodes/{nodeUuid}/network-modification/switches/{switchId}?open=true",
                studyNameUserIdUuid, rootNodeUuid, "switchId")).andExpect(status().isForbidden());

        // update switch on first modification node
        mockMvc.perform(put("/v1/studies/{studyUuid}/nodes/{nodeUuid}/network-modification/switches/{switchId}?open=true",
                studyNameUserIdUuid, modificationNode1Uuid, "switchId")).andExpect(status().isOk());

        Set<String> substationsSet = ImmutableSet.of("s1", "s2", "s3");
        checkEquipmentCreatingMessagesReceived(studyNameUserIdUuid, modificationNode1Uuid);
        checkSwitchModificationMessagesReceived(studyNameUserIdUuid, modificationNode1Uuid, substationsSet);
        checkEquipmentUpdatingFinishedMessagesReceived(studyNameUserIdUuid, modificationNode1Uuid);

        var requests = getRequestsWithBodyDone(1);
        assertTrue(requests.stream().anyMatch(r -> r.getPath().matches("/v1/networks/" + NETWORK_UUID_STRING + "/switches/switchId\\?group=.*&open=true&variantId=" + VARIANT_ID)));

        mvcResult = mockMvc.perform(get("/v1/studies").header("userId", "userId")).andExpectAll(
                status().isOk(),
                content().contentType(MediaType.APPLICATION_JSON))
            .andReturn();
        resultAsString = mvcResult.getResponse().getContentAsString();
        List<CreatedStudyBasicInfos> csbiListResult = mapper.readValue(resultAsString, new TypeReference<List<CreatedStudyBasicInfos>>() { });

        assertThat(csbiListResult.get(0), createMatcherCreatedStudyBasicInfos(studyNameUserIdUuid, "userId", "UCTE"));

        // update switch on second modification node
        mockMvc.perform(put("/v1/studies/{studyUuid}/nodes/{nodeUuid}/network-modification/switches/{switchId}?open=true",
                        studyNameUserIdUuid, modificationNode2Uuid, "switchId")).andExpect(status().isOk());
        checkEquipmentCreatingMessagesReceived(studyNameUserIdUuid, modificationNode2Uuid);
        checkSwitchModificationMessagesReceived(studyNameUserIdUuid, modificationNode2Uuid, substationsSet);
        checkEquipmentUpdatingFinishedMessagesReceived(studyNameUserIdUuid, modificationNode2Uuid);

        requests = getRequestsWithBodyDone(1);
        assertTrue(requests.stream().anyMatch(r -> r.getPath().matches("/v1/networks/" + NETWORK_UUID_STRING + "/switches/switchId\\?group=.*&open=true&variantId=" + VARIANT_ID_2)));

        // test build status on switch modification
        modificationNode1.setBuildStatus(BuildStatus.BUILT);  // mark modificationNode1 as built
        networkModificationTreeService.updateNode(studyNameUserIdUuid, modificationNode1);
        output.receive(TIMEOUT);
        modificationNode2.setBuildStatus(BuildStatus.BUILT);  // mark modificationNode2 as built
        networkModificationTreeService.updateNode(studyNameUserIdUuid, modificationNode2);
        output.receive(TIMEOUT);

        mockMvc.perform(put("/v1/studies/{studyUuid}/nodes/{nodeUuid}/network-modification/switches/{switchId}?open=true",
                        studyNameUserIdUuid, modificationNode1Uuid, "switchId")).andExpect(status().isOk());
        checkEquipmentCreatingMessagesReceived(studyNameUserIdUuid, modificationNode1Uuid);
        output.receive(TIMEOUT);
        output.receive(TIMEOUT);
        output.receive(TIMEOUT);
        output.receive(TIMEOUT);
        output.receive(TIMEOUT);
        try {
            output.receive(TIMEOUT);
        } catch (Exception e) {
            throw e;
        }
        checkEquipmentUpdatingFinishedMessagesReceived(studyNameUserIdUuid, modificationNode1Uuid);

        requests = getRequestsWithBodyDone(2);
        assertTrue(requests.stream().anyMatch(r -> r.getPath().matches("/v1/networks/" + NETWORK_UUID_STRING + "/switches/switchId\\?group=.*&open=true&variantId=" + VARIANT_ID)));
        assertTrue(requests.stream().anyMatch(r -> r.getPath().matches("/v1/reports/.*")));

        assertEquals(BuildStatus.BUILT, networkModificationTreeService.getBuildStatus(modificationNode1Uuid)); // modificationNode1
                                                                                                               // is
                                                                                                               // still
                                                                                                               // built
        assertEquals(BuildStatus.NOT_BUILT, networkModificationTreeService.getBuildStatus(modificationNode2Uuid)); // modificationNode2
                                                                                                                       // is
                                                                                                                       // now
                                                                                                                       // invalid
    }

    @SneakyThrows
    @Test
    public void testGetLoadMapServer() {
        //create study
        UUID studyNameUserIdUuid = createStudy("userId", CASE_UUID);
        UUID rootNodeUuid = getRootNodeUuid(studyNameUserIdUuid);

        //get the load map data info of a network
        mockMvc.perform(get("/v1/studies/{studyUuid}/nodes/{nodeUuid}/network-map/loads/{loadId}", studyNameUserIdUuid,
                        rootNodeUuid, LOAD_ID_1)).andExpectAll(
                                status().isOk(),
                                content().contentType(MediaType.APPLICATION_JSON));

        assertTrue(
                getRequestsDone(1).contains(String.format("/v1/networks/%s/loads/%s", NETWORK_UUID_STRING, LOAD_ID_1)));
    }

    @Test
    public void testGetLineMapServer() throws Exception {
        //create study
        UUID studyNameUserIdUuid = createStudy("userId", CASE_UUID);
        UUID rootNodeUuid = getRootNodeUuid(studyNameUserIdUuid);

        //get the line map data info of a network
        mockMvc.perform(get("/v1/studies/{studyUuid}/nodes/{nodeUuid}/network-map/lines/{lineId}", studyNameUserIdUuid,
                        rootNodeUuid, LINE_ID_1))
            .andExpectAll(
                    status().isOk(),
                    content().contentType(MediaType.APPLICATION_JSON));

        assertTrue(
                getRequestsDone(1).contains(String.format("/v1/networks/%s/lines/%s", NETWORK_UUID_STRING, LINE_ID_1)));
    }

    @Test
    public void testGetGeneratorMapServer() throws Exception {
        //create study
        UUID studyNameUserIdUuid = createStudy("userId", CASE_UUID);
        UUID rootNodeUuid = getRootNodeUuid(studyNameUserIdUuid);

        //get the generator map data info of a network
        mockMvc.perform(get("/v1/studies/{studyUuid}/nodes/{nodeUuid}/network-map/generators/{generatorId}",
                        studyNameUserIdUuid, rootNodeUuid, GENERATOR_ID_1)).andExpectAll(
                                status().isOk(),
                                content().contentType(MediaType.APPLICATION_JSON));

        assertTrue(getRequestsDone(1)
                .contains(String.format("/v1/networks/%s/generators/%s", NETWORK_UUID_STRING, GENERATOR_ID_1)));
    }

    @Test
    public void testGet2wtMapServer() throws Exception {
        //create study
        UUID studyNameUserIdUuid = createStudy("userId", CASE_UUID);
        UUID rootNodeUuid = getRootNodeUuid(studyNameUserIdUuid);

        //get the 2wt map data info of a network
        mockMvc.perform(get("/v1/studies/{studyUuid}/nodes/{nodeUuid}/network-map/2-windings-transformers/{2wtId}",
                        studyNameUserIdUuid, rootNodeUuid, TWO_WINDINGS_TRANSFORMER_ID_1)).andExpectAll(
                                status().isOk(),
                                content().contentType(MediaType.APPLICATION_JSON));

        assertTrue(getRequestsDone(1).contains(String.format("/v1/networks/%s/2-windings-transformers/%s",
                NETWORK_UUID_STRING, TWO_WINDINGS_TRANSFORMER_ID_1)));
    }

    @Test
    public void testGetShuntCompensatorMapServer() throws Exception {
        //create study
        UUID studyNameUserIdUuid = createStudy("userId", CASE_UUID);
        UUID rootNodeUuid = getRootNodeUuid(studyNameUserIdUuid);

        //get the shunt compensator map data info of a network
        mockMvc.perform(get("/v1/studies/{studyUuid}/nodes/{nodeUuid}/network-map/shunt-compensators/{shuntCompensatorId}",
                        studyNameUserIdUuid, rootNodeUuid, SHUNT_COMPENSATOR_ID_1)).andExpectAll(
                                status().isOk(),
                                content().contentType(MediaType.APPLICATION_JSON));

        assertTrue(getRequestsDone(1).contains(
                String.format("/v1/networks/%s/shunt-compensators/%s", NETWORK_UUID_STRING, SHUNT_COMPENSATOR_ID_1)));
    }

    @Test
    public void testGetSubstationMapServer() throws Exception {
        //create study
        UUID studyNameUserIdUuid = createStudy("userId", CASE_UUID);
        UUID rootNodeUuid = getRootNodeUuid(studyNameUserIdUuid);

        //get the substation map data info of a network
        mockMvc.perform(get("/v1/studies/{studyUuid}/nodes/{nodeUuid}/network-map/substations/{substationId}",
                studyNameUserIdUuid, rootNodeUuid, SUBSTATION_ID_1)).andExpectAll(
                        status().isOk(),
                        content().contentType(MediaType.APPLICATION_JSON));

        assertTrue(getRequestsDone(1)
                .contains(String.format("/v1/networks/%s/substations/%s", NETWORK_UUID_STRING, SUBSTATION_ID_1)));
    }

    @Test
    public void testGetVoltageLevelsMapServer() throws Exception {
        //create study
        UUID studyNameUserIdUuid = createStudy("userId", CASE_UUID);
        UUID rootNodeUuid = getRootNodeUuid(studyNameUserIdUuid);

        //get the voltage level map data info of a network
        mockMvc.perform(get("/v1/studies/{studyUuid}/nodes/{nodeUuid}/network-map/voltage-levels/{voltageLevelId}",
                        studyNameUserIdUuid, rootNodeUuid, VL_ID_1)).andExpectAll(
                                status().isOk(),
                                content().contentType(MediaType.APPLICATION_JSON));

        assertTrue(getRequestsDone(1)
                .contains(String.format("/v1/networks/%s/voltage-levels/%s", NETWORK_UUID_STRING, VL_ID_1)));
    }

    @Test
    public void testNetworkModificationEquipment() throws Exception {
        MvcResult mvcResult;
        String resultAsString;

        createStudy("userId", CASE_UUID);
        UUID studyNameUserIdUuid = studyRepository.findAll().get(0).getId();
        UUID rootNodeUuid = getRootNodeUuid(studyNameUserIdUuid);
        NetworkModificationNode modificationNode = createNetworkModificationNode(studyNameUserIdUuid, rootNodeUuid, VARIANT_ID, "node 1");
        UUID modificationNodeUuid = modificationNode.getId();
        NetworkModificationNode modificationNode2 = createNetworkModificationNode(studyNameUserIdUuid,
                modificationNodeUuid, VARIANT_ID_2, "node 2");
        UUID modificationNodeUuid2 = modificationNode2.getId();

        //update equipment on root node (not allowed)
        mockMvc.perform(put("/v1/studies/{studyUuid}/nodes/{nodeUuid}/network-modification/groovy", studyNameUserIdUuid,
                rootNodeUuid).content("equipment = network.getGenerator('idGen')\nequipment.setTargetP('42')"))
            .andExpect(status().isForbidden());

        //update equipment
        mockMvc.perform(put("/v1/studies/{studyUuid}/nodes/{nodeUuid}/network-modification/groovy", studyNameUserIdUuid,
                        modificationNodeUuid).content("equipment = network.getGenerator('idGen')\nequipment.setTargetP('42')"))
            .andExpect(status().isOk());

        Set<String> substationsSet = ImmutableSet.of("s4", "s5", "s6", "s7");
        checkEquipmentCreatingMessagesReceived(studyNameUserIdUuid, modificationNodeUuid);
        checkEquipmentMessagesReceived(studyNameUserIdUuid, modificationNodeUuid, NotificationService.HEADER_UPDATE_TYPE_SUBSTATIONS_IDS,
                substationsSet);
        checkEquipmentUpdatingFinishedMessagesReceived(studyNameUserIdUuid, modificationNodeUuid);
        assertTrue(getRequestsDone(1).stream()
                .anyMatch(r -> r.matches("/v1/networks/" + NETWORK_UUID_STRING + "/groovy\\?group=.*")));

        mvcResult = mockMvc.perform(get("/v1/studies").header("userId", "userId").header("userId", "userId")).andExpectAll(
                status().isOk(),
                content().contentType(MediaType.APPLICATION_JSON))
            .andReturn();
        resultAsString = mvcResult.getResponse().getContentAsString();
        List<CreatedStudyBasicInfos> csbiListResponse = mapper.readValue(resultAsString, new TypeReference<List<CreatedStudyBasicInfos>>() { });

        assertThat(csbiListResponse.get(0), createMatcherCreatedStudyBasicInfos(studyNameUserIdUuid, "userId", "UCTE"));

        // update equipment on second modification node
        mockMvc.perform(put("/v1/studies/{studyUuid}/nodes/{nodeUuid}/network-modification/groovy", studyNameUserIdUuid,
                        modificationNodeUuid2).content("equipment = network.getGenerator('idGen')\nequipment.setTargetP('42')"))
            .andExpect(status().isOk());
        checkEquipmentCreatingMessagesReceived(studyNameUserIdUuid, modificationNodeUuid2);
        checkEquipmentMessagesReceived(studyNameUserIdUuid, modificationNodeUuid2, NotificationService.HEADER_UPDATE_TYPE_SUBSTATIONS_IDS, substationsSet);
        checkEquipmentUpdatingFinishedMessagesReceived(studyNameUserIdUuid, modificationNodeUuid2);

        assertTrue(getRequestsDone(1).stream().anyMatch(r -> r.matches("/v1/networks/" + NETWORK_UUID_STRING + "/groovy\\?group=.*&variantId=" + VARIANT_ID_2)));
    }

    @Test
    public void testCreationWithErrorBadCaseFile() throws Exception {
        // Create study with a bad case file -> error
        createStudyWithFileError("userId", TEST_FILE_WITH_ERRORS, IMPORTED_CASE_WITH_ERRORS_UUID_STRING, false,
                "The network 20140116_0830_2D4_UX1_pst already contains an object 'GeneratorImpl' with the id 'BBE3AA1 _generator'");
    }

    @Test
    public void testCreationWithErrorBadExistingCase() throws Exception {
        // Create study with a bad case file -> error when importing in the case server
        createStudyWithFileError("userId", TEST_FILE_IMPORT_ERRORS, null, false, "Error during import in the case server");
    }

    @Test
    public void testCreationWithErrorNoMessageBadExistingCase() throws Exception {
        // Create study with a bad case file -> error when importing in the case server
        // without message in response body
        createStudyWithFileError("userId", TEST_FILE_IMPORT_ERRORS_NO_MESSAGE_IN_RESPONSE_BODY, null, false,
                "{\"timestamp\":\"2020-12-14T10:27:11.760+0000\",\"status\":500,\"error\":\"Internal Server Error\",\"message2\":\"Error during import in the case server\",\"path\":\"/v1/networks\"}");
    }

    private NetworkModificationNode createNetworkModificationNode(UUID studyUuid, UUID parentNodeUuid, String variantId, String nodeName) throws Exception {
        return createNetworkModificationNode(studyUuid, parentNodeUuid, UUID.randomUUID(), variantId, nodeName);
    }

    private NetworkModificationNode createNetworkModificationNode(UUID studyUuid, UUID parentNodeUuid,
                                                                  UUID modificationGroupUuid, String variantId, String nodeName) throws Exception {
        return createNetworkModificationNode(studyUuid, parentNodeUuid,
                modificationGroupUuid, variantId, nodeName, BuildStatus.NOT_BUILT);
    }

    private NetworkModificationNode createNetworkModificationNode(UUID studyUuid, UUID parentNodeUuid,
            UUID modificationGroupUuid, String variantId, String nodeName, BuildStatus buildStatus) throws Exception {
        NetworkModificationNode modificationNode = NetworkModificationNode.builder().name(nodeName)
                .description("description").modificationGroupUuid(modificationGroupUuid).variantId(variantId)
                .loadFlowStatus(LoadFlowStatus.NOT_DONE).buildStatus(buildStatus)
                .children(Collections.emptyList()).build();

        // Only for tests
        String mnBodyJson = objectWriter.writeValueAsString(modificationNode);
        JSONObject jsonObject = new JSONObject(mnBodyJson);
        jsonObject.put("variantId", variantId);
        jsonObject.put("modificationGroupUuid", modificationGroupUuid);
        mnBodyJson = jsonObject.toString();

        mockMvc.perform(post("/v1/studies/{studyUuid}/tree/nodes/{id}", studyUuid, parentNodeUuid).content(mnBodyJson).contentType(MediaType.APPLICATION_JSON))
            .andExpect(status().isOk());
        var mess = output.receive(TIMEOUT);
        assertNotNull(mess);
        modificationNode.setId(UUID.fromString(String.valueOf(mess.getHeaders().get(NotificationService.HEADER_NEW_NODE))));
        assertEquals(InsertMode.CHILD.name(), mess.getHeaders().get(NotificationService.HEADER_INSERT_MODE));
        return modificationNode;
    }

    private UUID createStudy(String userId, UUID caseUuid, String... errorMessage) throws Exception {
        MvcResult result = mockMvc.perform(post("/v1/studies/cases/{caseUuid}", caseUuid).header("userId", userId))
                .andReturn();
        String resultAsString = result.getResponse().getContentAsString();

        BasicStudyInfos infos = mapper.readValue(resultAsString, BasicStudyInfos.class);

        UUID studyUuid = infos.getId();

        // assert that the broker message has been sent a study creation request message
        Message<byte[]> message = output.receive(TIMEOUT);

        assertEquals("", new String(message.getPayload()));
        MessageHeaders headers = message.getHeaders();
        assertEquals(userId, headers.get(NotificationService.HEADER_USER_ID));
        assertEquals(studyUuid, headers.get(NotificationService.HEADER_STUDY_UUID));
        assertEquals(NotificationService.UPDATE_TYPE_STUDIES, headers.get(HEADER_UPDATE_TYPE));

        output.receive(TIMEOUT);  // message for first modification node creation

        // assert that the broker message has been sent a study creation message for
        // creation
        message = output.receive(TIMEOUT);
        assertEquals("", new String(message.getPayload()));
        headers = message.getHeaders();
        assertEquals(userId, headers.get(NotificationService.HEADER_USER_ID));
        assertEquals(studyUuid, headers.get(NotificationService.HEADER_STUDY_UUID));
        assertEquals(NotificationService.UPDATE_TYPE_STUDIES, headers.get(HEADER_UPDATE_TYPE));
        assertEquals(errorMessage.length != 0 ? errorMessage[0] : null, headers.get(NotificationService.HEADER_ERROR));

        // assert that the broker message has been sent a study creation request message
        // for deletion
        message = output.receive(TIMEOUT);
        assertEquals("", new String(message.getPayload()));
        headers = message.getHeaders();
        assertEquals(userId, headers.get(NotificationService.HEADER_USER_ID));
        assertEquals(studyUuid, headers.get(NotificationService.HEADER_STUDY_UUID));
        assertEquals(NotificationService.UPDATE_TYPE_STUDY_DELETE, headers.get(HEADER_UPDATE_TYPE));

        // assert that all http requests have been sent to remote services
        var requests = getRequestsDone(2);
        assertTrue(requests.contains(String.format("/v1/cases/%s/exists", caseUuid)));
        assertTrue(requests.stream().anyMatch(r -> r.matches("/v1/networks\\?caseUuid=" + caseUuid + "&variantId=" + FIRST_VARIANT_ID + "&reportUuid=.*&receiver=.*")));

        return studyUuid;
    }

    private UUID createStudyWithImportParameters(String userId, UUID caseUuid, HashMap<String, Object> importParameters, String... errorMessage) throws Exception {
        MvcResult result = mockMvc.perform(post("/v1/studies/cases/{caseUuid}", caseUuid).header("userId", userId).contentType(MediaType.APPLICATION_JSON).content(mapper.writeValueAsString(importParameters)))
                .andExpect(status().isOk())
                .andReturn();
        String resultAsString = result.getResponse().getContentAsString();

        BasicStudyInfos infos = mapper.readValue(resultAsString, BasicStudyInfos.class);

        UUID studyUuid = infos.getId();

        // assert that the broker message has been sent a study creation request message
        Message<byte[]> message = output.receive(TIMEOUT);

        assertEquals("", new String(message.getPayload()));
        MessageHeaders headers = message.getHeaders();
        assertEquals(userId, headers.get(NotificationService.HEADER_USER_ID));
        assertEquals(studyUuid, headers.get(NotificationService.HEADER_STUDY_UUID));
        assertEquals(NotificationService.UPDATE_TYPE_STUDIES, headers.get(HEADER_UPDATE_TYPE));

        output.receive(TIMEOUT);  // message for first modification node creation

        // assert that the broker message has been sent a study creation message for
        // creation
        message = output.receive(TIMEOUT);
        assertEquals("", new String(message.getPayload()));
        headers = message.getHeaders();
        assertEquals(userId, headers.get(NotificationService.HEADER_USER_ID));
        assertEquals(studyUuid, headers.get(NotificationService.HEADER_STUDY_UUID));
        assertEquals(NotificationService.UPDATE_TYPE_STUDIES, headers.get(HEADER_UPDATE_TYPE));
        assertEquals(errorMessage.length != 0 ? errorMessage[0] : null, headers.get(NotificationService.HEADER_ERROR));

        // assert that the broker message has been sent a study creation request message
        // for deletion
        message = output.receive(TIMEOUT);
        assertEquals("", new String(message.getPayload()));
        headers = message.getHeaders();
        assertEquals(userId, headers.get(NotificationService.HEADER_USER_ID));
        assertEquals(studyUuid, headers.get(NotificationService.HEADER_STUDY_UUID));
        assertEquals(NotificationService.UPDATE_TYPE_STUDY_DELETE, headers.get(HEADER_UPDATE_TYPE));

        // assert that all http requests have been sent to remote services
        Set<RequestWithBody> requests = getRequestsWithBodyDone(2);
        assertTrue(requests.stream().anyMatch(r -> r.getPath().matches(String.format("/v1/cases/%s/exists", caseUuid))));
        assertTrue(requests.stream().anyMatch(r -> r.getPath().matches("/v1/networks\\?caseUuid=" + caseUuid + "&variantId=" + FIRST_VARIANT_ID + "&reportUuid=.*")));

        assertEquals(mapper.writeValueAsString(importParameters),
                requests.stream().filter(r -> r.getPath().matches("/v1/networks\\?caseUuid=" + caseUuid + "&variantId=" + FIRST_VARIANT_ID + "&reportUuid=.*"))
                    .findFirst().orElseThrow().getBody());
        return studyUuid;
    }

    private UUID createStudy(String userId, String fileName, String caseUuid, boolean isPrivate,
            String... errorMessage) throws Exception {
        final UUID studyUuid;
        try (InputStream is = new FileInputStream(ResourceUtils.getFile("classpath:" + fileName))) {
            MockMultipartFile mockFile = new MockMultipartFile("caseFile", fileName, "text/xml", is);

            MvcResult result = mockMvc
                    .perform(multipart(STUDIES_URL + "?isPrivate={isPrivate}", isPrivate).file(mockFile)
                            .header("userId", userId).contentType(MediaType.MULTIPART_FORM_DATA))
                    .andExpect(status().isOk()).andReturn();

            String resultAsString = result.getResponse().getContentAsString();
            BasicStudyInfos infos = mapper.readValue(resultAsString, BasicStudyInfos.class);

            studyUuid = infos.getId();
        }

        // assert that the broker message has been sent a study creation request message
        Message<byte[]> message = output.receive(TIMEOUT);
        assertEquals("", new String(message.getPayload()));
        MessageHeaders headers = message.getHeaders();
        assertEquals(userId, headers.get(NotificationService.HEADER_USER_ID));
        assertEquals(studyUuid, headers.get(NotificationService.HEADER_STUDY_UUID));
        assertEquals(NotificationService.UPDATE_TYPE_STUDIES, headers.get(HEADER_UPDATE_TYPE));

        if (errorMessage.length == 0) {
            output.receive(TIMEOUT);   // message for first modification node creation
        }

        // assert that the broker message has been sent a study creation message for
        // creation
        message = output.receive(TIMEOUT);
        assertEquals("", new String(message.getPayload()));
        headers = message.getHeaders();
        assertEquals(userId, headers.get(NotificationService.HEADER_USER_ID));
        assertEquals(studyUuid, headers.get(NotificationService.HEADER_STUDY_UUID));
        assertEquals(NotificationService.UPDATE_TYPE_STUDIES, headers.get(HEADER_UPDATE_TYPE));
        assertEquals(errorMessage.length != 0 ? errorMessage[0] : null, headers.get(NotificationService.HEADER_ERROR));

        // assert that the broker message has been sent a study creation request message
        // for deletion
        message = output.receive(TIMEOUT);
        assertEquals("", new String(message.getPayload()));
        headers = message.getHeaders();
        assertEquals(userId, headers.get(NotificationService.HEADER_USER_ID));
        assertEquals(studyUuid, headers.get(NotificationService.HEADER_STUDY_UUID));
        assertEquals(NotificationService.UPDATE_TYPE_STUDY_DELETE, headers.get(HEADER_UPDATE_TYPE));

        // assert that all http requests have been sent to remote services
        var requests = getRequestsDone(caseUuid == null ? 1 : 2);
        assertTrue(requests.contains("/v1/cases/private"));
        if (caseUuid != null) {
            assertTrue(requests.stream().anyMatch(r -> r.matches("/v1/networks\\?caseUuid=" + caseUuid + "&variantId=" + FIRST_VARIANT_ID + "&reportUuid=.*")));
        }
        return studyUuid;
    }

    private UUID createStudyWithFileError(String userId, String fileName, String caseUuid, boolean isPrivate, String errorMessage)
            throws Exception {
        try (InputStream is = new FileInputStream(ResourceUtils.getFile("classpath:" + fileName))) {
            MockMultipartFile mockFile = new MockMultipartFile("caseFile", fileName, "text/xml", is);

            mockMvc
                    .perform(multipart(STUDIES_URL + "?isPrivate={isPrivate}", isPrivate).file(mockFile)
                            .header("userId", userId).contentType(MediaType.MULTIPART_FORM_DATA))
                    .andExpect(status().is5xxServerError()).andReturn();
        }

        // assert that the broker message has been sent a study creation request message
        Message<byte[]> message = output.receive(TIMEOUT);
        assertEquals("", new String(message.getPayload()));
        MessageHeaders headers = message.getHeaders();
        assertEquals(userId, headers.get(NotificationService.HEADER_USER_ID));
        assertEquals(NotificationService.UPDATE_TYPE_STUDIES, headers.get(HEADER_UPDATE_TYPE));

        // assert that all http requests have been sent to remote services
        var requests = getRequestsDone(caseUuid == null ? 1 : 2);
        assertTrue(requests.contains("/v1/cases/private"));

        message = output.receive(TIMEOUT);
        assertEquals("", new String(message.getPayload()));
        headers = message.getHeaders();
        assertEquals(userId, headers.get(NotificationService.HEADER_USER_ID));
        assertEquals(NotificationService.UPDATE_TYPE_STUDY_DELETE, headers.get(HEADER_UPDATE_TYPE));

        MvcResult mvcResult = mockMvc.perform(get("/v1/study_creation_requests").header("userId", "userId"))
                .andExpectAll(status().isOk(), content().contentType(MediaType.APPLICATION_JSON)).andReturn();
        String resultAsString = mvcResult.getResponse().getContentAsString();

        List<BasicStudyInfos> bsiListResult = mapper.readValue(resultAsString, new TypeReference<List<BasicStudyInfos>>() {
        });

        assertEquals(List.of(), bsiListResult);

        if (caseUuid != null) {
            assertTrue(requests.stream().anyMatch(r -> r.matches(
                    "/v1/networks\\?caseUuid=" + caseUuid + "&variantId=" + FIRST_VARIANT_ID + "&reportUuid=.*")));
        }
        return null;
    }

    @Test
    public void testCreateStudyWithErrorDuringCaseImport() throws Exception {
        String userId = "userId";
        mockMvc.perform(post("/v1/studies/cases/{caseUuid}", CASE_UUID_CAUSING_IMPORT_ERROR).header("userId", userId))
            .andExpect(status().is5xxServerError());

       // assert that the broker message has been sent a study creation request message
        Message<byte[]> message = output.receive(TIMEOUT, "study.update");

        MessageHeaders headers = message.getHeaders();
        assertEquals(userId, headers.get(NotificationService.HEADER_USER_ID));
        assertEquals(NotificationService.UPDATE_TYPE_STUDIES, headers.get(HEADER_UPDATE_TYPE));

        message = output.receive(TIMEOUT);
        assertEquals("", new String(message.getPayload()));
        headers = message.getHeaders();
        assertEquals(userId, headers.get(NotificationService.HEADER_USER_ID));
        assertEquals(NotificationService.UPDATE_TYPE_STUDY_DELETE, headers.get(HEADER_UPDATE_TYPE));

        MvcResult mvcResult = mockMvc.perform(get("/v1/study_creation_requests").header("userId", "userId")).andExpectAll(
                status().isOk(),
                content().contentType(MediaType.APPLICATION_JSON))
            .andReturn();

        String resultAsString = mvcResult.getResponse().getContentAsString();
        List<BasicStudyInfos> bsiListResult = mapper.readValue(resultAsString, new TypeReference<List<BasicStudyInfos>>() { });

        assertEquals(List.of(), bsiListResult);

        var requests = getRequestsDone(2);
        assertTrue(requests.contains(String.format("/v1/cases/%s/exists", CASE_UUID_CAUSING_IMPORT_ERROR)));
        assertTrue(requests.stream().anyMatch(r -> r.matches("/v1/networks\\?caseUuid=" + CASE_UUID_CAUSING_IMPORT_ERROR + "&variantId=" + FIRST_VARIANT_ID + "&reportUuid=.*")));
    }

    @Test
    public void testCreateStudyWithErrorDuringStudyCreation() throws Exception {
        String userId = "userId";
        mockMvc.perform(post("/v1/studies/cases/{caseUuid}", CASE_UUID_CAUSING_STUDY_CREATION_ERROR).header("userId", userId))
            .andExpect(status().isOk());

        // assert that the broker message has been sent a study creation request message
        Message<byte[]> message = output.receive(TIMEOUT, "study.update");
        MessageHeaders headers = message.getHeaders();
        assertEquals(userId, headers.get(NotificationService.HEADER_USER_ID));
        assertEquals(NotificationService.UPDATE_TYPE_STUDIES, headers.get(HEADER_UPDATE_TYPE));

        // study deletion
        message = output.receive(TIMEOUT, "study.update");
        headers = message.getHeaders();
        assertEquals(userId, headers.get(NotificationService.HEADER_USER_ID));
        assertEquals(NotificationService.UPDATE_TYPE_STUDY_DELETE, headers.get(HEADER_UPDATE_TYPE));

        // study error message
        message = output.receive(TIMEOUT, "study.update");
        headers = message.getHeaders();
        assertEquals(userId, headers.get(NotificationService.HEADER_USER_ID));
        assertEquals(NotificationService.UPDATE_TYPE_STUDIES, headers.get(HEADER_UPDATE_TYPE));
        assertEquals(STUDY_CREATION_ERROR_MESSAGE, headers.get(NotificationService.HEADER_ERROR));

        var requests = getRequestsDone(2);
        assertTrue(requests.contains(String.format("/v1/cases/%s/exists", CASE_UUID_CAUSING_STUDY_CREATION_ERROR)));
        assertTrue(requests.stream().anyMatch(r -> r.matches("/v1/networks\\?caseUuid=" + CASE_UUID_CAUSING_STUDY_CREATION_ERROR + "&variantId=" + FIRST_VARIANT_ID + "&reportUuid=.*")));
    }

    @Test
    public void testGetStudyCreationRequests() throws Exception {
        MvcResult mvcResult;
        String resultAsString;
        countDownLatch = new CountDownLatch(1);

        //insert a study with a case (multipartfile)
        try (InputStream is = new FileInputStream(ResourceUtils.getFile("classpath:testCase.xiidm"))) {
            MockMultipartFile mockFile = new MockMultipartFile("caseFile", "blockingCaseFile",
                    "text/xml", is);

            mvcResult = mockMvc
                    .perform(multipart(STUDIES_URL + "?isPrivate={isPrivate}", "true").file(mockFile)
                            .header("userId", "userId").contentType(MediaType.MULTIPART_FORM_DATA))
                    .andExpect(status().isOk()).andReturn();
            resultAsString = mvcResult.getResponse().getContentAsString();
            BasicStudyInfos bsiResult = mapper.readValue(resultAsString, BasicStudyInfos.class);

            assertThat(bsiResult, createMatcherStudyBasicInfos(studyCreationRequestRepository.findAll().get(0).getId(), "userId"));
        }

        UUID studyUuid = studyCreationRequestRepository.findAll().get(0).getId();

        mvcResult = mockMvc.perform(get("/v1/study_creation_requests").header("userId", "userId")).andExpectAll(
                status().isOk(),
                content().contentType(MediaType.APPLICATION_JSON))
            .andReturn();
        resultAsString = mvcResult.getResponse().getContentAsString();
        List<BasicStudyInfos> bsiListResult = mapper.readValue(resultAsString, new TypeReference<List<BasicStudyInfos>>() { });

        assertThat(bsiListResult.get(0), createMatcherStudyBasicInfos(studyUuid, "userId"));

        // once we checked study creation requests, we can countDown latch to trigger study creation request
        countDownLatch.countDown();

        // drop the broker message for study creation request (creation)
        output.receive(TIMEOUT);
        // drop the broker message for study creation (3 times longer to prevent failure if study creation takes a little longer)
        output.receive(TIMEOUT * 3);
        // drop the broker message for node creation
        output.receive(TIMEOUT);
        // drop the broker message for study creation request (deletion)
        output.receive(TIMEOUT);

        mvcResult = mockMvc.perform(get("/v1/study_creation_requests").header("userId", "userId")).andExpectAll(
                status().isOk(),
                content().contentType(MediaType.APPLICATION_JSON))
            .andReturn();

        resultAsString = mvcResult.getResponse().getContentAsString();
        bsiListResult = mapper.readValue(resultAsString, new TypeReference<List<BasicStudyInfos>>() { });

        assertEquals(List.of(), bsiListResult);

        mvcResult = mockMvc.perform(get("/v1/studies").header("userId", "userId")).andExpectAll(
                status().isOk(),
                content().contentType(MediaType.APPLICATION_JSON))
            .andReturn();

        resultAsString = mvcResult.getResponse().getContentAsString();
        List<CreatedStudyBasicInfos> csbiListResponse = mapper.readValue(resultAsString, new TypeReference<List<CreatedStudyBasicInfos>>() { });

        assertThat(csbiListResponse.get(0), createMatcherCreatedStudyBasicInfos(studyUuid, "userId", "XIIDM"));

        // assert that all http requests have been sent to remote services
        var httpRequests = getRequestsDone(2);
        assertTrue(httpRequests.contains("/v1/cases/private"));
        assertTrue(httpRequests.stream().anyMatch(r -> r.matches("/v1/networks\\?caseUuid=" + IMPORTED_BLOCKING_CASE_UUID_STRING + "&variantId=" + FIRST_VARIANT_ID + "&reportUuid=.*")));

        countDownLatch = new CountDownLatch(1);

      //insert a study
        mvcResult = mockMvc.perform(post("/v1/studies/cases/{caseUuid}?isPrivate={isPrivate}", NEW_STUDY_CASE_UUID, "false")
                .header("userId", "userId"))
            .andExpect(status().isOk())
            .andReturn();
        resultAsString = mvcResult.getResponse().getContentAsString();

        BasicStudyInfos bsiResult = mapper.readValue(resultAsString, BasicStudyInfos.class);

        assertThat(bsiResult, createMatcherStudyBasicInfos(studyCreationRequestRepository.findAll().get(0).getId(), "userId"));

        studyUuid = studyCreationRequestRepository.findAll().get(0).getId();

        mvcResult = mockMvc.perform(get("/v1/study_creation_requests", NEW_STUDY_CASE_UUID, "false")
                .header("userId", "userId")).andExpectAll(
                        status().isOk(),
                        content().contentType(MediaType.APPLICATION_JSON))
            .andReturn();
        resultAsString = mvcResult.getResponse().getContentAsString();

        bsiListResult = mapper.readValue(resultAsString, new TypeReference<List<BasicStudyInfos>>() { });

        assertThat(bsiListResult.get(0), createMatcherStudyBasicInfos(studyUuid, "userId"));

        countDownLatch.countDown();

        // drop the broker message for study creation request (creation)
        output.receive(TIMEOUT);
        // drop the broker message for study creation
        output.receive(TIMEOUT * 3);
        // drop the broker message for node creation
        output.receive(TIMEOUT);
        // drop the broker message for study creation request (deletion)
        output.receive(TIMEOUT);

        mvcResult = mockMvc.perform(get("/v1/study_creation_requests")
                .header("userId", "userId")).andExpectAll(
                        status().isOk(),
                        content().contentType(MediaType.APPLICATION_JSON))
                .andReturn();
        resultAsString = mvcResult.getResponse().getContentAsString();

        bsiListResult = mapper.readValue(resultAsString, new TypeReference<List<BasicStudyInfos>>() { });

        assertEquals(List.of(), bsiListResult);

        mvcResult = mockMvc.perform(get("/v1/studies")
                .header("userId", "userId")).andExpectAll(
                        status().isOk(),
                        content().contentType(MediaType.APPLICATION_JSON))
            .andReturn();
        resultAsString = mvcResult.getResponse().getContentAsString();
        csbiListResponse = mapper.readValue(resultAsString, new TypeReference<List<CreatedStudyBasicInfos>>() { });

        assertThat(csbiListResponse.get(0), createMatcherCreatedStudyBasicInfos(studyUuid, "userId", "XIIDM"));

        // assert that all http requests have been sent to remote services
        var requests = getRequestsDone(2);
        assertTrue(requests.contains(String.format("/v1/cases/%s/exists", NEW_STUDY_CASE_UUID)));
        assertTrue(requests.stream().anyMatch(r -> r.matches("/v1/networks\\?caseUuid=" + NEW_STUDY_CASE_UUID + "&variantId=" + FIRST_VARIANT_ID + "&reportUuid=.*")));
    }

    @Test
    public void testUpdateLines() throws Exception {
        createStudy("userId", CASE_UUID);
        UUID studyNameUserIdUuid = studyRepository.findAll().get(0).getId();
        UUID rootNodeUuid = getRootNodeUuid(studyNameUserIdUuid);
        NetworkModificationNode modificationNode1 = createNetworkModificationNode(studyNameUserIdUuid, rootNodeUuid,
                UUID.randomUUID(), VARIANT_ID, "node 1");
        UUID modificationNode1Uuid = modificationNode1.getId();
        NetworkModificationNode modificationNode2 = createNetworkModificationNode(studyNameUserIdUuid,
                modificationNode1Uuid, UUID.randomUUID(), VARIANT_ID_2, "node 2");
        UUID modificationNode2Uuid = modificationNode2.getId();

        // change line status on root node (not allowed)
        mockMvc.perform(put("/v1/studies/{studyUuid}/nodes/{nodeUuid}/network-modification/lines/{lineId}/status",
                        studyNameUserIdUuid, rootNodeUuid, "line12").content("lockout").contentType(MediaType.TEXT_PLAIN_VALUE))
            .andExpect(status().isForbidden());

        // lockout line
        mockMvc.perform(put("/v1/studies/{studyUuid}/nodes/{nodeUuid}/network-modification/lines/{lineId}/status",
                        studyNameUserIdUuid, modificationNode1Uuid, "line12").content("lockout").contentType(MediaType.TEXT_PLAIN_VALUE))
            .andExpect(status().isOk());
        checkEquipmentCreatingMessagesReceived(studyNameUserIdUuid, modificationNode1Uuid);
        checkLineModificationMessagesReceived(studyNameUserIdUuid, modificationNode1Uuid, ImmutableSet.of("s1", "s2"));
        checkEquipmentUpdatingFinishedMessagesReceived(studyNameUserIdUuid, modificationNode1Uuid);

        mockMvc.perform(put("/v1/studies/{studyUuid}/nodes/{nodeUuid}/network-modification/lines/{lineId}/status",
                        studyNameUserIdUuid, modificationNode1Uuid, "lineFailedId").content("lockout").contentType(MediaType.TEXT_PLAIN_VALUE))
            .andExpect(status().isInternalServerError());
        checkEquipmentCreatingMessagesReceived(studyNameUserIdUuid, modificationNode1Uuid);
        checkEquipmentUpdatingFinishedMessagesReceived(studyNameUserIdUuid, modificationNode1Uuid);
        // trip line
        mockMvc.perform(put("/v1/studies/{studyUuid}/nodes/{nodeUuid}/network-modification/lines/{lineId}/status",
                studyNameUserIdUuid, modificationNode1Uuid, "line23").content("trip").contentType(MediaType.TEXT_PLAIN_VALUE))
            .andExpect(status().isOk());
        checkEquipmentCreatingMessagesReceived(studyNameUserIdUuid, modificationNode1Uuid);
        checkLineModificationMessagesReceived(studyNameUserIdUuid, modificationNode1Uuid, ImmutableSet.of("s2", "s3"));
        checkEquipmentUpdatingFinishedMessagesReceived(studyNameUserIdUuid, modificationNode1Uuid);

        mockMvc.perform(put("/v1/studies/{studyUuid}/nodes/{nodeUuid}/network-modification/lines/{lineId}/status",
                        studyNameUserIdUuid, modificationNode1Uuid, "lineFailedId").content("trip").contentType(MediaType.TEXT_PLAIN_VALUE))
            .andExpect(status().isInternalServerError());
        checkEquipmentCreatingMessagesReceived(studyNameUserIdUuid, modificationNode1Uuid);
        checkEquipmentUpdatingFinishedMessagesReceived(studyNameUserIdUuid, modificationNode1Uuid);
        // energise line end
        mockMvc.perform(put("/v1/studies/{studyUuid}/nodes/{nodeUuid}/network-modification/lines/{lineId}/status",
                        studyNameUserIdUuid, modificationNode1Uuid, "line13").content("energiseEndOne").contentType(MediaType.TEXT_PLAIN_VALUE))
            .andExpect(status().isOk());
        checkEquipmentCreatingMessagesReceived(studyNameUserIdUuid, modificationNode1Uuid);
        checkLineModificationMessagesReceived(studyNameUserIdUuid, modificationNode1Uuid, ImmutableSet.of("s1", "s3"));
        checkEquipmentUpdatingFinishedMessagesReceived(studyNameUserIdUuid, modificationNode1Uuid);

        mockMvc.perform(put("/v1/studies/{studyUuid}/nodes/{nodeUuid}/network-modification/lines/{lineId}/status",
                        studyNameUserIdUuid, modificationNode1Uuid, "lineFailedId").content("energiseEndTwo").contentType(MediaType.TEXT_PLAIN_VALUE))
            .andExpect(status().isInternalServerError());
        checkEquipmentCreatingMessagesReceived(studyNameUserIdUuid, modificationNode1Uuid);
        checkEquipmentUpdatingFinishedMessagesReceived(studyNameUserIdUuid, modificationNode1Uuid);
        // switch on line

        mockMvc.perform(put("/v1/studies/{studyUuid}/nodes/{nodeUuid}/network-modification/lines/{lineId}/status",
                        studyNameUserIdUuid, modificationNode1Uuid, "line13").content("switchOn").contentType(MediaType.TEXT_PLAIN_VALUE))
            .andExpect(status().isOk());
        checkEquipmentCreatingMessagesReceived(studyNameUserIdUuid, modificationNode1Uuid);
        checkLineModificationMessagesReceived(studyNameUserIdUuid, modificationNode1Uuid, ImmutableSet.of("s1", "s3"));
        checkEquipmentUpdatingFinishedMessagesReceived(studyNameUserIdUuid, modificationNode1Uuid);

        mockMvc.perform(put("/v1/studies/{studyUuid}/nodes/{nodeUuid}/network-modification/lines/{lineId}/status",
                        studyNameUserIdUuid, modificationNode1Uuid, "lineFailedId").content("switchOn").contentType(MediaType.TEXT_PLAIN_VALUE))
            .andExpect(status().isInternalServerError());
        checkEquipmentCreatingMessagesReceived(studyNameUserIdUuid, modificationNode1Uuid);
        checkEquipmentUpdatingFinishedMessagesReceived(studyNameUserIdUuid, modificationNode1Uuid);
        // switch on line on second modification node
        mockMvc.perform(put("/v1/studies/{studyUuid}/nodes/{nodeUuid}/network-modification/lines/{lineId}/status",
                        studyNameUserIdUuid, modificationNode2Uuid, "line13").content("switchOn").contentType(MediaType.TEXT_PLAIN_VALUE))
            .andExpect(status().isOk());
        checkEquipmentCreatingMessagesReceived(studyNameUserIdUuid, modificationNode2Uuid);
        checkLineModificationMessagesReceived(studyNameUserIdUuid, modificationNode2Uuid, ImmutableSet.of("s1", "s3"));
        checkEquipmentUpdatingFinishedMessagesReceived(studyNameUserIdUuid, modificationNode2Uuid);

        var requests = getRequestsWithBodyDone(9);
        assertTrue(requests.stream().anyMatch(r -> r.getPath().matches("/v1/networks/" + NETWORK_UUID_STRING + "/lines/line12/status\\?group=.*") && r.getBody().equals("lockout")));
        assertTrue(requests.stream().anyMatch(r -> r.getPath().matches("/v1/networks/" + NETWORK_UUID_STRING + "/lines/line23/status\\?group=.*") && r.getBody().equals("trip")));
        assertTrue(requests.stream().anyMatch(r -> r.getPath().matches("/v1/networks/" + NETWORK_UUID_STRING + "/lines/line13/status\\?group=.*") && r.getBody().equals("energiseEndOne")));
        assertTrue(requests.stream().anyMatch(r -> r.getPath().matches("/v1/networks/" + NETWORK_UUID_STRING + "/lines/line13/status\\?group=.*") && r.getBody().equals("switchOn")));
        assertTrue(requests.stream().anyMatch(r -> r.getPath().matches("/v1/networks/" + NETWORK_UUID_STRING + "/lines/lineFailedId/status\\?group=.*") && r.getBody().equals("lockout")));
        assertTrue(requests.stream().anyMatch(r -> r.getPath().matches("/v1/networks/" + NETWORK_UUID_STRING + "/lines/lineFailedId/status\\?group=.*") && r.getBody().equals("trip")));
        assertTrue(requests.stream().anyMatch(r -> r.getPath().matches("/v1/networks/" + NETWORK_UUID_STRING + "/lines/lineFailedId/status\\?group=.*") && r.getBody().equals("energiseEndTwo")));
        assertTrue(requests.stream().anyMatch(r -> r.getPath().matches("/v1/networks/" + NETWORK_UUID_STRING + "/lines/lineFailedId/status\\?group=.*") && r.getBody().equals("switchOn")));
        assertTrue(requests.stream().anyMatch(r -> r.getPath().matches("/v1/networks/" + NETWORK_UUID_STRING + "/lines/line13/status\\?group=.*&variantId=" + VARIANT_ID_2) && r.getBody().equals("switchOn")));
    }

    @Test
    public void testCreateLoad() throws Exception {
        createStudy("userId", CASE_UUID);
        UUID studyNameUserIdUuid = studyRepository.findAll().get(0).getId();
        UUID rootNodeUuid = getRootNodeUuid(studyNameUserIdUuid);
        NetworkModificationNode modificationNode1 = createNetworkModificationNode(studyNameUserIdUuid, rootNodeUuid,
                UUID.randomUUID(), VARIANT_ID, "node 1");
        UUID modificationNode1Uuid = modificationNode1.getId();
        NetworkModificationNode modificationNode2 = createNetworkModificationNode(studyNameUserIdUuid,
                modificationNode1Uuid, UUID.randomUUID(), VARIANT_ID_2, "node 2");
        UUID modificationNode2Uuid = modificationNode2.getId();
        NetworkModificationNode modificationNode3 = createNetworkModificationNode(studyNameUserIdUuid, rootNodeUuid,
                UUID.randomUUID(), VARIANT_ID, "node 3");
        UUID modificationNode3Uuid = modificationNode3.getId();

        String createLoadAttributes = "{\"loadId\":\"loadId1\",\"loadName\":\"loadName1\",\"loadType\":\"UNDEFINED\",\"activePower\":\"100.0\",\"reactivePower\":\"50.0\",\"voltageLevelId\":\"idVL1\",\"busId\":\"idBus1\"}";

        // create load on root node (not allowed)
        mockMvc.perform(post("/v1/studies/{studyUuid}/nodes/{nodeUuid}/network-modification/loads",
                studyNameUserIdUuid, rootNodeUuid).content(createLoadAttributes))
            .andExpect(status().isForbidden());

        // create load on first modification node
        mockMvc.perform(post("/v1/studies/{studyUuid}/nodes/{nodeUuid}/network-modification/loads",
                studyNameUserIdUuid, modificationNode1Uuid).content(createLoadAttributes))
            .andExpect(status().isOk());
        checkEquipmentCreatingMessagesReceived(studyNameUserIdUuid, modificationNode1Uuid);
        checkEquipmentCreationMessagesReceived(studyNameUserIdUuid, modificationNode1Uuid, ImmutableSet.of("s2"));
        checkEquipmentUpdatingFinishedMessagesReceived(studyNameUserIdUuid, modificationNode1Uuid);

        // create load on second modification node
        mockMvc.perform(post("/v1/studies/{studyUuid}/nodes/{nodeUuid}/network-modification/loads",
                studyNameUserIdUuid, modificationNode2Uuid).content(createLoadAttributes))
            .andExpect(status().isOk());
        checkEquipmentCreatingMessagesReceived(studyNameUserIdUuid, modificationNode2Uuid);
        checkEquipmentCreationMessagesReceived(studyNameUserIdUuid, modificationNode2Uuid, ImmutableSet.of("s2"));
        checkEquipmentUpdatingFinishedMessagesReceived(studyNameUserIdUuid, modificationNode2Uuid);

        // update load creation
        String loadAttributesUpdated = "{\"loadId\":\"loadId2\",\"loadName\":\"loadName2\",\"loadType\":\"UNDEFINED\",\"activePower\":\"50.0\",\"reactivePower\":\"25.0\",\"voltageLevelId\":\"idVL2\",\"busId\":\"idBus2\"}";
        mockMvc.perform(put("/v1/studies/{studyUuid}/nodes/{nodeUuid}/network-modification/modifications/{modificationUuid}/loads-creation",
                studyNameUserIdUuid, modificationNode1Uuid, MODIFICATION_UUID).content(loadAttributesUpdated).contentType(MediaType.APPLICATION_JSON))
            .andExpect(status().isOk());
        checkEquipmentUpdatingMessagesReceived(studyNameUserIdUuid, modificationNode1Uuid);
        checkUpdateEquipmentCreationMessagesReceived(studyNameUserIdUuid, modificationNode1Uuid);
        checkEquipmentUpdatingFinishedMessagesReceived(studyNameUserIdUuid, modificationNode1Uuid);

        String createLoadAttributes2 = "{\"loadId\":\"loadId3\",\"loadName\":\"loadName3\",\"loadType\":\"UNDEFINED\",\"activePower\":\"100.0\",\"reactivePower\":\"50.0\",\"voltageLevelId\":\"idVL1\",\"busId\":\"idBus1\"}";
        modificationNode3.setBuildStatus(BuildStatus.BUILDING);
        networkModificationTreeService.updateNode(studyNameUserIdUuid, modificationNode3);
        output.receive(TIMEOUT);
        // create load on building node
        mockMvc.perform(post("/v1/studies/{studyUuid}/nodes/{nodeUuid}/network-modification/loads",
                        studyNameUserIdUuid, modificationNode3Uuid).content(createLoadAttributes2))
                .andExpect(status().isForbidden());

        var requests = getRequestsWithBodyDone(3);
        assertTrue(requests.stream().anyMatch(r -> r.getPath().matches("/v1/networks/" + NETWORK_UUID_STRING + "/loads\\?group=.*") && r.getBody().equals(createLoadAttributes)));
        assertTrue(requests.stream().anyMatch(r -> r.getPath().matches("/v1/networks/" + NETWORK_UUID_STRING + "/loads\\?group=.*&variantId=" + VARIANT_ID) && r.getBody().equals(createLoadAttributes)));
        assertTrue(requests.stream().anyMatch(r -> r.getPath().matches("/v1/networks/" + NETWORK_UUID_STRING + "/loads\\?group=.*&variantId=" + VARIANT_ID_2) && r.getBody().equals(createLoadAttributes)));
        assertTrue(requests.stream().anyMatch(r -> r.getPath().matches("/v1/modifications/" + MODIFICATION_UUID + "/loads-creation") && r.getBody().equals(loadAttributesUpdated)));
    }

    @Test
    public void testModifyLoad() throws Exception {
        createStudy("userId", CASE_UUID);
        UUID studyNameUserIdUuid = studyRepository.findAll().get(0).getId();
        UUID rootNodeUuid = getRootNodeUuid(studyNameUserIdUuid);
        NetworkModificationNode modificationNode = createNetworkModificationNode(studyNameUserIdUuid, rootNodeUuid,
                UUID.randomUUID(), VARIANT_ID, "node 1");
        UUID modificationNodeUuid = modificationNode.getId();
        NetworkModificationNode modificationNode2 = createNetworkModificationNode(studyNameUserIdUuid,
                modificationNodeUuid, UUID.randomUUID(), VARIANT_ID_2, "node 2");
        UUID modificationNodeUuid2 = modificationNode2.getId();

        String loadModificationAttributes = "{\"equipmentId\":\"loadId1\",\"loadName\":\"loadName1\",\"loadType\":\"AUXILIARY\",\"activePower\":\"100.0\"}";

        // modify load on root node (not allowed)
        mockMvc.perform(put("/v1/studies/{studyUuid}/nodes/{nodeUuid}/network-modification/loads",
                studyNameUserIdUuid, rootNodeUuid).content(loadModificationAttributes))
            .andExpect(status().isForbidden());

        // modify load on first modification node
        mockMvc.perform(put("/v1/studies/{studyUuid}/nodes/{nodeUuid}/network-modification/loads",
                studyNameUserIdUuid, modificationNodeUuid).content(loadModificationAttributes))
            .andExpect(status().isOk());
        checkEquipmentCreatingMessagesReceived(studyNameUserIdUuid, modificationNodeUuid);
        checkEquipmentCreationMessagesReceived(studyNameUserIdUuid, modificationNodeUuid, ImmutableSet.of("s2"));
        checkEquipmentUpdatingFinishedMessagesReceived(studyNameUserIdUuid, modificationNodeUuid);

        // modify load on second modification node
        mockMvc.perform(put("/v1/studies/{studyUuid}/nodes/{nodeUuid}/network-modification/loads",
                studyNameUserIdUuid, modificationNodeUuid2).content(loadModificationAttributes))
            .andExpect(status().isOk());
        checkEquipmentCreatingMessagesReceived(studyNameUserIdUuid, modificationNodeUuid2);
        checkEquipmentModificationMessagesReceived(studyNameUserIdUuid, modificationNodeUuid2, ImmutableSet.of("s2"));
        checkEquipmentUpdatingFinishedMessagesReceived(studyNameUserIdUuid, modificationNodeUuid2);

        // update load modification
        String loadAttributesUpdated = "{\"loadId\":\"loadId1\",\"loadType\":\"FICTITIOUS\",\"activePower\":\"70.0\"}";
        mockMvc.perform(put("/v1/studies/{studyUuid}/nodes/{nodeUuid}/network-modification/modifications/{modificationUuid}/loads-modification", studyNameUserIdUuid, modificationNodeUuid, MODIFICATION_UUID).content(loadAttributesUpdated))
            .andExpect(status().isOk());
        checkEquipmentUpdatingMessagesReceived(studyNameUserIdUuid, modificationNodeUuid);
        checkUpdateEquipmentModificationMessagesReceived(studyNameUserIdUuid, modificationNodeUuid);
        checkEquipmentUpdatingFinishedMessagesReceived(studyNameUserIdUuid, modificationNodeUuid);

        var requests = getRequestsWithBodyDone(3);
        assertTrue(requests.stream().anyMatch(r -> r.getPath().matches("/v1/networks/" + NETWORK_UUID_STRING + "/loads-modification\\?group=.*") && r.getBody().equals(loadModificationAttributes)));
        assertTrue(requests.stream().anyMatch(r -> r.getPath().matches("/v1/networks/" + NETWORK_UUID_STRING + "/loads-modification\\?group=.*&variantId=" + VARIANT_ID) && r.getBody().equals(loadModificationAttributes)));
        assertTrue(requests.stream().anyMatch(r -> r.getPath().matches("/v1/networks/" + NETWORK_UUID_STRING + "/loads-modification\\?group=.*&variantId=" + VARIANT_ID_2) && r.getBody().equals(loadModificationAttributes)));
        assertTrue(requests.stream().anyMatch(r -> r.getPath().matches("/v1/modifications/" + MODIFICATION_UUID + "/loads-modification") && r.getBody().equals(loadAttributesUpdated)));
    }

    @Test
    public void testModifyEquipment() throws Exception {
        var modificationType = ModificationType.GENERATOR_MODIFICATION;
        String modificationTypeUrl = ModificationType.getUriFromType(modificationType);
        createStudy("userId", CASE_UUID);
        UUID studyNameUserIdUuid = studyRepository.findAll().get(0).getId();
        UUID rootNodeUuid = getRootNodeUuid(studyNameUserIdUuid);
        NetworkModificationNode modificationNode = createNetworkModificationNode(studyNameUserIdUuid, rootNodeUuid, UUID.randomUUID(), VARIANT_ID, "node 1");
        UUID modificationNodeUuid = modificationNode.getId();
        NetworkModificationNode modificationNode2 = createNetworkModificationNode(studyNameUserIdUuid, modificationNodeUuid, UUID.randomUUID(), VARIANT_ID_2, "node 2");
        UUID modificationNodeUuid2 = modificationNode2.getId();

        String equipmentModificationAttribute = "{\"equipmentId\":\"equipmentId\"}";

        // modify generator on root node (not allowed)
        mockMvc.perform(put("/v1/studies/{studyUuid}/nodes/{nodeUuid}/network-modification/modifications/{modificationType}", studyNameUserIdUuid, rootNodeUuid, modificationTypeUrl)
                .content(equipmentModificationAttribute))
            .andExpect(status().isForbidden());

        // modify generator on first modification node
        mockMvc.perform(put("/v1/studies/{studyUuid}/nodes/{nodeUuid}/network-modification/modifications/{modificationType}", studyNameUserIdUuid, modificationNodeUuid, modificationTypeUrl)
                .content(equipmentModificationAttribute))
            .andExpect(status().isOk());
        checkEquipmentCreatingMessagesReceived(studyNameUserIdUuid, modificationNodeUuid);
        checkEquipmentCreationMessagesReceived(studyNameUserIdUuid, modificationNodeUuid, ImmutableSet.of("s2"));
        checkEquipmentUpdatingFinishedMessagesReceived(studyNameUserIdUuid, modificationNodeUuid);

        // modify generator on second modification node
        mockMvc.perform(put("/v1/studies/{studyUuid}/nodes/{nodeUuid}/network-modification/modifications/{modificationType}", studyNameUserIdUuid, modificationNodeUuid2, modificationTypeUrl)
                .content(equipmentModificationAttribute))
            .andExpect(status().isOk());
        checkEquipmentCreatingMessagesReceived(studyNameUserIdUuid, modificationNodeUuid2);
        checkEquipmentModificationMessagesReceived(studyNameUserIdUuid, modificationNodeUuid2, ImmutableSet.of("s2"));
        checkEquipmentUpdatingFinishedMessagesReceived(studyNameUserIdUuid, modificationNodeUuid2);

        // update generator modification
        String generatorAttributesUpdated = "{\"generatorId\":\"generatorId1\",\"generatorType\":\"FICTITIOUS\",\"activePower\":\"70.0\"}";
        mockMvc.perform(put("/v1/studies/{studyUuid}/nodes/{nodeUuid}/network-modification/modifications/{modificationType}/{modificationUuid}/", studyNameUserIdUuid, modificationNodeUuid, modificationTypeUrl, MODIFICATION_UUID)
                .content(generatorAttributesUpdated))
            .andExpect(status().isOk());
        checkEquipmentUpdatingMessagesReceived(studyNameUserIdUuid, modificationNodeUuid);
        checkUpdateEquipmentModificationMessagesReceived(studyNameUserIdUuid, modificationNodeUuid);
        checkEquipmentUpdatingFinishedMessagesReceived(studyNameUserIdUuid, modificationNodeUuid);

        var requests = getRequestsWithBodyDone(3);
        assertTrue(requests.stream().anyMatch(r -> r.getPath().matches("/v1/networks/" + NETWORK_UUID_STRING + "/" + modificationTypeUrl + "\\?group=.*") && r.getBody().equals(equipmentModificationAttribute)));
        assertTrue(requests.stream().anyMatch(r -> r.getPath().matches("/v1/networks/" + NETWORK_UUID_STRING + "/" + modificationTypeUrl + "\\?group=.*\\&variantId=" + VARIANT_ID) && r.getBody().equals(equipmentModificationAttribute)));
        assertTrue(requests.stream().anyMatch(r -> r.getPath().matches("/v1/networks/" + NETWORK_UUID_STRING + "/" + modificationTypeUrl + "\\?group=.*\\&variantId=" + VARIANT_ID_2) && r.getBody().equals(equipmentModificationAttribute)));
        assertTrue(requests.stream().anyMatch(r -> r.getPath().matches("/v1/modifications/" + MODIFICATION_UUID + "/" + modificationTypeUrl) && r.getBody().equals(generatorAttributesUpdated)));

    }

    @Test
    public void testCreateSubstation() throws Exception {
        createStudy("userId", CASE_UUID);
        UUID studyNameUserIdUuid = studyRepository.findAll().get(0).getId();
        UUID rootNodeUuid = getRootNodeUuid(studyNameUserIdUuid);
        NetworkModificationNode modificationNode1 = createNetworkModificationNode(studyNameUserIdUuid, rootNodeUuid,
                UUID.randomUUID(), VARIANT_ID, "node 1");
        UUID modificationNode1Uuid = modificationNode1.getId();
        NetworkModificationNode modificationNode2 = createNetworkModificationNode(studyNameUserIdUuid,
                modificationNode1Uuid, UUID.randomUUID(), VARIANT_ID_2, "node 2");
        UUID modificationNode2Uuid = modificationNode2.getId();

        String createSubstationAttributes = "{\"substationId\":\"substationId1\",\"substationName\":\"substationName1\",\"country\":\"AD\"}";

        // create substation on root node (not allowed)
        mockMvc.perform(post("/v1/studies/{studyUuid}/nodes/{nodeUuid}/network-modification/substations",
                        studyNameUserIdUuid, rootNodeUuid).content(createSubstationAttributes))
            .andExpect(status().isForbidden());

        // create substation on first modification node
        mockMvc.perform(post("/v1/studies/{studyUuid}/nodes/{nodeUuid}/network-modification/substations",
                        studyNameUserIdUuid, modificationNode1Uuid).content(createSubstationAttributes))
            .andExpect(status().isOk());
        checkEquipmentCreatingMessagesReceived(studyNameUserIdUuid, modificationNode1Uuid);
        checkEquipmentCreationMessagesReceived(studyNameUserIdUuid, modificationNode1Uuid, new HashSet<>());
        checkEquipmentUpdatingFinishedMessagesReceived(studyNameUserIdUuid, modificationNode1Uuid);

        // create substation on second modification node
        mockMvc.perform(post("/v1/studies/{studyUuid}/nodes/{nodeUuid}/network-modification/substations",
                        studyNameUserIdUuid, modificationNode2Uuid).content(createSubstationAttributes))
            .andExpect(status().isOk());
        checkEquipmentCreatingMessagesReceived(studyNameUserIdUuid, modificationNode2Uuid);
        checkEquipmentCreationMessagesReceived(studyNameUserIdUuid, modificationNode2Uuid, new HashSet<>());
        checkEquipmentUpdatingFinishedMessagesReceived(studyNameUserIdUuid, modificationNode2Uuid);

        // update substation creation
        String substationAttributesUpdated = "{\"substationId\":\"substationId2\",\"substationName\":\"substationName2\",\"country\":\"FR\"}";
        mockMvc.perform(put("/v1/studies/{studyUuid}/nodes/{nodeUuid}/network-modification/modifications/{modificationUuid}/substations-creation",
                studyNameUserIdUuid, modificationNode1Uuid, MODIFICATION_UUID).content(substationAttributesUpdated).contentType(MediaType.APPLICATION_JSON))
            .andExpect(status().isOk());
        checkEquipmentUpdatingMessagesReceived(studyNameUserIdUuid, modificationNode1Uuid);
        checkUpdateEquipmentCreationMessagesReceived(studyNameUserIdUuid, modificationNode1Uuid);
        checkEquipmentUpdatingFinishedMessagesReceived(studyNameUserIdUuid, modificationNode1Uuid);

        String createSubstationAttributes2 = "{\"substationId\":\"substationId2\",\"substationName\":\"substationName2\",\"country\":\"AD\"}";
        modificationNode1.setBuildStatus(BuildStatus.BUILDING);
        networkModificationTreeService.updateNode(studyNameUserIdUuid, modificationNode1);
        output.receive(TIMEOUT);
        // create substation on building node
        mockMvc.perform(post("/v1/studies/{studyUuid}/nodes/{nodeUuid}/network-modification/substations",
                        studyNameUserIdUuid, modificationNode1Uuid).content(createSubstationAttributes2))
                .andExpect(status().isForbidden());

        var requests = getRequestsWithBodyDone(3);
        assertTrue(requests.stream().anyMatch(r -> r.getPath().matches("/v1/networks/" + NETWORK_UUID_STRING + "/substations\\?group=.*") && r.getBody().equals(createSubstationAttributes)));
        assertTrue(requests.stream().anyMatch(r -> r.getPath().matches("/v1/networks/" + NETWORK_UUID_STRING + "/substations\\?group=.*&variantId=" + VARIANT_ID) && r.getBody().equals(createSubstationAttributes)));
        assertTrue(requests.stream().anyMatch(r -> r.getPath().matches("/v1/networks/" + NETWORK_UUID_STRING + "/substations\\?group=.*&variantId=" + VARIANT_ID_2) && r.getBody().equals(createSubstationAttributes)));
        assertTrue(requests.stream().anyMatch(r -> r.getPath().matches("/v1/modifications/" + MODIFICATION_UUID + "/substations-creation") && r.getBody().equals(substationAttributesUpdated)));
    }

    @Test
    public void testCreateVoltageLevel() throws Exception {
        createStudy("userId", CASE_UUID);
        UUID studyNameUserIdUuid = studyRepository.findAll().get(0).getId();
        UUID rootNodeUuid = getRootNodeUuid(studyNameUserIdUuid);
        NetworkModificationNode modificationNode1 = createNetworkModificationNode(studyNameUserIdUuid, rootNodeUuid, VARIANT_ID, "node 1");
        UUID modificationNode1Uuid = modificationNode1.getId();
        NetworkModificationNode modificationNode2 = createNetworkModificationNode(studyNameUserIdUuid,
                modificationNode1Uuid, UUID.randomUUID(), VARIANT_ID_2, "node 2");
        UUID modificationNode2Uuid = modificationNode2.getId();

        String createVoltageLevelAttributes = "{\"voltageLevelId\":\"voltageLevelId1\",\"voltageLevelName\":\"voltageLevelName1\""
            + ",\"nominalVoltage\":\"379.1\", \"substationId\":\"s1\"}";

        // create voltage level on root node (not allowed)
        mockMvc.perform(post("/v1/studies/{studyUuid}/nodes/{nodeUuid}/network-modification/voltage-levels",
                        studyNameUserIdUuid, rootNodeUuid)
                .contentType(MediaType.APPLICATION_JSON)
                .content(createVoltageLevelAttributes))
            .andExpect(status().isForbidden());

        // create voltage level
        mockMvc.perform(post("/v1/studies/{studyUuid}/nodes/{nodeUuid}/network-modification/voltage-levels",
                        studyNameUserIdUuid, modificationNode1Uuid)
                .contentType(MediaType.APPLICATION_JSON)
                .content(createVoltageLevelAttributes))
            .andExpect(status().isOk());
        checkEquipmentCreatingMessagesReceived(studyNameUserIdUuid, modificationNode1Uuid);
        checkEquipmentCreationMessagesReceived(studyNameUserIdUuid, modificationNode1Uuid, new HashSet<>());
        checkEquipmentUpdatingFinishedMessagesReceived(studyNameUserIdUuid, modificationNode1Uuid);

        // create voltage level on second modification node
        mockMvc.perform(post("/v1/studies/{studyUuid}/nodes/{nodeUuid}/network-modification/voltage-levels",
                        studyNameUserIdUuid, modificationNode2Uuid).content(createVoltageLevelAttributes))
            .andExpect(status().isOk());
        checkEquipmentCreatingMessagesReceived(studyNameUserIdUuid, modificationNode2Uuid);
        checkEquipmentCreationMessagesReceived(studyNameUserIdUuid, modificationNode2Uuid, new HashSet<>());
        checkEquipmentUpdatingFinishedMessagesReceived(studyNameUserIdUuid, modificationNode2Uuid);

        // update voltage level creation
        String voltageLevelAttributesUpdated = "{\"voltageLevelId\":\"voltageLevelId2\",\"voltageLevelName\":\"voltageLevelName2\""
                + ",\"nominalVoltage\":\"379.1\", \"substationId\":\"s2\"}";
        mockMvc.perform(put("/v1/studies/{studyUuid}/nodes/{nodeUuid}/network-modification/modifications/{modificationUuid}/voltage-levels-creation",
                studyNameUserIdUuid, modificationNode1Uuid, MODIFICATION_UUID)
                .contentType(MediaType.APPLICATION_JSON)
                .content(voltageLevelAttributesUpdated))
            .andExpect(status().isOk());
        checkEquipmentUpdatingMessagesReceived(studyNameUserIdUuid, modificationNode1Uuid);
        checkUpdateEquipmentCreationMessagesReceived(studyNameUserIdUuid, modificationNode1Uuid);
        checkEquipmentUpdatingFinishedMessagesReceived(studyNameUserIdUuid, modificationNode1Uuid);

        String createVoltageLevelAttributes2 = "{\"voltageLevelId\":\"voltageLevelId3\",\"voltageLevelName\":\"voltageLevelName3\""
                + ",\"nominalVoltage\":\"379.1\", \"substationId\":\"s2\"}";
        modificationNode1.setBuildStatus(BuildStatus.BUILDING);
        networkModificationTreeService.updateNode(studyNameUserIdUuid, modificationNode1);
        output.receive(TIMEOUT);
        // create voltage level on building node
        mockMvc.perform(post("/v1/studies/{studyUuid}/nodes/{nodeUuid}/network-modification/voltage-levels",
                        studyNameUserIdUuid, modificationNode1Uuid).content(createVoltageLevelAttributes2))
                .andExpect(status().isForbidden());

        var requests = getRequestsWithBodyDone(3);
        assertTrue(requests.stream().anyMatch(r -> r.getPath().matches("/v1/networks/" + NETWORK_UUID_STRING + "/voltage-levels\\?group=.*") && r.getBody().equals(createVoltageLevelAttributes)));
        assertTrue(requests.stream().anyMatch(r -> r.getPath().matches("/v1/networks/" + NETWORK_UUID_STRING + "/voltage-levels\\?group=.*&variantId=" + VARIANT_ID) && r.getBody().equals(createVoltageLevelAttributes)));
        assertTrue(requests.stream().anyMatch(r -> r.getPath().matches("/v1/networks/" + NETWORK_UUID_STRING + "/voltage-levels\\?group=.*&variantId=" + VARIANT_ID_2) && r.getBody().equals(createVoltageLevelAttributes)));
        assertTrue(requests.stream().anyMatch(r -> r.getPath().matches("/v1/modifications/" + MODIFICATION_UUID + "/voltage-levels-creation") && r.getBody().equals(voltageLevelAttributesUpdated)));
    }

    @SneakyThrows
    @Test
    public void testLineSplitWithVoltageLevel() {
        createStudy("userId", CASE_UUID);
        UUID studyNameUserIdUuid = studyRepository.findAll().get(0).getId();
        UUID rootNodeUuid = getRootNodeUuid(studyNameUserIdUuid);
        NetworkModificationNode modificationNode = createNetworkModificationNode(studyNameUserIdUuid, rootNodeUuid, VARIANT_ID, "node");
        UUID modificationNodeUuid = modificationNode.getId();

        VoltageLevelCreationInfos vl1 = VoltageLevelCreationInfos.builder()
                .equipmentId("vl1")
                .equipmentName("NewVoltageLevel")
                .nominalVoltage(379.3)
                .substationId("s1")
                .busbarSections(Collections.singletonList(new BusbarSectionCreationInfos("v1bbs", "BBS1", 1, 1)))
                .busbarConnections(Collections.emptyList())
                .build();
        LineSplitWithVoltageLevelInfos lineSplitWoVL = new LineSplitWithVoltageLevelInfos("line3", 10.0, vl1, null, "1.A",
                "nl1", "NewLine1", "nl2", "NewLine2");
        String lineSplitWoVLasJSON = mapper.writeValueAsString(lineSplitWoVL);

        mockMvc.perform(post("/v1/studies/{studyUuid}/nodes/{nodeUuid}/network-modification/line-splits",
                studyNameUserIdUuid, modificationNodeUuid)
            .contentType(MediaType.APPLICATION_JSON)
            .content(lineSplitWoVLasJSON))
            .andExpect(status().isOk());
        checkEquipmentCreatingMessagesReceived(studyNameUserIdUuid, modificationNodeUuid);
        checkEquipmentCreationMessagesReceived(studyNameUserIdUuid, modificationNodeUuid, ImmutableSet.of("s1", "s2"));
        checkEquipmentUpdatingFinishedMessagesReceived(studyNameUserIdUuid, modificationNodeUuid);

        mockMvc.perform(put("/v1/studies/{studyUuid}/nodes/{nodeUuid}/network-modification/modifications/{modificationUuid}/line-splits",
                studyNameUserIdUuid, modificationNodeUuid, MODIFICATION_UUID)
            .contentType(MediaType.APPLICATION_JSON)
            .content(lineSplitWoVLasJSON))
            .andExpect(status().isOk());
        checkEquipmentCreatingMessagesReceived(studyNameUserIdUuid, modificationNodeUuid);
        checkUpdateEquipmentModificationMessagesReceived(studyNameUserIdUuid, modificationNodeUuid);
        checkEquipmentUpdatingFinishedMessagesReceived(studyNameUserIdUuid, modificationNodeUuid);

        var requests = getRequestsWithBodyDone(2);
        assertEquals(2, requests.size());
        Optional<RequestWithBody> creationRequest = requests.stream().filter(r -> r.getPath().matches("/v1/networks/" + NETWORK_UUID_STRING + "/line-splits\\?group=.*")).findFirst();
        Optional<RequestWithBody> updateRequest = requests.stream().filter(r -> r.getPath().matches("/v1/modifications/" + MODIFICATION_UUID + "/line-splits")).findFirst();
        assertTrue(creationRequest.isPresent());
        assertTrue(updateRequest.isPresent());
        assertEquals(lineSplitWoVLasJSON, creationRequest.get().getBody());
        assertEquals(lineSplitWoVLasJSON, updateRequest.get().getBody());

        mockMvc.perform(post("/v1/studies/{studyUuid}/nodes/{nodeUuid}/network-modification/line-splits",
                studyNameUserIdUuid, modificationNodeUuid)
            .content("bogus"))
            .andExpectAll(
                status().is5xxServerError(),
                content().string("400 BAD_REQUEST")
            );
        checkEquipmentCreatingMessagesReceived(studyNameUserIdUuid, modificationNodeUuid);
        checkEquipmentUpdatingFinishedMessagesReceived(studyNameUserIdUuid, modificationNodeUuid);
        mockMvc.perform(put("/v1/studies/{studyUuid}/nodes/{nodeUuid}/network-modification/modifications/{modificationUuid}/line-splits",
                studyNameUserIdUuid, modificationNodeUuid, MODIFICATION_UUID)
            .content("bogus"))
            .andExpectAll(
                status().is5xxServerError(),
                content().string("400 BAD_REQUEST")
            );
        checkEquipmentCreatingMessagesReceived(studyNameUserIdUuid, modificationNodeUuid);
        checkEquipmentUpdatingFinishedMessagesReceived(studyNameUserIdUuid, modificationNodeUuid);
        requests = getRequestsWithBodyDone(2);
    }

    @SneakyThrows
    @Test
    public void testLineAttachToVoltageLevel() {
        UUID studyNameUserIdUuid = createStudy("userId", CASE_UUID);
        UUID rootNodeUuid = getRootNodeUuid(studyNameUserIdUuid);
        NetworkModificationNode modificationNode = createNetworkModificationNode(studyNameUserIdUuid, rootNodeUuid, VARIANT_ID, "node");
        UUID modificationNodeUuid = modificationNode.getId();

        String createVoltageLevelAttributes = "{\"voltageLevelId\":\"vl1\",\"voltageLevelName\":\"voltageLevelName1\""
                + ",\"nominalVoltage\":\"379.1\", \"substationId\":\"s1\"}";

        String createLineAttributes = "{\"seriesResistance\":\"25\",\"seriesReactance\":\"12\"}";

        String createLineAttachToVoltageLevelAttributes = "{\"lineToAttachToId\": \"line3\", \"percent\":\"10\", \"mayNewVoltageLevelInfos\":" +
                createVoltageLevelAttributes + "\"attachmentLine\":\"" + createLineAttributes + "\"}";

        mockMvc.perform(post("/v1/studies/{studyUuid}/nodes/{nodeUuid}/network-modification/line-attach",
                        studyNameUserIdUuid, modificationNodeUuid)
                .contentType(MediaType.APPLICATION_JSON)
                .content(createLineAttachToVoltageLevelAttributes))
                .andExpect(status().isOk());
        checkEquipmentCreatingMessagesReceived(studyNameUserIdUuid, modificationNodeUuid);
        checkEquipmentCreationMessagesReceived(studyNameUserIdUuid, modificationNodeUuid, ImmutableSet.of("s1", "s2"));
        checkEquipmentUpdatingFinishedMessagesReceived(studyNameUserIdUuid, modificationNodeUuid);

        mockMvc.perform(put("/v1/studies/{studyUuid}/nodes/{nodeUuid}/network-modification/modifications/{modificationUuid}/line-attach",
                        studyNameUserIdUuid, modificationNodeUuid, MODIFICATION_UUID)
                .contentType(MediaType.APPLICATION_JSON)
                .content(createLineAttachToVoltageLevelAttributes))
                .andExpect(status().isOk());
        checkEquipmentUpdatingMessagesReceived(studyNameUserIdUuid, modificationNodeUuid);
        checkUpdateEquipmentModificationMessagesReceived(studyNameUserIdUuid, modificationNodeUuid);
        checkEquipmentUpdatingFinishedMessagesReceived(studyNameUserIdUuid, modificationNodeUuid);

        var requests = getRequestsWithBodyDone(2);
        assertEquals(2, requests.size());
        Optional<RequestWithBody> creationRequest = requests.stream().filter(r -> r.getPath().matches("/v1/networks/" + NETWORK_UUID_STRING + "/line-attach\\?group=.*")).findFirst();
        Optional<RequestWithBody> updateRequest = requests.stream().filter(r -> r.getPath().matches("/v1/modifications/" + MODIFICATION_UUID + "/line-attach-creation")).findFirst();
        assertTrue(creationRequest.isPresent());
        assertTrue(updateRequest.isPresent());
        assertEquals(createLineAttachToVoltageLevelAttributes, creationRequest.get().getBody());
        assertEquals(createLineAttachToVoltageLevelAttributes, updateRequest.get().getBody());
    }

    @Test public void testReorderModification() throws Exception {
        createStudy("userId", CASE_UUID);
        UUID studyNameUserIdUuid = studyRepository.findAll().get(0).getId();
        UUID rootNodeUuid = getRootNodeUuid(studyNameUserIdUuid);
        NetworkModificationNode modificationNode = createNetworkModificationNode(studyNameUserIdUuid, rootNodeUuid,
                UUID.randomUUID(), VARIANT_ID, "node");
        UUID modificationNodeUuid = modificationNode.getId();

        UUID modification1 = UUID.randomUUID();
        UUID modification2 = UUID.randomUUID();
        UUID studyNameUserIdUuid1 = UUID.randomUUID();
        mockMvc.perform(put("/v1/studies/{studyUuid}/nodes/{nodeUuid}/network-modification/{modificationID}?beforeUuid={modificationID2}",
                studyNameUserIdUuid, UUID.randomUUID(), modification1, modification2))
            .andExpect(status().isNotFound());

        mockMvc.perform(put("/v1/studies/{studyUuid}/nodes/{nodeUuid}/network-modification/{modificationID}?beforeUuid={modificationID2}",
                        studyNameUserIdUuid1, modificationNodeUuid, modification1, modification2))
            .andExpect(status().isForbidden());
        checkEquipmentUpdatingMessagesReceived(studyNameUserIdUuid1, modificationNodeUuid);
        checkEquipmentUpdatingFinishedMessagesReceived(studyNameUserIdUuid1, modificationNodeUuid);

        mockMvc.perform(put("/v1/studies/{studyUuid}/nodes/{nodeUuid}/network-modification/{modificationID}",
                        studyNameUserIdUuid, modificationNodeUuid, modification1, modification2))
            .andExpect(status().isOk());
        checkEquipmentUpdatingMessagesReceived(studyNameUserIdUuid, modificationNodeUuid);
        checkUpdateNodesMessageReceived(studyNameUserIdUuid, List.of(modificationNodeUuid));
        checkUpdateModelsStatusMessagesReceived(studyNameUserIdUuid, modificationNodeUuid);
        checkEquipmentUpdatingFinishedMessagesReceived(studyNameUserIdUuid, modificationNodeUuid);

        var requests = getRequestsWithBodyDone(1);
        assertTrue(requests.stream()
                .anyMatch(r -> r.getPath().matches("/v1/groups/" + modificationNode.getModificationGroupUuid()
            + "/modifications/move[?]modificationsToMove=.*" + modification1)));

        // update switch on first modification node
        mockMvc.perform(put("/v1/studies/{studyUuid}/nodes/{nodeUuid}/network-modification/{modificationID}?beforeUuid={modificationID2}",
                studyNameUserIdUuid, modificationNodeUuid, modification1, modification2))
            .andExpect(status().isOk());
        checkEquipmentUpdatingMessagesReceived(studyNameUserIdUuid, modificationNodeUuid);
        checkUpdateNodesMessageReceived(studyNameUserIdUuid, List.of(modificationNodeUuid));
        checkUpdateModelsStatusMessagesReceived(studyNameUserIdUuid, modificationNodeUuid);
        checkEquipmentUpdatingFinishedMessagesReceived(studyNameUserIdUuid, modificationNodeUuid);

        requests = getRequestsWithBodyDone(1);
        assertTrue(requests.stream()
                .anyMatch(r -> r.getPath()
                        .matches("/v1/groups/" + modificationNode.getModificationGroupUuid()
                                + "/modifications/move[?]modificationsToMove=.*" + modification1 + ".*&before="
                                + modification2)));
    }

    @Test
    public void testDeleteEquipment() throws Exception {
        createStudy("userId", CASE_UUID);
        UUID studyNameUserIdUuid = studyRepository.findAll().get(0).getId();
        UUID rootNodeUuid = getRootNodeUuid(studyNameUserIdUuid);
        NetworkModificationNode modificationNode1 = createNetworkModificationNode(studyNameUserIdUuid, rootNodeUuid,
                UUID.randomUUID(), VARIANT_ID, "node 1");
        UUID modificationNode1Uuid = modificationNode1.getId();
        NetworkModificationNode modificationNode2 = createNetworkModificationNode(studyNameUserIdUuid,
                modificationNode1Uuid, UUID.randomUUID(), VARIANT_ID_2, "node 2");
        UUID modificationNode2Uuid = modificationNode2.getId();

        // delete equipment on root node (not allowed)
        mockMvc.perform(delete("/v1/studies/{studyUuid}/nodes/{nodeUuid}/network-modification/equipments/type/{equipmentType}/id/{equipmentId}",
                studyNameUserIdUuid, rootNodeUuid, "LOAD", "idLoadToDelete"))
            .andExpect(status().isForbidden());

        // delete equipment on first modification node
        mockMvc.perform(delete("/v1/studies/{studyUuid}/nodes/{nodeUuid}/network-modification/equipments/type/{equipmentType}/id/{equipmentId}",
                studyNameUserIdUuid, modificationNode1Uuid, "LOAD", "idLoadToDelete"))
            .andExpect(status().isOk());
        checkEquipmentCreatingMessagesReceived(studyNameUserIdUuid, modificationNode1Uuid);
        checkEquipmentDeletedMessagesReceived(studyNameUserIdUuid, modificationNode1Uuid,
                NotificationService.HEADER_UPDATE_TYPE_DELETED_EQUIPMENT_ID, "idLoadToDelete", NotificationService.HEADER_UPDATE_TYPE_DELETED_EQUIPMENT_TYPE,
                "LOAD", NotificationService.HEADER_UPDATE_TYPE_SUBSTATIONS_IDS, ImmutableSet.of("s2"));
        checkEquipmentUpdatingFinishedMessagesReceived(studyNameUserIdUuid, modificationNode1Uuid);

        // delete equipment on second modification node
        mockMvc.perform(delete("/v1/studies/{studyUuid}/nodes/{nodeUuid}/network-modification/equipments/type/{equipmentType}/id/{equipmentId}",
                studyNameUserIdUuid, modificationNode2Uuid, "LOAD", "idLoadToDelete"))
            .andExpect(status().isOk());
        checkEquipmentCreatingMessagesReceived(studyNameUserIdUuid, modificationNode2Uuid);
        checkEquipmentDeletedMessagesReceived(studyNameUserIdUuid, modificationNode2Uuid,
                NotificationService.HEADER_UPDATE_TYPE_DELETED_EQUIPMENT_ID, "idLoadToDelete", NotificationService.HEADER_UPDATE_TYPE_DELETED_EQUIPMENT_TYPE,
                "LOAD", NotificationService.HEADER_UPDATE_TYPE_SUBSTATIONS_IDS, ImmutableSet.of("s2"));
        checkEquipmentUpdatingFinishedMessagesReceived(studyNameUserIdUuid, modificationNode2Uuid);

        var requests = getRequestsWithBodyDone(2);
        assertTrue(requests.stream().anyMatch(r -> r.getPath().matches("/v1/networks/" + NETWORK_UUID_STRING + "/equipments/type/.*/id/.*\\?group=.*")));
        assertTrue(requests.stream().anyMatch(r -> r.getPath().matches("/v1/networks/" + NETWORK_UUID_STRING + "/equipments/type/.*/id/.*\\?group=.*&variantId=" + VARIANT_ID)));
        assertTrue(requests.stream().anyMatch(r -> r.getPath().matches("/v1/networks/" + NETWORK_UUID_STRING + "/equipments/type/.*/id/.*\\?group=.*&variantId=" + VARIANT_ID_2)));
    }

    private void checkEquipmentDeletedMessagesReceived(UUID studyNameUserIdUuid, UUID nodeUuid,
            String headerUpdateTypeEquipmentType, String equipmentType, String headerUpdateTypeEquipmentId,
            String equipmentId, String headerUpdateTypeSubstationsIds, Set<String> modifiedSubstationsIdsSet) {
        // assert that the broker message has been sent for updating study type
        Message<byte[]> messageStudyUpdate = output.receive(TIMEOUT);
        assertEquals("", new String(messageStudyUpdate.getPayload()));
        MessageHeaders headersStudyUpdate = messageStudyUpdate.getHeaders();
        assertEquals(studyNameUserIdUuid, headersStudyUpdate.get(NotificationService.HEADER_STUDY_UUID));
        assertEquals(nodeUuid, headersStudyUpdate.get(NotificationService.HEADER_NODE));
        assertEquals(NotificationService.UPDATE_TYPE_STUDY, headersStudyUpdate.get(NotificationService.HEADER_UPDATE_TYPE));
        assertEquals(equipmentType, headersStudyUpdate.get(headerUpdateTypeEquipmentType));
        assertEquals(equipmentId, headersStudyUpdate.get(headerUpdateTypeEquipmentId));
        assertEquals(modifiedSubstationsIdsSet, headersStudyUpdate.get(headerUpdateTypeSubstationsIds));

        checkUpdateNodesMessageReceived(studyNameUserIdUuid, List.of(nodeUuid));

        // assert that the broker message has been sent for updating load flow status
        checkUpdateModelsStatusMessagesReceived(studyNameUserIdUuid, nodeUuid);
    }

    private void checkUpdateModelStatusMessagesReceived(UUID studyUuid, UUID nodeUuid, String updateType) {
        // assert that the broker message has been sent for updating model status
        Message<byte[]> messageStatus = output.receive(TIMEOUT);
        assertEquals("", new String(messageStatus.getPayload()));
        MessageHeaders headersStatus = messageStatus.getHeaders();
        assertEquals(studyUuid, headersStatus.get(NotificationService.HEADER_STUDY_UUID));
        if (nodeUuid != null) {
            assertEquals(nodeUuid, headersStatus.get(NotificationService.HEADER_NODE));
        }
        assertEquals(updateType, headersStatus.get(NotificationService.HEADER_UPDATE_TYPE));
    }

    private void checkUpdateModelsStatusMessagesReceived(UUID studyUuid, UUID nodeUuid) {
        checkUpdateModelStatusMessagesReceived(studyUuid, nodeUuid, NotificationService.UPDATE_TYPE_LOADFLOW_STATUS);
        checkUpdateModelStatusMessagesReceived(studyUuid, nodeUuid, NotificationService.UPDATE_TYPE_SECURITY_ANALYSIS_STATUS);
        checkUpdateModelStatusMessagesReceived(studyUuid, nodeUuid, NotificationService.UPDATE_TYPE_SENSITIVITY_ANALYSIS_STATUS);
    }

    private void checkUpdateNodesMessageReceived(UUID studyUuid, List<UUID> nodesUuids) {
        Message<byte[]> messageStatus = output.receive(TIMEOUT);
        assertEquals("", new String(messageStatus.getPayload()));
        MessageHeaders headersStatus = messageStatus.getHeaders();
        assertEquals(studyUuid, headersStatus.get(NotificationService.HEADER_STUDY_UUID));
        assertEquals(nodesUuids, headersStatus.get(NotificationService.HEADER_NODES));
        assertEquals(NotificationService.NODE_UPDATED, headersStatus.get(NotificationService.HEADER_UPDATE_TYPE));
    }

    private void checkEquipmentMessagesReceived(UUID studyNameUserIdUuid, UUID nodeUuid, String headerUpdateTypeId,
            Set<String> modifiedIdsSet) {
        // assert that the broker message has been sent for updating study type
        Message<byte[]> messageStudyUpdate = output.receive(TIMEOUT);
        assertEquals("", new String(messageStudyUpdate.getPayload()));
        MessageHeaders headersStudyUpdate = messageStudyUpdate.getHeaders();
        assertEquals(studyNameUserIdUuid, headersStudyUpdate.get(NotificationService.HEADER_STUDY_UUID));
        assertEquals(nodeUuid, headersStudyUpdate.get(NotificationService.HEADER_NODE));
        assertEquals(NotificationService.UPDATE_TYPE_STUDY, headersStudyUpdate.get(NotificationService.HEADER_UPDATE_TYPE));
        assertEquals(modifiedIdsSet, headersStudyUpdate.get(headerUpdateTypeId));

        checkUpdateNodesMessageReceived(studyNameUserIdUuid, List.of(nodeUuid));
        checkUpdateModelsStatusMessagesReceived(studyNameUserIdUuid, nodeUuid);
    }

    private void checkEquipmentCreatingMessagesReceived(UUID studyNameUserIdUuid, UUID nodeUuid) {
        // assert that the broker message has been sent for updating study type
        Message<byte[]> messageStudyUpdate = output.receive(TIMEOUT);
        assertEquals("", new String(messageStudyUpdate.getPayload()));
        MessageHeaders headersStudyUpdate = messageStudyUpdate.getHeaders();
        assertEquals(studyNameUserIdUuid, headersStudyUpdate.get(NotificationService.HEADER_STUDY_UUID));
        assertEquals(nodeUuid, headersStudyUpdate.get(NotificationService.HEADER_PARENT_NODE));
        assertEquals(NotificationService.MODIFICATIONS_CREATING_IN_PROGRESS, headersStudyUpdate.get(NotificationService.HEADER_UPDATE_TYPE));
    }

    private void checkEquipmentUpdatingFinishedMessagesReceived(UUID studyNameUserIdUuid, UUID nodeUuid) {
        // assert that the broker message has been sent for updating study type
        Message<byte[]> messageStudyUpdate = output.receive(TIMEOUT);
        assertEquals("", new String(messageStudyUpdate.getPayload()));
        MessageHeaders headersStudyUpdate = messageStudyUpdate.getHeaders();
        assertEquals(studyNameUserIdUuid, headersStudyUpdate.get(NotificationService.HEADER_STUDY_UUID));
        assertEquals(nodeUuid, headersStudyUpdate.get(NotificationService.HEADER_PARENT_NODE));
        assertEquals(NotificationService.MODIFICATIONS_UPDATING_FINISHED, headersStudyUpdate.get(NotificationService.HEADER_UPDATE_TYPE));
    }

    private void checkEquipmentUpdatingMessagesReceived(UUID studyNameUserIdUuid, UUID nodeUuid) {
        // assert that the broker message has been sent for updating study type
        Message<byte[]> messageStudyUpdate = output.receive(TIMEOUT);
        assertEquals("", new String(messageStudyUpdate.getPayload()));
        MessageHeaders headersStudyUpdate = messageStudyUpdate.getHeaders();
        assertEquals(studyNameUserIdUuid, headersStudyUpdate.get(NotificationService.HEADER_STUDY_UUID));
        assertEquals(nodeUuid, headersStudyUpdate.get(NotificationService.HEADER_PARENT_NODE));
        assertEquals(NotificationService.MODIFICATIONS_UPDATING_IN_PROGRESS, headersStudyUpdate.get(NotificationService.HEADER_UPDATE_TYPE));
    }

    private void checkStudyMetadataUpdatedMessagesReceived(UUID studyNameUserIdUuid) {
        // assert that the broker message has been sent for updating study type
        Message<byte[]> messageStudyUpdate = output.receive(TIMEOUT);
        assertEquals("", new String(messageStudyUpdate.getPayload()));
        MessageHeaders headersStudyUpdate = messageStudyUpdate.getHeaders();
        assertEquals(NotificationService.UPDATE_TYPE_STUDY_METADATA_UPDATED, headersStudyUpdate.get(NotificationService.HEADER_UPDATE_TYPE));
    }

    private void checkEquipmentDeletingMessagesReceived(UUID studyNameUserIdUuid, UUID nodeUuid) {
        // assert that the broker message has been sent for updating study type
        Message<byte[]> messageStudyUpdate = output.receive(TIMEOUT);
        assertEquals("", new String(messageStudyUpdate.getPayload()));
        MessageHeaders headersStudyUpdate = messageStudyUpdate.getHeaders();
        assertEquals(studyNameUserIdUuid, headersStudyUpdate.get(NotificationService.HEADER_STUDY_UUID));
        assertEquals(nodeUuid, headersStudyUpdate.get(NotificationService.HEADER_PARENT_NODE));
        assertEquals(NotificationService.MODIFICATIONS_DELETING_IN_PROGRESS, headersStudyUpdate.get(NotificationService.HEADER_UPDATE_TYPE));
    }

    private void checkUpdateEquipmentCreationMessagesReceived(UUID studyNameUserIdUuid, UUID nodeUuid) {
        checkUpdateNodesMessageReceived(studyNameUserIdUuid, List.of(nodeUuid));
        checkUpdateModelsStatusMessagesReceived(studyNameUserIdUuid, nodeUuid);
    }

    private void checkUpdateEquipmentModificationMessagesReceived(UUID studyNameUserIdUuid, UUID nodeUuid) {
        checkUpdateNodesMessageReceived(studyNameUserIdUuid, List.of(nodeUuid));
        checkUpdateModelsStatusMessagesReceived(studyNameUserIdUuid, nodeUuid);
    }

    private void checkNodesInvalidationMessagesReceived(UUID studyNameUserIdUuid, List<UUID> invalidatedNodes) {
        checkUpdateNodesMessageReceived(studyNameUserIdUuid, invalidatedNodes);
    }

    private void checkNodeModificationMessagesReceived(UUID studyNameUserIdUuid, UUID nodeUuid) {
        checkUpdateModelsStatusMessagesReceived(studyNameUserIdUuid, nodeUuid);
        checkUpdateNodesMessageReceived(studyNameUserIdUuid, List.of(nodeUuid));
    }

    private void checkEquipmentCreationMessagesReceived(UUID studyNameUserIdUuid, UUID nodeUuid,
            Set<String> modifiedIdsSet) {
        checkEquipmentMessagesReceived(studyNameUserIdUuid, nodeUuid, NotificationService.HEADER_UPDATE_TYPE_SUBSTATIONS_IDS,
                modifiedIdsSet);
    }

    private void checkEquipmentModificationMessagesReceived(UUID studyNameUserIdUuid, UUID nodeUuid,
            Set<String> modifiedIdsSet) {
        checkEquipmentMessagesReceived(studyNameUserIdUuid, nodeUuid, NotificationService.HEADER_UPDATE_TYPE_SUBSTATIONS_IDS,
                modifiedIdsSet);
    }

    private void checkLineModificationMessagesReceived(UUID studyNameUserIdUuid, UUID nodeUuid,
            Set<String> modifiedSubstationsSet) {
        checkEquipmentMessagesReceived(studyNameUserIdUuid, nodeUuid, NotificationService.HEADER_UPDATE_TYPE_SUBSTATIONS_IDS,
                modifiedSubstationsSet);

        // assert that the broker message has been sent
        Message<byte[]> messageLine = output.receive(TIMEOUT);
        assertEquals("", new String(messageLine.getPayload()));
        MessageHeaders headersSwitch = messageLine.getHeaders();
        assertEquals(studyNameUserIdUuid, headersSwitch.get(NotificationService.HEADER_STUDY_UUID));
        assertEquals(nodeUuid, headersSwitch.get(NotificationService.HEADER_NODE));
        assertEquals(NotificationService.UPDATE_TYPE_LINE, headersSwitch.get(NotificationService.HEADER_UPDATE_TYPE));
    }

    private void checkSwitchModificationMessagesReceived(UUID studyNameUserIdUuid, UUID nodeUuid,
            Set<String> modifiedSubstationsSet) {
        checkEquipmentMessagesReceived(studyNameUserIdUuid, nodeUuid, NotificationService.HEADER_UPDATE_TYPE_SUBSTATIONS_IDS,
                modifiedSubstationsSet);

        // assert that the broker message has been sent
        Message<byte[]> messageSwitch = output.receive(TIMEOUT);
        assertEquals("", new String(messageSwitch.getPayload()));
        MessageHeaders headersSwitch = messageSwitch.getHeaders();
        assertEquals(studyNameUserIdUuid, headersSwitch.get(NotificationService.HEADER_STUDY_UUID));
        assertEquals(nodeUuid, headersSwitch.get(NotificationService.HEADER_NODE));
        assertEquals(NotificationService.UPDATE_TYPE_SWITCH, headersSwitch.get(NotificationService.HEADER_UPDATE_TYPE));
    }

    @Test
    public void testGetBusesOrBusbarSections() throws Exception {
        MvcResult mvcResult;
        String resultAsString;
        createStudy("userId", CASE_UUID);
        UUID studyNameUserIdUuid = studyRepository.findAll().get(0).getId();
        UUID rootNodeUuid = getRootNodeUuid(studyNameUserIdUuid);

        mvcResult = mockMvc.perform(get("/v1/studies/{studyUuid}/nodes/{nodeUuid}/network/voltage-levels/{voltageLevelId}/buses",
                        studyNameUserIdUuid, rootNodeUuid, VOLTAGE_LEVEL_ID))
            .andExpect(status().isOk())
            .andReturn();
        resultAsString = mvcResult.getResponse().getContentAsString();

        List<IdentifiableInfos> iiList = mapper.readValue(resultAsString, new TypeReference<List<IdentifiableInfos>>() { });

        assertThat(iiList, new MatcherJson<>(mapper, List.of(IdentifiableInfos.builder().id("BUS_1").name("BUS_1").build(),
                        IdentifiableInfos.builder().id("BUS_2").name("BUS_2").build())));

        var requests = getRequestsDone(1);
        assertTrue(requests.stream().anyMatch(r -> r.matches(
                "/v1/networks/" + NETWORK_UUID_STRING + "/voltage-levels/" + VOLTAGE_LEVEL_ID + "/configured-buses")));

        mvcResult = mockMvc.perform(get("/v1/studies/{studyUuid}/nodes/{nodeUuid}/network/voltage-levels/{voltageLevelId}/busbar-sections",
                studyNameUserIdUuid, rootNodeUuid, VOLTAGE_LEVEL_ID))
                    .andExpect(status().isOk())
                    .andReturn();
        resultAsString = mvcResult.getResponse().getContentAsString();

        iiList = mapper.readValue(resultAsString, new TypeReference<List<IdentifiableInfos>>() { });

        assertThat(iiList, new MatcherJson<>(mapper,
                        List.of(IdentifiableInfos.builder().id("BUSBAR_SECTION_1").name("BUSBAR_SECTION_1").build(),
                                IdentifiableInfos.builder().id("BUSBAR_SECTION_2").name("BUSBAR_SECTION_2").build())));

        requests = getRequestsDone(1);
        assertTrue(requests.stream().anyMatch(r -> r.matches(
                "/v1/networks/" + NETWORK_UUID_STRING + "/voltage-levels/" + VOLTAGE_LEVEL_ID + "/busbar-sections")));
    }

    @Test
    public void testCreateGenerator() throws Exception {
        createStudy("userId", CASE_UUID);
        UUID studyNameUserIdUuid = studyRepository.findAll().get(0).getId();
        UUID rootNodeUuid = getRootNodeUuid(studyNameUserIdUuid);
        NetworkModificationNode modificationNode1 = createNetworkModificationNode(studyNameUserIdUuid, rootNodeUuid,
                UUID.randomUUID(), VARIANT_ID, "node 1");
        UUID modificationNode1Uuid = modificationNode1.getId();
        NetworkModificationNode modificationNode2 = createNetworkModificationNode(studyNameUserIdUuid,
                modificationNode1Uuid, UUID.randomUUID(), VARIANT_ID_2, "node 2");
        UUID modificationNode2Uuid = modificationNode2.getId();

        String createGeneratorAttributes = "{\"generatorId\":\"generatorId1\",\"generatorName\":\"generatorName1\",\"energySource\":\"UNDEFINED\",\"minActivePower\":\"100.0\",\"maxActivePower\":\"200.0\",\"ratedNominalPower\":\"50.0\",\"activePowerSetpoint\":\"10.0\",\"reactivePowerSetpoint\":\"20.0\",\"voltageRegulatorOn\":\"true\",\"voltageSetpoint\":\"225.0\",\"voltageLevelId\":\"idVL1\",\"busOrBusbarSectionId\":\"idBus1\"}";

        // create generator on root node (not allowed)
        mockMvc.perform(post("/v1/studies/{studyUuid}/nodes/{nodeUuid}/network-modification/generators",
                        studyNameUserIdUuid, rootNodeUuid).content(createGeneratorAttributes))
                .andExpect(status().isForbidden());

        // create generator on first modification node
        mockMvc.perform(post("/v1/studies/{studyUuid}/nodes/{nodeUuid}/network-modification/generators",
                        studyNameUserIdUuid, modificationNode1Uuid).content(createGeneratorAttributes))
            .andExpect(status().isOk());
        checkEquipmentCreatingMessagesReceived(studyNameUserIdUuid, modificationNode1Uuid);
        checkEquipmentCreationMessagesReceived(studyNameUserIdUuid, modificationNode1Uuid, ImmutableSet.of("s2"));
        checkEquipmentUpdatingFinishedMessagesReceived(studyNameUserIdUuid, modificationNode1Uuid);

        // create generator on second modification node
        mockMvc.perform(post("/v1/studies/{studyUuid}/nodes/{nodeUuid}/network-modification/generators",
                        studyNameUserIdUuid, modificationNode2Uuid).content(createGeneratorAttributes))
                .andExpect(status().isOk());
        checkEquipmentCreatingMessagesReceived(studyNameUserIdUuid, modificationNode2Uuid);
        checkEquipmentCreationMessagesReceived(studyNameUserIdUuid, modificationNode2Uuid, ImmutableSet.of("s2"));
        checkEquipmentUpdatingFinishedMessagesReceived(studyNameUserIdUuid, modificationNode2Uuid);

        // update generator creation
        String generatorAttributesUpdated = "{\"generatorId\":\"generatorId2\",\"generatorName\":\"generatorName2\",\"energySource\":\"UNDEFINED\",\"minActivePower\":\"150.0\",\"maxActivePower\":\"50.0\",\"ratedNominalPower\":\"50.0\",\"activePowerSetpoint\":\"10.0\",\"reactivePowerSetpoint\":\"20.0\",\"voltageRegulatorOn\":\"true\",\"voltageSetpoint\":\"225.0\",\"voltageLevelId\":\"idVL1\",\"busOrBusbarSectionId\":\"idBus1\"}";
        mockMvc.perform(put("/v1/studies/{studyUuid}/nodes/{nodeUuid}/network-modification/modifications/{modificationUuid}/generators-creation",
                studyNameUserIdUuid, modificationNode1Uuid, MODIFICATION_UUID).content(generatorAttributesUpdated))
            .andExpect(status().isOk());
        checkEquipmentUpdatingMessagesReceived(studyNameUserIdUuid, modificationNode1Uuid);
        checkUpdateEquipmentCreationMessagesReceived(studyNameUserIdUuid, modificationNode1Uuid);
        checkEquipmentUpdatingFinishedMessagesReceived(studyNameUserIdUuid, modificationNode1Uuid);

        String createGeneratorAttributes2 = "{\"generatorId\":\"generatorId3\",\"generatorName\":\"generatorName3\",\"energySource\":\"UNDEFINED\",\"minActivePower\":\"100.0\",\"maxActivePower\":\"200.0\",\"ratedNominalPower\":\"50.0\",\"activePowerSetpoint\":\"10.0\",\"reactivePowerSetpoint\":\"20.0\",\"voltageRegulatorOn\":\"true\",\"voltageSetpoint\":\"225.0\",\"voltageLevelId\":\"idVL1\",\"busOrBusbarSectionId\":\"idBus1\"}";
        modificationNode1.setBuildStatus(BuildStatus.BUILDING);
        networkModificationTreeService.updateNode(studyNameUserIdUuid, modificationNode1);
        output.receive(TIMEOUT);
        // create generator on building node
        mockMvc.perform(post("/v1/studies/{studyUuid}/nodes/{nodeUuid}/network-modification/generators",
                        studyNameUserIdUuid, modificationNode1Uuid).content(createGeneratorAttributes2))
                .andExpect(status().isForbidden());

        var requests = getRequestsWithBodyDone(3);
        assertTrue(requests.stream().anyMatch(r -> r.getPath().matches("/v1/networks/" + NETWORK_UUID_STRING + "/generators\\?group=.*") && r.getBody().equals(createGeneratorAttributes)));
        assertTrue(requests.stream().anyMatch(r -> r.getPath().matches("/v1/networks/" + NETWORK_UUID_STRING + "/generators\\?group=.*&variantId=" + VARIANT_ID) && r.getBody().equals(createGeneratorAttributes)));
        assertTrue(requests.stream().anyMatch(r -> r.getPath().matches("/v1/networks/" + NETWORK_UUID_STRING + "/generators\\?group=.*&variantId=" + VARIANT_ID_2) && r.getBody().equals(createGeneratorAttributes)));
        assertTrue(requests.stream().anyMatch(r -> r.getPath().matches("/v1/modifications/" + MODIFICATION_UUID + "/generators-creation") && r.getBody().equals(generatorAttributesUpdated)));
    }

    @Test
    public void testCreateShuntsCompensator() throws Exception {
        createStudy("userId", CASE_UUID);
        UUID studyNameUserIdUuid = studyRepository.findAll().get(0).getId();
        UUID rootNodeUuid = getRootNodeUuid(studyNameUserIdUuid);
        NetworkModificationNode modificationNode1 = createNetworkModificationNode(studyNameUserIdUuid, rootNodeUuid,
                UUID.randomUUID(), VARIANT_ID, "node 1");
        UUID modificationNode1Uuid = modificationNode1.getId();

        String createShuntCompensatorAttributes = "{\"shuntCompensatorId\":\"shuntCompensatorId1\",\"shuntCompensatorName\":\"shuntCompensatorName1\",\"voltageLevelId\":\"idVL1\",\"busOrBusbarSectionId\":\"idBus1\"}";

        // create suntCompensator on root node (not allowed)
        mockMvc.perform(post("/v1/studies/{studyUuid}/nodes/{nodeUuid}/network-modification/shunt-compensators",
                        studyNameUserIdUuid, rootNodeUuid).content(createShuntCompensatorAttributes))
            .andExpect(status().isForbidden());

        // create suntCompensator on modification node child of root node
        mockMvc.perform(post("/v1/studies/{studyUuid}/nodes/{nodeUuid}/network-modification/shunt-compensators",
                        studyNameUserIdUuid, modificationNode1Uuid).content(createShuntCompensatorAttributes))
            .andExpect(status().isOk());
        checkEquipmentCreatingMessagesReceived(studyNameUserIdUuid, modificationNode1Uuid);
        checkEquipmentCreationMessagesReceived(studyNameUserIdUuid, modificationNode1Uuid, ImmutableSet.of("s2"));
        checkEquipmentUpdatingFinishedMessagesReceived(studyNameUserIdUuid, modificationNode1Uuid);

        // update shunt compensator creation
        String shuntCompensatorAttributesUpdated = "{\"shuntCompensatorId\":\"shuntCompensatorId2\",\"shuntCompensatorName\":\"shuntCompensatorName2\",\"voltageLevelId\":\"idVL2\",\"busOrBusbarSectionId\":\"idBus1\"}";
        mockMvc.perform(put("/v1/studies/{studyUuid}/nodes/{nodeUuid}/network-modification/modifications/{modificationUuid}/shunt-compensators-creation",
                studyNameUserIdUuid, modificationNode1Uuid, MODIFICATION_UUID).content(shuntCompensatorAttributesUpdated))
            .andExpect(status().isOk());
        checkEquipmentUpdatingMessagesReceived(studyNameUserIdUuid, modificationNode1Uuid);
        checkUpdateEquipmentCreationMessagesReceived(studyNameUserIdUuid, modificationNode1Uuid);
        checkEquipmentUpdatingFinishedMessagesReceived(studyNameUserIdUuid, modificationNode1Uuid);

        String createShuntCompensatorAttributes2 = "{\"shuntCompensatorId\":\"shuntCompensatorId3\",\"shuntCompensatorName\":\"shuntCompensatorName3\",\"voltageLevelId\":\"idVL1\",\"busOrBusbarSectionId\":\"idBus1\"}";
        modificationNode1.setBuildStatus(BuildStatus.BUILDING);
        networkModificationTreeService.updateNode(studyNameUserIdUuid, modificationNode1);
        output.receive(TIMEOUT);
        // create shunt compensator on building node
        mockMvc.perform(post("/v1/studies/{studyUuid}/nodes/{nodeUuid}/network-modification/shunt-compensators",
                        studyNameUserIdUuid, modificationNode1Uuid).content(createShuntCompensatorAttributes2))
                .andExpect(status().isForbidden());

        var requests = getRequestsWithBodyDone(2);
        assertTrue(requests.stream()
                .anyMatch(r -> r
                        .getPath().matches("/v1/networks/" + NETWORK_UUID_STRING
                                + "/shunt-compensators[?]group=.*&variantId=" + VARIANT_ID)
                        && r.getBody().equals(createShuntCompensatorAttributes)));
        assertTrue(requests.stream().anyMatch(
            r -> r.getPath().matches("/v1/modifications/" + MODIFICATION_UUID + "/shunt-compensators-creation")
                        && r.getBody().equals(shuntCompensatorAttributesUpdated)));
    }

    @Test
    public void testCreateLine() throws Exception {
        createStudy("userId", CASE_UUID);
        UUID studyNameUserIdUuid = studyRepository.findAll().get(0).getId();
        UUID rootNodeUuid = getRootNodeUuid(studyNameUserIdUuid);
        NetworkModificationNode modificationNode1 = createNetworkModificationNode(studyNameUserIdUuid, rootNodeUuid,
                UUID.randomUUID(), VARIANT_ID, "node 1");
        UUID modificationNode1Uuid = modificationNode1.getId();
        NetworkModificationNode modificationNode2 = createNetworkModificationNode(studyNameUserIdUuid,
                modificationNode1Uuid, UUID.randomUUID(), VARIANT_ID_2, "node 2");
        UUID modificationNode2Uuid = modificationNode2.getId();

        String createLineAttributes = "{" + "\"lineId\":\"lineId1\"," + "\"lineName\":\"lineName1\","
                + "\"seriesResistance\":\"50.0\"," + "\"seriesReactance\":\"50.0\","
                + "\"shuntConductance1\":\"100.0\"," + "\"shuntSusceptance1\":\"100.0\","
                + "\"shuntConductance2\":\"200.0\"," + "\"shuntSusceptance2\":\"200.0\","
                + "\"voltageLevelId1\":\"idVL1\"," + "\"busOrBusbarSectionId1\":\"idBus1\","
                + "\"voltageLevelId2\":\"idVL2\"," + "\"busOrBusbarSectionId2\":\"idBus2\"}";

        // create line on root node (not allowed)
        mockMvc.perform(post("/v1/studies/{studyUuid}/nodes/{nodeUuid}/network-modification/lines",
                studyNameUserIdUuid, rootNodeUuid).content(createLineAttributes))
                .andExpect(status().isForbidden());

        // create line on first modification node
        mockMvc.perform(post("/v1/studies/{studyUuid}/nodes/{nodeUuid}/network-modification/lines",
                studyNameUserIdUuid, modificationNode1Uuid).content(createLineAttributes))
                .andExpect(status().isOk());
        checkEquipmentCreatingMessagesReceived(studyNameUserIdUuid, modificationNode1Uuid);
        checkEquipmentCreationMessagesReceived(studyNameUserIdUuid, modificationNode1Uuid, ImmutableSet.of("s2"));
        checkEquipmentUpdatingFinishedMessagesReceived(studyNameUserIdUuid, modificationNode1Uuid);

        // create line on second modification node
        mockMvc.perform(post("/v1/studies/{studyUuid}/nodes/{nodeUuid}/network-modification/lines",
                studyNameUserIdUuid, modificationNode2Uuid).content(createLineAttributes))
            .andExpect(status().isOk());
        checkEquipmentCreatingMessagesReceived(studyNameUserIdUuid, modificationNode2Uuid);
        checkEquipmentCreationMessagesReceived(studyNameUserIdUuid, modificationNode2Uuid, ImmutableSet.of("s2"));
        checkEquipmentUpdatingFinishedMessagesReceived(studyNameUserIdUuid, modificationNode2Uuid);

        // update line creation
        String lineAttributesUpdated = "{" + "\"lineId\":\"lineId2\"," + "\"lineName\":\"lineName2\","
                + "\"seriesResistance\":\"54.0\"," + "\"seriesReactance\":\"55.0\","
                + "\"shuntConductance1\":\"100.0\"," + "\"shuntSusceptance1\":\"100.0\","
                + "\"shuntConductance2\":\"200.0\"," + "\"shuntSusceptance2\":\"200.0\","
                + "\"voltageLevelId1\":\"idVL2\"," + "\"busOrBusbarSectionId1\":\"idBus1\","
                + "\"voltageLevelId2\":\"idVL2\"," + "\"busOrBusbarSectionId2\":\"idBus2\"}";
        mockMvc.perform(put("/v1/studies/{studyUuid}/nodes/{nodeUuid}/network-modification/modifications/{modificationUuid}/lines-creation",
                studyNameUserIdUuid, modificationNode1Uuid, MODIFICATION_UUID).content(lineAttributesUpdated))
            .andExpect(status().isOk());
        checkEquipmentUpdatingMessagesReceived(studyNameUserIdUuid, modificationNode1Uuid);
        checkUpdateEquipmentCreationMessagesReceived(studyNameUserIdUuid, modificationNode1Uuid);
        checkEquipmentUpdatingFinishedMessagesReceived(studyNameUserIdUuid, modificationNode1Uuid);

        String createLineAttributes2 = "{" + "\"lineId\":\"lineId3\"," + "\"lineName\":\"lineName3\","
                + "\"seriesResistance\":\"50.0\"," + "\"seriesReactance\":\"50.0\","
                + "\"shuntConductance1\":\"100.0\"," + "\"shuntSusceptance1\":\"100.0\","
                + "\"shuntConductance2\":\"200.0\"," + "\"shuntSusceptance2\":\"200.0\","
                + "\"voltageLevelId1\":\"idVL1\"," + "\"busOrBusbarSectionId1\":\"idBus1\","
                + "\"voltageLevelId2\":\"idVL2\"," + "\"busOrBusbarSectionId2\":\"idBus2\"}";
        modificationNode1.setBuildStatus(BuildStatus.BUILDING);
        networkModificationTreeService.updateNode(studyNameUserIdUuid, modificationNode1);
        output.receive(TIMEOUT);
        // create line on building node
        mockMvc.perform(post("/v1/studies/{studyUuid}/nodes/{nodeUuid}/network-modification/lines",
                        studyNameUserIdUuid, modificationNode1Uuid).content(createLineAttributes2))
                .andExpect(status().isForbidden());

        var requests = getRequestsWithBodyDone(3);
        assertTrue(requests.stream().anyMatch(r -> r.getPath().matches("/v1/networks/" + NETWORK_UUID_STRING + "/lines\\?group=.*") && r.getBody().equals(createLineAttributes)));
        assertTrue(requests.stream().anyMatch(r -> r.getPath().matches("/v1/networks/" + NETWORK_UUID_STRING + "/lines\\?group=.*&variantId=" + VARIANT_ID) && r.getBody().equals(createLineAttributes)));
        assertTrue(requests.stream().anyMatch(r -> r.getPath().matches("/v1/networks/" + NETWORK_UUID_STRING + "/lines\\?group=.*&variantId=" + VARIANT_ID_2) && r.getBody().equals(createLineAttributes)));
        assertTrue(requests.stream().anyMatch(r -> r.getPath().matches("/v1/modifications/" + MODIFICATION_UUID + "/lines-creation") && r.getBody().equals(lineAttributesUpdated)));
    }

    @Test
    public void testCreateTwoWindingsTransformer() throws Exception {
        createStudy("userId", CASE_UUID);
        UUID studyNameUserIdUuid = studyRepository.findAll().get(0).getId();
        UUID rootNodeUuid = getRootNodeUuid(studyNameUserIdUuid);
        NetworkModificationNode modificationNode1 = createNetworkModificationNode(studyNameUserIdUuid, rootNodeUuid,
                UUID.randomUUID(), VARIANT_ID, "node 1");
        UUID modificationNode1Uuid = modificationNode1.getId();
        NetworkModificationNode modificationNode2 = createNetworkModificationNode(studyNameUserIdUuid,
                modificationNode1Uuid, UUID.randomUUID(), VARIANT_ID_2, "node 2");
        UUID modificationNode2Uuid = modificationNode2.getId();

        String createTwoWindingsTransformerAttributes = "{\"equipmentId\":\"2wtId\",\"equipmentName\":\"2wtName\",\"seriesResistance\":\"10\",\"seriesReactance\":\"10\",\"magnetizingConductance\":\"100\",\"magnetizingSusceptance\":\"100\",\"ratedVoltage1\":\"480\",\"ratedVoltage2\":\"380\",\"voltageLevelId1\":\"CHOO5P6\",\"busOrBusbarSectionId1\":\"CHOO5P6_1\",\"voltageLevelId2\":\"CHOO5P6\",\"busOrBusbarSectionId2\":\"CHOO5P6_1\"}";

        // create 2WT on root node (not allowed)
        mockMvc.perform(post("/v1/studies/{studyUuid}/nodes/{nodeUuid}/network-modification/two-windings-transformers",
                        studyNameUserIdUuid, rootNodeUuid).content(createTwoWindingsTransformerAttributes))
            .andExpect(status().isForbidden());

        // create 2WT on first modification node
        mockMvc.perform(post("/v1/studies/{studyUuid}/nodes/{nodeUuid}/network-modification/two-windings-transformers",
                        studyNameUserIdUuid, modificationNode1Uuid).content(createTwoWindingsTransformerAttributes))
            .andExpect(status().isOk());
        checkEquipmentCreatingMessagesReceived(studyNameUserIdUuid, modificationNode1Uuid);
        checkEquipmentCreationMessagesReceived(studyNameUserIdUuid, modificationNode1Uuid, ImmutableSet.of("s2"));
        checkEquipmentUpdatingFinishedMessagesReceived(studyNameUserIdUuid, modificationNode1Uuid);

        // create 2WT on second modification node
        mockMvc.perform(post("/v1/studies/{studyUuid}/nodes/{nodeUuid}/network-modification/two-windings-transformers",
                        studyNameUserIdUuid, modificationNode2Uuid).content(createTwoWindingsTransformerAttributes))
            .andExpect(status().isOk());
        checkEquipmentCreatingMessagesReceived(studyNameUserIdUuid, modificationNode2Uuid);
        checkEquipmentCreationMessagesReceived(studyNameUserIdUuid, modificationNode2Uuid, ImmutableSet.of("s2"));
        checkEquipmentUpdatingFinishedMessagesReceived(studyNameUserIdUuid, modificationNode2Uuid);

        // update Two Windings Transformer creation
        String twoWindingsTransformerAttributesUpdated = "{\"equipmentId\":\"2wtId\",\"equipmentName\":\"2wtName\",\"seriesResistance\":\"10\",\"seriesReactance\":\"10\",\"magnetizingConductance\":\"100\",\"magnetizingSusceptance\":\"100\",\"ratedVoltage1\":\"480\",\"ratedVoltage2\":\"380\",\"voltageLevelId1\":\"CHOO5P6\",\"busOrBusbarSectionId1\":\"CHOO5P6_1\",\"voltageLevelId2\":\"CHOO5P6\",\"busOrBusbarSectionId2\":\"CHOO5P6_1\"}";
        mockMvc.perform(put("/v1/studies/{studyUuid}/nodes/{nodeUuid}/network-modification/modifications/{modificationUuid}/two-windings-transformers-creation",
                studyNameUserIdUuid, modificationNode1Uuid, MODIFICATION_UUID).content(twoWindingsTransformerAttributesUpdated))
            .andExpect(status().isOk());
        checkEquipmentUpdatingMessagesReceived(studyNameUserIdUuid, modificationNode1Uuid);
        checkUpdateEquipmentCreationMessagesReceived(studyNameUserIdUuid, modificationNode1Uuid);
        checkEquipmentUpdatingFinishedMessagesReceived(studyNameUserIdUuid, modificationNode1Uuid);

        String createTwoWindingsTransformerAttributes2 = "{\"equipmentId\":\"2wtId3\",\"equipmentName\":\"2wtName3\",\"seriesResistance\":\"10\",\"seriesReactance\":\"10\",\"magnetizingConductance\":\"100\",\"magnetizingSusceptance\":\"100\",\"ratedVoltage1\":\"480\",\"ratedVoltage2\":\"380\",\"voltageLevelId1\":\"CHOO5P6\",\"busOrBusbarSectionId1\":\"CHOO5P6_1\",\"voltageLevelId2\":\"CHOO5P6\",\"busOrBusbarSectionId2\":\"CHOO5P6_1\"}";
        modificationNode1.setBuildStatus(BuildStatus.BUILDING);
        networkModificationTreeService.updateNode(studyNameUserIdUuid, modificationNode1);
        output.receive(TIMEOUT);
        // create Two Windings Transformer on building node
        mockMvc.perform(post("/v1/studies/{studyUuid}/nodes/{nodeUuid}/network-modification/two-windings-transformers",
                        studyNameUserIdUuid, modificationNode1Uuid).content(createTwoWindingsTransformerAttributes2))
                .andExpect(status().isForbidden());

        var requests = getRequestsWithBodyDone(3);
        assertTrue(requests.stream().anyMatch(r -> r.getPath().matches("/v1/networks/" + NETWORK_UUID_STRING + "/two-windings-transformers\\?group=.*") && r.getBody().equals(createTwoWindingsTransformerAttributes)));
        assertTrue(requests.stream().anyMatch(r -> r.getPath().matches("/v1/networks/" + NETWORK_UUID_STRING + "/two-windings-transformers\\?group=.*&variantId=" + VARIANT_ID) && r.getBody().equals(createTwoWindingsTransformerAttributes)));
        assertTrue(requests.stream().anyMatch(r -> r.getPath().matches("/v1/networks/" + NETWORK_UUID_STRING + "/two-windings-transformers\\?group=.*&variantId=" + VARIANT_ID_2) && r.getBody().equals(createTwoWindingsTransformerAttributes)));
        assertTrue(requests.stream().anyMatch(r -> r.getPath().matches("/v1/modifications/" + MODIFICATION_UUID + "/two-windings-transformers-creation") && r.getBody().equals(twoWindingsTransformerAttributesUpdated)));

    }

    private void testBuildWithNodeUuid(UUID studyUuid, UUID nodeUuid, int nbReportExpected) throws Exception {
        // build node
        mockMvc.perform(post("/v1/studies/{studyUuid}/nodes/{nodeUuid}/build", studyUuid, nodeUuid))
            .andExpect(status().isOk());

        // Initial node update -> BUILDING
        Message<byte[]> buildStatusMessage = output.receive(TIMEOUT);
        assertEquals(studyUuid, buildStatusMessage.getHeaders().get(NotificationService.HEADER_STUDY_UUID));
        assertEquals(NotificationService.NODE_UPDATED, buildStatusMessage.getHeaders().get(HEADER_UPDATE_TYPE));

        // Successful ->  Node update -> BUILT
        buildStatusMessage = output.receive(TIMEOUT);
        assertEquals(studyUuid, buildStatusMessage.getHeaders().get(NotificationService.HEADER_STUDY_UUID));
        assertEquals(NotificationService.NODE_UPDATED, buildStatusMessage.getHeaders().get(HEADER_UPDATE_TYPE));

        buildStatusMessage = output.receive(TIMEOUT);
        assertEquals(studyUuid, buildStatusMessage.getHeaders().get(NotificationService.HEADER_STUDY_UUID));
        assertEquals(nodeUuid, buildStatusMessage.getHeaders().get(NotificationService.HEADER_NODE));
        assertEquals(NotificationService.UPDATE_TYPE_BUILD_COMPLETED, buildStatusMessage.getHeaders().get(HEADER_UPDATE_TYPE));
        assertEquals(Set.of("s1", "s2"), buildStatusMessage.getHeaders().get(NotificationService.HEADER_UPDATE_TYPE_SUBSTATIONS_IDS));

        assertTrue(getRequestsDone(nbReportExpected).stream().allMatch(r -> r.contains("reports")));
        assertTrue(getRequestsDone(1).stream()
            .anyMatch(r -> r.matches("/v1/networks/" + NETWORK_UUID_STRING + "/build\\?receiver=.*")));

        assertEquals(BuildStatus.BUILT, networkModificationTreeService.getBuildStatus(nodeUuid));  // node is built

        networkModificationTreeService.updateBuildStatus(nodeUuid, BuildStatus.BUILDING);

        // stop build
        mockMvc.perform(put("/v1/studies/{studyUuid}/nodes/{nodeUuid}/build/stop", studyUuid, nodeUuid))
            .andExpect(status().isOk());

        buildStatusMessage = output.receive(TIMEOUT);
        assertEquals(studyUuid, buildStatusMessage.getHeaders().get(NotificationService.HEADER_STUDY_UUID));
        assertEquals(NotificationService.NODE_UPDATED, buildStatusMessage.getHeaders().get(HEADER_UPDATE_TYPE));

        output.receive(TIMEOUT);
        buildStatusMessage = output.receive(TIMEOUT);
        assertEquals(studyUuid, buildStatusMessage.getHeaders().get(NotificationService.HEADER_STUDY_UUID));
        assertEquals(nodeUuid, buildStatusMessage.getHeaders().get(NotificationService.HEADER_NODE));
        assertEquals(NotificationService.UPDATE_TYPE_BUILD_CANCELLED, buildStatusMessage.getHeaders().get(HEADER_UPDATE_TYPE));

        assertEquals(BuildStatus.NOT_BUILT, networkModificationTreeService.getBuildStatus(nodeUuid)); // node is not
                                                                                                      // built

        assertTrue(getRequestsDone(1).stream().anyMatch(r -> r.matches("/v1/build/stop\\?receiver=.*")));
    }

    // builds on network 2 will fail
    private void testBuildFailedWithNodeUuid(UUID studyUuid, UUID nodeUuid) throws Exception {
        // build node
        mockMvc.perform(post("/v1/studies/{studyUuid}/nodes/{nodeUuid}/build", studyUuid, nodeUuid))
            .andExpect(status().isOk());

        // initial node update -> building
        Message<byte[]> buildStatusMessage = output.receive(TIMEOUT);
        assertEquals(studyUuid, buildStatusMessage.getHeaders().get(NotificationService.HEADER_STUDY_UUID));
        assertEquals(NotificationService.NODE_UPDATED, buildStatusMessage.getHeaders().get(HEADER_UPDATE_TYPE));

        // fail -> second node update -> not built
        buildStatusMessage = output.receive(TIMEOUT);
        assertEquals(studyUuid, buildStatusMessage.getHeaders().get(NotificationService.HEADER_STUDY_UUID));
        assertEquals(NotificationService.NODE_UPDATED, buildStatusMessage.getHeaders().get(HEADER_UPDATE_TYPE));

        // error message sent to frontend
        buildStatusMessage = output.receive(TIMEOUT);
        assertEquals(studyUuid, buildStatusMessage.getHeaders().get(NotificationService.HEADER_STUDY_UUID));
        assertEquals(nodeUuid, buildStatusMessage.getHeaders().get(NotificationService.HEADER_NODE));
        assertEquals(NotificationService.UPDATE_TYPE_BUILD_FAILED, buildStatusMessage.getHeaders().get(HEADER_UPDATE_TYPE));

        assertTrue(getRequestsDone(1).iterator().next().contains("reports"));
        assertTrue(getRequestsDone(1).stream()
            .anyMatch(r -> r.matches("/v1/networks/" + NETWORK_UUID_2_STRING + "/build\\?receiver=.*")));

        assertEquals(BuildStatus.NOT_BUILT, networkModificationTreeService.getBuildStatus(nodeUuid));  // node is not built
    }

    // builds on network 3 will throw an error on networkmodificationservice call
    private void testBuildErrorWithNodeUuid(UUID studyUuid, UUID nodeUuid) throws Exception {
        // build node
        mockMvc.perform(post("/v1/studies/{studyUuid}/nodes/{nodeUuid}/build", studyUuid, nodeUuid))
            .andExpect(status().isInternalServerError());

        // initial node update -> building
        Message<byte[]> buildStatusMessage = output.receive(TIMEOUT);
        assertEquals(studyUuid, buildStatusMessage.getHeaders().get(NotificationService.HEADER_STUDY_UUID));
        assertEquals(NotificationService.NODE_UPDATED, buildStatusMessage.getHeaders().get(HEADER_UPDATE_TYPE));

        // error -> second node update -> not built
        buildStatusMessage = output.receive(TIMEOUT);
        assertEquals(studyUuid, buildStatusMessage.getHeaders().get(NotificationService.HEADER_STUDY_UUID));
        assertEquals(NotificationService.NODE_UPDATED, buildStatusMessage.getHeaders().get(HEADER_UPDATE_TYPE));

        assertTrue(getRequestsDone(1).iterator().next().contains("reports"));
        assertTrue(getRequestsDone(1).stream()
            .anyMatch(r -> r.matches("/v1/networks/" + NETWORK_UUID_3_STRING + "/build\\?receiver=.*")));

        assertEquals(BuildStatus.NOT_BUILT, networkModificationTreeService.getBuildStatus(nodeUuid));  // node is not built
    }

    @Test
    public void testBuildFailed() throws Exception {
        UUID studyUuid = createStudy("userId", UUID.fromString(CASE_2_UUID_STRING));
        UUID rootNodeUuid = getRootNodeUuid(studyUuid);
        UUID modificationGroupUuid1 = UUID.randomUUID();
        NetworkModificationNode modificationNode = createNetworkModificationNode(studyUuid, rootNodeUuid,
                modificationGroupUuid1, "variant_1", "node 1");

        testBuildFailedWithNodeUuid(studyUuid, modificationNode.getId());
    }

    @Test
    public void testBuildError() throws Exception {
        UUID studyUuid = createStudy("userId", UUID.fromString(CASE_3_UUID_STRING));
        UUID rootNodeUuid = getRootNodeUuid(studyUuid);
        UUID modificationGroupUuid1 = UUID.randomUUID();
        NetworkModificationNode modificationNode = createNetworkModificationNode(studyUuid, rootNodeUuid,
                modificationGroupUuid1, "variant_1", "node 1");

        testBuildErrorWithNodeUuid(studyUuid, modificationNode.getId());
    }

    @Test
    public void testBuild() throws Exception {
        UUID studyNameUserIdUuid = createStudy("userId", CASE_UUID);
        UUID rootNodeUuid = getRootNodeUuid(studyNameUserIdUuid);
        UUID modificationGroupUuid1 = UUID.randomUUID();
        NetworkModificationNode modificationNode1 = createNetworkModificationNode(studyNameUserIdUuid, rootNodeUuid,
                modificationGroupUuid1, "variant_1", "node 1");
        UUID modificationGroupUuid2 = UUID.randomUUID();
        NetworkModificationNode modificationNode2 = createNetworkModificationNode(studyNameUserIdUuid,
                modificationNode1.getId(), modificationGroupUuid2, "variant_2", "node 2");
        UUID modificationGroupUuid3 = UUID.randomUUID();
        NetworkModificationNode modificationNode3 = createNetworkModificationNode(studyNameUserIdUuid,
                modificationNode2.getId(), modificationGroupUuid3, "variant_3", "node 3");
        UUID modificationGroupUuid4 = UUID.randomUUID();
        NetworkModificationNode modificationNode4 = createNetworkModificationNode(studyNameUserIdUuid,
                modificationNode3.getId(), modificationGroupUuid4, "variant_4", "node 4");
        UUID modificationGroupUuid5 = UUID.randomUUID();
        NetworkModificationNode modificationNode5 = createNetworkModificationNode(studyNameUserIdUuid,
                modificationNode4.getId(), modificationGroupUuid5, "variant_5", "node 5");

        /*
            root
             |
          modificationNode1
             |
          modificationNode2
             |
          modificationNode3
             |
          modificationNode4
             |
          modificationNode5
         */

        BuildInfos buildInfos = networkModificationTreeService.getBuildInfos(modificationNode5.getId());
        assertNull(buildInfos.getOriginVariantId());  // previous built node is root node
        assertEquals("variant_5", buildInfos.getDestinationVariantId());
        assertEquals(List.of(modificationGroupUuid1, modificationGroupUuid2, modificationGroupUuid3, modificationGroupUuid4, modificationGroupUuid5), buildInfos.getModificationGroupUuids());

        modificationNode3.setBuildStatus(BuildStatus.BUILT);  // mark node modificationNode3 as built
        networkModificationTreeService.updateNode(studyNameUserIdUuid, modificationNode3);
        output.receive(TIMEOUT);

        buildInfos = networkModificationTreeService.getBuildInfos(modificationNode4.getId());
        assertEquals("variant_3", buildInfos.getOriginVariantId()); // variant to clone is variant associated to node
                                                                    // modificationNode3
        assertEquals("variant_4", buildInfos.getDestinationVariantId());
        assertEquals(List.of(modificationGroupUuid4), buildInfos.getModificationGroupUuids());

        modificationNode2.setBuildStatus(BuildStatus.NOT_BUILT);  // mark node modificationNode2 as not built
        networkModificationTreeService.updateNode(studyNameUserIdUuid, modificationNode2);
        output.receive(TIMEOUT);
        modificationNode4.setBuildStatus(BuildStatus.NOT_BUILT);  // mark node modificationNode4 as built invalid
        networkModificationTreeService.updateNode(studyNameUserIdUuid, modificationNode4);
        output.receive(TIMEOUT);
        modificationNode5.setBuildStatus(BuildStatus.BUILT);  // mark node modificationNode5 as built
        networkModificationTreeService.updateNode(studyNameUserIdUuid, modificationNode5);
        output.receive(TIMEOUT);

        // build modificationNode2 and stop build
        testBuildWithNodeUuid(studyNameUserIdUuid, modificationNode2.getId(), 2);

        assertEquals(BuildStatus.BUILT, networkModificationTreeService.getBuildStatus(modificationNode3.getId()));
        assertEquals(BuildStatus.NOT_BUILT, networkModificationTreeService.getBuildStatus(modificationNode4.getId()));
        assertEquals(BuildStatus.BUILT, networkModificationTreeService.getBuildStatus(modificationNode5.getId()));

        modificationNode3.setBuildStatus(BuildStatus.NOT_BUILT);  // mark node modificationNode3 as built
        networkModificationTreeService.updateNode(studyNameUserIdUuid, modificationNode3);
        output.receive(TIMEOUT);

        // build modificationNode3 and stop build
        testBuildWithNodeUuid(studyNameUserIdUuid, modificationNode3.getId(), 3);

        assertEquals(BuildStatus.NOT_BUILT, networkModificationTreeService.getBuildStatus(modificationNode4.getId()));
        assertEquals(BuildStatus.BUILT, networkModificationTreeService.getBuildStatus(modificationNode5.getId()));
    }

    @Test
    public void testChangeModificationActiveState() throws Exception {
        UUID studyUuid = createStudy("userId", CASE_UUID);
        UUID rootNodeUuid = getRootNodeUuid(studyUuid);
        UUID modificationGroupUuid1 = UUID.randomUUID();
        NetworkModificationNode modificationNode1 = createNetworkModificationNode(studyUuid, rootNodeUuid,
                modificationGroupUuid1, "variant_1", "node 1");

        UUID modificationUuid = UUID.randomUUID();
        UUID nodeNotFoundUuid = UUID.randomUUID();

        // deactivate modification on modificationNode
        mockMvc.perform(put("/v1/studies/{studyUuid}/nodes/{nodeUuid}/network_modifications/{modificationUuid}?active=false",
                studyUuid, nodeNotFoundUuid, modificationUuid))
            .andExpect(status().isNotFound());

        mockMvc.perform(put("/v1/studies/{studyUuid}/nodes/{nodeUuid}/network_modifications/{modificationUuid}?active=false",
                        studyUuid, modificationNode1.getId(), modificationUuid))
            .andExpect(status().isOk());

        AtomicReference<AbstractNode> node = new AtomicReference<>();
        node.set(networkModificationTreeService.getSimpleNode(modificationNode1.getId()));
        NetworkModificationNode modificationNode = (NetworkModificationNode) node.get();
        assertEquals(Set.of(modificationUuid), modificationNode.getModificationsToExclude());

        checkUpdateNodesMessageReceived(studyUuid, List.of(modificationNode1.getId()));
        checkUpdateModelsStatusMessagesReceived(studyUuid, modificationNode1.getId());

        // reactivate modification
        mockMvc.perform(put("/v1/studies/{studyUuid}/nodes/{nodeUuid}/network_modifications/{modificationUuid}?active=true",
                        studyUuid, modificationNode1.getId(), modificationUuid))
            .andExpect(status().isOk());

        node.set(networkModificationTreeService.getSimpleNode(modificationNode1.getId()));
        modificationNode = (NetworkModificationNode) node.get();
        assertTrue(modificationNode.getModificationsToExclude().isEmpty());

        checkUpdateNodesMessageReceived(studyUuid, List.of(modificationNode1.getId()));
        checkUpdateModelsStatusMessagesReceived(studyUuid, modificationNode1.getId());
    }

    @Test
    public void deleteModificationRequest() throws Exception {
        createStudy("userId", CASE_UUID);
        UUID studyUuid = studyRepository.findAll().get(0).getId();
        UUID rootNodeUuid = getRootNodeUuid(studyUuid);
        NetworkModificationNode modificationNode = createNetworkModificationNode(studyUuid, rootNodeUuid, VARIANT_ID, "node 1");
        createNetworkModificationNode(studyUuid, rootNodeUuid, VARIANT_ID_2, "node 2");
        NetworkModificationNode node3 = createNetworkModificationNode(studyUuid, modificationNode.getId(), "variant_3", "node 3");
        /*  root
           /   \
         node  modification node
                 \
                node3
            node is only there to test that when we update modification node, it is not in notifications list
         */
        UUID studyUuid1 = UUID.randomUUID();
        mockMvc.perform(delete("/v1/studies/{studyUuid}/nodes/{nodeUuid}/network-modification?modificationsUuids={modificationUuid}",
                        studyUuid1, modificationNode.getId(), node3.getId()))
            .andExpect(status().isForbidden());

        checkEquipmentDeletingMessagesReceived(studyUuid1, modificationNode.getId());
        checkEquipmentUpdatingFinishedMessagesReceived(studyUuid1, modificationNode.getId());

        UUID modificationUuid = UUID.randomUUID();
        mockMvc.perform(delete("/v1/studies/{studyUuid}/nodes/{nodeUuid}/network-modification?modificationsUuids={modificationUuid}",
                studyUuid, modificationNode.getId(), modificationUuid))
            .andExpect(status().isOk());

        assertTrue(getRequestsDone(1).stream()
                .anyMatch(r -> r.matches("/v1/groups/" + modificationNode.getModificationGroupUuid()
                        + "/modifications[?]modificationsUuids=.*" + modificationUuid + ".*")));
        checkEquipmentDeletingMessagesReceived(studyUuid, modificationNode.getId());
        checkUpdateNodesMessageReceived(studyUuid, List.of(modificationNode.getId()));
        checkUpdateModelsStatusMessagesReceived(studyUuid, modificationNode.getId());
        checkEquipmentUpdatingFinishedMessagesReceived(studyUuid, modificationNode.getId());
    }

    @Test
    public void testCreateStudyWithDefaultLoadflow() throws Exception {
        createStudy("userId", CASE_UUID);
        StudyEntity study = studyRepository.findAll().get(0);

        assertEquals(study.getLoadFlowProvider(), defaultLoadflowProvider);
    }

    @Test
    public void testDuplicateStudy() throws Exception {
        UUID study1Uuid = createStudy("userId", CASE_UUID);
        RootNode rootNode = networkModificationTreeService.getStudyTree(study1Uuid);
        UUID modificationNodeUuid = rootNode.getChildren().get(0).getId();
        NetworkModificationNode node1 = createNetworkModificationNode(study1Uuid, modificationNodeUuid, VARIANT_ID, "node1");
        NetworkModificationNode node2 = createNetworkModificationNode(study1Uuid, modificationNodeUuid, VARIANT_ID_2, "node2");

        // add modification on node "node1"
        String createTwoWindingsTransformerAttributes = "{\"equipmentId\":\"2wtId\",\"equipmentName\":\"2wtName\",\"seriesResistance\":\"10\",\"seriesReactance\":\"10\",\"magnetizingConductance\":\"100\",\"magnetizingSusceptance\":\"100\",\"ratedVoltage1\":\"480\",\"ratedVoltage2\":\"380\",\"voltageLevelId1\":\"CHOO5P6\",\"busOrBusbarSectionId1\":\"CHOO5P6_1\",\"voltageLevelId2\":\"CHOO5P6\",\"busOrBusbarSectionId2\":\"CHOO5P6_1\"}";

        mockMvc.perform(post("/v1/studies/{studyUuid}/nodes/{nodeUuid}/network-modification/two-windings-transformers", study1Uuid, node1.getId())
                .contentType(MediaType.APPLICATION_JSON)
                .content(createTwoWindingsTransformerAttributes))
                .andExpect(status().isOk());
        checkEquipmentCreatingMessagesReceived(study1Uuid, node1.getId());
        checkEquipmentCreationMessagesReceived(study1Uuid, node1.getId(), ImmutableSet.of("s2"));
        checkEquipmentUpdatingFinishedMessagesReceived(study1Uuid, node1.getId());

        var requests = getRequestsWithBodyDone(1);
        assertTrue(requests.stream().anyMatch(r -> r.getPath().matches("/v1/networks/" + NETWORK_UUID_STRING + "/two-windings-transformers\\?group=.*")));

        // add modification on node "node2"
        String createLoadAttributes = "{\"loadId\":\"loadId1\",\"loadName\":\"loadName1\",\"loadType\":\"UNDEFINED\",\"activePower\":\"100.0\",\"reactivePower\":\"50.0\",\"voltageLevelId\":\"idVL1\",\"busId\":\"idBus1\"}";

        mockMvc.perform(post("/v1/studies/{studyUuid}/nodes/{nodeUuid}/network-modification/loads", study1Uuid, node2.getId())
            .contentType(MediaType.APPLICATION_JSON)
            .content(createLoadAttributes))
            .andExpect(status().isOk());
        checkEquipmentCreatingMessagesReceived(study1Uuid, node2.getId());
        checkEquipmentCreationMessagesReceived(study1Uuid, node2.getId(), ImmutableSet.of("s2"));
        checkEquipmentUpdatingFinishedMessagesReceived(study1Uuid, node2.getId());

        requests = getRequestsWithBodyDone(1);
        assertTrue(requests.stream().anyMatch(r -> r.getPath().matches("/v1/networks/" + NETWORK_UUID_STRING + "/loads\\?group=.*")));

        node2.setLoadFlowStatus(LoadFlowStatus.CONVERGED);
        node2.setLoadFlowResult(new LoadFlowResultImpl(true, Map.of("key_1", "metric_1", "key_2", "metric_2"), "logs"));
        node2.setSecurityAnalysisResultUuid(UUID.randomUUID());
        node2.setSensitivityAnalysisResultUuid(UUID.randomUUID());
        networkModificationTreeService.updateNode(study1Uuid, node2);
        output.receive(TIMEOUT);

        // duplicate the study
        StudyEntity duplicatedStudy = duplicateStudy(study1Uuid);
        assertNotEquals(study1Uuid, duplicatedStudy.getId());

        //Test duplication from a non existing source study
        mockMvc.perform(post(STUDIES_URL + "?duplicateFrom={sourceStudyUuid}&studyUuid={studyUuid}", UUID.randomUUID(), DUPLICATED_STUDY_UUID)
                .header("userId", "userId"))
                .andExpect(status().isNotFound());
    }

    public StudyEntity duplicateStudy(UUID studyUuid) throws Exception {
        mockMvc.perform(post(STUDIES_URL + "?duplicateFrom={sourceStudyUuid}&studyUuid={studyUuid}", studyUuid, DUPLICATED_STUDY_UUID)
                        .header("userId", "userId"))
                .andExpect(status().isOk());

        output.receive(TIMEOUT);
        output.receive(TIMEOUT);
        output.receive(TIMEOUT);
        output.receive(TIMEOUT);
        output.receive(TIMEOUT);
        output.receive(TIMEOUT);

        StudyEntity duplicatedStudy = studyRepository.findById(UUID.fromString(DUPLICATED_STUDY_UUID)).orElse(null);
        RootNode duplicatedRootNode = networkModificationTreeService.getStudyTree(UUID.fromString(DUPLICATED_STUDY_UUID));

        //Check tree node has been duplicated
        assertEquals(1, duplicatedRootNode.getChildren().size());
        NetworkModificationNode duplicatedModificationNode = (NetworkModificationNode) duplicatedRootNode.getChildren().get(0);
        assertEquals(2, duplicatedModificationNode.getChildren().size());

        assertEquals(LoadFlowStatus.NOT_DONE, ((NetworkModificationNode) duplicatedModificationNode.getChildren().get(0)).getLoadFlowStatus());
        assertNull(((NetworkModificationNode) duplicatedModificationNode.getChildren().get(0)).getLoadFlowResult());
        assertNull(((NetworkModificationNode) duplicatedModificationNode.getChildren().get(0)).getSecurityAnalysisResultUuid());
        assertNull(((NetworkModificationNode) duplicatedModificationNode.getChildren().get(0)).getSensitivityAnalysisResultUuid());

        assertEquals(LoadFlowStatus.NOT_DONE, ((NetworkModificationNode) duplicatedModificationNode.getChildren().get(1)).getLoadFlowStatus());
        assertNull(((NetworkModificationNode) duplicatedModificationNode.getChildren().get(1)).getLoadFlowResult());
        assertNull(((NetworkModificationNode) duplicatedModificationNode.getChildren().get(1)).getSecurityAnalysisResultUuid());
        assertNull(((NetworkModificationNode) duplicatedModificationNode.getChildren().get(1)).getSensitivityAnalysisResultUuid());

        //Check requests to duplicate modification has been emitted
        var requests = getRequestsWithBodyDone(3);
        assertTrue(requests.stream().anyMatch(r -> r.getPath().matches("/v1/groups\\?duplicateFrom=.*&groupUuid=.*&reportUuid=.*")));

        return duplicatedStudy;
    }

    public void getDefaultLoadflowProvider() throws Exception {
        mockMvc.perform(get("/v1/loadflow-default-provider")).andExpectAll(
                status().isOk(),
                content().string(defaultLoadflowProvider));
    }

    @Test
    public void reindexStudyTest() throws Exception {
        mockMvc.perform(post("/v1/studies/{studyUuid}/reindex-all", UUID.randomUUID()))
            .andExpect(status().isNotFound());

        UUID study1Uuid = createStudy("userId", CASE_UUID);

        mockMvc.perform(post("/v1/studies/{studyUuid}/reindex-all", study1Uuid))
            .andExpect(status().isOk());

        var requests = getRequestsWithBodyDone(2);
        assertTrue(requests.stream().anyMatch(r -> r.getPath().contains("/v1/networks/" + NETWORK_UUID_STRING + "/reindex-all")));
        assertEquals(1, requests.stream().filter(r -> r.getPath().matches("/v1/reports/.*")).count());

        Message<byte[]> buildStatusMessage = output.receive(TIMEOUT);
        assertEquals(study1Uuid, buildStatusMessage.getHeaders().get(NotificationService.HEADER_STUDY_UUID));
        assertEquals(NotificationService.NODE_UPDATED, buildStatusMessage.getHeaders().get(HEADER_UPDATE_TYPE));
    }

    @Test
    public void testNodesInvalidation() throws Exception {
        UUID studyNameUserIdUuid = createStudy("userId", CASE_UUID);
        UUID rootNodeUuid = getRootNodeUuid(studyNameUserIdUuid);
        NetworkModificationNode modificationNode1 = createNetworkModificationNode(studyNameUserIdUuid, rootNodeUuid, UUID.randomUUID(), VARIANT_ID, "node 1", BuildStatus.BUILT);
        UUID modificationNode1Uuid = modificationNode1.getId();
        NetworkModificationNode modificationNode2 = createNetworkModificationNode(studyNameUserIdUuid, modificationNode1Uuid, UUID.randomUUID(), VARIANT_ID_2, "node 2", BuildStatus.NOT_BUILT);
        UUID modificationNode2Uuid = modificationNode2.getId();
        NetworkModificationNode modificationNode3 = createNetworkModificationNode(studyNameUserIdUuid, modificationNode2Uuid, UUID.randomUUID(), VARIANT_ID_3, "node 3", BuildStatus.BUILT);
        UUID modificationNode3Uuid = modificationNode3.getId();

        UUID node1ReportUuid = UUID.randomUUID();
        UUID node3ReportUuid = UUID.randomUUID();
        modificationNode1.setReportUuid(node1ReportUuid);
        modificationNode1.setSecurityAnalysisResultUuid(UUID.fromString(SECURITY_ANALYSIS_RESULT_UUID));
        modificationNode1.setSensitivityAnalysisResultUuid(UUID.fromString(SENSITIVITY_ANALYSIS_RESULT_UUID));
        modificationNode3.setReportUuid(node3ReportUuid);

        networkModificationTreeService.updateNode(studyNameUserIdUuid, modificationNode1);
        output.receive(TIMEOUT);
        networkModificationTreeService.updateNode(studyNameUserIdUuid, modificationNode3);
        output.receive(TIMEOUT);

        var modificationType = ModificationType.GENERATOR_MODIFICATION;
        String modificationTypeUrl = ModificationType.getUriFromType(modificationType);
        String generatorAttributesUpdated = "{\"generatorId\":\"generatorId1\",\"generatorType\":\"FICTITIOUS\",\"activePower\":\"70.0\"}";
        mockMvc.perform(put("/v1/studies/{studyUuid}/nodes/{nodeUuid}/network-modification/modifications/{modificationType}/{modificationUuid}/", studyNameUserIdUuid, modificationNode1Uuid, modificationTypeUrl, MODIFICATION_UUID)
                        .content(generatorAttributesUpdated))
                .andExpect(status().isOk());
        checkEquipmentUpdatingMessagesReceived(studyNameUserIdUuid, modificationNode1Uuid);
        checkNodesInvalidationMessagesReceived(studyNameUserIdUuid, List.of(modificationNode1Uuid, modificationNode3Uuid));
        checkUpdateModelsStatusMessagesReceived(studyNameUserIdUuid, modificationNode1Uuid);
        checkEquipmentUpdatingFinishedMessagesReceived(studyNameUserIdUuid, modificationNode1Uuid);

        var requests = getRequestsWithBodyDone(7);
        assertTrue(requests.stream().anyMatch(r -> r.getPath().matches("/v1/modifications/" + MODIFICATION_UUID + "/" + modificationTypeUrl) && r.getBody().equals(generatorAttributesUpdated)));
        assertEquals(2, requests.stream().filter(r -> r.getPath().matches("/v1/reports/.*")).count());
        assertTrue(requests.stream().anyMatch(r -> r.getPath().matches("/v1/results/" + SECURITY_ANALYSIS_RESULT_UUID)));
        assertTrue(requests.stream().anyMatch(r -> r.getPath().matches("/v1/results/" + SENSITIVITY_ANALYSIS_RESULT_UUID)));
    }

<<<<<<< HEAD
    @Test
    public void getCaseName() throws Exception {
        UUID study1Uuid = createStudy("userId", CASE_UUID);
        mockMvc.perform(get("/v1/studies/{studyUuid}/case/name", study1Uuid)).andExpectAll(
                status().isOk(),
                content().string(CASE_NAME));

        var requests = getRequestsWithBodyDone(1);
        assertTrue(requests.stream().anyMatch(r -> r.getPath().contains("/v1/cases/" + CASE_UUID + "/name")));

        mockMvc.perform(get("/v1/studies/{studyUuid}/case/name", UUID.randomUUID()))
                .andExpect(status().isNotFound());

        // change study case uuid and trying to get case name : error
        StudyEntity study = studyRepository.findAll().get(0);
        study.setCaseUuid(UUID.fromString(NOT_EXISTING_CASE_UUID));
        studyRepository.save(study);

        mockMvc.perform(get("/v1/studies/{studyUuid}/case/name", study1Uuid)).andExpectAll(
            status().is4xxClientError());

        requests = getRequestsWithBodyDone(1);
        assertTrue(requests.stream().anyMatch(r -> r.getPath().contains("/v1/cases/" + NOT_EXISTING_CASE_UUID + "/name")));
    }

    @Test
    public void getCaseFormat() throws Exception {
        UUID study1Uuid = createStudy("userId", CASE_UUID);
        String caseFormat = studyService.getCaseFormat(CASE_UUID, study1Uuid, "userId");
        assertEquals("UCTE", caseFormat);

        var requests = getRequestsWithBodyDone(1);
        assertTrue(requests.stream().anyMatch(r -> r.getPath().contains("/v1/cases/" + CASE_UUID + "/format")));

        UUID notExistingCase = UUID.fromString(NOT_EXISTING_CASE_UUID);
        assertThrows(StudyException.class, () -> studyService.getCaseFormat(notExistingCase, study1Uuid, "userId"));
        output.receive(TIMEOUT);

        requests = getRequestsWithBodyDone(1);
        assertTrue(requests.stream().anyMatch(r -> r.getPath().contains("/v1/cases/" + NOT_EXISTING_CASE_UUID + "/format")));
    }

    private void testSensitivityAnalysisWithNodeUuid(UUID studyUuid, UUID nodeUuid, UUID resultUuid) throws Exception {
        MvcResult mvcResult;
        String resultAsString;

        // sensitivity analysis not found
        mockMvc.perform(get("/v1/sensitivity-analysis/results/{resultUuid}", NOT_FOUND_SENSITIVITY_ANALYSIS_UUID)).andExpect(status().isNotFound());

        // run sensitivity analysis
        mvcResult = mockMvc.perform(post("/v1/studies/{studyUuid}/nodes/{nodeUuid}/sensitivity-analysis/run?variablesFiltersListUuid={variablesFiltersListUuid}&contingencyListUuid={contingencyListUuid}&quadFiltersListUuid={quadFiltersListUuid}",
            studyUuid, nodeUuid, VARIABLES_FILTERS_LIST_UUID, CONTINGENCY_LIST_UUID, QUAD_FILTERS_LIST_UUID)).andExpect(status().isOk())
            .andReturn();
        resultAsString = mvcResult.getResponse().getContentAsString();
        UUID uuidResponse = mapper.readValue(resultAsString, UUID.class);
        assertEquals(uuidResponse, resultUuid);

        Message<byte[]> sensitivityAnalysisStatusMessage = output.receive(TIMEOUT);
        assertEquals(studyUuid, sensitivityAnalysisStatusMessage.getHeaders().get(NotificationService.HEADER_STUDY_UUID));
        String updateType = (String) sensitivityAnalysisStatusMessage.getHeaders().get(HEADER_UPDATE_TYPE);
        assertEquals(NotificationService.UPDATE_TYPE_SENSITIVITY_ANALYSIS_STATUS, updateType);

        Message<byte[]> sensitivityAnalysisUpdateMessage = output.receive(TIMEOUT);
        assertEquals(studyUuid, sensitivityAnalysisUpdateMessage.getHeaders().get(NotificationService.HEADER_STUDY_UUID));
        updateType = (String) sensitivityAnalysisUpdateMessage.getHeaders().get(HEADER_UPDATE_TYPE);
        assertEquals(NotificationService.UPDATE_TYPE_SENSITIVITY_ANALYSIS_RESULT, updateType);

        sensitivityAnalysisStatusMessage = output.receive(TIMEOUT);
        assertEquals(studyUuid, sensitivityAnalysisStatusMessage.getHeaders().get(NotificationService.HEADER_STUDY_UUID));
        updateType = (String) sensitivityAnalysisStatusMessage.getHeaders().get(HEADER_UPDATE_TYPE);
        assertEquals(NotificationService.UPDATE_TYPE_SENSITIVITY_ANALYSIS_STATUS, updateType);

        assertTrue(getRequestsDone(1).stream().anyMatch(r -> r.matches("/v1/networks/" + NETWORK_UUID_STRING + "/run-and-save.*?variablesFiltersListUuid=" + VARIABLES_FILTERS_LIST_UUID + "&contingencyListUuid=" + CONTINGENCY_LIST_UUID + "&quadFiltersListUuid=" + QUAD_FILTERS_LIST_UUID + "&receiver=.*nodeUuid.*")));

        // get sensitivity analysis result
        mockMvc.perform(get("/v1/studies/{studyUuid}/nodes/{nodeUuid}/sensitivity-analysis/result", studyUuid, nodeUuid)).andExpectAll(
            status().isOk(),
            content().string(SENSITIVITY_ANALYSIS_RESULT_JSON));

        assertTrue(getRequestsDone(1).contains(String.format("/v1/results/%s", resultUuid)));

        // get sensitivity analysis status
        mockMvc.perform(get("/v1/studies/{studyUuid}/nodes/{nodeUuid}/sensitivity-analysis/status", studyUuid, nodeUuid)).andExpectAll(
            status().isOk(),
            content().string(SENSITIVITY_ANALYSIS_STATUS_JSON));

        assertTrue(getRequestsDone(1).contains(String.format("/v1/results/%s/status", resultUuid)));

        // stop sensitivity analysis
        mockMvc.perform(put("/v1/studies/{studyUuid}/nodes/{nodeUuid}/sensitivity-analysis/stop", studyUuid, nodeUuid)).andExpect(status().isOk());

        sensitivityAnalysisStatusMessage = output.receive(TIMEOUT);
        assertEquals(studyUuid, sensitivityAnalysisStatusMessage.getHeaders().get(NotificationService.HEADER_STUDY_UUID));
        updateType = (String) sensitivityAnalysisStatusMessage.getHeaders().get(HEADER_UPDATE_TYPE);
        assertTrue(updateType.equals(NotificationService.UPDATE_TYPE_SENSITIVITY_ANALYSIS_STATUS) || updateType.equals(NotificationService.UPDATE_TYPE_SENSITIVITY_ANALYSIS_RESULT));

        assertTrue(getRequestsDone(1).stream().anyMatch(r -> r.matches("/v1/results/" + resultUuid + "/stop\\?receiver=.*nodeUuid.*")));
    }

    @Test
    public void testSensitivityAnalysis() throws Exception {
        //insert a study
        UUID studyNameUserIdUuid = createStudy("userId", CASE_UUID);
        UUID rootNodeUuid = getRootNodeUuid(studyNameUserIdUuid);
        NetworkModificationNode modificationNode1 = createNetworkModificationNode(studyNameUserIdUuid, rootNodeUuid, UUID.randomUUID(), VARIANT_ID, "node 1");
        UUID modificationNode1Uuid = modificationNode1.getId();
        NetworkModificationNode modificationNode2 = createNetworkModificationNode(studyNameUserIdUuid, modificationNode1Uuid, UUID.randomUUID(), VARIANT_ID_2, "node 2");
        UUID modificationNode2Uuid = modificationNode2.getId();
        NetworkModificationNode modificationNode3 = createNetworkModificationNode(studyNameUserIdUuid, modificationNode2Uuid, UUID.randomUUID(), VARIANT_ID_3, "node 3");
        UUID modificationNode3Uuid = modificationNode3.getId();

        // run sensitivity analysis on root node (not allowed)
        mockMvc.perform(post("/v1/studies/{studyUuid}/nodes/{nodeUuid}/sensitivity-analysis/run?variablesFiltersListUuid={variablesFiltersListUuid}&contingencyListUuid={contingencyListUuid}&quadFiltersListUuid={quadFiltersListUuid}",
            studyNameUserIdUuid, rootNodeUuid, VARIABLES_FILTERS_LIST_UUID, CONTINGENCY_LIST_UUID, QUAD_FILTERS_LIST_UUID)).andExpect(status().isForbidden());

        testSensitivityAnalysisWithNodeUuid(studyNameUserIdUuid, modificationNode1Uuid, UUID.fromString(SENSITIVITY_ANALYSIS_RESULT_UUID));
        testSensitivityAnalysisWithNodeUuid(studyNameUserIdUuid, modificationNode3Uuid, UUID.fromString(SENSITIVITY_ANALYSIS_OTHER_NODE_RESULT_UUID));
    }

    // test sensitivity analysis on network 2 will fail
    @Test
    public void testSensitivityAnalysisFailedForNotification() throws Exception {
        MvcResult mvcResult;
        String resultAsString;

        UUID studyUuid = createStudy("userId", UUID.fromString(CASE_2_UUID_STRING));
        UUID rootNodeUuid = getRootNodeUuid(studyUuid);
        NetworkModificationNode modificationNode1 = createNetworkModificationNode(studyUuid, rootNodeUuid, UUID.randomUUID(), VARIANT_ID, "node 1");
        UUID modificationNode1Uuid = modificationNode1.getId();

        //run failing sensitivity analysis (because in network 2)
        mvcResult = mockMvc.perform(post("/v1/studies/{studyUuid}/nodes/{nodeUuid}/sensitivity-analysis/run?variablesFiltersListUuid={variablesFiltersListUuid}&contingencyListUuid={contingencyListUuid}&quadFiltersListUuid={quadFiltersListUuid}",
            studyUuid, modificationNode1Uuid, VARIABLES_FILTERS_LIST_UUID, CONTINGENCY_LIST_UUID, QUAD_FILTERS_LIST_UUID))
            .andExpect(status().isOk()).andReturn();
        resultAsString = mvcResult.getResponse().getContentAsString();
        String uuidResponse = mapper.readValue(resultAsString, String.class);

        assertEquals(SENSITIVITY_ANALYSIS_ERROR_NODE_RESULT_UUID, uuidResponse);

        // failed sensitivity analysis
        Message<byte[]> message = output.receive(TIMEOUT);
        assertEquals(studyUuid, message.getHeaders().get(NotificationService.HEADER_STUDY_UUID));
        String updateType = (String) message.getHeaders().get(HEADER_UPDATE_TYPE);
        assertEquals(NotificationService.UPDATE_TYPE_SENSITIVITY_ANALYSIS_FAILED, updateType);

        // message sent by run and save controller to notify frontend sensitivity analysis is running and should update status
        message = output.receive(TIMEOUT);
        assertEquals(studyUuid, message.getHeaders().get(NotificationService.HEADER_STUDY_UUID));
        updateType = (String) message.getHeaders().get(HEADER_UPDATE_TYPE);
        assertEquals(NotificationService.UPDATE_TYPE_SENSITIVITY_ANALYSIS_STATUS, updateType);

        assertTrue(getRequestsDone(1).stream().anyMatch(r -> r.matches("/v1/networks/" + NETWORK_UUID_2_STRING + "/run-and-save.*?variablesFiltersListUuid=" + VARIABLES_FILTERS_LIST_UUID + "&contingencyListUuid=" + CONTINGENCY_LIST_UUID + "&quadFiltersListUuid=" + QUAD_FILTERS_LIST_UUID + "&receiver=.*nodeUuid.*")));

        /**
         *  what follows is mostly for test coverage -> a failed message without receiver is sent -> will be ignored by consumer
         */
        UUID studyUuid2 = createStudy("userId", UUID.fromString(CASE_3_UUID_STRING));
        UUID rootNodeUuid2 = getRootNodeUuid(studyUuid2);
        NetworkModificationNode modificationNode2 = createNetworkModificationNode(studyUuid2, rootNodeUuid2, UUID.randomUUID(), VARIANT_ID, "node 2");
        UUID modificationNode1Uuid2 = modificationNode2.getId();

        mockMvc.perform(post("/v1/studies/{studyUuid}/nodes/{nodeUuid}/sensitivity-analysis/run?variablesFiltersListUuid={variablesFiltersListUuid}&contingencyListUuid={contingencyListUuid}&quadFiltersListUuid={quadFiltersListUuid}",
            studyUuid2, modificationNode1Uuid2, VARIABLES_FILTERS_LIST_UUID, CONTINGENCY_LIST_UUID, QUAD_FILTERS_LIST_UUID))
            .andExpect(status().isOk());

        // failed sensitivity analysis without receiver -> no failure message sent to frontend

        // message sent by run and save controller to notify frontend sensitivity analysis is running and should update status
        message = output.receive(TIMEOUT);
        assertEquals(studyUuid2, message.getHeaders().get(NotificationService.HEADER_STUDY_UUID));
        updateType = (String) message.getHeaders().get(HEADER_UPDATE_TYPE);
        assertEquals(NotificationService.UPDATE_TYPE_SENSITIVITY_ANALYSIS_STATUS, updateType);

        assertTrue(getRequestsDone(1).stream().anyMatch(r -> r.matches("/v1/networks/" + NETWORK_UUID_3_STRING + "/run-and-save.*?variablesFiltersListUuid=" + VARIABLES_FILTERS_LIST_UUID + "&contingencyListUuid=" + CONTINGENCY_LIST_UUID + "&quadFiltersListUuid=" + QUAD_FILTERS_LIST_UUID + "&receiver=.*nodeUuid.*")));
    }

=======
>>>>>>> 7731341d
    @After
    public void tearDown() {
        cleanDB();

        Set<String> httpRequest = null;
        Message<byte[]> message = null;
        try {
            message = output.receive(TIMEOUT);
            httpRequest = getRequestsDone(1);
        } catch (NullPointerException e) {
            // Ignoring
        }

        // Shut down the server. Instances cannot be reused.
        try {
            server.shutdown();
        } catch (Exception e) {
            // Ignoring
        }

        output.clear(); // purge in order to not fail the other tests

        assertNull("Should not be any messages : ", message);
        assertNull("Should not be any http requests : ", httpRequest);
    }
}<|MERGE_RESOLUTION|>--- conflicted
+++ resolved
@@ -187,7 +187,6 @@
     private static final UUID NETWORK_LOADFLOW_ERROR_UUID = UUID.fromString(NETWORK_LOADFLOW_ERROR_UUID_STRING);
     private static final NetworkInfos NETWORK_LOADFLOW_ERROR_INFOS = new NetworkInfos(NETWORK_LOADFLOW_ERROR_UUID, "20140116_0830_2D4_UX1_pst");
 
-<<<<<<< HEAD
     private static final String SENSITIVITY_ANALYSIS_RESULT_UUID = "b3a84c9b-9594-4e85-8ec7-07ea965d24eb";
     private static final String SENSITIVITY_ANALYSIS_OTHER_NODE_RESULT_UUID = "11131111-8594-4e55-8ef7-07ea965d24eb";
     private static final String SENSITIVITY_ANALYSIS_ERROR_NODE_RESULT_UUID = "25222222-9994-4e55-8ec7-07ea965d24eb";
@@ -197,9 +196,8 @@
     private static final UUID VARIABLES_FILTERS_LIST_UUID = UUID.fromString("11111111-9594-4e85-8ec7-07ea965d24eb");
     private static final UUID CONTINGENCY_LIST_UUID = UUID.fromString("44444444-8594-4e55-8ef7-07ea965d24eb");
     private static final UUID QUAD_FILTERS_LIST_UUID = UUID.fromString("55555555-9994-4e55-8ec7-07ea965d24eb");
-=======
+
     private static final String STUDY_CREATION_ERROR_MESSAGE = "Une erreur est survenue lors de la création de l'étude";
->>>>>>> 7731341d
 
     @Value("${loadflow.default-provider}")
     String defaultLoadflowProvider;
@@ -4162,49 +4160,6 @@
         assertTrue(requests.stream().anyMatch(r -> r.getPath().matches("/v1/results/" + SENSITIVITY_ANALYSIS_RESULT_UUID)));
     }
 
-<<<<<<< HEAD
-    @Test
-    public void getCaseName() throws Exception {
-        UUID study1Uuid = createStudy("userId", CASE_UUID);
-        mockMvc.perform(get("/v1/studies/{studyUuid}/case/name", study1Uuid)).andExpectAll(
-                status().isOk(),
-                content().string(CASE_NAME));
-
-        var requests = getRequestsWithBodyDone(1);
-        assertTrue(requests.stream().anyMatch(r -> r.getPath().contains("/v1/cases/" + CASE_UUID + "/name")));
-
-        mockMvc.perform(get("/v1/studies/{studyUuid}/case/name", UUID.randomUUID()))
-                .andExpect(status().isNotFound());
-
-        // change study case uuid and trying to get case name : error
-        StudyEntity study = studyRepository.findAll().get(0);
-        study.setCaseUuid(UUID.fromString(NOT_EXISTING_CASE_UUID));
-        studyRepository.save(study);
-
-        mockMvc.perform(get("/v1/studies/{studyUuid}/case/name", study1Uuid)).andExpectAll(
-            status().is4xxClientError());
-
-        requests = getRequestsWithBodyDone(1);
-        assertTrue(requests.stream().anyMatch(r -> r.getPath().contains("/v1/cases/" + NOT_EXISTING_CASE_UUID + "/name")));
-    }
-
-    @Test
-    public void getCaseFormat() throws Exception {
-        UUID study1Uuid = createStudy("userId", CASE_UUID);
-        String caseFormat = studyService.getCaseFormat(CASE_UUID, study1Uuid, "userId");
-        assertEquals("UCTE", caseFormat);
-
-        var requests = getRequestsWithBodyDone(1);
-        assertTrue(requests.stream().anyMatch(r -> r.getPath().contains("/v1/cases/" + CASE_UUID + "/format")));
-
-        UUID notExistingCase = UUID.fromString(NOT_EXISTING_CASE_UUID);
-        assertThrows(StudyException.class, () -> studyService.getCaseFormat(notExistingCase, study1Uuid, "userId"));
-        output.receive(TIMEOUT);
-
-        requests = getRequestsWithBodyDone(1);
-        assertTrue(requests.stream().anyMatch(r -> r.getPath().contains("/v1/cases/" + NOT_EXISTING_CASE_UUID + "/format")));
-    }
-
     private void testSensitivityAnalysisWithNodeUuid(UUID studyUuid, UUID nodeUuid, UUID resultUuid) throws Exception {
         MvcResult mvcResult;
         String resultAsString;
@@ -4339,8 +4294,6 @@
         assertTrue(getRequestsDone(1).stream().anyMatch(r -> r.matches("/v1/networks/" + NETWORK_UUID_3_STRING + "/run-and-save.*?variablesFiltersListUuid=" + VARIABLES_FILTERS_LIST_UUID + "&contingencyListUuid=" + CONTINGENCY_LIST_UUID + "&quadFiltersListUuid=" + QUAD_FILTERS_LIST_UUID + "&receiver=.*nodeUuid.*")));
     }
 
-=======
->>>>>>> 7731341d
     @After
     public void tearDown() {
         cleanDB();
