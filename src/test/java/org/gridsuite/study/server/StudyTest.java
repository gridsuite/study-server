/**
 * Copyright (c) 2021, RTE (http://www.rte-france.com)
 * This Source Code Form is subject to the terms of the Mozilla Public
 * License, v. 2.0. If a copy of the MPL was not distributed with this
 * file, You can obtain one at http://mozilla.org/MPL/2.0/.
 */
package org.gridsuite.study.server;

import com.fasterxml.jackson.core.type.TypeReference;
import com.fasterxml.jackson.databind.ObjectMapper;
import com.fasterxml.jackson.databind.ObjectWriter;
import com.google.common.collect.ImmutableSet;
import com.powsybl.commons.datasource.ReadOnlyDataSource;
import com.powsybl.commons.datasource.ResourceDataSource;
import com.powsybl.commons.datasource.ResourceSet;
import com.powsybl.commons.exceptions.UncheckedInterruptedException;
import com.powsybl.commons.reporter.ReporterModel;
import com.powsybl.commons.reporter.ReporterModelJsonModule;
import com.powsybl.iidm.network.*;
import com.powsybl.iidm.xml.XMLImporter;
import com.powsybl.loadflow.LoadFlowResultImpl;
import com.powsybl.network.store.client.NetworkStoreService;
import com.powsybl.network.store.iidm.impl.NetworkFactoryImpl;
import lombok.SneakyThrows;
import okhttp3.HttpUrl;
import okhttp3.mockwebserver.Dispatcher;
import okhttp3.mockwebserver.MockResponse;
import okhttp3.mockwebserver.MockWebServer;
import okhttp3.mockwebserver.RecordedRequest;
import okio.Buffer;
import org.elasticsearch.index.query.BoolQueryBuilder;
import org.gridsuite.study.server.dto.*;
import org.gridsuite.study.server.elasticsearch.EquipmentInfosService;
import org.gridsuite.study.server.elasticsearch.StudyInfosService;
import org.gridsuite.study.server.networkmodificationtree.dto.*;
import org.gridsuite.study.server.networkmodificationtree.entities.NodeEntity;
import org.gridsuite.study.server.networkmodificationtree.repositories.NetworkModificationNodeInfoRepository;
import org.gridsuite.study.server.repository.StudyCreationRequestRepository;
import org.gridsuite.study.server.repository.StudyEntity;
import org.gridsuite.study.server.repository.StudyRepository;
import org.gridsuite.study.server.service.CaseService;
import org.gridsuite.study.server.service.NetworkConversionService;
import org.gridsuite.study.server.service.NetworkModificationService;
import org.gridsuite.study.server.service.NetworkModificationTreeService;
import org.gridsuite.study.server.service.NotificationService;
import org.gridsuite.study.server.service.ReportService;
import org.gridsuite.study.server.service.SecurityAnalysisService;
import org.gridsuite.study.server.service.SensitivityAnalysisService;
import org.gridsuite.study.server.utils.MatcherJson;
import org.gridsuite.study.server.utils.MatcherReport;
import org.gridsuite.study.server.utils.RequestWithBody;
import org.gridsuite.study.server.utils.TestUtils;
import org.jetbrains.annotations.NotNull;
import org.json.JSONArray;
import org.json.JSONObject;
import org.junit.After;
import org.junit.Before;
import org.junit.Test;
import org.junit.runner.RunWith;
import org.mockito.stubbing.Answer;
import org.slf4j.Logger;
import org.slf4j.LoggerFactory;
import org.springframework.beans.factory.annotation.Autowired;
import org.springframework.beans.factory.annotation.Value;
import org.springframework.boot.test.autoconfigure.web.servlet.AutoConfigureMockMvc;
import org.springframework.boot.test.context.SpringBootTest;
import org.springframework.boot.test.mock.mockito.MockBean;
import org.springframework.cloud.stream.binder.test.InputDestination;
import org.springframework.cloud.stream.binder.test.OutputDestination;
import org.springframework.cloud.stream.binder.test.TestChannelBinderConfiguration;
import org.springframework.http.HttpHeaders;
import org.springframework.http.HttpStatus;
import org.springframework.http.MediaType;
import org.springframework.messaging.Message;
import org.springframework.messaging.MessageHeaders;
import org.springframework.messaging.support.MessageBuilder;
import org.springframework.test.context.ContextConfiguration;
import org.springframework.test.context.ContextHierarchy;
import org.springframework.test.context.junit4.SpringRunner;
import org.springframework.test.web.servlet.MockMvc;
import org.springframework.test.web.servlet.MvcResult;

import java.io.IOException;
import java.net.URLDecoder;
import java.nio.charset.StandardCharsets;
import java.util.*;
import java.util.concurrent.CountDownLatch;
import java.util.concurrent.TimeUnit;
import java.util.regex.Matcher;
import java.util.regex.Pattern;
import java.util.stream.Collectors;
import java.util.stream.IntStream;
import java.util.stream.Stream;

import static org.gridsuite.study.server.StudyConstants.CASE_API_VERSION;
import static org.gridsuite.study.server.StudyException.Type.STUDY_NOT_FOUND;
import static org.gridsuite.study.server.utils.MatcherBasicStudyInfos.createMatcherStudyBasicInfos;
import static org.gridsuite.study.server.utils.MatcherCreatedStudyBasicInfos.createMatcherCreatedStudyBasicInfos;
import static org.gridsuite.study.server.utils.MatcherStudyInfos.createMatcherStudyInfos;
import static org.hamcrest.MatcherAssert.assertThat;
import static org.junit.Assert.*;
import static org.mockito.ArgumentMatchers.any;
import static org.mockito.Mockito.doNothing;
import static org.mockito.Mockito.when;
import static org.springframework.test.web.servlet.request.MockMvcRequestBuilders.*;
import static org.springframework.test.web.servlet.result.MockMvcResultMatchers.*;

/**
 * @author Abdelsalem Hedhili <abdelsalem.hedhili at rte-france.com>
 * @author Franck Lecuyer <franck.lecuyer at rte-france.com>
 */

@RunWith(SpringRunner.class)
@AutoConfigureMockMvc
@SpringBootTest
@ContextHierarchy({@ContextConfiguration(classes = {StudyApplication.class, TestChannelBinderConfiguration.class})})
public class StudyTest {

    private static final Logger LOGGER = LoggerFactory.getLogger(StudyTest.class);

    @Autowired
    private MockMvc mockMvc;

    private static final String FIRST_VARIANT_ID = "first_variant_id";

    private static final long TIMEOUT = 1000;
    private static final String STUDIES_URL = "/v1/studies";
    private static final String TEST_FILE_UCTE = "testCase.ucte";
    private static final String TEST_FILE = "testCase.xiidm";
    private static final String TEST_FILE_WITH_ERRORS = "testCase_with_errors.xiidm";
    private static final String TEST_FILE_IMPORT_ERRORS = "testCase_import_errors.xiidm";
    private static final String TEST_FILE_IMPORT_ERRORS_NO_MESSAGE_IN_RESPONSE_BODY = "testCase_import_errors_no_message_in_response_body.xiidm";
    private static final String NETWORK_UUID_STRING = "38400000-8cf0-11bd-b23e-10b96e4ef00d";
    private static final String CASE_UUID_STRING = "00000000-8cf0-11bd-b23e-10b96e4ef00d";
    private static final String IMPORTED_CASE_UUID_STRING = "11111111-0000-0000-0000-000000000000";
    private static final String IMPORTED_BLOCKING_CASE_UUID_STRING = "22111111-0000-0000-0000-000000000000";
    private static final String IMPORTED_CASE_WITH_ERRORS_UUID_STRING = "88888888-0000-0000-0000-000000000000";
    private static final String NEW_STUDY_CASE_UUID = "11888888-0000-0000-0000-000000000000";
    private static final String DUPLICATED_STUDY_UUID = "11888888-0000-0000-0000-111111111111";
    private static final String NOT_EXISTING_CASE_UUID = "00000000-0000-0000-0000-000000000000";
    private static final String HEADER_UPDATE_TYPE = "updateType";
    private static final String USER_ID_HEADER = "userId";
    private static final UUID NETWORK_UUID = UUID.fromString(NETWORK_UUID_STRING);
    private static final UUID CASE_UUID = UUID.fromString(CASE_UUID_STRING);
    private static final UUID IMPORTED_CASE_UUID = UUID.fromString(IMPORTED_CASE_UUID_STRING);
    private static final UUID IMPORTED_CASE_WITH_ERRORS_UUID = UUID.fromString(IMPORTED_CASE_WITH_ERRORS_UUID_STRING);
    private static final NetworkInfos NETWORK_INFOS = new NetworkInfos(NETWORK_UUID, "20140116_0830_2D4_UX1_pst");
    private static final UUID REPORT_UUID = UUID.randomUUID();
    private static final ReporterModel ROOT_REPORT_TEST = new ReporterModel(REPORT_UUID.toString(), REPORT_UUID.toString());
    private static final ReporterModel REPORT_TEST = new ReporterModel("test", "test");
    private static final String VARIANT_ID = "variant_1";
    public static final String POST = "POST";
    private static final String VARIANT_ID_2 = "variant_2";
    private static final String VARIANT_ID_3 = "variant_3";
    private static final String MODIFICATION_UUID = "796719f5-bd31-48be-be46-ef7b96951e32";
    private static final String CASE_2_UUID_STRING = "656719f3-aaaa-48be-be46-ef7b93331e32";
    private static final String CASE_3_UUID_STRING = "790769f9-bd31-43be-be46-e50296951e32";
    private static final String CASE_UUID_CAUSING_IMPORT_ERROR = "178719f5-cccc-48be-be46-e92345951e32";
    private static final String CASE_UUID_CAUSING_STUDY_CREATION_ERROR = "278719f5-cccc-48be-be46-e92345951e32";
    private static final String NETWORK_UUID_2_STRING = "11111111-aaaa-48be-be46-ef7b93331e32";
    private static final String NETWORK_UUID_3_STRING = "22222222-bd31-43be-be46-e50296951e32";
    private static final NetworkInfos NETWORK_INFOS_2 = new NetworkInfos(UUID.fromString(NETWORK_UUID_2_STRING), "file_2.xiidm");
    private static final NetworkInfos NETWORK_INFOS_3 = new NetworkInfos(UUID.fromString(NETWORK_UUID_3_STRING), "file_3.xiidm");
    private static final String CASE_NAME = "DefaultCaseName";
    private static final UUID EMPTY_MODIFICATION_GROUP_UUID = UUID.randomUUID();
    private static final String EMPTY_ARRAY = "[]";

    private static final String STUDY_CREATION_ERROR_MESSAGE = "Une erreur est survenue lors de la création de l'étude";

    @Value("${loadflow.default-provider}")
    String defaultLoadflowProvider;

    @Autowired
    private OutputDestination output;

    @Autowired
    private InputDestination input;

    @Autowired
    private CaseService caseService;

    @Autowired
    private NetworkConversionService networkConversionService;

    @Autowired
    private NetworkModificationService networkModificationService;

    @Autowired
    private ReportService reportService;

    @Autowired
    private SensitivityAnalysisService sensitivityAnalysisService;

    @Autowired
    private SecurityAnalysisService securityAnalysisService;

    @MockBean
    private EquipmentInfosService equipmentInfosService;

    @MockBean
    private StudyInfosService studyInfosService;

    @Autowired
    private ObjectMapper mapper;

    private ObjectWriter objectWriter;

    private List<EquipmentInfos> linesInfos;

    private List<CreatedStudyBasicInfos> studiesInfos;

    private MockWebServer server;

    @Autowired
    private StudyRepository studyRepository;

    @Autowired
    private NetworkModificationNodeInfoRepository networkModificationNodeInfoRepository;

    @Autowired
    private NetworkModificationTreeService networkModificationTreeService;

    @Autowired
    private StudyCreationRequestRepository studyCreationRequestRepository;

    //used by testGetStudyCreationRequests to control asynchronous case import
    CountDownLatch countDownLatch;

    @MockBean
    private NetworkStoreService networkStoreService;

    //output destinations
    private String studyUpdateDestination = "study.update";

    private static EquipmentInfos toEquipmentInfos(Line line) {
        return EquipmentInfos.builder()
            .networkUuid(NETWORK_UUID)
            .id(line.getId())
            .name(line.getNameOrId())
            .type("LINE")
            .voltageLevels(Set.of(VoltageLevelInfos.builder().id(line.getTerminal1().getVoltageLevel().getId()).name(line.getTerminal1().getVoltageLevel().getNameOrId()).build()))
            .build();
    }

    private void initMockBeans(Network network) {
        linesInfos = network.getLineStream().map(StudyTest::toEquipmentInfos).collect(Collectors.toList());

        studiesInfos = List.of(
                CreatedStudyBasicInfos.builder().id(UUID.fromString(DUPLICATED_STUDY_UUID)).userId("userId1").caseFormat("XIIDM").build(),
                CreatedStudyBasicInfos.builder().id(UUID.fromString("11888888-0000-0000-0000-111111111112")).userId("userId1").caseFormat("UCTE").build()
        );

        when(studyInfosService.add(any(CreatedStudyBasicInfos.class))).thenReturn(studiesInfos.get(0));
        when(studyInfosService.search(String.format("userId:%s", "userId")))
                .then((Answer<List<CreatedStudyBasicInfos>>) invocation -> studiesInfos);

        when(equipmentInfosService.searchEquipments(any(BoolQueryBuilder.class))).then((Answer<List<EquipmentInfos>>) invocation -> linesInfos);

        when(networkStoreService.cloneNetwork(NETWORK_UUID, Collections.emptyList())).thenReturn(network);
        when(networkStoreService.getNetworkUuid(network)).thenReturn(NETWORK_UUID);
        when(networkStoreService.getNetwork(NETWORK_UUID)).thenReturn(network);

        doNothing().when(networkStoreService).deleteNetwork(NETWORK_UUID);
    }

    private void cleanDB() {
        studyRepository.findAll().forEach(s -> networkModificationTreeService.doDeleteTree(s.getId()));
        studyRepository.deleteAll();
        studyCreationRequestRepository.deleteAll();
        equipmentInfosService.deleteAll(NETWORK_UUID);
    }

    @Before
    public void setup() throws IOException {
        ReadOnlyDataSource dataSource = new ResourceDataSource("testCase",
            new ResourceSet("", TEST_FILE));
        Network network = new XMLImporter().importData(dataSource, new NetworkFactoryImpl(), null);
        network.getVariantManager().cloneVariant(VariantManagerConstants.INITIAL_VARIANT_ID, VARIANT_ID);
        network.getVariantManager().setWorkingVariant(VariantManagerConstants.INITIAL_VARIANT_ID);
        initMockBeans(network);

        server = new MockWebServer();

        objectWriter = mapper.writer().withDefaultPrettyPrinter();

        // Start the server.
        server.start();

        // Ask the server for its URL. You'll need this to make HTTP requests.
        HttpUrl baseHttpUrl = server.url("");
        String baseUrl = baseHttpUrl.toString().substring(0, baseHttpUrl.toString().length() - 1);
        caseService.setCaseServerBaseUri(baseUrl);
        networkConversionService.setNetworkConversionServerBaseUri(baseUrl);
        securityAnalysisService.setSecurityAnalysisServerBaseUri(baseUrl);
        networkModificationService.setNetworkModificationServerBaseUri(baseUrl);
        reportService.setReportServerBaseUri(baseUrl);
        sensitivityAnalysisService.setSensitivityAnalysisServerBaseUri(baseUrl);

        // FIXME: remove lines when dicos will be used on the front side
        mapper.registerModule(new ReporterModelJsonModule() {
            @Override
            public Object getTypeId() {
                return getClass().getName() + "override";
            }
        });

        String networkInfosAsString = mapper.writeValueAsString(NETWORK_INFOS);
        String networkInfos2AsString = mapper.writeValueAsString(NETWORK_INFOS_2);
        String networkInfos3AsString = mapper.writeValueAsString(NETWORK_INFOS_3);
        String importedCaseUuidAsString = mapper.writeValueAsString(IMPORTED_CASE_UUID);

        String voltageLevelsMapDataAsString = mapper.writeValueAsString(List.of(
            VoltageLevelMapData.builder().id("BBE1AA1").name("BBE1AA1").substationId("BBE1AA").nominalVoltage(380).topologyKind(TopologyKind.BUS_BREAKER).build(),
            VoltageLevelMapData.builder().id("BBE2AA1").name("BBE2AA1").substationId("BBE2AA").nominalVoltage(380).topologyKind(TopologyKind.BUS_BREAKER).build(),
            VoltageLevelMapData.builder().id("DDE1AA1").name("DDE1AA1").substationId("DDE1AA").nominalVoltage(380).topologyKind(TopologyKind.BUS_BREAKER).build(),
            VoltageLevelMapData.builder().id("DDE2AA1").name("DDE2AA1").substationId("DDE2AA").nominalVoltage(380).topologyKind(TopologyKind.BUS_BREAKER).build(),
            VoltageLevelMapData.builder().id("DDE3AA1").name("DDE3AA1").substationId("DDE3AA").nominalVoltage(380).topologyKind(TopologyKind.BUS_BREAKER).build(),
            VoltageLevelMapData.builder().id("FFR1AA1").name("FFR1AA1").substationId("FFR1AA").nominalVoltage(380).topologyKind(TopologyKind.BUS_BREAKER).build(),
            VoltageLevelMapData.builder().id("FFR3AA1").name("FFR3AA1").substationId("FFR3AA").nominalVoltage(380).topologyKind(TopologyKind.BUS_BREAKER).build(),
            VoltageLevelMapData.builder().id("NNL1AA1").name("NNL1AA1").substationId("NNL1AA").nominalVoltage(380).topologyKind(TopologyKind.BUS_BREAKER).build(),
            VoltageLevelMapData.builder().id("NNL2AA1").name("NNL2AA1").substationId("NNL2AA").nominalVoltage(380).topologyKind(TopologyKind.BUS_BREAKER).build(),
            VoltageLevelMapData.builder().id("NNL3AA1").name("NNL3AA1").substationId("NNL3AA").nominalVoltage(380).topologyKind(TopologyKind.BUS_BREAKER).build()));

        String importedCaseWithErrorsUuidAsString = mapper.writeValueAsString(IMPORTED_CASE_WITH_ERRORS_UUID);
        String importedBlockingCaseUuidAsString = mapper.writeValueAsString(IMPORTED_BLOCKING_CASE_UUID_STRING);

        ROOT_REPORT_TEST.addSubReporter(REPORT_TEST);

        final Dispatcher dispatcher = new Dispatcher() {
            @SneakyThrows
            @Override
            @NotNull
            public MockResponse dispatch(RecordedRequest request) {
                String path = Objects.requireNonNull(request.getPath());
                Buffer body = request.getBody();

                if (path.matches("/v1/groups/" + EMPTY_MODIFICATION_GROUP_UUID + "/.*")) {
                    return new MockResponse().setResponseCode(200)
                            .setBody(new JSONArray(List.of()).toString())
                            .addHeader("Content-Type", "application/json; charset=utf-8");
                } else if (path.matches("/v1/groups/.*") ||
                    path.matches("/v1/networks/" + NETWORK_UUID_STRING + "/switches/switchId\\?group=.*&open=true") ||
                    path.matches("/v1/networks/" + NETWORK_UUID_STRING + "/switches/switchId\\?group=.*&open=true&variantId=" + VARIANT_ID) ||
                    path.matches("/v1/networks/" + NETWORK_UUID_STRING + "/switches/switchId\\?group=.*&open=true&variantId=" + VARIANT_ID_2)) {
                    JSONObject jsonObject = new JSONObject(Map.of("substationIds", List.of("s1", "s2", "s3")));
                    return new MockResponse().setResponseCode(200)
                        .setBody(new JSONArray(List.of(jsonObject)).toString())
                        .addHeader("Content-Type", "application/json; charset=utf-8");
                } else if (path.matches("/v1/groups\\?duplicateFrom=.*&groupUuid=.*")) {
                    return new MockResponse().setResponseCode(200)
                            .addHeader("Content-Type", "application/json; charset=utf-8");
                } else if (path.matches("/v1/networks/" + NETWORK_UUID_STRING + "/two-windings-transformers\\?group=.*") && POST.equals(request.getMethod())) {
                    JSONObject jsonObject = new JSONObject(Map.of("substationIds", List.of("s2")));
                    return new MockResponse().setResponseCode(200)
                        .setBody(new JSONArray(List.of(jsonObject)).toString())
                        .addHeader("Content-Type", "application/json; charset=utf-8");
                } else if (path.startsWith("/v1/modifications/" + MODIFICATION_UUID + "/")) {
                    if (!"PUT".equals(request.getMethod()) || !body.peek().readUtf8().equals("bogus")) {
                        return new MockResponse().setResponseCode(200);
                    } else {
                        return new MockResponse().setResponseCode(HttpStatus.BAD_REQUEST.value());
                    }
                } else if (path.matches("/v1/networks/" + NETWORK_UUID_STRING + "/equipments/type/LOAD/id/idLoadToDelete\\?group=.*")) {
                    JSONObject jsonObject = new JSONObject(Map.of("equipmentId", "idLoadToDelete",
                            "equipmentType", "LOAD", "substationIds", List.of("s2")));
                    return new MockResponse().setResponseCode(200)
                        .setBody(new JSONArray(List.of(jsonObject)).toString())
                        .addHeader("Content-Type", "application/json; charset=utf-8");
                } else if (path.matches("/v1/networks/" + NETWORK_UUID_STRING + "/generators\\?group=.*")) {
                    JSONObject jsonObject = new JSONObject(Map.of("substationIds", List.of("s2")));
                    return new MockResponse().setResponseCode(200)
                        .setBody(new JSONArray(List.of(jsonObject)).toString())
                        .addHeader("Content-Type", "application/json; charset=utf-8");
                } else if (path.matches("/v1/networks/" + NETWORK_UUID_STRING + "/loads(-modification)?\\?group=.*")) {
                    JSONObject jsonObject = new JSONObject(Map.of("substationIds", List.of("s2")));
                    return new MockResponse().setResponseCode(200)
                        .setBody(new JSONArray(List.of(jsonObject)).toString())
                        .addHeader("Content-Type", "application/json; charset=utf-8");
                } else if (path.matches("/v1/networks/.*/reindex-all")) {
                    return new MockResponse().setResponseCode(200);
                } else if (path.matches("/v1/networks\\?caseUuid=" + CASE_UUID_STRING + "&variantId=" + FIRST_VARIANT_ID + "&reportUuid=.*&receiver=.*")) {
                    sendCaseImportSucceededMessage(path, NETWORK_INFOS, "UCTE");
                    return new MockResponse().setResponseCode(200)
                        .addHeader("Content-Type", "application/json; charset=utf-8");
                } else if (path.matches("/v1/networks\\?caseUuid=" + CASE_2_UUID_STRING + "&variantId=" + FIRST_VARIANT_ID + "&reportUuid=.*&receiver=.*")) {
                    sendCaseImportSucceededMessage(path, NETWORK_INFOS_2, "UCTE");
                    return new MockResponse().setResponseCode(200)
                        .addHeader("Content-Type", "application/json; charset=utf-8");
                } else if (path.matches("/v1/networks\\?caseUuid=" + CASE_3_UUID_STRING + "&variantId=" + FIRST_VARIANT_ID + "&reportUuid=.*")) {
                    sendCaseImportSucceededMessage(path, NETWORK_INFOS_3, "UCTE");
                    return new MockResponse().setResponseCode(200)
                        .addHeader("Content-Type", "application/json; charset=utf-8");
                } else if (path.matches("/v1/networks\\?caseUuid=" + IMPORTED_CASE_WITH_ERRORS_UUID_STRING + "&variantId=" + FIRST_VARIANT_ID + "&reportUuid=.*")) {
                    return new MockResponse().setBody(String.valueOf(networkInfosAsString)).setResponseCode(500)
                        .addHeader("Content-Type", "application/json; charset=utf-8")
                        .setBody("{\"timestamp\":\"2020-12-14T10:27:11.760+0000\",\"status\":500,\"error\":\"Internal Server Error\",\"message\":\"The network 20140116_0830_2D4_UX1_pst already contains an object 'GeneratorImpl' with the id 'BBE3AA1 _generator'\",\"path\":\"/v1/networks\"}");
                } else if (path.matches("/v1/networks\\?caseUuid=" + IMPORTED_BLOCKING_CASE_UUID_STRING + "&variantId=" + FIRST_VARIANT_ID + "&reportUuid=.*")) {
                    // need asynchronous run to get study creation requests
                    new Thread(() -> {
                        try {
                            countDownLatch.await();
                            sendCaseImportSucceededMessage(path, NETWORK_INFOS, "XIIDM");
                        } catch (Exception e) {
                            System.err.println(e);
                        }
                    }).start();
                    return new MockResponse().setResponseCode(200);
                } else if (path.matches("/v1/networks\\?caseUuid=" + CASE_UUID_CAUSING_STUDY_CREATION_ERROR + "&variantId=" + FIRST_VARIANT_ID + "&reportUuid=.*&receiver=.*")) {
                    sendCaseImportFailedMessage(path, STUDY_CREATION_ERROR_MESSAGE);
                    return new MockResponse().setResponseCode(200)
                        .addHeader("Content-Type", "application/json; charset=utf-8");
                } else if (path.matches("/v1/reports/.*")) {
                    return new MockResponse().setResponseCode(200).setBody(mapper.writeValueAsString(ROOT_REPORT_TEST.getSubReporters()))
                        .addHeader(HttpHeaders.CONTENT_TYPE, MediaType.APPLICATION_JSON_VALUE);
                } else if (path.matches("/v1/networks\\?caseUuid=" + NEW_STUDY_CASE_UUID + "&variantId=" + FIRST_VARIANT_ID + "&reportUuid=.*&receiver=.*")) {
                    // need asynchronous run to get study creation requests
                    new Thread(() -> {
                        try {
                            countDownLatch.await();
                            sendCaseImportSucceededMessage(path, NETWORK_INFOS, "XIIDM");
                        } catch (Exception e) {
                            System.err.println(e);
                        }
                    }).start();
                    return new MockResponse().setResponseCode(200);
                } else if (path.matches("/v1/networks\\?caseUuid=" + IMPORTED_CASE_UUID_STRING + "&variantId=" + FIRST_VARIANT_ID + "&reportUuid=.*&receiver=.*")) {
                    sendCaseImportSucceededMessage(path, NETWORK_INFOS, "XIIDM");
                    return new MockResponse().setResponseCode(200);
                }

                switch (path) {
                    case "/v1/networks/" + NETWORK_UUID_STRING:
                    case "/v1/networks/" + NETWORK_UUID_STRING + "/voltage-levels":
                        return new MockResponse().setResponseCode(200).setBody(voltageLevelsMapDataAsString)
                                .addHeader("Content-Type", "application/json; charset=utf-8");
                    case "/v1/studies/cases/{caseUuid}":
                        return new MockResponse().setResponseCode(200).setBody("CGMES")
                            .addHeader("Content-Type", "application/json; charset=utf-8");
                    case "/v1/studies/newStudy/cases/" + IMPORTED_CASE_WITH_ERRORS_UUID_STRING:
                        return new MockResponse().setResponseCode(200).setBody("XIIDM")
                            .addHeader("Content-Type", "application/json; charset=utf-8");

                    case "/v1/cases/" + CASE_UUID_STRING + "/exists":
                    case "/v1/cases/" + IMPORTED_CASE_UUID_STRING + "/exists":
                    case "/v1/cases/" + IMPORTED_CASE_WITH_ERRORS_UUID_STRING + "/exists":
                    case "/v1/cases/" + NEW_STUDY_CASE_UUID + "/exists":
                    case "/v1/cases/" + CASE_2_UUID_STRING + "/exists":
                    case "/v1/cases/" + CASE_3_UUID_STRING + "/exists":
                    case "/v1/cases/" + CASE_UUID_CAUSING_IMPORT_ERROR + "/exists":
                    case "/v1/cases/" + CASE_UUID_CAUSING_STUDY_CREATION_ERROR + "/exists":
                        return new MockResponse().setResponseCode(200).setBody("true")
                            .addHeader("Content-Type", "application/json; charset=utf-8");
                    case "/v1/cases/" + CASE_UUID_STRING + "/infos":
                        return new MockResponse().setResponseCode(200)
                                .setBody("{\"uuid\":\"" + CASE_UUID_STRING + "\",\"name\":\"" + TEST_FILE_UCTE + "\",\"format\":\"UCTE\"}")
                                .addHeader("Content-Type", "application/json; charset=utf-8");
                    case "/v1/cases/" + IMPORTED_CASE_WITH_ERRORS_UUID_STRING + "/infos":
                        return new MockResponse().setResponseCode(200)
                                .setBody("{\"uuid\":\"" + IMPORTED_CASE_WITH_ERRORS_UUID_STRING + "\",\"name\":\"" + TEST_FILE_IMPORT_ERRORS + "\",\"format\":\"XIIDM\"}")
                                .addHeader("Content-Type", "application/json; charset=utf-8");
                    case "/v1/cases/" + IMPORTED_CASE_UUID_STRING + "/infos":
                        return new MockResponse().setResponseCode(200)
                                .setBody("{\"uuid\":\"" + IMPORTED_CASE_UUID_STRING + "\",\"name\":\"" + CASE_NAME + "\",\"format\":\"XIIDM\"}")
                                .addHeader("Content-Type", "application/json; charset=utf-8");
                    case "/v1/cases/" + NEW_STUDY_CASE_UUID + "/infos":
                        return new MockResponse().setResponseCode(200)
                                .setBody("{\"uuid\":\"" + NEW_STUDY_CASE_UUID + "\",\"name\":\"" + CASE_NAME + "\",\"format\":\"XIIDM\"}")
                                .addHeader("Content-Type", "application/json; charset=utf-8");
                    case "/v1/cases/" + IMPORTED_BLOCKING_CASE_UUID_STRING + "/infos":
                        return new MockResponse().setResponseCode(200)
                                .setBody("{\"uuid\":\"" + IMPORTED_BLOCKING_CASE_UUID_STRING + "\",\"name\":\"" + CASE_NAME + "\",\"format\":\"XIIDM\"}")
                                .addHeader("Content-Type", "application/json; charset=utf-8");
                    case "/v1/cases/" + CASE_2_UUID_STRING + "/infos":
                        return new MockResponse().setResponseCode(200)
                                .setBody("{\"uuid\":\"" + CASE_2_UUID_STRING + "\",\"name\":\"" + CASE_NAME + "\",\"format\":\"XIIDM\"}")
                                .addHeader("Content-Type", "application/json; charset=utf-8");
                    case "/v1/cases/" + CASE_3_UUID_STRING + "/infos":
                        return new MockResponse().setResponseCode(200)
                                .setBody("{\"uuid\":\"" + CASE_3_UUID_STRING + "\",\"name\":\"" + CASE_NAME + "\",\"format\":\"XIIDM\"}")
                                .addHeader("Content-Type", "application/json; charset=utf-8");
                    case "/v1/cases/" + CASE_UUID_STRING + "/format":
                        return new MockResponse().setResponseCode(200).setBody("UCTE")
                                .addHeader("Content-Type", "application/json; charset=utf-8");
                    case "/v1/cases/" + IMPORTED_CASE_UUID_STRING + "/format":
                    case "/v1/cases/" + IMPORTED_CASE_WITH_ERRORS_UUID_STRING + "/format":
                    case "/v1/cases/" + NEW_STUDY_CASE_UUID + "/format":
                    case "/v1/cases/" + IMPORTED_BLOCKING_CASE_UUID_STRING + "/format":
                    case "/v1/cases/" + CASE_2_UUID_STRING + "/format":
                    case "/v1/cases/" + CASE_3_UUID_STRING + "/format":
                        return new MockResponse().setResponseCode(200).setBody("XIIDM")
                            .addHeader("Content-Type", "application/json; charset=utf-8");
                    case "/v1/cases/" + NOT_EXISTING_CASE_UUID + "/exists":
                        return new MockResponse().setResponseCode(200).setBody("false")
                            .addHeader("Content-Type", "application/json; charset=utf-8");

                    case "/" + CASE_API_VERSION + "/cases/private": {
                        String bodyStr = body.readUtf8();
                        if (bodyStr.contains("filename=\"")) {
                            String bodyFilename = bodyStr.split(System.lineSeparator())[1].split("\r")[0];
                            if (bodyFilename.matches(".*filename=\".*" + TEST_FILE_WITH_ERRORS + "\".*")) {  // import file with errors
                                return new MockResponse().setResponseCode(200).setBody(importedCaseWithErrorsUuidAsString)
                                    .addHeader("Content-Type", "application/json; charset=utf-8");
                            } else if (bodyFilename.matches(".*filename=\".*" + TEST_FILE_IMPORT_ERRORS + "\"")) {  // import file with errors during import in the case server
                                return new MockResponse().setResponseCode(500)
                                    .addHeader("Content-Type", "application/json; charset=utf-8")
                                    .setBody("{\"timestamp\":\"2020-12-14T10:27:11.760+0000\",\"status\":500,\"error\":\"Internal Server Error\",\"message\":\"Error during import in the case server\",\"path\":\"/v1/networks\"}");
                            } else if (bodyFilename.matches(".*filename=\".*" + TEST_FILE_IMPORT_ERRORS_NO_MESSAGE_IN_RESPONSE_BODY + "\"")) {  // import file with errors during import in the case server without message in response body
                                return new MockResponse().setResponseCode(500)
                                    .addHeader("Content-Type", "application/json; charset=utf-8")
                                    .setBody("{\"timestamp\":\"2020-12-14T10:27:11.760+0000\",\"status\":500,\"error\":\"Internal Server Error\",\"message2\":\"Error during import in the case server\",\"path\":\"/v1/networks\"}");
                            } else if (bodyFilename.matches(".*filename=\".*blockingCaseFile\".*")) {
                                return new MockResponse().setResponseCode(200).setBody(importedBlockingCaseUuidAsString)
                                    .addHeader("Content-Type", "application/json; charset=utf-8");
                            } else {
                                return new MockResponse().setResponseCode(200).setBody(importedCaseUuidAsString)
                                    .addHeader("Content-Type", "application/json; charset=utf-8");
                            }
                        } else {
                            return new MockResponse().setResponseCode(200).setBody(importedCaseUuidAsString)
                                .addHeader("Content-Type", "application/json; charset=utf-8");
                        }
                    }

                    case "/" + CASE_API_VERSION + "/cases/" + IMPORTED_CASE_UUID_STRING:
                        JSONObject jsonObject = new JSONObject(Map.of("substationIds", List.of("s1", "s2", "s3")));
                        return new MockResponse().setResponseCode(200)
                            .setBody(new JSONArray(List.of(jsonObject)).toString())
                            .addHeader("Content-Type", "application/json; charset=utf-8");

                    case "/v1/networks?caseUuid=" + NEW_STUDY_CASE_UUID + "&variantId=" + FIRST_VARIANT_ID:
                    case "/v1/networks?caseUuid=" + IMPORTED_BLOCKING_CASE_UUID_STRING + "&variantId=" + FIRST_VARIANT_ID:
                        countDownLatch.await(2, TimeUnit.SECONDS);
                        return new MockResponse().setBody(String.valueOf(networkInfosAsString)).setResponseCode(200)
                            .addHeader("Content-Type", "application/json; charset=utf-8");
                    case "/v1/networks?caseUuid=" + CASE_UUID_STRING + "&variantId=" + FIRST_VARIANT_ID:
                    case "/v1/networks?caseUuid=" + IMPORTED_CASE_UUID_STRING + "&variantId=" + FIRST_VARIANT_ID:
                        return new MockResponse().setBody(String.valueOf(networkInfosAsString)).setResponseCode(200)
                            .addHeader("Content-Type", "application/json; charset=utf-8");
                    case "/v1/networks?caseUuid=" + CASE_2_UUID_STRING + "&variantId=" + FIRST_VARIANT_ID:
                        return new MockResponse().setBody(String.valueOf(networkInfos2AsString)).setResponseCode(200)
                            .addHeader("Content-Type", "application/json; charset=utf-8");
                    case "/v1/networks?caseUuid=" + CASE_3_UUID_STRING + "&variantId=" + FIRST_VARIANT_ID:
                        return new MockResponse().setBody(String.valueOf(networkInfos3AsString)).setResponseCode(200)
                            .addHeader("Content-Type", "application/json; charset=utf-8");
                    case "/v1/networks?caseUuid=" + CASE_UUID_CAUSING_IMPORT_ERROR + "&variantId=" + FIRST_VARIANT_ID:
                        return new MockResponse().setResponseCode(500);
                    case "/v1/networks?caseUuid=" + CASE_UUID_CAUSING_STUDY_CREATION_ERROR + "&variantId=" + FIRST_VARIANT_ID:
                        sendCaseImportFailedMessage(path, "ERROR WHILE IMPORTING STUDY");
                        return new MockResponse().setResponseCode(200);
                    case "/v1/networks?caseUuid=" + IMPORTED_CASE_WITH_ERRORS_UUID_STRING + "&variantId=" + FIRST_VARIANT_ID:
                        return new MockResponse().setBody(String.valueOf(networkInfosAsString)).setResponseCode(500)
                            .addHeader("Content-Type", "application/json; charset=utf-8")
                            .setBody("{\"timestamp\":\"2020-12-14T10:27:11.760+0000\",\"status\":500,\"error\":\"Internal Server Error\",\"message\":\"The network 20140116_0830_2D4_UX1_pst already contains an object 'GeneratorImpl' with the id 'BBE3AA1 _generator'\",\"path\":\"/v1/networks\"}");

                    case "/v1/reports/" + NETWORK_UUID_STRING:
                        return new MockResponse().setResponseCode(200)
                            .setBody(mapper.writeValueAsString(REPORT_TEST))
                            .addHeader(HttpHeaders.CONTENT_TYPE, MediaType.APPLICATION_JSON_VALUE);

                    case "/v1/export/formats":
                        return new MockResponse().setResponseCode(200).setBody("[\"CGMES\",\"UCTE\",\"XIIDM\"]")
                            .addHeader("Content-Type", "application/json; charset=utf-8");

                    case "/v1/networks/" + NETWORK_UUID_STRING + "/export/XIIDM":
                        return new MockResponse().setResponseCode(200).addHeader("Content-Disposition", "attachment; filename=fileName").setBody("byteData")
                            .addHeader("Content-Type", "application/json; charset=utf-8");

                    case "/v1/networks/" + NETWORK_UUID_STRING + "/export/XIIDM" + "?variantId=" + VARIANT_ID:
                        return new MockResponse().setResponseCode(200).addHeader("Content-Disposition", "attachment; filename=fileName").setBody("byteData")
                                .addHeader("Content-Type", "application/json; charset=utf-8");

                    case "/v1/networks/" + NETWORK_UUID_STRING + "/" + VARIANT_ID:
                    case "/v1/networks/" + NETWORK_UUID_STRING + "/" + VARIANT_ID_2:
                    case "/v1/networks/" + NETWORK_UUID_STRING + "/" + VARIANT_ID_3:
                        return new MockResponse().setResponseCode(200);
                    default:
                        LOGGER.error("Unhandled method+path: " + request.getMethod() + " " + request.getPath());
                        return new MockResponse().setResponseCode(418).setBody("Unhandled method+path: " + request.getMethod() + " " + request.getPath());
                }
            }
        };
        server.setDispatcher(dispatcher);
    }

    private void sendCaseImportSucceededMessage(String requestPath, NetworkInfos networkInfos, String format) {
        Pattern receiverPattern = Pattern.compile("receiver=(.*)");
        Matcher matcher = receiverPattern.matcher(requestPath);
        if (matcher.find()) {
            String receiverUrlString = matcher.group(1);
            input.send(MessageBuilder.withPayload("").setHeader("receiver", URLDecoder.decode(receiverUrlString, StandardCharsets.UTF_8))
                    .setHeader("networkUuid", networkInfos.getNetworkUuid().toString())
                    .setHeader("networkId", networkInfos.getNetworkId())
                    .setHeader("caseFormat", format)
                    .build(), "case.import.succeeded");
        }
    }

    private void sendCaseImportFailedMessage(String requestPath, String errorMessage) {
        Pattern receiverPattern = Pattern.compile("receiver=(.*)");
        Matcher matcher = receiverPattern.matcher(requestPath);
        if (matcher.find()) {
            String receiverUrlString = matcher.group(1);
            input.send(MessageBuilder.withPayload("").setHeader("receiver", URLDecoder.decode(receiverUrlString, StandardCharsets.UTF_8))
                    .setHeader("errorMessage", errorMessage)
                    .build(), "case.import.failed");
        }
    }

    private UUID getRootNodeUuid(UUID studyUuid) {
        return networkModificationTreeService.getStudyRootNodeUuid(studyUuid);
    }

    @Test
    public void testSearch() throws Exception {
        MvcResult mvcResult;
        String resultAsString;
        UUID studyUuid = createStudy("userId", CASE_UUID);
        UUID rootNodeId = getRootNodeUuid(studyUuid);

        mvcResult = mockMvc
                .perform(get("/v1/search?q={request}", String.format("userId:%s", "userId")).header(USER_ID_HEADER, "userId"))
                .andExpectAll(status().isOk(), content().contentType(MediaType.APPLICATION_JSON)).andReturn();
        resultAsString = mvcResult.getResponse().getContentAsString();
        List<CreatedStudyBasicInfos> createdStudyBasicInfosList = mapper.readValue(resultAsString,
                new TypeReference<List<CreatedStudyBasicInfos>>() {
                });
        assertThat(createdStudyBasicInfosList, new MatcherJson<>(mapper, studiesInfos));

        mvcResult = mockMvc
                .perform(get("/v1/studies/{studyUuid}/nodes/{nodeUuid}/search?userInput={request}&fieldSelector=name",
                        studyUuid, rootNodeId, "B").header(USER_ID_HEADER, "userId"))
                .andExpectAll(status().isOk(), content().contentType(MediaType.APPLICATION_JSON)).andReturn();
        resultAsString = mvcResult.getResponse().getContentAsString();
        List<EquipmentInfos> equipmentInfos = mapper.readValue(resultAsString,
                new TypeReference<List<EquipmentInfos>>() {
                });
        assertThat(equipmentInfos, new MatcherJson<>(mapper, linesInfos));

        mvcResult = mockMvc
                .perform(get("/v1/studies/{studyUuid}/nodes/{nodeUuid}/search?userInput={request}&fieldSelector=NAME",
                        studyUuid, rootNodeId, "B").header(USER_ID_HEADER, "userId"))
                .andExpectAll(status().isOk(), content().contentType(MediaType.APPLICATION_JSON)).andReturn();
        resultAsString = mvcResult.getResponse().getContentAsString();
        equipmentInfos = mapper.readValue(resultAsString, new TypeReference<List<EquipmentInfos>>() {
        });
        assertThat(equipmentInfos, new MatcherJson<>(mapper, linesInfos));

        mvcResult = mockMvc
                .perform(get("/v1/studies/{studyUuid}/nodes/{nodeUuid}/search?userInput={request}&fieldSelector=ID",
                        studyUuid, rootNodeId, "B").header(USER_ID_HEADER, "userId"))
                .andExpectAll(status().isOk(), content().contentType(MediaType.APPLICATION_JSON)).andReturn();
        resultAsString = mvcResult.getResponse().getContentAsString();
        equipmentInfos = mapper.readValue(resultAsString, new TypeReference<List<EquipmentInfos>>() {
        });
        assertThat(equipmentInfos, new MatcherJson<>(mapper, linesInfos));

        mvcResult = mockMvc
                .perform(get("/v1/studies/{studyUuid}/nodes/{nodeUuid}/search?userInput={request}&fieldSelector=bogus",
                        studyUuid, rootNodeId, "B").header(USER_ID_HEADER, "userId"))
                .andExpectAll(status().isBadRequest(),
                        content().string("Enum unknown entry 'bogus' should be among NAME, ID"))
                .andReturn();
    }

    @Test
    public void test() throws Exception {
        MvcResult result;
        String resultAsString;

        //empty list
        mockMvc.perform(get("/v1/studies").header(USER_ID_HEADER, "userId")).andExpectAll(status().isOk(),
            content().contentType(MediaType.APPLICATION_JSON), content().string("[]"));

        //empty list
        mockMvc.perform(get("/v1/study_creation_requests").header(USER_ID_HEADER, "userId")).andExpectAll(status().isOk(),
            content().contentType(MediaType.APPLICATION_JSON), content().string("[]"));

        //insert a study
        UUID studyUuid = createStudy("userId", CASE_UUID);

        // check the study
        result = mockMvc.perform(get("/v1/studies/{studyUuid}", studyUuid).header(USER_ID_HEADER, "userId"))
                     .andExpectAll(status().isOk(), content().contentType(MediaType.APPLICATION_JSON)).andReturn();

        resultAsString = result.getResponse().getContentAsString();
        StudyInfos infos = mapper.readValue(resultAsString, StudyInfos.class);

        assertThat(infos, createMatcherStudyInfos(studyUuid, "UCTE"));

        //insert a study with a non existing case and except exception
        result = mockMvc.perform(post("/v1/studies/cases/{caseUuid}?isPrivate={isPrivate}",
                NOT_EXISTING_CASE_UUID, "false").header(USER_ID_HEADER, "userId"))
                     .andExpectAll(status().isFailedDependency(), content().contentType(MediaType.valueOf("text/plain;charset=UTF-8"))).andReturn();
        assertEquals("The case '" + NOT_EXISTING_CASE_UUID + "' does not exist", result.getResponse().getContentAsString());

        assertTrue(TestUtils.getRequestsDone(1, server)
                       .contains(String.format("/v1/cases/%s/exists", NOT_EXISTING_CASE_UUID)));

        result = mockMvc.perform(get("/v1/studies").header(USER_ID_HEADER, "userId"))
                     .andExpectAll(status().isOk(), content().contentType(MediaType.APPLICATION_JSON)).andReturn();

        resultAsString = result.getResponse().getContentAsString();
        List<CreatedStudyBasicInfos> createdStudyBasicInfosList = mapper.readValue(resultAsString,
            new TypeReference<List<CreatedStudyBasicInfos>>() {
            });

        assertThat(createdStudyBasicInfosList.get(0), createMatcherCreatedStudyBasicInfos(studyUuid, "UCTE"));

        //insert the same study but with another user (should work)
        //even with the same name should work
        studyUuid = createStudy("userId2", CASE_UUID);

        resultAsString = mockMvc.perform(get("/v1/studies").header("userId", "userId2"))
                             .andExpectAll(status().isOk(), content().contentType(MediaType.APPLICATION_JSON)).andReturn().getResponse().getContentAsString();

        createdStudyBasicInfosList = mapper.readValue(resultAsString,
            new TypeReference<List<CreatedStudyBasicInfos>>() {
            });

        assertThat(createdStudyBasicInfosList.get(1),
            createMatcherCreatedStudyBasicInfos(studyUuid, "UCTE"));

        UUID randomUuid = UUID.randomUUID();
        //get a non existing study -> 404 not found
        mockMvc.perform(get("/v1/studies/{studyUuid}", randomUuid).header(USER_ID_HEADER, "userId"))
            .andExpectAll(status().isNotFound(),
                content().contentType(MediaType.APPLICATION_JSON),
                jsonPath("$").value(STUDY_NOT_FOUND.name()));

        UUID studyNameUserIdUuid = studyRepository.findAll().get(0).getId();

        // expect only 1 study (public one) since the other is private and we use
        // another userId
        result = mockMvc.perform(get("/v1/studies").header("userId", "a"))
                     .andExpectAll(status().isOk(), content().contentType(MediaType.APPLICATION_JSON)).andReturn();

        resultAsString = result.getResponse().getContentAsString();
        createdStudyBasicInfosList = mapper.readValue(resultAsString,
            new TypeReference<List<CreatedStudyBasicInfos>>() {
            });
        assertEquals(2, createdStudyBasicInfosList.size());

        //get available export format
        mockMvc.perform(get("/v1/export-network-formats")).andExpectAll(status().isOk(),
            content().string("[\"CGMES\",\"UCTE\",\"XIIDM\"]"));

        assertTrue(TestUtils.getRequestsDone(1, server).contains("/v1/export/formats"));

        //export a network
        UUID rootNodeUuid = getRootNodeUuid(studyNameUserIdUuid);
        mockMvc.perform(get("/v1/studies/{studyUuid}/nodes/{nodeUuid}/export-network/{format}", studyNameUserIdUuid, rootNodeUuid, "XIIDM"))
            .andExpect(status().isOk());

        assertTrue(TestUtils.getRequestsDone(1, server).contains(String.format("/v1/networks/%s/export/XIIDM", NETWORK_UUID_STRING)));

        mockMvc.perform(get("/v1/studies/{studyUuid}/nodes/{nodeUuid}/export-network/{format}?formatParameters=%7B%22iidm.export.xml.indent%22%3Afalse%7D", studyNameUserIdUuid, rootNodeUuid, "XIIDM"))
            .andExpect(status().isOk());
        TestUtils.getRequestsDone(1, server); // just consume it

        NetworkModificationNode modificationNode1 = createNetworkModificationNode(studyNameUserIdUuid, rootNodeUuid, UUID.randomUUID(), VARIANT_ID, "node 3");
        UUID modificationNode1Uuid = modificationNode1.getId();

        mockMvc.perform(get("/v1/studies/{studyUuid}/nodes/{nodeUuid}/export-network/{format}", studyNameUserIdUuid, modificationNode1Uuid, "XIIDM"))
            .andExpect(status().isInternalServerError());

        modificationNode1.setBuildStatus(BuildStatus.BUILT);
        networkModificationTreeService.updateNode(studyNameUserIdUuid, modificationNode1, null);
        output.receive(TIMEOUT, studyUpdateDestination);

        mockMvc.perform(get("/v1/studies/{studyUuid}/nodes/{nodeUuid}/export-network/{format}", studyNameUserIdUuid, modificationNode1Uuid, "XIIDM"))
            .andExpect(status().isOk());

        assertTrue(TestUtils.getRequestsDone(1, server).contains(String.format("/v1/networks/%s/export/XIIDM?variantId=%s", NETWORK_UUID_STRING, VARIANT_ID)));
    }

    @Test
    public void testCreateStudyWithImportParameters() throws Exception {
        HashMap<String, Object> importParameters = new HashMap<String, Object>();
        ArrayList<String> randomListParam = new ArrayList<String>();
        randomListParam.add("paramValue1");
        randomListParam.add("paramValue2");
        importParameters.put("randomListParam", randomListParam);
        importParameters.put("randomParam2", "randomParamValue");

        createStudyWithImportParameters("userId", CASE_UUID, importParameters);
    }

    @Test
    public void testMetadata() throws Exception {
        UUID studyUuid = createStudy("userId", CASE_UUID);
        UUID oldStudyUuid = studyUuid;

        studyUuid = createStudy("userId2", CASE_UUID);

        MvcResult mvcResult = mockMvc
                .perform(get("/v1/studies/metadata?ids="
                        + Stream.of(oldStudyUuid, studyUuid).map(Object::toString).collect(Collectors.joining(",")))
                        .header(USER_ID_HEADER, "userId"))
                .andExpectAll(status().isOk(), content().contentType(MediaType.APPLICATION_JSON)).andReturn();
        String resultAsString = mvcResult.getResponse().getContentAsString();
        List<CreatedStudyBasicInfos> createdStudyBasicInfosList = mapper.readValue(resultAsString,
                new TypeReference<List<CreatedStudyBasicInfos>>() {
                });

        assertNotNull(createdStudyBasicInfosList);
        assertEquals(2, createdStudyBasicInfosList.size());
        if (!createdStudyBasicInfosList.get(0).getId().equals(oldStudyUuid)) {
            Collections.reverse(createdStudyBasicInfosList);
        }
        assertTrue(createMatcherCreatedStudyBasicInfos(oldStudyUuid,  "UCTE")
                .matchesSafely(createdStudyBasicInfosList.get(0)));
        assertTrue(createMatcherCreatedStudyBasicInfos(studyUuid,  "UCTE")
                .matchesSafely(createdStudyBasicInfosList.get(1)));
    }

    @Test
    public void testNotifyStudyMetadataUpdated() throws Exception {
        UUID studyUuid = UUID.randomUUID();
        mockMvc.perform(post("/v1/studies/{studyUuid}/notification?type=metadata_updated", studyUuid)
                .header(USER_ID_HEADER, "userId"))
                .andExpect(status().isOk());
        checkStudyMetadataUpdatedMessagesReceived(studyUuid);

        mockMvc.perform(post("/v1/studies/{studyUuid}/notification?type=NOT_EXISTING_TYPE", UUID.randomUUID())
                .header(USER_ID_HEADER, "userId"))
                .andExpect(status().isBadRequest());
    }

    @Test
    public void testLogsReport() throws Exception {
        UUID studyUuid = createStudy("userId", CASE_UUID);
        UUID rootNodeUuid = getRootNodeUuid(studyUuid);

        MvcResult mvcResult = mockMvc.perform(get("/v1/studies/{studyUuid}/nodes/{nodeUuid}/report", studyUuid, rootNodeUuid).header(USER_ID_HEADER, "userId"))
                .andExpect(status().isOk()).andReturn();
        String resultAsString = mvcResult.getResponse().getContentAsString();
        List<ReporterModel> reporterModel = mapper.readValue(resultAsString, new TypeReference<List<ReporterModel>>() { });

        assertThat(reporterModel.get(0), new MatcherReport(REPORT_TEST));
        assertTrue(TestUtils.getRequestsDone(1, server).stream().anyMatch(r -> r.matches("/v1/reports/.*")));

        mockMvc.perform(delete("/v1/studies/{studyUuid}/nodes/{nodeUuid}/report", studyUuid, rootNodeUuid).header(USER_ID_HEADER, "userId"))
            .andExpect(status().isOk());

        assertTrue(TestUtils.getRequestsDone(1, server).stream().anyMatch(r -> r.matches("/v1/reports/.*")));
    }

    private NetworkModificationNode createNetworkModificationNode(UUID studyUuid, UUID parentNodeUuid, String variantId, String nodeName) throws Exception {
        return createNetworkModificationNode(studyUuid, parentNodeUuid, UUID.randomUUID(), variantId, nodeName);
    }

    private NetworkModificationNode createNetworkModificationNode(UUID studyUuid, UUID parentNodeUuid,
                                                                  UUID modificationGroupUuid, String variantId, String nodeName) throws Exception {
        return createNetworkModificationNode(studyUuid, parentNodeUuid,
                modificationGroupUuid, variantId, nodeName, BuildStatus.NOT_BUILT);
    }

    private NetworkModificationNode createNetworkModificationNode(UUID studyUuid, UUID parentNodeUuid,
            UUID modificationGroupUuid, String variantId, String nodeName, BuildStatus buildStatus) throws Exception {
        NetworkModificationNode modificationNode = NetworkModificationNode.builder().name(nodeName)
                .description("description").modificationGroupUuid(modificationGroupUuid).variantId(variantId)
                .loadFlowStatus(LoadFlowStatus.NOT_DONE).buildStatus(buildStatus)
                .children(Collections.emptyList()).build();

        // Only for tests
        String mnBodyJson = objectWriter.writeValueAsString(modificationNode);
        JSONObject jsonObject = new JSONObject(mnBodyJson);
        jsonObject.put("variantId", variantId);
        jsonObject.put("modificationGroupUuid", modificationGroupUuid);
        mnBodyJson = jsonObject.toString();

        mockMvc.perform(post("/v1/studies/{studyUuid}/tree/nodes/{id}", studyUuid, parentNodeUuid).content(mnBodyJson).contentType(MediaType.APPLICATION_JSON).header(USER_ID_HEADER, "userId"))
            .andExpect(status().isOk());
        var mess = output.receive(TIMEOUT, studyUpdateDestination);
        assertNotNull(mess);
        modificationNode.setId(UUID.fromString(String.valueOf(mess.getHeaders().get(NotificationService.HEADER_NEW_NODE))));
        assertEquals(InsertMode.CHILD.name(), mess.getHeaders().get(NotificationService.HEADER_INSERT_MODE));
        return modificationNode;
    }

    private UUID createStudy(String userId, UUID caseUuid, String... errorMessage) throws Exception {
        MvcResult result = mockMvc.perform(post("/v1/studies/cases/{caseUuid}", caseUuid).header("userId", userId))
                .andReturn();
        String resultAsString = result.getResponse().getContentAsString();

        BasicStudyInfos infos = mapper.readValue(resultAsString, BasicStudyInfos.class);

        UUID studyUuid = infos.getId();

        // assert that the broker message has been sent a study creation request message
        Message<byte[]> message = output.receive(TIMEOUT, studyUpdateDestination);

        assertEquals("", new String(message.getPayload()));
        MessageHeaders headers = message.getHeaders();
        assertEquals(userId, headers.get(NotificationService.HEADER_USER_ID));
        assertEquals(studyUuid, headers.get(NotificationService.HEADER_STUDY_UUID));
        assertEquals(NotificationService.UPDATE_TYPE_STUDIES, headers.get(HEADER_UPDATE_TYPE));

        output.receive(TIMEOUT, studyUpdateDestination);  // message for first modification node creation

        // assert that the broker message has been sent a study creation message for
        // creation
        message = output.receive(TIMEOUT, studyUpdateDestination);
        assertEquals("", new String(message.getPayload()));
        headers = message.getHeaders();
        assertEquals(userId, headers.get(NotificationService.HEADER_USER_ID));
        assertEquals(studyUuid, headers.get(NotificationService.HEADER_STUDY_UUID));
        assertEquals(NotificationService.UPDATE_TYPE_STUDIES, headers.get(HEADER_UPDATE_TYPE));
        assertEquals(errorMessage.length != 0 ? errorMessage[0] : null, headers.get(NotificationService.HEADER_ERROR));

        // assert that all http requests have been sent to remote services
        var requests = TestUtils.getRequestsDone(2, server);
        assertTrue(requests.contains(String.format("/v1/cases/%s/exists", caseUuid)));
        assertTrue(requests.stream().anyMatch(r -> r.matches("/v1/networks\\?caseUuid=" + caseUuid + "&variantId=" + FIRST_VARIANT_ID + "&reportUuid=.*&receiver=.*")));

        return studyUuid;
    }

    private UUID createStudyWithImportParameters(String userId, UUID caseUuid, HashMap<String, Object> importParameters, String... errorMessage) throws Exception {
        MvcResult result = mockMvc.perform(post("/v1/studies/cases/{caseUuid}", caseUuid).header("userId", userId).contentType(MediaType.APPLICATION_JSON).content(mapper.writeValueAsString(importParameters)))
                .andExpect(status().isOk())
                .andReturn();
        String resultAsString = result.getResponse().getContentAsString();

        BasicStudyInfos infos = mapper.readValue(resultAsString, BasicStudyInfos.class);

        UUID studyUuid = infos.getId();

        // assert that the broker message has been sent a study creation request message
        Message<byte[]> message = output.receive(TIMEOUT, studyUpdateDestination);

        assertEquals("", new String(message.getPayload()));
        MessageHeaders headers = message.getHeaders();
        assertEquals(userId, headers.get(NotificationService.HEADER_USER_ID));
        assertEquals(studyUuid, headers.get(NotificationService.HEADER_STUDY_UUID));
        assertEquals(NotificationService.UPDATE_TYPE_STUDIES, headers.get(HEADER_UPDATE_TYPE));

        output.receive(TIMEOUT, studyUpdateDestination);  // message for first modification node creation

        // assert that the broker message has been sent a study creation message for
        // creation
        message = output.receive(TIMEOUT, studyUpdateDestination);
        assertEquals("", new String(message.getPayload()));
        headers = message.getHeaders();
        assertEquals(userId, headers.get(NotificationService.HEADER_USER_ID));
        assertEquals(studyUuid, headers.get(NotificationService.HEADER_STUDY_UUID));
        assertEquals(NotificationService.UPDATE_TYPE_STUDIES, headers.get(HEADER_UPDATE_TYPE));
        assertEquals(errorMessage.length != 0 ? errorMessage[0] : null, headers.get(NotificationService.HEADER_ERROR));

        // assert that all http requests have been sent to remote services
        Set<RequestWithBody> requests = TestUtils.getRequestsWithBodyDone(2, server);
        assertTrue(requests.stream().anyMatch(r -> r.getPath().matches(String.format("/v1/cases/%s/exists", caseUuid))));
        assertTrue(requests.stream().anyMatch(r -> r.getPath().matches("/v1/networks\\?caseUuid=" + caseUuid + "&variantId=" + FIRST_VARIANT_ID + "&reportUuid=.*")));

        assertEquals(mapper.writeValueAsString(importParameters),
                requests.stream().filter(r -> r.getPath().matches("/v1/networks\\?caseUuid=" + caseUuid + "&variantId=" + FIRST_VARIANT_ID + "&reportUuid=.*"))
                    .findFirst().orElseThrow().getBody());
        return studyUuid;
    }

    @Test
    public void testCreateStudyWithErrorDuringCaseImport() throws Exception {
        String userId = "userId";
        mockMvc.perform(post("/v1/studies/cases/{caseUuid}", CASE_UUID_CAUSING_IMPORT_ERROR).header("userId", userId))
            .andExpect(status().is5xxServerError());

       // assert that the broker message has been sent a study creation request message
        Message<byte[]> message = output.receive(TIMEOUT, "study.update");

        MessageHeaders headers = message.getHeaders();
        assertEquals(userId, headers.get(NotificationService.HEADER_USER_ID));
        assertEquals(NotificationService.UPDATE_TYPE_STUDIES, headers.get(HEADER_UPDATE_TYPE));

        MvcResult mvcResult = mockMvc.perform(get("/v1/study_creation_requests").header(USER_ID_HEADER, "userId")).andExpectAll(
                status().isOk(),
                content().contentType(MediaType.APPLICATION_JSON))
            .andReturn();

        String resultAsString = mvcResult.getResponse().getContentAsString();
        List<BasicStudyInfos> bsiListResult = mapper.readValue(resultAsString, new TypeReference<List<BasicStudyInfos>>() { });

        assertEquals(List.of(), bsiListResult);

        var requests = TestUtils.getRequestsDone(2, server);
        assertTrue(requests.contains(String.format("/v1/cases/%s/exists", CASE_UUID_CAUSING_IMPORT_ERROR)));
        assertTrue(requests.stream().anyMatch(r -> r.matches("/v1/networks\\?caseUuid=" + CASE_UUID_CAUSING_IMPORT_ERROR + "&variantId=" + FIRST_VARIANT_ID + "&reportUuid=.*")));
    }

    @Test
    public void testCreateStudyWithErrorDuringStudyCreation() throws Exception {
        String userId = "userId";
        mockMvc.perform(post("/v1/studies/cases/{caseUuid}", CASE_UUID_CAUSING_STUDY_CREATION_ERROR).header("userId", userId))
            .andExpect(status().isOk());

        // assert that the broker message has been sent a study creation request message
        Message<byte[]> message = output.receive(TIMEOUT, "study.update");
        MessageHeaders headers = message.getHeaders();
        assertEquals(userId, headers.get(NotificationService.HEADER_USER_ID));
        assertEquals(NotificationService.UPDATE_TYPE_STUDIES, headers.get(HEADER_UPDATE_TYPE));

        // study error message
        message = output.receive(TIMEOUT, "study.update");
        headers = message.getHeaders();
        assertEquals(userId, headers.get(NotificationService.HEADER_USER_ID));
        assertEquals(NotificationService.UPDATE_TYPE_STUDIES, headers.get(HEADER_UPDATE_TYPE));
        assertEquals(STUDY_CREATION_ERROR_MESSAGE, headers.get(NotificationService.HEADER_ERROR));

        var requests = TestUtils.getRequestsDone(2, server);
        assertTrue(requests.contains(String.format("/v1/cases/%s/exists", CASE_UUID_CAUSING_STUDY_CREATION_ERROR)));
        assertTrue(requests.stream().anyMatch(r -> r.matches("/v1/networks\\?caseUuid=" + CASE_UUID_CAUSING_STUDY_CREATION_ERROR + "&variantId=" + FIRST_VARIANT_ID + "&reportUuid=.*")));
    }

    @Test
    public void testGetStudyCreationRequests() throws Exception {
        MvcResult mvcResult;
        String resultAsString;
        countDownLatch = new CountDownLatch(1);

        mvcResult = mockMvc.perform(get("/v1/study_creation_requests").header(USER_ID_HEADER, "userId")).andExpectAll(
                status().isOk(),
                content().contentType(MediaType.APPLICATION_JSON))
                        .andReturn();
        resultAsString = mvcResult.getResponse().getContentAsString();
        List<BasicStudyInfos> bsiListResult = mapper.readValue(resultAsString, new TypeReference<List<BasicStudyInfos>>() { });

        // once we checked study creation requests, we can countDown latch to trigger study creation request
        countDownLatch.countDown();

        // drop the broker message for study creation request (creation)
        output.receive(TIMEOUT, studyUpdateDestination);
        // drop the broker message for study creation
        output.receive(TIMEOUT * 3, studyUpdateDestination);
        // drop the broker message for node creation
        output.receive(TIMEOUT, studyUpdateDestination);
        // drop the broker message for study creation request (deletion)
        output.receive(TIMEOUT, studyUpdateDestination);

        mvcResult = mockMvc.perform(get("/v1/study_creation_requests").header(USER_ID_HEADER, "userId")).andExpectAll(
                status().isOk(),
                content().contentType(MediaType.APPLICATION_JSON))
                        .andReturn();

        resultAsString = mvcResult.getResponse().getContentAsString();
        bsiListResult = mapper.readValue(resultAsString, new TypeReference<List<BasicStudyInfos>>() { });

        assertEquals(List.of(), bsiListResult);

        mvcResult = mockMvc.perform(get("/v1/studies").header(USER_ID_HEADER, "userId")).andExpectAll(
                status().isOk(),
                content().contentType(MediaType.APPLICATION_JSON))
                        .andReturn();

        resultAsString = mvcResult.getResponse().getContentAsString();
        List<CreatedStudyBasicInfos> csbiListResponse = mapper.readValue(resultAsString, new TypeReference<List<CreatedStudyBasicInfos>>() { });

        countDownLatch = new CountDownLatch(1);

        //insert a study
        mvcResult = mockMvc.perform(post("/v1/studies/cases/{caseUuid}?isPrivate={isPrivate}", NEW_STUDY_CASE_UUID, "false")
                                        .header(USER_ID_HEADER, "userId"))
                        .andExpect(status().isOk())
                        .andReturn();
        resultAsString = mvcResult.getResponse().getContentAsString();

        BasicStudyInfos bsiResult = mapper.readValue(resultAsString, BasicStudyInfos.class);

        assertThat(bsiResult, createMatcherStudyBasicInfos(studyCreationRequestRepository.findAll().get(0).getId()));

        mvcResult = mockMvc.perform(get("/v1/study_creation_requests", NEW_STUDY_CASE_UUID, "false")
                                        .header(USER_ID_HEADER, "userId")).andExpectAll(
                status().isOk(),
                content().contentType(MediaType.APPLICATION_JSON))
                        .andReturn();
        resultAsString = mvcResult.getResponse().getContentAsString();

        bsiListResult = mapper.readValue(resultAsString, new TypeReference<List<BasicStudyInfos>>() { });

        countDownLatch.countDown();

        // drop the broker message for study creation request (creation)
        output.receive(TIMEOUT, studyUpdateDestination);
        // drop the broker message for study creation
        output.receive(TIMEOUT * 3);
        // drop the broker message for node creation
        output.receive(TIMEOUT, studyUpdateDestination);
        // drop the broker message for study creation request (deletion)
        output.receive(TIMEOUT, studyUpdateDestination);

        mvcResult = mockMvc.perform(get("/v1/study_creation_requests")
                                        .header(USER_ID_HEADER, "userId")).andExpectAll(
                status().isOk(),
                content().contentType(MediaType.APPLICATION_JSON))
                        .andReturn();
        resultAsString = mvcResult.getResponse().getContentAsString();

        bsiListResult = mapper.readValue(resultAsString, new TypeReference<List<BasicStudyInfos>>() { });

        assertEquals(List.of(), bsiListResult);

        mvcResult = mockMvc.perform(get("/v1/studies")
                                        .header(USER_ID_HEADER, "userId")).andExpectAll(
                status().isOk(),
                content().contentType(MediaType.APPLICATION_JSON))
                        .andReturn();
        resultAsString = mvcResult.getResponse().getContentAsString();
        csbiListResponse = mapper.readValue(resultAsString, new TypeReference<List<CreatedStudyBasicInfos>>() { });

        // assert that all http requests have been sent to remote services
        var requests = TestUtils.getRequestsDone(2, server);
        assertTrue(requests.contains(String.format("/v1/cases/%s/exists", NEW_STUDY_CASE_UUID)));
        assertTrue(requests.stream().anyMatch(r -> r.matches("/v1/networks\\?caseUuid=" + NEW_STUDY_CASE_UUID + "&variantId=" + FIRST_VARIANT_ID + "&reportUuid=.*")));
    }

    private void checkUpdateModelStatusMessagesReceived(UUID studyUuid, UUID nodeUuid, String updateType) {
        // assert that the broker message has been sent for updating model status
        Message<byte[]> messageStatus = output.receive(TIMEOUT, studyUpdateDestination);
        assertEquals("", new String(messageStatus.getPayload()));
        MessageHeaders headersStatus = messageStatus.getHeaders();
        assertEquals(studyUuid, headersStatus.get(NotificationService.HEADER_STUDY_UUID));
        if (nodeUuid != null) {
            assertEquals(nodeUuid, headersStatus.get(NotificationService.HEADER_NODE));
        }
        assertEquals(updateType, headersStatus.get(NotificationService.HEADER_UPDATE_TYPE));
    }

    private void checkUpdateModelsStatusMessagesReceived(UUID studyUuid, UUID nodeUuid) {
        checkUpdateModelStatusMessagesReceived(studyUuid, nodeUuid, NotificationService.UPDATE_TYPE_LOADFLOW_STATUS);
        checkUpdateModelStatusMessagesReceived(studyUuid, nodeUuid, NotificationService.UPDATE_TYPE_SECURITY_ANALYSIS_STATUS);
        checkUpdateModelStatusMessagesReceived(studyUuid, nodeUuid, NotificationService.UPDATE_TYPE_SENSITIVITY_ANALYSIS_STATUS);
        checkUpdateModelStatusMessagesReceived(studyUuid, nodeUuid, NotificationService.UPDATE_TYPE_SHORT_CIRCUIT_STATUS);
    }

    private void checkUpdateNodesMessageReceived(UUID studyUuid, List<UUID> nodesUuids) {
        Message<byte[]> messageStatus = output.receive(TIMEOUT, studyUpdateDestination);
        assertEquals("", new String(messageStatus.getPayload()));
        MessageHeaders headersStatus = messageStatus.getHeaders();
        assertEquals(studyUuid, headersStatus.get(NotificationService.HEADER_STUDY_UUID));
        assertEquals(nodesUuids, headersStatus.get(NotificationService.HEADER_NODES));
        assertEquals(NotificationService.NODE_UPDATED, headersStatus.get(NotificationService.HEADER_UPDATE_TYPE));
    }

    private void checkEquipmentMessagesReceived(UUID studyNameUserIdUuid, UUID nodeUuid, String headerUpdateTypeId,
            Set<String> modifiedIdsSet) {
        // assert that the broker message has been sent for updating study type
        Message<byte[]> messageStudyUpdate = output.receive(TIMEOUT, studyUpdateDestination);
        assertEquals("", new String(messageStudyUpdate.getPayload()));
        MessageHeaders headersStudyUpdate = messageStudyUpdate.getHeaders();
        assertEquals(studyNameUserIdUuid, headersStudyUpdate.get(NotificationService.HEADER_STUDY_UUID));
        assertEquals(nodeUuid, headersStudyUpdate.get(NotificationService.HEADER_NODE));
        assertEquals(NotificationService.UPDATE_TYPE_STUDY, headersStudyUpdate.get(NotificationService.HEADER_UPDATE_TYPE));
        assertEquals(modifiedIdsSet, headersStudyUpdate.get(headerUpdateTypeId));

        checkUpdateNodesMessageReceived(studyNameUserIdUuid, List.of(nodeUuid));
        checkUpdateModelsStatusMessagesReceived(studyNameUserIdUuid, nodeUuid);
    }

    private void checkEquipmentCreatingMessagesReceived(UUID studyNameUserIdUuid, UUID nodeUuid) {
        // assert that the broker message has been sent for updating study type
        Message<byte[]> messageStudyUpdate = output.receive(TIMEOUT, studyUpdateDestination);
        assertEquals("", new String(messageStudyUpdate.getPayload()));
        MessageHeaders headersStudyUpdate = messageStudyUpdate.getHeaders();
        assertEquals(studyNameUserIdUuid, headersStudyUpdate.get(NotificationService.HEADER_STUDY_UUID));
        assertEquals(nodeUuid, headersStudyUpdate.get(NotificationService.HEADER_PARENT_NODE));
        assertEquals(NotificationService.MODIFICATIONS_CREATING_IN_PROGRESS, headersStudyUpdate.get(NotificationService.HEADER_UPDATE_TYPE));
    }

    private void checkEquipmentUpdatingFinishedMessagesReceived(UUID studyNameUserIdUuid, UUID nodeUuid) {
        // assert that the broker message has been sent for updating study type
        Message<byte[]> messageStudyUpdate = output.receive(TIMEOUT, studyUpdateDestination);
        assertEquals("", new String(messageStudyUpdate.getPayload()));
        MessageHeaders headersStudyUpdate = messageStudyUpdate.getHeaders();
        assertEquals(studyNameUserIdUuid, headersStudyUpdate.get(NotificationService.HEADER_STUDY_UUID));
        assertEquals(nodeUuid, headersStudyUpdate.get(NotificationService.HEADER_PARENT_NODE));
        assertEquals(NotificationService.MODIFICATIONS_UPDATING_FINISHED, headersStudyUpdate.get(NotificationService.HEADER_UPDATE_TYPE));
    }

    private void checkStudyMetadataUpdatedMessagesReceived(UUID studyNameUserIdUuid) {
        // assert that the broker message has been sent for updating study type
        Message<byte[]> messageStudyUpdate = output.receive(TIMEOUT, studyUpdateDestination);
        assertEquals("", new String(messageStudyUpdate.getPayload()));
        MessageHeaders headersStudyUpdate = messageStudyUpdate.getHeaders();
        assertEquals(NotificationService.UPDATE_TYPE_STUDY_METADATA_UPDATED, headersStudyUpdate.get(NotificationService.HEADER_UPDATE_TYPE));
    }

    private void checkEquipmentCreationMessagesReceived(UUID studyNameUserIdUuid, UUID nodeUuid,
            Set<String> modifiedIdsSet) {
        checkEquipmentMessagesReceived(studyNameUserIdUuid, nodeUuid, NotificationService.HEADER_UPDATE_TYPE_SUBSTATIONS_IDS,
                modifiedIdsSet);
    }

    @Test
    public void testCreateStudyWithDefaultLoadflow() throws Exception {
        createStudy("userId", CASE_UUID);
        StudyEntity study = studyRepository.findAll().get(0);

        assertEquals(study.getLoadFlowProvider(), defaultLoadflowProvider);
    }

    @Test
    public void testDuplicateStudy() throws Exception {
        UUID study1Uuid = createStudy("userId", CASE_UUID);
        RootNode rootNode = networkModificationTreeService.getStudyTree(study1Uuid);
        UUID modificationNodeUuid = rootNode.getChildren().get(0).getId();
        NetworkModificationNode node1 = createNetworkModificationNode(study1Uuid, modificationNodeUuid, VARIANT_ID, "node1");
        NetworkModificationNode node2 = createNetworkModificationNode(study1Uuid, modificationNodeUuid, VARIANT_ID_2, "node2");

        // add modification on node "node1"
        String createTwoWindingsTransformerAttributes = "{\"equipmentId\":\"2wtId\",\"equipmentName\":\"2wtName\",\"seriesResistance\":\"10\",\"seriesReactance\":\"10\",\"magnetizingConductance\":\"100\",\"magnetizingSusceptance\":\"100\",\"ratedVoltage1\":\"480\",\"ratedVoltage2\":\"380\",\"voltageLevelId1\":\"CHOO5P6\",\"busOrBusbarSectionId1\":\"CHOO5P6_1\",\"voltageLevelId2\":\"CHOO5P6\",\"busOrBusbarSectionId2\":\"CHOO5P6_1\"}";

        mockMvc.perform(post("/v1/studies/{studyUuid}/nodes/{nodeUuid}/network-modification/two-windings-transformers", study1Uuid, node1.getId())
                .contentType(MediaType.APPLICATION_JSON)
                .content(createTwoWindingsTransformerAttributes)
                .header(USER_ID_HEADER, "userId"))
                .andExpect(status().isOk());
        checkEquipmentCreatingMessagesReceived(study1Uuid, node1.getId());
        checkEquipmentCreationMessagesReceived(study1Uuid, node1.getId(), ImmutableSet.of("s2"));
        checkEquipmentUpdatingFinishedMessagesReceived(study1Uuid, node1.getId());

        var requests = TestUtils.getRequestsWithBodyDone(1, server);
        assertTrue(requests.stream().anyMatch(r -> r.getPath().matches("/v1/networks/" + NETWORK_UUID_STRING + "/two-windings-transformers\\?group=.*")));

        // add modification on node "node2"
        String createLoadAttributes = "{\"loadId\":\"loadId1\",\"loadName\":\"loadName1\",\"loadType\":\"UNDEFINED\",\"activePower\":\"100.0\",\"reactivePower\":\"50.0\",\"voltageLevelId\":\"idVL1\",\"busId\":\"idBus1\"}";

        mockMvc.perform(post("/v1/studies/{studyUuid}/nodes/{nodeUuid}/network-modification/loads", study1Uuid, node2.getId())
            .contentType(MediaType.APPLICATION_JSON)
            .content(createLoadAttributes)
            .header(USER_ID_HEADER, "userId"))
            .andExpect(status().isOk());
        checkEquipmentCreatingMessagesReceived(study1Uuid, node2.getId());
        checkEquipmentCreationMessagesReceived(study1Uuid, node2.getId(), ImmutableSet.of("s2"));
        checkEquipmentUpdatingFinishedMessagesReceived(study1Uuid, node2.getId());

        requests = TestUtils.getRequestsWithBodyDone(1, server);
        assertTrue(requests.stream().anyMatch(r -> r.getPath().matches("/v1/networks/" + NETWORK_UUID_STRING + "/loads\\?group=.*")));

        node2.setLoadFlowStatus(LoadFlowStatus.CONVERGED);
        node2.setLoadFlowResult(new LoadFlowResultImpl(true, Map.of("key_1", "metric_1", "key_2", "metric_2"), "logs"));
        node2.setSecurityAnalysisResultUuid(UUID.randomUUID());
        node2.setSensitivityAnalysisResultUuid(UUID.randomUUID());
        node2.setShortCircuitAnalysisResultUuid(UUID.randomUUID());
        networkModificationTreeService.updateNode(study1Uuid, node2, null);
        output.receive(TIMEOUT, studyUpdateDestination);

        // duplicate the study
        StudyEntity duplicatedStudy = duplicateStudy(study1Uuid);
        assertNotEquals(study1Uuid, duplicatedStudy.getId());

        //Test duplication from a non existing source study
        mockMvc.perform(post(STUDIES_URL + "?duplicateFrom={sourceStudyUuid}&studyUuid={studyUuid}", UUID.randomUUID(), DUPLICATED_STUDY_UUID)
                .header(USER_ID_HEADER, "userId"))
                .andExpect(status().isNotFound());
    }

    public StudyEntity duplicateStudy(UUID studyUuid) throws Exception {
        mockMvc.perform(post(STUDIES_URL + "?duplicateFrom={sourceStudyUuid}&studyUuid={studyUuid}", studyUuid, DUPLICATED_STUDY_UUID)
                        .header(USER_ID_HEADER, "userId"))
                .andExpect(status().isOk());

        output.receive(TIMEOUT, studyUpdateDestination);
        output.receive(TIMEOUT, studyUpdateDestination);
        output.receive(TIMEOUT, studyUpdateDestination);
        output.receive(TIMEOUT, studyUpdateDestination);
        output.receive(TIMEOUT, studyUpdateDestination);
        output.receive(TIMEOUT, studyUpdateDestination);

        StudyEntity duplicatedStudy = studyRepository.findById(UUID.fromString(DUPLICATED_STUDY_UUID)).orElse(null);
        RootNode duplicatedRootNode = networkModificationTreeService.getStudyTree(UUID.fromString(DUPLICATED_STUDY_UUID));

        //Check tree node has been duplicated
        assertEquals(1, duplicatedRootNode.getChildren().size());
        NetworkModificationNode duplicatedModificationNode = (NetworkModificationNode) duplicatedRootNode.getChildren().get(0);
        assertEquals(2, duplicatedModificationNode.getChildren().size());

        assertEquals(LoadFlowStatus.NOT_DONE, ((NetworkModificationNode) duplicatedModificationNode.getChildren().get(0)).getLoadFlowStatus());
        assertNull(((NetworkModificationNode) duplicatedModificationNode.getChildren().get(0)).getLoadFlowResult());
        assertNull(((NetworkModificationNode) duplicatedModificationNode.getChildren().get(0)).getSecurityAnalysisResultUuid());
        assertNull(((NetworkModificationNode) duplicatedModificationNode.getChildren().get(0)).getSensitivityAnalysisResultUuid());

        assertEquals(LoadFlowStatus.NOT_DONE, ((NetworkModificationNode) duplicatedModificationNode.getChildren().get(1)).getLoadFlowStatus());
        assertNull(((NetworkModificationNode) duplicatedModificationNode.getChildren().get(1)).getLoadFlowResult());
        assertNull(((NetworkModificationNode) duplicatedModificationNode.getChildren().get(1)).getSecurityAnalysisResultUuid());
        assertNull(((NetworkModificationNode) duplicatedModificationNode.getChildren().get(1)).getSensitivityAnalysisResultUuid());

        //Check requests to duplicate modification has been emitted
        var requests = TestUtils.getRequestsWithBodyDone(3, server);
        assertTrue(requests.stream().anyMatch(r -> r.getPath().matches("/v1/groups\\?duplicateFrom=.*&groupUuid=.*")));

        return duplicatedStudy;
    }

    @Test
    public void testCutAndPasteNode() throws Exception {
        UUID study1Uuid = createStudy("userId", CASE_UUID);
        RootNode rootNode = networkModificationTreeService.getStudyTree(study1Uuid);
        UUID modificationNodeUuid = rootNode.getChildren().get(0).getId();
        NetworkModificationNode node1 = createNetworkModificationNode(study1Uuid, modificationNodeUuid, VARIANT_ID, "node1");
        NetworkModificationNode node2 = createNetworkModificationNode(study1Uuid, modificationNodeUuid, VARIANT_ID_2, "node2");
        NetworkModificationNode emptyNode = createNetworkModificationNode(study1Uuid, rootNode.getId(), EMPTY_MODIFICATION_GROUP_UUID, VARIANT_ID_2, "emptyNode");

        /*
         *              rootNode
         *              /      \
         * modificationNode   emptyNode
         *       /  \
         *    node1 node2
         *
         */

        // add modification on node "node1"
        String createTwoWindingsTransformerAttributes = "{\"equipmentId\":\"2wtId\",\"equipmentName\":\"2wtName\",\"seriesResistance\":\"10\",\"seriesReactance\":\"10\",\"magnetizingConductance\":\"100\",\"magnetizingSusceptance\":\"100\",\"ratedVoltage1\":\"480\",\"ratedVoltage2\":\"380\",\"voltageLevelId1\":\"CHOO5P6\",\"busOrBusbarSectionId1\":\"CHOO5P6_1\",\"voltageLevelId2\":\"CHOO5P6\",\"busOrBusbarSectionId2\":\"CHOO5P6_1\"}";

        mockMvc.perform(post("/v1/studies/{studyUuid}/nodes/{nodeUuid}/network-modification/two-windings-transformers", study1Uuid, node1.getId())
                .contentType(MediaType.APPLICATION_JSON)
                .content(createTwoWindingsTransformerAttributes)
                .header(USER_ID_HEADER, "userId"))
                .andExpect(status().isOk());
        checkEquipmentCreatingMessagesReceived(study1Uuid, node1.getId());
        checkEquipmentCreationMessagesReceived(study1Uuid, node1.getId(), ImmutableSet.of("s2"));
        checkEquipmentUpdatingFinishedMessagesReceived(study1Uuid, node1.getId());

        var requests = TestUtils.getRequestsWithBodyDone(1, server);
        assertTrue(requests.stream().anyMatch(r -> r.getPath().matches("/v1/networks/" + NETWORK_UUID_STRING + "/two-windings-transformers\\?group=.*")));

        // add modification on node "node2"
        String createLoadAttributes = "{\"loadId\":\"loadId1\",\"loadName\":\"loadName1\",\"loadType\":\"UNDEFINED\",\"activePower\":\"100.0\",\"reactivePower\":\"50.0\",\"voltageLevelId\":\"idVL1\",\"busId\":\"idBus1\"}";

        mockMvc.perform(post("/v1/studies/{studyUuid}/nodes/{nodeUuid}/network-modification/loads", study1Uuid, node2.getId())
                .contentType(MediaType.APPLICATION_JSON)
                .content(createLoadAttributes)
                .header(USER_ID_HEADER, "userId"))
                .andExpect(status().isOk());
        checkEquipmentCreatingMessagesReceived(study1Uuid, node2.getId());
        checkEquipmentCreationMessagesReceived(study1Uuid, node2.getId(), ImmutableSet.of("s2"));
        checkEquipmentUpdatingFinishedMessagesReceived(study1Uuid, node2.getId());

        requests = TestUtils.getRequestsWithBodyDone(1, server);
        assertTrue(requests.stream().anyMatch(r -> r.getPath().matches("/v1/networks/" + NETWORK_UUID_STRING + "/loads\\?group=.*")));

        node2.setLoadFlowStatus(LoadFlowStatus.CONVERGED);
        node2.setLoadFlowResult(new LoadFlowResultImpl(true, Map.of("key_1", "metric_1", "key_2", "metric_2"), "logs"));
        node2.setSecurityAnalysisResultUuid(UUID.randomUUID());
        networkModificationTreeService.updateNode(study1Uuid, node2, null);
        output.receive(TIMEOUT);

        // node2 should not have any child
        List<NodeEntity> allNodes = networkModificationTreeService.getAllNodes(study1Uuid);
        assertEquals(0, allNodes.stream().filter(nodeEntity -> nodeEntity.getParentNode() != null && nodeEntity.getParentNode().getIdNode().equals(node2.getId())).count());

        // cut the node1 and paste it after node2
        cutAndPasteNode(study1Uuid, node1.getId(), node2.getId(), InsertMode.AFTER, 0);

        /*
         *              rootNode
         *              /      \
         * modificationNode   emptyNode
         *       |
         *     node2
         *       |
         *     node1
         */

        //node2 should now have 1 child : node 1
        allNodes = networkModificationTreeService.getAllNodes(study1Uuid);
        assertEquals(List.of(node1.getId()), allNodes.stream()
                .filter(nodeEntity ->
                           nodeEntity.getParentNode() != null
                        && nodeEntity.getParentNode().getIdNode().equals(node2.getId()))
                .map(NodeEntity::getIdNode)
                .collect(Collectors.toList()));

        //modificationNode should now have 1 child : node2
        assertEquals(List.of(node2.getId()), allNodes.stream()
                .filter(nodeEntity ->
                           nodeEntity.getParentNode() != null
                        && nodeEntity.getParentNode().getIdNode().equals(modificationNodeUuid))
                .map(NodeEntity::getIdNode)
                .collect(Collectors.toList()));

        // cut and paste the node2 before emptyNode
        cutAndPasteNode(study1Uuid, node2.getId(), emptyNode.getId(), InsertMode.BEFORE, 1);
        allNodes = networkModificationTreeService.getAllNodes(study1Uuid);

        /*
         *              rootNode
         *              /      \
         * modificationNode   node2
         *       |              |
         *     node1        emptyNode
         */

        //rootNode should now have 2 children : modificationNode and node2
        assertEquals(List.of(modificationNodeUuid, node2.getId()), allNodes.stream()
                .filter(nodeEntity ->
                           nodeEntity.getParentNode() != null
                        && nodeEntity.getParentNode().getIdNode().equals(rootNode.getId()))
                .map(NodeEntity::getIdNode)
                .collect(Collectors.toList()));

        //node1 parent should be modificiationNode
        assertEquals(List.of(node1.getId()), allNodes.stream()
                .filter(nodeEntity ->
                           nodeEntity.getParentNode() != null
                        && nodeEntity.getParentNode().getIdNode().equals(modificationNodeUuid))
                .map(NodeEntity::getIdNode)
                .collect(Collectors.toList()));

        // emptyNode parent should be node2
        assertEquals(List.of(emptyNode.getId()), allNodes.stream()
                .filter(nodeEntity ->
                           nodeEntity.getParentNode() != null
                        && nodeEntity.getParentNode().getIdNode().equals(node2.getId()))
                .map(NodeEntity::getIdNode)
                .collect(Collectors.toList()));

        //cut and paste node2 in a new branch starting from modificationNode
        cutAndPasteNode(study1Uuid, node2.getId(), modificationNodeUuid, InsertMode.CHILD, 1);
        allNodes = networkModificationTreeService.getAllNodes(study1Uuid);

        /*
         *              rootNode
         *              /      \
         * modificationNode   emptyNode
         *     /      \
         *  node1    node2
         */

        //modificationNode should now have 2 children : node1 and node2
        assertEquals(List.of(node1.getId(), node2.getId()), allNodes.stream()
                .filter(nodeEntity ->
                           nodeEntity.getParentNode() != null
                        && nodeEntity.getParentNode().getIdNode().equals(modificationNodeUuid))
                .map(NodeEntity::getIdNode)
                .collect(Collectors.toList()));

        // modificationNode should now have 2 children : emptyNode and modificationNode
        assertEquals(List.of(modificationNodeUuid, emptyNode.getId()), allNodes.stream()
                .filter(nodeEntity ->
                           nodeEntity.getParentNode() != null
                        && nodeEntity.getParentNode().getIdNode().equals(rootNode.getId()))
                .map(NodeEntity::getIdNode)
                .collect(Collectors.toList()));
<<<<<<< HEAD

        //try cut non existing node and expect not found
        mockMvc.perform(post(STUDIES_URL +
                        "/{studyUuid}/tree/nodes?nodeToCutUuid={nodeUuid}&referenceNodeUuid={referenceNodeUuid}&insertMode={insertMode}",
                study1Uuid, UUID.randomUUID(), node1.getId(), InsertMode.AFTER)
                .header(USER_ID_HEADER, "userId"))
                .andExpect(status().isNotFound());

        //try to cut to a non existing position and expect not found
        mockMvc.perform(post(STUDIES_URL +
                        "/{studyUuid}/tree/nodes?nodeToCutUuid={nodeUuid}&referenceNodeUuid={referenceNodeUuid}&insertMode={insertMode}",
                study1Uuid, node1.getId(), UUID.randomUUID(), InsertMode.AFTER)
                .header(USER_ID_HEADER, "userId"))
                .andExpect(status().isNotFound());

        //try to cut and paste to before the root node and expect forbidden
        mockMvc.perform(post(STUDIES_URL +
                        "/{studyUuid}/tree/nodes?nodeToCutUuid={nodeUuid}&referenceNodeUuid={referenceNodeUuid}&insertMode={insertMode}",
                study1Uuid, node1.getId(), rootNode.getId(), InsertMode.BEFORE)
                .header(USER_ID_HEADER, "userId"))
                .andExpect(status().isForbidden());

=======
>>>>>>> 686ef176
    }

    @Test
    public void testCutAndPasteNodeAroundItself() throws Exception {
        UUID study1Uuid = createStudy("userId", CASE_UUID);
        RootNode rootNode = networkModificationTreeService.getStudyTree(study1Uuid);
        UUID modificationNodeUuid = rootNode.getChildren().get(0).getId();
        NetworkModificationNode node1 = createNetworkModificationNode(study1Uuid, modificationNodeUuid, VARIANT_ID, "node1");

        //try to cut and paste a node before itself and expect forbidden
        mockMvc.perform(post(STUDIES_URL +
                    "/{studyUuid}/tree/nodes?nodeToCutUuid={nodeUuid}&referenceNodeUuid={referenceNodeUuid}&insertMode={insertMode}",
            study1Uuid, node1.getId(), node1.getId(), InsertMode.BEFORE)
            .header(USER_ID_HEADER, "userId"))
            .andExpect(status().isForbidden());
        assertTrue(TestUtils.getRequestsDone(1, server).stream().anyMatch(r -> r.matches("/v1/groups/.*/modifications\\?errorOnGroupNotFound=(true|false)")));

        //try to cut and paste a node after itself and expect forbidden
        mockMvc.perform(post(STUDIES_URL +
                    "/{studyUuid}/tree/nodes?nodeToCutUuid={nodeUuid}&referenceNodeUuid={referenceNodeUuid}&insertMode={insertMode}",
            study1Uuid, node1.getId(), node1.getId(), InsertMode.AFTER)
            .header(USER_ID_HEADER, "userId"))
            .andExpect(status().isForbidden());
        assertTrue(TestUtils.getRequestsDone(1, server).stream().anyMatch(r -> r.matches("/v1/groups/.*/modifications\\?errorOnGroupNotFound=(true|false)")));

        //try to cut and paste a node in a new branch after itself and expect forbidden
        mockMvc.perform(post(STUDIES_URL +
                    "/{studyUuid}/tree/nodes?nodeToCutUuid={nodeUuid}&referenceNodeUuid={referenceNodeUuid}&insertMode={insertMode}",
            study1Uuid, node1.getId(), node1.getId(), InsertMode.CHILD)
            .header(USER_ID_HEADER, "userId"))
            .andExpect(status().isForbidden());

        assertTrue(TestUtils.getRequestsDone(1, server).stream().anyMatch(r -> r.matches("/v1/groups/.*/modifications\\?errorOnGroupNotFound=(true|false)")));
    }

    @Test
    public void testCutAndPasteNodeWithoutModification() throws Exception {
        UUID study1Uuid = createStudy("userId", CASE_UUID);
        RootNode rootNode = networkModificationTreeService.getStudyTree(study1Uuid);
        UUID modificationNodeUuid = rootNode.getChildren().get(0).getId();
        NetworkModificationNode node1 = createNetworkModificationNode(study1Uuid, modificationNodeUuid, UUID.randomUUID(), VARIANT_ID, "node1", BuildStatus.BUILT);

        NetworkModificationNode emptyNode = createNetworkModificationNode(study1Uuid, rootNode.getId(), EMPTY_MODIFICATION_GROUP_UUID, VARIANT_ID_2, "emptyNode", BuildStatus.BUILT);
        NetworkModificationNode emptyNodeChild = createNetworkModificationNode(study1Uuid, emptyNode.getId(), UUID.randomUUID(), VARIANT_ID_3, "emptyNodeChild", BuildStatus.BUILT);

        cutAndPasteNode(study1Uuid, emptyNode.getId(), node1.getId(), InsertMode.BEFORE, 1);

        assertEquals(BuildStatus.NOT_BUILT, networkModificationTreeService.getBuildStatus(emptyNode.getId()));
        assertEquals(BuildStatus.BUILT, networkModificationTreeService.getBuildStatus(node1.getId()));
        assertEquals(BuildStatus.BUILT, networkModificationTreeService.getBuildStatus(emptyNodeChild.getId()));
    }

    @Test
    public void testCutAndPasteNodeWithModification() throws Exception {
        UUID study1Uuid = createStudy("userId", CASE_UUID);
        RootNode rootNode = networkModificationTreeService.getStudyTree(study1Uuid);
        UUID modificationNodeUuid = rootNode.getChildren().get(0).getId();
        NetworkModificationNode node1 = createNetworkModificationNode(study1Uuid, modificationNodeUuid, UUID.randomUUID(), VARIANT_ID, "node1", BuildStatus.BUILT);

        NetworkModificationNode notEmptyNode = createNetworkModificationNode(study1Uuid, rootNode.getId(), UUID.randomUUID(), VARIANT_ID_2, "notEmptyNode", BuildStatus.BUILT);
        NetworkModificationNode notEmptyNodeChild = createNetworkModificationNode(study1Uuid, notEmptyNode.getId(), UUID.randomUUID(), VARIANT_ID_3, "notEmptyNodeChild", BuildStatus.BUILT);

        cutAndPasteNode(study1Uuid, notEmptyNode.getId(), node1.getId(), InsertMode.BEFORE, 1);

        assertEquals(BuildStatus.NOT_BUILT, networkModificationTreeService.getBuildStatus(notEmptyNode.getId()));
        assertEquals(BuildStatus.NOT_BUILT, networkModificationTreeService.getBuildStatus(node1.getId()));
        assertEquals(BuildStatus.NOT_BUILT, networkModificationTreeService.getBuildStatus(notEmptyNodeChild.getId()));
    }

    @Test
    public void testCutAndPastErrors() throws Exception {
        UUID study1Uuid = createStudy("userId", CASE_UUID);
        RootNode rootNode = networkModificationTreeService.getStudyTree(study1Uuid);
        UUID modificationNodeUuid = rootNode.getChildren().get(0).getId();
        NetworkModificationNode node1 = createNetworkModificationNode(study1Uuid, modificationNodeUuid, VARIANT_ID, "node1");

        //try cut non existing node and expect not found
        mockMvc.perform(post(STUDIES_URL +
                        "/{studyUuid}/tree/nodes?nodeToCutUuid={nodeUuid}&referenceNodeUuid={referenceNodeUuid}&insertMode={insertMode}",
                study1Uuid, UUID.randomUUID(), node1.getId(), InsertMode.AFTER)
                .header("userId", "userId"))
                .andExpect(status().isNotFound());

        //try to cut to a non existing position and expect not found
        mockMvc.perform(post(STUDIES_URL +
                        "/{studyUuid}/tree/nodes?nodeToCutUuid={nodeUuid}&referenceNodeUuid={referenceNodeUuid}&insertMode={insertMode}",
                study1Uuid, node1.getId(), UUID.randomUUID(), InsertMode.AFTER)
                .header("userId", "userId"))
                .andExpect(status().isNotFound());

        //try to cut and paste to before the root node and expect forbidden
        mockMvc.perform(post(STUDIES_URL +
                        "/{studyUuid}/tree/nodes?nodeToCutUuid={nodeUuid}&referenceNodeUuid={referenceNodeUuid}&insertMode={insertMode}",
                study1Uuid, node1.getId(), rootNode.getId(), InsertMode.BEFORE)
                .header("userId", "userId"))
                .andExpect(status().isForbidden());

        assertTrue(TestUtils.getRequestsDone(1, server).stream().anyMatch(r -> r.matches("/v1/groups/.*/modifications\\?errorOnGroupNotFound=(true|false)")));

    }

    @Test
    public void testDuplicateNode() throws Exception {
        UUID study1Uuid = createStudy("userId", CASE_UUID);
        RootNode rootNode = networkModificationTreeService.getStudyTree(study1Uuid);
        UUID modificationNodeUuid = rootNode.getChildren().get(0).getId();
        NetworkModificationNode node1 = createNetworkModificationNode(study1Uuid, modificationNodeUuid, VARIANT_ID, "node1");
        NetworkModificationNode node2 = createNetworkModificationNode(study1Uuid, modificationNodeUuid, VARIANT_ID_2, "node2");
        NetworkModificationNode node3 = createNetworkModificationNode(study1Uuid, rootNode.getId(), UUID.randomUUID(), VARIANT_ID, "node3", BuildStatus.BUILT);
        NetworkModificationNode emptyNode = createNetworkModificationNode(study1Uuid, rootNode.getId(), EMPTY_MODIFICATION_GROUP_UUID, VARIANT_ID_2, "emptyNode");

        // add modification on node "node1"
        String createTwoWindingsTransformerAttributes = "{\"equipmentId\":\"2wtId\",\"equipmentName\":\"2wtName\",\"seriesResistance\":\"10\",\"seriesReactance\":\"10\",\"magnetizingConductance\":\"100\",\"magnetizingSusceptance\":\"100\",\"ratedVoltage1\":\"480\",\"ratedVoltage2\":\"380\",\"voltageLevelId1\":\"CHOO5P6\",\"busOrBusbarSectionId1\":\"CHOO5P6_1\",\"voltageLevelId2\":\"CHOO5P6\",\"busOrBusbarSectionId2\":\"CHOO5P6_1\"}";

        mockMvc.perform(post("/v1/studies/{studyUuid}/nodes/{nodeUuid}/network-modification/two-windings-transformers", study1Uuid, node1.getId())
                .contentType(MediaType.APPLICATION_JSON)
                .content(createTwoWindingsTransformerAttributes)
                .header(USER_ID_HEADER, "userId"))
                .andExpect(status().isOk());
        checkEquipmentCreatingMessagesReceived(study1Uuid, node1.getId());
        checkEquipmentCreationMessagesReceived(study1Uuid, node1.getId(), ImmutableSet.of("s2"));
        checkEquipmentUpdatingFinishedMessagesReceived(study1Uuid, node1.getId());

        var requests = TestUtils.getRequestsWithBodyDone(1, server);
        assertTrue(requests.stream().anyMatch(r -> r.getPath().matches("/v1/networks/" + NETWORK_UUID_STRING + "/two-windings-transformers\\?group=.*")));

        // add modification on node "node2"
        String createLoadAttributes = "{\"loadId\":\"loadId1\",\"loadName\":\"loadName1\",\"loadType\":\"UNDEFINED\",\"activePower\":\"100.0\",\"reactivePower\":\"50.0\",\"voltageLevelId\":\"idVL1\",\"busId\":\"idBus1\"}";

        mockMvc.perform(post("/v1/studies/{studyUuid}/nodes/{nodeUuid}/network-modification/loads", study1Uuid, node2.getId())
                .contentType(MediaType.APPLICATION_JSON)
                .content(createLoadAttributes)
                .header(USER_ID_HEADER, "userId"))
                .andExpect(status().isOk());
        checkEquipmentCreatingMessagesReceived(study1Uuid, node2.getId());
        checkEquipmentCreationMessagesReceived(study1Uuid, node2.getId(), ImmutableSet.of("s2"));
        checkEquipmentUpdatingFinishedMessagesReceived(study1Uuid, node2.getId());

        requests = TestUtils.getRequestsWithBodyDone(1, server);
        assertTrue(requests.stream().anyMatch(r -> r.getPath().matches("/v1/networks/" + NETWORK_UUID_STRING + "/loads\\?group=.*")));

        node2.setLoadFlowStatus(LoadFlowStatus.CONVERGED);
        node2.setLoadFlowResult(new LoadFlowResultImpl(true, Map.of("key_1", "metric_1", "key_2", "metric_2"), "logs"));
        node2.setSecurityAnalysisResultUuid(UUID.randomUUID());
        networkModificationTreeService.updateNode(study1Uuid, node2, null);
        output.receive(TIMEOUT);

        //node2 should not have any child
        List<NodeEntity> allNodes = networkModificationTreeService.getAllNodes(study1Uuid);
        assertEquals(0, allNodes.stream().filter(nodeEntity -> nodeEntity.getParentNode() != null && nodeEntity.getParentNode().getIdNode().equals(node2.getId())).count());

        // duplicate the node1 after node2
        UUID duplicatedNodeUuid = duplicateNode(study1Uuid, node1.getId(), node2.getId(), InsertMode.AFTER);

        //node2 should now have 1 child
        allNodes = networkModificationTreeService.getAllNodes(study1Uuid);
        assertEquals(1, allNodes.stream()
                .filter(nodeEntity -> nodeEntity.getParentNode() != null
                        && nodeEntity.getIdNode().equals(duplicatedNodeUuid)
                        && nodeEntity.getParentNode().getIdNode().equals(node2.getId()))
                .count());

        // duplicate the node2 before node1
        UUID duplicatedNodeUuid2 = duplicateNode(study1Uuid, node2.getId(), node1.getId(), InsertMode.BEFORE);
        allNodes = networkModificationTreeService.getAllNodes(study1Uuid);
        assertEquals(1, allNodes.stream()
                .filter(nodeEntity -> nodeEntity.getParentNode() != null
                        && nodeEntity.getIdNode().equals(duplicatedNodeUuid2)
                        && nodeEntity.getParentNode().getIdNode().equals(modificationNodeUuid))
                .count());

        //now the tree looks like root -> modificationNode -> duplicatedNode2 -> node1 -> node2 -> duplicatedNode1
        //duplicate node1 in a new branch starting from duplicatedNode2
        UUID duplicatedNodeUuid3 = duplicateNode(study1Uuid, node1.getId(), duplicatedNodeUuid2, InsertMode.CHILD);
        allNodes = networkModificationTreeService.getAllNodes(study1Uuid);
        //expect to have modificationNode as a parent
        assertEquals(1, allNodes.stream()
                .filter(nodeEntity -> nodeEntity.getParentNode() != null
                        && nodeEntity.getIdNode().equals(duplicatedNodeUuid3)
                        && nodeEntity.getParentNode().getIdNode().equals(duplicatedNodeUuid2))
                .count());
        //and expect that no other node has the new branch create node as parent
        assertEquals(0, allNodes.stream().filter(nodeEntity -> nodeEntity.getParentNode() != null && nodeEntity.getParentNode().getIdNode().equals(duplicatedNodeUuid3)).count());

        //try copy non existing node and expect not found
        mockMvc.perform(post(STUDIES_URL +
                        "/{studyUuid}/tree/nodes?nodeToCopyUuid={nodeUuid}&referenceNodeUuid={referenceNodeUuid}&insertMode={insertMode}",
                study1Uuid, UUID.randomUUID(), node1.getId(), InsertMode.AFTER)
                .header(USER_ID_HEADER, "userId"))
                .andExpect(status().isNotFound());

        //try to copy to a non existing position and expect not found
        mockMvc.perform(post(STUDIES_URL +
                        "/{studyUuid}/tree/nodes?nodeToCopyUuid={nodeUuid}&referenceNodeUuid={referenceNodeUuid}&insertMode={insertMode}",
                study1Uuid, node1.getId(), UUID.randomUUID(), InsertMode.AFTER)
                .header(USER_ID_HEADER, "userId"))
                .andExpect(status().isNotFound());

        //try to copy to before the root node and expect forbidden
        mockMvc.perform(post(STUDIES_URL +
                        "/{studyUuid}/tree/nodes?nodeToCopyUuid={nodeUuid}&referenceNodeUuid={referenceNodeUuid}&insertMode={insertMode}",
                study1Uuid, node1.getId(), rootNode.getId(), InsertMode.BEFORE)
                .header(USER_ID_HEADER, "userId"))
                .andExpect(status().isForbidden());

        var request = TestUtils.getRequestsDone(1, server);
        assertTrue(request.stream().anyMatch(r -> r.matches("/v1/groups\\?duplicateFrom=.*&groupUuid=.*")));

        // Test Built status when duplicating an empty node
        assertEquals(BuildStatus.BUILT, networkModificationTreeService.getBuildStatus(node3.getId()));

        duplicateNode(study1Uuid, emptyNode.getId(), node3.getId(), InsertMode.BEFORE);
        assertEquals(BuildStatus.BUILT, networkModificationTreeService.getBuildStatus(node3.getId()));
    }

    public void cutAndPasteNode(UUID studyUuid, UUID nodeToCopyUuid, UUID referenceNodeUuid, InsertMode insertMode, int childCount) throws Exception {
        boolean isNodeBuilt = networkModificationTreeService.getBuildStatus(nodeToCopyUuid).equals(BuildStatus.BUILT);
        mockMvc.perform(post(STUDIES_URL +
                "/{studyUuid}/tree/nodes?nodeToCutUuid={nodeUuid}&referenceNodeUuid={referenceNodeUuid}&insertMode={insertMode}",
                studyUuid, nodeToCopyUuid, referenceNodeUuid, insertMode)
                .header(USER_ID_HEADER, "userId"))
                .andExpect(status().isOk());

        var request = TestUtils.getRequestsDone(1, server);
        assertTrue(request.stream().anyMatch(r -> r.matches("/v1/groups/.*/modifications\\?errorOnGroupNotFound=(true|false)")));

        boolean nodeHasModifications = !EMPTY_ARRAY.equals(networkModificationTreeService.getNetworkModifications(studyUuid, nodeToCopyUuid));

        //depending on number of children, number of modifications and build state, there will be several "/v1/reports/.*" requests to get reports to delete on invalidation
        do {
            request = TestUtils.getRequestsDone(1, server);
        } while (request.stream().anyMatch(r -> r.matches("/v1/reports/.*")));

        assertTrue(request.stream().anyMatch(r -> r.matches("/v1/groups/.*/modifications\\?errorOnGroupNotFound=(true|false)")));

        /*
         * moving node
         */
        //nodeMoved
        Message<byte[]> message = output.receive(TIMEOUT, studyUpdateDestination);
        assertEquals(studyUuid, message.getHeaders().get(NotificationService.HEADER_STUDY_UUID));
        assertEquals(NotificationService.NODE_MOVED, message.getHeaders().get(NotificationService.HEADER_UPDATE_TYPE));
        assertEquals(nodeToCopyUuid, message.getHeaders().get(NotificationService.HEADER_MOVED_NODE));
        assertEquals(insertMode.name(), message.getHeaders().get(NotificationService.HEADER_INSERT_MODE));

        if (nodeHasModifications) {
            /*
             * invalidating old children
             */
            IntStream.rangeClosed(1, childCount).forEach(i -> {
                //nodeUpdated
                assertNotNull(output.receive(TIMEOUT, studyUpdateDestination));
                //loadflow_status
                assertNotNull(output.receive(TIMEOUT, studyUpdateDestination));
                //securityAnalysis_status
                assertNotNull(output.receive(TIMEOUT, studyUpdateDestination));
                //sensitivityAnalysis_status
                assertNotNull(output.receive(TIMEOUT, studyUpdateDestination));
                //shortCircuitAnalysis_status
                assertNotNull(output.receive(TIMEOUT, studyUpdateDestination));
            });

            /*
             * invalidating new children
             */
            //nodeUpdated
            assertNotNull(output.receive(TIMEOUT, studyUpdateDestination));
            //loadflow_status
            assertNotNull(output.receive(TIMEOUT, studyUpdateDestination));
            //securityAnalysis_status
            assertNotNull(output.receive(TIMEOUT, studyUpdateDestination));
            //sensitivityAnalysis_status
            assertNotNull(output.receive(TIMEOUT, studyUpdateDestination));
            //shortCircuitAnalysis_status
            assertNotNull(output.receive(TIMEOUT, studyUpdateDestination));
        } else {
            /*
             * Invalidating moved node
             */
            //nodeUpdated
            assertNotNull(output.receive(TIMEOUT, studyUpdateDestination));
        }
    }

    public UUID duplicateNode(UUID studyUuid, UUID nodeToCopyUuid, UUID referenceNodeUuid, InsertMode insertMode) throws Exception {
        List<NodeEntity> allNodesBeforeDuplication = networkModificationTreeService.getAllNodes(studyUuid);

        mockMvc.perform(post(STUDIES_URL +
                "/{studyUuid}/tree/nodes?nodeToCopyUuid={nodeUuid}&referenceNodeUuid={referenceNodeUuid}&insertMode={insertMode}",
                studyUuid, nodeToCopyUuid, referenceNodeUuid, insertMode)
                .header(USER_ID_HEADER, "userId"))
                .andExpect(status().isOk());

        output.receive(TIMEOUT);
        output.receive(TIMEOUT);
        output.receive(TIMEOUT);
        output.receive(TIMEOUT);
        output.receive(TIMEOUT);
        output.receive(TIMEOUT);

        var requests = TestUtils.getRequestsDone(2, server);
        assertTrue(requests.stream().anyMatch(r -> r.matches("/v1/groups\\?duplicateFrom=.*&groupUuid=.*")));
        assertTrue(requests.stream().anyMatch(r -> r.matches("/v1/groups/.*/modifications\\?errorOnGroupNotFound=(true|false)")));

        List<NodeEntity> allNodesAfterDuplication = networkModificationTreeService.getAllNodes(studyUuid);

        List<NodeEntity> newNodeUuid;
        //newNodeUuid = allNodesAfterDuplication.stream().filter(nodeEntity -> !allNodesBeforeDuplication.contains(nodeEntity)).collect(Collectors.toList());
        allNodesAfterDuplication.removeIf(nodeEntity -> allNodesBeforeDuplication.stream().anyMatch(nodeEntity1 -> nodeEntity.getIdNode().equals(nodeEntity1.getIdNode())));

        return allNodesAfterDuplication.get(0).getIdNode();
    }

    public void getDefaultLoadflowProvider() throws Exception {
        mockMvc.perform(get("/v1/loadflow-default-provider")).andExpectAll(
                status().isOk(),
                content().string(defaultLoadflowProvider));
    }

    @Test
    public void reindexStudyTest() throws Exception {
        mockMvc.perform(post("/v1/studies/{studyUuid}/reindex-all", UUID.randomUUID()))
            .andExpect(status().isNotFound());

        UUID study1Uuid = createStudy("userId", CASE_UUID);

        mockMvc.perform(post("/v1/studies/{studyUuid}/reindex-all", study1Uuid))
            .andExpect(status().isOk());

        var requests = TestUtils.getRequestsWithBodyDone(2, server);
        assertTrue(requests.stream().anyMatch(r -> r.getPath().contains("/v1/networks/" + NETWORK_UUID_STRING + "/reindex-all")));
        assertEquals(1, requests.stream().filter(r -> r.getPath().matches("/v1/reports/.*")).count());

        Message<byte[]> buildStatusMessage = output.receive(TIMEOUT, studyUpdateDestination);
        assertEquals(study1Uuid, buildStatusMessage.getHeaders().get(NotificationService.HEADER_STUDY_UUID));
        assertEquals(NotificationService.NODE_UPDATED, buildStatusMessage.getHeaders().get(HEADER_UPDATE_TYPE));
    }

    @After
    public void tearDown() {
        List<String> destinations = List.of(studyUpdateDestination);

        cleanDB();

        TestUtils.assertQueuesEmptyThenClear(destinations, output);

        try {
            TestUtils.assertServerRequestsEmptyThenShutdown(server);
        } catch (UncheckedInterruptedException e) {
            LOGGER.error("Error while attempting to get the request done : ", e);
        } catch (IOException e) {
            // Ignoring
        }
    }
}<|MERGE_RESOLUTION|>--- conflicted
+++ resolved
@@ -1440,31 +1440,6 @@
                         && nodeEntity.getParentNode().getIdNode().equals(rootNode.getId()))
                 .map(NodeEntity::getIdNode)
                 .collect(Collectors.toList()));
-<<<<<<< HEAD
-
-        //try cut non existing node and expect not found
-        mockMvc.perform(post(STUDIES_URL +
-                        "/{studyUuid}/tree/nodes?nodeToCutUuid={nodeUuid}&referenceNodeUuid={referenceNodeUuid}&insertMode={insertMode}",
-                study1Uuid, UUID.randomUUID(), node1.getId(), InsertMode.AFTER)
-                .header(USER_ID_HEADER, "userId"))
-                .andExpect(status().isNotFound());
-
-        //try to cut to a non existing position and expect not found
-        mockMvc.perform(post(STUDIES_URL +
-                        "/{studyUuid}/tree/nodes?nodeToCutUuid={nodeUuid}&referenceNodeUuid={referenceNodeUuid}&insertMode={insertMode}",
-                study1Uuid, node1.getId(), UUID.randomUUID(), InsertMode.AFTER)
-                .header(USER_ID_HEADER, "userId"))
-                .andExpect(status().isNotFound());
-
-        //try to cut and paste to before the root node and expect forbidden
-        mockMvc.perform(post(STUDIES_URL +
-                        "/{studyUuid}/tree/nodes?nodeToCutUuid={nodeUuid}&referenceNodeUuid={referenceNodeUuid}&insertMode={insertMode}",
-                study1Uuid, node1.getId(), rootNode.getId(), InsertMode.BEFORE)
-                .header(USER_ID_HEADER, "userId"))
-                .andExpect(status().isForbidden());
-
-=======
->>>>>>> 686ef176
     }
 
     @Test
@@ -1545,21 +1520,21 @@
         mockMvc.perform(post(STUDIES_URL +
                         "/{studyUuid}/tree/nodes?nodeToCutUuid={nodeUuid}&referenceNodeUuid={referenceNodeUuid}&insertMode={insertMode}",
                 study1Uuid, UUID.randomUUID(), node1.getId(), InsertMode.AFTER)
-                .header("userId", "userId"))
+                .header(USER_ID_HEADER, "userId"))
                 .andExpect(status().isNotFound());
 
         //try to cut to a non existing position and expect not found
         mockMvc.perform(post(STUDIES_URL +
                         "/{studyUuid}/tree/nodes?nodeToCutUuid={nodeUuid}&referenceNodeUuid={referenceNodeUuid}&insertMode={insertMode}",
                 study1Uuid, node1.getId(), UUID.randomUUID(), InsertMode.AFTER)
-                .header("userId", "userId"))
+                .header(USER_ID_HEADER, "userId"))
                 .andExpect(status().isNotFound());
 
         //try to cut and paste to before the root node and expect forbidden
         mockMvc.perform(post(STUDIES_URL +
                         "/{studyUuid}/tree/nodes?nodeToCutUuid={nodeUuid}&referenceNodeUuid={referenceNodeUuid}&insertMode={insertMode}",
                 study1Uuid, node1.getId(), rootNode.getId(), InsertMode.BEFORE)
-                .header("userId", "userId"))
+                .header(USER_ID_HEADER, "userId"))
                 .andExpect(status().isForbidden());
 
         assertTrue(TestUtils.getRequestsDone(1, server).stream().anyMatch(r -> r.matches("/v1/groups/.*/modifications\\?errorOnGroupNotFound=(true|false)")));
