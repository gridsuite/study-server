/**
 * Copyright (c) 2022, RTE (http://www.rte-france.com)
 * This Source Code Form is subject to the terms of the Mozilla Public
 * License, v. 2.0. If a copy of the MPL was not distributed with this
 * file, You can obtain one at http://mozilla.org/MPL/2.0/.
 */

package org.gridsuite.study.server;

import com.fasterxml.jackson.core.type.TypeReference;
import com.fasterxml.jackson.databind.ObjectMapper;
import com.fasterxml.jackson.databind.ObjectWriter;
import com.powsybl.commons.exceptions.UncheckedInterruptedException;
import com.powsybl.loadflow.LoadFlowParameters;
import lombok.SneakyThrows;
import okhttp3.HttpUrl;
import okhttp3.mockwebserver.Dispatcher;
import okhttp3.mockwebserver.MockResponse;
import okhttp3.mockwebserver.MockWebServer;
import okhttp3.mockwebserver.RecordedRequest;
import org.gridsuite.study.server.dto.NodeReceiver;
import org.gridsuite.study.server.networkmodificationtree.dto.*;
import org.gridsuite.study.server.notification.NotificationService;
import org.gridsuite.study.server.repository.*;
import org.gridsuite.study.server.service.NetworkModificationTreeService;
import org.gridsuite.study.server.service.SensitivityAnalysisService;
import org.gridsuite.study.server.service.shortcircuit.ShortCircuitService;
import org.gridsuite.study.server.service.StudyService;
import org.gridsuite.study.server.service.shortcircuit.ShortcircuitAnalysisType;
import org.gridsuite.study.server.utils.TestUtils;
import org.gridsuite.study.server.utils.elasticsearch.DisableElasticsearch;
import org.jetbrains.annotations.NotNull;
import org.json.JSONObject;
import org.junit.After;
import org.junit.Before;
import org.junit.Test;
import org.junit.runner.RunWith;
import org.mockito.Mockito;
import org.slf4j.Logger;
import org.slf4j.LoggerFactory;
import org.springframework.beans.factory.annotation.Autowired;
import org.springframework.boot.test.autoconfigure.web.servlet.AutoConfigureMockMvc;
import org.springframework.boot.test.context.SpringBootTest;
import org.springframework.cloud.stream.binder.test.InputDestination;
import org.springframework.cloud.stream.binder.test.OutputDestination;
import org.springframework.http.MediaType;
import org.springframework.messaging.Message;
import org.springframework.messaging.support.MessageBuilder;
import org.springframework.test.context.junit4.SpringRunner;
import org.springframework.test.web.servlet.MockMvc;
import org.springframework.test.web.servlet.MvcResult;

import java.io.IOException;
import java.util.Collections;
import java.util.List;
import java.util.Objects;
import java.util.UUID;

import static org.gridsuite.study.server.StudyConstants.HEADER_RECEIVER;
import static org.gridsuite.study.server.notification.NotificationService.HEADER_UPDATE_TYPE;
import static org.junit.Assert.*;
import static org.mockito.ArgumentMatchers.any;
import static org.mockito.Mockito.doAnswer;
import static org.springframework.test.web.servlet.request.MockMvcRequestBuilders.*;
import static org.springframework.test.web.servlet.result.MockMvcResultMatchers.content;
import static org.springframework.test.web.servlet.result.MockMvcResultMatchers.status;

@RunWith(SpringRunner.class)
@AutoConfigureMockMvc
@SpringBootTest
@DisableElasticsearch
@ContextConfigurationWithTestChannel
public class ShortCircuitTest {

    private static final Logger LOGGER = LoggerFactory.getLogger(ShortCircuitTest.class);

    private static final String CASE_SHORT_CIRCUIT_UUID_STRING = "11a91c11-2c2d-83bb-b45f-20b83e4ef00c";

    private static final UUID CASE_SHORT_CIRCUIT_UUID = UUID.fromString(CASE_SHORT_CIRCUIT_UUID_STRING);

    private static final String NETWORK_UUID_STRING = "38400000-8cf0-11bd-b23e-10b96e4ef00d";

    private static final String SHORT_CIRCUIT_ANALYSIS_RESULT_UUID = "1b6cc22c-3f33-11ed-b878-0242ac120002";

    private static final String SHORT_CIRCUIT_ANALYSIS_ERROR_RESULT_UUID = "25222222-9994-4e55-8ec7-07ea965d24eb";

    private static final String SHORT_CIRCUIT_ANALYSIS_OTHER_NODE_RESULT_UUID = "11131111-8594-4e55-8ef7-07ea965d24eb";

    public static final String SHORT_CIRCUIT_PARAMETERS_JSON = "{\"version\":\"1.1\",\"withLimitViolations\":true,\"withVoltageResult\":false,\"withFeederResult\":true,\"studyType\":\"TRANSIENT\",\"minVoltageDropProportionalThreshold\":20.0,\"withFortescueResult\":false}";
    public static final String SHORT_CIRCUIT_PARAMETERS_JSON2 = "{\"version\":\"1.1\",\"withLimitViolations\":false,\"withVoltageResult\":false,\"withFeederResult\":false,\"studyType\":\"SUB_TRANSIENT\",\"minVoltageDropProportionalThreshold\":1.0,\"withFortescueResult\":true}";

    private static final String SHORT_CIRCUIT_ANALYSIS_RESULT_JSON = "{\"version\":\"1.0\",\"faults\":[]";

    private static final String SHORT_CIRCUIT_ANALYSIS_STATUS_JSON = "{\"status\":\"COMPLETED\"}";
    private static final String VARIANT_ID = "variant_1";

    private static final String VARIANT_ID_2 = "variant_2";

    private static final String VARIANT_ID_3 = "variant_3";

    private static final long TIMEOUT = 1000;

    @Autowired
    private MockMvc mockMvc;

    private MockWebServer server;

    @Autowired
    private OutputDestination output;

    @Autowired
    private InputDestination input;

    @Autowired
    private ObjectMapper objectMapper;

    private ObjectWriter objectWriter;

    @Autowired
    private NetworkModificationTreeService networkModificationTreeService;

    @Autowired
    private ShortCircuitService shortCircuitService;

    @Autowired
    private StudyRepository studyRepository;

    //output destinations
    private final String studyUpdateDestination = "study.update";
    private final String shortCircuitAnalysisResultDestination = "shortcircuitanalysis.result";
    private final String shortCircuitAnalysisStoppedDestination = "shortcircuitanalysis.stopped";
    private final String shortCircuitAnalysisFailedDestination = "shortcircuitanalysis.failed";

    @Before
    public void setup() throws IOException {
        server = new MockWebServer();

        objectWriter = objectMapper.writer().withDefaultPrettyPrinter();

        // Start the server.
        server.start();

        // Ask the server for its URL. You'll need this to make HTTP requests.
        HttpUrl baseHttpUrl = server.url("");
        String baseUrl = baseHttpUrl.toString().substring(0, baseHttpUrl.toString().length() - 1);
        shortCircuitService.setShortCircuitServerBaseUri(baseUrl);

        String shortCircuitAnalysisResultUuidStr = objectMapper.writeValueAsString(SHORT_CIRCUIT_ANALYSIS_RESULT_UUID);

        String shortCircuitAnalysisErrorResultUuidStr = objectMapper.writeValueAsString(SHORT_CIRCUIT_ANALYSIS_ERROR_RESULT_UUID);

        final Dispatcher dispatcher = new Dispatcher() {
            @SneakyThrows
            @Override
            @NotNull
            public MockResponse dispatch(RecordedRequest request) {
                String path = Objects.requireNonNull(request.getPath());
                request.getBody();
                if (path.matches("/v1/networks/" + NETWORK_UUID_STRING + "/run-and-save\\?receiver=.*&reportUuid=.*&reporterId=.*&busId=BUS_TEST_ID&variantId=" + VARIANT_ID_2)) {
                    input.send(MessageBuilder.withPayload("")
                        .setHeader("resultUuid", SHORT_CIRCUIT_ANALYSIS_RESULT_UUID)
                        .setHeader("receiver", "%7B%22nodeUuid%22%3A%22" + request.getPath().split("%")[5].substring(4) + "%22%2C%22userId%22%3A%22userId%22%7D")
                        .setHeader("busId", "BUS_TEST_ID")
                        .build(), shortCircuitAnalysisResultDestination);
                    return new MockResponse().setResponseCode(200)
                        .setBody(shortCircuitAnalysisResultUuidStr)
                        .addHeader("Content-Type", "application/json; charset=utf-8");
                } else if (path.matches("/v1/networks/" + NETWORK_UUID_STRING + "/run-and-save\\?receiver=.*&reportUuid=.*&reporterId=.*&variantId=" + VARIANT_ID_2)) {
                    input.send(MessageBuilder.withPayload("")
                            .setHeader("resultUuid", SHORT_CIRCUIT_ANALYSIS_RESULT_UUID)
                            .setHeader("receiver", "%7B%22nodeUuid%22%3A%22" + request.getPath().split("%")[5].substring(4) + "%22%2C%22userId%22%3A%22userId%22%7D")
                            .build(), shortCircuitAnalysisResultDestination);
                    return new MockResponse().setResponseCode(200)
                            .setBody(shortCircuitAnalysisResultUuidStr)
                            .addHeader("Content-Type", "application/json; charset=utf-8");
                } else if (path.matches("/v1/networks/" + NETWORK_UUID_STRING + "/run-and-save\\?receiver=.*&reportUuid=.*&reporterId=.*&variantId=" + VARIANT_ID)) {
                    input.send(MessageBuilder.withPayload("")
                            .setHeader("receiver", "%7B%22nodeUuid%22%3A%22" + request.getPath().split("%")[5].substring(4) + "%22%2C%22userId%22%3A%22userId%22%7D")
                            .build(), shortCircuitAnalysisFailedDestination);
                    return new MockResponse().setResponseCode(200)
                            .setBody(shortCircuitAnalysisErrorResultUuidStr)
                            .addHeader("Content-Type", "application/json; charset=utf-8");
                } else if (path.matches("/v1/results/" + SHORT_CIRCUIT_ANALYSIS_RESULT_UUID + "\\?mode=WITH_LIMIT_VIOLATIONS")) {
                    return new MockResponse().setResponseCode(200).setBody(SHORT_CIRCUIT_ANALYSIS_RESULT_JSON)
                            .addHeader("Content-Type", "application/json; charset=utf-8");
<<<<<<< HEAD
                } else if (path.matches("/v1/results/" + SHORT_CIRCUIT_ANALYSIS_RESULT_UUID + "\\?mode=FULL")) {
                    return new MockResponse().setResponseCode(200).setBody(SHORT_CIRCUIT_ANALYSIS_RESULT_JSON)
                        .addHeader("Content-Type", "application/json; charset=utf-8");
                } else if (path.matches("/v1/results/" + SHORT_CIRCUIT_ANALYSIS_RESULT_UUID + "/fault_results/paged" + "\\?mode=WITH_LIMIT_VIOLATIONS&page=0&size=20")) {
=======
                } else if (path.matches("/v1/results/" + SHORT_CIRCUIT_ANALYSIS_RESULT_UUID + "/fault_results/paged" + "\\?mode=WITH_LIMIT_VIOLATIONS&page=0&size=20&sort=id,DESC")) {
>>>>>>> fab106e7
                    return new MockResponse().setResponseCode(200).setBody(SHORT_CIRCUIT_ANALYSIS_RESULT_JSON)
                            .addHeader("Content-Type", "application/json; charset=utf-8");
                } else if (path.matches("/v1/results/" + SHORT_CIRCUIT_ANALYSIS_RESULT_UUID + "/status")) {
                    return new MockResponse().setResponseCode(200).setBody(SHORT_CIRCUIT_ANALYSIS_STATUS_JSON)
                            .addHeader("Content-Type", "application/json; charset=utf-8");
                } else if (path.matches("/v1/results/" + SHORT_CIRCUIT_ANALYSIS_RESULT_UUID + "/stop.*")
                        || path.matches("/v1/results/" + SHORT_CIRCUIT_ANALYSIS_OTHER_NODE_RESULT_UUID + "/stop.*")) {
                    String resultUuid = path.matches(".*variantId=" + VARIANT_ID_2 + ".*") ? SHORT_CIRCUIT_ANALYSIS_OTHER_NODE_RESULT_UUID : SHORT_CIRCUIT_ANALYSIS_RESULT_UUID;
                    input.send(MessageBuilder.withPayload("")
                            .setHeader("resultUuid", resultUuid)
                            .setHeader("receiver", "%7B%22nodeUuid%22%3A%22" + request.getPath().split("%")[5].substring(4) + "%22%2C%22userId%22%3A%22userId%22%7D")
                            .build(), shortCircuitAnalysisStoppedDestination);
                    return new MockResponse().setResponseCode(200)
                            .addHeader("Content-Type", "application/json; charset=utf-8");
                } else {
                    LOGGER.error("Unhandled method+path: " + request.getMethod() + " " + request.getPath());
                    return new MockResponse().setResponseCode(418).setBody("Unhandled method+path: " + request.getMethod() + " " + request.getPath());
                }
            }

        };

        server.setDispatcher(dispatcher);
    }

    @Test
    public void testShortCircuitAnalysisParameters() throws Exception {
        //insert a study
        StudyEntity studyEntity = insertDummyStudy(UUID.fromString(NETWORK_UUID_STRING), UUID.fromString(CASE_SHORT_CIRCUIT_UUID_STRING));
        UUID studyNameUserIdUuid = studyEntity.getId();

        //get default ShortCircuitParameters
        mockMvc.perform(get("/v1/studies/{studyUuid}/short-circuit-analysis/parameters", studyNameUserIdUuid)).andExpectAll(
                status().isOk(),
                content().string(SHORT_CIRCUIT_PARAMETERS_JSON));

        //setting short-circuit analysis Parameters
        //passing self made json because shortCircuitParameter serializer removes the parameters with default value
        String shortCircuitParameterBodyJson = "{\n" +
                "  \"version\" : \"1.1\",\n" +
                "  \"studyType\" : \"SUB_TRANSIENT\",\n" +
                "  \"minVoltageDropProportionalThreshold\" : 1.0,\n" +
                "  \"withVoltageResult\" : false,\n" +
                "  \"withFeederResult\" : false,\n" +
                "  \"withLimitViolations\" : false,\n" +
                "  \"withFortescueResult\": true\n" +
                "}";
        mockMvc.perform(
                post("/v1/studies/{studyUuid}/short-circuit-analysis/parameters", studyNameUserIdUuid)
                        .header("userId", "userId")
                        .contentType(MediaType.APPLICATION_JSON)
                        .content(shortCircuitParameterBodyJson)).andExpect(
                status().isOk());

        //getting set values
        mockMvc.perform(get("/v1/studies/{studyUuid}/short-circuit-analysis/parameters", studyNameUserIdUuid)).andExpectAll(
                status().isOk(),
                content().string(SHORT_CIRCUIT_PARAMETERS_JSON2));
    }

    @Test
    public void testShortCircuit() throws Exception {
        MvcResult mvcResult;
        String resultAsString;
        //insert a study
        StudyEntity studyEntity = insertDummyStudy(UUID.fromString(NETWORK_UUID_STRING), CASE_SHORT_CIRCUIT_UUID);
        UUID studyNameUserIdUuid = studyEntity.getId();
        UUID rootNodeUuid = getRootNode(studyNameUserIdUuid).getId();
        NetworkModificationNode modificationNode1 = createNetworkModificationNode(studyNameUserIdUuid, rootNodeUuid,
                UUID.randomUUID(), VARIANT_ID, "node 1");
        UUID modificationNode1Uuid = modificationNode1.getId();

        NetworkModificationNode modificationNode2 = createNetworkModificationNode(studyNameUserIdUuid,
                modificationNode1Uuid, UUID.randomUUID(), VARIANT_ID, "node 2");
        UUID modificationNode2Uuid = modificationNode2.getId();

        NetworkModificationNode modificationNode3 = createNetworkModificationNode(studyNameUserIdUuid,
                modificationNode2Uuid, UUID.randomUUID(), VARIANT_ID_2, "node 3");
        UUID modificationNode3Uuid = modificationNode3.getId();

        NetworkModificationNode modificationNode4 = createNetworkModificationNode(studyNameUserIdUuid,
                modificationNode3Uuid, UUID.randomUUID(), VARIANT_ID_3, "node 4");
        UUID modificationNode4Uuid = modificationNode4.getId();

        UUID unknownModificationNodeUuid = UUID.randomUUID();

        // run a short circuit analysis on root node (not allowed)
        mockMvc.perform(put("/v1/studies/{studyUuid}/nodes/{nodeUuid}/shortcircuit/run", studyNameUserIdUuid, rootNodeUuid)
                        .header("userId", "userId"))
                .andExpect(status().isForbidden());

        //run a short circuit analysis
        mvcResult = mockMvc.perform(put("/v1/studies/{studyUuid}/nodes/{nodeUuid}/shortcircuit/run", studyNameUserIdUuid, modificationNode3Uuid)
                        .header("userId", "userId"))
                .andExpect(status().isOk())
                .andReturn();

        checkUpdateModelStatusMessagesReceived(studyNameUserIdUuid, NotificationService.UPDATE_TYPE_SHORT_CIRCUIT_STATUS);

        checkUpdateModelStatusMessagesReceived(studyNameUserIdUuid, NotificationService.UPDATE_TYPE_SHORT_CIRCUIT_RESULT);

        checkUpdateModelStatusMessagesReceived(studyNameUserIdUuid, NotificationService.UPDATE_TYPE_SHORT_CIRCUIT_STATUS);

        assertTrue(TestUtils.getRequestsDone(1, server).stream().anyMatch(r -> r.matches("/v1/networks/" + NETWORK_UUID_STRING + "/run-and-save\\?receiver=.*&reportUuid=.*&reporterId=.*&variantId=" + VARIANT_ID_2)));

        resultAsString = mvcResult.getResponse().getContentAsString();
        UUID uuidResponse = objectMapper.readValue(resultAsString, UUID.class);
        assertEquals(uuidResponse, UUID.fromString(SHORT_CIRCUIT_ANALYSIS_RESULT_UUID));

        // get short circuit result
        mockMvc.perform(get("/v1/studies/{studyUuid}/nodes/{nodeUuid}/shortcircuit/result", studyNameUserIdUuid, modificationNode3Uuid)).andExpectAll(
                status().isOk(),
                content().string(SHORT_CIRCUIT_ANALYSIS_RESULT_JSON));

        assertTrue(TestUtils.getRequestsDone(1, server).stream().anyMatch(r -> r.matches("/v1/results/" + SHORT_CIRCUIT_ANALYSIS_RESULT_UUID + "\\?mode=WITH_LIMIT_VIOLATIONS")));

        // get short circuit result but with unknown node
        mockMvc.perform(get("/v1/studies/{studyUuid}/nodes/{nodeUuid}/shortcircuit/result", studyNameUserIdUuid, unknownModificationNodeUuid)).andExpect(
                status().isNoContent());

        assertTrue(TestUtils.getRequestsDone(0, server).isEmpty());

        // get short circuit status
        mockMvc.perform(get("/v1/studies/{studyUuid}/nodes/{nodeUuid}/shortcircuit/status", studyNameUserIdUuid, modificationNode3Uuid)).andExpectAll(
                status().isOk(),
                content().string(SHORT_CIRCUIT_ANALYSIS_STATUS_JSON));

        assertTrue(TestUtils.getRequestsDone(1, server).stream().anyMatch(r -> r.matches("/v1/results/" + SHORT_CIRCUIT_ANALYSIS_RESULT_UUID + "/status")));

        // stop short circuit analysis
        mockMvc.perform(put("/v1/studies/{studyUuid}/nodes/{nodeUuid}/shortcircuit/stop", studyNameUserIdUuid, modificationNode3Uuid)).andExpect(status().isOk());

        checkUpdateModelStatusMessagesReceived(studyNameUserIdUuid, NotificationService.UPDATE_TYPE_SHORT_CIRCUIT_STATUS, NotificationService.UPDATE_TYPE_SHORT_CIRCUIT_RESULT);

        assertTrue(TestUtils.getRequestsDone(1, server).stream().anyMatch(r -> r.matches("/v1/results/" + SHORT_CIRCUIT_ANALYSIS_RESULT_UUID + "/stop\\?receiver=.*nodeUuid.*")));

        // short circuit analysis failed
        mvcResult = mockMvc.perform(put("/v1/studies/{studyUuid}/nodes/{nodeUuid}/shortcircuit/run", studyNameUserIdUuid, modificationNode2Uuid)
                        .header("userId", "userId"))
                .andExpect(status().isOk()).andReturn();
        resultAsString = mvcResult.getResponse().getContentAsString();
        uuidResponse = objectMapper.readValue(resultAsString, UUID.class);

        assertEquals(SHORT_CIRCUIT_ANALYSIS_ERROR_RESULT_UUID, uuidResponse.toString());

        checkUpdateModelStatusMessagesReceived(studyNameUserIdUuid, NotificationService.UPDATE_TYPE_SHORT_CIRCUIT_FAILED);

        checkUpdateModelStatusMessagesReceived(studyNameUserIdUuid, NotificationService.UPDATE_TYPE_SHORT_CIRCUIT_STATUS);

        assertTrue(TestUtils.getRequestsDone(1, server).stream().anyMatch(r -> r.matches("/v1/networks/" + NETWORK_UUID_STRING + "/run-and-save\\?receiver=.*&reportUuid=.*&reporterId=.*&variantId=" + VARIANT_ID)));
    }

    @Test
    public void testPagedShortCircuit() throws Exception {
        MvcResult mvcResult;
        String resultAsString;
        //insert a study
        StudyEntity studyEntity = insertDummyStudy(UUID.fromString(NETWORK_UUID_STRING), CASE_SHORT_CIRCUIT_UUID);
        UUID studyNameUserIdUuid = studyEntity.getId();
        UUID rootNodeUuid = getRootNode(studyNameUserIdUuid).getId();
        NetworkModificationNode modificationNode1 = createNetworkModificationNode(studyNameUserIdUuid, rootNodeUuid,
                UUID.randomUUID(), VARIANT_ID_2, "node 1");
        UUID modificationNode1Uuid = modificationNode1.getId();

        UUID unknownModificationNodeUuid = UUID.randomUUID();

        //run a short circuit analysis
        mvcResult = mockMvc.perform(put("/v1/studies/{studyUuid}/nodes/{nodeUuid}/shortcircuit/run", studyNameUserIdUuid, modificationNode1Uuid)
                        .header("userId", "userId"))
                .andExpect(status().isOk())
                .andReturn();

        checkUpdateModelStatusMessagesReceived(studyNameUserIdUuid, NotificationService.UPDATE_TYPE_SHORT_CIRCUIT_STATUS);

        checkUpdateModelStatusMessagesReceived(studyNameUserIdUuid, NotificationService.UPDATE_TYPE_SHORT_CIRCUIT_RESULT);

        checkUpdateModelStatusMessagesReceived(studyNameUserIdUuid, NotificationService.UPDATE_TYPE_SHORT_CIRCUIT_STATUS);

        assertTrue(TestUtils.getRequestsDone(1, server).stream().anyMatch(r -> r.matches("/v1/networks/" + NETWORK_UUID_STRING + "/run-and-save\\?receiver=.*&reportUuid=.*&reporterId=.*&variantId=" + VARIANT_ID_2)));

        resultAsString = mvcResult.getResponse().getContentAsString();
        UUID uuidResponse = objectMapper.readValue(resultAsString, UUID.class);
        assertEquals(uuidResponse, UUID.fromString(SHORT_CIRCUIT_ANALYSIS_RESULT_UUID));

        // get short circuit result with pagination
        mockMvc.perform(get("/v1/studies/{studyUuid}/nodes/{nodeUuid}/shortcircuit/results/fault_results/paged?page=0&size=20&sort=id,DESC", studyNameUserIdUuid, modificationNode1Uuid)).andExpectAll(
                status().isOk(),
                content().string(SHORT_CIRCUIT_ANALYSIS_RESULT_JSON));

        assertTrue(TestUtils.getRequestsDone(1, server).stream().anyMatch(r -> r.matches("/v1/results/" + SHORT_CIRCUIT_ANALYSIS_RESULT_UUID + "/fault_results/paged\\?mode=WITH_LIMIT_VIOLATIONS&page=0&size=20&sort=id,DESC")));

        // get short circuit result with pagination but with unknown node
        mockMvc.perform(get("/v1/studies/{studyUuid}/nodes/{nodeUuid}/shortcircuit/results/fault_results/paged?page=0&size=20", studyNameUserIdUuid, unknownModificationNodeUuid)).andExpect(
                status().isNoContent());

        assertTrue(TestUtils.getRequestsDone(0, server).isEmpty());

        // get short circuit status
        mockMvc.perform(get("/v1/studies/{studyUuid}/nodes/{nodeUuid}/shortcircuit/status", studyNameUserIdUuid, modificationNode1Uuid)).andExpectAll(
                status().isOk(),
                content().string(SHORT_CIRCUIT_ANALYSIS_STATUS_JSON));

        assertTrue(TestUtils.getRequestsDone(1, server).stream().anyMatch(r -> r.matches("/v1/results/" + SHORT_CIRCUIT_ANALYSIS_RESULT_UUID + "/status")));

        // stop short circuit analysis
        mockMvc.perform(put("/v1/studies/{studyUuid}/nodes/{nodeUuid}/shortcircuit/stop", studyNameUserIdUuid, modificationNode1Uuid)).andExpect(status().isOk());

        checkUpdateModelStatusMessagesReceived(studyNameUserIdUuid, NotificationService.UPDATE_TYPE_SHORT_CIRCUIT_STATUS, NotificationService.UPDATE_TYPE_SHORT_CIRCUIT_RESULT);

        assertTrue(TestUtils.getRequestsDone(1, server).stream().anyMatch(r -> r.matches("/v1/results/" + SHORT_CIRCUIT_ANALYSIS_RESULT_UUID + "/stop\\?receiver=.*nodeUuid.*")));
    }

    @Test
    public void testOneBusShortCircuit() throws Exception {
        MvcResult mvcResult;
        String resultAsString;
        //insert a study
        StudyEntity studyEntity = insertDummyStudy(UUID.fromString(NETWORK_UUID_STRING), CASE_SHORT_CIRCUIT_UUID);
        UUID studyNameUserIdUuid = studyEntity.getId();
        UUID rootNodeUuid = getRootNode(studyNameUserIdUuid).getId();
        NetworkModificationNode modificationNode1 = createNetworkModificationNode(studyNameUserIdUuid, rootNodeUuid,
            UUID.randomUUID(), VARIANT_ID, "node 1");
        UUID modificationNode1Uuid = modificationNode1.getId();

        NetworkModificationNode modificationNode2 = createNetworkModificationNode(studyNameUserIdUuid,
            modificationNode1Uuid, UUID.randomUUID(), VARIANT_ID, "node 2");
        UUID modificationNode2Uuid = modificationNode2.getId();

        NetworkModificationNode modificationNode3 = createNetworkModificationNode(studyNameUserIdUuid,
            modificationNode2Uuid, UUID.randomUUID(), VARIANT_ID_2, "node 3");
        UUID modificationNode3Uuid = modificationNode3.getId();

        NetworkModificationNode modificationNode4 = createNetworkModificationNode(studyNameUserIdUuid,
            modificationNode3Uuid, UUID.randomUUID(), VARIANT_ID_3, "node 4");

        // run a one bus short circuit analysis on root node (not allowed)
        mockMvc.perform(put("/v1/studies/{studyUuid}/nodes/{nodeUuid}/shortcircuit/run", studyNameUserIdUuid, rootNodeUuid)
                .param("busId", "BUS_TEST_ID")
                .header("userId", "userId"))
            .andExpect(status().isForbidden());

        //run a one bus short circuit analysis
        mvcResult = mockMvc.perform(put("/v1/studies/{studyUuid}/nodes/{nodeUuid}/shortcircuit/run", studyNameUserIdUuid, modificationNode3Uuid)
                .param("busId", "BUS_TEST_ID")
                .header("userId", "userId"))
            .andExpect(status().isOk())
            .andReturn();

        checkUpdateModelStatusMessagesReceived(studyNameUserIdUuid, NotificationService.UPDATE_TYPE_ONE_BUS_SHORT_CIRCUIT_STATUS);

        checkUpdateModelStatusMessagesReceived(studyNameUserIdUuid, NotificationService.UPDATE_TYPE_ONE_BUS_SHORT_CIRCUIT_RESULT);

        checkUpdateModelStatusMessagesReceived(studyNameUserIdUuid, NotificationService.UPDATE_TYPE_ONE_BUS_SHORT_CIRCUIT_STATUS);

        assertTrue(TestUtils.getRequestsDone(1, server).stream().anyMatch(r -> r.matches("/v1/networks/" + NETWORK_UUID_STRING + "/run-and-save\\?receiver=.*&reportUuid=.*&reporterId=.*&variantId=" + VARIANT_ID_2)));

        resultAsString = mvcResult.getResponse().getContentAsString();
        UUID uuidResponse = objectMapper.readValue(resultAsString, UUID.class);
        assertEquals(uuidResponse, UUID.fromString(SHORT_CIRCUIT_ANALYSIS_RESULT_UUID));

        // get one bus short circuit result
        mockMvc.perform(get("/v1/studies/{studyUuid}/nodes/{nodeUuid}/shortcircuit/result", studyNameUserIdUuid, modificationNode3Uuid)
            .param("type", ShortcircuitAnalysisType.ONE_BUS.name()))
            .andExpectAll(
                status().isOk(),
                content().string(SHORT_CIRCUIT_ANALYSIS_RESULT_JSON)
            );

        assertTrue(TestUtils.getRequestsDone(1, server).stream().anyMatch(r -> r.matches("/v1/results/" + SHORT_CIRCUIT_ANALYSIS_RESULT_UUID + "\\?mode=FULL")));

        // get one bus short circuit status
        mockMvc.perform(get("/v1/studies/{studyUuid}/nodes/{nodeUuid}/shortcircuit/status", studyNameUserIdUuid, modificationNode3Uuid)
            .param("type", ShortcircuitAnalysisType.ONE_BUS.name()))
            .andExpectAll(
                status().isOk(),
                content().string(SHORT_CIRCUIT_ANALYSIS_STATUS_JSON)
            );

        assertTrue(TestUtils.getRequestsDone(1, server).stream().anyMatch(r -> r.matches("/v1/results/" + SHORT_CIRCUIT_ANALYSIS_RESULT_UUID + "/status")));
    }

    @Test
    @SneakyThrows
    public void testResetUuidResultWhenSCFailed() {
        UUID resultUuid = UUID.randomUUID();
        StudyEntity studyEntity = insertDummyStudy(UUID.randomUUID(), UUID.randomUUID());
        RootNode rootNode = networkModificationTreeService.getStudyTree(studyEntity.getId());
        NetworkModificationNode modificationNode = createNetworkModificationNode(studyEntity.getId(), rootNode.getId(), UUID.randomUUID(), VARIANT_ID, "node 1");
        String resultUuidJson = objectMapper.writeValueAsString(new NodeReceiver(modificationNode.getId()));

        // Set an uuid result in the database
        networkModificationTreeService.updateShortCircuitAnalysisResultUuid(modificationNode.getId(), resultUuid);
        assertTrue(networkModificationTreeService.getShortCircuitAnalysisResultUuid(modificationNode.getId(), ShortcircuitAnalysisType.ALL_BUSES).isPresent());
        assertEquals(resultUuid, networkModificationTreeService.getShortCircuitAnalysisResultUuid(modificationNode.getId(), ShortcircuitAnalysisType.ALL_BUSES).get());

        StudyService studyService = Mockito.mock(StudyService.class);
        doAnswer(invocation -> {
            input.send(MessageBuilder.withPayload("").setHeader(HEADER_RECEIVER, resultUuidJson).build(), shortCircuitAnalysisFailedDestination);
            return resultUuid;
        }).when(studyService).runShortCircuit(any(), any(), any());
        studyService.runShortCircuit(studyEntity.getId(), modificationNode.getId(), "");

        // Test reset uuid result in the database
        assertTrue(networkModificationTreeService.getShortCircuitAnalysisResultUuid(modificationNode.getId(), ShortcircuitAnalysisType.ALL_BUSES).isEmpty());

        Message<byte[]> message = output.receive(TIMEOUT, studyUpdateDestination);
        assertEquals(studyEntity.getId(), message.getHeaders().get(NotificationService.HEADER_STUDY_UUID));
        String updateType = (String) message.getHeaders().get(NotificationService.HEADER_UPDATE_TYPE);
        assertEquals(NotificationService.UPDATE_TYPE_SHORT_CIRCUIT_FAILED, updateType);
    }

    private void checkUpdateModelStatusMessagesReceived(UUID studyUuid, String updateTypeToCheck) {
        checkUpdateModelStatusMessagesReceived(studyUuid, updateTypeToCheck, null);
    }

    private void checkUpdateModelStatusMessagesReceived(UUID studyUuid, String updateTypeToCheck, String otherUpdateTypeToCheck) {
        Message<byte[]> shortCircuitAnalysisStatusMessage = output.receive(TIMEOUT, studyUpdateDestination);
        assertEquals(studyUuid, shortCircuitAnalysisStatusMessage.getHeaders().get(NotificationService.HEADER_STUDY_UUID));
        String updateType = (String) shortCircuitAnalysisStatusMessage.getHeaders().get(HEADER_UPDATE_TYPE);
        if (otherUpdateTypeToCheck == null) {
            assertEquals(updateTypeToCheck, updateType);
        } else {
            assertTrue(updateType.equals(updateTypeToCheck) || updateType.equals(otherUpdateTypeToCheck));
        }
    }

    @Test
    public void testNoResult() throws Exception {
        //insert a study
        StudyEntity studyEntity = insertDummyStudy(UUID.fromString(NETWORK_UUID_STRING), CASE_SHORT_CIRCUIT_UUID);
        UUID studyNameUserIdUuid = studyEntity.getId();
        UUID rootNodeUuid = getRootNode(studyNameUserIdUuid).getId();
        NetworkModificationNode modificationNode1 = createNetworkModificationNode(studyNameUserIdUuid, rootNodeUuid,
                UUID.randomUUID(), VARIANT_ID, "node 1");
        UUID modificationNode1Uuid = modificationNode1.getId();

        // No short circuit result
        mockMvc.perform(get("/v1/studies/{studyUuid}/nodes/{nodeUuid}/shortcircuit/result", studyNameUserIdUuid, modificationNode1Uuid)).andExpectAll(
                status().isNoContent());

        // No one bus short circuit result
        mockMvc.perform(get("/v1/studies/{studyUuid}/nodes/{nodeUuid}/shortcircuit/result", studyNameUserIdUuid, modificationNode1Uuid)
                    .param("type", ShortcircuitAnalysisType.ONE_BUS.name()))
                .andExpectAll(status().isNoContent());

        // No short circuit status
        mockMvc.perform(get("/v1/studies/{studyUuid}/nodes/{nodeUuid}/shortcircuit/status", studyNameUserIdUuid, modificationNode1Uuid)).andExpectAll(
                status().isNoContent());

        // stop non existing short circuit analysis
        mockMvc.perform(put("/v1/studies/{studyUuid}/nodes/{nodeUuid}/shortcircuit/stop", studyNameUserIdUuid, modificationNode1Uuid)).andExpect(status().isOk());
    }

    private StudyEntity insertDummyStudy(UUID networkUuid, UUID caseUuid) {
        LoadFlowParametersEntity defaultLoadflowParametersEntity = LoadFlowParametersEntity.builder()
                .voltageInitMode(LoadFlowParameters.VoltageInitMode.UNIFORM_VALUES)
                .balanceType(LoadFlowParameters.BalanceType.PROPORTIONAL_TO_GENERATION_P_MAX)
                .connectedComponentMode(LoadFlowParameters.ConnectedComponentMode.MAIN)
                .readSlackBus(true)
                .distributedSlack(true)
                .dcUseTransformerRatio(true)
                .hvdcAcEmulation(true)
                .build();
        ShortCircuitParametersEntity defaultShortCircuitParametersEntity = ShortCircuitService.toEntity(ShortCircuitService.getDefaultShortCircuitParameters());
        SensitivityAnalysisParametersEntity defaultSensitivityAnalysisParametersEntity = SensitivityAnalysisService.toEntity(SensitivityAnalysisService.getDefaultSensitivityAnalysisParametersValues());
        StudyEntity studyEntity = TestUtils.createDummyStudy(networkUuid, caseUuid, "", "defaultLoadflowProvider",
                defaultLoadflowParametersEntity, defaultShortCircuitParametersEntity, null, defaultSensitivityAnalysisParametersEntity);
        var study = studyRepository.save(studyEntity);
        networkModificationTreeService.createRoot(studyEntity, null);
        return study;
    }

    private RootNode getRootNode(UUID study) throws Exception {
        return objectMapper.readValue(mockMvc.perform(get("/v1/studies/{uuid}/tree", study))
                .andExpect(status().isOk())
                .andReturn()
                .getResponse()
                .getContentAsString(), new TypeReference<>() { });
    }

    private NetworkModificationNode createNetworkModificationNode(UUID studyUuid, UUID parentNodeUuid,
                                                                  UUID modificationGroupUuid, String variantId, String nodeName) throws Exception {
        return createNetworkModificationNode(studyUuid, parentNodeUuid,
                modificationGroupUuid, variantId, nodeName, BuildStatus.NOT_BUILT);
    }

    private NetworkModificationNode createNetworkModificationNode(UUID studyUuid, UUID parentNodeUuid,
                                                                  UUID modificationGroupUuid, String variantId, String nodeName, BuildStatus buildStatus) throws Exception {
        NetworkModificationNode modificationNode = NetworkModificationNode.builder().name(nodeName)
                .description("description").modificationGroupUuid(modificationGroupUuid).variantId(variantId)
                .nodeBuildStatus(NodeBuildStatus.from(buildStatus))
                .children(Collections.emptyList()).build();

        // Only for tests
        String mnBodyJson = objectWriter.writeValueAsString(modificationNode);
        JSONObject jsonObject = new JSONObject(mnBodyJson);
        jsonObject.put("variantId", variantId);
        jsonObject.put("modificationGroupUuid", modificationGroupUuid);
        mnBodyJson = jsonObject.toString();

        mockMvc.perform(post("/v1/studies/{studyUuid}/tree/nodes/{id}", studyUuid, parentNodeUuid).content(mnBodyJson).contentType(MediaType.APPLICATION_JSON).header("userId", "userId"))
                .andExpect(status().isOk());
        var mess = output.receive(TIMEOUT, studyUpdateDestination);
        assertNotNull(mess);
        modificationNode.setId(UUID.fromString(String.valueOf(mess.getHeaders().get(NotificationService.HEADER_NEW_NODE))));
        assertEquals(InsertMode.CHILD.name(), mess.getHeaders().get(NotificationService.HEADER_INSERT_MODE));
        return modificationNode;
    }

    private void cleanDB() {
        studyRepository.findAll().forEach(s -> networkModificationTreeService.doDeleteTree(s.getId()));
        studyRepository.deleteAll();
    }

    @After
    public void tearDown() {
        List<String> destinations = List.of(studyUpdateDestination, shortCircuitAnalysisResultDestination, shortCircuitAnalysisStoppedDestination, shortCircuitAnalysisFailedDestination);

        cleanDB();

        TestUtils.assertQueuesEmptyThenClear(destinations, output);

        try {
            TestUtils.assertServerRequestsEmptyThenShutdown(server);
        } catch (UncheckedInterruptedException e) {
            LOGGER.error("Error while attempting to get the request done : ", e);
        } catch (IOException e) {
            // Ignoring
        }
    }
}<|MERGE_RESOLUTION|>--- conflicted
+++ resolved
@@ -183,14 +183,10 @@
                 } else if (path.matches("/v1/results/" + SHORT_CIRCUIT_ANALYSIS_RESULT_UUID + "\\?mode=WITH_LIMIT_VIOLATIONS")) {
                     return new MockResponse().setResponseCode(200).setBody(SHORT_CIRCUIT_ANALYSIS_RESULT_JSON)
                             .addHeader("Content-Type", "application/json; charset=utf-8");
-<<<<<<< HEAD
                 } else if (path.matches("/v1/results/" + SHORT_CIRCUIT_ANALYSIS_RESULT_UUID + "\\?mode=FULL")) {
                     return new MockResponse().setResponseCode(200).setBody(SHORT_CIRCUIT_ANALYSIS_RESULT_JSON)
                         .addHeader("Content-Type", "application/json; charset=utf-8");
-                } else if (path.matches("/v1/results/" + SHORT_CIRCUIT_ANALYSIS_RESULT_UUID + "/fault_results/paged" + "\\?mode=WITH_LIMIT_VIOLATIONS&page=0&size=20")) {
-=======
                 } else if (path.matches("/v1/results/" + SHORT_CIRCUIT_ANALYSIS_RESULT_UUID + "/fault_results/paged" + "\\?mode=WITH_LIMIT_VIOLATIONS&page=0&size=20&sort=id,DESC")) {
->>>>>>> fab106e7
                     return new MockResponse().setResponseCode(200).setBody(SHORT_CIRCUIT_ANALYSIS_RESULT_JSON)
                             .addHeader("Content-Type", "application/json; charset=utf-8");
                 } else if (path.matches("/v1/results/" + SHORT_CIRCUIT_ANALYSIS_RESULT_UUID + "/status")) {
