/**
 * Copyright (c) 2022, RTE (http://www.rte-france.com)
 * This Source Code Form is subject to the terms of the Mozilla Public
 * License, v. 2.0. If a copy of the MPL was not distributed with this
 * file, You can obtain one at http://mozilla.org/MPL/2.0/.
 */
package org.gridsuite.study.server;

import com.fasterxml.jackson.core.JsonProcessingException;
import com.fasterxml.jackson.core.type.TypeReference;
import com.fasterxml.jackson.databind.ObjectMapper;
import com.fasterxml.jackson.databind.ObjectWriter;
import com.powsybl.commons.exceptions.UncheckedInterruptedException;
import lombok.SneakyThrows;
import mockwebserver3.Dispatcher;
import mockwebserver3.MockResponse;
import mockwebserver3.MockWebServer;
import mockwebserver3.RecordedRequest;
import mockwebserver3.junit5.internal.MockWebServerExtension;
import okhttp3.Headers;
import okhttp3.HttpUrl;
import org.assertj.core.api.WithAssertions;
import org.gridsuite.study.server.dto.ComputationType;
import org.gridsuite.study.server.dto.NodeReceiver;
import org.gridsuite.study.server.dto.RootNetworkNodeInfo;
import org.gridsuite.study.server.networkmodificationtree.dto.*;
import org.gridsuite.study.server.notification.NotificationService;
import org.gridsuite.study.server.repository.StudyEntity;
import org.gridsuite.study.server.repository.StudyRepository;
import org.gridsuite.study.server.repository.nonevacuatedenergy.NonEvacuatedEnergyParametersEntity;
import org.gridsuite.study.server.repository.rootnetwork.RootNetworkNodeInfoRepository;
import org.gridsuite.study.server.service.*;
import org.gridsuite.study.server.service.shortcircuit.ShortCircuitService;
import org.gridsuite.study.server.service.shortcircuit.ShortcircuitAnalysisType;
import org.gridsuite.study.server.utils.TestUtils;
import org.gridsuite.study.server.utils.elasticsearch.DisableElasticsearch;
import org.jetbrains.annotations.NotNull;
import org.json.JSONObject;
import org.junit.jupiter.api.AfterEach;
import org.junit.jupiter.api.BeforeEach;
import org.junit.jupiter.api.Test;
import org.junit.jupiter.api.extension.ExtendWith;
import org.mockito.Mockito;
import org.slf4j.Logger;
import org.slf4j.LoggerFactory;
import org.springframework.beans.factory.annotation.Autowired;
import org.springframework.boot.test.autoconfigure.web.servlet.AutoConfigureMockMvc;
import org.springframework.boot.test.context.SpringBootTest;
import org.springframework.cloud.stream.binder.test.InputDestination;
import org.springframework.cloud.stream.binder.test.OutputDestination;
import org.springframework.http.HttpHeaders;
import org.springframework.http.HttpStatus;
import org.springframework.http.HttpStatusCode;
import org.springframework.http.MediaType;
import org.springframework.messaging.Message;
import org.springframework.messaging.MessageHeaders;
import org.springframework.messaging.support.MessageBuilder;
import org.springframework.test.web.servlet.MockMvc;

import java.util.*;

import static org.gridsuite.study.server.StudyConstants.*;
import static org.gridsuite.study.server.notification.NotificationService.HEADER_UPDATE_TYPE;
import static org.gridsuite.study.server.notification.NotificationService.UPDATE_TYPE_COMPUTATION_PARAMETERS;
import static org.gridsuite.study.server.utils.TestUtils.getBinaryAsBuffer;
import static org.junit.jupiter.api.Assertions.*;
import static org.mockito.ArgumentMatchers.any;
import static org.mockito.ArgumentMatchers.anyBoolean;
import static org.mockito.Mockito.doAnswer;
import static org.springframework.test.web.servlet.request.MockMvcRequestBuilders.*;
import static org.springframework.test.web.servlet.result.MockMvcResultMatchers.content;
import static org.springframework.test.web.servlet.result.MockMvcResultMatchers.status;

@ExtendWith(MockWebServerExtension.class)
@AutoConfigureMockMvc
@SpringBootTest
@DisableElasticsearch
@ContextConfigurationWithTestChannel
class ShortCircuitTest implements WithAssertions {

    private static final Logger LOGGER = LoggerFactory.getLogger(ShortCircuitTest.class);

    private static final String CASE_SHORT_CIRCUIT_UUID_STRING = "11a91c11-2c2d-83bb-b45f-20b83e4ef00c";

    private static final String CASE_SHORT_CIRCUIT_UUID_STRING_NOT_FOUND = "22291c11-2c2d-83bb-b45f-20b83e4ef00c";

    private static final UUID CASE_SHORT_CIRCUIT_UUID = UUID.fromString(CASE_SHORT_CIRCUIT_UUID_STRING);

    private static final String NETWORK_UUID_STRING = "38400000-8cf0-11bd-b23e-10b96e4ef00d";

    private static final String NETWORK_UUID_STRING_NOT_FOUND = "48400000-8cf0-11bd-b23e-10b96e4ef33d";

    private static final String SHORT_CIRCUIT_ANALYSIS_RESULT_UUID = "1b6cc22c-3f33-11ed-b878-0242ac120002";

    private static final String SHORT_CIRCUIT_ANALYSIS_RESULT_UUID_NOT_FOUND = "2b6cc22c-3f33-11ed-b888-0242ac122222";

    private static final String SHORT_CIRCUIT_ANALYSIS_ERROR_RESULT_UUID = "25222222-9994-4e55-8ec7-07ea965d24eb";

    private static final String SHORT_CIRCUIT_ANALYSIS_OTHER_NODE_RESULT_UUID = "11131111-8594-4e55-8ef7-07ea965d24eb";

    private static final String SHORT_CIRCUIT_ANALYSIS_RESULT_JSON = "{\"version\":\"1.0\",\"faults\":[]}";

    private static final String CSV_HEADERS = "{csvHeaders}";

    private static final byte[] SHORT_CIRCUIT_ANALYSIS_CSV_RESULT = {0x00, 0x11};

    private static final String SHORT_CIRCUIT_ANALYSIS_STATUS_JSON = "{\"status\":\"COMPLETED\"}";

    private static final String SHORT_CIRCUIT_ANALYSIS_PROFILE_PARAMETERS_JSON = "{\"withLimitViolations\":\"true\",\"withFortescueResult\":\"false\",\"withFeederResult\":\"true\"}";
    private static final String SHORT_CIRCUIT_ANALYSIS_PARAMETERS_UUID_STRING = "0c0f1efd-bd22-4a75-83d3-9e530245c7f4";
    private static final UUID SHORT_CIRCUIT_ANALYSIS_PARAMETERS_UUID = UUID.fromString(SHORT_CIRCUIT_ANALYSIS_PARAMETERS_UUID_STRING);
    private static final String NO_PROFILE_USER_ID = "noProfileUser";
    private static final String NO_PARAMS_IN_PROFILE_USER_ID = "noParamInProfileUser";
    private static final String INVALID_PARAMS_IN_PROFILE_USER_ID = "invalidParamInProfileUser";
    private static final String PROFILE_SHORT_CIRCUIT_ANALYSIS_INVALID_PARAMETERS_UUID_STRING = "f09f5282-8e34-48b5-b66e-7ef9f3f36c4f";
    private static final String VALID_PARAMS_IN_PROFILE_USER_ID = "validParamInProfileUser";
    private static final String PROFILE_SHORT_CIRCUIT_ANALYSIS_VALID_PARAMETERS_UUID_STRING = "1cec4a7b-ab7e-4d78-9dd7-ce73c5ef11d9";
    private static final String PROFILE_SHORT_CIRCUIT_ANALYSIS_DUPLICATED_PARAMETERS_UUID_STRING = "a4ce25e1-59a7-401d-abb1-04425fe24587";
    private static final String USER_PROFILE_NO_PARAMS_JSON = "{\"id\":\"97bb1890-a90c-43c3-a004-e631246d42d6\",\"name\":\"Profile No params\"}";
    private static final String USER_PROFILE_VALID_PARAMS_JSON = "{\"id\":\"97bb1890-a90c-43c3-a004-e631246d42d6\",\"name\":\"Profile with valid params\",\"shortcircuitParameterId\":\"" + PROFILE_SHORT_CIRCUIT_ANALYSIS_VALID_PARAMETERS_UUID_STRING + "\",\"allParametersLinksValid\":true}";
    private static final String USER_PROFILE_INVALID_PARAMS_JSON = "{\"id\":\"97bb1890-a90c-43c3-a004-e631246d42d6\",\"name\":\"Profile with broken params\",\"shortcircuitParameterId\":\"" + PROFILE_SHORT_CIRCUIT_ANALYSIS_INVALID_PARAMETERS_UUID_STRING + "\",\"allParametersLinksValid\":false}";
    private static final String DUPLICATED_PARAMS_JSON = "\"" + PROFILE_SHORT_CIRCUIT_ANALYSIS_DUPLICATED_PARAMETERS_UUID_STRING + "\"";

    private static final String VARIANT_ID = "variant_1";
    private static final String VARIANT_ID_2 = "variant_2";
    private static final String VARIANT_ID_3 = "variant_3";
    private static final String VARIANT_ID_4 = "variant_4";

    private static final long TIMEOUT = 1000;

    @Autowired
    private MockMvc mockMvc;

    @Autowired
    private OutputDestination output;

    @Autowired
    private InputDestination input;

    @Autowired
    private ObjectMapper objectMapper;

    private ObjectWriter objectWriter;

    @Autowired
    private NetworkModificationTreeService networkModificationTreeService;

    @Autowired
    private ShortCircuitService shortCircuitService;

    @Autowired
    private UserAdminService userAdminService;

    @Autowired
    private StudyRepository studyRepository;

    @Autowired
    private RootNetworkNodeInfoRepository rootNetworkNodeInfoRepository;

    @Autowired
    private ReportService reportService;

    @Autowired
    private RootNetworkNodeInfoService rootNetworkNodeInfoService;

    @Autowired
    private ConsumerService consumerService;

    //output destinations
    private final String studyUpdateDestination = "study.update";
    private final String elementUpdateDestination = "element.update";
    private final String shortCircuitAnalysisDebugDestination = "shortcircuitanalysis.debug";
    private final String shortCircuitAnalysisResultDestination = "shortcircuitanalysis.result";
    private final String shortCircuitAnalysisStoppedDestination = "shortcircuitanalysis.stopped";
    private final String shortCircuitAnalysisFailedDestination = "shortcircuitanalysis.run.dlx";
    @Autowired
    private StudyService studyService;
    @Autowired
    private TestUtils studyTestUtils;

    @BeforeEach
    void setup(final MockWebServer server) throws Exception {
        objectWriter = objectMapper.writer().withDefaultPrettyPrinter();

        // Ask the server for its URL. You'll need this to make HTTP requests.
        HttpUrl baseHttpUrl = server.url("");
        String baseUrl = baseHttpUrl.toString().substring(0, baseHttpUrl.toString().length() - 1);
        shortCircuitService.setShortCircuitServerBaseUri(baseUrl);
        reportService.setReportServerBaseUri(baseUrl);
        userAdminService.setUserAdminServerBaseUri(baseUrl);

        String shortCircuitAnalysisResultUuidStr = objectMapper.writeValueAsString(SHORT_CIRCUIT_ANALYSIS_RESULT_UUID);
        String shortCircuitAnalysisResultNotFoundUuidStr = objectMapper.writeValueAsString(SHORT_CIRCUIT_ANALYSIS_RESULT_UUID_NOT_FOUND);
        String shortCircuitAnalysisErrorResultUuidStr = objectMapper.writeValueAsString(SHORT_CIRCUIT_ANALYSIS_ERROR_RESULT_UUID);

        final Dispatcher dispatcher = new Dispatcher() {
            @SneakyThrows
            @Override
            @NotNull
            public MockResponse dispatch(RecordedRequest request) {
                String path = Objects.requireNonNull(request.getPath());
                String method = Objects.requireNonNull(request.getMethod());

<<<<<<< HEAD
                if (path.matches("/v1/networks/" + NETWORK_UUID_STRING + "/run-and-save\\?receiver=.*&reportUuid=.*&reporterId=.*&busId=BUS_TEST_ID&variantId=" + VARIANT_ID_2)) {
                    return new MockResponse(200, Headers.of(HttpHeaders.CONTENT_TYPE, MediaType.APPLICATION_JSON_VALUE), shortCircuitAnalysisResultUuidStr);
                } else if (path.matches("/v1/networks/" + NETWORK_UUID_STRING + "/run-and-save\\?receiver=.*&reportUuid=.*&reporterId=.*&variantId=" + VARIANT_ID_2 + ".*")) {
=======
                if (path.matches("/v1/networks/" + NETWORK_UUID_STRING + "/run-and-save\\?receiver=.*&reportUuid=.*&reporterId=.*&busId=BUS_TEST_ID&variantId=" + VARIANT_ID_2 + "&debug=.*")) {
                    String receiver = "%7B%22nodeUuid%22%3A%22" + request.getPath().split("%")[5].substring(4) + "%22%2C%20%22rootNetworkUuid%22%3A%20%22" + request.getPath().split("%")[11].substring(4) + "%22%2C%20%22userId%22%3A%22userId%22%7D";
                    input.send(MessageBuilder.withPayload("")
                        .setHeader("resultUuid", SHORT_CIRCUIT_ANALYSIS_RESULT_UUID)
                        .setHeader("receiver", "%7B%22nodeUuid%22%3A%22" + request.getPath().split("%")[5].substring(4) + "%22%2C%20%22rootNetworkUuid%22%3A%20%22" + request.getPath().split("%")[11].substring(4) + "%22%2C%20%22userId%22%3A%22userId%22%7D")
                        .setHeader("busId", "BUS_TEST_ID")
                        .build(), shortCircuitAnalysisResultDestination);
                    // mock the notification from shortcircuit-server to send a debug status notif
                    input.send(MessageBuilder.withPayload("")
                            .setHeader("resultUuid", SHORT_CIRCUIT_ANALYSIS_RESULT_UUID)
                            .setHeader("receiver", receiver)
                            .setHeader("busId", "BUS_TEST_ID")
                            .build(), shortCircuitAnalysisDebugDestination);
                    return new MockResponse(200, Headers.of(HttpHeaders.CONTENT_TYPE, MediaType.APPLICATION_JSON_VALUE), shortCircuitAnalysisResultUuidStr);
                } else if (path.matches("/v1/networks/" + NETWORK_UUID_STRING + "/run-and-save\\?receiver=.*&reportUuid=.*&reporterId=.*&busId=BUS_TEST_ID&variantId=" + VARIANT_ID_2)) {
                    input.send(MessageBuilder.withPayload("")
                        .setHeader("resultUuid", SHORT_CIRCUIT_ANALYSIS_RESULT_UUID)
                        .setHeader("receiver", "%7B%22nodeUuid%22%3A%22" + request.getPath().split("%")[5].substring(4) + "%22%2C%20%22rootNetworkUuid%22%3A%20%22" + request.getPath().split("%")[11].substring(4) + "%22%2C%20%22userId%22%3A%22userId%22%7D")
                        .setHeader("busId", "BUS_TEST_ID")
                        .build(), shortCircuitAnalysisResultDestination);
                    return new MockResponse(200, Headers.of(HttpHeaders.CONTENT_TYPE, MediaType.APPLICATION_JSON_VALUE), shortCircuitAnalysisResultUuidStr);
                } else if (path.matches("/v1/networks/" + NETWORK_UUID_STRING + "/run-and-save\\?receiver=.*&reportUuid=.*&reporterId=.*&variantId=" + VARIANT_ID_2 + "&debug=.*")) {
                    String receiver = "%7B%22nodeUuid%22%3A%22" + request.getPath().split("%")[5].substring(4) + "%22%2C%20%22rootNetworkUuid%22%3A%20%22" + request.getPath().split("%")[11].substring(4) + "%22%2C%20%22userId%22%3A%22userId%22%7D";
                    input.send(MessageBuilder.withPayload("")
                            .setHeader("resultUuid", SHORT_CIRCUIT_ANALYSIS_RESULT_UUID)
                            .setHeader("receiver", receiver)
                            .build(), shortCircuitAnalysisResultDestination);
                    // mock the notification from shortcircuit-server to send a debug status notif
                    input.send(MessageBuilder.withPayload("")
                            .setHeader("resultUuid", SHORT_CIRCUIT_ANALYSIS_RESULT_UUID)
                            .setHeader("receiver", receiver)
                            .build(), shortCircuitAnalysisDebugDestination);
                    return new MockResponse(200, Headers.of(HttpHeaders.CONTENT_TYPE, MediaType.APPLICATION_JSON_VALUE), shortCircuitAnalysisResultUuidStr);
                } else if (path.matches("/v1/networks/" + NETWORK_UUID_STRING + "/run-and-save\\?receiver=.*&reportUuid=.*&reporterId=.*&variantId=" + VARIANT_ID_2)) {
                    input.send(MessageBuilder.withPayload("")
                            .setHeader("resultUuid", SHORT_CIRCUIT_ANALYSIS_RESULT_UUID)
                            .setHeader("receiver", "%7B%22nodeUuid%22%3A%22" + request.getPath().split("%")[5].substring(4) + "%22%2C%20%22rootNetworkUuid%22%3A%20%22" + request.getPath().split("%")[11].substring(4) + "%22%2C%20%22userId%22%3A%22userId%22%7D")
                            .build(), shortCircuitAnalysisResultDestination);
>>>>>>> e6820a48
                    return new MockResponse(200, Headers.of(HttpHeaders.CONTENT_TYPE, MediaType.APPLICATION_JSON_VALUE), shortCircuitAnalysisResultUuidStr);
                } else if (path.matches("/v1/networks/" + NETWORK_UUID_STRING_NOT_FOUND + "/run-and-save\\?receiver=.*&reportUuid=.*&reporterId=.*&variantId=" + VARIANT_ID_4)) {
                    return new MockResponse(200, Headers.of(HttpHeaders.CONTENT_TYPE, MediaType.APPLICATION_JSON_VALUE), shortCircuitAnalysisResultNotFoundUuidStr);
                } else if (path.matches("/v1/networks/" + NETWORK_UUID_STRING + "/run-and-save\\?receiver=.*&reportUuid=.*&reporterId=.*&variantId=" + VARIANT_ID)) {
                    input.send(MessageBuilder.withPayload("")
                            .setHeader("receiver", "%7B%22nodeUuid%22%3A%22" + request.getPath().split("%")[5].substring(4) + "%22%2C%20%22rootNetworkUuid%22%3A%20%22" + request.getPath().split("%")[11].substring(4) + "%22%2C%20%22userId%22%3A%22userId%22%7D")
                            .build(), shortCircuitAnalysisFailedDestination);
                    return new MockResponse(200, Headers.of(HttpHeaders.CONTENT_TYPE, MediaType.APPLICATION_JSON_VALUE), shortCircuitAnalysisErrorResultUuidStr);
                } else if (path.matches("/v1/results/" + SHORT_CIRCUIT_ANALYSIS_RESULT_UUID + "\\?mode=FULL")) {
                    return new MockResponse(200, Headers.of(HttpHeaders.CONTENT_TYPE, MediaType.APPLICATION_JSON_VALUE), SHORT_CIRCUIT_ANALYSIS_RESULT_JSON);
                } else if (path.matches("/v1/results/" + SHORT_CIRCUIT_ANALYSIS_RESULT_UUID + "/fault-types")) {
                    return new MockResponse(200);
                } else if (path.matches("/v1/results/" + SHORT_CIRCUIT_ANALYSIS_RESULT_UUID + "/fault_results/paged" + "\\?rootNetworkUuid=" + NETWORK_UUID_STRING + "&variantId=" + VARIANT_ID_2 + "&mode=FULL&page=0&size=20&sort=id,DESC")) {
                    return new MockResponse(200, Headers.of(HttpHeaders.CONTENT_TYPE, MediaType.APPLICATION_JSON_VALUE), SHORT_CIRCUIT_ANALYSIS_RESULT_JSON);
                } else if (path.matches("/v1/results/" + SHORT_CIRCUIT_ANALYSIS_RESULT_UUID + "/csv")) {
                    return new MockResponse.Builder().code(200).body(getBinaryAsBuffer(SHORT_CIRCUIT_ANALYSIS_CSV_RESULT)).addHeader("Content-Type", "application/json; charset=utf-8").build();
                } else if (path.matches("/v1/results/" + SHORT_CIRCUIT_ANALYSIS_RESULT_UUID_NOT_FOUND + "/csv")) {
                        return new MockResponse(404);
                } else if (path.matches("/v1/results/" + SHORT_CIRCUIT_ANALYSIS_RESULT_UUID + "/feeder_results/paged" + "\\?rootNetworkUuid=" + NETWORK_UUID_STRING + "&variantId=" + VARIANT_ID_2 + "&mode=FULL&filters=fakeFilters&page=0&size=20&sort=id,DESC")) {
                    return new MockResponse(200, Headers.of(HttpHeaders.CONTENT_TYPE, MediaType.APPLICATION_JSON_VALUE), SHORT_CIRCUIT_ANALYSIS_RESULT_JSON);
                } else if (path.matches("/v1/results/" + SHORT_CIRCUIT_ANALYSIS_RESULT_UUID + "/status")) {
                    return new MockResponse(200, Headers.of(HttpHeaders.CONTENT_TYPE, MediaType.APPLICATION_JSON_VALUE), SHORT_CIRCUIT_ANALYSIS_STATUS_JSON);
                } else if (path.matches("/v1/results/invalidate-status\\?resultUuid=" + SHORT_CIRCUIT_ANALYSIS_RESULT_UUID + "&resultUuid=" + SHORT_CIRCUIT_ANALYSIS_RESULT_UUID + "&resultUuid=" + SHORT_CIRCUIT_ANALYSIS_RESULT_UUID + "&resultUuid=" + SHORT_CIRCUIT_ANALYSIS_RESULT_UUID)) {
                    // TODO : fix duplicate ressult uuids
                    return new MockResponse(200);
                } else if (path.matches("/v1/results/" + SHORT_CIRCUIT_ANALYSIS_RESULT_UUID + "/stop.*")
                        || path.matches("/v1/results/" + SHORT_CIRCUIT_ANALYSIS_OTHER_NODE_RESULT_UUID + "/stop.*")) {
                    String resultUuid = path.matches(".*variantId=" + VARIANT_ID_2 + ".*") ? SHORT_CIRCUIT_ANALYSIS_OTHER_NODE_RESULT_UUID : SHORT_CIRCUIT_ANALYSIS_RESULT_UUID;
                    input.send(MessageBuilder.withPayload("")
                            .setHeader("resultUuid", resultUuid)
                            .setHeader("receiver", "%7B%22nodeUuid%22%3A%22" + request.getPath().split("%")[5].substring(4) + "%22%2C%20%22rootNetworkUuid%22%3A%20%22" + request.getPath().split("%")[11].substring(4) + "%22%2C%20%22userId%22%3A%22userId%22%7D")
                            .build(), shortCircuitAnalysisStoppedDestination);
                    return new MockResponse(200);
                } else if (path.matches("/v1/results\\?resultsUuids.*")) {
                    return new MockResponse(200);
                } else if (path.matches("/v1/reports")) {
                    return new MockResponse(200);
                } else if (path.matches("/v1/supervision/results-count")) {
                    return new MockResponse(200, Headers.of(HttpHeaders.CONTENT_TYPE, MediaType.APPLICATION_JSON_VALUE), "1");
                } else if (path.matches("/v1/parameters")) {
                    return new MockResponse(200, Headers.of(HttpHeaders.CONTENT_TYPE, MediaType.APPLICATION_JSON_VALUE), objectMapper.writeValueAsString(SHORT_CIRCUIT_ANALYSIS_PARAMETERS_UUID_STRING));
                } else if (path.matches("/v1/users/" + NO_PROFILE_USER_ID + "/profile")) {
                    return new MockResponse(404);
                } else if (path.matches("/v1/users/" + NO_PARAMS_IN_PROFILE_USER_ID + "/profile")) {
                    return new MockResponse(200, Headers.of(HttpHeaders.CONTENT_TYPE, MediaType.APPLICATION_JSON_VALUE), USER_PROFILE_NO_PARAMS_JSON);
                } else if (path.matches("/v1/users/" + VALID_PARAMS_IN_PROFILE_USER_ID + "/profile")) {
                    return new MockResponse(200, Headers.of(HttpHeaders.CONTENT_TYPE, MediaType.APPLICATION_JSON_VALUE), USER_PROFILE_VALID_PARAMS_JSON);
                } else if (path.matches("/v1/users/" + INVALID_PARAMS_IN_PROFILE_USER_ID + "/profile")) {
                    return new MockResponse(200, Headers.of(HttpHeaders.CONTENT_TYPE, MediaType.APPLICATION_JSON_VALUE), USER_PROFILE_INVALID_PARAMS_JSON);
                } else if (path.matches("/v1/parameters/" + SHORT_CIRCUIT_ANALYSIS_PARAMETERS_UUID)) {
                    if (method.equals("GET")) {
                        return new MockResponse(200, Headers.of(HttpHeaders.CONTENT_TYPE, MediaType.APPLICATION_JSON_VALUE), TestUtils.resourceToString("/short-circuit-parameters.json"));
                    } else {
                        //Method PUT
                        return new MockResponse(200, Headers.of(HttpHeaders.CONTENT_TYPE, MediaType.APPLICATION_JSON_VALUE), objectMapper.writeValueAsString(SHORT_CIRCUIT_ANALYSIS_PARAMETERS_UUID));
                    }
                } else if (path.matches("/v1/parameters\\?duplicateFrom=" + PROFILE_SHORT_CIRCUIT_ANALYSIS_INVALID_PARAMETERS_UUID_STRING) && method.equals("POST")) {
                    // params duplication request KO
                    return new MockResponse(404);
                } else if (path.matches("/v1/parameters/" + PROFILE_SHORT_CIRCUIT_ANALYSIS_INVALID_PARAMETERS_UUID_STRING) && method.equals("GET")) {
                    return new MockResponse(404);
                } else if (path.matches("/v1/parameters\\?duplicateFrom=" + PROFILE_SHORT_CIRCUIT_ANALYSIS_VALID_PARAMETERS_UUID_STRING) && method.equals("POST")) {
                    // params duplication request OK
                    return new MockResponse(200, Headers.of(HttpHeaders.CONTENT_TYPE, MediaType.APPLICATION_JSON_VALUE), DUPLICATED_PARAMS_JSON);
                } else if (path.matches("/v1/parameters/" + PROFILE_SHORT_CIRCUIT_ANALYSIS_VALID_PARAMETERS_UUID_STRING) && method.equals("GET")) {
                    // profile params get request OK
                    return new MockResponse(200, Headers.of(HttpHeaders.CONTENT_TYPE, MediaType.APPLICATION_JSON_VALUE), SHORT_CIRCUIT_ANALYSIS_PROFILE_PARAMETERS_JSON);
                } else if (path.matches("/v1/parameters") && method.equals("POST")) {
                    return new MockResponse(200, Headers.of(HttpHeaders.CONTENT_TYPE, MediaType.APPLICATION_JSON_VALUE), objectMapper.writeValueAsString(SHORT_CIRCUIT_ANALYSIS_PARAMETERS_UUID));
                } else if (path.matches("/v1/parameters/default") && method.equals("POST")) {
                    return new MockResponse(200, Headers.of(HttpHeaders.CONTENT_TYPE, MediaType.APPLICATION_JSON_VALUE), objectMapper.writeValueAsString(SHORT_CIRCUIT_ANALYSIS_PARAMETERS_UUID));
                } else {
                    LOGGER.error("Unhandled method+path: {} {}", request.getMethod(), request.getPath());
                    return new MockResponse(418, Headers.of(HttpHeaders.CONTENT_TYPE, MediaType.TEXT_PLAIN_VALUE), "Unhandled method+path: " + request.getMethod() + " " + request.getPath());
                }
            }
        };
        server.setDispatcher(dispatcher);
    }

    @Test
    void testShortCircuitAnalysisParameters(final MockWebServer server) throws Exception {
        //insert a study
        StudyEntity studyEntity = insertDummyStudy(UUID.fromString(NETWORK_UUID_STRING), UUID.fromString(CASE_SHORT_CIRCUIT_UUID_STRING), null);
        UUID studyNameUserIdUuid = studyEntity.getId();

        //get default ShortCircuitParameters
        mockMvc.perform(get("/v1/studies/{studyUuid}/short-circuit-analysis/parameters", studyNameUserIdUuid))
               .andExpectAll(status().isOk(), content().string(TestUtils.resourceToString("/short-circuit-parameters.json")));
        assertTrue(TestUtils.getRequestsDone(1, server).stream().anyMatch(r -> r.equals("/v1/parameters/default")));
        assertTrue(TestUtils.getRequestsDone(1, server).stream().anyMatch(r -> r.equals("/v1/parameters/" + SHORT_CIRCUIT_ANALYSIS_PARAMETERS_UUID)));

        mockMvc.perform(post("/v1/studies/{studyUuid}/short-circuit-analysis/parameters", studyNameUserIdUuid)
                        .header(HEADER_USER_ID, "testUserId")
                        .content("{\"dumb\": \"json\"}").contentType(MediaType.APPLICATION_JSON))
                .andExpect(status().isOk());
        assertEquals(UPDATE_TYPE_COMPUTATION_PARAMETERS, output.receive(TIMEOUT, studyUpdateDestination).getHeaders().get(NotificationService.HEADER_UPDATE_TYPE));
        assertTrue(TestUtils.getRequestsDone(1, server).stream().anyMatch(r -> r.equals("/v1/parameters/" + SHORT_CIRCUIT_ANALYSIS_PARAMETERS_UUID)));
    }

    @Test
    void testAllBusesShortCircuit(final MockWebServer server) throws Exception {
        //insert a study
        StudyEntity studyEntity = insertDummyStudy(UUID.fromString(NETWORK_UUID_STRING), CASE_SHORT_CIRCUIT_UUID, null);
        UUID studyNameUserIdUuid = studyEntity.getId();
        UUID firstRootNetworkUuid = studyTestUtils.getOneRootNetworkUuid(studyNameUserIdUuid);
        UUID rootNodeUuid = getRootNode(studyNameUserIdUuid).getId();
        NetworkModificationNode modificationNode1 = createNetworkModificationNode(studyNameUserIdUuid, rootNodeUuid,
                UUID.randomUUID(), VARIANT_ID, "node 1");
        UUID modificationNode1Uuid = modificationNode1.getId();

        NetworkModificationNode modificationNode2 = createNetworkModificationNode(studyNameUserIdUuid,
                modificationNode1Uuid, UUID.randomUUID(), VARIANT_ID, "node 2");
        UUID modificationNode2Uuid = modificationNode2.getId();

        NetworkModificationNode modificationNode3 = createNetworkModificationNode(studyNameUserIdUuid,
                modificationNode2Uuid, UUID.randomUUID(), VARIANT_ID_2, "node 3");
        UUID modificationNode3Uuid = modificationNode3.getId();

        NetworkModificationNode modificationNode4 = createNetworkModificationNode(studyNameUserIdUuid,
                modificationNode3Uuid, UUID.randomUUID(), VARIANT_ID_3, "node 4");

        UUID unknownModificationNodeUuid = UUID.randomUUID();

        // run a short circuit analysis on root node (not allowed)
        mockMvc.perform(put("/v1/studies/{studyUuid}/root-networks/{rootNetworkUuid}/nodes/{nodeUuid}/shortcircuit/run", studyNameUserIdUuid, firstRootNetworkUuid, rootNodeUuid)
                        .header("userId", "userId"))
                .andExpect(status().isForbidden());

        //run in debug mode an all-buses short circuit analysis
        mockMvc.perform(put("/v1/studies/{studyUuid}/root-networks/{rootNetworkUuid}/nodes/{nodeUuid}/shortcircuit/run", studyNameUserIdUuid, firstRootNetworkUuid, modificationNode3Uuid)
                        .param(QUERY_PARAM_DEBUG, "true")
                        .header("userId", "userId"))
                .andExpect(status().isOk());

<<<<<<< HEAD
        consumeShortCircuitAnalysisResult(studyNameUserIdUuid, firstRootNetworkUuid, modificationNode3Uuid, SHORT_CIRCUIT_ANALYSIS_RESULT_UUID);
=======
        checkUpdateModelStatusMessagesReceived(studyNameUserIdUuid, NotificationService.UPDATE_TYPE_SHORT_CIRCUIT_STATUS);

        checkUpdateModelStatusMessagesReceived(studyNameUserIdUuid, NotificationService.UPDATE_TYPE_SHORT_CIRCUIT_RESULT);

        checkUpdateModelStatusMessagesReceived(studyNameUserIdUuid, NotificationService.COMPUTATION_DEBUG_FILE_STATUS);

        checkUpdateModelStatusMessagesReceived(studyNameUserIdUuid, NotificationService.UPDATE_TYPE_SHORT_CIRCUIT_STATUS);
>>>>>>> e6820a48

        assertTrue(TestUtils.getRequestsDone(1, server).stream().anyMatch(r -> r.matches("/v1/networks/" + NETWORK_UUID_STRING + "/run-and-save\\?receiver=.*&reportUuid=.*&reporterId=.*&variantId=" + VARIANT_ID_2 + "&debug=true")));

        // get short circuit result
        mockMvc.perform(get("/v1/studies/{studyUuid}/root-networks/{rootNetworkUuid}/nodes/{nodeUuid}/shortcircuit/result", studyNameUserIdUuid, firstRootNetworkUuid, modificationNode3Uuid))
            .andExpectAll(
                status().isOk(),
                content().string(SHORT_CIRCUIT_ANALYSIS_RESULT_JSON));

        assertTrue(TestUtils.getRequestsDone(1, server).stream().anyMatch(r -> r.matches("/v1/results/" + SHORT_CIRCUIT_ANALYSIS_RESULT_UUID + "\\?mode=FULL")));

        // export short circuit analysis csv result
        mockMvc.perform(post("/v1/studies/{studyUuid}/root-networks/{rootNetworkUuid}/nodes/{nodeUuid}/shortcircuit/result/csv", studyNameUserIdUuid, firstRootNetworkUuid, modificationNode3Uuid)
                .param("type", "ALL_BUSES")
                .content(CSV_HEADERS)).andExpectAll(status().isOk(), content().bytes(SHORT_CIRCUIT_ANALYSIS_CSV_RESULT));
        assertTrue(TestUtils.getRequestsDone(1, server).stream().anyMatch(r -> r.matches("/v1/results/" + SHORT_CIRCUIT_ANALYSIS_RESULT_UUID + "/csv")));

        // get short circuit result but with unknown node
        mockMvc.perform(get("/v1/studies/{studyUuid}/root-networks/{rootNetworkUuid}/nodes/{nodeUuid}/shortcircuit/result", studyNameUserIdUuid, firstRootNetworkUuid, unknownModificationNodeUuid)).andExpect(
                status().isNoContent());

        assertTrue(TestUtils.getRequestsDone(0, server).isEmpty());

        // get short circuit status
        mockMvc.perform(get("/v1/studies/{studyUuid}/root-networks/{rootNetworkUuid}/nodes/{nodeUuid}/shortcircuit/status", studyNameUserIdUuid, firstRootNetworkUuid, modificationNode3Uuid)).andExpectAll(
                status().isOk(),
                content().string(SHORT_CIRCUIT_ANALYSIS_STATUS_JSON));

        assertTrue(TestUtils.getRequestsDone(1, server).stream().anyMatch(r -> r.matches("/v1/results/" + SHORT_CIRCUIT_ANALYSIS_RESULT_UUID + "/status")));

        // stop short circuit analysis
        mockMvc.perform(put("/v1/studies/{studyUuid}/root-networks/{rootNetworkUuid}/nodes/{nodeUuid}/shortcircuit/stop", studyNameUserIdUuid, firstRootNetworkUuid, modificationNode3Uuid)
                .header(HEADER_USER_ID, "userId"))
                .andExpect(status().isOk());

        checkUpdateModelStatusMessagesReceived(studyNameUserIdUuid, NotificationService.UPDATE_TYPE_SHORT_CIRCUIT_STATUS, NotificationService.UPDATE_TYPE_SHORT_CIRCUIT_RESULT);

        assertTrue(TestUtils.getRequestsDone(1, server).stream().anyMatch(r -> r.matches("/v1/results/" + SHORT_CIRCUIT_ANALYSIS_RESULT_UUID + "/stop\\?receiver=.*nodeUuid.*")));

        // short circuit analysis failed
        mockMvc.perform(put("/v1/studies/{studyUuid}/root-networks/{rootNetworkUuid}/nodes/{nodeUuid}/shortcircuit/run", studyNameUserIdUuid, firstRootNetworkUuid, modificationNode2Uuid)
                .header(HEADER_USER_ID, "testUserId"))
                .andExpect(status().isOk()).andReturn();

        checkUpdateModelStatusMessagesReceived(studyNameUserIdUuid, NotificationService.UPDATE_TYPE_SHORT_CIRCUIT_FAILED);

        checkUpdateModelStatusMessagesReceived(studyNameUserIdUuid, NotificationService.UPDATE_TYPE_SHORT_CIRCUIT_STATUS);

        assertTrue(TestUtils.getRequestsDone(1, server).stream().anyMatch(r -> r.matches("/v1/networks/" + NETWORK_UUID_STRING + "/run-and-save\\?receiver=.*&reportUuid=.*&reporterId=.*&variantId=" + VARIANT_ID)));

        // Test result count
        // In short-circuit server there is no distinction between 1-bus and all-buses, so the count will return all kinds of short-circuit
        mockMvc.perform(delete("/v1/supervision/computation/results")
                .queryParam("type", ComputationType.SHORT_CIRCUIT.toString())
                .queryParam("dryRun", "true"))
                .andExpect(status().isOk());
        assertTrue(TestUtils.getRequestsDone(1, server).stream().anyMatch(r -> r.matches("/v1/supervision/results-count")));

        // Delete Shortcircuit results
        // In short-circuit server there is no distinction between 1-bus and all-buses, so we remove all kinds of short-circuit
        assertEquals(1, rootNetworkNodeInfoRepository.findAllByShortCircuitAnalysisResultUuidNotNull().size());
        mockMvc.perform(delete("/v1/supervision/computation/results")
                .queryParam("type", ComputationType.SHORT_CIRCUIT.toString())
                .queryParam("dryRun", "false"))
            .andExpect(status().isOk());

        var requests = TestUtils.getRequestsDone(2, server);
        assertTrue(requests.stream().anyMatch(r -> r.matches("/v1/results\\?resultsUuids")));
        assertTrue(requests.stream().anyMatch(r -> r.matches("/v1/reports")));
        assertEquals(0, rootNetworkNodeInfoRepository.findAllByShortCircuitAnalysisResultUuidNotNull().size());
    }

    @Test
    void testGetShortCircuitAnalysisCsvResultNotFound(final MockWebServer server) throws Exception {
        //insert a study
        StudyEntity studyEntity = insertDummyStudy(UUID.fromString(NETWORK_UUID_STRING_NOT_FOUND), UUID.fromString(CASE_SHORT_CIRCUIT_UUID_STRING_NOT_FOUND), null);
        UUID studyNameUserIdUuid = studyEntity.getId();
        UUID firstRootNetworkUuid = studyTestUtils.getOneRootNetworkUuid(studyNameUserIdUuid);
        UUID rootNodeUuid = getRootNode(studyNameUserIdUuid).getId();
        NetworkModificationNode modificationNode1 = createNetworkModificationNode(studyNameUserIdUuid, rootNodeUuid,
                UUID.randomUUID(), VARIANT_ID, "node 1");
        UUID modificationNode1Uuid = modificationNode1.getId();

        NetworkModificationNode modificationNode2 = createNetworkModificationNode(studyNameUserIdUuid,
                modificationNode1Uuid, UUID.randomUUID(), VARIANT_ID, "node 2");
        UUID modificationNode2Uuid = modificationNode2.getId();

        NetworkModificationNode modificationNode4 = createNetworkModificationNode(studyNameUserIdUuid,
                modificationNode2Uuid, UUID.randomUUID(), VARIANT_ID_4, "node 4");
        UUID modificationNode4Uuid = modificationNode4.getId();

        mockMvc.perform(put("/v1/studies/{studyUuid}/root-networks/{rootNetworkUuid}/nodes/{nodeUuid}/shortcircuit/run", studyNameUserIdUuid, firstRootNetworkUuid, rootNodeUuid)
                        .header("userId", "userId"))
                .andExpect(status().isForbidden());

        mockMvc.perform(put("/v1/studies/{studyUuid}/root-networks/{rootNetworkUuid}/nodes/{nodeUuid}/shortcircuit/run", studyNameUserIdUuid, firstRootNetworkUuid, modificationNode4Uuid)
                        .header("userId", "userId"))
                .andExpect(status().isOk());

        consumeShortCircuitAnalysisResult(studyNameUserIdUuid, firstRootNetworkUuid, modificationNode4Uuid, SHORT_CIRCUIT_ANALYSIS_RESULT_UUID_NOT_FOUND);

        assertTrue(TestUtils.getRequestsDone(1, server).stream().anyMatch(r -> r.matches("/v1/networks/" + NETWORK_UUID_STRING_NOT_FOUND + "/run-and-save\\?receiver=.*&reportUuid=.*&reporterId=.*&variantId=" + VARIANT_ID_4)));

        // export short circuit analysis csv result not found

        mockMvc.perform(post("/v1/studies/{studyUuid}/root-networks/{rootNetworkUuid}/nodes/{nodeUuid}/shortcircuit/result/csv", studyNameUserIdUuid, firstRootNetworkUuid, modificationNode4Uuid)
                .param("type", "ALL_BUSES")
                .content(CSV_HEADERS)).andExpectAll(status().isNotFound());
        assertTrue(TestUtils.getRequestsDone(1, server).stream().anyMatch(r -> r.matches("/v1/results/" + SHORT_CIRCUIT_ANALYSIS_RESULT_UUID_NOT_FOUND + "/csv")));
    }

    private void consumeShortCircuitAnalysisResult(UUID studyUuid, UUID rootNetworkUuid, UUID nodeUuid, String resultUuid) throws JsonProcessingException {
        // consume result
        String resultUuidJson = objectMapper.writeValueAsString(new NodeReceiver(nodeUuid, rootNetworkUuid));
        MessageHeaders messageHeaders = new MessageHeaders(Map.of("resultUuid", resultUuid, HEADER_RECEIVER, resultUuidJson));

        consumerService.consumeShortCircuitAnalysisResult().accept(MessageBuilder.createMessage("", messageHeaders));

        checkUpdateModelStatusMessagesReceived(studyUuid, NotificationService.UPDATE_TYPE_SHORT_CIRCUIT_STATUS);
        checkUpdateModelStatusMessagesReceived(studyUuid, NotificationService.UPDATE_TYPE_SHORT_CIRCUIT_STATUS);
        checkUpdateModelStatusMessagesReceived(studyUuid, NotificationService.UPDATE_TYPE_SHORT_CIRCUIT_RESULT);
    }

    private void consumeShortCircuitAnalysisOneBusResult(UUID studyUuid, UUID rootNetworkUuid, UUID nodeUuid, String resultUuid) throws JsonProcessingException {
        // consume result
        String resultUuidJson = objectMapper.writeValueAsString(new NodeReceiver(nodeUuid, rootNetworkUuid));
        MessageHeaders messageHeaders = new MessageHeaders(Map.of("resultUuid", resultUuid, "busId", "BUS_TEST_ID", HEADER_RECEIVER, resultUuidJson));
        consumerService.consumeShortCircuitAnalysisResult().accept(MessageBuilder.createMessage("", messageHeaders));

        checkUpdateModelStatusMessagesReceived(studyUuid, NotificationService.UPDATE_TYPE_ONE_BUS_SHORT_CIRCUIT_STATUS);
        checkUpdateModelStatusMessagesReceived(studyUuid, NotificationService.UPDATE_TYPE_ONE_BUS_SHORT_CIRCUIT_STATUS);
        checkUpdateModelStatusMessagesReceived(studyUuid, NotificationService.UPDATE_TYPE_ONE_BUS_SHORT_CIRCUIT_RESULT);
    }

    @Test
    void testPagedShortCircuit(final MockWebServer server) throws Exception {
        //insert a study
        StudyEntity studyEntity = insertDummyStudy(UUID.fromString(NETWORK_UUID_STRING), CASE_SHORT_CIRCUIT_UUID, null);
        UUID studyNameUserIdUuid = studyEntity.getId();
        UUID firstRootNetworkUuid = studyTestUtils.getOneRootNetworkUuid(studyNameUserIdUuid);
        UUID rootNodeUuid = getRootNode(studyNameUserIdUuid).getId();
        NetworkModificationNode modificationNode1 = createNetworkModificationNode(studyNameUserIdUuid, rootNodeUuid,
                UUID.randomUUID(), VARIANT_ID_2, "node 1");
        UUID modificationNode1Uuid = modificationNode1.getId();

        UUID unknownModificationNodeUuid = UUID.randomUUID();

        //run a short circuit analysis
        mockMvc.perform(put("/v1/studies/{studyUuid}/root-networks/{rootNetworkUuid}/nodes/{nodeUuid}/shortcircuit/run", studyNameUserIdUuid, firstRootNetworkUuid, modificationNode1Uuid)
                .header(HEADER_USER_ID, "userId"))
                .andExpect(status().isOk());

        consumeShortCircuitAnalysisResult(studyNameUserIdUuid, firstRootNetworkUuid, modificationNode1Uuid, SHORT_CIRCUIT_ANALYSIS_RESULT_UUID);

        assertTrue(TestUtils.getRequestsDone(1, server).stream().anyMatch(r -> r.matches("/v1/networks/" + NETWORK_UUID_STRING + "/run-and-save\\?receiver=.*&reportUuid=.*&reporterId=.*&variantId=" + VARIANT_ID_2)));

        // get fault types
        mockMvc.perform(get("/v1/studies/{studyUuid}/root-networks/{rootNetworkUuid}/nodes/{nodeUuid}/computation/result/enum-values?computingType={computingType}&enumName={enumName}",
                        studyNameUserIdUuid, firstRootNetworkUuid, modificationNode1Uuid, ComputationType.SHORT_CIRCUIT, "fault-types"))
                .andExpectAll(status().isOk());

        assertTrue(TestUtils.getRequestsDone(1, server).stream().anyMatch(r -> r.matches("/v1/results/" + SHORT_CIRCUIT_ANALYSIS_RESULT_UUID + "/fault-types")));

        // get short circuit result with pagination
        mockMvc.perform(get("/v1/studies/{studyUuid}/root-networks/{rootNetworkUuid}/nodes/{nodeUuid}/shortcircuit/result?paged=true&page=0&size=20&sort=id,DESC", studyNameUserIdUuid, firstRootNetworkUuid, modificationNode1Uuid)).andExpectAll(
                status().isOk(),
                content().string(SHORT_CIRCUIT_ANALYSIS_RESULT_JSON));

        assertTrue(TestUtils.getRequestsDone(1, server).stream().anyMatch(r -> r.matches("/v1/results/" + SHORT_CIRCUIT_ANALYSIS_RESULT_UUID + "/fault_results/paged\\?rootNetworkUuid=" + NETWORK_UUID_STRING + "&variantId=variant_2&mode=FULL&page=0&size=20&sort=id,DESC")));

        // get short circuit result with pagination but with unknown node
        mockMvc.perform(get("/v1/studies/{studyUuid}/root-networks/{rootNetworkUuid}/nodes/{nodeUuid}/shortcircuit/result?paged=true&page=0&size=20", studyNameUserIdUuid, firstRootNetworkUuid, unknownModificationNodeUuid)).andExpect(
                status().isNoContent());

        assertTrue(TestUtils.getRequestsDone(0, server).isEmpty());

        // get short circuit status
        mockMvc.perform(get("/v1/studies/{studyUuid}/root-networks/{rootNetworkUuid}/nodes/{nodeUuid}/shortcircuit/status", studyNameUserIdUuid, firstRootNetworkUuid, modificationNode1Uuid)).andExpectAll(
                status().isOk(),
                content().string(SHORT_CIRCUIT_ANALYSIS_STATUS_JSON));

        assertTrue(TestUtils.getRequestsDone(1, server).stream().anyMatch(r -> r.matches("/v1/results/" + SHORT_CIRCUIT_ANALYSIS_RESULT_UUID + "/status")));

        // stop short circuit analysis
        mockMvc.perform(put("/v1/studies/{studyUuid}/root-networks/{rootNetworkUuid}/nodes/{nodeUuid}/shortcircuit/stop", studyNameUserIdUuid, firstRootNetworkUuid, modificationNode1Uuid)
                .header(HEADER_USER_ID, "userId"))
                .andExpect(status().isOk());

        checkUpdateModelStatusMessagesReceived(studyNameUserIdUuid, NotificationService.UPDATE_TYPE_SHORT_CIRCUIT_STATUS, NotificationService.UPDATE_TYPE_SHORT_CIRCUIT_RESULT);

        assertTrue(TestUtils.getRequestsDone(1, server).stream().anyMatch(r -> r.matches("/v1/results/" + SHORT_CIRCUIT_ANALYSIS_RESULT_UUID + "/stop\\?receiver=.*nodeUuid.*")));
    }

    @Test
    void testOneBusShortCircuit(final MockWebServer server) throws Exception {
        //insert a study
        StudyEntity studyEntity = insertDummyStudy(UUID.fromString(NETWORK_UUID_STRING), CASE_SHORT_CIRCUIT_UUID, null);
        UUID studyNameUserIdUuid = studyEntity.getId();
        UUID firstRootNetworkUuid = studyTestUtils.getOneRootNetworkUuid(studyNameUserIdUuid);
        UUID rootNodeUuid = getRootNode(studyNameUserIdUuid).getId();
        NetworkModificationNode modificationNode1 = createNetworkModificationNode(studyNameUserIdUuid, rootNodeUuid,
            UUID.randomUUID(), VARIANT_ID, "node 1");
        UUID modificationNode1Uuid = modificationNode1.getId();

        NetworkModificationNode modificationNode2 = createNetworkModificationNode(studyNameUserIdUuid,
            modificationNode1Uuid, UUID.randomUUID(), VARIANT_ID, "node 2");
        UUID modificationNode2Uuid = modificationNode2.getId();

        NetworkModificationNode modificationNode3 = createNetworkModificationNode(studyNameUserIdUuid,
            modificationNode2Uuid, UUID.randomUUID(), VARIANT_ID_2, "node 3");
        UUID modificationNode3Uuid = modificationNode3.getId();

        NetworkModificationNode modificationNode4 = createNetworkModificationNode(studyNameUserIdUuid,
            modificationNode3Uuid, UUID.randomUUID(), VARIANT_ID_3, "node 4");

        // run a one bus short circuit analysis on root node (not allowed)
        mockMvc.perform(put("/v1/studies/{studyUuid}/root-networks/{rootNetworkUuid}/nodes/{nodeUuid}/shortcircuit/run", studyNameUserIdUuid, firstRootNetworkUuid, rootNodeUuid)
                .param("busId", "BUS_TEST_ID")
                .header("userId", "userId"))
            .andExpect(status().isForbidden());

        //run in debug mode a one bus short circuit analysis
        mockMvc.perform(put("/v1/studies/{studyUuid}/root-networks/{rootNetworkUuid}/nodes/{nodeUuid}/shortcircuit/run", studyNameUserIdUuid, firstRootNetworkUuid, modificationNode3Uuid)
                .param("busId", "BUS_TEST_ID")
                .param(QUERY_PARAM_DEBUG, "true")
                .header("userId", "userId"))
            .andExpect(status().isOk());

<<<<<<< HEAD
        consumeShortCircuitAnalysisOneBusResult(studyNameUserIdUuid, firstRootNetworkUuid, modificationNode3Uuid, SHORT_CIRCUIT_ANALYSIS_RESULT_UUID);
=======
        checkUpdateModelStatusMessagesReceived(studyNameUserIdUuid, NotificationService.UPDATE_TYPE_ONE_BUS_SHORT_CIRCUIT_STATUS);

        checkUpdateModelStatusMessagesReceived(studyNameUserIdUuid, NotificationService.UPDATE_TYPE_ONE_BUS_SHORT_CIRCUIT_RESULT);

        checkUpdateModelStatusMessagesReceived(studyNameUserIdUuid, NotificationService.COMPUTATION_DEBUG_FILE_STATUS);

        checkUpdateModelStatusMessagesReceived(studyNameUserIdUuid, NotificationService.UPDATE_TYPE_ONE_BUS_SHORT_CIRCUIT_STATUS);
>>>>>>> e6820a48

        assertTrue(TestUtils.getRequestsDone(1, server).stream().anyMatch(r -> r.matches("/v1/networks/" + NETWORK_UUID_STRING + "/run-and-save\\?receiver=.*&reportUuid=.*&reporterId=.*&variantId=" + VARIANT_ID_2 + "&debug=true")));

        assertEquals(1, rootNetworkNodeInfoRepository.findAllByOneBusShortCircuitAnalysisResultUuidNotNull().size());

        // get one bus short circuit result
        mockMvc.perform(get("/v1/studies/{studyUuid}/root-networks/{rootNetworkUuid}/nodes/{nodeUuid}/shortcircuit/result", studyNameUserIdUuid, firstRootNetworkUuid, modificationNode3Uuid)
            .param("type", ShortcircuitAnalysisType.ONE_BUS.name()))
            .andExpectAll(
                status().isOk(),
                content().string(SHORT_CIRCUIT_ANALYSIS_RESULT_JSON)
            );

        assertTrue(TestUtils.getRequestsDone(1, server).stream().anyMatch(r -> r.matches("/v1/results/" + SHORT_CIRCUIT_ANALYSIS_RESULT_UUID + "\\?mode=FULL")));

        // get short circuit result with pagination
        mockMvc.perform(get("/v1/studies/{studyUuid}/root-networks/{rootNetworkUuid}/nodes/{nodeUuid}/shortcircuit/result?paged=true&page=0&size=20&sort=id,DESC&filters=fakeFilters", studyNameUserIdUuid, firstRootNetworkUuid, modificationNode3Uuid)
            .param("type", ShortcircuitAnalysisType.ONE_BUS.name())
        ).andExpectAll(
            status().isOk(),
            content().string(SHORT_CIRCUIT_ANALYSIS_RESULT_JSON));

        assertTrue(TestUtils.getRequestsDone(1, server).stream().anyMatch(r -> r.matches("/v1/results/" + SHORT_CIRCUIT_ANALYSIS_RESULT_UUID + "/feeder_results/paged\\?rootNetworkUuid=" + NETWORK_UUID_STRING + "&variantId=variant_2&mode=FULL&filters=fakeFilters&page=0&size=20&sort=id,DESC")));

        // get one bus short circuit status
        mockMvc.perform(get("/v1/studies/{studyUuid}/root-networks/{rootNetworkUuid}/nodes/{nodeUuid}/shortcircuit/status", studyNameUserIdUuid, firstRootNetworkUuid, modificationNode3Uuid)
            .param("type", ShortcircuitAnalysisType.ONE_BUS.name()))
            .andExpectAll(
                status().isOk(),
                content().string(SHORT_CIRCUIT_ANALYSIS_STATUS_JSON)
            );

        assertTrue(TestUtils.getRequestsDone(1, server).stream().anyMatch(r -> r.matches("/v1/results/" + SHORT_CIRCUIT_ANALYSIS_RESULT_UUID + "/status")));

        //Test result count
        mockMvc.perform(delete("/v1/supervision/computation/results")
                        .queryParam("type", ComputationType.SHORT_CIRCUIT.toString())
                        .queryParam("dryRun", "true"))
                .andExpect(status().isOk());
        assertTrue(TestUtils.getRequestsDone(1, server).stream().anyMatch(r -> r.matches("/v1/supervision/results-count")));

        // Delete Shortcircuit results
        mockMvc.perform(delete("/v1/supervision/computation/results")
                        .queryParam("type", ComputationType.SHORT_CIRCUIT.toString())
                        .queryParam("dryRun", "false"))
                .andExpect(status().isOk());

        var requests = TestUtils.getRequestsDone(2, server);
        assertTrue(requests.stream().anyMatch(r -> r.matches("/v1/results\\?resultsUuids")));
        assertTrue(requests.stream().anyMatch(r -> r.matches("/v1/reports")));
        assertEquals(0, rootNetworkNodeInfoRepository.findAllByOneBusShortCircuitAnalysisResultUuidNotNull().size());
    }

    @Test
    void testResetUuidResultWhenSCFailed() throws Exception {
        UUID resultUuid = UUID.randomUUID();
        StudyEntity studyEntity = insertDummyStudy(UUID.randomUUID(), UUID.randomUUID(), null);
        UUID rootNetworkUuid = studyEntity.getFirstRootNetwork().getId();
        RootNode rootNode = networkModificationTreeService.getStudyTree(studyEntity.getId(), null);
        NetworkModificationNode modificationNode = createNetworkModificationNode(studyEntity.getId(), rootNode.getId(), UUID.randomUUID(), VARIANT_ID, "node 1");
        String resultUuidJson = objectMapper.writeValueAsString(new NodeReceiver(modificationNode.getId(), rootNetworkUuid));

        // Set an uuid result in the database
        rootNetworkNodeInfoService.updateComputationResultUuid(modificationNode.getId(), rootNetworkUuid, resultUuid, ComputationType.SHORT_CIRCUIT);
        assertNotNull(rootNetworkNodeInfoService.getComputationResultUuid(modificationNode.getId(), rootNetworkUuid, ComputationType.SHORT_CIRCUIT));
        assertEquals(resultUuid, rootNetworkNodeInfoService.getComputationResultUuid(modificationNode.getId(), rootNetworkUuid, ComputationType.SHORT_CIRCUIT));

        StudyService studyService = Mockito.mock(StudyService.class);
        doAnswer(invocation -> {
            input.send(MessageBuilder.withPayload("").setHeader(HEADER_RECEIVER, resultUuidJson).build(), shortCircuitAnalysisFailedDestination);
            return resultUuid;
        }).when(studyService).runShortCircuit(any(), any(), any(), any(), anyBoolean(), any());
        studyService.runShortCircuit(studyEntity.getId(), modificationNode.getId(), rootNetworkUuid, Optional.empty(), false, "user_1");

        // Test reset uuid result in the database
        assertNull(rootNetworkNodeInfoService.getComputationResultUuid(modificationNode.getId(), rootNetworkUuid, ComputationType.SHORT_CIRCUIT));

        Message<byte[]> message = output.receive(TIMEOUT, studyUpdateDestination);
        assertEquals(studyEntity.getId(), message.getHeaders().get(NotificationService.HEADER_STUDY_UUID));
        String updateType = (String) message.getHeaders().get(NotificationService.HEADER_UPDATE_TYPE);
        assertEquals(NotificationService.UPDATE_TYPE_SHORT_CIRCUIT_FAILED, updateType);
    }

    private void checkUpdateModelStatusMessagesReceived(UUID studyUuid, String updateTypeToCheck) {
        checkUpdateModelStatusMessagesReceived(studyUuid, updateTypeToCheck, null);
    }

    private void checkUpdateModelStatusMessagesReceived(UUID studyUuid, String updateTypeToCheck, String otherUpdateTypeToCheck) {
        Message<byte[]> shortCircuitAnalysisStatusMessage = output.receive(TIMEOUT, studyUpdateDestination);
        assertEquals(studyUuid, shortCircuitAnalysisStatusMessage.getHeaders().get(NotificationService.HEADER_STUDY_UUID));
        String updateType = (String) shortCircuitAnalysisStatusMessage.getHeaders().get(HEADER_UPDATE_TYPE);
        if (otherUpdateTypeToCheck == null) {
            assertEquals(updateTypeToCheck, updateType);
        } else {
            assertTrue(updateType.equals(updateTypeToCheck) || updateType.equals(otherUpdateTypeToCheck));
        }
    }

    @Test
    void testNoResult() throws Exception {
        //insert a study
        StudyEntity studyEntity = insertDummyStudy(UUID.fromString(NETWORK_UUID_STRING), CASE_SHORT_CIRCUIT_UUID, null);
        UUID studyNameUserIdUuid = studyEntity.getId();
        UUID firstRootNetworkUuid = studyTestUtils.getOneRootNetworkUuid(studyNameUserIdUuid);
        UUID rootNodeUuid = getRootNode(studyNameUserIdUuid).getId();
        NetworkModificationNode modificationNode1 = createNetworkModificationNode(studyNameUserIdUuid, rootNodeUuid,
                UUID.randomUUID(), VARIANT_ID, "node 1");
        UUID modificationNode1Uuid = modificationNode1.getId();

        // No short circuit result
        mockMvc.perform(get("/v1/studies/{studyUuid}/root-networks/{rootNetworkUuid}/nodes/{nodeUuid}/shortcircuit/result", studyNameUserIdUuid, firstRootNetworkUuid, modificationNode1Uuid)).andExpectAll(
                status().isNoContent());

        // No one bus short circuit result
        mockMvc.perform(get("/v1/studies/{studyUuid}/root-networks/{rootNetworkUuid}/nodes/{nodeUuid}/shortcircuit/result", studyNameUserIdUuid, firstRootNetworkUuid, modificationNode1Uuid)
                    .param("type", ShortcircuitAnalysisType.ONE_BUS.name()))
                .andExpectAll(status().isNoContent());

        // NOT_FOUND short circuit analysis result csv
        mockMvc.perform(post("/v1/studies/{studyUuid}/root-networks/{rootNetworkUuid}/nodes/{nodeUuid}/shortcircuit/result/csv", studyNameUserIdUuid, firstRootNetworkUuid, modificationNode1Uuid)
                .param("type", ShortcircuitAnalysisType.ONE_BUS.name())
                .content(CSV_HEADERS)).andExpectAll(status().isNotFound());

        // No short circuit status
        mockMvc.perform(get("/v1/studies/{studyUuid}/root-networks/{rootNetworkUuid}/nodes/{nodeUuid}/shortcircuit/status", studyNameUserIdUuid, firstRootNetworkUuid, modificationNode1Uuid)).andExpectAll(
                status().isNoContent());

        // stop non-existing short circuit analysis
        mockMvc.perform(put("/v1/studies/{studyUuid}/root-networks/{rootNetworkUuid}/nodes/{nodeUuid}/shortcircuit/stop", studyNameUserIdUuid, firstRootNetworkUuid, modificationNode1Uuid)
                .header(HEADER_USER_ID, "userId"))
                .andExpect(status().isOk());
    }

    @Test
    void testInvalidateShortCircuitStatus(final MockWebServer server) throws Exception {
        //insert a study
        StudyEntity studyEntity = insertDummyStudy(UUID.fromString(NETWORK_UUID_STRING), CASE_SHORT_CIRCUIT_UUID, null);
        UUID studyNameUserIdUuid = studyEntity.getId();
        UUID firstRootNetworkUuid = studyTestUtils.getOneRootNetworkUuid(studyNameUserIdUuid);
        UUID rootNodeUuid = getRootNode(studyNameUserIdUuid).getId();
        NetworkModificationNode modificationNode1 = createNetworkModificationNode(studyNameUserIdUuid, rootNodeUuid,
                UUID.randomUUID(), VARIANT_ID, "node 1");
        UUID modificationNode1Uuid = modificationNode1.getId();

        NetworkModificationNode modificationNode2 = createNetworkModificationNode(studyNameUserIdUuid,
                modificationNode1Uuid, UUID.randomUUID(), VARIANT_ID, "node 2");
        UUID modificationNode2Uuid = modificationNode2.getId();

        NetworkModificationNode modificationNode3 = createNetworkModificationNode(studyNameUserIdUuid,
                modificationNode2Uuid, UUID.randomUUID(), VARIANT_ID_2, "node 3");
        UUID modificationNode3Uuid = modificationNode3.getId();

        //run a short circuit analysis
        mockMvc.perform(put("/v1/studies/{studyUuid}/root-networks/{rootNetworkUuid}/nodes/{nodeUuid}/shortcircuit/run", studyNameUserIdUuid, firstRootNetworkUuid, modificationNode3Uuid)
                        .header("userId", "userId"))
                .andExpect(status().isOk())
                .andReturn();

        consumeShortCircuitAnalysisResult(studyNameUserIdUuid, firstRootNetworkUuid, modificationNode1Uuid, SHORT_CIRCUIT_ANALYSIS_RESULT_UUID);

        assertTrue(TestUtils.getRequestsDone(1, server).stream().anyMatch(r -> r.matches("/v1/networks/" + NETWORK_UUID_STRING + "/run-and-save\\?receiver=.*&reportUuid=.*&reporterId=.*&variantId=" + VARIANT_ID_2)));

        //run a one bus short circuit analysis
        mockMvc.perform(put("/v1/studies/{studyUuid}/root-networks/{rootNetworkUuid}/nodes/{nodeUuid}/shortcircuit/run", studyNameUserIdUuid, firstRootNetworkUuid, modificationNode3Uuid)
                        .param("busId", "BUS_TEST_ID")
                        .header("userId", "userId"))
                .andExpect(status().isOk())
                .andReturn();

        consumeShortCircuitAnalysisOneBusResult(studyNameUserIdUuid, firstRootNetworkUuid, modificationNode1Uuid, SHORT_CIRCUIT_ANALYSIS_RESULT_UUID);

        assertTrue(TestUtils.getRequestsDone(1, server).stream().anyMatch(r -> r.matches("/v1/networks/" + NETWORK_UUID_STRING + "/run-and-save\\?receiver=.*&reportUuid=.*&reporterId=.*&variantId=" + VARIANT_ID_2)));

        // invalidate status
        mockMvc.perform(put("/v1/studies/{studyUuid}/short-circuit/invalidate-status", studyNameUserIdUuid)
                .header("userId", "userId")).andExpect(status().isOk());
        checkUpdateModelStatusMessagesReceived(studyNameUserIdUuid, NotificationService.UPDATE_TYPE_SHORT_CIRCUIT_STATUS);
        checkUpdateModelStatusMessagesReceived(studyNameUserIdUuid, NotificationService.UPDATE_TYPE_ONE_BUS_SHORT_CIRCUIT_STATUS);
        // TODO : fix duplicate ressult uuids
        assertTrue(TestUtils.getRequestsDone(1, server).stream().anyMatch(r -> r.matches("/v1/results/invalidate-status\\?resultUuid=" + SHORT_CIRCUIT_ANALYSIS_RESULT_UUID + "&resultUuid=" + SHORT_CIRCUIT_ANALYSIS_RESULT_UUID + "&resultUuid=" + SHORT_CIRCUIT_ANALYSIS_RESULT_UUID + "&resultUuid=" + SHORT_CIRCUIT_ANALYSIS_RESULT_UUID)));
    }

    private void createOrUpdateParametersAndDoChecks(UUID studyNameUserIdUuid, String parameters, String userId, HttpStatusCode status) throws Exception {
        mockMvc.perform(
                post("/v1/studies/{studyUuid}/short-circuit-analysis/parameters", studyNameUserIdUuid)
                    .header("userId", userId)
                    .contentType(MediaType.ALL)
                    .content(parameters))
            .andExpect(status().is(status.value()));

        Message<byte[]> message = output.receive(TIMEOUT, studyUpdateDestination);
        assertEquals(studyNameUserIdUuid, message.getHeaders().get(NotificationService.HEADER_STUDY_UUID));
        assertEquals(UPDATE_TYPE_COMPUTATION_PARAMETERS, message.getHeaders().get(NotificationService.HEADER_UPDATE_TYPE));

        message = output.receive(TIMEOUT, elementUpdateDestination);
        assertEquals(studyNameUserIdUuid, message.getHeaders().get(NotificationService.HEADER_ELEMENT_UUID));
    }

    @Test
    void testResetShortCircuitAnalysisParametersUserHasNoProfile(final MockWebServer server) throws Exception {
        StudyEntity studyEntity = insertDummyStudy(UUID.fromString(NETWORK_UUID_STRING), CASE_SHORT_CIRCUIT_UUID, SHORT_CIRCUIT_ANALYSIS_PARAMETERS_UUID);
        UUID studyNameUserIdUuid = studyEntity.getId();
        createOrUpdateParametersAndDoChecks(studyNameUserIdUuid, "", NO_PROFILE_USER_ID, HttpStatus.OK);

        var requests = TestUtils.getRequestsDone(2, server);
        assertTrue(requests.stream().anyMatch(r -> r.equals("/v1/users/" + NO_PROFILE_USER_ID + "/profile")));
        assertTrue(requests.stream().anyMatch(r -> r.equals("/v1/parameters/" + SHORT_CIRCUIT_ANALYSIS_PARAMETERS_UUID_STRING))); // update existing with dft
    }

    @Test
    void testResetShortCircuitAnalysisParametersUserHasNoParamsInProfile(final MockWebServer server) throws Exception {
        StudyEntity studyEntity = insertDummyStudy(UUID.fromString(NETWORK_UUID_STRING), CASE_SHORT_CIRCUIT_UUID, SHORT_CIRCUIT_ANALYSIS_PARAMETERS_UUID);
        UUID studyNameUserIdUuid = studyEntity.getId();
        createOrUpdateParametersAndDoChecks(studyNameUserIdUuid, "", NO_PARAMS_IN_PROFILE_USER_ID, HttpStatus.OK);

        var requests = TestUtils.getRequestsDone(2, server);
        assertTrue(requests.stream().anyMatch(r -> r.equals("/v1/users/" + NO_PARAMS_IN_PROFILE_USER_ID + "/profile")));
        assertTrue(requests.stream().anyMatch(r -> r.equals("/v1/parameters/" + SHORT_CIRCUIT_ANALYSIS_PARAMETERS_UUID_STRING))); // update existing with dft
    }

    @Test
    void testResetShortCircuitAnalysisParametersUserHasInvalidParamsInProfile(final MockWebServer server) throws Exception {
        StudyEntity studyEntity = insertDummyStudy(UUID.fromString(NETWORK_UUID_STRING), CASE_SHORT_CIRCUIT_UUID, SHORT_CIRCUIT_ANALYSIS_PARAMETERS_UUID);
        UUID studyNameUserIdUuid = studyEntity.getId();
        createOrUpdateParametersAndDoChecks(studyNameUserIdUuid, "", INVALID_PARAMS_IN_PROFILE_USER_ID, HttpStatus.NO_CONTENT);

        var requests = TestUtils.getRequestsDone(3, server);
        assertTrue(requests.stream().anyMatch(r -> r.equals("/v1/users/" + INVALID_PARAMS_IN_PROFILE_USER_ID + "/profile")));
        assertTrue(requests.stream().anyMatch(r -> r.equals("/v1/parameters/" + SHORT_CIRCUIT_ANALYSIS_PARAMETERS_UUID_STRING))); // update existing with dft
        assertTrue(requests.stream().anyMatch(r -> r.equals("/v1/parameters?duplicateFrom=" + PROFILE_SHORT_CIRCUIT_ANALYSIS_INVALID_PARAMETERS_UUID_STRING))); // post duplicate ko
    }

    @Test
    void testResetShortCircuitAnalysisParametersUserHasValidParamsInProfile(final MockWebServer server) throws Exception {
        StudyEntity studyEntity = insertDummyStudy(UUID.fromString(NETWORK_UUID_STRING), CASE_SHORT_CIRCUIT_UUID, SHORT_CIRCUIT_ANALYSIS_PARAMETERS_UUID);
        UUID studyNameUserIdUuid = studyEntity.getId();
        createOrUpdateParametersAndDoChecks(studyNameUserIdUuid, "", VALID_PARAMS_IN_PROFILE_USER_ID, HttpStatus.OK);

        var requests = TestUtils.getRequestsDone(3, server);
        assertTrue(requests.stream().anyMatch(r -> r.equals("/v1/users/" + VALID_PARAMS_IN_PROFILE_USER_ID + "/profile")));
        assertTrue(requests.stream().anyMatch(r -> r.equals("/v1/parameters/" + SHORT_CIRCUIT_ANALYSIS_PARAMETERS_UUID_STRING)));
        assertTrue(requests.stream().anyMatch(r -> r.equals("/v1/parameters?duplicateFrom=" + PROFILE_SHORT_CIRCUIT_ANALYSIS_VALID_PARAMETERS_UUID_STRING))); // post duplicate ok
    }

    @Test
    void testResetShortCircuitAnalysisParametersUserHasValidParamsInProfileButNoExistingShortcircuitAnalysisParams(final MockWebServer server) throws Exception {
        StudyEntity studyEntity = insertDummyStudy(UUID.fromString(NETWORK_UUID_STRING), CASE_SHORT_CIRCUIT_UUID, null);
        UUID studyNameUserIdUuid = studyEntity.getId();
        createOrUpdateParametersAndDoChecks(studyNameUserIdUuid, "", VALID_PARAMS_IN_PROFILE_USER_ID, HttpStatus.OK);

        var requests = TestUtils.getRequestsDone(2, server);
        assertTrue(requests.stream().anyMatch(r -> r.equals("/v1/users/" + VALID_PARAMS_IN_PROFILE_USER_ID + "/profile")));
        assertTrue(requests.stream().anyMatch(r -> r.equals("/v1/parameters?duplicateFrom=" + PROFILE_SHORT_CIRCUIT_ANALYSIS_VALID_PARAMETERS_UUID_STRING))); // post duplicate ok
    }

    private StudyEntity insertDummyStudy(UUID networkUuid, UUID caseUuid, UUID shortCircuitParametersUuid) {
        NonEvacuatedEnergyParametersEntity defaultNonEvacuatedEnergyParametersEntity = NonEvacuatedEnergyService.toEntity(NonEvacuatedEnergyService.getDefaultNonEvacuatedEnergyParametersInfos());
        StudyEntity studyEntity = TestUtils.createDummyStudy(networkUuid, "netId", caseUuid, "", "", null,
                UUID.randomUUID(), shortCircuitParametersUuid, null, null,
                defaultNonEvacuatedEnergyParametersEntity, null);
        var study = studyRepository.save(studyEntity);
        networkModificationTreeService.createRoot(studyEntity);
        return study;
    }

    private RootNode getRootNode(UUID study) throws Exception {
        return objectMapper.readValue(mockMvc.perform(get("/v1/studies/{uuid}/tree", study))
                .andExpect(status().isOk())
                .andReturn()
                .getResponse()
                .getContentAsString(), new TypeReference<>() { });
    }

    private NetworkModificationNode createNetworkModificationNode(UUID studyUuid, UUID parentNodeUuid,
                                                                  UUID modificationGroupUuid, String variantId, String nodeName) throws Exception {
        return createNetworkModificationNode(studyUuid, parentNodeUuid,
                modificationGroupUuid, variantId, nodeName, BuildStatus.NOT_BUILT);
    }

    private NetworkModificationNode createNetworkModificationNode(UUID studyUuid, UUID parentNodeUuid,
                                                                  UUID modificationGroupUuid, String variantId, String nodeName, BuildStatus buildStatus) throws Exception {
        NetworkModificationNode modificationNode = NetworkModificationNode.builder().name(nodeName)
                .description("description").modificationGroupUuid(modificationGroupUuid).variantId(variantId)
                .nodeBuildStatus(NodeBuildStatus.from(buildStatus))
                .children(Collections.emptyList()).build();

        // Only for tests
        String mnBodyJson = objectWriter.writeValueAsString(modificationNode);
        JSONObject jsonObject = new JSONObject(mnBodyJson);
        jsonObject.put("variantId", variantId);
        jsonObject.put("modificationGroupUuid", modificationGroupUuid);
        mnBodyJson = jsonObject.toString();

        mockMvc.perform(post("/v1/studies/{studyUuid}/tree/nodes/{id}", studyUuid, parentNodeUuid).content(mnBodyJson).contentType(MediaType.APPLICATION_JSON).header("userId", "userId"))
                .andExpect(status().isOk());
        var mess = output.receive(TIMEOUT, studyUpdateDestination);
        assertNotNull(mess);
        modificationNode.setId(UUID.fromString(String.valueOf(mess.getHeaders().get(NotificationService.HEADER_NEW_NODE))));
        assertEquals(InsertMode.CHILD.name(), mess.getHeaders().get(NotificationService.HEADER_INSERT_MODE));

        rootNetworkNodeInfoService.updateRootNetworkNode(modificationNode.getId(), studyTestUtils.getOneRootNetworkUuid(studyUuid),
            RootNetworkNodeInfo.builder().variantId(variantId).nodeBuildStatus(NodeBuildStatus.from(buildStatus)).build());

        return modificationNode;
    }

    @AfterEach
    void tearDown(final MockWebServer server) {
        studyRepository.findAll().forEach(s -> networkModificationTreeService.doDeleteTree(s.getId()));
        studyRepository.deleteAll();

        List<String> destinations = List.of(studyUpdateDestination, shortCircuitAnalysisResultDestination, shortCircuitAnalysisStoppedDestination, shortCircuitAnalysisFailedDestination);
        TestUtils.assertQueuesEmptyThenClear(destinations, output);

        try {
            TestUtils.assertServerRequestsEmptyThenShutdown(server);
        } catch (UncheckedInterruptedException e) {
            LOGGER.error("Error while attempting to get the request done : ", e);
        }
    }
}<|MERGE_RESOLUTION|>--- conflicted
+++ resolved
@@ -201,50 +201,9 @@
                 String path = Objects.requireNonNull(request.getPath());
                 String method = Objects.requireNonNull(request.getMethod());
 
-<<<<<<< HEAD
                 if (path.matches("/v1/networks/" + NETWORK_UUID_STRING + "/run-and-save\\?receiver=.*&reportUuid=.*&reporterId=.*&busId=BUS_TEST_ID&variantId=" + VARIANT_ID_2)) {
                     return new MockResponse(200, Headers.of(HttpHeaders.CONTENT_TYPE, MediaType.APPLICATION_JSON_VALUE), shortCircuitAnalysisResultUuidStr);
                 } else if (path.matches("/v1/networks/" + NETWORK_UUID_STRING + "/run-and-save\\?receiver=.*&reportUuid=.*&reporterId=.*&variantId=" + VARIANT_ID_2 + ".*")) {
-=======
-                if (path.matches("/v1/networks/" + NETWORK_UUID_STRING + "/run-and-save\\?receiver=.*&reportUuid=.*&reporterId=.*&busId=BUS_TEST_ID&variantId=" + VARIANT_ID_2 + "&debug=.*")) {
-                    String receiver = "%7B%22nodeUuid%22%3A%22" + request.getPath().split("%")[5].substring(4) + "%22%2C%20%22rootNetworkUuid%22%3A%20%22" + request.getPath().split("%")[11].substring(4) + "%22%2C%20%22userId%22%3A%22userId%22%7D";
-                    input.send(MessageBuilder.withPayload("")
-                        .setHeader("resultUuid", SHORT_CIRCUIT_ANALYSIS_RESULT_UUID)
-                        .setHeader("receiver", "%7B%22nodeUuid%22%3A%22" + request.getPath().split("%")[5].substring(4) + "%22%2C%20%22rootNetworkUuid%22%3A%20%22" + request.getPath().split("%")[11].substring(4) + "%22%2C%20%22userId%22%3A%22userId%22%7D")
-                        .setHeader("busId", "BUS_TEST_ID")
-                        .build(), shortCircuitAnalysisResultDestination);
-                    // mock the notification from shortcircuit-server to send a debug status notif
-                    input.send(MessageBuilder.withPayload("")
-                            .setHeader("resultUuid", SHORT_CIRCUIT_ANALYSIS_RESULT_UUID)
-                            .setHeader("receiver", receiver)
-                            .setHeader("busId", "BUS_TEST_ID")
-                            .build(), shortCircuitAnalysisDebugDestination);
-                    return new MockResponse(200, Headers.of(HttpHeaders.CONTENT_TYPE, MediaType.APPLICATION_JSON_VALUE), shortCircuitAnalysisResultUuidStr);
-                } else if (path.matches("/v1/networks/" + NETWORK_UUID_STRING + "/run-and-save\\?receiver=.*&reportUuid=.*&reporterId=.*&busId=BUS_TEST_ID&variantId=" + VARIANT_ID_2)) {
-                    input.send(MessageBuilder.withPayload("")
-                        .setHeader("resultUuid", SHORT_CIRCUIT_ANALYSIS_RESULT_UUID)
-                        .setHeader("receiver", "%7B%22nodeUuid%22%3A%22" + request.getPath().split("%")[5].substring(4) + "%22%2C%20%22rootNetworkUuid%22%3A%20%22" + request.getPath().split("%")[11].substring(4) + "%22%2C%20%22userId%22%3A%22userId%22%7D")
-                        .setHeader("busId", "BUS_TEST_ID")
-                        .build(), shortCircuitAnalysisResultDestination);
-                    return new MockResponse(200, Headers.of(HttpHeaders.CONTENT_TYPE, MediaType.APPLICATION_JSON_VALUE), shortCircuitAnalysisResultUuidStr);
-                } else if (path.matches("/v1/networks/" + NETWORK_UUID_STRING + "/run-and-save\\?receiver=.*&reportUuid=.*&reporterId=.*&variantId=" + VARIANT_ID_2 + "&debug=.*")) {
-                    String receiver = "%7B%22nodeUuid%22%3A%22" + request.getPath().split("%")[5].substring(4) + "%22%2C%20%22rootNetworkUuid%22%3A%20%22" + request.getPath().split("%")[11].substring(4) + "%22%2C%20%22userId%22%3A%22userId%22%7D";
-                    input.send(MessageBuilder.withPayload("")
-                            .setHeader("resultUuid", SHORT_CIRCUIT_ANALYSIS_RESULT_UUID)
-                            .setHeader("receiver", receiver)
-                            .build(), shortCircuitAnalysisResultDestination);
-                    // mock the notification from shortcircuit-server to send a debug status notif
-                    input.send(MessageBuilder.withPayload("")
-                            .setHeader("resultUuid", SHORT_CIRCUIT_ANALYSIS_RESULT_UUID)
-                            .setHeader("receiver", receiver)
-                            .build(), shortCircuitAnalysisDebugDestination);
-                    return new MockResponse(200, Headers.of(HttpHeaders.CONTENT_TYPE, MediaType.APPLICATION_JSON_VALUE), shortCircuitAnalysisResultUuidStr);
-                } else if (path.matches("/v1/networks/" + NETWORK_UUID_STRING + "/run-and-save\\?receiver=.*&reportUuid=.*&reporterId=.*&variantId=" + VARIANT_ID_2)) {
-                    input.send(MessageBuilder.withPayload("")
-                            .setHeader("resultUuid", SHORT_CIRCUIT_ANALYSIS_RESULT_UUID)
-                            .setHeader("receiver", "%7B%22nodeUuid%22%3A%22" + request.getPath().split("%")[5].substring(4) + "%22%2C%20%22rootNetworkUuid%22%3A%20%22" + request.getPath().split("%")[11].substring(4) + "%22%2C%20%22userId%22%3A%22userId%22%7D")
-                            .build(), shortCircuitAnalysisResultDestination);
->>>>>>> e6820a48
                     return new MockResponse(200, Headers.of(HttpHeaders.CONTENT_TYPE, MediaType.APPLICATION_JSON_VALUE), shortCircuitAnalysisResultUuidStr);
                 } else if (path.matches("/v1/networks/" + NETWORK_UUID_STRING_NOT_FOUND + "/run-and-save\\?receiver=.*&reportUuid=.*&reporterId=.*&variantId=" + VARIANT_ID_4)) {
                     return new MockResponse(200, Headers.of(HttpHeaders.CONTENT_TYPE, MediaType.APPLICATION_JSON_VALUE), shortCircuitAnalysisResultNotFoundUuidStr);
@@ -380,17 +339,7 @@
                         .header("userId", "userId"))
                 .andExpect(status().isOk());
 
-<<<<<<< HEAD
-        consumeShortCircuitAnalysisResult(studyNameUserIdUuid, firstRootNetworkUuid, modificationNode3Uuid, SHORT_CIRCUIT_ANALYSIS_RESULT_UUID);
-=======
-        checkUpdateModelStatusMessagesReceived(studyNameUserIdUuid, NotificationService.UPDATE_TYPE_SHORT_CIRCUIT_STATUS);
-
-        checkUpdateModelStatusMessagesReceived(studyNameUserIdUuid, NotificationService.UPDATE_TYPE_SHORT_CIRCUIT_RESULT);
-
-        checkUpdateModelStatusMessagesReceived(studyNameUserIdUuid, NotificationService.COMPUTATION_DEBUG_FILE_STATUS);
-
-        checkUpdateModelStatusMessagesReceived(studyNameUserIdUuid, NotificationService.UPDATE_TYPE_SHORT_CIRCUIT_STATUS);
->>>>>>> e6820a48
+        consumeShortCircuitAnalysisResult(studyNameUserIdUuid, firstRootNetworkUuid, modificationNode3Uuid, SHORT_CIRCUIT_ANALYSIS_RESULT_UUID, true);
 
         assertTrue(TestUtils.getRequestsDone(1, server).stream().anyMatch(r -> r.matches("/v1/networks/" + NETWORK_UUID_STRING + "/run-and-save\\?receiver=.*&reportUuid=.*&reporterId=.*&variantId=" + VARIANT_ID_2 + "&debug=true")));
 
@@ -490,7 +439,7 @@
                         .header("userId", "userId"))
                 .andExpect(status().isOk());
 
-        consumeShortCircuitAnalysisResult(studyNameUserIdUuid, firstRootNetworkUuid, modificationNode4Uuid, SHORT_CIRCUIT_ANALYSIS_RESULT_UUID_NOT_FOUND);
+        consumeShortCircuitAnalysisResult(studyNameUserIdUuid, firstRootNetworkUuid, modificationNode4Uuid, SHORT_CIRCUIT_ANALYSIS_RESULT_UUID_NOT_FOUND, false);
 
         assertTrue(TestUtils.getRequestsDone(1, server).stream().anyMatch(r -> r.matches("/v1/networks/" + NETWORK_UUID_STRING_NOT_FOUND + "/run-and-save\\?receiver=.*&reportUuid=.*&reporterId=.*&variantId=" + VARIANT_ID_4)));
 
@@ -502,7 +451,7 @@
         assertTrue(TestUtils.getRequestsDone(1, server).stream().anyMatch(r -> r.matches("/v1/results/" + SHORT_CIRCUIT_ANALYSIS_RESULT_UUID_NOT_FOUND + "/csv")));
     }
 
-    private void consumeShortCircuitAnalysisResult(UUID studyUuid, UUID rootNetworkUuid, UUID nodeUuid, String resultUuid) throws JsonProcessingException {
+    private void consumeShortCircuitAnalysisResult(UUID studyUuid, UUID rootNetworkUuid, UUID nodeUuid, String resultUuid, boolean debug) throws JsonProcessingException {
         // consume result
         String resultUuidJson = objectMapper.writeValueAsString(new NodeReceiver(nodeUuid, rootNetworkUuid));
         MessageHeaders messageHeaders = new MessageHeaders(Map.of("resultUuid", resultUuid, HEADER_RECEIVER, resultUuidJson));
@@ -512,9 +461,14 @@
         checkUpdateModelStatusMessagesReceived(studyUuid, NotificationService.UPDATE_TYPE_SHORT_CIRCUIT_STATUS);
         checkUpdateModelStatusMessagesReceived(studyUuid, NotificationService.UPDATE_TYPE_SHORT_CIRCUIT_STATUS);
         checkUpdateModelStatusMessagesReceived(studyUuid, NotificationService.UPDATE_TYPE_SHORT_CIRCUIT_RESULT);
-    }
-
-    private void consumeShortCircuitAnalysisOneBusResult(UUID studyUuid, UUID rootNetworkUuid, UUID nodeUuid, String resultUuid) throws JsonProcessingException {
+
+        if (debug) {
+            consumerService.consumeShortCircuitAnalysisDebug().accept(MessageBuilder.createMessage("", messageHeaders));
+            checkUpdateModelStatusMessagesReceived(studyUuid, NotificationService.COMPUTATION_DEBUG_FILE_STATUS);
+        }
+    }
+
+    private void consumeShortCircuitAnalysisOneBusResult(UUID studyUuid, UUID rootNetworkUuid, UUID nodeUuid, String resultUuid, boolean debug) throws JsonProcessingException {
         // consume result
         String resultUuidJson = objectMapper.writeValueAsString(new NodeReceiver(nodeUuid, rootNetworkUuid));
         MessageHeaders messageHeaders = new MessageHeaders(Map.of("resultUuid", resultUuid, "busId", "BUS_TEST_ID", HEADER_RECEIVER, resultUuidJson));
@@ -523,6 +477,11 @@
         checkUpdateModelStatusMessagesReceived(studyUuid, NotificationService.UPDATE_TYPE_ONE_BUS_SHORT_CIRCUIT_STATUS);
         checkUpdateModelStatusMessagesReceived(studyUuid, NotificationService.UPDATE_TYPE_ONE_BUS_SHORT_CIRCUIT_STATUS);
         checkUpdateModelStatusMessagesReceived(studyUuid, NotificationService.UPDATE_TYPE_ONE_BUS_SHORT_CIRCUIT_RESULT);
+
+        if (debug) {
+            consumerService.consumeShortCircuitAnalysisDebug().accept(MessageBuilder.createMessage("", messageHeaders));
+            checkUpdateModelStatusMessagesReceived(studyUuid, NotificationService.COMPUTATION_DEBUG_FILE_STATUS);
+        }
     }
 
     @Test
@@ -543,7 +502,7 @@
                 .header(HEADER_USER_ID, "userId"))
                 .andExpect(status().isOk());
 
-        consumeShortCircuitAnalysisResult(studyNameUserIdUuid, firstRootNetworkUuid, modificationNode1Uuid, SHORT_CIRCUIT_ANALYSIS_RESULT_UUID);
+        consumeShortCircuitAnalysisResult(studyNameUserIdUuid, firstRootNetworkUuid, modificationNode1Uuid, SHORT_CIRCUIT_ANALYSIS_RESULT_UUID, false);
 
         assertTrue(TestUtils.getRequestsDone(1, server).stream().anyMatch(r -> r.matches("/v1/networks/" + NETWORK_UUID_STRING + "/run-and-save\\?receiver=.*&reportUuid=.*&reporterId=.*&variantId=" + VARIANT_ID_2)));
 
@@ -619,17 +578,7 @@
                 .header("userId", "userId"))
             .andExpect(status().isOk());
 
-<<<<<<< HEAD
-        consumeShortCircuitAnalysisOneBusResult(studyNameUserIdUuid, firstRootNetworkUuid, modificationNode3Uuid, SHORT_CIRCUIT_ANALYSIS_RESULT_UUID);
-=======
-        checkUpdateModelStatusMessagesReceived(studyNameUserIdUuid, NotificationService.UPDATE_TYPE_ONE_BUS_SHORT_CIRCUIT_STATUS);
-
-        checkUpdateModelStatusMessagesReceived(studyNameUserIdUuid, NotificationService.UPDATE_TYPE_ONE_BUS_SHORT_CIRCUIT_RESULT);
-
-        checkUpdateModelStatusMessagesReceived(studyNameUserIdUuid, NotificationService.COMPUTATION_DEBUG_FILE_STATUS);
-
-        checkUpdateModelStatusMessagesReceived(studyNameUserIdUuid, NotificationService.UPDATE_TYPE_ONE_BUS_SHORT_CIRCUIT_STATUS);
->>>>>>> e6820a48
+        consumeShortCircuitAnalysisOneBusResult(studyNameUserIdUuid, firstRootNetworkUuid, modificationNode3Uuid, SHORT_CIRCUIT_ANALYSIS_RESULT_UUID, true);
 
         assertTrue(TestUtils.getRequestsDone(1, server).stream().anyMatch(r -> r.matches("/v1/networks/" + NETWORK_UUID_STRING + "/run-and-save\\?receiver=.*&reportUuid=.*&reporterId=.*&variantId=" + VARIANT_ID_2 + "&debug=true")));
 
@@ -788,7 +737,7 @@
                 .andExpect(status().isOk())
                 .andReturn();
 
-        consumeShortCircuitAnalysisResult(studyNameUserIdUuid, firstRootNetworkUuid, modificationNode1Uuid, SHORT_CIRCUIT_ANALYSIS_RESULT_UUID);
+        consumeShortCircuitAnalysisResult(studyNameUserIdUuid, firstRootNetworkUuid, modificationNode1Uuid, SHORT_CIRCUIT_ANALYSIS_RESULT_UUID, false);
 
         assertTrue(TestUtils.getRequestsDone(1, server).stream().anyMatch(r -> r.matches("/v1/networks/" + NETWORK_UUID_STRING + "/run-and-save\\?receiver=.*&reportUuid=.*&reporterId=.*&variantId=" + VARIANT_ID_2)));
 
@@ -799,7 +748,7 @@
                 .andExpect(status().isOk())
                 .andReturn();
 
-        consumeShortCircuitAnalysisOneBusResult(studyNameUserIdUuid, firstRootNetworkUuid, modificationNode1Uuid, SHORT_CIRCUIT_ANALYSIS_RESULT_UUID);
+        consumeShortCircuitAnalysisOneBusResult(studyNameUserIdUuid, firstRootNetworkUuid, modificationNode1Uuid, SHORT_CIRCUIT_ANALYSIS_RESULT_UUID, false);
 
         assertTrue(TestUtils.getRequestsDone(1, server).stream().anyMatch(r -> r.matches("/v1/networks/" + NETWORK_UUID_STRING + "/run-and-save\\?receiver=.*&reportUuid=.*&reporterId=.*&variantId=" + VARIANT_ID_2)));
 
