--- conflicted
+++ resolved
@@ -171,11 +171,7 @@
     @Autowired
     private StudyService studyService;
     @Autowired
-<<<<<<< HEAD
     private TestUtils studyTestUtils;
-=======
-    private StudyTestUtils studyTestUtils;
->>>>>>> 14fa1322
 
     @BeforeEach
     void setup(final MockWebServer server) throws Exception {
