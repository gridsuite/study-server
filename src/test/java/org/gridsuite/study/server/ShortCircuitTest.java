--- conflicted
+++ resolved
@@ -646,12 +646,8 @@
         SensitivityAnalysisParametersEntity defaultSensitivityParametersEntity = SensitivityAnalysisService.toEntity(SensitivityAnalysisService.getDefaultSensitivityAnalysisParametersValues());
         NonEvacuatedEnergyParametersEntity defaultNonEvacuatedEnergyParametersEntity = NonEvacuatedEnergyService.toEntity(NonEvacuatedEnergyService.getDefaultNonEvacuatedEnergyParametersInfos());
         StudyEntity studyEntity = TestUtils.createDummyStudy(networkUuid, caseUuid, "", "defaultLoadflowProvider",
-<<<<<<< HEAD
-                UUID.randomUUID(), defaultShortCircuitParametersEntity, null, defaultSensitivityParametersEntity);
-=======
-                defaultLoadflowParametersEntity, defaultShortCircuitParametersEntity, null, defaultSensitivityParametersEntity,
+                UUID.randomUUID(), defaultShortCircuitParametersEntity, null, defaultSensitivityParametersEntity,
                 defaultNonEvacuatedEnergyParametersEntity);
->>>>>>> 168eb9fd
         var study = studyRepository.save(studyEntity);
         networkModificationTreeService.createRoot(studyEntity, null);
         return study;
