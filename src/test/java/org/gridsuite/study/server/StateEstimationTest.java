--- conflicted
+++ resolved
@@ -131,11 +131,7 @@
     @Autowired
     private StudyService studyService;
     @Autowired
-<<<<<<< HEAD
     private TestUtils studyTestUtils;
-=======
-    private StudyTestUtils studyTestUtils;
->>>>>>> 14fa1322
 
     @AllArgsConstructor
     private static class StudyNodeIds {
