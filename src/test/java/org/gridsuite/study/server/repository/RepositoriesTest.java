--- conflicted
+++ resolved
@@ -83,39 +83,24 @@
                 true, false, true, false, true,
                 false, true, false,
                 true, LoadFlowParameters.BalanceType.PROPORTIONAL_TO_CONFORM_LOAD, true,
-<<<<<<< HEAD
                 countriesTemp, LoadFlowParameters.ConnectedComponentMode.MAIN, false, List.of());
-        ShortCircuitParametersEntity shortCircuitParametersEntity = new ShortCircuitParametersEntity(false, false, false, StudyType.TRANSIENT, 1);
-=======
-                countriesTemp, LoadFlowParameters.ConnectedComponentMode.MAIN, false);
         ShortCircuitParametersEntity shortCircuitParametersEntity = new ShortCircuitParametersEntity(false, false, false, false, StudyType.TRANSIENT, 1);
->>>>>>> edb5c2d8
 
         countriesTemp.add("IT");
         LoadFlowParametersEntity loadFlowParametersEntity2 = new LoadFlowParametersEntity(LoadFlowParameters.VoltageInitMode.UNIFORM_VALUES,
                 true, false, true, false, true,
                 false, true, false,
                 true, LoadFlowParameters.BalanceType.PROPORTIONAL_TO_CONFORM_LOAD, true,
-<<<<<<< HEAD
                 countriesTemp, LoadFlowParameters.ConnectedComponentMode.MAIN, false, List.of());
-        ShortCircuitParametersEntity shortCircuitParametersEntity2 = new ShortCircuitParametersEntity(true, true, true, StudyType.STEADY_STATE, 0);
-=======
-                countriesTemp, LoadFlowParameters.ConnectedComponentMode.MAIN, false);
         ShortCircuitParametersEntity shortCircuitParametersEntity2 = new ShortCircuitParametersEntity(true, true, false, true, StudyType.STEADY_STATE, 0);
->>>>>>> edb5c2d8
 
         countriesTemp.add("DE");
         LoadFlowParametersEntity loadFlowParametersEntity3 = new LoadFlowParametersEntity(LoadFlowParameters.VoltageInitMode.UNIFORM_VALUES,
                 true, false, true, false, true,
                 false, true, false,
                 true, LoadFlowParameters.BalanceType.PROPORTIONAL_TO_CONFORM_LOAD, true,
-<<<<<<< HEAD
                 countriesTemp, LoadFlowParameters.ConnectedComponentMode.MAIN, false, List.of());
-        ShortCircuitParametersEntity shortCircuitParametersEntity3 = new ShortCircuitParametersEntity(true, false, true, StudyType.SUB_TRANSIENT, 10);
-=======
-                countriesTemp, LoadFlowParameters.ConnectedComponentMode.MAIN, false);
         ShortCircuitParametersEntity shortCircuitParametersEntity3 = new ShortCircuitParametersEntity(true, false, false, true, StudyType.SUB_TRANSIENT, 10);
->>>>>>> edb5c2d8
 
         StudyEntity studyEntity1 = StudyEntity.builder()
                 .id(UUID.randomUUID())
