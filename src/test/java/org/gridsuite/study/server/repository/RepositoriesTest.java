--- conflicted
+++ resolved
@@ -112,11 +112,7 @@
                 .caseUuid(UUID.randomUUID())
                 .casePrivate(true)
                 .loadFlowParameters(loadFlowParametersEntity)
-<<<<<<< HEAD
-                .shortCircuitParameters(new ShortCircuitParametersEntity())
-=======
                 .shortCircuitParameters(shortCircuitParametersEntity)
->>>>>>> 45498c1f
                 .build();
 
         StudyEntity studyEntity2 = StudyEntity.builder()
@@ -129,11 +125,7 @@
                 .caseUuid(UUID.randomUUID())
                 .casePrivate(true)
                 .loadFlowParameters(loadFlowParametersEntity2)
-<<<<<<< HEAD
-                .shortCircuitParameters(new ShortCircuitParametersEntity())
-=======
                 .shortCircuitParameters(shortCircuitParametersEntity2)
->>>>>>> 45498c1f
                 .build();
 
         StudyEntity studyEntity3 = StudyEntity.builder()
@@ -146,11 +138,7 @@
                 .caseUuid(UUID.randomUUID())
                 .casePrivate(true)
                 .loadFlowParameters(loadFlowParametersEntity3)
-<<<<<<< HEAD
-                .shortCircuitParameters(new ShortCircuitParametersEntity())
-=======
                 .shortCircuitParameters(shortCircuitParametersEntity3)
->>>>>>> 45498c1f
                 .build();
 
         studyRepository.save(studyEntity1);
