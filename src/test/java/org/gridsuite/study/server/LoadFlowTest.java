/**
 * Copyright (c) 2023, RTE (http://www.rte-france.com)
 * This Source Code Form is subject to the terms of the Mozilla Public
 * License, v. 2.0. If a copy of the MPL was not distributed with this
 * file, You can obtain one at http://mozilla.org/MPL/2.0/.
 */

package org.gridsuite.study.server;

import com.fasterxml.jackson.core.type.TypeReference;
import com.fasterxml.jackson.databind.ObjectMapper;
import com.fasterxml.jackson.databind.ObjectWriter;
import com.powsybl.commons.exceptions.UncheckedInterruptedException;
import com.powsybl.iidm.network.TwoSides;
import com.powsybl.loadflow.LoadFlowParameters;
import com.powsybl.security.LimitViolationType;
import lombok.SneakyThrows;
import okhttp3.HttpUrl;
import okhttp3.mockwebserver.Dispatcher;
import okhttp3.mockwebserver.MockResponse;
import okhttp3.mockwebserver.MockWebServer;
import okhttp3.mockwebserver.RecordedRequest;
import org.gridsuite.study.server.dto.LimitViolationInfos;
import org.gridsuite.study.server.dto.LoadFlowParametersInfos;
import org.gridsuite.study.server.dto.NodeReceiver;
import org.gridsuite.study.server.dto.ShortCircuitPredefinedConfiguration;
import org.gridsuite.study.server.networkmodificationtree.dto.BuildStatus;
import org.gridsuite.study.server.networkmodificationtree.dto.InsertMode;
import org.gridsuite.study.server.networkmodificationtree.dto.NetworkModificationNode;
import org.gridsuite.study.server.networkmodificationtree.dto.RootNode;
import org.gridsuite.study.server.notification.NotificationService;
import org.gridsuite.study.server.repository.ShortCircuitParametersEntity;
import org.gridsuite.study.server.repository.StudyEntity;
import org.gridsuite.study.server.repository.StudyRepository;
import org.gridsuite.study.server.repository.networkmodificationtree.NetworkModificationNodeInfoRepository;
import org.gridsuite.study.server.repository.nonevacuatedenergy.NonEvacuatedEnergyParametersEntity;
import org.gridsuite.study.server.service.*;
import org.gridsuite.study.server.service.shortcircuit.ShortCircuitService;
import org.gridsuite.study.server.utils.TestUtils;
import org.gridsuite.study.server.utils.elasticsearch.DisableElasticsearch;
import org.jetbrains.annotations.NotNull;
import org.json.JSONObject;
import org.junit.After;
import org.junit.Before;
import org.junit.Test;
import org.junit.runner.RunWith;
import org.mockito.Mockito;
import org.skyscreamer.jsonassert.JSONAssert;
import org.skyscreamer.jsonassert.JSONCompareMode;
import org.slf4j.Logger;
import org.slf4j.LoggerFactory;
import org.springframework.beans.factory.annotation.Autowired;
import org.springframework.boot.test.autoconfigure.web.servlet.AutoConfigureMockMvc;
import org.springframework.boot.test.context.SpringBootTest;
import org.springframework.cloud.stream.binder.test.InputDestination;
import org.springframework.cloud.stream.binder.test.OutputDestination;
import org.springframework.http.MediaType;
import org.springframework.messaging.Message;
import org.springframework.messaging.support.MessageBuilder;
import org.springframework.test.context.junit4.SpringRunner;
import org.springframework.test.web.servlet.MockMvc;
import org.springframework.test.web.servlet.MvcResult;

import java.io.IOException;
import java.util.*;

import static org.gridsuite.study.server.StudyConstants.HEADER_RECEIVER;
import static org.gridsuite.study.server.dto.ComputationType.LOAD_FLOW;
import static org.gridsuite.study.server.notification.NotificationService.HEADER_UPDATE_TYPE;
import static org.junit.Assert.*;
import static org.mockito.ArgumentMatchers.any;
import static org.mockito.Mockito.doAnswer;
import static org.springframework.test.web.servlet.request.MockMvcRequestBuilders.*;
import static org.springframework.test.web.servlet.result.MockMvcResultMatchers.content;
import static org.springframework.test.web.servlet.result.MockMvcResultMatchers.status;

/**
 * @author Anis Touri <anis.touri at rte-france.com>
 */
@RunWith(SpringRunner.class)
@AutoConfigureMockMvc
@SpringBootTest
@DisableElasticsearch
@ContextConfigurationWithTestChannel
public class LoadFlowTest {

    private static final Logger LOGGER = LoggerFactory.getLogger(LoadFlowTest.class);

    private static final String CASE_LOADFLOW_UUID_STRING = "11a91c11-2c2d-83bb-b45f-20b83e4ef00c";

    private static final UUID CASE_LOADFLOW_UUID = UUID.fromString(CASE_LOADFLOW_UUID_STRING);

    private static final String NETWORK_UUID_STRING = "38400000-8cf0-11bd-b23e-10b96e4ef00d";

    private static final String LOADFLOW_RESULT_UUID = "1b6cc22c-3f33-11ed-b878-0242ac120002";

    private static final String LOADFLOW_ERROR_RESULT_UUID = "25222222-9994-4e55-8ec7-07ea965d24eb";

    private static final String LOADFLOW_OTHER_NODE_RESULT_UUID = "11131111-8594-4e55-8ef7-07ea965d24eb";

    private static final String LOADFLOW_PARAMETERS_UUID_STRING = "0c0f1efd-bd22-4a75-83d3-9e530245c7f4";

    private static final String PROFILE_LOADFLOW_INVALID_PARAMETERS_UUID_STRING = "f09f5282-8e34-48b5-b66e-7ef9f3f36c4f";
    private static final String PROFILE_LOADFLOW_VALID_PARAMETERS_UUID_STRING = "1cec4a7b-ab7e-4d78-9dd7-ce73c5ef11d9";
    private static final String PROFILE_LOADFLOW_DUPLICATED_PARAMETERS_UUID_STRING = "a4ce25e1-59a7-401d-abb1-04425fe24587";
    private static final String NO_PROFILE_USER_ID = "noProfileUser";
    private static final String NO_PARAMS_IN_PROFILE_USER_ID = "noParamInProfileUser";
    private static final String VALID_PARAMS_IN_PROFILE_USER_ID = "validParamInProfileUser";
    private static final String INVALID_PARAMS_IN_PROFILE_USER_ID = "invalidParamInProfileUser";
    private static final String USER_PROFILE_EMPTY_JSON = "[]";
    private static final String USER_PROFILE_NO_PARAMS_JSON = "[{\"id\":\"97bb1890-a90c-43c3-a004-e631246d42d6\",\"name\":\"Profile No params\"}]";
    private static final String USER_PROFILE_VALID_PARAMS_JSON = "[{\"id\":\"97bb1890-a90c-43c3-a004-e631246d42d6\",\"name\":\"Profile with valid params\",\"loadFlowParameterId\":\"" + PROFILE_LOADFLOW_VALID_PARAMETERS_UUID_STRING + "\",\"allParametersLinksValid\":true}]";
    private static final String USER_PROFILE_INVALID_PARAMS_JSON = "[{\"id\":\"97bb1890-a90c-43c3-a004-e631246d42d6\",\"name\":\"Profile with broken params\",\"loadFlowParameterId\":\"" + PROFILE_LOADFLOW_INVALID_PARAMETERS_UUID_STRING + "\",\"allParametersLinksValid\":false}]";
    private static final String DUPLICATED_PARAMS_JSON = "\"" + PROFILE_LOADFLOW_DUPLICATED_PARAMETERS_UUID_STRING + "\"";

    private static final UUID LOADFLOW_PARAMETERS_UUID = UUID.fromString(LOADFLOW_PARAMETERS_UUID_STRING);

    private static final String PROVIDER = "LF_PROVIDER";

    private static final String LOADFLOW_STATUS_JSON = "{\"status\":\"COMPLETED\"}";
    private static final String VARIANT_ID = "variant_1";

    private static final String VARIANT_ID_2 = "variant_2";

    private static final String VARIANT_ID_3 = "variant_3";

    private static final long TIMEOUT = 1000;

    private static String LIMIT_VIOLATIONS_JSON;

    private static String LOADFLOW_DEFAULT_PARAMETERS_JSON;

    //output destinations
    private final String studyUpdateDestination = "study.update";
    private final String elementUpdateDestination = "element.update";
    private final String loadflowResultDestination = "loadflow.result";
    private final String loadflowStoppedDestination = "loadflow.stopped";
    private final String loadflowFailedDestination = "loadflow.failed";

    @Autowired
    private MockMvc mockMvc;
    private MockWebServer server;
    @Autowired
    private OutputDestination output;
    @Autowired
    private InputDestination input;
    @Autowired
    private ObjectMapper objectMapper;
    private ObjectWriter objectWriter;
    @Autowired
    private NetworkModificationTreeService networkModificationTreeService;
    @Autowired
    private LoadFlowService loadFlowService;
    @Autowired
    private StudyRepository studyRepository;
    @Autowired
    private ReportService reportService;
    @Autowired
    private NetworkModificationNodeInfoRepository networkModificationNodeInfoRepository;

<<<<<<< HEAD
    //output destinations
    private final String studyUpdateDestination = "study.update";
    private final String elementUpdateDestination = "element.update";
    private final String loadflowResultDestination = "loadflow.result";
    private final String loadflowStoppedDestination = "loadflow.stopped";
    private final String loadflowFailedDestination = "loadflow.failed";
    @Autowired
    private UserAdminService userAdminService;

=======
>>>>>>> e32aa613
    @Before
    public void setup() throws IOException {
        server = new MockWebServer();

        objectWriter = objectMapper.writer().withDefaultPrettyPrinter();

        // Start the server.
        server.start();

        // Ask the server for its URL. You'll need this to make HTTP requests.
        HttpUrl baseHttpUrl = server.url("");
        String baseUrl = baseHttpUrl.toString().substring(0, baseHttpUrl.toString().length() - 1);
        loadFlowService.setLoadFlowServerBaseUri(baseUrl);
        reportService.setReportServerBaseUri(baseUrl);
        userAdminService.setUserAdminServerBaseUri(baseUrl);

        String loadFlowResultUuidStr = objectMapper.writeValueAsString(LOADFLOW_RESULT_UUID);

        String loadFlowErrorResultUuidStr = objectMapper.writeValueAsString(LOADFLOW_ERROR_RESULT_UUID);
        String loadflowResult = TestUtils.resourceToString("/loadflow-result.json");
        List<LimitViolationInfos> limitViolations = List.of(LimitViolationInfos.builder()
                        .subjectId("lineId2")
                        .limit(100.)
                        .limitName("lineName2")
                        .actualOverloadDuration(null)
                        .upComingOverloadDuration(300)
                        .overload(null)
                        .value(80.)
                        .side(TwoSides.TWO.name())
                        .limitType(LimitViolationType.CURRENT)
                        .build(),
                LimitViolationInfos.builder()
                        .subjectId("lineId1")
                        .limit(200.)
                        .limitName("lineName1")
                        .actualOverloadDuration(null)
                        .upComingOverloadDuration(60)
                        .overload(null)
                        .value(150.0)
                        .side(TwoSides.ONE.name())
                        .limitType(LimitViolationType.CURRENT)
                        .build(),
                LimitViolationInfos.builder()
                        .subjectId("genId1")
                        .limit(500.)
                        .limitName("genName1")
                        .actualOverloadDuration(null)
                        .upComingOverloadDuration(null)
                        .overload(null)
                        .value(370.)
                        .side(null)
                        .limitType(LimitViolationType.HIGH_VOLTAGE)
                        .build());
        LIMIT_VIOLATIONS_JSON = objectMapper.writeValueAsString(limitViolations);

        LoadFlowParametersInfos loadFlowParametersInfos = LoadFlowParametersInfos.builder()
<<<<<<< HEAD
            .provider(PROVIDER)
            .commonParameters(LoadFlowParameters.load())
            .specificParametersPerProvider(Map.of())
            .build();
        LOADFLOW_DEFAULT_PARAMETERS_JSON = objectMapper.writeValueAsString(loadFlowParametersInfos);
=======
                .provider(PROVIDER)
                .commonParameters(LoadFlowParameters.load())
                .specificParametersPerProvider(Map.of())
                .build();
        LOADFLOW_PARAMETERS_JSON = objectMapper.writeValueAsString(loadFlowParametersInfos);
>>>>>>> e32aa613

        final Dispatcher dispatcher = new Dispatcher() {
            @SneakyThrows
            @Override
            @NotNull
            public MockResponse dispatch(RecordedRequest request) {
                String path = Objects.requireNonNull(request.getPath());
                String method = Objects.requireNonNull(request.getMethod());
                request.getBody();
                if (path.matches("/v1/networks/" + NETWORK_UUID_STRING + "/run-and-save\\?receiver=.*&reportUuid=.*&reporterId=.*&variantId=" + VARIANT_ID_2 + ".*")) {
                    input.send(MessageBuilder.withPayload("")
                            .setHeader("resultUuid", LOADFLOW_RESULT_UUID)
                            .setHeader("receiver", "%7B%22nodeUuid%22%3A%22" + request.getPath().split("%")[5].substring(4) + "%22%2C%22userId%22%3A%22userId%22%7D")
                            .build(), loadflowResultDestination);
                    return new MockResponse().setResponseCode(200)
                            .setBody(loadFlowResultUuidStr)
                            .addHeader("Content-Type", "application/json; charset=utf-8");
                } else if (path.matches("/v1/networks/" + NETWORK_UUID_STRING + "/run-and-save\\?receiver=.*&reportUuid=.*&reporterId=.*&variantId=" + VARIANT_ID)) {
                    input.send(MessageBuilder.withPayload("")
                            .setHeader("receiver", "%7B%22nodeUuid%22%3A%22" + request.getPath().split("%")[5].substring(4) + "%22%2C%22userId%22%3A%22userId%22%7D")
                            .build(), loadflowFailedDestination);
                    return new MockResponse().setResponseCode(200)
                            .setBody(loadFlowErrorResultUuidStr)
                            .addHeader("Content-Type", "application/json; charset=utf-8");
                } else if (path.matches("/v1/results/" + LOADFLOW_RESULT_UUID)) {
                    return new MockResponse().setResponseCode(200).setBody(loadflowResult)
                            .addHeader("Content-Type", "application/json; charset=utf-8");
                } else if (path.matches("/v1/results/" + LOADFLOW_RESULT_UUID + "\\?filters=.*globalFilters=.*networkUuid=.*variantId.*sort=.*")) {
                    return new MockResponse().setResponseCode(200).setBody(loadflowResult)
                            .addHeader("Content-Type", "application/json; charset=utf-8");
                } else if (path.matches("/v1/results/" + LOADFLOW_RESULT_UUID + "/status")) {
                    return new MockResponse().setResponseCode(200).setBody(LOADFLOW_STATUS_JSON)
                            .addHeader("Content-Type", "application/json; charset=utf-8");
                } else if (path.matches("/v1/results/" + LOADFLOW_RESULT_UUID + "/limit-violations")) {
                    return new MockResponse().setResponseCode(200).setBody(LIMIT_VIOLATIONS_JSON)
                            .addHeader("Content-Type", "application/json; charset=utf-8");
<<<<<<< HEAD
                } else if (path.matches("/v1/results/" + LOADFLOW_RESULT_UUID + "/limit-violations\\?filters=.*sort=.*")) {
=======
                } else if (path.matches("/v1/results/" + LOADFLOW_RESULT_UUID + "/limit-violations\\?filters=.*globalFilters=.*networkUuid=.*variantId.*sort=.*")) {
>>>>>>> e32aa613
                    return new MockResponse().setResponseCode(200).setBody(LIMIT_VIOLATIONS_JSON)
                            .addHeader("Content-Type", "application/json; charset=utf-8");
                } else if (path.matches("/v1/results/invalidate-status\\?resultUuid=" + LOADFLOW_RESULT_UUID)) {
                    return new MockResponse().setResponseCode(200)
                            .addHeader("Content-Type", "application/json; charset=utf-8");
                } else if (path.matches("/v1/results/" + LOADFLOW_RESULT_UUID + "/stop.*")
                        || path.matches("/v1/results/" + LOADFLOW_OTHER_NODE_RESULT_UUID + "/stop.*")) {
                    String resultUuid = path.matches(".*variantId=" + VARIANT_ID_2 + ".*") ? LOADFLOW_OTHER_NODE_RESULT_UUID : LOADFLOW_RESULT_UUID;
                    input.send(MessageBuilder.withPayload("")
                            .setHeader("resultUuid", resultUuid)
                            .setHeader("receiver", "%7B%22nodeUuid%22%3A%22" + request.getPath().split("%")[5].substring(4) + "%22%2C%22userId%22%3A%22userId%22%7D")
                            .build(), loadflowStoppedDestination);
                    return new MockResponse().setResponseCode(200)
                            .addHeader("Content-Type", "application/json; charset=utf-8");
                } else if (path.matches("/v1/results")) {
                    return new MockResponse().setResponseCode(200)
                            .addHeader("Content-Type", "application/json; charset=utf-8");
                } else if (path.matches("/v1/treereports")) {
                    return new MockResponse().setResponseCode(200)
                            .addHeader("Content-Type", "application/json; charset=utf-8");
                } else if (path.matches("/v1/supervision/results-count")) {
                    return new MockResponse().setResponseCode(200)
                            .addHeader("Content-Type", "application/json; charset=utf-8")
                            .setBody("1");
                } else if (path.matches("/v1/parameters/" + LOADFLOW_PARAMETERS_UUID_STRING)) {
                    if (method.equals("GET")) {
                        return new MockResponse().setResponseCode(200).setBody(LOADFLOW_DEFAULT_PARAMETERS_JSON)
                                .addHeader("Content-Type", "application/json; charset=utf-8");
                    } else {
                        return new MockResponse().setResponseCode(200);
                    }
                } else if (path.matches("/v1/parameters")) {
                    return new MockResponse().setResponseCode(200).setBody(objectMapper.writeValueAsString(LOADFLOW_PARAMETERS_UUID_STRING))
                            .addHeader("Content-Type", "application/json; charset=utf-8");
<<<<<<< HEAD
                } else if (path.matches("/v1/profiles\\?sub=" + NO_PROFILE_USER_ID)) {
                    return new MockResponse().setResponseCode(200).setBody(USER_PROFILE_EMPTY_JSON)
                            .addHeader("Content-Type", "application/json; charset=utf-8");
                } else if (path.matches("/v1/profiles\\?sub=" + NO_PARAMS_IN_PROFILE_USER_ID)) {
                    return new MockResponse().setResponseCode(200).setBody(USER_PROFILE_NO_PARAMS_JSON)
                            .addHeader("Content-Type", "application/json; charset=utf-8");
                } else if (path.matches("/v1/profiles\\?sub=" + VALID_PARAMS_IN_PROFILE_USER_ID)) {
                    return new MockResponse().setResponseCode(200).setBody(USER_PROFILE_VALID_PARAMS_JSON)
                            .addHeader("Content-Type", "application/json; charset=utf-8");
                } else if (path.matches("/v1/profiles\\?sub=" + INVALID_PARAMS_IN_PROFILE_USER_ID)) {
                    return new MockResponse().setResponseCode(200).setBody(USER_PROFILE_INVALID_PARAMS_JSON)
                            .addHeader("Content-Type", "application/json; charset=utf-8");
                } else if (path.matches("/v1/parameters/" + PROFILE_LOADFLOW_INVALID_PARAMETERS_UUID_STRING) && method.equals("POST")) {
                    // params duplication request KO
                    return new MockResponse().setResponseCode(404);
                } else if (path.matches("/v1/parameters/" + PROFILE_LOADFLOW_VALID_PARAMETERS_UUID_STRING) && method.equals("POST")) {
                    // params duplication request OK
                    return new MockResponse().setResponseCode(200).setBody(DUPLICATED_PARAMS_JSON)
                            .addHeader("Content-Type", "application/json; charset=utf-8");
=======
>>>>>>> e32aa613
                } else {
                    LOGGER.error("Unhandled method+path: " + request.getMethod() + " " + request.getPath());
                    return new MockResponse().setResponseCode(418).setBody("Unhandled method+path: " + request.getMethod() + " " + request.getPath());
                }
            }

        };

        server.setDispatcher(dispatcher);
    }

    @Test
    public void testLoadFlow() throws Exception {
        MvcResult mvcResult;
        //insert a study
        StudyEntity studyEntity = insertDummyStudy(UUID.fromString(NETWORK_UUID_STRING), CASE_LOADFLOW_UUID, LOADFLOW_PARAMETERS_UUID);
        UUID studyNameUserIdUuid = studyEntity.getId();
        UUID rootNodeUuid = getRootNode(studyNameUserIdUuid).getId();
        NetworkModificationNode modificationNode1 = createNetworkModificationNode(studyNameUserIdUuid, rootNodeUuid,
                UUID.randomUUID(), VARIANT_ID, "node 1");
        UUID modificationNode1Uuid = modificationNode1.getId();

        NetworkModificationNode modificationNode2 = createNetworkModificationNode(studyNameUserIdUuid,
                modificationNode1Uuid, UUID.randomUUID(), VARIANT_ID, "node 2");
        UUID modificationNode2Uuid = modificationNode2.getId();

        NetworkModificationNode modificationNode3 = createNetworkModificationNode(studyNameUserIdUuid,
                modificationNode2Uuid, UUID.randomUUID(), VARIANT_ID_2, "node 3");
        UUID modificationNode3Uuid = modificationNode3.getId();

        // run a loadflow on root node (not allowed)
        mockMvc.perform(put("/v1/studies/{studyUuid}/nodes/{nodeUuid}/loadflow/run", studyNameUserIdUuid, rootNodeUuid)
                        .header("userId", "userId"))
                .andExpect(status().isForbidden());

        //run a loadflow
        mockMvc.perform(put("/v1/studies/{studyUuid}/nodes/{nodeUuid}/loadflow/run", studyNameUserIdUuid, modificationNode3Uuid)
                        .header("userId", "userId"))
                .andExpect(status().isOk());

        checkUpdateModelStatusMessagesReceived(studyNameUserIdUuid, NotificationService.UPDATE_TYPE_LOADFLOW_STATUS);

        checkUpdateModelStatusMessagesReceived(studyNameUserIdUuid, NotificationService.UPDATE_TYPE_LOADFLOW_RESULT);

        checkUpdateModelStatusMessagesReceived(studyNameUserIdUuid, NotificationService.UPDATE_TYPE_LOADFLOW_STATUS);

        assertTrue(TestUtils.getRequestsDone(1, server).stream().anyMatch(r -> r.matches("/v1/networks/" + NETWORK_UUID_STRING + "/run-and-save\\?receiver=.*&reportUuid=.*&reporterId=.*&variantId=" + VARIANT_ID_2)));

        // get loadflow result
        mvcResult = mockMvc.perform(get("/v1/studies/{studyUuid}/nodes/{nodeUuid}/loadflow/result", studyNameUserIdUuid, modificationNode3Uuid)).andExpectAll(
                status().isOk()).andReturn();

        assertEquals(TestUtils.resourceToString("/loadflow-result.json"), mvcResult.getResponse().getContentAsString());

        assertTrue(TestUtils.getRequestsDone(1, server).stream().anyMatch(r -> r.matches("/v1/results/" + LOADFLOW_RESULT_UUID)));

        // get loadflow status
        mockMvc.perform(get("/v1/studies/{studyUuid}/nodes/{nodeUuid}/loadflow/status", studyNameUserIdUuid, modificationNode3Uuid)).andExpectAll(
                status().isOk(),
                content().string(LOADFLOW_STATUS_JSON));

        assertTrue(TestUtils.getRequestsDone(1, server).stream().anyMatch(r -> r.matches("/v1/results/" + LOADFLOW_RESULT_UUID + "/status")));

        // stop loadflow analysis
        mockMvc.perform(put("/v1/studies/{studyUuid}/nodes/{nodeUuid}/loadflow/stop", studyNameUserIdUuid, modificationNode3Uuid)).andExpect(status().isOk());

        checkUpdateModelStatusMessagesReceived(studyNameUserIdUuid, NotificationService.UPDATE_TYPE_LOADFLOW_STATUS, NotificationService.UPDATE_TYPE_LOADFLOW_RESULT);

        assertTrue(TestUtils.getRequestsDone(1, server).stream().anyMatch(r -> r.matches("/v1/results/" + LOADFLOW_RESULT_UUID + "/stop\\?receiver=.*nodeUuid.*")));

        // loadflow failed
        mockMvc.perform(put("/v1/studies/{studyUuid}/nodes/{nodeUuid}/loadflow/run", studyNameUserIdUuid, modificationNode2Uuid)
                        .header("userId", "userId"))
                .andExpect(status().isOk());

        checkUpdateModelStatusMessagesReceived(studyNameUserIdUuid, NotificationService.UPDATE_TYPE_LOADFLOW_FAILED);

        checkUpdateModelStatusMessagesReceived(studyNameUserIdUuid, NotificationService.UPDATE_TYPE_LOADFLOW_STATUS);

        assertTrue(TestUtils.getRequestsDone(1, server).stream().anyMatch(r -> r.matches("/v1/networks/" + NETWORK_UUID_STRING + "/run-and-save\\?receiver=.*&reportUuid=.*&reporterId=.*&variantId=" + VARIANT_ID)));
    }

    @Test
    public void testGetLimitViolations() throws Exception {
        //insert a study
        StudyEntity studyEntity = insertDummyStudy(UUID.fromString(NETWORK_UUID_STRING), CASE_LOADFLOW_UUID, LOADFLOW_PARAMETERS_UUID);
        UUID studyNameUserIdUuid = studyEntity.getId();
        UUID rootNodeUuid = getRootNode(studyNameUserIdUuid).getId();
        NetworkModificationNode modificationNode1 = createNetworkModificationNode(studyNameUserIdUuid, rootNodeUuid, UUID.randomUUID(), VARIANT_ID_2, "node 1");
        UUID modificationNode1Uuid = modificationNode1.getId();

        //run a loadflow
        mockMvc.perform(put("/v1/studies/{studyUuid}/nodes/{nodeUuid}/loadflow/run?limitReduction=0.7", studyNameUserIdUuid, modificationNode1Uuid)
                        .header("userId", "userId"))
                .andExpect(status().isOk())
                .andReturn();

        checkUpdateModelStatusMessagesReceived(studyNameUserIdUuid, NotificationService.UPDATE_TYPE_LOADFLOW_STATUS);
        checkUpdateModelStatusMessagesReceived(studyNameUserIdUuid, NotificationService.UPDATE_TYPE_LOADFLOW_RESULT);
        checkUpdateModelStatusMessagesReceived(studyNameUserIdUuid, NotificationService.UPDATE_TYPE_LOADFLOW_STATUS);
        assertTrue(TestUtils.getRequestsDone(1, server).stream().anyMatch(r -> r.matches("/v1/networks/" + NETWORK_UUID_STRING + "/run-and-save\\?receiver=.*&reportUuid=.*&reporterId=.*&variantId=" + VARIANT_ID_2 + "&limitReduction=0.7")));

        // get limit violations
        mockMvc.perform(get("/v1/studies/{studyUuid}/nodes/{nodeUuid}/limit-violations", studyNameUserIdUuid, modificationNode1Uuid)).andExpectAll(
                status().isOk(),
                content().string(LIMIT_VIOLATIONS_JSON));

        assertTrue(TestUtils.getRequestsDone(1, server).stream().anyMatch(r -> r.matches("/v1/results/" + LOADFLOW_RESULT_UUID + "/limit-violations")));

        // get limit violations with filters , globalFilters and sort
        mockMvc.perform(get("/v1/studies/{studyUuid}/nodes/{nodeUuid}/limit-violations?filters=lineId2&sort=subjectId,ASC&globalFilters=ss", studyNameUserIdUuid, modificationNode1Uuid)).andExpectAll(
                status().isOk(),
                content().string(LIMIT_VIOLATIONS_JSON));

        assertTrue(TestUtils.getRequestsDone(1, server).stream().anyMatch(r -> r.matches("/v1/results/" + LOADFLOW_RESULT_UUID + "/limit-violations\\?filters=lineId2&globalFilters=ss&networkUuid=" + NETWORK_UUID_STRING + "&variantId=" + VARIANT_ID_2 + "&sort=subjectId,ASC")));

        // get limit violations on non existing node
        mockMvc.perform(get("/v1/studies/{studyUuid}/nodes/{nodeUuid}/limit-violations", studyNameUserIdUuid, UUID.randomUUID())).andExpectAll(
                status().isNotFound());
    }

    @Test
    public void testInvalidateStatus() throws Exception {
        //insert a study
        StudyEntity studyEntity = insertDummyStudy(UUID.fromString(NETWORK_UUID_STRING), CASE_LOADFLOW_UUID, LOADFLOW_PARAMETERS_UUID);
        UUID studyNameUserIdUuid = studyEntity.getId();
        UUID rootNodeUuid = getRootNode(studyNameUserIdUuid).getId();
        NetworkModificationNode modificationNode1 = createNetworkModificationNode(studyNameUserIdUuid, rootNodeUuid, UUID.randomUUID(), VARIANT_ID_2, "node 1");
        UUID modificationNode1Uuid = modificationNode1.getId();

        //run a loadflow
        mockMvc.perform(put("/v1/studies/{studyUuid}/nodes/{nodeUuid}/loadflow/run?limitReduction=0.7", studyNameUserIdUuid, modificationNode1Uuid)
                        .header("userId", "userId"))
                .andExpect(status().isOk())
                .andReturn();

        checkUpdateModelStatusMessagesReceived(studyNameUserIdUuid, NotificationService.UPDATE_TYPE_LOADFLOW_STATUS);
        checkUpdateModelStatusMessagesReceived(studyNameUserIdUuid, NotificationService.UPDATE_TYPE_LOADFLOW_RESULT);
        checkUpdateModelStatusMessagesReceived(studyNameUserIdUuid, NotificationService.UPDATE_TYPE_LOADFLOW_STATUS);
        assertTrue(TestUtils.getRequestsDone(1, server).stream().anyMatch(r -> r.matches("/v1/networks/" + NETWORK_UUID_STRING + "/run-and-save\\?receiver=.*&reportUuid=.*&reporterId=.*&variantId=" + VARIANT_ID_2 + "&limitReduction=0.7")));

        // invalidate status
        mockMvc.perform(put("/v1/studies/{studyUuid}/loadflow/invalidate-status", studyNameUserIdUuid)
                .header("userId", "userId")).andExpect(status().isOk());
        checkUpdateModelStatusMessagesReceived(studyNameUserIdUuid, NotificationService.UPDATE_TYPE_LOADFLOW_STATUS);
        assertTrue(TestUtils.getRequestsDone(1, server).stream().anyMatch(r -> r.matches("/v1/results/invalidate-status\\?resultUuid=" + LOADFLOW_RESULT_UUID)));
    }

    @Test
    public void testDeleteLoadFlowResults() throws Exception {
        //insert a study
        StudyEntity studyEntity = insertDummyStudy(UUID.fromString(NETWORK_UUID_STRING), CASE_LOADFLOW_UUID, LOADFLOW_PARAMETERS_UUID);
        UUID studyNameUserIdUuid = studyEntity.getId();
        UUID rootNodeUuid = getRootNode(studyNameUserIdUuid).getId();
        NetworkModificationNode modificationNode1 = createNetworkModificationNode(studyNameUserIdUuid, rootNodeUuid,
                UUID.randomUUID(), VARIANT_ID, "node 1");
        UUID modificationNode1Uuid = modificationNode1.getId();

        NetworkModificationNode modificationNode2 = createNetworkModificationNode(studyNameUserIdUuid,
                modificationNode1Uuid, UUID.randomUUID(), VARIANT_ID, "node 2");
        UUID modificationNode2Uuid = modificationNode2.getId();

        NetworkModificationNode modificationNode3 = createNetworkModificationNode(studyNameUserIdUuid,
                modificationNode2Uuid, UUID.randomUUID(), VARIANT_ID_2, "node 3");
        UUID modificationNode3Uuid = modificationNode3.getId();

        //run a loadflow
        mockMvc.perform(put("/v1/studies/{studyUuid}/nodes/{nodeUuid}/loadflow/run", studyNameUserIdUuid, modificationNode3Uuid)
                        .header("userId", "userId"))
                .andExpect(status().isOk());

        checkUpdateModelStatusMessagesReceived(studyNameUserIdUuid, NotificationService.UPDATE_TYPE_LOADFLOW_STATUS);
        checkUpdateModelStatusMessagesReceived(studyNameUserIdUuid, NotificationService.UPDATE_TYPE_LOADFLOW_RESULT);
        checkUpdateModelStatusMessagesReceived(studyNameUserIdUuid, NotificationService.UPDATE_TYPE_LOADFLOW_STATUS);

        assertTrue(TestUtils.getRequestsDone(1, server).stream().anyMatch(r -> r.matches("/v1/networks/" + NETWORK_UUID_STRING + "/run-and-save\\?receiver=.*&reportUuid=.*&reporterId=.*&variantId=" + VARIANT_ID_2)));
        //Test result count
        testResultCount();
        //Delete Voltage init results
        testDeleteResults(1);
    }

    @Test
    @SneakyThrows
    public void testResetUuidResultWhenLFFailed() {
        UUID resultUuid = UUID.randomUUID();
        StudyEntity studyEntity = insertDummyStudy(UUID.randomUUID(), UUID.randomUUID(), LOADFLOW_PARAMETERS_UUID);
        RootNode rootNode = networkModificationTreeService.getStudyTree(studyEntity.getId());
        NetworkModificationNode modificationNode = createNetworkModificationNode(studyEntity.getId(), rootNode.getId(), UUID.randomUUID(), VARIANT_ID, "node 1");
        String resultUuidJson = objectMapper.writeValueAsString(new NodeReceiver(modificationNode.getId()));

        // Set an uuid result in the database
        networkModificationTreeService.updateComputationResultUuid(modificationNode.getId(), resultUuid, LOAD_FLOW);
        assertTrue(networkModificationTreeService.getComputationResultUuid(modificationNode.getId(), LOAD_FLOW).isPresent());
        assertEquals(resultUuid, networkModificationTreeService.getComputationResultUuid(modificationNode.getId(), LOAD_FLOW).get());

        StudyService studyService = Mockito.mock(StudyService.class);
        doAnswer(invocation -> {
            input.send(MessageBuilder.withPayload("").setHeader(HEADER_RECEIVER, resultUuidJson).build(), loadflowFailedDestination);
            return resultUuid;
        }).when(studyService).runLoadFlow(any(), any(), any(), any());
        studyService.runLoadFlow(studyEntity.getId(), modificationNode.getId(), "", null);

        // Test reset uuid result in the database
        assertTrue(networkModificationTreeService.getComputationResultUuid(modificationNode.getId(), LOAD_FLOW).isEmpty());

        Message<byte[]> message = output.receive(TIMEOUT, studyUpdateDestination);
        assertEquals(studyEntity.getId(), message.getHeaders().get(NotificationService.HEADER_STUDY_UUID));
        String updateType = (String) message.getHeaders().get(NotificationService.HEADER_UPDATE_TYPE);
        assertEquals(NotificationService.UPDATE_TYPE_LOADFLOW_FAILED, updateType);
    }

    private void checkUpdateModelStatusMessagesReceived(UUID studyUuid, String updateTypeToCheck, String otherUpdateTypeToCheck) {
        Message<byte[]> loadFlowStatusMessage = output.receive(TIMEOUT, studyUpdateDestination);
        assertEquals(studyUuid, loadFlowStatusMessage.getHeaders().get(NotificationService.HEADER_STUDY_UUID));
        String updateType = (String) loadFlowStatusMessage.getHeaders().get(HEADER_UPDATE_TYPE);
        if (otherUpdateTypeToCheck == null) {
            assertEquals(updateTypeToCheck, updateType);
        } else {
            assertTrue(updateType.equals(updateTypeToCheck) || updateType.equals(otherUpdateTypeToCheck));
        }
    }

    private void checkUpdateModelStatusMessagesReceived(UUID studyUuid, String updateTypeToCheck) {
        checkUpdateModelStatusMessagesReceived(studyUuid, updateTypeToCheck, null);
    }

    private void testResultCount() throws Exception {
        mockMvc.perform(delete("/v1/supervision/computation/results")
                        .queryParam("type", String.valueOf(LOAD_FLOW))
                        .queryParam("dryRun", String.valueOf(true)))
                .andExpect(status().isOk());
        assertTrue(TestUtils.getRequestsDone(1, server).stream().anyMatch(r -> r.matches("/v1/supervision/results-count")));
    }

    private void testDeleteResults(int expectedInitialResultCount) throws Exception {
        assertEquals(expectedInitialResultCount, networkModificationNodeInfoRepository.findAllByLoadFlowResultUuidNotNull().size());
        mockMvc.perform(delete("/v1/supervision/computation/results")
                        .queryParam("type", String.valueOf(LOAD_FLOW))
                        .queryParam("dryRun", String.valueOf(false)))
                .andExpect(status().isOk());

        var requests = TestUtils.getRequestsDone(2, server);
        assertTrue(requests.contains("/v1/results"));
        assertTrue(requests.stream().anyMatch(r -> r.matches("/v1/treereports")));
        assertEquals(0, networkModificationNodeInfoRepository.findAllByLoadFlowResultUuidNotNull().size());
    }

    @Test
    public void testNoResult() throws Exception {
        //insert a study
        StudyEntity studyEntity = insertDummyStudy(UUID.fromString(NETWORK_UUID_STRING), CASE_LOADFLOW_UUID, LOADFLOW_PARAMETERS_UUID);
        UUID studyNameUserIdUuid = studyEntity.getId();
        UUID rootNodeUuid = getRootNode(studyNameUserIdUuid).getId();
        NetworkModificationNode modificationNode1 = createNetworkModificationNode(studyNameUserIdUuid, rootNodeUuid,
                UUID.randomUUID(), VARIANT_ID, "node 1");
        UUID modificationNode1Uuid = modificationNode1.getId();

        // No loadflow result
        mockMvc.perform(get("/v1/studies/{studyUuid}/nodes/{nodeUuid}/loadflow/result", studyNameUserIdUuid, modificationNode1Uuid)).andExpectAll(
                status().isNoContent());

        // No loadflow status
        mockMvc.perform(get("/v1/studies/{studyUuid}/nodes/{nodeUuid}/loadflow/status", studyNameUserIdUuid, modificationNode1Uuid)).andExpectAll(
                status().isNoContent());

        // stop non existing loadflow
        mockMvc.perform(put("/v1/studies/{studyUuid}/nodes/{nodeUuid}/shortcircuit/stop", studyNameUserIdUuid, modificationNode1Uuid)).andExpect(status().isOk());
    }

    private void createOrUpdateParametersAndDoChecks(UUID studyNameUserIdUuid, String parameters, String userId) throws Exception {
        mockMvc.perform(
                post("/v1/studies/{studyUuid}/loadflow/parameters", studyNameUserIdUuid)
                    .header("userId", userId)
                    .contentType(MediaType.ALL)
                    .content(parameters)).andExpect(
                status().isOk());

        Message<byte[]> message = output.receive(TIMEOUT, studyUpdateDestination);
        assertEquals(studyNameUserIdUuid, message.getHeaders().get(NotificationService.HEADER_STUDY_UUID));
        assertEquals(NotificationService.UPDATE_TYPE_LOADFLOW_STATUS, message.getHeaders().get(NotificationService.HEADER_UPDATE_TYPE));
        message = output.receive(TIMEOUT, studyUpdateDestination);
        assertEquals(NotificationService.UPDATE_TYPE_SECURITY_ANALYSIS_STATUS, message.getHeaders().get(NotificationService.HEADER_UPDATE_TYPE));
        message = output.receive(TIMEOUT, studyUpdateDestination);
        assertEquals(NotificationService.UPDATE_TYPE_SENSITIVITY_ANALYSIS_STATUS, message.getHeaders().get(NotificationService.HEADER_UPDATE_TYPE));
        message = output.receive(TIMEOUT, studyUpdateDestination);
        assertEquals(NotificationService.UPDATE_TYPE_NON_EVACUATED_ENERGY_STATUS, message.getHeaders().get(NotificationService.HEADER_UPDATE_TYPE));
        message = output.receive(TIMEOUT, studyUpdateDestination);
        assertEquals(NotificationService.UPDATE_TYPE_DYNAMIC_SIMULATION_STATUS, message.getHeaders().get(NotificationService.HEADER_UPDATE_TYPE));

        message = output.receive(TIMEOUT, elementUpdateDestination);
        assertEquals(studyNameUserIdUuid, message.getHeaders().get(NotificationService.HEADER_ELEMENT_UUID));
    }

    @Test
    public void testResetLoadFlowParametersUserHasNoProfile() throws Exception {
        StudyEntity studyEntity = insertDummyStudy(UUID.fromString(NETWORK_UUID_STRING), CASE_LOADFLOW_UUID, LOADFLOW_PARAMETERS_UUID);
        UUID studyNameUserIdUuid = studyEntity.getId();
        createOrUpdateParametersAndDoChecks(studyNameUserIdUuid, "", NO_PROFILE_USER_ID);

        var requests = TestUtils.getRequestsDone(2, server);
        assertTrue(requests.stream().anyMatch(r -> r.equals("/v1/profiles?sub=" + NO_PROFILE_USER_ID)));
        assertTrue(requests.stream().anyMatch(r -> r.equals("/v1/parameters/" + LOADFLOW_PARAMETERS_UUID_STRING))); // update existing with dft
    }

    @Test
    public void testResetLoadFlowParametersUserHasNoParamsInProfile() throws Exception {
        StudyEntity studyEntity = insertDummyStudy(UUID.fromString(NETWORK_UUID_STRING), CASE_LOADFLOW_UUID, LOADFLOW_PARAMETERS_UUID);
        UUID studyNameUserIdUuid = studyEntity.getId();
        createOrUpdateParametersAndDoChecks(studyNameUserIdUuid, "", NO_PARAMS_IN_PROFILE_USER_ID);

        var requests = TestUtils.getRequestsDone(2, server);
        assertTrue(requests.stream().anyMatch(r -> r.equals("/v1/profiles?sub=" + NO_PARAMS_IN_PROFILE_USER_ID)));
        assertTrue(requests.stream().anyMatch(r -> r.equals("/v1/parameters/" + LOADFLOW_PARAMETERS_UUID_STRING))); // update existing with dft
    }

    @Test
    public void testResetLoadFlowParametersUserHasInvalidParamsInProfile() throws Exception {
        StudyEntity studyEntity = insertDummyStudy(UUID.fromString(NETWORK_UUID_STRING), CASE_LOADFLOW_UUID, LOADFLOW_PARAMETERS_UUID);
        UUID studyNameUserIdUuid = studyEntity.getId();
        createOrUpdateParametersAndDoChecks(studyNameUserIdUuid, "", INVALID_PARAMS_IN_PROFILE_USER_ID);

        var requests = TestUtils.getRequestsDone(3, server);
        assertTrue(requests.stream().anyMatch(r -> r.equals("/v1/profiles?sub=" + INVALID_PARAMS_IN_PROFILE_USER_ID)));
        assertTrue(requests.stream().anyMatch(r -> r.equals("/v1/parameters/" + LOADFLOW_PARAMETERS_UUID_STRING))); // update existing with dft
        assertTrue(requests.stream().anyMatch(r -> r.equals("/v1/parameters/" + PROFILE_LOADFLOW_INVALID_PARAMETERS_UUID_STRING))); // post duplicate ko
    }

    @Test
    public void testResetLoadFlowParametersUserHasValidParamsInProfile() throws Exception {
        StudyEntity studyEntity = insertDummyStudy(UUID.fromString(NETWORK_UUID_STRING), CASE_LOADFLOW_UUID, LOADFLOW_PARAMETERS_UUID);
        UUID studyNameUserIdUuid = studyEntity.getId();
        createOrUpdateParametersAndDoChecks(studyNameUserIdUuid, "", VALID_PARAMS_IN_PROFILE_USER_ID);

        var requests = TestUtils.getRequestsDone(3, server);
        assertTrue(requests.stream().anyMatch(r -> r.equals("/v1/profiles?sub=" + VALID_PARAMS_IN_PROFILE_USER_ID)));
        assertTrue(requests.stream().anyMatch(r -> r.equals("/v1/parameters/" + LOADFLOW_PARAMETERS_UUID_STRING))); // delete existing
        assertTrue(requests.stream().anyMatch(r -> r.equals("/v1/parameters/" + PROFILE_LOADFLOW_VALID_PARAMETERS_UUID_STRING))); // post duplicate ok
    }

    @Test
    public void testLoadFlowParameters() throws Exception {
        //insert a study
        StudyEntity studyEntity = insertDummyStudy(UUID.fromString(NETWORK_UUID_STRING), CASE_LOADFLOW_UUID, LOADFLOW_PARAMETERS_UUID);
        UUID studyNameUserIdUuid = studyEntity.getId();

        //get initial loadFlow parameters
        MvcResult mvcResult = mockMvc.perform(get("/v1/studies/{studyUuid}/loadflow/parameters", studyNameUserIdUuid)).andExpectAll(
                status().isOk()).andReturn();

        JSONAssert.assertEquals(LOADFLOW_DEFAULT_PARAMETERS_JSON, mvcResult.getResponse().getContentAsString(), JSONCompareMode.NON_EXTENSIBLE);

        createOrUpdateParametersAndDoChecks(studyNameUserIdUuid, LOADFLOW_DEFAULT_PARAMETERS_JSON, "userId");

        //checking update is registered
        mvcResult = mockMvc.perform(get("/v1/studies/{studyUuid}/loadflow/parameters", studyNameUserIdUuid)).andExpectAll(
                status().isOk()).andReturn();

        JSONAssert.assertEquals(LOADFLOW_DEFAULT_PARAMETERS_JSON, mvcResult.getResponse().getContentAsString(), JSONCompareMode.NON_EXTENSIBLE);

        assertTrue(TestUtils.getRequestsDone(3, server).stream().anyMatch(r -> r.matches("/v1/parameters/" + LOADFLOW_PARAMETERS_UUID_STRING)));

        StudyEntity studyEntity2 = insertDummyStudy(UUID.fromString(NETWORK_UUID_STRING), CASE_LOADFLOW_UUID, null);

        studyNameUserIdUuid = studyEntity2.getId();

        createOrUpdateParametersAndDoChecks(studyNameUserIdUuid, LOADFLOW_DEFAULT_PARAMETERS_JSON, "userId");

        //get initial loadFlow parameters
        mvcResult = mockMvc.perform(get("/v1/studies/{studyUuid}/loadflow/parameters", studyNameUserIdUuid)).andExpectAll(
                status().isOk()).andReturn();

        JSONAssert.assertEquals(LOADFLOW_DEFAULT_PARAMETERS_JSON, mvcResult.getResponse().getContentAsString(), JSONCompareMode.NON_EXTENSIBLE);

        assertTrue(TestUtils.getRequestsDone(1, server).stream().anyMatch(r -> r.matches("/v1/parameters")));
        assertTrue(TestUtils.getRequestsDone(1, server).stream().anyMatch(r -> r.matches("/v1/parameters/" + LOADFLOW_PARAMETERS_UUID_STRING)));

    }

    private StudyEntity insertDummyStudy(UUID networkUuid, UUID caseUuid, UUID loadFlowParametersUuid) {
        ShortCircuitParametersEntity defaultShortCircuitParametersEntity = ShortCircuitService.toEntity(ShortCircuitService.getDefaultShortCircuitParameters(), ShortCircuitPredefinedConfiguration.ICC_MAX_WITH_NOMINAL_VOLTAGE_MAP);
        NonEvacuatedEnergyParametersEntity defaultNonEvacuatedEnergyParametersEntity = NonEvacuatedEnergyService.toEntity(NonEvacuatedEnergyService.getDefaultNonEvacuatedEnergyParametersInfos());
        StudyEntity studyEntity = TestUtils.createDummyStudy(networkUuid, caseUuid, "",
                loadFlowParametersUuid, defaultShortCircuitParametersEntity, null, null,
                defaultNonEvacuatedEnergyParametersEntity);
        var study = studyRepository.save(studyEntity);
        networkModificationTreeService.createRoot(studyEntity, null);
        return study;
    }

    private RootNode getRootNode(UUID study) throws Exception {
        return objectMapper.readValue(mockMvc.perform(get("/v1/studies/{uuid}/tree", study))
                .andExpect(status().isOk())
                .andReturn()
                .getResponse()
                .getContentAsString(), new TypeReference<>() {
                });
    }

    private NetworkModificationNode createNetworkModificationNode(UUID studyUuid, UUID parentNodeUuid,
                                                                  UUID modificationGroupUuid, String variantId, String nodeName) throws Exception {
        return createNetworkModificationNode(studyUuid, parentNodeUuid,
                modificationGroupUuid, variantId, nodeName, BuildStatus.NOT_BUILT);
    }

    private NetworkModificationNode createNetworkModificationNode(UUID studyUuid, UUID parentNodeUuid,
                                                                  UUID modificationGroupUuid, String variantId, String nodeName, BuildStatus buildStatus) throws Exception {
        NetworkModificationNode modificationNode = NetworkModificationNode.builder().name(nodeName)
                .description("description").modificationGroupUuid(modificationGroupUuid).variantId(variantId)
                .children(Collections.emptyList()).build();

        // Only for tests
        String mnBodyJson = objectWriter.writeValueAsString(modificationNode);
        JSONObject jsonObject = new JSONObject(mnBodyJson);
        jsonObject.put("variantId", variantId);
        jsonObject.put("modificationGroupUuid", modificationGroupUuid);
        mnBodyJson = jsonObject.toString();

        mockMvc.perform(post("/v1/studies/{studyUuid}/tree/nodes/{id}", studyUuid, parentNodeUuid).content(mnBodyJson).contentType(MediaType.APPLICATION_JSON).header("userId", "userId"))
                .andExpect(status().isOk());
        var mess = output.receive(TIMEOUT, studyUpdateDestination);
        assertNotNull(mess);
        modificationNode.setId(UUID.fromString(String.valueOf(mess.getHeaders().get(NotificationService.HEADER_NEW_NODE))));
        assertEquals(InsertMode.CHILD.name(), mess.getHeaders().get(NotificationService.HEADER_INSERT_MODE));
        return modificationNode;
    }

    private void cleanDB() {
        studyRepository.findAll().forEach(s -> networkModificationTreeService.doDeleteTree(s.getId()));
        studyRepository.deleteAll();
    }

    @After
    public void tearDown() {
        List<String> destinations = List.of(studyUpdateDestination, loadflowResultDestination, loadflowStoppedDestination, loadflowFailedDestination);

        cleanDB();

        TestUtils.assertQueuesEmptyThenClear(destinations, output);

        try {
            TestUtils.assertServerRequestsEmptyThenShutdown(server);
        } catch (UncheckedInterruptedException e) {
            LOGGER.error("Error while attempting to get the request done : ", e);
        } catch (IOException e) {
            // Ignoring
        }
    }
}<|MERGE_RESOLUTION|>--- conflicted
+++ resolved
@@ -154,22 +154,12 @@
     @Autowired
     private StudyRepository studyRepository;
     @Autowired
+    private UserAdminService userAdminService;
+    @Autowired
     private ReportService reportService;
     @Autowired
     private NetworkModificationNodeInfoRepository networkModificationNodeInfoRepository;
 
-<<<<<<< HEAD
-    //output destinations
-    private final String studyUpdateDestination = "study.update";
-    private final String elementUpdateDestination = "element.update";
-    private final String loadflowResultDestination = "loadflow.result";
-    private final String loadflowStoppedDestination = "loadflow.stopped";
-    private final String loadflowFailedDestination = "loadflow.failed";
-    @Autowired
-    private UserAdminService userAdminService;
-
-=======
->>>>>>> e32aa613
     @Before
     public void setup() throws IOException {
         server = new MockWebServer();
@@ -226,19 +216,11 @@
         LIMIT_VIOLATIONS_JSON = objectMapper.writeValueAsString(limitViolations);
 
         LoadFlowParametersInfos loadFlowParametersInfos = LoadFlowParametersInfos.builder()
-<<<<<<< HEAD
-            .provider(PROVIDER)
-            .commonParameters(LoadFlowParameters.load())
-            .specificParametersPerProvider(Map.of())
-            .build();
-        LOADFLOW_DEFAULT_PARAMETERS_JSON = objectMapper.writeValueAsString(loadFlowParametersInfos);
-=======
                 .provider(PROVIDER)
                 .commonParameters(LoadFlowParameters.load())
                 .specificParametersPerProvider(Map.of())
                 .build();
         LOADFLOW_PARAMETERS_JSON = objectMapper.writeValueAsString(loadFlowParametersInfos);
->>>>>>> e32aa613
 
         final Dispatcher dispatcher = new Dispatcher() {
             @SneakyThrows
@@ -275,11 +257,7 @@
                 } else if (path.matches("/v1/results/" + LOADFLOW_RESULT_UUID + "/limit-violations")) {
                     return new MockResponse().setResponseCode(200).setBody(LIMIT_VIOLATIONS_JSON)
                             .addHeader("Content-Type", "application/json; charset=utf-8");
-<<<<<<< HEAD
-                } else if (path.matches("/v1/results/" + LOADFLOW_RESULT_UUID + "/limit-violations\\?filters=.*sort=.*")) {
-=======
                 } else if (path.matches("/v1/results/" + LOADFLOW_RESULT_UUID + "/limit-violations\\?filters=.*globalFilters=.*networkUuid=.*variantId.*sort=.*")) {
->>>>>>> e32aa613
                     return new MockResponse().setResponseCode(200).setBody(LIMIT_VIOLATIONS_JSON)
                             .addHeader("Content-Type", "application/json; charset=utf-8");
                 } else if (path.matches("/v1/results/invalidate-status\\?resultUuid=" + LOADFLOW_RESULT_UUID)) {
@@ -314,7 +292,6 @@
                 } else if (path.matches("/v1/parameters")) {
                     return new MockResponse().setResponseCode(200).setBody(objectMapper.writeValueAsString(LOADFLOW_PARAMETERS_UUID_STRING))
                             .addHeader("Content-Type", "application/json; charset=utf-8");
-<<<<<<< HEAD
                 } else if (path.matches("/v1/profiles\\?sub=" + NO_PROFILE_USER_ID)) {
                     return new MockResponse().setResponseCode(200).setBody(USER_PROFILE_EMPTY_JSON)
                             .addHeader("Content-Type", "application/json; charset=utf-8");
@@ -334,8 +311,6 @@
                     // params duplication request OK
                     return new MockResponse().setResponseCode(200).setBody(DUPLICATED_PARAMS_JSON)
                             .addHeader("Content-Type", "application/json; charset=utf-8");
-=======
->>>>>>> e32aa613
                 } else {
                     LOGGER.error("Unhandled method+path: " + request.getMethod() + " " + request.getPath());
                     return new MockResponse().setResponseCode(418).setBody("Unhandled method+path: " + request.getMethod() + " " + request.getPath());
