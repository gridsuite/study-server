/**
 * Copyright (c) 2023, RTE (http://www.rte-france.com)
 * This Source Code Form is subject to the terms of the Mozilla Public
 * License, v. 2.0. If a copy of the MPL was not distributed with this
 * file, You can obtain one at http://mozilla.org/MPL/2.0/.
 */
package org.gridsuite.study.server;

import com.fasterxml.jackson.core.JsonProcessingException;
import com.fasterxml.jackson.core.type.TypeReference;
import com.fasterxml.jackson.databind.ObjectMapper;
import com.fasterxml.jackson.databind.ObjectWriter;
import com.powsybl.commons.exceptions.UncheckedInterruptedException;
import com.powsybl.iidm.network.TwoSides;
import com.powsybl.loadflow.LoadFlowParameters;
import com.powsybl.security.LimitViolationType;
import lombok.SneakyThrows;
import mockwebserver3.Dispatcher;
import mockwebserver3.MockResponse;
import mockwebserver3.MockWebServer;
import mockwebserver3.RecordedRequest;
import mockwebserver3.junit5.internal.MockWebServerExtension;
import okhttp3.Headers;
import okhttp3.HttpUrl;
import org.gridsuite.study.server.dto.*;
import org.gridsuite.study.server.networkmodificationtree.dto.*;
import org.gridsuite.study.server.networkmodificationtree.entities.NodeBuildStatusEmbeddable;
import org.gridsuite.study.server.networkmodificationtree.entities.RootNetworkNodeInfoEntity;
import org.gridsuite.study.server.notification.NotificationService;
import org.gridsuite.study.server.repository.StudyEntity;
import org.gridsuite.study.server.repository.StudyRepository;
import org.gridsuite.study.server.repository.networkmodificationtree.NetworkModificationNodeInfoRepository;
import org.gridsuite.study.server.repository.nonevacuatedenergy.NonEvacuatedEnergyParametersEntity;
import org.gridsuite.study.server.repository.rootnetwork.RootNetworkNodeInfoRepository;
import org.gridsuite.study.server.service.*;
import org.gridsuite.study.server.service.LoadFlowService;
import org.gridsuite.study.server.utils.TestUtils;
import org.gridsuite.study.server.utils.elasticsearch.DisableElasticsearch;
import org.jetbrains.annotations.NotNull;
import org.json.JSONObject;
import org.junit.jupiter.api.AfterEach;
import org.junit.jupiter.api.BeforeEach;
import org.junit.jupiter.api.Test;
import org.junit.jupiter.api.extension.ExtendWith;
import org.mockito.Mockito;
import org.skyscreamer.jsonassert.JSONAssert;
import org.skyscreamer.jsonassert.JSONCompareMode;
import org.slf4j.Logger;
import org.slf4j.LoggerFactory;
import org.springframework.beans.factory.annotation.Autowired;
import org.springframework.boot.test.autoconfigure.web.servlet.AutoConfigureMockMvc;
import org.springframework.boot.test.context.SpringBootTest;
import org.springframework.boot.test.mock.mockito.MockBean;
import org.springframework.cloud.stream.binder.test.InputDestination;
import org.springframework.cloud.stream.binder.test.OutputDestination;
import org.springframework.http.HttpHeaders;
import org.springframework.http.HttpStatus;
import org.springframework.http.HttpStatusCode;
import org.springframework.http.MediaType;
import org.springframework.messaging.Message;
import org.springframework.messaging.MessageHeaders;
import org.springframework.messaging.support.MessageBuilder;
import org.springframework.test.web.servlet.MockMvc;
import org.springframework.test.web.servlet.MvcResult;

import java.util.*;

import static org.gridsuite.study.server.StudyConstants.HEADER_RECEIVER;
import static org.gridsuite.study.server.StudyConstants.HEADER_USER_ID;
import static org.gridsuite.study.server.StudyException.Type.LOADFLOW_NOT_FOUND;
import static org.gridsuite.study.server.dto.ComputationType.LOAD_FLOW;
import static org.gridsuite.study.server.notification.NotificationService.*;
import static org.junit.jupiter.api.Assertions.*;
import static org.mockito.ArgumentMatchers.*;
import static org.mockito.Mockito.doAnswer;
import static org.springframework.test.web.servlet.request.MockMvcRequestBuilders.*;
import static org.springframework.test.web.servlet.result.MockMvcResultMatchers.content;
import static org.springframework.test.web.servlet.result.MockMvcResultMatchers.status;

/**
 * @author Anis Touri <anis.touri at rte-france.com>
 */
@ExtendWith(MockWebServerExtension.class)
@AutoConfigureMockMvc
@SpringBootTest
@DisableElasticsearch
@ContextConfigurationWithTestChannel
class LoadFlowTest {

    private static final Logger LOGGER = LoggerFactory.getLogger(LoadFlowTest.class);

    private static final String CASE_LOADFLOW_UUID_STRING = "11a91c11-2c2d-83bb-b45f-20b83e4ef00c";

    private static final UUID CASE_LOADFLOW_UUID = UUID.fromString(CASE_LOADFLOW_UUID_STRING);

    private static final String NETWORK_UUID_STRING = "38400000-8cf0-11bd-b23e-10b96e4ef00d";

    private static final String LOADFLOW_RESULT_UUID = "1b6cc22c-3f33-11ed-b878-0242ac120002";

    private static final String LOADFLOW_ERROR_RESULT_UUID = "25222222-9994-4e55-8ec7-07ea965d24eb";

    private static final String LOADFLOW_OTHER_NODE_RESULT_UUID = "11131111-8594-4e55-8ef7-07ea965d24eb";

    private static final String LOADFLOW_PARAMETERS_UUID_STRING = "0c0f1efd-bd22-4a75-83d3-9e530245c7f4";

    private static final String PROFILE_LOADFLOW_INVALID_PARAMETERS_UUID_STRING = "f09f5282-8e34-48b5-b66e-7ef9f3f36c4f";
    private static final String PROFILE_LOADFLOW_VALID_PARAMETERS_UUID_STRING = "1cec4a7b-ab7e-4d78-9dd7-ce73c5ef11d9";
    private static final String PROFILE_LOADFLOW_DUPLICATED_PARAMETERS_UUID_STRING = "a4ce25e1-59a7-401d-abb1-04425fe24587";
    private static final String NO_PROFILE_USER_ID = "noProfileUser";
    private static final String NO_PARAMS_IN_PROFILE_USER_ID = "noParamInProfileUser";
    private static final String VALID_PARAMS_IN_PROFILE_USER_ID = "validParamInProfileUser";
    private static final String INVALID_PARAMS_IN_PROFILE_USER_ID = "invalidParamInProfileUser";
    private static final String USER_PROFILE_NO_PARAMS_JSON = "{\"id\":\"97bb1890-a90c-43c3-a004-e631246d42d6\",\"name\":\"Profile No params\"}";
    private static final String USER_PROFILE_VALID_PARAMS_JSON = "{\"id\":\"97bb1890-a90c-43c3-a004-e631246d42d6\",\"name\":\"Profile with valid params\",\"loadFlowParameterId\":\"" + PROFILE_LOADFLOW_VALID_PARAMETERS_UUID_STRING + "\",\"allParametersLinksValid\":true}";
    private static final String USER_PROFILE_INVALID_PARAMS_JSON = "{\"id\":\"97bb1890-a90c-43c3-a004-e631246d42d6\",\"name\":\"Profile with broken params\",\"loadFlowParameterId\":\"" + PROFILE_LOADFLOW_INVALID_PARAMETERS_UUID_STRING + "\",\"allParametersLinksValid\":false}";
    private static final String DUPLICATED_PARAMS_JSON = "\"" + PROFILE_LOADFLOW_DUPLICATED_PARAMETERS_UUID_STRING + "\"";

    private static final UUID LOADFLOW_PARAMETERS_UUID = UUID.fromString(LOADFLOW_PARAMETERS_UUID_STRING);

    private static final String PROVIDER = "LF_PROVIDER";

    private static final String VARIANT_ID = "variant_1";

    private static final String VARIANT_ID_2 = "variant_2";

    private static final long TIMEOUT = 1000;

    private static final String USER_ID_HEADER = "userId";

    private static final String DEFAULT_PROVIDER = "defaultProvider";
    private static final String OTHER_PROVIDER = "otherProvider";

    private static String LIMIT_VIOLATIONS_JSON;

    private static String COMPUTING_STATUS_JSON;

    private static String LOADFLOW_DEFAULT_PARAMETERS_JSON;
    private static String LOADFLOW_PROFILE_PARAMETERS_JSON;

    //output destinations
    private static final String STUDY_UPDATE_DESTINATION = "study.update";
    private static final String ELEMENT_UPDATE_DESTINATION = "element.update";
    private static final String LOADFLOW_RESULT_DESTINATION = "loadflow.result";
    private static final String LOADFLOW_STOPPED_DESTINATION = "loadflow.stopped";
    private static final String LOADFLOW_FAILED_DESTINATION = "loadflow.run.dlx";

    @Autowired
    private MockMvc mockMvc;
    @Autowired
    private OutputDestination output;
    @Autowired
    private InputDestination input;
    @Autowired
    private ObjectMapper objectMapper;
    private ObjectWriter objectWriter;
    @Autowired
    private NetworkModificationTreeService networkModificationTreeService;
    @Autowired
    private LoadFlowService loadFlowService;
    @Autowired
    private StudyRepository studyRepository;
    @Autowired
    private UserAdminService userAdminService;
    @Autowired
    private ReportService reportService;
    @Autowired
    private RootNetworkNodeInfoRepository rootNetworkNodeInfoRepository;
    @Autowired
    private RootNetworkNodeInfoService rootNetworkNodeInfoService;
    @Autowired
    private StudyService studyService;
    @MockBean
    private NetworkModificationService networkModificationService;
    @MockBean
    private NetworkService networkService;
    @Autowired
    private TestUtils studyTestUtils;
    @Autowired
    private NetworkModificationNodeInfoRepository networkModificationNodeInfoRepository;

    @BeforeEach
    void setup(final MockWebServer server) throws Exception {
        objectWriter = objectMapper.writer().withDefaultPrettyPrinter();

        // Ask the server for its URL. You'll need this to make HTTP requests.
        HttpUrl baseHttpUrl = server.url("");
        String baseUrl = baseHttpUrl.toString().substring(0, baseHttpUrl.toString().length() - 1);
        loadFlowService.setLoadFlowServerBaseUri(baseUrl);
        reportService.setReportServerBaseUri(baseUrl);
        userAdminService.setUserAdminServerBaseUri(baseUrl);

        String loadFlowResultUuidStr = objectMapper.writeValueAsString(LOADFLOW_RESULT_UUID);

        String loadFlowErrorResultUuidStr = objectMapper.writeValueAsString(LOADFLOW_ERROR_RESULT_UUID);
        String loadflowResult = TestUtils.resourceToString("/loadflow-result.json");
        List<LimitViolationInfos> limitViolations = List.of(LimitViolationInfos.builder()
                        .subjectId("lineId2")
                        .limit(100.)
                        .limitName("lineName2")
                        .actualOverloadDuration(null)
                        .upComingOverloadDuration(300)
                        .overload(null)
                        .value(80.)
                        .side(TwoSides.TWO.name())
                        .limitType(LimitViolationType.CURRENT)
                        .build(),
                LimitViolationInfos.builder()
                        .subjectId("lineId1")
                        .limit(200.)
                        .limitName("lineName1")
                        .actualOverloadDuration(null)
                        .upComingOverloadDuration(60)
                        .overload(null)
                        .value(150.0)
                        .side(TwoSides.ONE.name())
                        .limitType(LimitViolationType.CURRENT)
                        .build(),
                LimitViolationInfos.builder()
                        .subjectId("genId1")
                        .limit(500.)
                        .limitName("genName1")
                        .actualOverloadDuration(null)
                        .upComingOverloadDuration(null)
                        .overload(null)
                        .value(370.)
                        .side(null)
                        .limitType(LimitViolationType.HIGH_VOLTAGE)
                        .build());
        LIMIT_VIOLATIONS_JSON = objectMapper.writeValueAsString(limitViolations);
        COMPUTING_STATUS_JSON = objectMapper.writeValueAsString(List.of("CONVERGED", "FAILED"));

        LoadFlowParametersInfos loadFlowParametersInfos = LoadFlowParametersInfos.builder()
                .provider(PROVIDER)
                .commonParameters(LoadFlowParameters.load())
                .specificParametersPerProvider(Map.of())
                .build();
        LOADFLOW_DEFAULT_PARAMETERS_JSON = objectMapper.writeValueAsString(loadFlowParametersInfos);
        LoadFlowParametersInfos profileLoadFlowParametersInfos = LoadFlowParametersInfos.builder()
                .provider(OTHER_PROVIDER)
                .commonParameters(LoadFlowParameters.load())
                .specificParametersPerProvider(Map.of())
                .build();
        LOADFLOW_PROFILE_PARAMETERS_JSON = objectMapper.writeValueAsString(profileLoadFlowParametersInfos);

        final Dispatcher dispatcher = new Dispatcher() {
            @SneakyThrows(JsonProcessingException.class)
            @Override
            @NotNull
            public MockResponse dispatch(RecordedRequest request) {
                String path = Objects.requireNonNull(request.getPath());
                String method = Objects.requireNonNull(request.getMethod());
                if (path.matches("/v1/networks/" + NETWORK_UUID_STRING + "/run-and-save\\?withRatioTapChangers=.*&receiver=.*&reportUuid=.*&reporterId=.*&variantId=" + VARIANT_ID_2 + ".*")) {
                    input.send(MessageBuilder.withPayload("")
                            .setHeader("resultUuid", LOADFLOW_RESULT_UUID)
                            .setHeader("receiver", "%7B%22nodeUuid%22%3A%22" + request.getPath().split("%")[5].substring(4) + "%22%2C%20%22rootNetworkUuid%22%3A%20%22" + request.getPath().split("%")[11].substring(4) + "%22%2C%20%22userId%22%3A%22userId%22%7D")
                            .build(), LOADFLOW_RESULT_DESTINATION);
                    return new MockResponse(200, Headers.of(HttpHeaders.CONTENT_TYPE, MediaType.APPLICATION_JSON_VALUE), loadFlowResultUuidStr);
                } else if (path.matches("/v1/networks/" + NETWORK_UUID_STRING + "/run-and-save\\?withRatioTapChangers=.*&receiver=.*&reportUuid=.*&reporterId=.*&variantId=" + VARIANT_ID)) {
                    input.send(MessageBuilder.withPayload("")
                            .setHeader("receiver", "%7B%22nodeUuid%22%3A%22" + request.getPath().split("%")[5].substring(4) + "%22%2C%20%22rootNetworkUuid%22%3A%20%22" + request.getPath().split("%")[11].substring(4) + "%22%2C%20%22userId%22%3A%22userId%22%7D")
                            .build(), LOADFLOW_FAILED_DESTINATION);
                    return new MockResponse(200, Headers.of(HttpHeaders.CONTENT_TYPE, MediaType.APPLICATION_JSON_VALUE), loadFlowErrorResultUuidStr);
                } else if (path.matches("/v1/results/" + LOADFLOW_RESULT_UUID)) {
                    return new MockResponse(200, Headers.of(HttpHeaders.CONTENT_TYPE, MediaType.APPLICATION_JSON_VALUE), loadflowResult);
                } else if (path.matches("/v1/results/" + LOADFLOW_RESULT_UUID + "\\?filters=.*globalFilters=.*networkUuid=.*variantId.*sort=.*")) {
                    return new MockResponse(200, Headers.of(HttpHeaders.CONTENT_TYPE, MediaType.APPLICATION_JSON_VALUE), loadflowResult);
                } else if (path.matches("/v1/results/" + LOADFLOW_RESULT_UUID + "/status")) {
                    return new MockResponse(200, Headers.of(HttpHeaders.CONTENT_TYPE, MediaType.APPLICATION_JSON_VALUE), objectMapper.writeValueAsString(LoadFlowStatus.CONVERGED));
                } else if (path.matches("/v1/results/" + LOADFLOW_ERROR_RESULT_UUID + "/status")) {
                    return new MockResponse(404);
                } else if (path.matches("/v1/results/" + LOADFLOW_RESULT_UUID + "/limit-violations")) {
                    return new MockResponse(200, Headers.of(HttpHeaders.CONTENT_TYPE, MediaType.APPLICATION_JSON_VALUE), LIMIT_VIOLATIONS_JSON);
                } else if (path.matches("/v1/results/" + LOADFLOW_RESULT_UUID + "/limit-violations\\?filters=.*globalFilters=.*networkUuid=.*variantId.*sort=.*")) {
                    return new MockResponse(200, Headers.of(HttpHeaders.CONTENT_TYPE, MediaType.APPLICATION_JSON_VALUE), LIMIT_VIOLATIONS_JSON);
                } else if (path.matches("/v1/results/" + LOADFLOW_RESULT_UUID + "/computation-status")) {
                    return new MockResponse(200, Headers.of(HttpHeaders.CONTENT_TYPE, MediaType.APPLICATION_JSON_VALUE), COMPUTING_STATUS_JSON);
                } else if (path.matches("/v1/results/" + LOADFLOW_RESULT_UUID + "/computation")) {
                    return new MockResponse(404);
                } else if (path.matches("/v1/results/invalidate-status\\?resultUuid=" + LOADFLOW_RESULT_UUID)) {
                    return new MockResponse(200);
                } else if (path.matches("/v1/results/" + LOADFLOW_RESULT_UUID + "/stop.*")
                        || path.matches("/v1/results/" + LOADFLOW_OTHER_NODE_RESULT_UUID + "/stop.*")) {
                    String resultUuid = path.matches(".*variantId=" + VARIANT_ID_2 + ".*") ? LOADFLOW_OTHER_NODE_RESULT_UUID : LOADFLOW_RESULT_UUID;
                    input.send(MessageBuilder.withPayload("")
                            .setHeader("resultUuid", resultUuid)
                            .setHeader("receiver", "%7B%22nodeUuid%22%3A%22" + request.getPath().split("%")[5].substring(4) + "%22%2C%20%22rootNetworkUuid%22%3A%20%22" + request.getPath().split("%")[11].substring(4) + "%22%2C%20%22userId%22%3A%22userId%22%7D")
                            .build(), LOADFLOW_STOPPED_DESTINATION);
                    return new MockResponse(200);
                } else if (path.matches("/v1/results\\?resultsUuids.*")) {
                    return new MockResponse(200);
                } else if (path.matches("/v1/reports")) {
                    return new MockResponse(200);
                } else if (path.matches("/v1/supervision/results-count")) {
                    return new MockResponse(200, Headers.of(HttpHeaders.CONTENT_TYPE, MediaType.APPLICATION_JSON_VALUE), "1");
                } else if (path.matches("/v1/parameters/" + LOADFLOW_PARAMETERS_UUID_STRING)) {
                    if (method.equals("GET")) {
                        return new MockResponse(200, Headers.of(HttpHeaders.CONTENT_TYPE, MediaType.APPLICATION_JSON_VALUE), LOADFLOW_DEFAULT_PARAMETERS_JSON);
                    } else {
                        return new MockResponse(200);
                    }
                } else if (path.matches("/v1/parameters")) {
                    return new MockResponse(200, Headers.of(HttpHeaders.CONTENT_TYPE, MediaType.APPLICATION_JSON_VALUE), objectMapper.writeValueAsString(LOADFLOW_PARAMETERS_UUID_STRING));
                } else if (path.matches("/v1/users/" + NO_PROFILE_USER_ID + "/profile")) {
                    return new MockResponse(404);
                } else if (path.matches("/v1/users/" + NO_PARAMS_IN_PROFILE_USER_ID + "/profile")) {
                    return new MockResponse(200, Headers.of(HttpHeaders.CONTENT_TYPE, MediaType.APPLICATION_JSON_VALUE), USER_PROFILE_NO_PARAMS_JSON);
                } else if (path.matches("/v1/users/" + VALID_PARAMS_IN_PROFILE_USER_ID + "/profile")) {
                    return new MockResponse(200, Headers.of(HttpHeaders.CONTENT_TYPE, MediaType.APPLICATION_JSON_VALUE), USER_PROFILE_VALID_PARAMS_JSON);
                } else if (path.matches("/v1/users/" + INVALID_PARAMS_IN_PROFILE_USER_ID + "/profile")) {
                    return new MockResponse(200, Headers.of(HttpHeaders.CONTENT_TYPE, MediaType.APPLICATION_JSON_VALUE), USER_PROFILE_INVALID_PARAMS_JSON);
                } else if (path.matches("/v1/parameters\\?duplicateFrom=" + PROFILE_LOADFLOW_INVALID_PARAMETERS_UUID_STRING) && method.equals("POST")) {
                    // params duplication request KO
                    return new MockResponse(404);
                } else if (path.matches("/v1/parameters/" + PROFILE_LOADFLOW_INVALID_PARAMETERS_UUID_STRING) && method.equals("GET")) {
                    return new MockResponse(404);
                } else if (path.matches("/v1/parameters\\?duplicateFrom=" + PROFILE_LOADFLOW_VALID_PARAMETERS_UUID_STRING) && method.equals("POST")) {
                    // params duplication request OK
                    return new MockResponse(200, Headers.of(HttpHeaders.CONTENT_TYPE, MediaType.APPLICATION_JSON_VALUE), DUPLICATED_PARAMS_JSON);
                } else if (path.matches("/v1/parameters/" + PROFILE_LOADFLOW_VALID_PARAMETERS_UUID_STRING) && method.equals("GET")) {
                    // profile params get request OK
                    return new MockResponse(200, Headers.of(HttpHeaders.CONTENT_TYPE, MediaType.APPLICATION_JSON_VALUE), LOADFLOW_PROFILE_PARAMETERS_JSON);
                } else if (path.matches("/v1/parameters/" + PROFILE_LOADFLOW_DUPLICATED_PARAMETERS_UUID_STRING + "/provider") && method.equals("PUT")) {
                    // provider update in duplicated params OK
                    return new MockResponse(200);
                } else if (path.matches("/v1/parameters/" + LOADFLOW_PARAMETERS_UUID + "/provider") && method.equals("GET")) {
                    // provider update in duplicated params OK
                    return new MockResponse.Builder().code(200).body(DEFAULT_PROVIDER).build();
                } else if (path.matches("/v1/parameters/default") && method.equals("POST")) {
                    // create default parameters request
                    return new MockResponse(200, Headers.of(HttpHeaders.CONTENT_TYPE, MediaType.APPLICATION_JSON_VALUE),
                            objectMapper.writeValueAsString(LOADFLOW_PARAMETERS_UUID_STRING));
                } else if (path.matches("/v1/default-provider")) {
                    return new MockResponse.Builder().code(200).body(DEFAULT_PROVIDER).build();
                } else {
                    LOGGER.error("Unhandled method+path: {} {}", request.getMethod(), request.getPath());
                    return new MockResponse.Builder().code(418).body("Unhandled method+path: " + request.getMethod() + " " + request.getPath()).build();
                }
            }
        };
        server.setDispatcher(dispatcher);
    }

    @Test
    void testLoadFlow(final MockWebServer server) throws Exception {
        MvcResult mvcResult;
        //insert a study
        StudyEntity studyEntity = insertDummyStudy(UUID.fromString(NETWORK_UUID_STRING), CASE_LOADFLOW_UUID, LOADFLOW_PARAMETERS_UUID);
        UUID studyNameUserIdUuid = studyEntity.getId();
        UUID firstRootNetworkUuid = studyTestUtils.getOneRootNetworkUuid(studyNameUserIdUuid);
        UUID rootNodeUuid = getRootNode(studyNameUserIdUuid).getId();
        NetworkModificationNode modificationNode1 = createNetworkModificationNode(studyNameUserIdUuid, rootNodeUuid,
                UUID.randomUUID(), VARIANT_ID, "node 1");
        UUID modificationNode1Uuid = modificationNode1.getId();

        NetworkModificationNode modificationNode2 = createNetworkModificationNode(studyNameUserIdUuid,
                modificationNode1Uuid, UUID.randomUUID(), VARIANT_ID, "node 2");
        UUID modificationNode2Uuid = modificationNode2.getId();

        NetworkModificationNode modificationNode3 = createNetworkModificationNode(studyNameUserIdUuid,
                modificationNode2Uuid, UUID.randomUUID(), VARIANT_ID_2, "node 3");
        UUID modificationNode3Uuid = modificationNode3.getId();

        // run a loadflow on root node (not allowed)
        mockMvc.perform(put("/v1/studies/{studyUuid}/root-networks/{rootNetworkUuid}/nodes/{nodeUuid}/loadflow/run", studyNameUserIdUuid, UUID.randomUUID(), rootNodeUuid)
                        .header("userId", "userId"))
                .andExpect(status().isForbidden());

        //run a loadflow
        mockMvc.perform(put("/v1/studies/{studyUuid}/root-networks/{rootNetworkUuid}/nodes/{nodeUuid}/loadflow/run", studyNameUserIdUuid, firstRootNetworkUuid, modificationNode3Uuid)
                        .header("userId", "userId"))
                .andExpect(status().isOk());

        checkUpdateModelStatusMessagesReceived(studyNameUserIdUuid, NotificationService.UPDATE_TYPE_LOADFLOW_STATUS);

        checkUpdateModelStatusMessagesReceived(studyNameUserIdUuid, NotificationService.UPDATE_TYPE_LOADFLOW_RESULT);

        // running loadflow now invalidate node children and their computations
        checkUpdateModelsStatusMessagesReceived(studyNameUserIdUuid, modificationNode3Uuid);

        checkUpdateModelStatusMessagesReceived(studyNameUserIdUuid, NotificationService.UPDATE_TYPE_LOADFLOW_STATUS);

<<<<<<< HEAD
        var requests = TestUtils.getRequestsDone(2, server);
        assertTrue(requests.stream().anyMatch(r -> r.matches("/v1/networks/" + NETWORK_UUID_STRING + "/run-and-save\\?withRatioTapChangers=.*&receiver=.*&reportUuid=.*&reporterId=.*&variantId=" + VARIANT_ID_2)));
        assertTrue(requests.stream().anyMatch(r -> r.matches("/v1/parameters/" + LOADFLOW_PARAMETERS_UUID)));
=======
        assertRequestsDone(server, List.of("/v1/networks/" + NETWORK_UUID_STRING + "/run-and-save\\?withRatioTapChangers=.*&receiver=.*&reportUuid=.*&reporterId=.*&variantId=" + VARIANT_ID_2, "/v1/parameters/" + LOADFLOW_PARAMETERS_UUID + "/provider"));
>>>>>>> f69795c7

        // get loadflow result
        mvcResult = mockMvc.perform(get("/v1/studies/{studyUuid}/root-networks/{rootNetworkUuid}/nodes/{nodeUuid}/loadflow/result", studyNameUserIdUuid, firstRootNetworkUuid, modificationNode3Uuid)).andExpectAll(
                status().isOk()).andReturn();

        assertEquals(TestUtils.resourceToString("/loadflow-result.json"), mvcResult.getResponse().getContentAsString());

        assertTrue(TestUtils.getRequestsDone(1, server).stream().anyMatch(r -> r.matches("/v1/results/" + LOADFLOW_RESULT_UUID)));

        // get loadflow status
        mvcResult = mockMvc.perform(get("/v1/studies/{studyUuid}/root-networks/{rootNetworkUuid}/nodes/{nodeUuid}/loadflow/status?withRatioTapChangers={withRatioTapChangers}", studyNameUserIdUuid, firstRootNetworkUuid, modificationNode3Uuid, false))
            .andExpect(status().isOk())
            .andReturn();
        assertEquals(LoadFlowStatus.CONVERGED.name(), mvcResult.getResponse().getContentAsString());

        assertTrue(TestUtils.getRequestsDone(1, server).stream().anyMatch(r -> r.matches("/v1/results/" + LOADFLOW_RESULT_UUID + "/status")));

        // stop loadflow analysis
        mockMvc.perform(put("/v1/studies/{studyUuid}/root-networks/{rootNetworkUuid}/nodes/{nodeUuid}/loadflow/stop?withRatioTapChangers={withRatioTapChangers}", studyNameUserIdUuid, firstRootNetworkUuid, modificationNode3Uuid, false)
                .header(HEADER_USER_ID, "userId"))
                .andExpect(status().isOk());

        checkUpdateModelStatusMessagesReceived(studyNameUserIdUuid, NotificationService.UPDATE_TYPE_LOADFLOW_STATUS, NotificationService.UPDATE_TYPE_LOADFLOW_RESULT);

        assertTrue(TestUtils.getRequestsDone(1, server).stream().anyMatch(r -> r.matches("/v1/results/" + LOADFLOW_RESULT_UUID + "/stop\\?receiver=.*nodeUuid.*")));

        // loadflow failed
        mockMvc.perform(put("/v1/studies/{studyUuid}/root-networks/{rootNetworkUuid}/nodes/{nodeUuid}/loadflow/run", studyNameUserIdUuid, firstRootNetworkUuid, modificationNode2Uuid)
                        .header("userId", "userId"))
                .andExpect(status().isOk());

        checkUpdateModelStatusMessagesReceived(studyNameUserIdUuid, NotificationService.UPDATE_TYPE_LOADFLOW_FAILED);

        // running loadflow now invalidate node children and their computations
        checkUpdateModelsStatusMessagesReceived(studyNameUserIdUuid, modificationNode2Uuid);

        checkUpdateModelStatusMessagesReceived(studyNameUserIdUuid, NotificationService.UPDATE_TYPE_LOADFLOW_STATUS);
<<<<<<< HEAD
        requests = TestUtils.getRequestsDone(2, server);
        assertTrue(requests.stream().anyMatch(r -> r.matches("/v1/networks/" + NETWORK_UUID_STRING + "/run-and-save\\?withRatioTapChangers=.*&receiver=.*&reportUuid=.*&reporterId=.*&variantId=" + VARIANT_ID)));
        assertTrue(requests.stream().anyMatch(r -> r.matches("/v1/parameters/" + LOADFLOW_PARAMETERS_UUID)));
=======
        assertRequestsDone(server, List.of("/v1/parameters/" + LOADFLOW_PARAMETERS_UUID + "/provider", "/v1/networks/" + NETWORK_UUID_STRING + "/run-and-save\\?withRatioTapChangers=.*&receiver=.*&reportUuid=.*&reporterId=.*&variantId=" + VARIANT_ID));
    }

    private static void assertRequestsDone(MockWebServer server, List<String> expectedPatterns) {
        var requests = TestUtils.getRequestsDone(2, server);
        for (String pattern : expectedPatterns) {
            assertTrue(requests.stream().anyMatch(r -> r.matches(pattern)));
        }
>>>>>>> f69795c7
    }

    @Test
    void testGetLimitViolations(final MockWebServer server) throws Exception {
        //insert a study
        StudyEntity studyEntity = insertDummyStudy(UUID.fromString(NETWORK_UUID_STRING), CASE_LOADFLOW_UUID, LOADFLOW_PARAMETERS_UUID);
        UUID studyNameUserIdUuid = studyEntity.getId();
        UUID firstRootNetworkUuid = studyTestUtils.getOneRootNetworkUuid(studyNameUserIdUuid);
        UUID rootNodeUuid = getRootNode(studyNameUserIdUuid).getId();
        NetworkModificationNode modificationNode1 = createNetworkModificationNode(studyNameUserIdUuid, rootNodeUuid, UUID.randomUUID(), VARIANT_ID_2, "node 1");
        UUID modificationNode1Uuid = modificationNode1.getId();

        //run a loadflow
        mockMvc.perform(put("/v1/studies/{studyUuid}/root-networks/{rootNetworkUuid}/nodes/{nodeUuid}/loadflow/run", studyNameUserIdUuid, firstRootNetworkUuid, modificationNode1Uuid)
                        .header("userId", "userId"))
                .andExpect(status().isOk())
                .andReturn();

        checkUpdateModelStatusMessagesReceived(studyNameUserIdUuid, NotificationService.UPDATE_TYPE_LOADFLOW_STATUS);
        checkUpdateModelStatusMessagesReceived(studyNameUserIdUuid, NotificationService.UPDATE_TYPE_LOADFLOW_RESULT);

        // running loadflow now invalidate node children and their computations
        checkUpdateModelsStatusMessagesReceived(studyNameUserIdUuid, modificationNode1Uuid);

        checkUpdateModelStatusMessagesReceived(studyNameUserIdUuid, NotificationService.UPDATE_TYPE_LOADFLOW_STATUS);
<<<<<<< HEAD
        checkUpdateModelStatusMessagesReceived(studyNameUserIdUuid, NotificationService.UPDATE_TYPE_LOADFLOW_RESULT);
        checkUpdateModelStatusMessagesReceived(studyNameUserIdUuid, NotificationService.UPDATE_TYPE_LOADFLOW_STATUS);
        var requests = TestUtils.getRequestsDone(2, server);
        assertTrue(requests.stream().anyMatch(r -> r.matches("/v1/networks/" + NETWORK_UUID_STRING + "/run-and-save\\?withRatioTapChangers=.*&receiver=.*&reportUuid=.*&reporterId=.*&variantId=" + VARIANT_ID_2)));
        assertTrue(requests.stream().anyMatch(r -> r.matches("/v1/parameters/" + LOADFLOW_PARAMETERS_UUID)));
=======
        assertRequestsDone(server, List.of("/v1/parameters/" + LOADFLOW_PARAMETERS_UUID + "/provider", "/v1/networks/" + NETWORK_UUID_STRING + "/run-and-save\\?withRatioTapChangers=.*&receiver=.*&reportUuid=.*&reporterId=.*&variantId=" + VARIANT_ID_2));
>>>>>>> f69795c7

        // get computing status
        mockMvc.perform(get("/v1/studies/{studyUuid}/root-networks/{rootNetworkUuid}/nodes/{nodeUuid}/computation/result/enum-values?computingType={computingType}&enumName={enumName}",
                        studyNameUserIdUuid, firstRootNetworkUuid, modificationNode1Uuid, LOAD_FLOW, "computation-status"))
                .andExpectAll(status().isOk(),
                        content().string(COMPUTING_STATUS_JSON));

        assertTrue(TestUtils.getRequestsDone(1, server).stream().anyMatch(r -> r.matches("/v1/results/" + LOADFLOW_RESULT_UUID + "/computation-status")));

        mockMvc.perform(get("/v1/studies/{studyUuid}/root-networks/{rootNetworkUuid}/nodes/{nodeUuid}/computation/result/enum-values?computingType={computingType}&enumName={enumName}",
                        studyNameUserIdUuid, firstRootNetworkUuid, modificationNode1Uuid, LOAD_FLOW, "computation")).andReturn();

        assertTrue(TestUtils.getRequestsDone(1, server).stream().anyMatch(r -> r.matches("/v1/results/" + LOADFLOW_RESULT_UUID + "/computation")));

        // get limit violations
        mockMvc.perform(get("/v1/studies/{studyUuid}/root-networks/{rootNetworkUuid}/nodes/{nodeUuid}/limit-violations", studyNameUserIdUuid, firstRootNetworkUuid, modificationNode1Uuid)).andExpectAll(
                status().isOk(),
                content().string(LIMIT_VIOLATIONS_JSON));

        assertTrue(TestUtils.getRequestsDone(1, server).stream().anyMatch(r -> r.matches("/v1/results/" + LOADFLOW_RESULT_UUID + "/limit-violations")));

        // get limit violations with filters , globalFilters and sort
        mockMvc.perform(get("/v1/studies/{studyUuid}/root-networks/{rootNetworkUuid}/nodes/{nodeUuid}/limit-violations?filters=lineId2&sort=subjectId,ASC&globalFilters=ss", studyNameUserIdUuid, firstRootNetworkUuid, modificationNode1Uuid)).andExpectAll(
                status().isOk(),
                content().string(LIMIT_VIOLATIONS_JSON));

        assertTrue(TestUtils.getRequestsDone(1, server).stream().anyMatch(r -> r.matches("/v1/results/" + LOADFLOW_RESULT_UUID + "/limit-violations\\?filters=lineId2&globalFilters=ss&networkUuid=" + NETWORK_UUID_STRING + "&variantId=" + VARIANT_ID_2 + "&sort=subjectId,ASC")));

        // get limit violations on non existing node
        mockMvc.perform(get("/v1/studies/{studyUuid}/root-networks/{rootNetworkUuid}/nodes/{nodeUuid}/limit-violations", studyNameUserIdUuid, firstRootNetworkUuid, UUID.randomUUID())).andExpectAll(
                status().isNotFound());
    }

    @Test
    void testInvalidateStatus(final MockWebServer server) throws Exception {
        //insert a study
        StudyEntity studyEntity = insertDummyStudy(UUID.fromString(NETWORK_UUID_STRING), CASE_LOADFLOW_UUID, LOADFLOW_PARAMETERS_UUID);
        UUID studyNameUserIdUuid = studyEntity.getId();
        UUID firstRootNetworkUuid = studyTestUtils.getOneRootNetworkUuid(studyNameUserIdUuid);
        UUID rootNodeUuid = getRootNode(studyNameUserIdUuid).getId();
        NetworkModificationNode modificationNode1 = createNetworkModificationNode(studyNameUserIdUuid, rootNodeUuid, UUID.randomUUID(), VARIANT_ID_2, "node 1");
        UUID modificationNode1Uuid = modificationNode1.getId();

        //run a loadflow
        mockMvc.perform(put("/v1/studies/{studyUuid}/root-networks/{rootNetworkUuid}/nodes/{nodeUuid}/loadflow/run", studyNameUserIdUuid, firstRootNetworkUuid, modificationNode1Uuid)
                        .header("userId", "userId"))
                .andExpect(status().isOk())
                .andReturn();

        checkUpdateModelStatusMessagesReceived(studyNameUserIdUuid, NotificationService.UPDATE_TYPE_LOADFLOW_STATUS);
        checkUpdateModelStatusMessagesReceived(studyNameUserIdUuid, NotificationService.UPDATE_TYPE_LOADFLOW_RESULT);

        // running loadflow now invalidate children and their computations
        checkUpdateModelsStatusMessagesReceived(studyNameUserIdUuid, modificationNode1Uuid);

        checkUpdateModelStatusMessagesReceived(studyNameUserIdUuid, NotificationService.UPDATE_TYPE_LOADFLOW_STATUS);
<<<<<<< HEAD
        checkUpdateModelStatusMessagesReceived(studyNameUserIdUuid, NotificationService.UPDATE_TYPE_LOADFLOW_RESULT);
        checkUpdateModelStatusMessagesReceived(studyNameUserIdUuid, NotificationService.UPDATE_TYPE_LOADFLOW_STATUS);
        var requests = TestUtils.getRequestsDone(2, server);
        assertTrue(requests.stream().anyMatch(r -> r.matches("/v1/parameters/" + LOADFLOW_PARAMETERS_UUID)));
        assertTrue(requests.stream().anyMatch(r -> r.matches("/v1/networks/" + NETWORK_UUID_STRING + "/run-and-save\\?withRatioTapChangers=.*&receiver=.*&reportUuid=.*&reporterId=.*&variantId=" + VARIANT_ID_2)));
=======
        assertRequestsDone(server, List.of("/v1/parameters/" + LOADFLOW_PARAMETERS_UUID + "/provider", "/v1/networks/" + NETWORK_UUID_STRING + "/run-and-save\\?withRatioTapChangers=.*&receiver=.*&reportUuid=.*&reporterId=.*&variantId=" + VARIANT_ID_2));
>>>>>>> f69795c7

        // invalidate status
        mockMvc.perform(put("/v1/studies/{studyUuid}/loadflow/invalidate-status", studyNameUserIdUuid)
                .header("userId", "userId")).andExpect(status().isOk());
        // invalidating loadflow now invalidate node, their children and their computations
        checkUpdateModelsStatusMessagesReceived(studyNameUserIdUuid, modificationNode1Uuid);
        checkUpdateModelStatusMessagesReceived(studyNameUserIdUuid, NotificationService.UPDATE_TYPE_LOADFLOW_STATUS);
    }

    @Test
    void testDeleteLoadFlowResults(final MockWebServer server) throws Exception {
        //insert a study
        StudyEntity studyEntity = insertDummyStudy(UUID.fromString(NETWORK_UUID_STRING), CASE_LOADFLOW_UUID, LOADFLOW_PARAMETERS_UUID);
        UUID studyNameUserIdUuid = studyEntity.getId();
        UUID firstRootNetworkUuid = studyTestUtils.getOneRootNetworkUuid(studyNameUserIdUuid);
        UUID rootNodeUuid = getRootNode(studyNameUserIdUuid).getId();
        NetworkModificationNode modificationNode1 = createNetworkModificationNode(studyNameUserIdUuid, rootNodeUuid,
                UUID.randomUUID(), VARIANT_ID, "node 1");
        UUID modificationNode1Uuid = modificationNode1.getId();

        NetworkModificationNode modificationNode2 = createNetworkModificationNode(studyNameUserIdUuid,
                modificationNode1Uuid, UUID.randomUUID(), VARIANT_ID, "node 2");
        UUID modificationNode2Uuid = modificationNode2.getId();

        NetworkModificationNode modificationNode3 = createNetworkModificationNode(studyNameUserIdUuid,
                modificationNode2Uuid, UUID.randomUUID(), VARIANT_ID_2, "node 3");
        UUID modificationNode3Uuid = modificationNode3.getId();

        RootNetworkNodeInfoEntity rootNetworkNodeInfoEntity3 = rootNetworkNodeInfoService.getRootNetworkNodeInfo(modificationNode3Uuid, firstRootNetworkUuid).orElseThrow();
        rootNetworkNodeInfoEntity3.setNodeBuildStatus(NodeBuildStatusEmbeddable.from(BuildStatus.BUILT));
        rootNetworkNodeInfoRepository.save(rootNetworkNodeInfoEntity3);

        //run a loadflow
        mockMvc.perform(put("/v1/studies/{studyUuid}/root-networks/{rootNetworkUuid}/nodes/{nodeUuid}/loadflow/run", studyNameUserIdUuid, firstRootNetworkUuid, modificationNode3Uuid)
                        .header("userId", "userId"))
                .andExpect(status().isOk());

        checkUpdateModelStatusMessagesReceived(studyNameUserIdUuid, NotificationService.UPDATE_TYPE_LOADFLOW_STATUS);
        checkUpdateModelStatusMessagesReceived(studyNameUserIdUuid, NotificationService.UPDATE_TYPE_LOADFLOW_RESULT);

        // running loadflow now invalidate node children and their computations
        checkUpdateModelsStatusMessagesReceived(studyNameUserIdUuid, modificationNode3Uuid);

        checkUpdateModelStatusMessagesReceived(studyNameUserIdUuid, NotificationService.UPDATE_TYPE_LOADFLOW_STATUS);
<<<<<<< HEAD
        checkUpdateModelStatusMessagesReceived(studyNameUserIdUuid, NotificationService.UPDATE_TYPE_LOADFLOW_RESULT);
        checkUpdateModelStatusMessagesReceived(studyNameUserIdUuid, NotificationService.UPDATE_TYPE_LOADFLOW_STATUS);
        var requests = TestUtils.getRequestsDone(2, server);
        assertTrue(requests.stream().anyMatch(r -> r.matches("/v1/parameters/" + LOADFLOW_PARAMETERS_UUID)));
        assertTrue(requests.stream().anyMatch(r -> r.matches("/v1/networks/" + NETWORK_UUID_STRING + "/run-and-save\\?withRatioTapChangers=.*&receiver=.*&reportUuid=.*&reporterId=.*&variantId=" + VARIANT_ID_2)));
=======
        assertRequestsDone(server, List.of("/v1/parameters/" + LOADFLOW_PARAMETERS_UUID + "/provider", "/v1/networks/" + NETWORK_UUID_STRING + "/run-and-save\\?withRatioTapChangers=.*&receiver=.*&reportUuid=.*&reporterId=.*&variantId=" + VARIANT_ID_2));
>>>>>>> f69795c7
        //Test result count
        testResultCount(server);
        //Delete Voltage init results
        testDeleteResults(studyNameUserIdUuid, 1, server);
    }

    @Test
    void testResetUuidResultWhenLFFailed() throws Exception {
        UUID resultUuid = UUID.randomUUID();
        StudyEntity studyEntity = insertDummyStudy(UUID.randomUUID(), UUID.randomUUID(), LOADFLOW_PARAMETERS_UUID);
        RootNode rootNode = networkModificationTreeService.getStudyTree(studyEntity.getId(), null);
        NetworkModificationNode modificationNode = createNetworkModificationNode(studyEntity.getId(), rootNode.getId(), UUID.randomUUID(), VARIANT_ID, "node 1");
        UUID rootNetworkUuid = studyEntity.getFirstRootNetwork().getId();
        String resultUuidJson = objectMapper.writeValueAsString(new NodeReceiver(modificationNode.getId(), rootNetworkUuid));

        // Set an uuid result in the database
        rootNetworkNodeInfoService.updateLoadflowResultUuid(modificationNode.getId(), rootNetworkUuid, resultUuid, false);
        assertNotNull(rootNetworkNodeInfoService.getComputationResultUuid(modificationNode.getId(), rootNetworkUuid, LOAD_FLOW));
        assertEquals(resultUuid, rootNetworkNodeInfoService.getComputationResultUuid(modificationNode.getId(), rootNetworkUuid, LOAD_FLOW));

        StudyService studyService = Mockito.mock(StudyService.class);
        doAnswer(invocation -> {
            input.send(MessageBuilder.withPayload("").setHeader(HEADER_RECEIVER, resultUuidJson).build(), LOADFLOW_FAILED_DESTINATION);
            return resultUuid;
        }).when(studyService).rerunLoadflow(any(), any(), any(), any(), any(), any());
        studyService.rerunLoadflow(studyEntity.getId(), modificationNode.getId(), rootNetworkUuid, resultUuid, true, "");

        // Test reset uuid result in the database
        assertNull(rootNetworkNodeInfoService.getComputationResultUuid(modificationNode.getId(), rootNetworkUuid, LOAD_FLOW));

        Message<byte[]> message = output.receive(TIMEOUT, STUDY_UPDATE_DESTINATION);
        assertEquals(studyEntity.getId(), message.getHeaders().get(NotificationService.HEADER_STUDY_UUID));
        String updateType = (String) message.getHeaders().get(NotificationService.HEADER_UPDATE_TYPE);

        assertEquals(NotificationService.UPDATE_TYPE_LOADFLOW_FAILED, updateType);
    }

    private void checkUpdateModelStatusMessagesReceived(UUID studyUuid, String updateTypeToCheck, String otherUpdateTypeToCheck) {
        Message<byte[]> loadFlowStatusMessage = output.receive(TIMEOUT, STUDY_UPDATE_DESTINATION);
        assertEquals(studyUuid, loadFlowStatusMessage.getHeaders().get(NotificationService.HEADER_STUDY_UUID));
        String updateType = (String) loadFlowStatusMessage.getHeaders().get(HEADER_UPDATE_TYPE);
        if (otherUpdateTypeToCheck == null) {
            assertEquals(updateTypeToCheck, updateType);
        } else {
            assertTrue(updateType.equals(updateTypeToCheck) || updateType.equals(otherUpdateTypeToCheck));
        }
    }

    private void checkUpdateModelStatusMessagesReceived(UUID studyUuid, String updateTypeToCheck) {
        checkUpdateModelStatusMessagesReceived(studyUuid, updateTypeToCheck, null);
    }

    private void testResultCount(final MockWebServer server) throws Exception {
        mockMvc.perform(delete("/v1/supervision/computation/results")
                        .queryParam("type", LOAD_FLOW.toString())
                        .queryParam("dryRun", "true"))
                .andExpect(status().isOk());
        assertTrue(TestUtils.getRequestsDone(1, server).stream().anyMatch(r -> r.matches("/v1/supervision/results-count")));
    }

    private void testDeleteResults(UUID studyUuid, int expectedInitialResultCount, final MockWebServer server) throws Exception {
        List<RootNetworkNodeInfoEntity> rootNetworkNodeInfoEntities = rootNetworkNodeInfoRepository.findAllByLoadFlowResultUuidNotNull();
        RootNetworkNodeInfoEntity rootNetworkNodeInfoEntity = rootNetworkNodeInfoEntities.get(0);

        assertEquals(expectedInitialResultCount, rootNetworkNodeInfoEntities.size());
        mockMvc.perform(delete("/v1/supervision/computation/results")
                        .queryParam("type", LOAD_FLOW.toString())
                        .queryParam("dryRun", "false"))
                .andExpect(status().isOk());

        var requests = TestUtils.getRequestsDone(2, server);
        assertTrue(requests.stream().anyMatch(r -> r.matches("/v1/results\\?resultsUuids=" + rootNetworkNodeInfoEntity.getLoadFlowResultUuid())));
        assertTrue(requests.stream().anyMatch(r -> r.matches("/v1/reports")));
        assertEquals(0, rootNetworkNodeInfoRepository.findAllByLoadFlowResultUuidNotNull().size());

        checkUpdateModelsStatusMessagesReceived(studyUuid);

        assertEquals(BuildStatus.NOT_BUILT, rootNetworkNodeInfoRepository.findById(rootNetworkNodeInfoEntity.getId()).get().getNodeBuildStatus().getLocalBuildStatus());
    }

    @Test
    void testNoResult() throws Exception {
        //insert a study
        StudyEntity studyEntity = insertDummyStudy(UUID.fromString(NETWORK_UUID_STRING), CASE_LOADFLOW_UUID, LOADFLOW_PARAMETERS_UUID);
        UUID studyNameUserIdUuid = studyEntity.getId();
        UUID firstRootNetworkUuid = studyTestUtils.getOneRootNetworkUuid(studyNameUserIdUuid);
        UUID rootNodeUuid = getRootNode(studyNameUserIdUuid).getId();
        NetworkModificationNode modificationNode1 = createNetworkModificationNode(studyNameUserIdUuid, rootNodeUuid,
                UUID.randomUUID(), VARIANT_ID, "node 1");
        UUID modificationNode1Uuid = modificationNode1.getId();

        // No loadflow result
        mockMvc.perform(get("/v1/studies/{studyUuid}/root-networks/{rootNetworkUuid}/nodes/{nodeUuid}/loadflow/result", studyNameUserIdUuid, firstRootNetworkUuid, modificationNode1Uuid)).andExpectAll(
                status().isNoContent());

        // No loadflow status
        mockMvc.perform(get("/v1/studies/{studyUuid}/root-networks/{rootNetworkUuid}/nodes/{nodeUuid}/loadflow/status?withRatioTapChangers={withRatioTapChangers}", studyNameUserIdUuid, firstRootNetworkUuid, modificationNode1Uuid, false)).andExpectAll(
                status().isNoContent());

        // stop non-existing loadflow
        mockMvc.perform(put("/v1/studies/{studyUuid}/root-networks/{rootNetworkUuid}/nodes/{nodeUuid}/loadflow/stop?withRatioTapChangers={withRatioTapChangers}", studyNameUserIdUuid, firstRootNetworkUuid, modificationNode1Uuid, false)
                .header(HEADER_USER_ID, "userId")).andExpect(status().isOk());
    }

    private void createOrUpdateParametersAndDoChecks(UUID studyNameUserIdUuid, String parameters, String userId, HttpStatusCode status) throws Exception {
        mockMvc.perform(
                post("/v1/studies/{studyUuid}/loadflow/parameters", studyNameUserIdUuid)
                    .header("userId", userId)
                    .contentType(MediaType.ALL)
                    .content(parameters))
                .andExpect(status().is(status.value()));

        Message<byte[]> message = output.receive(TIMEOUT, STUDY_UPDATE_DESTINATION);
        assertEquals(studyNameUserIdUuid, message.getHeaders().get(NotificationService.HEADER_STUDY_UUID));
        assertEquals(NotificationService.UPDATE_TYPE_LOADFLOW_STATUS, message.getHeaders().get(NotificationService.HEADER_UPDATE_TYPE));
        message = output.receive(TIMEOUT, STUDY_UPDATE_DESTINATION);
        assertEquals(NotificationService.UPDATE_TYPE_SECURITY_ANALYSIS_STATUS, message.getHeaders().get(NotificationService.HEADER_UPDATE_TYPE));
        message = output.receive(TIMEOUT, STUDY_UPDATE_DESTINATION);
        assertEquals(NotificationService.UPDATE_TYPE_SENSITIVITY_ANALYSIS_STATUS, message.getHeaders().get(NotificationService.HEADER_UPDATE_TYPE));
        message = output.receive(TIMEOUT, STUDY_UPDATE_DESTINATION);
        assertEquals(NotificationService.UPDATE_TYPE_NON_EVACUATED_ENERGY_STATUS, message.getHeaders().get(NotificationService.HEADER_UPDATE_TYPE));
        message = output.receive(TIMEOUT, STUDY_UPDATE_DESTINATION);
        assertEquals(NotificationService.UPDATE_TYPE_DYNAMIC_SIMULATION_STATUS, message.getHeaders().get(NotificationService.HEADER_UPDATE_TYPE));
        message = output.receive(TIMEOUT, STUDY_UPDATE_DESTINATION);
        assertEquals(NotificationService.UPDATE_TYPE_DYNAMIC_SECURITY_ANALYSIS_STATUS, message.getHeaders().get(NotificationService.HEADER_UPDATE_TYPE));

        message = output.receive(TIMEOUT, ELEMENT_UPDATE_DESTINATION);
        assertEquals(studyNameUserIdUuid, message.getHeaders().get(NotificationService.HEADER_ELEMENT_UUID));
        message = output.receive(TIMEOUT, STUDY_UPDATE_DESTINATION);
        assertEquals(UPDATE_TYPE_COMPUTATION_PARAMETERS, message.getHeaders().get(NotificationService.HEADER_UPDATE_TYPE));
    }

    @Test
    void testResetLoadFlowParametersUserHasNoProfile(final MockWebServer server) throws Exception {
        StudyEntity studyEntity = insertDummyStudy(UUID.fromString(NETWORK_UUID_STRING), CASE_LOADFLOW_UUID, LOADFLOW_PARAMETERS_UUID);
        UUID studyNameUserIdUuid = studyEntity.getId();
        createOrUpdateParametersAndDoChecks(studyNameUserIdUuid, "", NO_PROFILE_USER_ID, HttpStatus.OK);

        var requests = TestUtils.getRequestsDone(2, server);
        assertTrue(requests.stream().anyMatch(r -> r.equals("/v1/users/" + NO_PROFILE_USER_ID + "/profile")));
        assertTrue(requests.stream().anyMatch(r -> r.equals("/v1/parameters/" + LOADFLOW_PARAMETERS_UUID_STRING))); // update existing with dft
    }

    @Test
    void testResetLoadFlowParametersUserHasNoParamsInProfile(final MockWebServer server) throws Exception {
        StudyEntity studyEntity = insertDummyStudy(UUID.fromString(NETWORK_UUID_STRING), CASE_LOADFLOW_UUID, LOADFLOW_PARAMETERS_UUID);
        UUID studyNameUserIdUuid = studyEntity.getId();
        createOrUpdateParametersAndDoChecks(studyNameUserIdUuid, "", NO_PARAMS_IN_PROFILE_USER_ID, HttpStatus.OK);

        var requests = TestUtils.getRequestsDone(2, server);
        assertTrue(requests.stream().anyMatch(r -> r.equals("/v1/users/" + NO_PARAMS_IN_PROFILE_USER_ID + "/profile")));
        assertTrue(requests.stream().anyMatch(r -> r.equals("/v1/parameters/" + LOADFLOW_PARAMETERS_UUID_STRING))); // update existing with dft
    }

    @Test
    void testResetLoadFlowParametersUserHasInvalidParamsInProfile(final MockWebServer server) throws Exception {
        StudyEntity studyEntity = insertDummyStudy(UUID.fromString(NETWORK_UUID_STRING), CASE_LOADFLOW_UUID, LOADFLOW_PARAMETERS_UUID);
        UUID studyNameUserIdUuid = studyEntity.getId();
        createOrUpdateParametersAndDoChecks(studyNameUserIdUuid, "", INVALID_PARAMS_IN_PROFILE_USER_ID, HttpStatus.NO_CONTENT);

        var requests = TestUtils.getRequestsDone(3, server);
        assertTrue(requests.stream().anyMatch(r -> r.equals("/v1/users/" + INVALID_PARAMS_IN_PROFILE_USER_ID + "/profile")));
        assertTrue(requests.stream().anyMatch(r -> r.equals("/v1/parameters/" + LOADFLOW_PARAMETERS_UUID_STRING))); // update existing with dft
        assertTrue(requests.stream().anyMatch(r -> r.equals("/v1/parameters?duplicateFrom=" + PROFILE_LOADFLOW_INVALID_PARAMETERS_UUID_STRING))); // post duplicate ko
    }

    @Test
    void testResetLoadFlowParametersUserHasValidParamsInProfile(final MockWebServer server) throws Exception {
        StudyEntity studyEntity = insertDummyStudy(UUID.fromString(NETWORK_UUID_STRING), CASE_LOADFLOW_UUID, LOADFLOW_PARAMETERS_UUID);
        UUID studyNameUserIdUuid = studyEntity.getId();
        createOrUpdateParametersAndDoChecks(studyNameUserIdUuid, "", VALID_PARAMS_IN_PROFILE_USER_ID, HttpStatus.OK);

        var requests = TestUtils.getRequestsDone(5, server);
        assertTrue(requests.stream().anyMatch(r -> r.equals("/v1/users/" + VALID_PARAMS_IN_PROFILE_USER_ID + "/profile")));
        assertTrue(requests.stream().anyMatch(r -> r.equals("/v1/parameters/" + LOADFLOW_PARAMETERS_UUID_STRING))); // 2 requests: 1 get for provider and then delete existing
        assertTrue(requests.stream().anyMatch(r -> r.equals("/v1/parameters?duplicateFrom=" + PROFILE_LOADFLOW_VALID_PARAMETERS_UUID_STRING))); // post duplicate ok
        assertTrue(requests.stream().anyMatch(r -> r.equals("/v1/parameters/" + PROFILE_LOADFLOW_DUPLICATED_PARAMETERS_UUID_STRING + "/provider"))); // patch duplicated params for provider
    }

    @Test
    void testResetLoadFlowParametersUserHasValidParamsInProfileButNoExistingLoadflowParams(final MockWebServer server) throws Exception {
        StudyEntity studyEntity = insertDummyStudy(UUID.fromString(NETWORK_UUID_STRING), CASE_LOADFLOW_UUID, null);
        UUID studyNameUserIdUuid = studyEntity.getId();
        createOrUpdateParametersAndDoChecks(studyNameUserIdUuid, "", VALID_PARAMS_IN_PROFILE_USER_ID, HttpStatus.OK);

        var requests = TestUtils.getRequestsDone(2, server);
        assertTrue(requests.stream().anyMatch(r -> r.equals("/v1/users/" + VALID_PARAMS_IN_PROFILE_USER_ID + "/profile")));
        assertTrue(requests.stream().anyMatch(r -> r.equals("/v1/parameters?duplicateFrom=" + PROFILE_LOADFLOW_VALID_PARAMETERS_UUID_STRING))); // post duplicate ok
    }

    // the following testGetDefaultProviders tests are related to StudyTest::testGetDefaultProviders but with a user and different profile cases
    @Test
    void testGetDefaultProvidersFromProfile(final MockWebServer server) throws Exception {
        mockMvc.perform(get("/v1/loadflow-default-provider").header(USER_ID_HEADER, VALID_PARAMS_IN_PROFILE_USER_ID)).andExpectAll(
                status().isOk(),
                content().string(OTHER_PROVIDER));
        var requests = TestUtils.getRequestsDone(2, server);
        assertTrue(requests.stream().anyMatch(r -> r.equals("/v1/users/" + VALID_PARAMS_IN_PROFILE_USER_ID + "/profile")));
        assertTrue(requests.stream().anyMatch(r -> r.equals("/v1/parameters/" + PROFILE_LOADFLOW_VALID_PARAMETERS_UUID_STRING))); // GET provider
    }

    @Test
    void testGetDefaultProvidersFromProfileInvalid(final MockWebServer server) throws Exception {
        mockMvc.perform(get("/v1/loadflow-default-provider").header(USER_ID_HEADER, INVALID_PARAMS_IN_PROFILE_USER_ID)).andExpectAll(
                status().isOk(),
                content().string(DEFAULT_PROVIDER));
        var requests = TestUtils.getRequestsDone(3, server);
        assertTrue(requests.stream().anyMatch(r -> r.equals("/v1/users/" + INVALID_PARAMS_IN_PROFILE_USER_ID + "/profile")));
        assertTrue(requests.stream().anyMatch(r -> r.equals("/v1/parameters/" + PROFILE_LOADFLOW_INVALID_PARAMETERS_UUID_STRING))); // GET provider
        assertTrue(requests.stream().anyMatch(r -> r.equals("/v1/default-provider"))); // GET fallback default provider
    }

    @Test
    void testGetDefaultProvidersWithoutProfile(final MockWebServer server) throws Exception {
        mockMvc.perform(get("/v1/loadflow-default-provider").header(USER_ID_HEADER, NO_PROFILE_USER_ID)).andExpectAll(
                status().isOk(),
                content().string(DEFAULT_PROVIDER));
        var requests = TestUtils.getRequestsDone(2, server);
        assertTrue(requests.stream().anyMatch(r -> r.equals("/v1/users/" + NO_PROFILE_USER_ID + "/profile")));
        assertTrue(requests.stream().anyMatch(r -> r.equals("/v1/default-provider"))); // GET fallback default provider
    }

    @Test
    void testGetDefaultProvidersWithoutParamInProfile(final MockWebServer server) throws Exception {
        mockMvc.perform(get("/v1/loadflow-default-provider").header(USER_ID_HEADER, NO_PARAMS_IN_PROFILE_USER_ID)).andExpectAll(
                status().isOk(),
                content().string(DEFAULT_PROVIDER));
        var requests = TestUtils.getRequestsDone(2, server);
        assertTrue(requests.stream().anyMatch(r -> r.equals("/v1/users/" + NO_PARAMS_IN_PROFILE_USER_ID + "/profile")));
        assertTrue(requests.stream().anyMatch(r -> r.equals("/v1/default-provider"))); // GET fallback default provider
    }

    @Test
    void testLoadFlowParameters(final MockWebServer server) throws Exception {
        //insert a study
        StudyEntity studyEntity = insertDummyStudy(UUID.fromString(NETWORK_UUID_STRING), CASE_LOADFLOW_UUID, LOADFLOW_PARAMETERS_UUID);
        UUID studyNameUserIdUuid = studyEntity.getId();

        //get initial loadFlow parameters
        MvcResult mvcResult = mockMvc.perform(get("/v1/studies/{studyUuid}/loadflow/parameters", studyNameUserIdUuid)).andExpectAll(
                status().isOk()).andReturn();

        JSONAssert.assertEquals(LOADFLOW_DEFAULT_PARAMETERS_JSON, mvcResult.getResponse().getContentAsString(), JSONCompareMode.NON_EXTENSIBLE);

        createOrUpdateParametersAndDoChecks(studyNameUserIdUuid, LOADFLOW_DEFAULT_PARAMETERS_JSON, "userId", HttpStatus.OK);

        //checking update is registered
        mvcResult = mockMvc.perform(get("/v1/studies/{studyUuid}/loadflow/parameters", studyNameUserIdUuid)).andExpectAll(
                status().isOk()).andReturn();

        JSONAssert.assertEquals(LOADFLOW_DEFAULT_PARAMETERS_JSON, mvcResult.getResponse().getContentAsString(), JSONCompareMode.NON_EXTENSIBLE);

        assertTrue(TestUtils.getRequestsDone(3, server).stream().anyMatch(r -> r.matches("/v1/parameters/" + LOADFLOW_PARAMETERS_UUID_STRING)));

        StudyEntity studyEntity2 = insertDummyStudy(UUID.fromString(NETWORK_UUID_STRING), CASE_LOADFLOW_UUID, null);

        studyNameUserIdUuid = studyEntity2.getId();

        createOrUpdateParametersAndDoChecks(studyNameUserIdUuid, LOADFLOW_DEFAULT_PARAMETERS_JSON, "userId", HttpStatus.OK);

        //get initial loadFlow parameters
        mvcResult = mockMvc.perform(get("/v1/studies/{studyUuid}/loadflow/parameters", studyNameUserIdUuid)).andExpectAll(
                status().isOk()).andReturn();

        JSONAssert.assertEquals(LOADFLOW_DEFAULT_PARAMETERS_JSON, mvcResult.getResponse().getContentAsString(), JSONCompareMode.NON_EXTENSIBLE);

        assertTrue(TestUtils.getRequestsDone(1, server).stream().anyMatch(r -> r.matches("/v1/parameters")));
        assertTrue(TestUtils.getRequestsDone(1, server).stream().anyMatch(r -> r.matches("/v1/parameters/" + LOADFLOW_PARAMETERS_UUID_STRING)));

    }

    @Test
    void testGetLoadFlowParametersId(final MockWebServer server) throws Exception {
        // Test case 1: Study with existing loadflow parameters
        StudyEntity studyEntity1 = insertDummyStudy(UUID.fromString(NETWORK_UUID_STRING), CASE_LOADFLOW_UUID, LOADFLOW_PARAMETERS_UUID);
        UUID studyWithParametersUuid = studyEntity1.getId();

        MvcResult mvcResult = mockMvc.perform(get("/v1/studies/{studyUuid}/loadflow/parameters/id", studyWithParametersUuid))
                .andExpect(status().isOk())
                .andReturn();

        UUID returnedParametersId = UUID.fromString(mvcResult.getResponse().getContentAsString().replace("\"", ""));
        assertEquals(LOADFLOW_PARAMETERS_UUID, returnedParametersId);

        // Test case 2: Study without existing loadflow parameters (should create and return default)
        StudyEntity studyEntity2 = insertDummyStudy(UUID.fromString(NETWORK_UUID_STRING), CASE_LOADFLOW_UUID, null);
        UUID studyWithoutParametersUuid = studyEntity2.getId();

        mvcResult = mockMvc.perform(get("/v1/studies/{studyUuid}/loadflow/parameters/id", studyWithoutParametersUuid))
                .andExpect(status().isOk())
                .andReturn();

        UUID returnedDefaultParametersId = UUID.fromString(mvcResult.getResponse().getContentAsString().replace("\"", ""));
        assertEquals(LOADFLOW_PARAMETERS_UUID, returnedDefaultParametersId); // Should return the default parameters UUID

        // Test case 3: Non-existent study should return 404
        UUID nonExistentStudyUuid = UUID.randomUUID();
        mockMvc.perform(get("/v1/studies/{studyUuid}/loadflow/parameters/id", nonExistentStudyUuid))
                .andExpect(status().isNotFound());

        // Verify the appropriate service calls were made
        assertTrue(TestUtils.getRequestsDone(1, server).stream().anyMatch(r -> r.matches("/v1/parameters/default")));
    }

    @Test
    void testGetStatusNotFound(final MockWebServer server) {
        UUID notExistingNetworkUuid = UUID.fromString(LOADFLOW_ERROR_RESULT_UUID);
        assertThrows(StudyException.class, () -> loadFlowService.getLoadFlowStatus(notExistingNetworkUuid), LOADFLOW_NOT_FOUND.name());
        assertTrue(TestUtils.getRequestsDone(1, server).stream().anyMatch(r -> r.matches("/v1/results/" + LOADFLOW_ERROR_RESULT_UUID + "/status")));
    }

    @Test
    void testInvalidateNodesAfterLoadflow(final MockWebServer server) throws Exception {
        StudyEntity studyEntity = insertDummyStudy(UUID.fromString(NETWORK_UUID_STRING), CASE_LOADFLOW_UUID, LOADFLOW_PARAMETERS_UUID);
        UUID studyUuid = studyEntity.getId();
        UUID rootNetworkUuid = studyTestUtils.getOneRootNetworkUuid(studyUuid);
        RootNode rootNode = getRootNode(studyUuid);
        NetworkModificationNode node1 = createNetworkModificationNode(studyUuid, rootNode.getId(), UUID.randomUUID(), "variant1", "N1");
        NetworkModificationNode node2 = createNetworkModificationNode(studyUuid, node1.getId(), UUID.randomUUID(), "variant2", "N2");
        NetworkModificationNode node3 = createNetworkModificationNode(studyUuid, node1.getId(), UUID.randomUUID(), "variant3", "N3");

        /*
         *      R
         *      |
         *     N1
         *   |     |
         *  N2    N3
         */
        updateNodeBuildStatus(node1.getId(), rootNetworkUuid, BuildStatus.BUILT);
        updateNodeBuildStatus(node2.getId(), rootNetworkUuid, BuildStatus.BUILT);
        updateNodeBuildStatus(node3.getId(), rootNetworkUuid, BuildStatus.BUILT);
        updateLoadflowResultUuid(node2.getId(), rootNetworkUuid, UUID.randomUUID());
        updateLoadflowResultUuid(node3.getId(), rootNetworkUuid, UUID.randomUUID());

        /*
         *      R
         *      |
         *     N1
         *   |     |
         *  N2*   N3*
         *
         *  All nodes are BUILT, N2 and N3 have loadflow results - they will be invalidated
         */

        // run loadflow invalidation on all study
        studyService.invalidateLoadFlowStatus(studyUuid, "userId");

        // node2 and node3 will be invalidated with their children, but the order in which way they are invalidated is not deterministic
        // this is why we don't check node uuid here for those two calls
        checkUpdateModelsStatusMessagesReceived(studyUuid);
        checkUpdateModelsStatusMessagesReceived(studyUuid);

        checkUpdateModelStatusMessagesReceived(studyUuid, NotificationService.UPDATE_TYPE_LOADFLOW_STATUS);

        var requests = TestUtils.getRequestsDone(4, server);
        assertTrue(requests.stream().anyMatch(r -> r.matches("/v1/results\\?resultsUuids=.*")));
        assertTrue(requests.stream().anyMatch(r -> r.matches("/v1/reports")));

        assertEquals(NodeBuildStatusEmbeddable.from(BuildStatus.BUILT), rootNetworkNodeInfoService.getRootNetworkNodeInfo(node1.getId(), rootNetworkUuid).map(RootNetworkNodeInfoEntity::getNodeBuildStatus).orElseThrow());
        assertEquals(NodeBuildStatusEmbeddable.from(BuildStatus.NOT_BUILT), rootNetworkNodeInfoService.getRootNetworkNodeInfo(node2.getId(), rootNetworkUuid).map(RootNetworkNodeInfoEntity::getNodeBuildStatus).orElseThrow());
        assertEquals(NodeBuildStatusEmbeddable.from(BuildStatus.NOT_BUILT), rootNetworkNodeInfoService.getRootNetworkNodeInfo(node3.getId(), rootNetworkUuid).map(RootNetworkNodeInfoEntity::getNodeBuildStatus).orElseThrow());
    }

    private void updateNodeBuildStatus(UUID nodeId, UUID rootNetworkUuid, BuildStatus buildStatus) {
        RootNetworkNodeInfoEntity rootNetworkNodeInfoEntity = rootNetworkNodeInfoRepository.findByNodeInfoIdAndRootNetworkId(nodeId, rootNetworkUuid).orElseThrow();
        rootNetworkNodeInfoEntity.setNodeBuildStatus(NodeBuildStatusEmbeddable.from(buildStatus));
        rootNetworkNodeInfoRepository.save(rootNetworkNodeInfoEntity);
    }

    private void updateLoadflowResultUuid(UUID nodeId, UUID rootNetworkUuid, UUID resultUuid) {
        RootNetworkNodeInfoEntity rootNetworkNodeInfoEntity = rootNetworkNodeInfoRepository.findByNodeInfoIdAndRootNetworkId(nodeId, rootNetworkUuid).orElseThrow();
        rootNetworkNodeInfoEntity.setLoadFlowResultUuid(resultUuid);
        rootNetworkNodeInfoRepository.save(rootNetworkNodeInfoEntity);
    }

    private StudyEntity insertDummyStudy(UUID networkUuid, UUID caseUuid, UUID loadFlowParametersUuid) {
        NonEvacuatedEnergyParametersEntity defaultNonEvacuatedEnergyParametersEntity = NonEvacuatedEnergyService.toEntity(NonEvacuatedEnergyService.getDefaultNonEvacuatedEnergyParametersInfos());
        StudyEntity studyEntity = TestUtils.createDummyStudy(networkUuid, "netId", caseUuid, "", "", null,
                loadFlowParametersUuid, null, null, null,
                defaultNonEvacuatedEnergyParametersEntity, null);
        var study = studyRepository.save(studyEntity);
        networkModificationTreeService.createRoot(studyEntity);
        return study;
    }

    private RootNode getRootNode(UUID study) throws Exception {
        return objectMapper.readValue(mockMvc.perform(get("/v1/studies/{uuid}/tree", study))
                .andExpect(status().isOk())
                .andReturn()
                .getResponse()
                .getContentAsString(), new TypeReference<>() { });
    }

    private NetworkModificationNode createNetworkModificationNode(UUID studyUuid, UUID parentNodeUuid,
                                                                  UUID modificationGroupUuid, String variantId, String nodeName) throws Exception {
        NetworkModificationNode modificationNode = NetworkModificationNode.builder().name(nodeName)
                .description("description").modificationGroupUuid(modificationGroupUuid).variantId(variantId)
                .children(Collections.emptyList()).build();

        // Only for tests
        String mnBodyJson = objectWriter.writeValueAsString(modificationNode);
        JSONObject jsonObject = new JSONObject(mnBodyJson);
        jsonObject.put("variantId", variantId);
        jsonObject.put("modificationGroupUuid", modificationGroupUuid);
        mnBodyJson = jsonObject.toString();

        mockMvc.perform(post("/v1/studies/{studyUuid}/tree/nodes/{id}", studyUuid, parentNodeUuid).content(mnBodyJson).contentType(MediaType.APPLICATION_JSON).header("userId", "userId"))
                .andExpect(status().isOk());
        var mess = output.receive(TIMEOUT, STUDY_UPDATE_DESTINATION);
        assertNotNull(mess);
        modificationNode.setId(UUID.fromString(String.valueOf(mess.getHeaders().get(NotificationService.HEADER_NEW_NODE))));
        assertEquals(InsertMode.CHILD.name(), mess.getHeaders().get(NotificationService.HEADER_INSERT_MODE));

        rootNetworkNodeInfoService.updateRootNetworkNode(modificationNode.getId(), studyTestUtils.getOneRootNetworkUuid(studyUuid),
            RootNetworkNodeInfo.builder().variantId(variantId).build());

        return modificationNode;
    }

    private void checkUpdateModelStatusMessagesReceived(UUID studyUuid, UUID nodeUuid, String updateType) {
        // assert that the broker message has been sent for updating model status
        Message<byte[]> messageStatus = output.receive(TIMEOUT, STUDY_UPDATE_DESTINATION);
        assertEquals("", new String(messageStatus.getPayload()));
        MessageHeaders headersStatus = messageStatus.getHeaders();
        assertEquals(studyUuid, headersStatus.get(NotificationService.HEADER_STUDY_UUID));
        if (nodeUuid != null) {
            assertEquals(nodeUuid, headersStatus.get(NotificationService.HEADER_NODE));
        }
        assertEquals(updateType, headersStatus.get(NotificationService.HEADER_UPDATE_TYPE));
    }

    private void checkUpdateModelsStatusMessagesReceived(UUID studyUuid, UUID nodeUuid) {
        checkUpdateModelStatusMessagesReceived(studyUuid, nodeUuid, NotificationService.UPDATE_TYPE_LOADFLOW_STATUS);
        checkUpdateModelStatusMessagesReceived(studyUuid, nodeUuid, NotificationService.UPDATE_TYPE_SECURITY_ANALYSIS_STATUS);
        checkUpdateModelStatusMessagesReceived(studyUuid, nodeUuid, NotificationService.UPDATE_TYPE_SENSITIVITY_ANALYSIS_STATUS);
        checkUpdateModelStatusMessagesReceived(studyUuid, nodeUuid, NotificationService.UPDATE_TYPE_NON_EVACUATED_ENERGY_STATUS);
        checkUpdateModelStatusMessagesReceived(studyUuid, nodeUuid, NotificationService.UPDATE_TYPE_SHORT_CIRCUIT_STATUS);
        checkUpdateModelStatusMessagesReceived(studyUuid, nodeUuid, NotificationService.UPDATE_TYPE_ONE_BUS_SHORT_CIRCUIT_STATUS);
        checkUpdateModelStatusMessagesReceived(studyUuid, nodeUuid, NotificationService.UPDATE_TYPE_VOLTAGE_INIT_STATUS);
        checkUpdateModelStatusMessagesReceived(studyUuid, nodeUuid, NotificationService.UPDATE_TYPE_DYNAMIC_SIMULATION_STATUS);
        checkUpdateModelStatusMessagesReceived(studyUuid, nodeUuid, NotificationService.UPDATE_TYPE_DYNAMIC_SECURITY_ANALYSIS_STATUS);
        checkUpdateModelStatusMessagesReceived(studyUuid, nodeUuid, NotificationService.UPDATE_TYPE_STATE_ESTIMATION_STATUS);
    }

    private void checkUpdateModelsStatusMessagesReceived(UUID studyUuid) {
        Message<byte[]> messageStatus = output.receive(TIMEOUT, STUDY_UPDATE_DESTINATION);
        MessageHeaders headersStatus = messageStatus.getHeaders();
        assertEquals(studyUuid, headersStatus.get(NotificationService.HEADER_STUDY_UUID));
        assertEquals(NODE_BUILD_STATUS_UPDATED, headersStatus.get(NotificationService.HEADER_UPDATE_TYPE));
        List<UUID> nodesToInvalidate = (List<UUID>) headersStatus.get(NotificationService.HEADER_NODES);
        checkUpdateModelsStatusMessagesReceived(studyUuid, nodesToInvalidate.get(0));
    }

    @AfterEach
    void tearDown(final MockWebServer server) {
        List<String> destinations = List.of(STUDY_UPDATE_DESTINATION, LOADFLOW_RESULT_DESTINATION, LOADFLOW_STOPPED_DESTINATION, LOADFLOW_FAILED_DESTINATION);

        studyRepository.findAll().forEach(s -> networkModificationTreeService.doDeleteTree(s.getId()));
        studyRepository.deleteAll();

        TestUtils.assertQueuesEmptyThenClear(destinations, output);

        try {
            TestUtils.assertServerRequestsEmptyThenShutdown(server);
        } catch (UncheckedInterruptedException e) {
            LOGGER.error("Error while attempting to get the request done : ", e);
        }
    }
}<|MERGE_RESOLUTION|>--- conflicted
+++ resolved
@@ -379,13 +379,7 @@
 
         checkUpdateModelStatusMessagesReceived(studyNameUserIdUuid, NotificationService.UPDATE_TYPE_LOADFLOW_STATUS);
 
-<<<<<<< HEAD
-        var requests = TestUtils.getRequestsDone(2, server);
-        assertTrue(requests.stream().anyMatch(r -> r.matches("/v1/networks/" + NETWORK_UUID_STRING + "/run-and-save\\?withRatioTapChangers=.*&receiver=.*&reportUuid=.*&reporterId=.*&variantId=" + VARIANT_ID_2)));
-        assertTrue(requests.stream().anyMatch(r -> r.matches("/v1/parameters/" + LOADFLOW_PARAMETERS_UUID)));
-=======
         assertRequestsDone(server, List.of("/v1/networks/" + NETWORK_UUID_STRING + "/run-and-save\\?withRatioTapChangers=.*&receiver=.*&reportUuid=.*&reporterId=.*&variantId=" + VARIANT_ID_2, "/v1/parameters/" + LOADFLOW_PARAMETERS_UUID + "/provider"));
->>>>>>> f69795c7
 
         // get loadflow result
         mvcResult = mockMvc.perform(get("/v1/studies/{studyUuid}/root-networks/{rootNetworkUuid}/nodes/{nodeUuid}/loadflow/result", studyNameUserIdUuid, firstRootNetworkUuid, modificationNode3Uuid)).andExpectAll(
@@ -423,11 +417,6 @@
         checkUpdateModelsStatusMessagesReceived(studyNameUserIdUuid, modificationNode2Uuid);
 
         checkUpdateModelStatusMessagesReceived(studyNameUserIdUuid, NotificationService.UPDATE_TYPE_LOADFLOW_STATUS);
-<<<<<<< HEAD
-        requests = TestUtils.getRequestsDone(2, server);
-        assertTrue(requests.stream().anyMatch(r -> r.matches("/v1/networks/" + NETWORK_UUID_STRING + "/run-and-save\\?withRatioTapChangers=.*&receiver=.*&reportUuid=.*&reporterId=.*&variantId=" + VARIANT_ID)));
-        assertTrue(requests.stream().anyMatch(r -> r.matches("/v1/parameters/" + LOADFLOW_PARAMETERS_UUID)));
-=======
         assertRequestsDone(server, List.of("/v1/parameters/" + LOADFLOW_PARAMETERS_UUID + "/provider", "/v1/networks/" + NETWORK_UUID_STRING + "/run-and-save\\?withRatioTapChangers=.*&receiver=.*&reportUuid=.*&reporterId=.*&variantId=" + VARIANT_ID));
     }
 
@@ -436,7 +425,6 @@
         for (String pattern : expectedPatterns) {
             assertTrue(requests.stream().anyMatch(r -> r.matches(pattern)));
         }
->>>>>>> f69795c7
     }
 
     @Test
@@ -462,15 +450,7 @@
         checkUpdateModelsStatusMessagesReceived(studyNameUserIdUuid, modificationNode1Uuid);
 
         checkUpdateModelStatusMessagesReceived(studyNameUserIdUuid, NotificationService.UPDATE_TYPE_LOADFLOW_STATUS);
-<<<<<<< HEAD
-        checkUpdateModelStatusMessagesReceived(studyNameUserIdUuid, NotificationService.UPDATE_TYPE_LOADFLOW_RESULT);
-        checkUpdateModelStatusMessagesReceived(studyNameUserIdUuid, NotificationService.UPDATE_TYPE_LOADFLOW_STATUS);
-        var requests = TestUtils.getRequestsDone(2, server);
-        assertTrue(requests.stream().anyMatch(r -> r.matches("/v1/networks/" + NETWORK_UUID_STRING + "/run-and-save\\?withRatioTapChangers=.*&receiver=.*&reportUuid=.*&reporterId=.*&variantId=" + VARIANT_ID_2)));
-        assertTrue(requests.stream().anyMatch(r -> r.matches("/v1/parameters/" + LOADFLOW_PARAMETERS_UUID)));
-=======
         assertRequestsDone(server, List.of("/v1/parameters/" + LOADFLOW_PARAMETERS_UUID + "/provider", "/v1/networks/" + NETWORK_UUID_STRING + "/run-and-save\\?withRatioTapChangers=.*&receiver=.*&reportUuid=.*&reporterId=.*&variantId=" + VARIANT_ID_2));
->>>>>>> f69795c7
 
         // get computing status
         mockMvc.perform(get("/v1/studies/{studyUuid}/root-networks/{rootNetworkUuid}/nodes/{nodeUuid}/computation/result/enum-values?computingType={computingType}&enumName={enumName}",
@@ -527,15 +507,7 @@
         checkUpdateModelsStatusMessagesReceived(studyNameUserIdUuid, modificationNode1Uuid);
 
         checkUpdateModelStatusMessagesReceived(studyNameUserIdUuid, NotificationService.UPDATE_TYPE_LOADFLOW_STATUS);
-<<<<<<< HEAD
-        checkUpdateModelStatusMessagesReceived(studyNameUserIdUuid, NotificationService.UPDATE_TYPE_LOADFLOW_RESULT);
-        checkUpdateModelStatusMessagesReceived(studyNameUserIdUuid, NotificationService.UPDATE_TYPE_LOADFLOW_STATUS);
-        var requests = TestUtils.getRequestsDone(2, server);
-        assertTrue(requests.stream().anyMatch(r -> r.matches("/v1/parameters/" + LOADFLOW_PARAMETERS_UUID)));
-        assertTrue(requests.stream().anyMatch(r -> r.matches("/v1/networks/" + NETWORK_UUID_STRING + "/run-and-save\\?withRatioTapChangers=.*&receiver=.*&reportUuid=.*&reporterId=.*&variantId=" + VARIANT_ID_2)));
-=======
         assertRequestsDone(server, List.of("/v1/parameters/" + LOADFLOW_PARAMETERS_UUID + "/provider", "/v1/networks/" + NETWORK_UUID_STRING + "/run-and-save\\?withRatioTapChangers=.*&receiver=.*&reportUuid=.*&reporterId=.*&variantId=" + VARIANT_ID_2));
->>>>>>> f69795c7
 
         // invalidate status
         mockMvc.perform(put("/v1/studies/{studyUuid}/loadflow/invalidate-status", studyNameUserIdUuid)
@@ -580,15 +552,7 @@
         checkUpdateModelsStatusMessagesReceived(studyNameUserIdUuid, modificationNode3Uuid);
 
         checkUpdateModelStatusMessagesReceived(studyNameUserIdUuid, NotificationService.UPDATE_TYPE_LOADFLOW_STATUS);
-<<<<<<< HEAD
-        checkUpdateModelStatusMessagesReceived(studyNameUserIdUuid, NotificationService.UPDATE_TYPE_LOADFLOW_RESULT);
-        checkUpdateModelStatusMessagesReceived(studyNameUserIdUuid, NotificationService.UPDATE_TYPE_LOADFLOW_STATUS);
-        var requests = TestUtils.getRequestsDone(2, server);
-        assertTrue(requests.stream().anyMatch(r -> r.matches("/v1/parameters/" + LOADFLOW_PARAMETERS_UUID)));
-        assertTrue(requests.stream().anyMatch(r -> r.matches("/v1/networks/" + NETWORK_UUID_STRING + "/run-and-save\\?withRatioTapChangers=.*&receiver=.*&reportUuid=.*&reporterId=.*&variantId=" + VARIANT_ID_2)));
-=======
         assertRequestsDone(server, List.of("/v1/parameters/" + LOADFLOW_PARAMETERS_UUID + "/provider", "/v1/networks/" + NETWORK_UUID_STRING + "/run-and-save\\?withRatioTapChangers=.*&receiver=.*&reportUuid=.*&reporterId=.*&variantId=" + VARIANT_ID_2));
->>>>>>> f69795c7
         //Test result count
         testResultCount(server);
         //Delete Voltage init results
