/**
 * Copyright (c) 2023, RTE (http://www.rte-france.com)
 * This Source Code Form is subject to the terms of the Mozilla Public
 * License, v. 2.0. If a copy of the MPL was not distributed with this
 * file, You can obtain one at http://mozilla.org/MPL/2.0/.
 */

package org.gridsuite.study.server;

import com.fasterxml.jackson.core.type.TypeReference;
import com.fasterxml.jackson.databind.ObjectMapper;
import com.fasterxml.jackson.databind.ObjectWriter;
import com.powsybl.commons.exceptions.UncheckedInterruptedException;
import com.powsybl.iidm.network.TwoSides;
import com.powsybl.loadflow.LoadFlowParameters;
import com.powsybl.security.LimitViolationType;
import lombok.SneakyThrows;
import okhttp3.HttpUrl;
import okhttp3.mockwebserver.Dispatcher;
import okhttp3.mockwebserver.MockResponse;
import okhttp3.mockwebserver.MockWebServer;
import okhttp3.mockwebserver.RecordedRequest;
import org.gridsuite.study.server.dto.LimitViolationInfos;
import org.gridsuite.study.server.dto.LoadFlowParametersInfos;
import org.gridsuite.study.server.dto.NodeReceiver;
import org.gridsuite.study.server.dto.ShortCircuitPredefinedConfiguration;
import org.gridsuite.study.server.networkmodificationtree.dto.BuildStatus;
import org.gridsuite.study.server.networkmodificationtree.dto.InsertMode;
import org.gridsuite.study.server.networkmodificationtree.dto.NetworkModificationNode;
import org.gridsuite.study.server.networkmodificationtree.dto.RootNode;
import org.gridsuite.study.server.notification.NotificationService;
import org.gridsuite.study.server.repository.ShortCircuitParametersEntity;
import org.gridsuite.study.server.repository.StudyEntity;
import org.gridsuite.study.server.repository.StudyRepository;
import org.gridsuite.study.server.repository.networkmodificationtree.NetworkModificationNodeInfoRepository;
import org.gridsuite.study.server.repository.nonevacuatedenergy.NonEvacuatedEnergyParametersEntity;
import org.gridsuite.study.server.service.*;
import org.gridsuite.study.server.service.shortcircuit.ShortCircuitService;
import org.gridsuite.study.server.utils.TestUtils;
import org.gridsuite.study.server.utils.elasticsearch.DisableElasticsearch;
import org.jetbrains.annotations.NotNull;
import org.json.JSONObject;
import org.junit.After;
import org.junit.Before;
import org.junit.Test;
import org.junit.runner.RunWith;
import org.mockito.Mockito;
import org.skyscreamer.jsonassert.JSONAssert;
import org.skyscreamer.jsonassert.JSONCompareMode;
import org.slf4j.Logger;
import org.slf4j.LoggerFactory;
import org.springframework.beans.factory.annotation.Autowired;
import org.springframework.boot.test.autoconfigure.web.servlet.AutoConfigureMockMvc;
import org.springframework.boot.test.context.SpringBootTest;
import org.springframework.cloud.stream.binder.test.InputDestination;
import org.springframework.cloud.stream.binder.test.OutputDestination;
import org.springframework.http.HttpStatus;
import org.springframework.http.HttpStatusCode;
import org.springframework.http.MediaType;
import org.springframework.messaging.Message;
import org.springframework.messaging.support.MessageBuilder;
import org.springframework.test.context.junit4.SpringRunner;
import org.springframework.test.web.servlet.MockMvc;
import org.springframework.test.web.servlet.MvcResult;

import java.io.IOException;
import java.util.*;

import static org.gridsuite.study.server.StudyConstants.HEADER_RECEIVER;
import static org.gridsuite.study.server.dto.ComputationType.LOAD_FLOW;
import static org.gridsuite.study.server.notification.NotificationService.HEADER_UPDATE_TYPE;
import static org.junit.Assert.*;
import static org.mockito.ArgumentMatchers.any;
import static org.mockito.Mockito.doAnswer;
import static org.springframework.test.web.servlet.request.MockMvcRequestBuilders.*;
import static org.springframework.test.web.servlet.result.MockMvcResultMatchers.content;
import static org.springframework.test.web.servlet.result.MockMvcResultMatchers.status;

/**
 * @author Anis Touri <anis.touri at rte-france.com>
 */
@RunWith(SpringRunner.class)
@AutoConfigureMockMvc
@SpringBootTest
@DisableElasticsearch
@ContextConfigurationWithTestChannel
public class LoadFlowTest {

    private static final Logger LOGGER = LoggerFactory.getLogger(LoadFlowTest.class);

    private static final String CASE_LOADFLOW_UUID_STRING = "11a91c11-2c2d-83bb-b45f-20b83e4ef00c";

    private static final UUID CASE_LOADFLOW_UUID = UUID.fromString(CASE_LOADFLOW_UUID_STRING);

    private static final String NETWORK_UUID_STRING = "38400000-8cf0-11bd-b23e-10b96e4ef00d";

    private static final String LOADFLOW_RESULT_UUID = "1b6cc22c-3f33-11ed-b878-0242ac120002";

    private static final String LOADFLOW_ERROR_RESULT_UUID = "25222222-9994-4e55-8ec7-07ea965d24eb";

    private static final String LOADFLOW_OTHER_NODE_RESULT_UUID = "11131111-8594-4e55-8ef7-07ea965d24eb";

    private static final String LOADFLOW_PARAMETERS_UUID_STRING = "0c0f1efd-bd22-4a75-83d3-9e530245c7f4";

    private static final String PROFILE_LOADFLOW_INVALID_PARAMETERS_UUID_STRING = "f09f5282-8e34-48b5-b66e-7ef9f3f36c4f";
    private static final String PROFILE_LOADFLOW_VALID_PARAMETERS_UUID_STRING = "1cec4a7b-ab7e-4d78-9dd7-ce73c5ef11d9";
    private static final String PROFILE_LOADFLOW_DUPLICATED_PARAMETERS_UUID_STRING = "a4ce25e1-59a7-401d-abb1-04425fe24587";
    private static final String NO_PROFILE_USER_ID = "noProfileUser";
    private static final String NO_PARAMS_IN_PROFILE_USER_ID = "noParamInProfileUser";
    private static final String VALID_PARAMS_IN_PROFILE_USER_ID = "validParamInProfileUser";
    private static final String INVALID_PARAMS_IN_PROFILE_USER_ID = "invalidParamInProfileUser";
    private static final String USER_PROFILE_EMPTY_JSON = "[]";
    private static final String USER_PROFILE_NO_PARAMS_JSON = "[{\"id\":\"97bb1890-a90c-43c3-a004-e631246d42d6\",\"name\":\"Profile No params\"}]";
    private static final String USER_PROFILE_VALID_PARAMS_JSON = "[{\"id\":\"97bb1890-a90c-43c3-a004-e631246d42d6\",\"name\":\"Profile with valid params\",\"loadFlowParameterId\":\"" + PROFILE_LOADFLOW_VALID_PARAMETERS_UUID_STRING + "\",\"allParametersLinksValid\":true}]";
    private static final String USER_PROFILE_INVALID_PARAMS_JSON = "[{\"id\":\"97bb1890-a90c-43c3-a004-e631246d42d6\",\"name\":\"Profile with broken params\",\"loadFlowParameterId\":\"" + PROFILE_LOADFLOW_INVALID_PARAMETERS_UUID_STRING + "\",\"allParametersLinksValid\":false}]";
    private static final String DUPLICATED_PARAMS_JSON = "\"" + PROFILE_LOADFLOW_DUPLICATED_PARAMETERS_UUID_STRING + "\"";

    private static final UUID LOADFLOW_PARAMETERS_UUID = UUID.fromString(LOADFLOW_PARAMETERS_UUID_STRING);

    private static final String PROVIDER = "LF_PROVIDER";

    private static final String LOADFLOW_STATUS_JSON = "{\"status\":\"COMPLETED\"}";

    private static final String VARIANT_ID = "variant_1";

    private static final String VARIANT_ID_2 = "variant_2";

    private static final long TIMEOUT = 1000;

    private static String LIMIT_VIOLATIONS_JSON;

<<<<<<< HEAD
    private static String COMPUTING_STATUS_JSON;

    private static String LOADFLOW_PARAMETERS_JSON;
=======
    private static String LOADFLOW_DEFAULT_PARAMETERS_JSON;
>>>>>>> 24473d50

    //output destinations
    private final String studyUpdateDestination = "study.update";
    private final String elementUpdateDestination = "element.update";
    private final String loadflowResultDestination = "loadflow.result";
    private final String loadflowStoppedDestination = "loadflow.stopped";
    private final String loadflowFailedDestination = "loadflow.failed";

    @Autowired
    private MockMvc mockMvc;
    private MockWebServer server;
    @Autowired
    private OutputDestination output;
    @Autowired
    private InputDestination input;
    @Autowired
    private ObjectMapper objectMapper;
    private ObjectWriter objectWriter;
    @Autowired
    private NetworkModificationTreeService networkModificationTreeService;
    @Autowired
    private LoadFlowService loadFlowService;
    @Autowired
    private StudyRepository studyRepository;
    @Autowired
    private UserAdminService userAdminService;
    @Autowired
    private ReportService reportService;
    @Autowired
    private NetworkModificationNodeInfoRepository networkModificationNodeInfoRepository;

    @Before
    public void setup() throws IOException {
        server = new MockWebServer();

        objectWriter = objectMapper.writer().withDefaultPrettyPrinter();

        // Start the server.
        server.start();

        // Ask the server for its URL. You'll need this to make HTTP requests.
        HttpUrl baseHttpUrl = server.url("");
        String baseUrl = baseHttpUrl.toString().substring(0, baseHttpUrl.toString().length() - 1);
        loadFlowService.setLoadFlowServerBaseUri(baseUrl);
        reportService.setReportServerBaseUri(baseUrl);
        userAdminService.setUserAdminServerBaseUri(baseUrl);

        String loadFlowResultUuidStr = objectMapper.writeValueAsString(LOADFLOW_RESULT_UUID);

        String loadFlowErrorResultUuidStr = objectMapper.writeValueAsString(LOADFLOW_ERROR_RESULT_UUID);
        String loadflowResult = TestUtils.resourceToString("/loadflow-result.json");
        List<LimitViolationInfos> limitViolations = List.of(LimitViolationInfos.builder()
                        .subjectId("lineId2")
                        .limit(100.)
                        .limitName("lineName2")
                        .actualOverloadDuration(null)
                        .upComingOverloadDuration(300)
                        .overload(null)
                        .value(80.)
                        .side(TwoSides.TWO.name())
                        .limitType(LimitViolationType.CURRENT)
                        .build(),
                LimitViolationInfos.builder()
                        .subjectId("lineId1")
                        .limit(200.)
                        .limitName("lineName1")
                        .actualOverloadDuration(null)
                        .upComingOverloadDuration(60)
                        .overload(null)
                        .value(150.0)
                        .side(TwoSides.ONE.name())
                        .limitType(LimitViolationType.CURRENT)
                        .build(),
                LimitViolationInfos.builder()
                        .subjectId("genId1")
                        .limit(500.)
                        .limitName("genName1")
                        .actualOverloadDuration(null)
                        .upComingOverloadDuration(null)
                        .overload(null)
                        .value(370.)
                        .side(null)
                        .limitType(LimitViolationType.HIGH_VOLTAGE)
                        .build());
        LIMIT_VIOLATIONS_JSON = objectMapper.writeValueAsString(limitViolations);
        COMPUTING_STATUS_JSON = objectMapper.writeValueAsString(List.of("CONVERGED", "FAILED"));

        LoadFlowParametersInfos loadFlowParametersInfos = LoadFlowParametersInfos.builder()
                .provider(PROVIDER)
                .commonParameters(LoadFlowParameters.load())
                .specificParametersPerProvider(Map.of())
                .build();
        LOADFLOW_DEFAULT_PARAMETERS_JSON = objectMapper.writeValueAsString(loadFlowParametersInfos);

        final Dispatcher dispatcher = new Dispatcher() {
            @SneakyThrows
            @Override
            @NotNull
            public MockResponse dispatch(RecordedRequest request) {
                String path = Objects.requireNonNull(request.getPath());
                String method = Objects.requireNonNull(request.getMethod());
                request.getBody();
                if (path.matches("/v1/networks/" + NETWORK_UUID_STRING + "/run-and-save\\?receiver=.*&reportUuid=.*&reporterId=.*&variantId=" + VARIANT_ID_2 + ".*")) {
                    input.send(MessageBuilder.withPayload("")
                            .setHeader("resultUuid", LOADFLOW_RESULT_UUID)
                            .setHeader("receiver", "%7B%22nodeUuid%22%3A%22" + request.getPath().split("%")[5].substring(4) + "%22%2C%22userId%22%3A%22userId%22%7D")
                            .build(), loadflowResultDestination);
                    return new MockResponse().setResponseCode(200)
                            .setBody(loadFlowResultUuidStr)
                            .addHeader("Content-Type", "application/json; charset=utf-8");
                } else if (path.matches("/v1/networks/" + NETWORK_UUID_STRING + "/run-and-save\\?receiver=.*&reportUuid=.*&reporterId=.*&variantId=" + VARIANT_ID)) {
                    input.send(MessageBuilder.withPayload("")
                            .setHeader("receiver", "%7B%22nodeUuid%22%3A%22" + request.getPath().split("%")[5].substring(4) + "%22%2C%22userId%22%3A%22userId%22%7D")
                            .build(), loadflowFailedDestination);
                    return new MockResponse().setResponseCode(200)
                            .setBody(loadFlowErrorResultUuidStr)
                            .addHeader("Content-Type", "application/json; charset=utf-8");
                } else if (path.matches("/v1/results/" + LOADFLOW_RESULT_UUID)) {
                    return new MockResponse().setResponseCode(200).setBody(loadflowResult)
                            .addHeader("Content-Type", "application/json; charset=utf-8");
                } else if (path.matches("/v1/results/" + LOADFLOW_RESULT_UUID + "\\?filters=.*globalFilters=.*networkUuid=.*variantId.*sort=.*")) {
                    return new MockResponse().setResponseCode(200).setBody(loadflowResult)
                            .addHeader("Content-Type", "application/json; charset=utf-8");
                } else if (path.matches("/v1/results/" + LOADFLOW_RESULT_UUID + "/status")) {
                    return new MockResponse().setResponseCode(200).setBody(LOADFLOW_STATUS_JSON)
                            .addHeader("Content-Type", "application/json; charset=utf-8");
                } else if (path.matches("/v1/results/" + LOADFLOW_RESULT_UUID + "/limit-violations")) {
                    return new MockResponse().setResponseCode(200).setBody(LIMIT_VIOLATIONS_JSON)
                            .addHeader("Content-Type", "application/json; charset=utf-8");
                } else if (path.matches("/v1/results/" + LOADFLOW_RESULT_UUID + "/limit-violations\\?filters=.*globalFilters=.*networkUuid=.*variantId.*sort=.*")) {
                    return new MockResponse().setResponseCode(200).setBody(LIMIT_VIOLATIONS_JSON)
                            .addHeader("Content-Type", "application/json; charset=utf-8");
                } else if (path.matches("/v1/results/" + LOADFLOW_RESULT_UUID + "/computation-status")) {
                    return new MockResponse().setResponseCode(200).setBody(COMPUTING_STATUS_JSON)
                            .addHeader("Content-Type", "application/json; charset=utf-8");
                } else if (path.matches("/v1/results/invalidate-status\\?resultUuid=" + LOADFLOW_RESULT_UUID)) {
                    return new MockResponse().setResponseCode(200)
                            .addHeader("Content-Type", "application/json; charset=utf-8");
                } else if (path.matches("/v1/results/" + LOADFLOW_RESULT_UUID + "/stop.*")
                        || path.matches("/v1/results/" + LOADFLOW_OTHER_NODE_RESULT_UUID + "/stop.*")) {
                    String resultUuid = path.matches(".*variantId=" + VARIANT_ID_2 + ".*") ? LOADFLOW_OTHER_NODE_RESULT_UUID : LOADFLOW_RESULT_UUID;
                    input.send(MessageBuilder.withPayload("")
                            .setHeader("resultUuid", resultUuid)
                            .setHeader("receiver", "%7B%22nodeUuid%22%3A%22" + request.getPath().split("%")[5].substring(4) + "%22%2C%22userId%22%3A%22userId%22%7D")
                            .build(), loadflowStoppedDestination);
                    return new MockResponse().setResponseCode(200)
                            .addHeader("Content-Type", "application/json; charset=utf-8");
                } else if (path.matches("/v1/results")) {
                    return new MockResponse().setResponseCode(200)
                            .addHeader("Content-Type", "application/json; charset=utf-8");
                } else if (path.matches("/v1/treereports")) {
                    return new MockResponse().setResponseCode(200)
                            .addHeader("Content-Type", "application/json; charset=utf-8");
                } else if (path.matches("/v1/supervision/results-count")) {
                    return new MockResponse().setResponseCode(200)
                            .addHeader("Content-Type", "application/json; charset=utf-8")
                            .setBody("1");
                } else if (path.matches("/v1/parameters/" + LOADFLOW_PARAMETERS_UUID_STRING)) {
                    if (method.equals("GET")) {
                        return new MockResponse().setResponseCode(200).setBody(LOADFLOW_DEFAULT_PARAMETERS_JSON)
                                .addHeader("Content-Type", "application/json; charset=utf-8");
                    } else {
                        return new MockResponse().setResponseCode(200);
                    }
                } else if (path.matches("/v1/parameters")) {
                    return new MockResponse().setResponseCode(200).setBody(objectMapper.writeValueAsString(LOADFLOW_PARAMETERS_UUID_STRING))
                            .addHeader("Content-Type", "application/json; charset=utf-8");
                } else if (path.matches("/v1/profiles\\?sub=" + NO_PROFILE_USER_ID)) {
                    return new MockResponse().setResponseCode(200).setBody(USER_PROFILE_EMPTY_JSON)
                            .addHeader("Content-Type", "application/json; charset=utf-8");
                } else if (path.matches("/v1/profiles\\?sub=" + NO_PARAMS_IN_PROFILE_USER_ID)) {
                    return new MockResponse().setResponseCode(200).setBody(USER_PROFILE_NO_PARAMS_JSON)
                            .addHeader("Content-Type", "application/json; charset=utf-8");
                } else if (path.matches("/v1/profiles\\?sub=" + VALID_PARAMS_IN_PROFILE_USER_ID)) {
                    return new MockResponse().setResponseCode(200).setBody(USER_PROFILE_VALID_PARAMS_JSON)
                            .addHeader("Content-Type", "application/json; charset=utf-8");
                } else if (path.matches("/v1/profiles\\?sub=" + INVALID_PARAMS_IN_PROFILE_USER_ID)) {
                    return new MockResponse().setResponseCode(200).setBody(USER_PROFILE_INVALID_PARAMS_JSON)
                            .addHeader("Content-Type", "application/json; charset=utf-8");
                } else if (path.matches("/v1/parameters/" + PROFILE_LOADFLOW_INVALID_PARAMETERS_UUID_STRING) && method.equals("POST")) {
                    // params duplication request KO
                    return new MockResponse().setResponseCode(404);
                } else if (path.matches("/v1/parameters/" + PROFILE_LOADFLOW_VALID_PARAMETERS_UUID_STRING) && method.equals("POST")) {
                    // params duplication request OK
                    return new MockResponse().setResponseCode(200).setBody(DUPLICATED_PARAMS_JSON)
                            .addHeader("Content-Type", "application/json; charset=utf-8");
                } else {
                    LOGGER.error("Unhandled method+path: " + request.getMethod() + " " + request.getPath());
                    return new MockResponse().setResponseCode(418).setBody("Unhandled method+path: " + request.getMethod() + " " + request.getPath());
                }
            }

        };

        server.setDispatcher(dispatcher);
    }

    @Test
    public void testLoadFlow() throws Exception {
        MvcResult mvcResult;
        //insert a study
        StudyEntity studyEntity = insertDummyStudy(UUID.fromString(NETWORK_UUID_STRING), CASE_LOADFLOW_UUID, LOADFLOW_PARAMETERS_UUID);
        UUID studyNameUserIdUuid = studyEntity.getId();
        UUID rootNodeUuid = getRootNode(studyNameUserIdUuid).getId();
        NetworkModificationNode modificationNode1 = createNetworkModificationNode(studyNameUserIdUuid, rootNodeUuid,
                UUID.randomUUID(), VARIANT_ID, "node 1");
        UUID modificationNode1Uuid = modificationNode1.getId();

        NetworkModificationNode modificationNode2 = createNetworkModificationNode(studyNameUserIdUuid,
                modificationNode1Uuid, UUID.randomUUID(), VARIANT_ID, "node 2");
        UUID modificationNode2Uuid = modificationNode2.getId();

        NetworkModificationNode modificationNode3 = createNetworkModificationNode(studyNameUserIdUuid,
                modificationNode2Uuid, UUID.randomUUID(), VARIANT_ID_2, "node 3");
        UUID modificationNode3Uuid = modificationNode3.getId();

        // run a loadflow on root node (not allowed)
        mockMvc.perform(put("/v1/studies/{studyUuid}/nodes/{nodeUuid}/loadflow/run", studyNameUserIdUuid, rootNodeUuid)
                        .header("userId", "userId"))
                .andExpect(status().isForbidden());

        //run a loadflow
        mockMvc.perform(put("/v1/studies/{studyUuid}/nodes/{nodeUuid}/loadflow/run", studyNameUserIdUuid, modificationNode3Uuid)
                        .header("userId", "userId"))
                .andExpect(status().isOk());

        checkUpdateModelStatusMessagesReceived(studyNameUserIdUuid, NotificationService.UPDATE_TYPE_LOADFLOW_STATUS);

        checkUpdateModelStatusMessagesReceived(studyNameUserIdUuid, NotificationService.UPDATE_TYPE_LOADFLOW_RESULT);

        checkUpdateModelStatusMessagesReceived(studyNameUserIdUuid, NotificationService.UPDATE_TYPE_LOADFLOW_STATUS);

        assertTrue(TestUtils.getRequestsDone(1, server).stream().anyMatch(r -> r.matches("/v1/networks/" + NETWORK_UUID_STRING + "/run-and-save\\?receiver=.*&reportUuid=.*&reporterId=.*&variantId=" + VARIANT_ID_2)));

        // get loadflow result
        mvcResult = mockMvc.perform(get("/v1/studies/{studyUuid}/nodes/{nodeUuid}/loadflow/result", studyNameUserIdUuid, modificationNode3Uuid)).andExpectAll(
                status().isOk()).andReturn();

        assertEquals(TestUtils.resourceToString("/loadflow-result.json"), mvcResult.getResponse().getContentAsString());

        assertTrue(TestUtils.getRequestsDone(1, server).stream().anyMatch(r -> r.matches("/v1/results/" + LOADFLOW_RESULT_UUID)));

        // get loadflow status
        mockMvc.perform(get("/v1/studies/{studyUuid}/nodes/{nodeUuid}/loadflow/status", studyNameUserIdUuid, modificationNode3Uuid)).andExpectAll(
                status().isOk(),
                content().string(LOADFLOW_STATUS_JSON));

        assertTrue(TestUtils.getRequestsDone(1, server).stream().anyMatch(r -> r.matches("/v1/results/" + LOADFLOW_RESULT_UUID + "/status")));

        // stop loadflow analysis
        mockMvc.perform(put("/v1/studies/{studyUuid}/nodes/{nodeUuid}/loadflow/stop", studyNameUserIdUuid, modificationNode3Uuid)).andExpect(status().isOk());

        checkUpdateModelStatusMessagesReceived(studyNameUserIdUuid, NotificationService.UPDATE_TYPE_LOADFLOW_STATUS, NotificationService.UPDATE_TYPE_LOADFLOW_RESULT);

        assertTrue(TestUtils.getRequestsDone(1, server).stream().anyMatch(r -> r.matches("/v1/results/" + LOADFLOW_RESULT_UUID + "/stop\\?receiver=.*nodeUuid.*")));

        // loadflow failed
        mockMvc.perform(put("/v1/studies/{studyUuid}/nodes/{nodeUuid}/loadflow/run", studyNameUserIdUuid, modificationNode2Uuid)
                        .header("userId", "userId"))
                .andExpect(status().isOk());

        checkUpdateModelStatusMessagesReceived(studyNameUserIdUuid, NotificationService.UPDATE_TYPE_LOADFLOW_FAILED);

        checkUpdateModelStatusMessagesReceived(studyNameUserIdUuid, NotificationService.UPDATE_TYPE_LOADFLOW_STATUS);

        assertTrue(TestUtils.getRequestsDone(1, server).stream().anyMatch(r -> r.matches("/v1/networks/" + NETWORK_UUID_STRING + "/run-and-save\\?receiver=.*&reportUuid=.*&reporterId=.*&variantId=" + VARIANT_ID)));
    }

    @Test
    public void testGetLimitViolations() throws Exception {
        //insert a study
        StudyEntity studyEntity = insertDummyStudy(UUID.fromString(NETWORK_UUID_STRING), CASE_LOADFLOW_UUID, LOADFLOW_PARAMETERS_UUID);
        UUID studyNameUserIdUuid = studyEntity.getId();
        UUID rootNodeUuid = getRootNode(studyNameUserIdUuid).getId();
        NetworkModificationNode modificationNode1 = createNetworkModificationNode(studyNameUserIdUuid, rootNodeUuid, UUID.randomUUID(), VARIANT_ID_2, "node 1");
        UUID modificationNode1Uuid = modificationNode1.getId();

        //run a loadflow
        mockMvc.perform(put("/v1/studies/{studyUuid}/nodes/{nodeUuid}/loadflow/run?limitReduction=0.7", studyNameUserIdUuid, modificationNode1Uuid)
                        .header("userId", "userId"))
                .andExpect(status().isOk())
                .andReturn();

        checkUpdateModelStatusMessagesReceived(studyNameUserIdUuid, NotificationService.UPDATE_TYPE_LOADFLOW_STATUS);
        checkUpdateModelStatusMessagesReceived(studyNameUserIdUuid, NotificationService.UPDATE_TYPE_LOADFLOW_RESULT);
        checkUpdateModelStatusMessagesReceived(studyNameUserIdUuid, NotificationService.UPDATE_TYPE_LOADFLOW_STATUS);
        assertTrue(TestUtils.getRequestsDone(1, server).stream().anyMatch(r -> r.matches("/v1/networks/" + NETWORK_UUID_STRING + "/run-and-save\\?receiver=.*&reportUuid=.*&reporterId=.*&variantId=" + VARIANT_ID_2 + "&limitReduction=0.7")));

        // get computing status
        mockMvc.perform(get("/v1/studies/{studyUuid}/nodes/{nodeUuid}/loadflow?filterEnum=computation-status", studyNameUserIdUuid, modificationNode1Uuid))
                .andExpectAll(status().isOk(),
                        content().string(COMPUTING_STATUS_JSON));

        assertTrue(TestUtils.getRequestsDone(1, server).stream().anyMatch(r -> r.matches("/v1/results/" + LOADFLOW_RESULT_UUID + "/computation-status")));

        // get limit violations
        mockMvc.perform(get("/v1/studies/{studyUuid}/nodes/{nodeUuid}/limit-violations", studyNameUserIdUuid, modificationNode1Uuid)).andExpectAll(
                status().isOk(),
                content().string(LIMIT_VIOLATIONS_JSON));

        assertTrue(TestUtils.getRequestsDone(1, server).stream().anyMatch(r -> r.matches("/v1/results/" + LOADFLOW_RESULT_UUID + "/limit-violations")));

        // get limit violations with filters , globalFilters and sort
        mockMvc.perform(get("/v1/studies/{studyUuid}/nodes/{nodeUuid}/limit-violations?filters=lineId2&sort=subjectId,ASC&globalFilters=ss", studyNameUserIdUuid, modificationNode1Uuid)).andExpectAll(
                status().isOk(),
                content().string(LIMIT_VIOLATIONS_JSON));

        assertTrue(TestUtils.getRequestsDone(1, server).stream().anyMatch(r -> r.matches("/v1/results/" + LOADFLOW_RESULT_UUID + "/limit-violations\\?filters=lineId2&globalFilters=ss&networkUuid=" + NETWORK_UUID_STRING + "&variantId=" + VARIANT_ID_2 + "&sort=subjectId,ASC")));

        // get limit violations on non existing node
        mockMvc.perform(get("/v1/studies/{studyUuid}/nodes/{nodeUuid}/limit-violations", studyNameUserIdUuid, UUID.randomUUID())).andExpectAll(
                status().isNotFound());
    }

    @Test
    public void testInvalidateStatus() throws Exception {
        //insert a study
        StudyEntity studyEntity = insertDummyStudy(UUID.fromString(NETWORK_UUID_STRING), CASE_LOADFLOW_UUID, LOADFLOW_PARAMETERS_UUID);
        UUID studyNameUserIdUuid = studyEntity.getId();
        UUID rootNodeUuid = getRootNode(studyNameUserIdUuid).getId();
        NetworkModificationNode modificationNode1 = createNetworkModificationNode(studyNameUserIdUuid, rootNodeUuid, UUID.randomUUID(), VARIANT_ID_2, "node 1");
        UUID modificationNode1Uuid = modificationNode1.getId();

        //run a loadflow
        mockMvc.perform(put("/v1/studies/{studyUuid}/nodes/{nodeUuid}/loadflow/run?limitReduction=0.7", studyNameUserIdUuid, modificationNode1Uuid)
                        .header("userId", "userId"))
                .andExpect(status().isOk())
                .andReturn();

        checkUpdateModelStatusMessagesReceived(studyNameUserIdUuid, NotificationService.UPDATE_TYPE_LOADFLOW_STATUS);
        checkUpdateModelStatusMessagesReceived(studyNameUserIdUuid, NotificationService.UPDATE_TYPE_LOADFLOW_RESULT);
        checkUpdateModelStatusMessagesReceived(studyNameUserIdUuid, NotificationService.UPDATE_TYPE_LOADFLOW_STATUS);
        assertTrue(TestUtils.getRequestsDone(1, server).stream().anyMatch(r -> r.matches("/v1/networks/" + NETWORK_UUID_STRING + "/run-and-save\\?receiver=.*&reportUuid=.*&reporterId=.*&variantId=" + VARIANT_ID_2 + "&limitReduction=0.7")));

        // invalidate status
        mockMvc.perform(put("/v1/studies/{studyUuid}/loadflow/invalidate-status", studyNameUserIdUuid)
                .header("userId", "userId")).andExpect(status().isOk());
        checkUpdateModelStatusMessagesReceived(studyNameUserIdUuid, NotificationService.UPDATE_TYPE_LOADFLOW_STATUS);
        assertTrue(TestUtils.getRequestsDone(1, server).stream().anyMatch(r -> r.matches("/v1/results/invalidate-status\\?resultUuid=" + LOADFLOW_RESULT_UUID)));
    }

    @Test
    public void testDeleteLoadFlowResults() throws Exception {
        //insert a study
        StudyEntity studyEntity = insertDummyStudy(UUID.fromString(NETWORK_UUID_STRING), CASE_LOADFLOW_UUID, LOADFLOW_PARAMETERS_UUID);
        UUID studyNameUserIdUuid = studyEntity.getId();
        UUID rootNodeUuid = getRootNode(studyNameUserIdUuid).getId();
        NetworkModificationNode modificationNode1 = createNetworkModificationNode(studyNameUserIdUuid, rootNodeUuid,
                UUID.randomUUID(), VARIANT_ID, "node 1");
        UUID modificationNode1Uuid = modificationNode1.getId();

        NetworkModificationNode modificationNode2 = createNetworkModificationNode(studyNameUserIdUuid,
                modificationNode1Uuid, UUID.randomUUID(), VARIANT_ID, "node 2");
        UUID modificationNode2Uuid = modificationNode2.getId();

        NetworkModificationNode modificationNode3 = createNetworkModificationNode(studyNameUserIdUuid,
                modificationNode2Uuid, UUID.randomUUID(), VARIANT_ID_2, "node 3");
        UUID modificationNode3Uuid = modificationNode3.getId();

        //run a loadflow
        mockMvc.perform(put("/v1/studies/{studyUuid}/nodes/{nodeUuid}/loadflow/run", studyNameUserIdUuid, modificationNode3Uuid)
                        .header("userId", "userId"))
                .andExpect(status().isOk());

        checkUpdateModelStatusMessagesReceived(studyNameUserIdUuid, NotificationService.UPDATE_TYPE_LOADFLOW_STATUS);
        checkUpdateModelStatusMessagesReceived(studyNameUserIdUuid, NotificationService.UPDATE_TYPE_LOADFLOW_RESULT);
        checkUpdateModelStatusMessagesReceived(studyNameUserIdUuid, NotificationService.UPDATE_TYPE_LOADFLOW_STATUS);

        assertTrue(TestUtils.getRequestsDone(1, server).stream().anyMatch(r -> r.matches("/v1/networks/" + NETWORK_UUID_STRING + "/run-and-save\\?receiver=.*&reportUuid=.*&reporterId=.*&variantId=" + VARIANT_ID_2)));
        //Test result count
        testResultCount();
        //Delete Voltage init results
        testDeleteResults(1);
    }

    @Test
    @SneakyThrows
    public void testResetUuidResultWhenLFFailed() {
        UUID resultUuid = UUID.randomUUID();
        StudyEntity studyEntity = insertDummyStudy(UUID.randomUUID(), UUID.randomUUID(), LOADFLOW_PARAMETERS_UUID);
        RootNode rootNode = networkModificationTreeService.getStudyTree(studyEntity.getId());
        NetworkModificationNode modificationNode = createNetworkModificationNode(studyEntity.getId(), rootNode.getId(), UUID.randomUUID(), VARIANT_ID, "node 1");
        String resultUuidJson = objectMapper.writeValueAsString(new NodeReceiver(modificationNode.getId()));

        // Set an uuid result in the database
        networkModificationTreeService.updateComputationResultUuid(modificationNode.getId(), resultUuid, LOAD_FLOW);
        assertTrue(networkModificationTreeService.getComputationResultUuid(modificationNode.getId(), LOAD_FLOW).isPresent());
        assertEquals(resultUuid, networkModificationTreeService.getComputationResultUuid(modificationNode.getId(), LOAD_FLOW).get());

        StudyService studyService = Mockito.mock(StudyService.class);
        doAnswer(invocation -> {
            input.send(MessageBuilder.withPayload("").setHeader(HEADER_RECEIVER, resultUuidJson).build(), loadflowFailedDestination);
            return resultUuid;
        }).when(studyService).runLoadFlow(any(), any(), any(), any());
        studyService.runLoadFlow(studyEntity.getId(), modificationNode.getId(), "", null);

        // Test reset uuid result in the database
        assertTrue(networkModificationTreeService.getComputationResultUuid(modificationNode.getId(), LOAD_FLOW).isEmpty());

        Message<byte[]> message = output.receive(TIMEOUT, studyUpdateDestination);
        assertEquals(studyEntity.getId(), message.getHeaders().get(NotificationService.HEADER_STUDY_UUID));
        String updateType = (String) message.getHeaders().get(NotificationService.HEADER_UPDATE_TYPE);
        assertEquals(NotificationService.UPDATE_TYPE_LOADFLOW_FAILED, updateType);
    }

    private void checkUpdateModelStatusMessagesReceived(UUID studyUuid, String updateTypeToCheck, String otherUpdateTypeToCheck) {
        Message<byte[]> loadFlowStatusMessage = output.receive(TIMEOUT, studyUpdateDestination);
        assertEquals(studyUuid, loadFlowStatusMessage.getHeaders().get(NotificationService.HEADER_STUDY_UUID));
        String updateType = (String) loadFlowStatusMessage.getHeaders().get(HEADER_UPDATE_TYPE);
        if (otherUpdateTypeToCheck == null) {
            assertEquals(updateTypeToCheck, updateType);
        } else {
            assertTrue(updateType.equals(updateTypeToCheck) || updateType.equals(otherUpdateTypeToCheck));
        }
    }

    private void checkUpdateModelStatusMessagesReceived(UUID studyUuid, String updateTypeToCheck) {
        checkUpdateModelStatusMessagesReceived(studyUuid, updateTypeToCheck, null);
    }

    private void testResultCount() throws Exception {
        mockMvc.perform(delete("/v1/supervision/computation/results")
                        .queryParam("type", String.valueOf(LOAD_FLOW))
                        .queryParam("dryRun", String.valueOf(true)))
                .andExpect(status().isOk());
        assertTrue(TestUtils.getRequestsDone(1, server).stream().anyMatch(r -> r.matches("/v1/supervision/results-count")));
    }

    private void testDeleteResults(int expectedInitialResultCount) throws Exception {
        assertEquals(expectedInitialResultCount, networkModificationNodeInfoRepository.findAllByLoadFlowResultUuidNotNull().size());
        mockMvc.perform(delete("/v1/supervision/computation/results")
                        .queryParam("type", String.valueOf(LOAD_FLOW))
                        .queryParam("dryRun", String.valueOf(false)))
                .andExpect(status().isOk());

        var requests = TestUtils.getRequestsDone(2, server);
        assertTrue(requests.contains("/v1/results"));
        assertTrue(requests.stream().anyMatch(r -> r.matches("/v1/treereports")));
        assertEquals(0, networkModificationNodeInfoRepository.findAllByLoadFlowResultUuidNotNull().size());
    }

    @Test
    public void testNoResult() throws Exception {
        //insert a study
        StudyEntity studyEntity = insertDummyStudy(UUID.fromString(NETWORK_UUID_STRING), CASE_LOADFLOW_UUID, LOADFLOW_PARAMETERS_UUID);
        UUID studyNameUserIdUuid = studyEntity.getId();
        UUID rootNodeUuid = getRootNode(studyNameUserIdUuid).getId();
        NetworkModificationNode modificationNode1 = createNetworkModificationNode(studyNameUserIdUuid, rootNodeUuid,
                UUID.randomUUID(), VARIANT_ID, "node 1");
        UUID modificationNode1Uuid = modificationNode1.getId();

        // No loadflow result
        mockMvc.perform(get("/v1/studies/{studyUuid}/nodes/{nodeUuid}/loadflow/result", studyNameUserIdUuid, modificationNode1Uuid)).andExpectAll(
                status().isNoContent());

        // No loadflow status
        mockMvc.perform(get("/v1/studies/{studyUuid}/nodes/{nodeUuid}/loadflow/status", studyNameUserIdUuid, modificationNode1Uuid)).andExpectAll(
                status().isNoContent());

        // stop non existing loadflow
        mockMvc.perform(put("/v1/studies/{studyUuid}/nodes/{nodeUuid}/shortcircuit/stop", studyNameUserIdUuid, modificationNode1Uuid)).andExpect(status().isOk());
    }

    private void createOrUpdateParametersAndDoChecks(UUID studyNameUserIdUuid, String parameters, String userId, HttpStatusCode status) throws Exception {
        mockMvc.perform(
                post("/v1/studies/{studyUuid}/loadflow/parameters", studyNameUserIdUuid)
                    .header("userId", userId)
                    .contentType(MediaType.ALL)
                    .content(parameters))
                .andExpect(status().is(status.value()));

        Message<byte[]> message = output.receive(TIMEOUT, studyUpdateDestination);
        assertEquals(studyNameUserIdUuid, message.getHeaders().get(NotificationService.HEADER_STUDY_UUID));
        assertEquals(NotificationService.UPDATE_TYPE_LOADFLOW_STATUS, message.getHeaders().get(NotificationService.HEADER_UPDATE_TYPE));
        message = output.receive(TIMEOUT, studyUpdateDestination);
        assertEquals(NotificationService.UPDATE_TYPE_SECURITY_ANALYSIS_STATUS, message.getHeaders().get(NotificationService.HEADER_UPDATE_TYPE));
        message = output.receive(TIMEOUT, studyUpdateDestination);
        assertEquals(NotificationService.UPDATE_TYPE_SENSITIVITY_ANALYSIS_STATUS, message.getHeaders().get(NotificationService.HEADER_UPDATE_TYPE));
        message = output.receive(TIMEOUT, studyUpdateDestination);
        assertEquals(NotificationService.UPDATE_TYPE_NON_EVACUATED_ENERGY_STATUS, message.getHeaders().get(NotificationService.HEADER_UPDATE_TYPE));
        message = output.receive(TIMEOUT, studyUpdateDestination);
        assertEquals(NotificationService.UPDATE_TYPE_DYNAMIC_SIMULATION_STATUS, message.getHeaders().get(NotificationService.HEADER_UPDATE_TYPE));

        message = output.receive(TIMEOUT, elementUpdateDestination);
        assertEquals(studyNameUserIdUuid, message.getHeaders().get(NotificationService.HEADER_ELEMENT_UUID));
    }

    @Test
    public void testResetLoadFlowParametersUserHasNoProfile() throws Exception {
        StudyEntity studyEntity = insertDummyStudy(UUID.fromString(NETWORK_UUID_STRING), CASE_LOADFLOW_UUID, LOADFLOW_PARAMETERS_UUID);
        UUID studyNameUserIdUuid = studyEntity.getId();
        createOrUpdateParametersAndDoChecks(studyNameUserIdUuid, "", NO_PROFILE_USER_ID, HttpStatus.OK);

        var requests = TestUtils.getRequestsDone(2, server);
        assertTrue(requests.stream().anyMatch(r -> r.equals("/v1/profiles?sub=" + NO_PROFILE_USER_ID)));
        assertTrue(requests.stream().anyMatch(r -> r.equals("/v1/parameters/" + LOADFLOW_PARAMETERS_UUID_STRING))); // update existing with dft
    }

    @Test
    public void testResetLoadFlowParametersUserHasNoParamsInProfile() throws Exception {
        StudyEntity studyEntity = insertDummyStudy(UUID.fromString(NETWORK_UUID_STRING), CASE_LOADFLOW_UUID, LOADFLOW_PARAMETERS_UUID);
        UUID studyNameUserIdUuid = studyEntity.getId();
        createOrUpdateParametersAndDoChecks(studyNameUserIdUuid, "", NO_PARAMS_IN_PROFILE_USER_ID, HttpStatus.OK);

        var requests = TestUtils.getRequestsDone(2, server);
        assertTrue(requests.stream().anyMatch(r -> r.equals("/v1/profiles?sub=" + NO_PARAMS_IN_PROFILE_USER_ID)));
        assertTrue(requests.stream().anyMatch(r -> r.equals("/v1/parameters/" + LOADFLOW_PARAMETERS_UUID_STRING))); // update existing with dft
    }

    @Test
    public void testResetLoadFlowParametersUserHasInvalidParamsInProfile() throws Exception {
        StudyEntity studyEntity = insertDummyStudy(UUID.fromString(NETWORK_UUID_STRING), CASE_LOADFLOW_UUID, LOADFLOW_PARAMETERS_UUID);
        UUID studyNameUserIdUuid = studyEntity.getId();
        createOrUpdateParametersAndDoChecks(studyNameUserIdUuid, "", INVALID_PARAMS_IN_PROFILE_USER_ID, HttpStatus.NO_CONTENT);

        var requests = TestUtils.getRequestsDone(3, server);
        assertTrue(requests.stream().anyMatch(r -> r.equals("/v1/profiles?sub=" + INVALID_PARAMS_IN_PROFILE_USER_ID)));
        assertTrue(requests.stream().anyMatch(r -> r.equals("/v1/parameters/" + LOADFLOW_PARAMETERS_UUID_STRING))); // update existing with dft
        assertTrue(requests.stream().anyMatch(r -> r.equals("/v1/parameters/" + PROFILE_LOADFLOW_INVALID_PARAMETERS_UUID_STRING))); // post duplicate ko
    }

    @Test
    public void testResetLoadFlowParametersUserHasValidParamsInProfile() throws Exception {
        StudyEntity studyEntity = insertDummyStudy(UUID.fromString(NETWORK_UUID_STRING), CASE_LOADFLOW_UUID, LOADFLOW_PARAMETERS_UUID);
        UUID studyNameUserIdUuid = studyEntity.getId();
        createOrUpdateParametersAndDoChecks(studyNameUserIdUuid, "", VALID_PARAMS_IN_PROFILE_USER_ID, HttpStatus.OK);

        var requests = TestUtils.getRequestsDone(3, server);
        assertTrue(requests.stream().anyMatch(r -> r.equals("/v1/profiles?sub=" + VALID_PARAMS_IN_PROFILE_USER_ID)));
        assertTrue(requests.stream().anyMatch(r -> r.equals("/v1/parameters/" + LOADFLOW_PARAMETERS_UUID_STRING))); // delete existing
        assertTrue(requests.stream().anyMatch(r -> r.equals("/v1/parameters/" + PROFILE_LOADFLOW_VALID_PARAMETERS_UUID_STRING))); // post duplicate ok
    }

    @Test
    public void testLoadFlowParameters() throws Exception {
        //insert a study
        StudyEntity studyEntity = insertDummyStudy(UUID.fromString(NETWORK_UUID_STRING), CASE_LOADFLOW_UUID, LOADFLOW_PARAMETERS_UUID);
        UUID studyNameUserIdUuid = studyEntity.getId();

        //get initial loadFlow parameters
        MvcResult mvcResult = mockMvc.perform(get("/v1/studies/{studyUuid}/loadflow/parameters", studyNameUserIdUuid)).andExpectAll(
                status().isOk()).andReturn();

        JSONAssert.assertEquals(LOADFLOW_DEFAULT_PARAMETERS_JSON, mvcResult.getResponse().getContentAsString(), JSONCompareMode.NON_EXTENSIBLE);

        createOrUpdateParametersAndDoChecks(studyNameUserIdUuid, LOADFLOW_DEFAULT_PARAMETERS_JSON, "userId", HttpStatus.OK);

        //checking update is registered
        mvcResult = mockMvc.perform(get("/v1/studies/{studyUuid}/loadflow/parameters", studyNameUserIdUuid)).andExpectAll(
                status().isOk()).andReturn();

        JSONAssert.assertEquals(LOADFLOW_DEFAULT_PARAMETERS_JSON, mvcResult.getResponse().getContentAsString(), JSONCompareMode.NON_EXTENSIBLE);

        assertTrue(TestUtils.getRequestsDone(3, server).stream().anyMatch(r -> r.matches("/v1/parameters/" + LOADFLOW_PARAMETERS_UUID_STRING)));

        StudyEntity studyEntity2 = insertDummyStudy(UUID.fromString(NETWORK_UUID_STRING), CASE_LOADFLOW_UUID, null);

        studyNameUserIdUuid = studyEntity2.getId();

        createOrUpdateParametersAndDoChecks(studyNameUserIdUuid, LOADFLOW_DEFAULT_PARAMETERS_JSON, "userId", HttpStatus.OK);

        //get initial loadFlow parameters
        mvcResult = mockMvc.perform(get("/v1/studies/{studyUuid}/loadflow/parameters", studyNameUserIdUuid)).andExpectAll(
                status().isOk()).andReturn();

        JSONAssert.assertEquals(LOADFLOW_DEFAULT_PARAMETERS_JSON, mvcResult.getResponse().getContentAsString(), JSONCompareMode.NON_EXTENSIBLE);

        assertTrue(TestUtils.getRequestsDone(1, server).stream().anyMatch(r -> r.matches("/v1/parameters")));
        assertTrue(TestUtils.getRequestsDone(1, server).stream().anyMatch(r -> r.matches("/v1/parameters/" + LOADFLOW_PARAMETERS_UUID_STRING)));

    }

    private StudyEntity insertDummyStudy(UUID networkUuid, UUID caseUuid, UUID loadFlowParametersUuid) {
        ShortCircuitParametersEntity defaultShortCircuitParametersEntity = ShortCircuitService.toEntity(ShortCircuitService.getDefaultShortCircuitParameters(), ShortCircuitPredefinedConfiguration.ICC_MAX_WITH_NOMINAL_VOLTAGE_MAP);
        NonEvacuatedEnergyParametersEntity defaultNonEvacuatedEnergyParametersEntity = NonEvacuatedEnergyService.toEntity(NonEvacuatedEnergyService.getDefaultNonEvacuatedEnergyParametersInfos());
        StudyEntity studyEntity = TestUtils.createDummyStudy(networkUuid, caseUuid, "",
                loadFlowParametersUuid, defaultShortCircuitParametersEntity, null, null,
                defaultNonEvacuatedEnergyParametersEntity);
        var study = studyRepository.save(studyEntity);
        networkModificationTreeService.createRoot(studyEntity, null);
        return study;
    }

    private RootNode getRootNode(UUID study) throws Exception {
        return objectMapper.readValue(mockMvc.perform(get("/v1/studies/{uuid}/tree", study))
                .andExpect(status().isOk())
                .andReturn()
                .getResponse()
                .getContentAsString(), new TypeReference<>() {
                });
    }

    private NetworkModificationNode createNetworkModificationNode(UUID studyUuid, UUID parentNodeUuid,
                                                                  UUID modificationGroupUuid, String variantId, String nodeName) throws Exception {
        return createNetworkModificationNode(studyUuid, parentNodeUuid,
                modificationGroupUuid, variantId, nodeName, BuildStatus.NOT_BUILT);
    }

    private NetworkModificationNode createNetworkModificationNode(UUID studyUuid, UUID parentNodeUuid,
                                                                  UUID modificationGroupUuid, String variantId, String nodeName, BuildStatus buildStatus) throws Exception {
        NetworkModificationNode modificationNode = NetworkModificationNode.builder().name(nodeName)
                .description("description").modificationGroupUuid(modificationGroupUuid).variantId(variantId)
                .children(Collections.emptyList()).build();

        // Only for tests
        String mnBodyJson = objectWriter.writeValueAsString(modificationNode);
        JSONObject jsonObject = new JSONObject(mnBodyJson);
        jsonObject.put("variantId", variantId);
        jsonObject.put("modificationGroupUuid", modificationGroupUuid);
        mnBodyJson = jsonObject.toString();

        mockMvc.perform(post("/v1/studies/{studyUuid}/tree/nodes/{id}", studyUuid, parentNodeUuid).content(mnBodyJson).contentType(MediaType.APPLICATION_JSON).header("userId", "userId"))
                .andExpect(status().isOk());
        var mess = output.receive(TIMEOUT, studyUpdateDestination);
        assertNotNull(mess);
        modificationNode.setId(UUID.fromString(String.valueOf(mess.getHeaders().get(NotificationService.HEADER_NEW_NODE))));
        assertEquals(InsertMode.CHILD.name(), mess.getHeaders().get(NotificationService.HEADER_INSERT_MODE));
        return modificationNode;
    }

    private void cleanDB() {
        studyRepository.findAll().forEach(s -> networkModificationTreeService.doDeleteTree(s.getId()));
        studyRepository.deleteAll();
    }

    @After
    public void tearDown() {
        List<String> destinations = List.of(studyUpdateDestination, loadflowResultDestination, loadflowStoppedDestination, loadflowFailedDestination);

        cleanDB();

        TestUtils.assertQueuesEmptyThenClear(destinations, output);

        try {
            TestUtils.assertServerRequestsEmptyThenShutdown(server);
        } catch (UncheckedInterruptedException e) {
            LOGGER.error("Error while attempting to get the request done : ", e);
        } catch (IOException e) {
            // Ignoring
        }
    }
}<|MERGE_RESOLUTION|>--- conflicted
+++ resolved
@@ -129,13 +129,11 @@
 
     private static String LIMIT_VIOLATIONS_JSON;
 
-<<<<<<< HEAD
     private static String COMPUTING_STATUS_JSON;
 
     private static String LOADFLOW_PARAMETERS_JSON;
-=======
+
     private static String LOADFLOW_DEFAULT_PARAMETERS_JSON;
->>>>>>> 24473d50
 
     //output destinations
     private final String studyUpdateDestination = "study.update";
