--- conflicted
+++ resolved
@@ -520,6 +520,8 @@
         message = output.receive(TIMEOUT, studyUpdateDestination);
         assertEquals(NotificationService.UPDATE_TYPE_SENSITIVITY_ANALYSIS_STATUS, message.getHeaders().get(NotificationService.HEADER_UPDATE_TYPE));
         message = output.receive(TIMEOUT, studyUpdateDestination);
+        assertEquals(NotificationService.UPDATE_TYPE_NON_EVACUATED_ENERGY_STATUS, message.getHeaders().get(NotificationService.HEADER_UPDATE_TYPE));
+        message = output.receive(TIMEOUT, studyUpdateDestination);
         assertEquals(NotificationService.UPDATE_TYPE_DYNAMIC_SIMULATION_STATUS, message.getHeaders().get(NotificationService.HEADER_UPDATE_TYPE));
 
         message = output.receive(TIMEOUT, elementUpdateDestination);
@@ -570,12 +572,8 @@
         SensitivityAnalysisParametersEntity defaultSensitivityParametersEntity = SensitivityAnalysisService.toEntity(SensitivityAnalysisService.getDefaultSensitivityAnalysisParametersValues());
         NonEvacuatedEnergyParametersEntity defaultNonEvacuatedEnergyParametersEntity = NonEvacuatedEnergyService.toEntity(NonEvacuatedEnergyService.getDefaultNonEvacuatedEnergyParametersInfos());
         StudyEntity studyEntity = TestUtils.createDummyStudy(networkUuid, caseUuid, "", defaultLoadflowProvider,
-<<<<<<< HEAD
-                loadFlowParametersUuid, defaultShortCircuitParametersEntity, null, defaultSensitivityParametersEntity);
-=======
-                defaultLoadflowParametersEntity, defaultShortCircuitParametersEntity, null, defaultSensitivityParametersEntity,
+                loadFlowParametersUuid, defaultShortCircuitParametersEntity, null, defaultSensitivityParametersEntity,
                 defaultNonEvacuatedEnergyParametersEntity);
->>>>>>> 168eb9fd
         var study = studyRepository.save(studyEntity);
         networkModificationTreeService.createRoot(studyEntity, null);
         return study;
