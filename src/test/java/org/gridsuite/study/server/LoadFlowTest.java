--- conflicted
+++ resolved
@@ -240,29 +240,14 @@
                 if (path.matches("/v1/networks/" + NETWORK_UUID_STRING + "/run-and-save\\?receiver=.*&reportUuid=.*&reporterId=.*&variantId=" + VARIANT_ID_2 + ".*")) {
                     input.send(MessageBuilder.withPayload("")
                             .setHeader("resultUuid", LOADFLOW_RESULT_UUID)
-<<<<<<< HEAD
                             .setHeader("receiver", "%7B%22nodeUuid%22%3A%22" + request.getPath().split("%")[5].substring(4) + "%22%2C%20%22rootNetworkUuid%22%3A%20%22" + request.getPath().split("%")[11].substring(4) + "%22%2C%20%22userId%22%3A%22userId%22%7D")
-                            .build(), loadflowResultDestination);
-                    return new MockResponse().setResponseCode(200)
-                            .setBody(loadFlowResultUuidStr)
-                            .addHeader("Content-Type", "application/json; charset=utf-8");
-                } else if (path.matches("/v1/networks/" + NETWORK_UUID_STRING + "/run-and-save\\?receiver=.*&reportUuid=.*&reporterId=.*&variantId=" + VARIANT_ID)) {
-                    input.send(MessageBuilder.withPayload("")
-                            .setHeader("receiver", "%7B%22nodeUuid%22%3A%22" + request.getPath().split("%")[5].substring(4) + "%22%2C%20%22rootNetworkUuid%22%3A%20%22" + request.getPath().split("%")[11].substring(4) + "%22%2C%20%22userId%22%3A%22userId%22%7D")
-                            .build(), loadflowFailedDestination);
-                    return new MockResponse().setResponseCode(200)
-                            .setBody(loadFlowErrorResultUuidStr)
-                            .addHeader("Content-Type", "application/json; charset=utf-8");
-=======
-                            .setHeader("receiver", "%7B%22nodeUuid%22%3A%22" + request.getPath().split("%")[5].substring(4) + "%22%2C%22userId%22%3A%22userId%22%7D")
                             .build(), LOADFLOW_RESULT_DESTINATION);
                     return new MockResponse(200, Headers.of(HttpHeaders.CONTENT_TYPE, MediaType.APPLICATION_JSON_VALUE), loadFlowResultUuidStr);
                 } else if (path.matches("/v1/networks/" + NETWORK_UUID_STRING + "/run-and-save\\?receiver=.*&reportUuid=.*&reporterId=.*&variantId=" + VARIANT_ID)) {
                     input.send(MessageBuilder.withPayload("")
-                            .setHeader("receiver", "%7B%22nodeUuid%22%3A%22" + request.getPath().split("%")[5].substring(4) + "%22%2C%22userId%22%3A%22userId%22%7D")
+                            .setHeader("receiver", "%7B%22nodeUuid%22%3A%22" + request.getPath().split("%")[5].substring(4) + "%22%2C%20%22rootNetworkUuid%22%3A%20%22" + request.getPath().split("%")[11].substring(4) + "%22%2C%20%22userId%22%3A%22userId%22%7D")
                             .build(), LOADFLOW_FAILED_DESTINATION);
                     return new MockResponse(200, Headers.of(HttpHeaders.CONTENT_TYPE, MediaType.APPLICATION_JSON_VALUE), loadFlowErrorResultUuidStr);
->>>>>>> f0d46647
                 } else if (path.matches("/v1/results/" + LOADFLOW_RESULT_UUID)) {
                     return new MockResponse(200, Headers.of(HttpHeaders.CONTENT_TYPE, MediaType.APPLICATION_JSON_VALUE), loadflowResult);
                 } else if (path.matches("/v1/results/" + LOADFLOW_RESULT_UUID + "\\?filters=.*globalFilters=.*networkUuid=.*variantId.*sort=.*")) {
@@ -284,16 +269,9 @@
                     String resultUuid = path.matches(".*variantId=" + VARIANT_ID_2 + ".*") ? LOADFLOW_OTHER_NODE_RESULT_UUID : LOADFLOW_RESULT_UUID;
                     input.send(MessageBuilder.withPayload("")
                             .setHeader("resultUuid", resultUuid)
-<<<<<<< HEAD
                             .setHeader("receiver", "%7B%22nodeUuid%22%3A%22" + request.getPath().split("%")[5].substring(4) + "%22%2C%20%22rootNetworkUuid%22%3A%20%22" + request.getPath().split("%")[11].substring(4) + "%22%2C%20%22userId%22%3A%22userId%22%7D")
-                            .build(), loadflowStoppedDestination);
-                    return new MockResponse().setResponseCode(200)
-                            .addHeader("Content-Type", "application/json; charset=utf-8");
-=======
-                            .setHeader("receiver", "%7B%22nodeUuid%22%3A%22" + request.getPath().split("%")[5].substring(4) + "%22%2C%22userId%22%3A%22userId%22%7D")
                             .build(), LOADFLOW_STOPPED_DESTINATION);
                     return new MockResponse(200);
->>>>>>> f0d46647
                 } else if (path.matches("/v1/results")) {
                     return new MockResponse(200);
                 } else if (path.matches("/v1/reports")) {
@@ -580,13 +558,8 @@
         assertTrue(TestUtils.getRequestsDone(1, server).stream().anyMatch(r -> r.matches("/v1/supervision/results-count")));
     }
 
-<<<<<<< HEAD
-    private void testDeleteResults(int expectedInitialResultCount) throws Exception {
+    private void testDeleteResults(int expectedInitialResultCount, final MockWebServer server) throws Exception {
         assertEquals(expectedInitialResultCount, rootNetworkNodeInfoRepository.findAllByLoadFlowResultUuidNotNull().size());
-=======
-    private void testDeleteResults(int expectedInitialResultCount, final MockWebServer server) throws Exception {
-        assertEquals(expectedInitialResultCount, networkModificationNodeInfoRepository.findAllByLoadFlowResultUuidNotNull().size());
->>>>>>> f0d46647
         mockMvc.perform(delete("/v1/supervision/computation/results")
                         .queryParam("type", LOAD_FLOW.toString())
                         .queryParam("dryRun", "false"))
