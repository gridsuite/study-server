/**
 * Copyright (c) 2023, RTE (http://www.rte-france.com)
 * This Source Code Form is subject to the terms of the Mozilla Public
 * License, v. 2.0. If a copy of the MPL was not distributed with this
 * file, You can obtain one at http://mozilla.org/MPL/2.0/.
 */

package org.gridsuite.study.server;

import com.fasterxml.jackson.core.type.TypeReference;
import com.fasterxml.jackson.databind.ObjectMapper;
import com.fasterxml.jackson.databind.ObjectWriter;
import com.powsybl.commons.exceptions.UncheckedInterruptedException;
import com.powsybl.iidm.network.IdentifiableType;
import com.powsybl.iidm.network.Network;
import com.powsybl.iidm.network.VariantManagerConstants;
import com.powsybl.loadflow.LoadFlowParameters;
import com.powsybl.network.store.client.NetworkStoreService;
import lombok.SneakyThrows;
import okhttp3.HttpUrl;
import okhttp3.mockwebserver.Dispatcher;
import okhttp3.mockwebserver.MockResponse;
import okhttp3.mockwebserver.MockWebServer;
import okhttp3.mockwebserver.RecordedRequest;
import org.gridsuite.study.server.dto.NodeReceiver;
import org.gridsuite.study.server.dto.modification.NetworkModificationResult;
import org.gridsuite.study.server.dto.modification.SimpleElementImpact;
import org.gridsuite.study.server.networkmodificationtree.dto.*;

import org.gridsuite.study.server.notification.NotificationService;
import org.gridsuite.study.server.repository.*;
import org.gridsuite.study.server.repository.networkmodificationtree.NetworkModificationNodeInfoRepository;
<<<<<<< HEAD
import org.gridsuite.study.server.service.*;
import org.gridsuite.study.server.service.shortcircuit.ShortCircuitService;
import org.gridsuite.study.server.utils.ComputationType;
=======
import org.gridsuite.study.server.repository.sensianalysis.SensitivityAnalysisParametersEntity;
import org.gridsuite.study.server.service.*;
import org.gridsuite.study.server.service.shortcircuit.ShortCircuitService;
import org.gridsuite.study.server.dto.ComputationType;
>>>>>>> 40c9b734
import org.gridsuite.study.server.utils.TestUtils;
import org.gridsuite.study.server.utils.elasticsearch.DisableElasticsearch;
import org.jetbrains.annotations.NotNull;
import org.json.JSONObject;
import org.junit.After;
import org.junit.Before;
import org.junit.Test;
import org.junit.runner.RunWith;
import org.mockito.Mockito;
import org.skyscreamer.jsonassert.JSONAssert;
import org.skyscreamer.jsonassert.JSONCompareMode;
import org.slf4j.Logger;
import org.slf4j.LoggerFactory;
import org.springframework.beans.factory.annotation.Autowired;
import org.springframework.boot.test.autoconfigure.web.servlet.AutoConfigureMockMvc;
import org.springframework.boot.test.context.SpringBootTest;
import org.springframework.boot.test.mock.mockito.MockBean;
import org.springframework.cloud.stream.binder.test.InputDestination;
import org.springframework.cloud.stream.binder.test.OutputDestination;
import org.springframework.http.MediaType;
import org.springframework.messaging.Message;
import org.springframework.messaging.MessageHeaders;
import org.springframework.messaging.support.MessageBuilder;
import org.springframework.test.context.junit4.SpringRunner;
import org.springframework.test.web.servlet.MockMvc;
import org.springframework.test.web.servlet.MvcResult;

import java.io.IOException;
import java.util.Collections;
import java.util.List;
import java.util.Objects;
import java.util.Optional;
import java.util.Set;
import java.util.UUID;

import static org.gridsuite.study.server.StudyConstants.HEADER_RECEIVER;
import static org.gridsuite.study.server.notification.NotificationService.HEADER_UPDATE_TYPE;
import static org.gridsuite.study.server.utils.ImpactUtils.createModificationResultWithElementImpact;
import static org.junit.Assert.*;
import static org.mockito.ArgumentMatchers.any;
import static org.mockito.Mockito.doAnswer;
import static org.mockito.Mockito.when;
import static org.springframework.test.web.servlet.request.MockMvcRequestBuilders.*;
import static org.springframework.test.web.servlet.result.MockMvcResultMatchers.content;
import static org.springframework.test.web.servlet.result.MockMvcResultMatchers.status;

/**
 * @author Etienne Homer <etienne.homer at rte-france.com>
 */
@RunWith(SpringRunner.class)
@AutoConfigureMockMvc
@SpringBootTest
@DisableElasticsearch
@ContextConfigurationWithTestChannel
public class VoltageInitTest {

    private static final Logger LOGGER = LoggerFactory.getLogger(VoltageInitTest.class);

    private static final String CASE_UUID_STRING = "11a91c11-2c2d-83bb-b45f-20b83e4ef00c";

    private static final UUID CASE_UUID = UUID.fromString(CASE_UUID_STRING);

    private static final String NETWORK_UUID_STRING = "38400000-8cf0-11bd-b23e-10b96e4ef00d";

    private static final String VOLTAGE_INIT_RESULT_UUID = "1b6cc22c-3f33-11ed-b878-0242ac120002";

    private static final String VOLTAGE_INIT_ERROR_RESULT_UUID = "25222222-9994-4e55-8ec7-07ea965d24eb";

    private static final String VOLTAGE_INIT_OTHER_NODE_RESULT_UUID = "11131111-8594-4e55-8ef7-07ea965d24eb";

    private static final String VOLTAGE_INIT_PARAMETERS_JSON = "{\"uuid\":\"0c0f1efd-bd22-4a75-83d3-9e530245c7f4\",\"date\":\"2023-08-22T12:43:37.596944+02:00\",\"name\":null,\"voltageLimits\":[{\"priority\":0,\"lowVoltageLimit\":24,\"highVoltageLimit\":552,\"filters\":[{\"containerId\":\"6754396b-3791-4b80-9971-defbf5968fb7\",\"containerName\":\"testfp\",\"identifiableAttributes\":null,\"notFoundEquipments\":null}]}],\"constantQGenerators\":[{\"containerId\":\"ff915f2f-578c-4d8c-a267-0135a4323462\",\"containerName\":\"testf1\",\"identifiableAttributes\":null,\"notFoundEquipments\":null}],\"variableTwoWindingsTransformers\":[],\"variableShuntCompensators\":[]}]";

    private static final String VOLTAGE_INIT_EMPTY_PARAMETERS = "{}";

    private static final String VOLTAGE_INIT_PARAMETERS_UUID = "0c0f1efd-bd22-4a75-83d3-9e530245c7f4";

    private static final String WRONG_VOLTAGE_INIT_PARAMETERS_UUID = "0c0f1efd-bd22-1111-83d3-9e530245c7f4";

    private static final String VOLTAGE_INIT_RESULT_JSON = "{\"version\":\"1.0\"}";

    private static final String VOLTAGE_INIT_PREVIEW_MODIFICATION_LIST = "[{\"type\": \"VOLTAGE_INIT_MODIFICATION\",\"uuid\": \"254a3b85-14ad-4436-bf62-3e60af831dd1\",\"date\": \"2023-09-18T10:58:32.582239Z\",\"stashed\": false,\"generators\": [],\"transformers\": [],\"staticVarCompensators\": [],\"vscConverterStations\": [],\"shuntCompensators\": []}]";

    private static final String VOLTAGE_INIT_STATUS_JSON = "{\"status\":\"COMPLETED\"}";
    private static final String VARIANT_ID = "variant_1";

    private static final String VARIANT_ID_2 = "variant_2";

    private static final long TIMEOUT = 1000;

    private static final String MODIFICATIONS_GROUP_UUID = "aaaaaaaa-bbbb-cccc-8c82-1c90300da329";

    @Autowired
    private MockMvc mockMvc;

    private MockWebServer server;

    @Autowired
    private OutputDestination output;

    @Autowired
    private InputDestination input;

    @Autowired
    private ObjectMapper objectMapper;

    private ObjectWriter objectWriter;

    @Autowired
    private NetworkModificationTreeService networkModificationTreeService;

    @Autowired
    private NetworkModificationService networkModificationService;

    @Autowired
    private StudyRepository studyRepository;

    @Autowired
    private ReportService reportService;

    @Autowired
    private SecurityAnalysisService securityAnalysisService;

    @Autowired
    private SensitivityAnalysisService sensitivityAnalysisService;

    @Autowired
    private ShortCircuitService shortCircuitService;

    @Autowired
    private VoltageInitService voltageInitService;

    @MockBean
    private NetworkStoreService networkStoreService;

    @Autowired
    private NetworkModificationNodeInfoRepository networkModificationNodeInfoRepository;

    //output destinations
    private final String studyUpdateDestination = "study.update";
    private final String voltageInitResultDestination = "voltageinit.result";
    private final String voltageInitStoppedDestination = "voltageinit.stopped";
    private final String voltageInitFailedDestination = "voltageinit.failed";
    private final String elementUpdateDestination = "element.update";

    @Before
    public void setup() throws IOException {
        server = new MockWebServer();

        objectWriter = objectMapper.writer().withDefaultPrettyPrinter();

        Network network = Network.create("test", "IIDM");
        network.getVariantManager().setWorkingVariant(VariantManagerConstants.INITIAL_VARIANT_ID);
        initMockBeans(network);

        // Start the server.
        server.start();

        // Ask the server for its URL. You'll need this to make HTTP requests.
        HttpUrl baseHttpUrl = server.url("");
        String baseUrl = baseHttpUrl.toString().substring(0, baseHttpUrl.toString().length() - 1);
        voltageInitService.setVoltageInitServerBaseUri(baseUrl);
        networkModificationService.setNetworkModificationServerBaseUri(baseUrl);
        reportService.setReportServerBaseUri(baseUrl);
        securityAnalysisService.setSecurityAnalysisServerBaseUri(baseUrl);
        sensitivityAnalysisService.setSensitivityAnalysisServerBaseUri(baseUrl);
        shortCircuitService.setShortCircuitServerBaseUri(baseUrl);

        String voltageInitResultUuidStr = objectMapper.writeValueAsString(VOLTAGE_INIT_RESULT_UUID);

        String voltageInitErrorResultUuidStr = objectMapper.writeValueAsString(VOLTAGE_INIT_ERROR_RESULT_UUID);

        final Dispatcher dispatcher = new Dispatcher() {
            @SneakyThrows
            @Override
            @NotNull
            public MockResponse dispatch(RecordedRequest request) {
                String path = Objects.requireNonNull(request.getPath());
                String method = Objects.requireNonNull(request.getMethod());

                if (path.matches("/v1/networks/" + NETWORK_UUID_STRING + "/run-and-save\\?receiver=.*&reportUuid=.*&reporterId=.*&variantId=" + VARIANT_ID_2)) {
                    input.send(MessageBuilder.withPayload("")
                            .setHeader("resultUuid", VOLTAGE_INIT_RESULT_UUID)
                            .setHeader("receiver", "%7B%22nodeUuid%22%3A%22" + request.getPath().split("%")[5].substring(4) + "%22%2C%22userId%22%3A%22userId%22%7D")
                            .build(), voltageInitResultDestination);
                    return new MockResponse().setResponseCode(200)
                            .setBody(voltageInitResultUuidStr)
                            .addHeader("Content-Type", "application/json; charset=utf-8");
                } else if (path.matches("/v1/networks/" + NETWORK_UUID_STRING + "/run-and-save\\?receiver=.*&reportUuid=.*&reporterId=.*&variantId=" + VARIANT_ID)) {
                    input.send(MessageBuilder.withPayload("")
                            .setHeader("receiver", "%7B%22nodeUuid%22%3A%22" + request.getPath().split("%")[5].substring(4) + "%22%2C%22userId%22%3A%22userId%22%7D")
                            .setHeader("resultUuid", VOLTAGE_INIT_ERROR_RESULT_UUID)
                        .build(), voltageInitFailedDestination);
                    return new MockResponse().setResponseCode(200)
                            .setBody(voltageInitErrorResultUuidStr)
                            .addHeader("Content-Type", "application/json; charset=utf-8");
                } else if (path.matches("/v1/results/" + VOLTAGE_INIT_RESULT_UUID)) {
                    return new MockResponse().setResponseCode(200).setBody(VOLTAGE_INIT_RESULT_JSON)
                            .addHeader("Content-Type", "application/json; charset=utf-8");
                } else if (path.matches("/v1/results/" + VOLTAGE_INIT_RESULT_UUID + "/status")) {
                    return new MockResponse().setResponseCode(200).setBody(VOLTAGE_INIT_STATUS_JSON)
                            .addHeader("Content-Type", "application/json; charset=utf-8");
                } else if (path.matches("/v1/results/" + VOLTAGE_INIT_RESULT_UUID + "/modifications-group-uuid")) {
                    return new MockResponse().setResponseCode(200).setBody("\"" + MODIFICATIONS_GROUP_UUID + "\"")
                        .addHeader("Content-Type", "application/json; charset=utf-8");
                } else if (path.matches("/v1/groups/.*/duplications.*")) {
                    Optional<NetworkModificationResult> networkModificationResult =
                            createModificationResultWithElementImpact(SimpleElementImpact.SimpleImpactType.MODIFICATION,
                                    IdentifiableType.GENERATOR, "genId", Set.of("s1"));
                    return new MockResponse().setResponseCode(200).setBody(objectMapper.writeValueAsString(networkModificationResult))
                            .addHeader("Content-Type", "application/json; charset=utf-8");
                } else if (path.matches("/v1/groups/" + MODIFICATIONS_GROUP_UUID + "/modifications\\?errorOnGroupNotFound=false&stashed=false")) {
                    return new MockResponse().setResponseCode(200).setBody(objectMapper.writeValueAsString(VOLTAGE_INIT_PREVIEW_MODIFICATION_LIST))
                            .addHeader("Content-Type", "application/json; charset=utf-8");
                } else if (path.matches("/v1/results/" + VOLTAGE_INIT_RESULT_UUID + "/stop.*")
                        || path.matches("/v1/results/" + VOLTAGE_INIT_OTHER_NODE_RESULT_UUID + "/stop.*")) {
                    String resultUuid = path.matches(".*variantId=" + VARIANT_ID_2 + ".*") ? VOLTAGE_INIT_OTHER_NODE_RESULT_UUID : VOLTAGE_INIT_RESULT_UUID;
                    input.send(MessageBuilder.withPayload("")
                            .setHeader("resultUuid", resultUuid)
                            .setHeader("receiver", "%7B%22nodeUuid%22%3A%22" + request.getPath().split("%")[5].substring(4) + "%22%2C%22userId%22%3A%22userId%22%7D")
                            .build(), voltageInitStoppedDestination);
                    return new MockResponse().setResponseCode(200)
                            .addHeader("Content-Type", "application/json; charset=utf-8");
                } else if (path.matches("/v1/parameters/" + VOLTAGE_INIT_PARAMETERS_UUID)) {
                    if (method.equals("PUT")) {
                        return new MockResponse().setResponseCode(200);
                    } else {
                        return new MockResponse().setResponseCode(200).setBody(VOLTAGE_INIT_PARAMETERS_JSON)
                                .addHeader("Content-Type", "application/json; charset=utf-8");
                    }
                } else if (path.matches("/v1/parameters/" + WRONG_VOLTAGE_INIT_PARAMETERS_UUID)) {
                    return new MockResponse().setResponseCode(404);
                } else if (path.matches("/v1/parameters")) {
                    return new MockResponse().setResponseCode(200).setBody(objectMapper.writeValueAsString(VOLTAGE_INIT_PARAMETERS_UUID))
                                .addHeader("Content-Type", "application/json; charset=utf-8");
                } else if (path.matches("/v1/results")) {
                    return new MockResponse().setResponseCode(200)
                        .addHeader("Content-Type", "application/json; charset=utf-8");
                } else if (path.matches("/v1/supervision/results-count")) {
                    return new MockResponse().setResponseCode(200)
                        .addHeader("Content-Type", "application/json; charset=utf-8")
                        .setBody("1");
                } else {
                    LOGGER.error("Unhandled method+path: " + request.getMethod() + " " + request.getPath());
                    return new MockResponse().setResponseCode(418).setBody("Unhandled method+path: " + request.getMethod() + " " + request.getPath());
                }
            }

        };

        server.setDispatcher(dispatcher);
    }

    private void initMockBeans(Network network) {
        when(networkStoreService.getNetwork(UUID.fromString(NETWORK_UUID_STRING))).thenReturn(network);
    }

    @Test
    public void testVoltageInitParameters() throws Exception {
        //insert a study
        StudyEntity studyEntity = insertDummyStudy(UUID.fromString(NETWORK_UUID_STRING), CASE_UUID, null);
        UUID studyNameUserIdUuid = studyEntity.getId();

        //get initial voltage init parameters
        MvcResult mvcResult = mockMvc.perform(get("/v1/studies/{studyUuid}/voltage-init/parameters", studyNameUserIdUuid)).andExpectAll(
                status().isOk()).andReturn();

        JSONAssert.assertEquals(VOLTAGE_INIT_EMPTY_PARAMETERS, mvcResult.getResponse().getContentAsString(), JSONCompareMode.NON_EXTENSIBLE);

        mockMvc.perform(
                post("/v1/studies/{studyUuid}/voltage-init/parameters", studyNameUserIdUuid)
                        .header("userId", "userId")
                        .contentType(MediaType.ALL)
                        .content(VOLTAGE_INIT_PARAMETERS_JSON)).andExpect(
                status().isOk());

        assertTrue(TestUtils.getRequestsDone(1, server).stream().anyMatch(r -> r.matches("/v1/parameters")));

        //checking update is registered
        mvcResult = mockMvc.perform(get("/v1/studies/{studyUuid}/voltage-init/parameters", studyNameUserIdUuid)).andExpectAll(
                status().isOk()).andReturn();

        JSONAssert.assertEquals(VOLTAGE_INIT_PARAMETERS_JSON, mvcResult.getResponse().getContentAsString(), JSONCompareMode.NON_EXTENSIBLE);

        assertTrue(TestUtils.getRequestsDone(1, server).stream().anyMatch(r -> r.matches("/v1/parameters/" + VOLTAGE_INIT_PARAMETERS_UUID)));

        //update voltage init parameters
        mockMvc.perform(
            post("/v1/studies/{studyUuid}/voltage-init/parameters", studyNameUserIdUuid)
                    .header("userId", "userId")
                    .contentType(MediaType.ALL)
                    .content(VOLTAGE_INIT_PARAMETERS_JSON)).andExpect(
            status().isOk());

        assertTrue(TestUtils.getRequestsDone(1, server).stream().anyMatch(r -> r.matches("/v1/parameters/" + VOLTAGE_INIT_PARAMETERS_UUID)));

        // insert a study with a wrong voltage init parameters uuid
        StudyEntity studyEntity2 = insertDummyStudy(UUID.fromString(NETWORK_UUID_STRING), CASE_UUID, UUID.fromString(WRONG_VOLTAGE_INIT_PARAMETERS_UUID));

        // get voltage init parameters
        mockMvc.perform(get("/v1/studies/{studyUuid}/voltage-init/parameters", studyEntity2.getId())).andExpect(
            status().isNotFound());

        assertTrue(TestUtils.getRequestsDone(1, server).stream().anyMatch(r -> r.matches("/v1/parameters/" + WRONG_VOLTAGE_INIT_PARAMETERS_UUID)));

    }

    @Test
    public void testVoltageInit() throws Exception {
        MvcResult mvcResult;
        String resultAsString;
        //insert a study
        StudyEntity studyEntity = insertDummyStudy(UUID.fromString(NETWORK_UUID_STRING), CASE_UUID, UUID.fromString(VOLTAGE_INIT_PARAMETERS_UUID));
        UUID studyNameUserIdUuid = studyEntity.getId();
        UUID rootNodeUuid = getRootNode(studyNameUserIdUuid).getId();
        NetworkModificationNode modificationNode1 = createNetworkModificationNode(studyNameUserIdUuid, rootNodeUuid,
                UUID.randomUUID(), VARIANT_ID, "node 1");
        UUID modificationNode1Uuid = modificationNode1.getId();

        NetworkModificationNode modificationNode2 = createNetworkModificationNode(studyNameUserIdUuid,
                modificationNode1Uuid, UUID.randomUUID(), VARIANT_ID, "node 2");
        UUID modificationNode2Uuid = modificationNode2.getId();

        NetworkModificationNode modificationNode3 = createNetworkModificationNode(studyNameUserIdUuid,
                modificationNode2Uuid, UUID.randomUUID(), VARIANT_ID_2, "node 3");
        UUID modificationNode3Uuid = modificationNode3.getId();

        // run a voltage init on root node (not allowed)
        mockMvc.perform(put("/v1/studies/{studyUuid}/nodes/{nodeUuid}/voltage-init/run", studyNameUserIdUuid, rootNodeUuid)
                        .header("userId", "userId"))
                .andExpect(status().isForbidden());

        //run a voltage init analysis
        mvcResult = mockMvc.perform(put("/v1/studies/{studyUuid}/nodes/{nodeUuid}/voltage-init/run", studyNameUserIdUuid, modificationNode3Uuid)
                        .header("userId", "userId"))
                .andExpect(status().isOk())
                .andReturn();

        checkUpdateModelStatusMessagesReceived(studyNameUserIdUuid, NotificationService.UPDATE_TYPE_VOLTAGE_INIT_STATUS);

        checkUpdateModelStatusMessagesReceived(studyNameUserIdUuid, NotificationService.UPDATE_TYPE_VOLTAGE_INIT_RESULT);

        checkUpdateModelStatusMessagesReceived(studyNameUserIdUuid, NotificationService.UPDATE_TYPE_VOLTAGE_INIT_STATUS);

        assertTrue(TestUtils.getRequestsDone(1, server).stream().anyMatch(r -> r.matches("/v1/networks/" + NETWORK_UUID_STRING + "/run-and-save\\?receiver=.*&reportUuid=.*&reporterId=.*&variantId=" + VARIANT_ID_2)));

        resultAsString = mvcResult.getResponse().getContentAsString();
        UUID uuidResponse = objectMapper.readValue(resultAsString, UUID.class);
        assertEquals(uuidResponse, UUID.fromString(VOLTAGE_INIT_RESULT_UUID));

        // get voltage init result
        mockMvc.perform(get("/v1/studies/{studyUuid}/nodes/{nodeUuid}/voltage-init/result", studyNameUserIdUuid, modificationNode3Uuid)).andExpectAll(
                status().isOk(),
                content().string(VOLTAGE_INIT_RESULT_JSON));

        assertTrue(TestUtils.getRequestsDone(1, server).stream().anyMatch(r -> r.matches("/v1/results/" + VOLTAGE_INIT_RESULT_UUID)));

        // get voltage init status
        mockMvc.perform(get("/v1/studies/{studyUuid}/nodes/{nodeUuid}/voltage-init/status", studyNameUserIdUuid, modificationNode3Uuid)).andExpectAll(
                status().isOk(),
                content().string(VOLTAGE_INIT_STATUS_JSON));

        assertTrue(TestUtils.getRequestsDone(1, server).stream().anyMatch(r -> r.matches("/v1/results/" + VOLTAGE_INIT_RESULT_UUID + "/status")));

        // stop voltage init analysis
        mockMvc.perform(put("/v1/studies/{studyUuid}/nodes/{nodeUuid}/voltage-init/stop", studyNameUserIdUuid, modificationNode3Uuid)).andExpect(status().isOk());

        checkUpdateModelStatusMessagesReceived(studyNameUserIdUuid, NotificationService.UPDATE_TYPE_VOLTAGE_INIT_STATUS, NotificationService.UPDATE_TYPE_VOLTAGE_INIT_RESULT);

        assertTrue(TestUtils.getRequestsDone(1, server).stream().anyMatch(r -> r.matches("/v1/results/" + VOLTAGE_INIT_RESULT_UUID + "/stop\\?receiver=.*nodeUuid.*")));

        // voltage init failed
        mvcResult = mockMvc.perform(put("/v1/studies/{studyUuid}/nodes/{nodeUuid}/voltage-init/run", studyNameUserIdUuid, modificationNode2Uuid)
                        .header("userId", "userId"))
                .andExpect(status().isOk()).andReturn();
        resultAsString = mvcResult.getResponse().getContentAsString();
        uuidResponse = objectMapper.readValue(resultAsString, UUID.class);

        assertEquals(VOLTAGE_INIT_ERROR_RESULT_UUID, uuidResponse.toString());

        checkUpdateModelStatusMessagesReceived(studyNameUserIdUuid, NotificationService.UPDATE_TYPE_VOLTAGE_INIT_FAILED);

        checkUpdateModelStatusMessagesReceived(studyNameUserIdUuid, NotificationService.UPDATE_TYPE_VOLTAGE_INIT_STATUS);

        assertTrue(TestUtils.getRequestsDone(1, server).stream().anyMatch(r -> r.matches("/v1/networks/" + NETWORK_UUID_STRING + "/run-and-save\\?receiver=.*&reportUuid=.*&reporterId=.*&variantId=" + VARIANT_ID)));

        //Test result count
<<<<<<< HEAD
        mockMvc.perform(delete("/v1/supervision/computation/results")
            .queryParam("type", String.valueOf(ComputationType.VOLTAGE_INITIALIZATION))
            .queryParam("dryRun", String.valueOf(true)))
            .andExpect(status().isOk());
        assertTrue(TestUtils.getRequestsDone(1, server).stream().anyMatch(r -> r.matches("/v1/supervision/results-count")));

        //Delete Voltage init results
        assertEquals(1, networkModificationNodeInfoRepository.findAllByVoltageInitResultUuidNotNull().size());
        mockMvc.perform(delete("/v1/supervision/computation/results")
                .queryParam("type", String.valueOf(ComputationType.VOLTAGE_INITIALIZATION))
                .queryParam("dryRun", String.valueOf(false)))
            .andExpect(status().isOk());

        assertTrue(TestUtils.getRequestsDone(1, server).stream().anyMatch(r -> r.matches("/v1/results")));
        assertEquals(0, networkModificationNodeInfoRepository.findAllByVoltageInitResultUuidNotNull().size());
=======
        testResultCount();
        //Delete Voltage init results
        testDeleteResults(1);
>>>>>>> 40c9b734
    }

    @Test
    public void testCopyVoltageInitModifications() throws Exception {
        StudyEntity studyEntity = insertDummyStudy(UUID.fromString(NETWORK_UUID_STRING), CASE_UUID, UUID.fromString(VOLTAGE_INIT_PARAMETERS_UUID));
        UUID studyNameUserIdUuid = studyEntity.getId();
        UUID rootNodeUuid = getRootNode(studyNameUserIdUuid).getId();
        NetworkModificationNode modificationNode1 = createNetworkModificationNode(studyNameUserIdUuid, rootNodeUuid, UUID.randomUUID(), VARIANT_ID, "node 1");
        UUID modificationNode1Uuid = modificationNode1.getId();

        NetworkModificationNode modificationNode2 = createNetworkModificationNode(studyNameUserIdUuid, modificationNode1Uuid, UUID.randomUUID(), VARIANT_ID, "node 2");
        UUID modificationNode2Uuid = modificationNode2.getId();
        NetworkModificationNode modificationNode3 = createNetworkModificationNode(studyNameUserIdUuid, modificationNode2Uuid, UUID.randomUUID(), VARIANT_ID_2, "node 3");
        UUID modificationNode3Uuid = modificationNode3.getId();

        // run a voltage init analysis
        mockMvc.perform(put("/v1/studies/{studyUuid}/nodes/{nodeUuid}/voltage-init/run", studyNameUserIdUuid, modificationNode3Uuid)
                .header("userId", "userId"))
            .andExpect(status().isOk());

        checkUpdateModelStatusMessagesReceived(studyNameUserIdUuid, NotificationService.UPDATE_TYPE_VOLTAGE_INIT_STATUS);
        checkUpdateModelStatusMessagesReceived(studyNameUserIdUuid, NotificationService.UPDATE_TYPE_VOLTAGE_INIT_RESULT);
        checkUpdateModelStatusMessagesReceived(studyNameUserIdUuid, NotificationService.UPDATE_TYPE_VOLTAGE_INIT_STATUS);
        assertTrue(TestUtils.getRequestsDone(1, server).stream().anyMatch(r -> r.matches("/v1/networks/" + NETWORK_UUID_STRING + "/run-and-save\\?receiver=.*&reportUuid=.*&reporterId=.*&variantId=" + VARIANT_ID_2)));

        // just retrieve modifications list from modificationNode3Uuid
        mockMvc.perform(get("/v1/studies/{studyUuid}/nodes/{nodeUuid}/voltage-init/modifications", studyNameUserIdUuid, modificationNode3Uuid)
                .header("userId", "userId")).andExpect(status().isOk());
        assertTrue(TestUtils.getRequestsDone(2, server).stream().allMatch(r ->
                r.matches("/v1/groups/" + MODIFICATIONS_GROUP_UUID + "/modifications\\?errorOnGroupNotFound=false&stashed=false") ||
                r.matches("/v1/results/" + VOLTAGE_INIT_RESULT_UUID + "/modifications-group-uuid")
        ));

        // clone and copy modifications to modificationNode3Uuid
        mockMvc.perform(put("/v1/studies/{studyUuid}/nodes/{nodeUuid}/voltage-init/modifications", studyNameUserIdUuid, modificationNode3Uuid)
            .header("userId", "userId")).andExpect(status().isOk());
        assertTrue(TestUtils.getRequestsDone(4, server).stream().allMatch(r ->
            r.matches("/v1/results/" + VOLTAGE_INIT_RESULT_UUID + "/modifications-group-uuid") ||
                r.matches("/v1/results/" + VOLTAGE_INIT_RESULT_UUID) ||
                r.matches("/v1/results/" + VOLTAGE_INIT_RESULT_UUID + "/status") ||
                r.matches("/v1/groups/.*/duplications.*")
        ));

        checkEquipmentUpdatingMessagesReceived(studyNameUserIdUuid, modificationNode3Uuid);
        checkNodesBuildStatusUpdatedMessageReceived(studyNameUserIdUuid, List.of(modificationNode3Uuid));
        checkUpdateModelStatusMessagesReceived(studyNameUserIdUuid, NotificationService.UPDATE_TYPE_STUDY);
        checkUpdateModelStatusMessagesReceived(studyNameUserIdUuid, NotificationService.NODE_BUILD_STATUS_UPDATED);
        checkUpdateModelsStatusMessagesReceived(studyNameUserIdUuid);
        checkEquipmentUpdatingFinishedMessagesReceived(studyNameUserIdUuid, modificationNode3Uuid);
        checkElementUpdatedMessageSent(studyNameUserIdUuid, "userId");
    }

    private void checkUpdateModelsStatusMessagesReceived(UUID studyUuid) {
        checkUpdateModelStatusMessagesReceived(studyUuid, NotificationService.UPDATE_TYPE_LOADFLOW_STATUS);
        checkUpdateModelStatusMessagesReceived(studyUuid, NotificationService.UPDATE_TYPE_SECURITY_ANALYSIS_STATUS);
        checkUpdateModelStatusMessagesReceived(studyUuid, NotificationService.UPDATE_TYPE_SENSITIVITY_ANALYSIS_STATUS);
        checkUpdateModelStatusMessagesReceived(studyUuid, NotificationService.UPDATE_TYPE_SHORT_CIRCUIT_STATUS);
        checkUpdateModelStatusMessagesReceived(studyUuid, NotificationService.UPDATE_TYPE_ONE_BUS_SHORT_CIRCUIT_STATUS);
        checkUpdateModelStatusMessagesReceived(studyUuid, NotificationService.UPDATE_TYPE_VOLTAGE_INIT_STATUS);
        checkUpdateModelStatusMessagesReceived(studyUuid, NotificationService.UPDATE_TYPE_DYNAMIC_SIMULATION_STATUS);
    }

    private void checkElementUpdatedMessageSent(UUID elementUuid, String userId) {
        Message<byte[]> message = output.receive(TIMEOUT, elementUpdateDestination);
        assertEquals(elementUuid, message.getHeaders().get(NotificationService.HEADER_ELEMENT_UUID));
        assertEquals(userId, message.getHeaders().get(NotificationService.HEADER_MODIFIED_BY));
    }

    private void checkEquipmentUpdatingFinishedMessagesReceived(UUID studyNameUserIdUuid, UUID nodeUuid) {
        // assert that the broker message has been sent for updating study type
        Message<byte[]> messageStudyUpdate = output.receive(TIMEOUT, studyUpdateDestination);
        assertEquals("", new String(messageStudyUpdate.getPayload()));
        MessageHeaders headersStudyUpdate = messageStudyUpdate.getHeaders();
        assertEquals(studyNameUserIdUuid, headersStudyUpdate.get(NotificationService.HEADER_STUDY_UUID));
        assertEquals(nodeUuid, headersStudyUpdate.get(NotificationService.HEADER_PARENT_NODE));
        assertEquals(NotificationService.MODIFICATIONS_UPDATING_FINISHED, headersStudyUpdate.get(NotificationService.HEADER_UPDATE_TYPE));
    }

    private void checkNodesBuildStatusUpdatedMessageReceived(UUID studyUuid, List<UUID> nodesUuids) {
        Message<byte[]> messageStatus = output.receive(TIMEOUT, studyUpdateDestination);
        assertEquals("", new String(messageStatus.getPayload()));
        MessageHeaders headersStatus = messageStatus.getHeaders();
        assertEquals(studyUuid, headersStatus.get(NotificationService.HEADER_STUDY_UUID));
        assertEquals(nodesUuids, headersStatus.get(NotificationService.HEADER_NODES));
        assertEquals(NotificationService.NODE_BUILD_STATUS_UPDATED, headersStatus.get(NotificationService.HEADER_UPDATE_TYPE));
    }

    private void checkEquipmentUpdatingMessagesReceived(UUID studyNameUserIdUuid, UUID nodeUuid) {
        // assert that the broker message has been sent for updating study type
        Message<byte[]> messageStudyUpdate = output.receive(TIMEOUT, studyUpdateDestination);
        assertEquals("", new String(messageStudyUpdate.getPayload()));
        MessageHeaders headersStudyUpdate = messageStudyUpdate.getHeaders();
        assertEquals(studyNameUserIdUuid, headersStudyUpdate.get(NotificationService.HEADER_STUDY_UUID));
        assertEquals(nodeUuid, headersStudyUpdate.get(NotificationService.HEADER_PARENT_NODE));
        assertEquals(NotificationService.MODIFICATIONS_UPDATING_IN_PROGRESS, headersStudyUpdate.get(NotificationService.HEADER_UPDATE_TYPE));
    }

    @Test
    @SneakyThrows
    public void testNotResetedUuidResultWhenVoltageInitFailed() {
        UUID resultUuid = UUID.randomUUID();
        StudyEntity studyEntity = insertDummyStudy(UUID.randomUUID(), UUID.randomUUID(), UUID.fromString(VOLTAGE_INIT_PARAMETERS_UUID));
        RootNode rootNode = networkModificationTreeService.getStudyTree(studyEntity.getId());
        NetworkModificationNode modificationNode = createNetworkModificationNode(studyEntity.getId(), rootNode.getId(), UUID.randomUUID(), VARIANT_ID, "node 1");
        String resultUuidJson = objectMapper.writeValueAsString(new NodeReceiver(modificationNode.getId()));

        // Set an uuid result in the database
        networkModificationTreeService.updateVoltageInitResultUuid(modificationNode.getId(), resultUuid);
        assertTrue(networkModificationTreeService.getVoltageInitResultUuid(modificationNode.getId()).isPresent());
        assertEquals(resultUuid, networkModificationTreeService.getVoltageInitResultUuid(modificationNode.getId()).get());

        StudyService studyService = Mockito.mock(StudyService.class);
        doAnswer(invocation -> {
            input.send(
                MessageBuilder.withPayload("")
                    .setHeader(HEADER_RECEIVER, resultUuidJson)
                    .setHeader("resultUuid", VOLTAGE_INIT_ERROR_RESULT_UUID)
                .build(), voltageInitFailedDestination);
            return resultUuid;
        }).when(studyService).runVoltageInit(any(), any(), any());
        studyService.runVoltageInit(studyEntity.getId(), modificationNode.getId(), "");

        // Test doesn't reset uuid result in the database
        assertEquals(VOLTAGE_INIT_ERROR_RESULT_UUID, networkModificationTreeService.getVoltageInitResultUuid(modificationNode.getId()).get().toString());

        Message<byte[]> message = output.receive(TIMEOUT, studyUpdateDestination);
        assertEquals(studyEntity.getId(), message.getHeaders().get(NotificationService.HEADER_STUDY_UUID));
        String updateType = (String) message.getHeaders().get(NotificationService.HEADER_UPDATE_TYPE);
        assertEquals(NotificationService.UPDATE_TYPE_VOLTAGE_INIT_FAILED, updateType);
    }

    private void checkUpdateModelStatusMessagesReceived(UUID studyUuid, String updateTypeToCheck) {
        checkUpdateModelStatusMessagesReceived(studyUuid, updateTypeToCheck, null);
    }

    private void checkUpdateModelStatusMessagesReceived(UUID studyUuid, String updateTypeToCheck, String otherUpdateTypeToCheck) {
        Message<byte[]> voltageInitStatusMessage = output.receive(TIMEOUT, studyUpdateDestination);
        assertEquals(studyUuid, voltageInitStatusMessage.getHeaders().get(NotificationService.HEADER_STUDY_UUID));
        String updateType = (String) voltageInitStatusMessage.getHeaders().get(HEADER_UPDATE_TYPE);
        if (otherUpdateTypeToCheck == null) {
            assertEquals(updateTypeToCheck, updateType);
        } else {
            assertTrue(updateType.equals(updateTypeToCheck) || updateType.equals(otherUpdateTypeToCheck));
        }
    }

    private void testResultCount() throws Exception {
        mockMvc.perform(delete("/v1/supervision/computation/results")
                .queryParam("type", String.valueOf(ComputationType.VOLTAGE_INITIALIZATION))
                .queryParam("dryRun", String.valueOf(true)))
            .andExpect(status().isOk());
        assertTrue(TestUtils.getRequestsDone(1, server).stream().anyMatch(r -> r.matches("/v1/supervision/results-count")));
    }

    private void testDeleteResults(int expectedInitialResultCount) throws Exception {
        assertEquals(expectedInitialResultCount, networkModificationNodeInfoRepository.findAllByVoltageInitResultUuidNotNull().size());
        mockMvc.perform(delete("/v1/supervision/computation/results")
                .queryParam("type", String.valueOf(ComputationType.VOLTAGE_INITIALIZATION))
                .queryParam("dryRun", String.valueOf(false)))
            .andExpect(status().isOk());

        assertTrue(TestUtils.getRequestsDone(1, server).stream().anyMatch(r -> r.matches("/v1/results")));
        assertEquals(0, networkModificationNodeInfoRepository.findAllByVoltageInitResultUuidNotNull().size());
    }

    @Test
    public void testNoResult() throws Exception {
        //insert a study
        StudyEntity studyEntity = insertDummyStudy(UUID.fromString(NETWORK_UUID_STRING), CASE_UUID, UUID.fromString(VOLTAGE_INIT_PARAMETERS_UUID));
        UUID studyNameUserIdUuid = studyEntity.getId();
        UUID rootNodeUuid = getRootNode(studyNameUserIdUuid).getId();
        NetworkModificationNode modificationNode1 = createNetworkModificationNode(studyNameUserIdUuid, rootNodeUuid,
                UUID.randomUUID(), VARIANT_ID, "node 1");
        UUID modificationNode1Uuid = modificationNode1.getId();

        // No voltage init result
        mockMvc.perform(get("/v1/studies/{studyUuid}/nodes/{nodeUuid}/voltage-init/result", studyNameUserIdUuid, modificationNode1Uuid)).andExpectAll(
                status().isNoContent());

        // No voltage init status
        mockMvc.perform(get("/v1/studies/{studyUuid}/nodes/{nodeUuid}/voltage-init/status", studyNameUserIdUuid, modificationNode1Uuid)).andExpectAll(
                status().isNoContent());

        // stop non existing voltage init analysis
        mockMvc.perform(put("/v1/studies/{studyUuid}/nodes/{nodeUuid}/voltage-init/stop", studyNameUserIdUuid, modificationNode1Uuid)).andExpect(status().isOk());
    }

    private StudyEntity insertDummyStudy(UUID networkUuid, UUID caseUuid, UUID voltageInitParametersUuid) {
        LoadFlowParametersEntity defaultLoadflowParametersEntity = LoadFlowParametersEntity.builder()
                .voltageInitMode(LoadFlowParameters.VoltageInitMode.UNIFORM_VALUES)
                .balanceType(LoadFlowParameters.BalanceType.PROPORTIONAL_TO_GENERATION_P_MAX)
                .connectedComponentMode(LoadFlowParameters.ConnectedComponentMode.MAIN)
                .readSlackBus(true)
                .distributedSlack(true)
                .dcUseTransformerRatio(true)
                .hvdcAcEmulation(true)
                .build();
        ShortCircuitParametersEntity defaultShortCircuitParametersEntity = ShortCircuitService.toEntity(ShortCircuitService.getDefaultShortCircuitParameters());
        SensitivityAnalysisParametersEntity defaultSensitivityParametersEntity = SensitivityAnalysisService.toEntity(SensitivityAnalysisService.getDefaultSensitivityAnalysisParametersValues());

        StudyEntity studyEntity = TestUtils.createDummyStudy(networkUuid, caseUuid, "", "defaultLoadflowProvider",
                defaultLoadflowParametersEntity, defaultShortCircuitParametersEntity, voltageInitParametersUuid, null, defaultSensitivityParametersEntity);
        var study = studyRepository.save(studyEntity);
        networkModificationTreeService.createRoot(studyEntity, null);
        return study;
    }

    private RootNode getRootNode(UUID study) throws Exception {
        return objectMapper.readValue(mockMvc.perform(get("/v1/studies/{uuid}/tree", study))
                .andExpect(status().isOk())
                .andReturn()
                .getResponse()
                .getContentAsString(), new TypeReference<>() { });
    }

    private NetworkModificationNode createNetworkModificationNode(UUID studyUuid, UUID parentNodeUuid,
                                                                  UUID modificationGroupUuid, String variantId, String nodeName) throws Exception {
        return createNetworkModificationNode(studyUuid, parentNodeUuid,
                modificationGroupUuid, variantId, nodeName, BuildStatus.NOT_BUILT);
    }

    private NetworkModificationNode createNetworkModificationNode(UUID studyUuid, UUID parentNodeUuid,
                                                                  UUID modificationGroupUuid, String variantId, String nodeName, BuildStatus buildStatus) throws Exception {
        NetworkModificationNode modificationNode = NetworkModificationNode.builder().name(nodeName)
                .description("description").modificationGroupUuid(modificationGroupUuid).variantId(variantId)
                .nodeBuildStatus(NodeBuildStatus.from(buildStatus))
                .children(Collections.emptyList()).build();

        // Only for tests
        String mnBodyJson = objectWriter.writeValueAsString(modificationNode);
        JSONObject jsonObject = new JSONObject(mnBodyJson);
        jsonObject.put("variantId", variantId);
        jsonObject.put("modificationGroupUuid", modificationGroupUuid);
        mnBodyJson = jsonObject.toString();

        mockMvc.perform(post("/v1/studies/{studyUuid}/tree/nodes/{id}", studyUuid, parentNodeUuid).content(mnBodyJson).contentType(MediaType.APPLICATION_JSON).header("userId", "userId"))
                .andExpect(status().isOk());
        var mess = output.receive(TIMEOUT, studyUpdateDestination);
        assertNotNull(mess);
        modificationNode.setId(UUID.fromString(String.valueOf(mess.getHeaders().get(NotificationService.HEADER_NEW_NODE))));
        assertEquals(InsertMode.CHILD.name(), mess.getHeaders().get(NotificationService.HEADER_INSERT_MODE));
        return modificationNode;
    }

    private void cleanDB() {
        studyRepository.findAll().forEach(s -> networkModificationTreeService.doDeleteTree(s.getId()));
        studyRepository.deleteAll();
    }

    @After
    public void tearDown() {
        List<String> destinations = List.of(studyUpdateDestination, voltageInitResultDestination, voltageInitStoppedDestination, voltageInitFailedDestination);

        cleanDB();

        TestUtils.assertQueuesEmptyThenClear(destinations, output);

        try {
            TestUtils.assertServerRequestsEmptyThenShutdown(server);
        } catch (UncheckedInterruptedException e) {
            LOGGER.error("Error while attempting to get the request done : ", e);
        } catch (IOException e) {
            // Ignoring
        }
    }
}<|MERGE_RESOLUTION|>--- conflicted
+++ resolved
@@ -30,16 +30,10 @@
 import org.gridsuite.study.server.notification.NotificationService;
 import org.gridsuite.study.server.repository.*;
 import org.gridsuite.study.server.repository.networkmodificationtree.NetworkModificationNodeInfoRepository;
-<<<<<<< HEAD
-import org.gridsuite.study.server.service.*;
-import org.gridsuite.study.server.service.shortcircuit.ShortCircuitService;
-import org.gridsuite.study.server.utils.ComputationType;
-=======
 import org.gridsuite.study.server.repository.sensianalysis.SensitivityAnalysisParametersEntity;
 import org.gridsuite.study.server.service.*;
 import org.gridsuite.study.server.service.shortcircuit.ShortCircuitService;
 import org.gridsuite.study.server.dto.ComputationType;
->>>>>>> 40c9b734
 import org.gridsuite.study.server.utils.TestUtils;
 import org.gridsuite.study.server.utils.elasticsearch.DisableElasticsearch;
 import org.jetbrains.annotations.NotNull;
@@ -426,27 +420,9 @@
         assertTrue(TestUtils.getRequestsDone(1, server).stream().anyMatch(r -> r.matches("/v1/networks/" + NETWORK_UUID_STRING + "/run-and-save\\?receiver=.*&reportUuid=.*&reporterId=.*&variantId=" + VARIANT_ID)));
 
         //Test result count
-<<<<<<< HEAD
-        mockMvc.perform(delete("/v1/supervision/computation/results")
-            .queryParam("type", String.valueOf(ComputationType.VOLTAGE_INITIALIZATION))
-            .queryParam("dryRun", String.valueOf(true)))
-            .andExpect(status().isOk());
-        assertTrue(TestUtils.getRequestsDone(1, server).stream().anyMatch(r -> r.matches("/v1/supervision/results-count")));
-
-        //Delete Voltage init results
-        assertEquals(1, networkModificationNodeInfoRepository.findAllByVoltageInitResultUuidNotNull().size());
-        mockMvc.perform(delete("/v1/supervision/computation/results")
-                .queryParam("type", String.valueOf(ComputationType.VOLTAGE_INITIALIZATION))
-                .queryParam("dryRun", String.valueOf(false)))
-            .andExpect(status().isOk());
-
-        assertTrue(TestUtils.getRequestsDone(1, server).stream().anyMatch(r -> r.matches("/v1/results")));
-        assertEquals(0, networkModificationNodeInfoRepository.findAllByVoltageInitResultUuidNotNull().size());
-=======
         testResultCount();
         //Delete Voltage init results
         testDeleteResults(1);
->>>>>>> 40c9b734
     }
 
     @Test
