/**
 * Copyright (c) 2023, RTE (http://www.rte-france.com)
 * This Source Code Form is subject to the terms of the Mozilla Public
 * License, v. 2.0. If a copy of the MPL was not distributed with this
 * file, You can obtain one at http://mozilla.org/MPL/2.0/.
 */

package org.gridsuite.study.server;

import com.fasterxml.jackson.core.type.TypeReference;
import com.fasterxml.jackson.databind.ObjectMapper;
import com.fasterxml.jackson.databind.ObjectWriter;
import com.powsybl.commons.exceptions.UncheckedInterruptedException;
import com.powsybl.iidm.network.IdentifiableType;
import com.powsybl.iidm.network.Network;
import com.powsybl.iidm.network.VariantManagerConstants;
import com.powsybl.network.store.client.NetworkStoreService;
import lombok.SneakyThrows;
import okhttp3.HttpUrl;
import okhttp3.mockwebserver.Dispatcher;
import okhttp3.mockwebserver.MockResponse;
import okhttp3.mockwebserver.MockWebServer;
import okhttp3.mockwebserver.RecordedRequest;
import org.gridsuite.study.server.dto.NodeReceiver;
import org.gridsuite.study.server.dto.impacts.SimpleElementImpact.SimpleImpactType;
import org.gridsuite.study.server.dto.ShortCircuitPredefinedConfiguration;
import org.gridsuite.study.server.dto.modification.NetworkModificationResult;
import org.gridsuite.study.server.dto.voltageinit.parameters.FilterEquipments;
import org.gridsuite.study.server.dto.voltageinit.parameters.StudyVoltageInitParameters;
import org.gridsuite.study.server.dto.voltageinit.parameters.VoltageInitParametersInfos;
import org.gridsuite.study.server.dto.voltageinit.parameters.VoltageLimitInfos;
import org.gridsuite.study.server.networkmodificationtree.dto.*;
import org.gridsuite.study.server.notification.NotificationService;
import org.gridsuite.study.server.notification.dto.AlertLevel;
import org.gridsuite.study.server.notification.dto.StudyAlert;
import org.gridsuite.study.server.repository.ShortCircuitParametersEntity;
import org.gridsuite.study.server.repository.StudyEntity;
import org.gridsuite.study.server.repository.StudyRepository;
import org.gridsuite.study.server.repository.networkmodificationtree.NetworkModificationNodeInfoRepository;
import org.gridsuite.study.server.repository.nonevacuatedenergy.NonEvacuatedEnergyParametersEntity;
import org.gridsuite.study.server.service.*;
import org.gridsuite.study.server.service.shortcircuit.ShortCircuitService;
import org.gridsuite.study.server.utils.TestUtils;
import org.gridsuite.study.server.utils.elasticsearch.DisableElasticsearch;
import org.jetbrains.annotations.NotNull;
import org.json.JSONObject;
import org.junit.After;
import org.junit.Before;
import org.junit.Test;
import org.junit.runner.RunWith;
import org.mockito.Mockito;
import org.slf4j.Logger;
import org.slf4j.LoggerFactory;
import org.springframework.beans.factory.annotation.Autowired;
import org.springframework.boot.test.autoconfigure.web.servlet.AutoConfigureMockMvc;
import org.springframework.boot.test.context.SpringBootTest;
import org.springframework.boot.test.mock.mockito.MockBean;
import org.springframework.cloud.stream.binder.test.InputDestination;
import org.springframework.cloud.stream.binder.test.OutputDestination;
import org.springframework.http.MediaType;
import org.springframework.messaging.Message;
import org.springframework.messaging.MessageHeaders;
import org.springframework.messaging.support.MessageBuilder;
import org.springframework.test.context.junit4.SpringRunner;
import org.springframework.test.web.servlet.MockMvc;
import org.springframework.test.web.servlet.MvcResult;

import java.io.IOException;
import java.util.*;
import java.util.stream.IntStream;

import static org.gridsuite.study.server.StudyConstants.HEADER_RECEIVER;
import static org.gridsuite.study.server.dto.ComputationType.VOLTAGE_INITIALIZATION;
import static org.gridsuite.study.server.notification.NotificationService.HEADER_REACTIVE_SLACKS_OVER_THRESHOLD_LABEL;
import static org.gridsuite.study.server.notification.NotificationService.HEADER_REACTIVE_SLACKS_THRESHOLD_VALUE;
import static org.gridsuite.study.server.notification.NotificationService.HEADER_UPDATE_TYPE;
<<<<<<< HEAD
import static org.gridsuite.study.server.notification.NotificationService.REACTIVE_SLACKS_OVER_THRESHOLD_ALERT;
=======
import static org.gridsuite.study.server.notification.NotificationService.STUDY_ALERT;
import static org.gridsuite.study.server.service.VoltageInitResultConsumer.HEADER_REACTIVE_SLACKS_OVER_THRESHOLD;
import static org.gridsuite.study.server.service.VoltageInitResultConsumer.HEADER_REACTIVE_SLACKS_THRESHOLD_VALUE;
>>>>>>> 311b7bae
import static org.gridsuite.study.server.utils.ImpactUtils.createModificationResultWithElementImpact;
import static org.junit.Assert.*;
import static org.mockito.ArgumentMatchers.any;
import static org.mockito.Mockito.doAnswer;
import static org.mockito.Mockito.when;
import static org.springframework.test.web.servlet.request.MockMvcRequestBuilders.*;
import static org.springframework.test.web.servlet.result.MockMvcResultMatchers.content;
import static org.springframework.test.web.servlet.result.MockMvcResultMatchers.status;

/**
 * @author Etienne Homer <etienne.homer at rte-france.com>
 */
@RunWith(SpringRunner.class)
@AutoConfigureMockMvc
@SpringBootTest
@DisableElasticsearch
@ContextConfigurationWithTestChannel
public class VoltageInitTest {

    private static final Logger LOGGER = LoggerFactory.getLogger(VoltageInitTest.class);

    private static final String CASE_UUID_STRING = "11a91c11-2c2d-83bb-b45f-20b83e4ef00c";

    private static final UUID CASE_UUID = UUID.fromString(CASE_UUID_STRING);

    private static final String NETWORK_UUID_STRING = "38400000-8cf0-11bd-b23e-10b96e4ef00d";

    private static final String VOLTAGE_INIT_RESULT_UUID = "1b6cc22c-3f33-11ed-b878-0242ac120002";

    private static final String VOLTAGE_INIT_ERROR_RESULT_UUID = "25222222-9994-4e55-8ec7-07ea965d24eb";

    private static final String VOLTAGE_INIT_OTHER_NODE_RESULT_UUID = "11131111-8594-4e55-8ef7-07ea965d24eb";

    public static final VoltageInitParametersInfos VOLTAGE_INIT_PARAMETERS_INFOS = VoltageInitParametersInfos.builder()
        .voltageLimitsDefault(
            List.of(
                VoltageLimitInfos.builder()
                    .priority(0)
                    .lowVoltageLimit(24.)
                    .highVoltageLimit(552.)
                    .filters(List.of(FilterEquipments.builder().filterId(UUID.fromString("6754396b-3791-4b80-9971-defbf5968fb7")).filterName("testfp").build()))
                    .build()))
        .constantQGenerators(
            List.of(
                FilterEquipments.builder().filterId(UUID.fromString("ff915f2f-578c-4d8c-a267-0135a4323462")).filterName("testf1").build())
        )
        .build();

    public static final VoltageInitParametersInfos VOLTAGE_INIT_PARAMETERS_INFOS_2 = VoltageInitParametersInfos.builder()
        .voltageLimitsDefault(
            List.of(
                VoltageLimitInfos.builder()
                    .priority(0)
                    .lowVoltageLimit(24.)
                    .highVoltageLimit(552.)
                    .filters(List.of(FilterEquipments.builder().filterId(UUID.fromString("6754396b-3791-4b80-9971-defbf5968fb7")).filterName("testfp").build()))
                    .build()))
        .build();

    private static final String VOLTAGE_INIT_PARAMETERS_UUID = "0c0f1efd-bd22-4a75-83d3-9e530245c7f4";

    private static final String WRONG_VOLTAGE_INIT_PARAMETERS_UUID = "0c0f1efd-bd22-1111-83d3-9e530245c7f4";

    private static final String VOLTAGE_INIT_RESULT_JSON = "{\"version\":\"1.0\"}";

    private static final String VOLTAGE_INIT_PREVIEW_MODIFICATION_LIST = "[{\"type\": \"VOLTAGE_INIT_MODIFICATION\",\"uuid\": \"254a3b85-14ad-4436-bf62-3e60af831dd1\",\"date\": \"2023-09-18T10:58:32.582239Z\",\"stashed\": false,\"generators\": [],\"transformers\": [],\"staticVarCompensators\": [],\"vscConverterStations\": [],\"shuntCompensators\": []}]";

    private static final String VOLTAGE_INIT_STATUS_JSON = "{\"status\":\"COMPLETED\"}";
    private static final String VARIANT_ID = "variant_1";

    private static final String VARIANT_ID_2 = "variant_2";

    private static final long TIMEOUT = 1000;

    private static final String MODIFICATIONS_GROUP_UUID = "aaaaaaaa-bbbb-cccc-8c82-1c90300da329";

    @Autowired
    private MockMvc mockMvc;

    private MockWebServer server;

    @Autowired
    private OutputDestination output;

    @Autowired
    private InputDestination input;

    @Autowired
    private ObjectMapper objectMapper;

    private ObjectWriter objectWriter;

    @Autowired
    private NetworkModificationTreeService networkModificationTreeService;

    @Autowired
    private NetworkModificationService networkModificationService;

    @Autowired
    private StudyRepository studyRepository;

    @Autowired
    private ReportService reportService;

    @Autowired
    private SecurityAnalysisService securityAnalysisService;

    @Autowired
    private SensitivityAnalysisService sensitivityAnalysisService;

    @Autowired
    private ShortCircuitService shortCircuitService;

    @Autowired
    private VoltageInitService voltageInitService;

    @MockBean
    private NetworkStoreService networkStoreService;

    @Autowired
    private NetworkModificationNodeInfoRepository networkModificationNodeInfoRepository;

    //output destinations
    private final String studyUpdateDestination = "study.update";
    private final String voltageInitResultDestination = "voltageinit.result";
    private final String voltageInitStoppedDestination = "voltageinit.stopped";
    private final String voltageInitFailedDestination = "voltageinit.failed";
    private final String elementUpdateDestination = "element.update";

    @Before
    public void setup() throws IOException {
        server = new MockWebServer();

        objectWriter = objectMapper.writer().withDefaultPrettyPrinter();

        Network network = Network.create("test", "IIDM");
        network.getVariantManager().setWorkingVariant(VariantManagerConstants.INITIAL_VARIANT_ID);
        initMockBeans(network);

        // Start the server.
        server.start();

        // Ask the server for its URL. You'll need this to make HTTP requests.
        HttpUrl baseHttpUrl = server.url("");
        String baseUrl = baseHttpUrl.toString().substring(0, baseHttpUrl.toString().length() - 1);
        voltageInitService.setVoltageInitServerBaseUri(baseUrl);
        networkModificationService.setNetworkModificationServerBaseUri(baseUrl);
        reportService.setReportServerBaseUri(baseUrl);
        securityAnalysisService.setSecurityAnalysisServerBaseUri(baseUrl);
        sensitivityAnalysisService.setSensitivityAnalysisServerBaseUri(baseUrl);
        shortCircuitService.setShortCircuitServerBaseUri(baseUrl);

        String voltageInitResultUuidStr = objectMapper.writeValueAsString(VOLTAGE_INIT_RESULT_UUID);

        String voltageInitErrorResultUuidStr = objectMapper.writeValueAsString(VOLTAGE_INIT_ERROR_RESULT_UUID);

        final Dispatcher dispatcher = new Dispatcher() {
            @SneakyThrows
            @Override
            @NotNull
            public MockResponse dispatch(RecordedRequest request) {
                String path = Objects.requireNonNull(request.getPath());
                String method = Objects.requireNonNull(request.getMethod());

                if (path.matches("/v1/networks/" + NETWORK_UUID_STRING + "/run-and-save\\?receiver=.*&reportUuid=.*&reporterId=.*&variantId=" + VARIANT_ID_2)) {
                    input.send(MessageBuilder.withPayload("")
                            .setHeader("resultUuid", VOLTAGE_INIT_RESULT_UUID)
                            .setHeader("receiver", "%7B%22nodeUuid%22%3A%22" + request.getPath().split("%")[5].substring(4) + "%22%2C%22userId%22%3A%22userId%22%7D")
<<<<<<< HEAD
                            .setHeader(HEADER_REACTIVE_SLACKS_OVER_THRESHOLD_LABEL, HEADER_REACTIVE_SLACKS_OVER_THRESHOLD_LABEL)
=======
                            .setHeader(HEADER_REACTIVE_SLACKS_OVER_THRESHOLD, Boolean.TRUE)
>>>>>>> 311b7bae
                            .setHeader(HEADER_REACTIVE_SLACKS_THRESHOLD_VALUE, 10.)
                            .build(), voltageInitResultDestination);
                    return new MockResponse().setResponseCode(200)
                            .setBody(voltageInitResultUuidStr)
                            .addHeader("Content-Type", "application/json; charset=utf-8");
                } else if (path.matches("/v1/networks/" + NETWORK_UUID_STRING + "/run-and-save\\?receiver=.*&reportUuid=.*&reporterId=.*&variantId=" + VARIANT_ID)) {
                    input.send(MessageBuilder.withPayload("")
                            .setHeader("receiver", "%7B%22nodeUuid%22%3A%22" + request.getPath().split("%")[5].substring(4) + "%22%2C%22userId%22%3A%22userId%22%7D")
                            .setHeader("resultUuid", VOLTAGE_INIT_ERROR_RESULT_UUID)
                        .build(), voltageInitFailedDestination);
                    return new MockResponse().setResponseCode(200)
                            .setBody(voltageInitErrorResultUuidStr)
                            .addHeader("Content-Type", "application/json; charset=utf-8");
                } else if (path.matches("/v1/results/" + VOLTAGE_INIT_RESULT_UUID) ||
                           path.matches("/v1/results/" + VOLTAGE_INIT_RESULT_UUID + "\\?parametersUuid=.*")) {
                    return new MockResponse().setResponseCode(200).setBody(VOLTAGE_INIT_RESULT_JSON)
                            .addHeader("Content-Type", "application/json; charset=utf-8");
                } else if (path.matches("/v1/results/" + VOLTAGE_INIT_RESULT_UUID + "/status")) {
                    return new MockResponse().setResponseCode(200).setBody(VOLTAGE_INIT_STATUS_JSON)
                            .addHeader("Content-Type", "application/json; charset=utf-8");
                } else if (path.matches("/v1/results/" + VOLTAGE_INIT_RESULT_UUID + "/modifications-group-uuid")) {
                    return new MockResponse().setResponseCode(200).setBody("\"" + MODIFICATIONS_GROUP_UUID + "\"")
                        .addHeader("Content-Type", "application/json; charset=utf-8");
                } else if (path.matches("/v1/groups/.*/duplications.*")) {
                    Optional<NetworkModificationResult> networkModificationResult =
                            createModificationResultWithElementImpact(SimpleImpactType.MODIFICATION,
                                    IdentifiableType.GENERATOR, "genId", Set.of("s1"));
                    return new MockResponse().setResponseCode(200).setBody(objectMapper.writeValueAsString(networkModificationResult))
                            .addHeader("Content-Type", "application/json; charset=utf-8");
                } else if (path.matches("/v1/groups/" + MODIFICATIONS_GROUP_UUID + "/network-modifications\\?errorOnGroupNotFound=false&onlyStashed=false&onlyMetadata=.*")) {
                    return new MockResponse().setResponseCode(200).setBody(objectMapper.writeValueAsString(VOLTAGE_INIT_PREVIEW_MODIFICATION_LIST))
                            .addHeader("Content-Type", "application/json; charset=utf-8");
                } else if (path.matches("/v1/results/" + VOLTAGE_INIT_RESULT_UUID + "/stop.*")
                        || path.matches("/v1/results/" + VOLTAGE_INIT_OTHER_NODE_RESULT_UUID + "/stop.*")) {
                    String resultUuid = path.matches(".*variantId=" + VARIANT_ID_2 + ".*") ? VOLTAGE_INIT_OTHER_NODE_RESULT_UUID : VOLTAGE_INIT_RESULT_UUID;
                    input.send(MessageBuilder.withPayload("")
                            .setHeader("resultUuid", resultUuid)
                            .setHeader("receiver", "%7B%22nodeUuid%22%3A%22" + request.getPath().split("%")[5].substring(4) + "%22%2C%22userId%22%3A%22userId%22%7D")
                            .build(), voltageInitStoppedDestination);
                    return new MockResponse().setResponseCode(200)
                            .addHeader("Content-Type", "application/json; charset=utf-8");
                } else if (path.matches("/v1/results/invalidate-status.*")) {
                    return new MockResponse().setResponseCode(200);
                } else if (path.matches("/v1/parameters/" + VOLTAGE_INIT_PARAMETERS_UUID)) {
                    if (method.equals("PUT")) {
                        return new MockResponse().setResponseCode(200);
                    } else {
                        return new MockResponse().setResponseCode(200).setBody(objectMapper.writeValueAsString(VOLTAGE_INIT_PARAMETERS_INFOS))
                                .addHeader("Content-Type", "application/json; charset=utf-8");
                    }
                } else if (path.matches("/v1/parameters/" + WRONG_VOLTAGE_INIT_PARAMETERS_UUID)) {
                    return new MockResponse().setResponseCode(404);
                } else if (path.matches("/v1/parameters")) {
                    return new MockResponse().setResponseCode(200).setBody(objectMapper.writeValueAsString(VOLTAGE_INIT_PARAMETERS_UUID))
                                .addHeader("Content-Type", "application/json; charset=utf-8");
                } else if (path.matches("/v1/results")) {
                    return new MockResponse().setResponseCode(200)
                        .addHeader("Content-Type", "application/json; charset=utf-8");
                } else if (path.matches("/v1/supervision/results-count")) {
                    return new MockResponse().setResponseCode(200)
                        .addHeader("Content-Type", "application/json; charset=utf-8")
                        .setBody("1");
                } else if (path.matches("/v1/treereports")) {
                    return new MockResponse().setResponseCode(200)
                        .addHeader("Content-Type", "application/json; charset=utf-8");
                } else {
                    LOGGER.error("Unhandled method+path: " + request.getMethod() + " " + request.getPath());
                    return new MockResponse().setResponseCode(418).setBody("Unhandled method+path: " + request.getMethod() + " " + request.getPath());
                }
            }

        };

        server.setDispatcher(dispatcher);
    }

    private void initMockBeans(Network network) {
        when(networkStoreService.getNetwork(UUID.fromString(NETWORK_UUID_STRING))).thenReturn(network);
    }

    private void createOrUpdateParametersAndDoChecks(UUID studyNameUserIdUuid, StudyVoltageInitParameters parameters) throws Exception {
        mockMvc.perform(
                post("/v1/studies/{studyUuid}/voltage-init/parameters", studyNameUserIdUuid)
                        .header("userId", "userId")
                        .contentType(MediaType.APPLICATION_JSON)
                        .content(objectMapper.writeValueAsString(parameters))).andExpect(
                status().isOk());

        Message<byte[]> voltageInitStatusMessage = output.receive(TIMEOUT, studyUpdateDestination);
        assertEquals(studyNameUserIdUuid, voltageInitStatusMessage.getHeaders().get(NotificationService.HEADER_STUDY_UUID));
        assertEquals(NotificationService.UPDATE_TYPE_VOLTAGE_INIT_STATUS, voltageInitStatusMessage.getHeaders().get(NotificationService.HEADER_UPDATE_TYPE));

        Message<byte[]> elementUpdateMessage = output.receive(TIMEOUT, elementUpdateDestination);
        assertEquals(studyNameUserIdUuid, elementUpdateMessage.getHeaders().get(NotificationService.HEADER_ELEMENT_UUID));
    }

    @Test
    public void testVoltageInitParameters() throws Exception {
        //insert a study
        StudyEntity studyEntity = insertDummyStudy(UUID.fromString(NETWORK_UUID_STRING), CASE_UUID, null, false);
        UUID studyNameUserIdUuid = studyEntity.getId();

        //get initial voltage init parameters
        MvcResult mvcResult = mockMvc.perform(get("/v1/studies/{studyUuid}/voltage-init/parameters", studyNameUserIdUuid)).andExpectAll(
                status().isOk()).andReturn();

        assertEquals(createStudyVoltageInitParameters(false), objectMapper.readValue(mvcResult.getResponse().getContentAsString(), StudyVoltageInitParameters.class));

        StudyVoltageInitParameters parameters = createStudyVoltageInitParameters(false, VOLTAGE_INIT_PARAMETERS_INFOS);

        createOrUpdateParametersAndDoChecks(studyNameUserIdUuid, parameters);
        assertTrue(TestUtils.getRequestsDone(1, server).stream().anyMatch(r -> r.matches("/v1/parameters")));

        //checking update is registered
        mvcResult = mockMvc.perform(get("/v1/studies/{studyUuid}/voltage-init/parameters", studyNameUserIdUuid)).andExpectAll(
                status().isOk()).andReturn();

        assertEquals(parameters, objectMapper.readValue(mvcResult.getResponse().getContentAsString(), StudyVoltageInitParameters.class));

        assertTrue(TestUtils.getRequestsDone(1, server).stream().anyMatch(r -> r.matches("/v1/parameters/" + VOLTAGE_INIT_PARAMETERS_UUID)));

        //update voltage init parameters
        createOrUpdateParametersAndDoChecks(studyNameUserIdUuid, parameters);
        assertTrue(TestUtils.getRequestsDone(1, server).stream().anyMatch(r -> r.matches("/v1/parameters/" + VOLTAGE_INIT_PARAMETERS_UUID)));

        // insert a study with a wrong voltage init parameters uuid
        StudyEntity studyEntity2 = insertDummyStudy(UUID.fromString(NETWORK_UUID_STRING), CASE_UUID, UUID.fromString(WRONG_VOLTAGE_INIT_PARAMETERS_UUID), false);

        // get voltage init parameters
        mockMvc.perform(get("/v1/studies/{studyUuid}/voltage-init/parameters", studyEntity2.getId())).andExpect(
            status().isNotFound());

        assertTrue(TestUtils.getRequestsDone(1, server).stream().anyMatch(r -> r.matches("/v1/parameters/" + WRONG_VOLTAGE_INIT_PARAMETERS_UUID)));

    }

    @Test
    public void testUpdatingParametersWithSameComputationParametersDoesNotInvalidate() throws Exception {
        StudyEntity studyEntity = insertDummyStudy(UUID.fromString(NETWORK_UUID_STRING), CASE_UUID, UUID.fromString(VOLTAGE_INIT_PARAMETERS_UUID), false);
        // Just changing applyModifications value but keeping the same computing parameters
        StudyVoltageInitParameters studyVoltageInitParameters = StudyVoltageInitParameters.builder()
            .applyModifications(false)
            .computationParameters(VOLTAGE_INIT_PARAMETERS_INFOS)
            .build();

        mockMvc.perform(
            post("/v1/studies/{studyUuid}/voltage-init/parameters", studyEntity.getId())
                .header("userId", "userId")
                .contentType(MediaType.APPLICATION_JSON)
                .content(objectMapper.writeValueAsString(studyVoltageInitParameters))).andExpect(
            status().isOk());

        TestUtils.assertRequestMatches("GET", "/v1/parameters/.*", server);

        // STUDY_CHANGED event
        output.receive(1000, studyUpdateDestination);
    }

    @Test
    public void testApplyModificationsWhenParameterIsActivated() throws Exception {
        StudyEntity studyEntity = insertDummyStudy(
            UUID.fromString(NETWORK_UUID_STRING),
            CASE_UUID,
            UUID.fromString(VOLTAGE_INIT_PARAMETERS_UUID),
            true);
        UUID studyUuid = studyEntity.getId();
        UUID rootNodeUuid = getRootNode(studyUuid).getId();
        NetworkModificationNode modificationNode1 = createNetworkModificationNode(studyUuid, rootNodeUuid,
            UUID.randomUUID(), VARIANT_ID_2, "node 1");
        //run a voltage init analysis
        mockMvc.perform(
            put("/v1/studies/{studyUuid}/nodes/{nodeUuid}/voltage-init/run", studyEntity.getId(), modificationNode1.getId()).header("userId", "userId")
            )
            .andExpect(status().isOk());

        // Running the computation
        TestUtils.assertRequestMatches("POST", "/v1/networks/" + NETWORK_UUID_STRING + "/.*", server);
        // Fetch results to get modification group UUID
        TestUtils.assertRequestMatches("GET", "/v1/results/.*", server);
        // Duplicate modification in the group related to the node
        TestUtils.assertRequestMatches("PUT", "/v1/groups/.*", server);
        // Update modification group UUID in the result
        TestUtils.assertRequestMatches("PUT", "/v1/results/.*/modifications-group-uuid", server);

        // Applying modifications also invalidate all results of the node, so it creates a lot of study update notifications
        IntStream.range(0, 18).forEach(i -> output.receive(1000, studyUpdateDestination));
        // It deletes the voltage-init modification and creates a new one on the node
        IntStream.range(0, 2).forEach(i -> output.receive(1000, elementUpdateDestination));
    }

    @Test
    public void testVoltageInit() throws Exception {
        //insert a study
        StudyEntity studyEntity = insertDummyStudy(UUID.fromString(NETWORK_UUID_STRING), CASE_UUID, UUID.fromString(VOLTAGE_INIT_PARAMETERS_UUID), false);
        UUID studyNameUserIdUuid = studyEntity.getId();
        UUID rootNodeUuid = getRootNode(studyNameUserIdUuid).getId();
        NetworkModificationNode modificationNode1 = createNetworkModificationNode(studyNameUserIdUuid, rootNodeUuid,
                UUID.randomUUID(), VARIANT_ID, "node 1");
        UUID modificationNode1Uuid = modificationNode1.getId();

        NetworkModificationNode modificationNode2 = createNetworkModificationNode(studyNameUserIdUuid,
                modificationNode1Uuid, UUID.randomUUID(), VARIANT_ID, "node 2");
        UUID modificationNode2Uuid = modificationNode2.getId();

        NetworkModificationNode modificationNode3 = createNetworkModificationNode(studyNameUserIdUuid,
                modificationNode2Uuid, UUID.randomUUID(), VARIANT_ID_2, "node 3");
        UUID modificationNode3Uuid = modificationNode3.getId();

        // run a voltage init on root node (not allowed)
        mockMvc.perform(put("/v1/studies/{studyUuid}/nodes/{nodeUuid}/voltage-init/run", studyNameUserIdUuid, rootNodeUuid)
                        .header("userId", "userId"))
                .andExpect(status().isForbidden());

        //run a voltage init analysis
        mockMvc.perform(put("/v1/studies/{studyUuid}/nodes/{nodeUuid}/voltage-init/run", studyNameUserIdUuid, modificationNode3Uuid)
                        .header("userId", "userId"))
                .andExpect(status().isOk());

        checkUpdateModelStatusMessagesReceived(studyNameUserIdUuid, NotificationService.UPDATE_TYPE_VOLTAGE_INIT_STATUS);

        checkUpdateModelStatusMessagesReceived(studyNameUserIdUuid, NotificationService.UPDATE_TYPE_VOLTAGE_INIT_RESULT);

        checkReactiveSlacksAlertMessagesReceived(studyNameUserIdUuid, 10.);

        checkUpdateModelStatusMessagesReceived(studyNameUserIdUuid, NotificationService.UPDATE_TYPE_VOLTAGE_INIT_STATUS);

        assertTrue(TestUtils.getRequestsDone(1, server).stream().anyMatch(r -> r.matches("/v1/networks/" + NETWORK_UUID_STRING + "/run-and-save\\?receiver=.*&reportUuid=.*&reporterId=.*&variantId=" + VARIANT_ID_2)));

        // get voltage init result
        mockMvc.perform(get("/v1/studies/{studyUuid}/nodes/{nodeUuid}/voltage-init/result", studyNameUserIdUuid, modificationNode3Uuid)).andExpectAll(
                status().isOk(),
                content().string(VOLTAGE_INIT_RESULT_JSON));
<<<<<<< HEAD
        TestUtils.assertRequestMatches("GET", "/v1/results/" + VOLTAGE_INIT_RESULT_UUID + ".*", server);
=======
        TestUtils.assertRequestMatches("GET", "/v1/results/" + VOLTAGE_INIT_RESULT_UUID, server);
>>>>>>> 311b7bae

        // get voltage init status
        mockMvc.perform(get("/v1/studies/{studyUuid}/nodes/{nodeUuid}/voltage-init/status", studyNameUserIdUuid, modificationNode3Uuid)).andExpectAll(
                status().isOk(),
                content().string(VOLTAGE_INIT_STATUS_JSON));

        assertTrue(TestUtils.getRequestsDone(1, server).stream().anyMatch(r -> r.matches("/v1/results/" + VOLTAGE_INIT_RESULT_UUID + "/status")));

        mockMvc.perform(
                post("/v1/studies/{studyUuid}/voltage-init/parameters", studyNameUserIdUuid)
                        .header("userId", "userId")
                        .contentType(MediaType.APPLICATION_JSON)
                        .content(objectMapper.writeValueAsString(createStudyVoltageInitParameters(false, VOLTAGE_INIT_PARAMETERS_INFOS_2)))).andExpect(
                status().isOk());

        TestUtils.assertRequestMatches("GET", "/v1/parameters/.*", server);
        TestUtils.assertRequestMatches("PUT", "/v1/parameters/.*", server);
        TestUtils.assertRequestMatches("PUT", "/v1/results/invalidate-status.*", server);

        //remove notif about study updating due to parameters changes
        output.receive(1000);
        output.receive(1000);

        // stop voltage init analysis
        mockMvc.perform(put("/v1/studies/{studyUuid}/nodes/{nodeUuid}/voltage-init/stop", studyNameUserIdUuid, modificationNode3Uuid)).andExpect(status().isOk());

        checkUpdateModelStatusMessagesReceived(studyNameUserIdUuid, NotificationService.UPDATE_TYPE_VOLTAGE_INIT_STATUS, NotificationService.UPDATE_TYPE_VOLTAGE_INIT_RESULT);

        assertTrue(TestUtils.getRequestsDone(1, server).stream().anyMatch(r -> r.matches("/v1/results/" + VOLTAGE_INIT_RESULT_UUID + "/stop\\?receiver=.*nodeUuid.*")));

        mockMvc.perform(put("/v1/studies/{studyUuid}/nodes/{nodeUuid}/voltage-init/run", studyNameUserIdUuid, modificationNode2Uuid)
                        .header("userId", "userId"))
                .andExpect(status().isOk());

        checkUpdateModelStatusMessagesReceived(studyNameUserIdUuid, NotificationService.UPDATE_TYPE_VOLTAGE_INIT_FAILED);

        checkUpdateModelStatusMessagesReceived(studyNameUserIdUuid, NotificationService.UPDATE_TYPE_VOLTAGE_INIT_STATUS);

        assertTrue(TestUtils.getRequestsDone(1, server).stream().anyMatch(r -> r.matches("/v1/networks/" + NETWORK_UUID_STRING + "/run-and-save\\?receiver=.*&reportUuid=.*&reporterId=.*&variantId=" + VARIANT_ID)));

        //Test result count
        testResultCount();
        //Delete Voltage init results
        testDeleteResults(1);
    }

    @Test
    public void testCopyVoltageInitModifications() throws Exception {
        StudyEntity studyEntity = insertDummyStudy(UUID.fromString(NETWORK_UUID_STRING), CASE_UUID, UUID.fromString(VOLTAGE_INIT_PARAMETERS_UUID), false);
        UUID studyNameUserIdUuid = studyEntity.getId();
        UUID rootNodeUuid = getRootNode(studyNameUserIdUuid).getId();
        NetworkModificationNode modificationNode1 = createNetworkModificationNode(studyNameUserIdUuid, rootNodeUuid, UUID.randomUUID(), VARIANT_ID, "node 1");
        UUID modificationNode1Uuid = modificationNode1.getId();

        NetworkModificationNode modificationNode2 = createNetworkModificationNode(studyNameUserIdUuid, modificationNode1Uuid, UUID.randomUUID(), VARIANT_ID, "node 2");
        UUID modificationNode2Uuid = modificationNode2.getId();
        NetworkModificationNode modificationNode3 = createNetworkModificationNode(studyNameUserIdUuid, modificationNode2Uuid, UUID.randomUUID(), VARIANT_ID_2, "node 3");
        UUID modificationNode3Uuid = modificationNode3.getId();

        // run a voltage init analysis
        mockMvc.perform(put("/v1/studies/{studyUuid}/nodes/{nodeUuid}/voltage-init/run", studyNameUserIdUuid, modificationNode3Uuid)
                .header("userId", "userId"))
            .andExpect(status().isOk());

        checkUpdateModelStatusMessagesReceived(studyNameUserIdUuid, NotificationService.UPDATE_TYPE_VOLTAGE_INIT_STATUS);
        checkUpdateModelStatusMessagesReceived(studyNameUserIdUuid, NotificationService.UPDATE_TYPE_VOLTAGE_INIT_RESULT);
        checkReactiveSlacksAlertMessagesReceived(studyNameUserIdUuid, 10.);
        checkUpdateModelStatusMessagesReceived(studyNameUserIdUuid, NotificationService.UPDATE_TYPE_VOLTAGE_INIT_STATUS);
        assertTrue(TestUtils.getRequestsDone(1, server).stream().anyMatch(r -> r.matches("/v1/networks/" + NETWORK_UUID_STRING + "/run-and-save\\?receiver=.*&reportUuid=.*&reporterId=.*&variantId=" + VARIANT_ID_2)));

        // just retrieve modifications list from modificationNode3Uuid
        mockMvc.perform(get("/v1/studies/{studyUuid}/nodes/{nodeUuid}/voltage-init/modifications", studyNameUserIdUuid, modificationNode3Uuid)
                .header("userId", "userId")).andExpect(status().isOk());
        assertTrue(TestUtils.getRequestsDone(2, server).stream().allMatch(r ->
                r.matches("/v1/groups/" + MODIFICATIONS_GROUP_UUID + "/network-modifications\\?errorOnGroupNotFound=false&onlyStashed=false&onlyMetadata=false") ||
                r.matches("/v1/results/" + VOLTAGE_INIT_RESULT_UUID + "/modifications-group-uuid")
        ));

        // clone and copy modifications to modificationNode3Uuid
        mockMvc.perform(put("/v1/studies/{studyUuid}/nodes/{nodeUuid}/voltage-init/modifications", studyNameUserIdUuid, modificationNode3Uuid)
            .header("userId", "userId")).andExpect(status().isOk());
        assertTrue(TestUtils.getRequestsDone(4, server).stream().allMatch(r ->
            r.matches("/v1/results/" + VOLTAGE_INIT_RESULT_UUID + "/modifications-group-uuid") ||
                r.matches("/v1/results/" + VOLTAGE_INIT_RESULT_UUID + "/status") ||
                r.matches("/v1/groups/.*/duplications.*")
        ));

        checkEquipmentUpdatingMessagesReceived(studyNameUserIdUuid, modificationNode3Uuid);
        checkNodesBuildStatusUpdatedMessageReceived(studyNameUserIdUuid, List.of(modificationNode3Uuid));
        checkUpdateModelStatusMessagesReceived(studyNameUserIdUuid, NotificationService.UPDATE_TYPE_STUDY);
        checkUpdateModelStatusMessagesReceived(studyNameUserIdUuid, NotificationService.UPDATE_TYPE_VOLTAGE_INIT_RESULT);
        checkUpdateModelStatusMessagesReceived(studyNameUserIdUuid, NotificationService.NODE_BUILD_STATUS_UPDATED);
        checkUpdateModelsStatusMessagesReceived(studyNameUserIdUuid);
        checkEquipmentUpdatingFinishedMessagesReceived(studyNameUserIdUuid, modificationNode3Uuid);
        checkElementUpdatedMessageSent(studyNameUserIdUuid, "userId");
    }

    private void checkUpdateModelsStatusMessagesReceived(UUID studyUuid) {
        checkUpdateModelStatusMessagesReceived(studyUuid, NotificationService.UPDATE_TYPE_LOADFLOW_STATUS);
        checkUpdateModelStatusMessagesReceived(studyUuid, NotificationService.UPDATE_TYPE_SECURITY_ANALYSIS_STATUS);
        checkUpdateModelStatusMessagesReceived(studyUuid, NotificationService.UPDATE_TYPE_SENSITIVITY_ANALYSIS_STATUS);
        checkUpdateModelStatusMessagesReceived(studyUuid, NotificationService.UPDATE_TYPE_NON_EVACUATED_ENERGY_STATUS);
        checkUpdateModelStatusMessagesReceived(studyUuid, NotificationService.UPDATE_TYPE_SHORT_CIRCUIT_STATUS);
        checkUpdateModelStatusMessagesReceived(studyUuid, NotificationService.UPDATE_TYPE_ONE_BUS_SHORT_CIRCUIT_STATUS);
        checkUpdateModelStatusMessagesReceived(studyUuid, NotificationService.UPDATE_TYPE_VOLTAGE_INIT_STATUS);
        checkUpdateModelStatusMessagesReceived(studyUuid, NotificationService.UPDATE_TYPE_DYNAMIC_SIMULATION_STATUS);
    }

    private void checkElementUpdatedMessageSent(UUID elementUuid, String userId) {
        Message<byte[]> message = output.receive(TIMEOUT, elementUpdateDestination);
        assertEquals(elementUuid, message.getHeaders().get(NotificationService.HEADER_ELEMENT_UUID));
        assertEquals(userId, message.getHeaders().get(NotificationService.HEADER_MODIFIED_BY));
    }

    private void checkEquipmentUpdatingFinishedMessagesReceived(UUID studyNameUserIdUuid, UUID nodeUuid) {
        // assert that the broker message has been sent for updating study type
        Message<byte[]> messageStudyUpdate = output.receive(TIMEOUT, studyUpdateDestination);
        assertEquals("", new String(messageStudyUpdate.getPayload()));
        MessageHeaders headersStudyUpdate = messageStudyUpdate.getHeaders();
        assertEquals(studyNameUserIdUuid, headersStudyUpdate.get(NotificationService.HEADER_STUDY_UUID));
        assertEquals(nodeUuid, headersStudyUpdate.get(NotificationService.HEADER_PARENT_NODE));
        assertEquals(NotificationService.MODIFICATIONS_UPDATING_FINISHED, headersStudyUpdate.get(NotificationService.HEADER_UPDATE_TYPE));
    }

    private void checkNodesBuildStatusUpdatedMessageReceived(UUID studyUuid, List<UUID> nodesUuids) {
        Message<byte[]> messageStatus = output.receive(TIMEOUT, studyUpdateDestination);
        assertEquals("", new String(messageStatus.getPayload()));
        MessageHeaders headersStatus = messageStatus.getHeaders();
        assertEquals(studyUuid, headersStatus.get(NotificationService.HEADER_STUDY_UUID));
        assertEquals(nodesUuids, headersStatus.get(NotificationService.HEADER_NODES));
        assertEquals(NotificationService.NODE_BUILD_STATUS_UPDATED, headersStatus.get(NotificationService.HEADER_UPDATE_TYPE));
    }

    private void checkEquipmentUpdatingMessagesReceived(UUID studyNameUserIdUuid, UUID nodeUuid) {
        // assert that the broker message has been sent for updating study type
        Message<byte[]> messageStudyUpdate = output.receive(TIMEOUT, studyUpdateDestination);
        assertEquals("", new String(messageStudyUpdate.getPayload()));
        MessageHeaders headersStudyUpdate = messageStudyUpdate.getHeaders();
        assertEquals(studyNameUserIdUuid, headersStudyUpdate.get(NotificationService.HEADER_STUDY_UUID));
        assertEquals(nodeUuid, headersStudyUpdate.get(NotificationService.HEADER_PARENT_NODE));
        assertEquals(NotificationService.MODIFICATIONS_UPDATING_IN_PROGRESS, headersStudyUpdate.get(NotificationService.HEADER_UPDATE_TYPE));
    }

    @Test
    @SneakyThrows
    public void testNotResetedUuidResultWhenVoltageInitFailed() {
        UUID resultUuid = UUID.randomUUID();
        StudyEntity studyEntity = insertDummyStudy(UUID.randomUUID(), UUID.randomUUID(), UUID.fromString(VOLTAGE_INIT_PARAMETERS_UUID), false);
        RootNode rootNode = networkModificationTreeService.getStudyTree(studyEntity.getId());
        NetworkModificationNode modificationNode = createNetworkModificationNode(studyEntity.getId(), rootNode.getId(), UUID.randomUUID(), VARIANT_ID, "node 1");
        String resultUuidJson = objectMapper.writeValueAsString(new NodeReceiver(modificationNode.getId()));

        // Set an uuid result in the database
        networkModificationTreeService.updateComputationResultUuid(modificationNode.getId(), resultUuid, VOLTAGE_INITIALIZATION);
        assertTrue(networkModificationTreeService.getComputationResultUuid(modificationNode.getId(), VOLTAGE_INITIALIZATION).isPresent());
        assertEquals(resultUuid, networkModificationTreeService.getComputationResultUuid(modificationNode.getId(), VOLTAGE_INITIALIZATION).get());

        StudyService studyService = Mockito.mock(StudyService.class);
        doAnswer(invocation -> {
            input.send(
                MessageBuilder.withPayload("")
                    .setHeader(HEADER_RECEIVER, resultUuidJson)
                    .setHeader("resultUuid", VOLTAGE_INIT_ERROR_RESULT_UUID)
                .build(), voltageInitFailedDestination);
            return resultUuid;
        }).when(studyService).runVoltageInit(any(), any(), any());
        studyService.runVoltageInit(studyEntity.getId(), modificationNode.getId(), "");

        // Test doesn't reset uuid result in the database
        assertEquals(VOLTAGE_INIT_ERROR_RESULT_UUID, networkModificationTreeService.getComputationResultUuid(modificationNode.getId(), VOLTAGE_INITIALIZATION).get().toString());

        Message<byte[]> message = output.receive(TIMEOUT, studyUpdateDestination);
        assertEquals(studyEntity.getId(), message.getHeaders().get(NotificationService.HEADER_STUDY_UUID));
        String updateType = (String) message.getHeaders().get(NotificationService.HEADER_UPDATE_TYPE);
        assertEquals(NotificationService.UPDATE_TYPE_VOLTAGE_INIT_FAILED, updateType);
    }

    private void checkUpdateModelStatusMessagesReceived(UUID studyUuid, String updateTypeToCheck) {
        checkUpdateModelStatusMessagesReceived(studyUuid, updateTypeToCheck, null);
    }

    private void checkUpdateModelStatusMessagesReceived(UUID studyUuid, String updateTypeToCheck, String otherUpdateTypeToCheck) {
        Message<byte[]> voltageInitStatusMessage = output.receive(TIMEOUT, studyUpdateDestination);
        assertEquals(studyUuid, voltageInitStatusMessage.getHeaders().get(NotificationService.HEADER_STUDY_UUID));
        String updateType = (String) voltageInitStatusMessage.getHeaders().get(HEADER_UPDATE_TYPE);
        if (otherUpdateTypeToCheck == null) {
            assertEquals(updateTypeToCheck, updateType);
        } else {
            assertTrue(updateType.equals(updateTypeToCheck) || updateType.equals(otherUpdateTypeToCheck));
        }
    }

    private void testResultCount() throws Exception {
        mockMvc.perform(delete("/v1/supervision/computation/results")
                .queryParam("type", String.valueOf(VOLTAGE_INITIALIZATION))
                .queryParam("dryRun", String.valueOf(true)))
            .andExpect(status().isOk());
        assertTrue(TestUtils.getRequestsDone(1, server).stream().anyMatch(r -> r.matches("/v1/supervision/results-count")));
    }

    private void testDeleteResults(int expectedInitialResultCount) throws Exception {
        assertEquals(expectedInitialResultCount, networkModificationNodeInfoRepository.findAllByVoltageInitResultUuidNotNull().size());
        mockMvc.perform(delete("/v1/supervision/computation/results")
                .queryParam("type", String.valueOf(VOLTAGE_INITIALIZATION))
                .queryParam("dryRun", String.valueOf(false)))
            .andExpect(status().isOk());

        var requests = TestUtils.getRequestsDone(2, server);
        assertTrue(requests.contains("/v1/results"));
        assertTrue(requests.stream().anyMatch(r -> r.matches("/v1/treereports")));
        assertEquals(0, networkModificationNodeInfoRepository.findAllByVoltageInitResultUuidNotNull().size());
    }

    @Test
    public void testNoResult() throws Exception {
        //insert a study
        StudyEntity studyEntity = insertDummyStudy(UUID.fromString(NETWORK_UUID_STRING), CASE_UUID, UUID.fromString(VOLTAGE_INIT_PARAMETERS_UUID), false);
        UUID studyNameUserIdUuid = studyEntity.getId();
        UUID rootNodeUuid = getRootNode(studyNameUserIdUuid).getId();
        NetworkModificationNode modificationNode1 = createNetworkModificationNode(studyNameUserIdUuid, rootNodeUuid,
                UUID.randomUUID(), VARIANT_ID, "node 1");
        UUID modificationNode1Uuid = modificationNode1.getId();

        // No voltage init result
        mockMvc.perform(get("/v1/studies/{studyUuid}/nodes/{nodeUuid}/voltage-init/result", studyNameUserIdUuid, modificationNode1Uuid)).andExpectAll(
                status().isNoContent());

        // No voltage init status
        mockMvc.perform(get("/v1/studies/{studyUuid}/nodes/{nodeUuid}/voltage-init/status", studyNameUserIdUuid, modificationNode1Uuid)).andExpectAll(
                status().isNoContent());

        // stop non existing voltage init analysis
        mockMvc.perform(put("/v1/studies/{studyUuid}/nodes/{nodeUuid}/voltage-init/stop", studyNameUserIdUuid, modificationNode1Uuid)).andExpect(status().isOk());
    }

    private StudyEntity insertDummyStudy(UUID networkUuid, UUID caseUuid, UUID voltageInitParametersUuid, boolean applyModifications) {
        ShortCircuitParametersEntity defaultShortCircuitParametersEntity = ShortCircuitService.toEntity(ShortCircuitService.getDefaultShortCircuitParameters(), ShortCircuitPredefinedConfiguration.ICC_MAX_WITH_NOMINAL_VOLTAGE_MAP);
        NonEvacuatedEnergyParametersEntity defaultNonEvacuatedEnergyParametersEntity = NonEvacuatedEnergyService.toEntity(NonEvacuatedEnergyService.getDefaultNonEvacuatedEnergyParametersInfos());
        StudyEntity studyEntity = TestUtils.createDummyStudy(networkUuid, caseUuid, "",
                UUID.randomUUID(), defaultShortCircuitParametersEntity, voltageInitParametersUuid, null, null,
                defaultNonEvacuatedEnergyParametersEntity, applyModifications);
        var study = studyRepository.save(studyEntity);
        networkModificationTreeService.createRoot(studyEntity, null);
        return study;
    }

    private RootNode getRootNode(UUID study) throws Exception {
        return objectMapper.readValue(mockMvc.perform(get("/v1/studies/{uuid}/tree", study))
                .andExpect(status().isOk())
                .andReturn()
                .getResponse()
                .getContentAsString(), new TypeReference<>() { });
    }

    private NetworkModificationNode createNetworkModificationNode(UUID studyUuid, UUID parentNodeUuid,
                                                                  UUID modificationGroupUuid, String variantId, String nodeName) throws Exception {
        return createNetworkModificationNode(studyUuid, parentNodeUuid,
                modificationGroupUuid, variantId, nodeName, BuildStatus.NOT_BUILT);
    }

    private NetworkModificationNode createNetworkModificationNode(UUID studyUuid, UUID parentNodeUuid,
                                                                  UUID modificationGroupUuid, String variantId, String nodeName, BuildStatus buildStatus) throws Exception {
        NetworkModificationNode modificationNode = NetworkModificationNode.builder().name(nodeName)
                .description("description").modificationGroupUuid(modificationGroupUuid).variantId(variantId)
                .nodeBuildStatus(NodeBuildStatus.from(buildStatus))
                .children(Collections.emptyList()).build();

        // Only for tests
        String mnBodyJson = objectWriter.writeValueAsString(modificationNode);
        JSONObject jsonObject = new JSONObject(mnBodyJson);
        jsonObject.put("variantId", variantId);
        jsonObject.put("modificationGroupUuid", modificationGroupUuid);
        mnBodyJson = jsonObject.toString();

        mockMvc.perform(post("/v1/studies/{studyUuid}/tree/nodes/{id}", studyUuid, parentNodeUuid).content(mnBodyJson).contentType(MediaType.APPLICATION_JSON).header("userId", "userId"))
                .andExpect(status().isOk());
        var mess = output.receive(TIMEOUT, studyUpdateDestination);
        assertNotNull(mess);
        modificationNode.setId(UUID.fromString(String.valueOf(mess.getHeaders().get(NotificationService.HEADER_NEW_NODE))));
        assertEquals(InsertMode.CHILD.name(), mess.getHeaders().get(NotificationService.HEADER_INSERT_MODE));
        return modificationNode;
    }

    private void cleanDB() {
        studyRepository.findAll().forEach(s -> networkModificationTreeService.doDeleteTree(s.getId()));
        studyRepository.deleteAll();
    }

    @After
    public void tearDown() {
        List<String> destinations = List.of(studyUpdateDestination, voltageInitResultDestination, voltageInitStoppedDestination, voltageInitFailedDestination);

        cleanDB();

        TestUtils.assertQueuesEmptyThenClear(destinations, output);

        try {
            TestUtils.assertServerRequestsEmptyThenShutdown(server);
        } catch (UncheckedInterruptedException e) {
            LOGGER.error("Error while attempting to get the request done : ", e);
        } catch (IOException e) {
            // Ignoring
        }
    }

    private static StudyVoltageInitParameters createStudyVoltageInitParameters(boolean applyModifications) {
        return StudyVoltageInitParameters.builder()
            .applyModifications(applyModifications)
            .build();
    }

    private static StudyVoltageInitParameters createStudyVoltageInitParameters(boolean applyModifications, VoltageInitParametersInfos voltageInitParametersInfos) {
        return StudyVoltageInitParameters.builder()
            .applyModifications(applyModifications)
            .computationParameters(voltageInitParametersInfos)
            .build();
    }

<<<<<<< HEAD
    private void checkReactiveSlacksAlertMessagesReceived(UUID studyUuid, Double thresholdValue) {
        Message<byte[]> voltageInitMessage = output.receive(TIMEOUT, studyUpdateDestination);
        assertEquals(studyUuid, voltageInitMessage.getHeaders().get(NotificationService.HEADER_STUDY_UUID));
        assertEquals(REACTIVE_SLACKS_OVER_THRESHOLD_ALERT, voltageInitMessage.getHeaders().get(HEADER_UPDATE_TYPE));
        assertEquals(HEADER_REACTIVE_SLACKS_OVER_THRESHOLD_LABEL, voltageInitMessage.getHeaders().get(HEADER_REACTIVE_SLACKS_OVER_THRESHOLD_LABEL));
        assertEquals(10., voltageInitMessage.getHeaders().get(HEADER_REACTIVE_SLACKS_THRESHOLD_VALUE));
=======
    private void checkReactiveSlacksAlertMessagesReceived(UUID studyUuid, Double thresholdValue) throws Exception {
        Message<byte[]> voltageInitMessage = output.receive(TIMEOUT, studyUpdateDestination);
        assertEquals(studyUuid, voltageInitMessage.getHeaders().get(NotificationService.HEADER_STUDY_UUID));
        assertEquals(STUDY_ALERT, voltageInitMessage.getHeaders().get(HEADER_UPDATE_TYPE));
        assertNotNull(voltageInitMessage.getPayload());
        StudyAlert alert = objectMapper.readValue(new String(voltageInitMessage.getPayload()), StudyAlert.class);
        assertEquals(AlertLevel.WARNING, alert.alertLevel());
        assertEquals("REACTIVE_SLACKS_OVER_THRESHOLD", alert.messageId());
        assertEquals(Map.of("threshold", thresholdValue.toString()), alert.attributes());
>>>>>>> 311b7bae
    }
}<|MERGE_RESOLUTION|>--- conflicted
+++ resolved
@@ -71,16 +71,10 @@
 
 import static org.gridsuite.study.server.StudyConstants.HEADER_RECEIVER;
 import static org.gridsuite.study.server.dto.ComputationType.VOLTAGE_INITIALIZATION;
-import static org.gridsuite.study.server.notification.NotificationService.HEADER_REACTIVE_SLACKS_OVER_THRESHOLD_LABEL;
-import static org.gridsuite.study.server.notification.NotificationService.HEADER_REACTIVE_SLACKS_THRESHOLD_VALUE;
 import static org.gridsuite.study.server.notification.NotificationService.HEADER_UPDATE_TYPE;
-<<<<<<< HEAD
-import static org.gridsuite.study.server.notification.NotificationService.REACTIVE_SLACKS_OVER_THRESHOLD_ALERT;
-=======
 import static org.gridsuite.study.server.notification.NotificationService.STUDY_ALERT;
 import static org.gridsuite.study.server.service.VoltageInitResultConsumer.HEADER_REACTIVE_SLACKS_OVER_THRESHOLD;
 import static org.gridsuite.study.server.service.VoltageInitResultConsumer.HEADER_REACTIVE_SLACKS_THRESHOLD_VALUE;
->>>>>>> 311b7bae
 import static org.gridsuite.study.server.utils.ImpactUtils.createModificationResultWithElementImpact;
 import static org.junit.Assert.*;
 import static org.mockito.ArgumentMatchers.any;
@@ -249,11 +243,7 @@
                     input.send(MessageBuilder.withPayload("")
                             .setHeader("resultUuid", VOLTAGE_INIT_RESULT_UUID)
                             .setHeader("receiver", "%7B%22nodeUuid%22%3A%22" + request.getPath().split("%")[5].substring(4) + "%22%2C%22userId%22%3A%22userId%22%7D")
-<<<<<<< HEAD
-                            .setHeader(HEADER_REACTIVE_SLACKS_OVER_THRESHOLD_LABEL, HEADER_REACTIVE_SLACKS_OVER_THRESHOLD_LABEL)
-=======
                             .setHeader(HEADER_REACTIVE_SLACKS_OVER_THRESHOLD, Boolean.TRUE)
->>>>>>> 311b7bae
                             .setHeader(HEADER_REACTIVE_SLACKS_THRESHOLD_VALUE, 10.)
                             .build(), voltageInitResultDestination);
                     return new MockResponse().setResponseCode(200)
@@ -267,8 +257,7 @@
                     return new MockResponse().setResponseCode(200)
                             .setBody(voltageInitErrorResultUuidStr)
                             .addHeader("Content-Type", "application/json; charset=utf-8");
-                } else if (path.matches("/v1/results/" + VOLTAGE_INIT_RESULT_UUID) ||
-                           path.matches("/v1/results/" + VOLTAGE_INIT_RESULT_UUID + "\\?parametersUuid=.*")) {
+                } else if (path.matches("/v1/results/" + VOLTAGE_INIT_RESULT_UUID)) {
                     return new MockResponse().setResponseCode(200).setBody(VOLTAGE_INIT_RESULT_JSON)
                             .addHeader("Content-Type", "application/json; charset=utf-8");
                 } else if (path.matches("/v1/results/" + VOLTAGE_INIT_RESULT_UUID + "/status")) {
@@ -486,11 +475,7 @@
         mockMvc.perform(get("/v1/studies/{studyUuid}/nodes/{nodeUuid}/voltage-init/result", studyNameUserIdUuid, modificationNode3Uuid)).andExpectAll(
                 status().isOk(),
                 content().string(VOLTAGE_INIT_RESULT_JSON));
-<<<<<<< HEAD
-        TestUtils.assertRequestMatches("GET", "/v1/results/" + VOLTAGE_INIT_RESULT_UUID + ".*", server);
-=======
         TestUtils.assertRequestMatches("GET", "/v1/results/" + VOLTAGE_INIT_RESULT_UUID, server);
->>>>>>> 311b7bae
 
         // get voltage init status
         mockMvc.perform(get("/v1/studies/{studyUuid}/nodes/{nodeUuid}/voltage-init/status", studyNameUserIdUuid, modificationNode3Uuid)).andExpectAll(
@@ -809,14 +794,6 @@
             .build();
     }
 
-<<<<<<< HEAD
-    private void checkReactiveSlacksAlertMessagesReceived(UUID studyUuid, Double thresholdValue) {
-        Message<byte[]> voltageInitMessage = output.receive(TIMEOUT, studyUpdateDestination);
-        assertEquals(studyUuid, voltageInitMessage.getHeaders().get(NotificationService.HEADER_STUDY_UUID));
-        assertEquals(REACTIVE_SLACKS_OVER_THRESHOLD_ALERT, voltageInitMessage.getHeaders().get(HEADER_UPDATE_TYPE));
-        assertEquals(HEADER_REACTIVE_SLACKS_OVER_THRESHOLD_LABEL, voltageInitMessage.getHeaders().get(HEADER_REACTIVE_SLACKS_OVER_THRESHOLD_LABEL));
-        assertEquals(10., voltageInitMessage.getHeaders().get(HEADER_REACTIVE_SLACKS_THRESHOLD_VALUE));
-=======
     private void checkReactiveSlacksAlertMessagesReceived(UUID studyUuid, Double thresholdValue) throws Exception {
         Message<byte[]> voltageInitMessage = output.receive(TIMEOUT, studyUpdateDestination);
         assertEquals(studyUuid, voltageInitMessage.getHeaders().get(NotificationService.HEADER_STUDY_UUID));
@@ -826,6 +803,5 @@
         assertEquals(AlertLevel.WARNING, alert.alertLevel());
         assertEquals("REACTIVE_SLACKS_OVER_THRESHOLD", alert.messageId());
         assertEquals(Map.of("threshold", thresholdValue.toString()), alert.attributes());
->>>>>>> 311b7bae
     }
 }