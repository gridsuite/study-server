--- conflicted
+++ resolved
@@ -232,11 +232,7 @@
     @Autowired
     private StudyService studyService;
     @Autowired
-<<<<<<< HEAD
     private TestUtils studyTestUtils;
-=======
-    private StudyTestUtils studyTestUtils;
->>>>>>> 14fa1322
 
     @BeforeEach
     void setup(final MockWebServer server) throws Exception {
@@ -660,11 +656,7 @@
         assertTrue(TestUtils.getRequestsDone(1, server).stream().anyMatch(r -> r.matches("/v1/networks/" + NETWORK_UUID_STRING + "/run-and-save\\?receiver=.*&reportUuid=.*&reporterId=.*&variantId=" + VARIANT_ID_2)));
 
         // just retrieve modifications list from modificationNode3Uuid
-<<<<<<< HEAD
         mockMvc.perform(get("/v1/studies/{studyUuid}/root-networks/{rootNetworkUuid}/nodes/{nodeUuid}/network-modifications/voltage-init", studyNameUserIdUuid, firstRootNetworkUuid, modificationNode3Uuid)
-=======
-        mockMvc.perform(get("/v1/studies/{studyUuid}/root-networks/{rootNetworkUuid}/nodes/{nodeUuid}/voltage-init/modifications", studyNameUserIdUuid, firstRootNetworkUuid, modificationNode3Uuid)
->>>>>>> 14fa1322
                 .header("userId", "userId")).andExpect(status().isOk());
         assertTrue(TestUtils.getRequestsDone(2, server).stream().allMatch(r ->
                 r.matches("/v1/groups/" + MODIFICATIONS_GROUP_UUID + "/network-modifications\\?errorOnGroupNotFound=false&onlyStashed=false&onlyMetadata=false") ||
@@ -672,11 +664,7 @@
         ));
 
         // clone and copy modifications to modificationNode3Uuid
-<<<<<<< HEAD
         mockMvc.perform(post("/v1/studies/{studyUuid}/root-networks/{rootNetworkUuid}/nodes/{nodeUuid}/network-modifications/voltage-init", studyNameUserIdUuid, firstRootNetworkUuid, modificationNode3Uuid)
-=======
-        mockMvc.perform(put("/v1/studies/{studyUuid}/root-networks/{rootNetworkUuid}/nodes/{nodeUuid}/voltage-init/modifications", studyNameUserIdUuid, firstRootNetworkUuid, modificationNode3Uuid)
->>>>>>> 14fa1322
             .header("userId", "userId")).andExpect(status().isOk());
         assertTrue(TestUtils.getRequestsDone(4, server).stream().allMatch(r ->
             r.matches("/v1/results/" + VOLTAGE_INIT_RESULT_UUID + "/modifications-group-uuid") ||
