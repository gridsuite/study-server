/**
 * Copyright (c) 2023, RTE (http://www.rte-france.com)
 * This Source Code Form is subject to the terms of the Mozilla Public
 * License, v. 2.0. If a copy of the MPL was not distributed with this
 * file, You can obtain one at http://mozilla.org/MPL/2.0/.
 */
package org.gridsuite.study.server;

import com.fasterxml.jackson.core.type.TypeReference;
import com.fasterxml.jackson.databind.ObjectMapper;
import com.fasterxml.jackson.databind.ObjectWriter;
import com.powsybl.commons.exceptions.UncheckedInterruptedException;
import com.powsybl.iidm.network.IdentifiableType;
import com.powsybl.iidm.network.Network;
import com.powsybl.iidm.network.VariantManagerConstants;
import com.powsybl.network.store.client.NetworkStoreService;
import lombok.SneakyThrows;
import mockwebserver3.Dispatcher;
import mockwebserver3.MockResponse;
import mockwebserver3.MockWebServer;
import mockwebserver3.RecordedRequest;
import mockwebserver3.junit5.internal.MockWebServerExtension;
import okhttp3.Headers;
import okhttp3.HttpUrl;
import org.gridsuite.study.server.dto.NodeReceiver;
import org.gridsuite.study.server.dto.impacts.SimpleElementImpact.SimpleImpactType;
import org.gridsuite.study.server.dto.modification.NetworkModificationResult;
import org.gridsuite.study.server.dto.voltageinit.parameters.FilterEquipments;
import org.gridsuite.study.server.dto.voltageinit.parameters.StudyVoltageInitParameters;
import org.gridsuite.study.server.dto.voltageinit.parameters.VoltageInitParametersInfos;
import org.gridsuite.study.server.dto.voltageinit.parameters.VoltageLimitInfos;
import org.gridsuite.study.server.networkmodificationtree.dto.*;
import org.gridsuite.study.server.notification.NotificationService;
import org.gridsuite.study.server.notification.dto.AlertLevel;
import org.gridsuite.study.server.notification.dto.StudyAlert;
import org.gridsuite.study.server.repository.StudyEntity;
import org.gridsuite.study.server.repository.StudyRepository;
import org.gridsuite.study.server.repository.rootnetwork.RootNetworkNodeInfoRepository;
import org.gridsuite.study.server.repository.nonevacuatedenergy.NonEvacuatedEnergyParametersEntity;
import org.gridsuite.study.server.service.*;
import org.gridsuite.study.server.service.shortcircuit.ShortCircuitService;
import org.gridsuite.study.server.utils.TestUtils;
import org.gridsuite.study.server.utils.elasticsearch.DisableElasticsearch;
import org.jetbrains.annotations.NotNull;
import org.json.JSONObject;
import org.junit.jupiter.api.AfterEach;
import org.junit.jupiter.api.BeforeEach;
import org.junit.jupiter.api.Test;
import org.junit.jupiter.api.extension.ExtendWith;
import org.mockito.Mockito;
import org.slf4j.Logger;
import org.slf4j.LoggerFactory;
import org.springframework.beans.factory.annotation.Autowired;
import org.springframework.boot.test.autoconfigure.web.servlet.AutoConfigureMockMvc;
import org.springframework.boot.test.context.SpringBootTest;
import org.springframework.boot.test.mock.mockito.MockBean;
import org.springframework.cloud.stream.binder.test.InputDestination;
import org.springframework.cloud.stream.binder.test.OutputDestination;
import org.springframework.http.HttpHeaders;
import org.springframework.http.MediaType;
import org.springframework.messaging.Message;
import org.springframework.messaging.MessageHeaders;
import org.springframework.messaging.support.MessageBuilder;
import org.springframework.test.web.servlet.MockMvc;
import org.springframework.test.web.servlet.MvcResult;

import java.util.*;
import java.util.stream.IntStream;

import static org.gridsuite.study.server.StudyConstants.HEADER_RECEIVER;
import static org.gridsuite.study.server.dto.ComputationType.VOLTAGE_INITIALIZATION;
import static org.gridsuite.study.server.notification.NotificationService.*;
import static org.gridsuite.study.server.service.VoltageInitResultConsumer.HEADER_REACTIVE_SLACKS_OVER_THRESHOLD;
import static org.gridsuite.study.server.service.VoltageInitResultConsumer.HEADER_REACTIVE_SLACKS_THRESHOLD_VALUE;
import static org.gridsuite.study.server.utils.ImpactUtils.createModificationResultWithElementImpact;
import static org.junit.jupiter.api.Assertions.*;
import static org.mockito.ArgumentMatchers.any;
import static org.mockito.Mockito.doAnswer;
import static org.mockito.Mockito.when;
import static org.springframework.test.web.servlet.request.MockMvcRequestBuilders.*;
import static org.springframework.test.web.servlet.result.MockMvcResultMatchers.content;
import static org.springframework.test.web.servlet.result.MockMvcResultMatchers.status;

/**
 * @author Etienne Homer <etienne.homer at rte-france.com>
 */
@ExtendWith(MockWebServerExtension.class)
@AutoConfigureMockMvc
@SpringBootTest
@DisableElasticsearch
@ContextConfigurationWithTestChannel
class VoltageInitTest {

    private static final Logger LOGGER = LoggerFactory.getLogger(VoltageInitTest.class);

    private static final String CASE_UUID_STRING = "11a91c11-2c2d-83bb-b45f-20b83e4ef00c";

    private static final UUID CASE_UUID = UUID.fromString(CASE_UUID_STRING);

    private static final String NETWORK_UUID_STRING = "38400000-8cf0-11bd-b23e-10b96e4ef00d";

    private static final String VOLTAGE_INIT_RESULT_UUID = "1b6cc22c-3f33-11ed-b878-0242ac120002";

    private static final String VOLTAGE_INIT_ERROR_RESULT_UUID = "25222222-9994-4e55-8ec7-07ea965d24eb";

    private static final String VOLTAGE_INIT_CANCEL_FAILED_UUID = "1b6cc22c-3f33-11ed-b878-0242ac120003";

    private static final String VOLTAGE_INIT_OTHER_NODE_RESULT_UUID = "11131111-8594-4e55-8ef7-07ea965d24eb";

    private static final VoltageInitParametersInfos VOLTAGE_INIT_PARAMETERS_INFOS = VoltageInitParametersInfos.builder()
        .voltageLimitsDefault(
            List.of(
                VoltageLimitInfos.builder()
                    .priority(0)
                    .lowVoltageLimit(24.)
                    .highVoltageLimit(552.)
                    .filters(List.of(FilterEquipments.builder().filterId(UUID.fromString("6754396b-3791-4b80-9971-defbf5968fb7")).filterName("testfp").build()))
                    .build()))
        .constantQGenerators(
            List.of(
                FilterEquipments.builder().filterId(UUID.fromString("ff915f2f-578c-4d8c-a267-0135a4323462")).filterName("testf1").build())
        )
        .build();

    private static final VoltageInitParametersInfos VOLTAGE_INIT_PARAMETERS_INFOS_2 = VoltageInitParametersInfos.builder()
        .voltageLimitsDefault(
            List.of(
                VoltageLimitInfos.builder()
                    .priority(0)
                    .lowVoltageLimit(24.)
                    .highVoltageLimit(552.)
                    .filters(List.of(FilterEquipments.builder().filterId(UUID.fromString("6754396b-3791-4b80-9971-defbf5968fb7")).filterName("testfp").build()))
                    .build()))
        .build();

    private static final String VOLTAGE_INIT_PARAMETERS_UUID = "0c0f1efd-bd22-4a75-83d3-9e530245c7f4";

    private static final String WRONG_VOLTAGE_INIT_PARAMETERS_UUID = "0c0f1efd-bd22-1111-83d3-9e530245c7f4";

    private static final String VOLTAGE_INIT_RESULT_JSON = "{\"version\":\"1.0\"}";

    private static final String VOLTAGE_INIT_PREVIEW_MODIFICATION_LIST = "[{\"type\": \"VOLTAGE_INIT_MODIFICATION\",\"uuid\": \"254a3b85-14ad-4436-bf62-3e60af831dd1\",\"date\": \"2023-09-18T10:58:32.582239Z\",\"stashed\": false,\"generators\": [],\"transformers\": [],\"staticVarCompensators\": [],\"vscConverterStations\": [],\"shuntCompensators\": []}]";

    private static final String VOLTAGE_INIT_STATUS_JSON = "{\"status\":\"COMPLETED\"}";

    private static final String VARIANT_ID = "variant_1";
    private static final String VARIANT_ID_2 = "variant_2";
    private static final String VARIANT_ID_3 = "variant_3";

    private static final long TIMEOUT = 1000;

    private static final String MODIFICATIONS_GROUP_UUID = "aaaaaaaa-bbbb-cccc-8c82-1c90300da329";

    @Autowired
    private MockMvc mockMvc;

    @Autowired
    private OutputDestination output;

    @Autowired
    private InputDestination input;

    @Autowired
    private ObjectMapper objectMapper;

    private ObjectWriter objectWriter;

    @Autowired
    private NetworkModificationTreeService networkModificationTreeService;

    @Autowired
    private NetworkModificationService networkModificationService;

    @Autowired
    private StudyRepository studyRepository;

    @Autowired
    private ReportService reportService;

    @Autowired
    private SecurityAnalysisService securityAnalysisService;

    @Autowired
    private SensitivityAnalysisService sensitivityAnalysisService;

    @Autowired
    private ShortCircuitService shortCircuitService;

    @Autowired
    private StateEstimationService stateEstimationService;

    @Autowired
    private VoltageInitService voltageInitService;

    @MockBean
    private NetworkStoreService networkStoreService;

    @Autowired
    private RootNetworkNodeInfoRepository rootNetworkNodeInfoRepository;

    //output destinations
    private final String studyUpdateDestination = "study.update";
    private final String voltageInitResultDestination = "voltageinit.result";
    private final String voltageInitStoppedDestination = "voltageinit.stopped";
    private final String voltageInitFailedDestination = "voltageinit.failed";
    private final String voltageInitCancelFailedDestination = "voltageinit.cancelfailed";
    private final String elementUpdateDestination = "element.update";

    @BeforeEach
    void setup(final MockWebServer server) throws Exception {
        objectWriter = objectMapper.writer().withDefaultPrettyPrinter();

        Network network = Network.create("test", "IIDM");
        network.getVariantManager().setWorkingVariant(VariantManagerConstants.INITIAL_VARIANT_ID);
        initMockBeans(network);

        // Ask the server for its URL. You'll need this to make HTTP requests.
        HttpUrl baseHttpUrl = server.url("");
        String baseUrl = baseHttpUrl.toString().substring(0, baseHttpUrl.toString().length() - 1);
        voltageInitService.setVoltageInitServerBaseUri(baseUrl);
        networkModificationService.setNetworkModificationServerBaseUri(baseUrl);
        reportService.setReportServerBaseUri(baseUrl);
        securityAnalysisService.setSecurityAnalysisServerBaseUri(baseUrl);
        sensitivityAnalysisService.setSensitivityAnalysisServerBaseUri(baseUrl);
        shortCircuitService.setShortCircuitServerBaseUri(baseUrl);
        stateEstimationService.setStateEstimationServerServerBaseUri(baseUrl);

        String voltageInitResultUuidStr = objectMapper.writeValueAsString(VOLTAGE_INIT_RESULT_UUID);
        String voltageInitResultUuidStr2 = objectMapper.writeValueAsString(VOLTAGE_INIT_CANCEL_FAILED_UUID);

        String voltageInitErrorResultUuidStr = objectMapper.writeValueAsString(VOLTAGE_INIT_ERROR_RESULT_UUID);

        final Dispatcher dispatcher = new Dispatcher() {
            @SneakyThrows
            @Override
            @NotNull
            public MockResponse dispatch(RecordedRequest request) {
                String path = Objects.requireNonNull(request.getPath());
                String method = Objects.requireNonNull(request.getMethod());
                if (path.matches("/v1/networks/" + NETWORK_UUID_STRING + "/run-and-save\\?receiver=.*&reportUuid=.*&reporterId=.*&variantId=" + VARIANT_ID_3)) {
                    input.send(MessageBuilder.withPayload("")
                            .setHeader("resultUuid", VOLTAGE_INIT_CANCEL_FAILED_UUID)
                            .setHeader("receiver", "%7B%22nodeUuid%22%3A%22" + request.getPath().split("%")[5].substring(4) + "%22%2C%20%22rootNetworkUuid%22%3A%20%22" + request.getPath().split("%")[11].substring(4) + "%22%2C%20%22userId%22%3A%22userId%22%7D")
                            .setHeader(HEADER_REACTIVE_SLACKS_OVER_THRESHOLD, Boolean.TRUE)
                            .setHeader(HEADER_REACTIVE_SLACKS_THRESHOLD_VALUE, 10.)
                            .build(), voltageInitResultDestination);
                    return new MockResponse(200, Headers.of(HttpHeaders.CONTENT_TYPE, MediaType.APPLICATION_JSON_VALUE), voltageInitResultUuidStr2);
                } else if (path.matches("/v1/networks/" + NETWORK_UUID_STRING + "/run-and-save\\?receiver=.*&reportUuid=.*&reporterId=.*&variantId=" + VARIANT_ID_2)) {
                    input.send(MessageBuilder.withPayload("")
                            .setHeader("resultUuid", VOLTAGE_INIT_RESULT_UUID)
                            .setHeader("receiver", "%7B%22nodeUuid%22%3A%22" + request.getPath().split("%")[5].substring(4) + "%22%2C%20%22rootNetworkUuid%22%3A%20%22" + request.getPath().split("%")[11].substring(4) + "%22%2C%20%22userId%22%3A%22userId%22%7D")
                            .setHeader(HEADER_REACTIVE_SLACKS_OVER_THRESHOLD, Boolean.TRUE)
                            .setHeader(HEADER_REACTIVE_SLACKS_THRESHOLD_VALUE, 10.)
                            .build(), voltageInitResultDestination);
                    return new MockResponse(200, Headers.of(HttpHeaders.CONTENT_TYPE, MediaType.APPLICATION_JSON_VALUE), voltageInitResultUuidStr);
                } else if (path.matches("/v1/networks/" + NETWORK_UUID_STRING + "/run-and-save\\?receiver=.*&reportUuid=.*&reporterId=.*&variantId=" + VARIANT_ID)) {
                    input.send(MessageBuilder.withPayload("")
                            .setHeader("receiver", "%7B%22nodeUuid%22%3A%22" + request.getPath().split("%")[5].substring(4) + "%22%2C%20%22rootNetworkUuid%22%3A%20%22" + request.getPath().split("%")[11].substring(4) + "%22%2C%20%22userId%22%3A%22userId%22%7D")
                            .setHeader("resultUuid", VOLTAGE_INIT_ERROR_RESULT_UUID)
                        .build(), voltageInitFailedDestination);
                    return new MockResponse(200, Headers.of(HttpHeaders.CONTENT_TYPE, MediaType.APPLICATION_JSON_VALUE), voltageInitErrorResultUuidStr);
                } else if (path.matches("/v1/results/" + VOLTAGE_INIT_RESULT_UUID)) {
                    return new MockResponse(200, Headers.of(HttpHeaders.CONTENT_TYPE, MediaType.APPLICATION_JSON_VALUE), VOLTAGE_INIT_RESULT_JSON);
                } else if (path.matches("/v1/results/" + VOLTAGE_INIT_RESULT_UUID + "/status")) {
                    return new MockResponse(200, Headers.of(HttpHeaders.CONTENT_TYPE, MediaType.APPLICATION_JSON_VALUE), VOLTAGE_INIT_STATUS_JSON);
                } else if (path.matches("/v1/results/" + VOLTAGE_INIT_RESULT_UUID + "/modifications-group-uuid")) {
                    return new MockResponse(200, Headers.of(HttpHeaders.CONTENT_TYPE, MediaType.APPLICATION_JSON_VALUE), "\"" + MODIFICATIONS_GROUP_UUID + "\"");
                } else if (path.matches("/v1/groups/.*/duplications.*")) {
                    Optional<NetworkModificationResult> networkModificationResult =
                            createModificationResultWithElementImpact(SimpleImpactType.MODIFICATION,
                                    IdentifiableType.GENERATOR, "genId", Set.of("s1"));
                    return new MockResponse(200, Headers.of(HttpHeaders.CONTENT_TYPE, MediaType.APPLICATION_JSON_VALUE), objectMapper.writeValueAsString(networkModificationResult));
                } else if (path.matches("/v1/groups/" + MODIFICATIONS_GROUP_UUID + "/network-modifications\\?errorOnGroupNotFound=false&onlyStashed=false&onlyMetadata=.*")) {
                    return new MockResponse(200, Headers.of(HttpHeaders.CONTENT_TYPE, MediaType.APPLICATION_JSON_VALUE), objectMapper.writeValueAsString(VOLTAGE_INIT_PREVIEW_MODIFICATION_LIST));
                } else if (path.matches("/v1/results/" + VOLTAGE_INIT_RESULT_UUID + "/stop.*")
                        || path.matches("/v1/results/" + VOLTAGE_INIT_OTHER_NODE_RESULT_UUID + "/stop.*")) {
                    String resultUuid = path.matches(".*variantId=" + VARIANT_ID_2 + ".*") ? VOLTAGE_INIT_OTHER_NODE_RESULT_UUID : VOLTAGE_INIT_RESULT_UUID;
                    input.send(MessageBuilder.withPayload("")
                            .setHeader("resultUuid", resultUuid)
                            .setHeader("receiver", "%7B%22nodeUuid%22%3A%22" + request.getPath().split("%")[5].substring(4) + "%22%2C%20%22rootNetworkUuid%22%3A%20%22" + request.getPath().split("%")[11].substring(4) + "%22%2C%20%22userId%22%3A%22userId%22%7D")
                            .build(), voltageInitStoppedDestination);
                    return new MockResponse(200);
                } else if (path.matches("/v1/results/" + VOLTAGE_INIT_CANCEL_FAILED_UUID + "/stop.*")) {
                    input.send(MessageBuilder.withPayload("")
                            .setHeader("resultUuid", VOLTAGE_INIT_CANCEL_FAILED_UUID)
                            .setHeader("receiver", "%7B%22nodeUuid%22%3A%22" + request.getPath().split("%")[5].substring(4) + "%22%7D")
                            .setHeader("userId", "userId")
                            .setHeader("message", "voltage init could not be cancel")
                            .build(), voltageInitCancelFailedDestination);
                    return new MockResponse(200);
                } else if (path.matches("/v1/results/invalidate-status.*")) {
                    return new MockResponse(200);
                } else if (path.matches("/v1/parameters/" + VOLTAGE_INIT_PARAMETERS_UUID)) {
                    if (method.equals("PUT")) {
                        return new MockResponse(200);
                    } else {
                        return new MockResponse(200, Headers.of(HttpHeaders.CONTENT_TYPE, MediaType.APPLICATION_JSON_VALUE), objectMapper.writeValueAsString(VOLTAGE_INIT_PARAMETERS_INFOS));
                    }
                } else if (path.matches("/v1/parameters/" + WRONG_VOLTAGE_INIT_PARAMETERS_UUID)) {
                    return new MockResponse(404);
                } else if (path.matches("/v1/parameters")) {
                    return new MockResponse(200, Headers.of(HttpHeaders.CONTENT_TYPE, MediaType.APPLICATION_JSON_VALUE), objectMapper.writeValueAsString(VOLTAGE_INIT_PARAMETERS_UUID));
                } else if (path.matches("/v1/results")) {
                    return new MockResponse(200);
                } else if (path.matches("/v1/supervision/results-count")) {
                    return new MockResponse(200, Headers.of(HttpHeaders.CONTENT_TYPE, MediaType.APPLICATION_JSON_VALUE), "1");
                } else if (path.matches("/v1/reports")) {
                    return new MockResponse(200);
                } else {
                    LOGGER.error("Unhandled method+path: {} {}", request.getMethod(), request.getPath());
                    return new MockResponse.Builder().code(418).body("Unhandled method+path: " + request.getMethod() + " " + request.getPath()).build();
                }
            }

        };

        server.setDispatcher(dispatcher);
    }

    private void initMockBeans(Network network) {
        when(networkStoreService.getNetwork(UUID.fromString(NETWORK_UUID_STRING))).thenReturn(network);
    }

    private void createOrUpdateParametersAndDoChecks(UUID studyNameUserIdUuid, StudyVoltageInitParameters parameters) throws Exception {
        mockMvc.perform(
                post("/v1/studies/{studyUuid}/voltage-init/parameters", studyNameUserIdUuid)
                        .header("userId", "userId")
                        .contentType(MediaType.APPLICATION_JSON)
                        .content(objectMapper.writeValueAsString(parameters))).andExpect(
                status().isOk());

        Message<byte[]> voltageInitStatusMessage = output.receive(TIMEOUT, studyUpdateDestination);
        assertEquals(studyNameUserIdUuid, voltageInitStatusMessage.getHeaders().get(NotificationService.HEADER_STUDY_UUID));
        assertEquals(NotificationService.UPDATE_TYPE_VOLTAGE_INIT_STATUS, voltageInitStatusMessage.getHeaders().get(NotificationService.HEADER_UPDATE_TYPE));
        Message<byte[]> message = output.receive(TIMEOUT, studyUpdateDestination);

        assertEquals(UPDATE_TYPE_COMPUTATION_PARAMETERS, message.getHeaders().get(NotificationService.HEADER_UPDATE_TYPE));

        Message<byte[]> elementUpdateMessage = output.receive(TIMEOUT, elementUpdateDestination);
        assertEquals(studyNameUserIdUuid, elementUpdateMessage.getHeaders().get(NotificationService.HEADER_ELEMENT_UUID));
    }

    @Test
    void testVoltageInitParameters(final MockWebServer server) throws Exception {
        //insert a study
        StudyEntity studyEntity = insertDummyStudy(UUID.fromString(NETWORK_UUID_STRING), CASE_UUID, null, false);
        UUID studyNameUserIdUuid = studyEntity.getId();

        //get initial voltage init parameters
        MvcResult mvcResult = mockMvc.perform(get("/v1/studies/{studyUuid}/voltage-init/parameters", studyNameUserIdUuid)).andExpectAll(
                status().isOk()).andReturn();

        assertEquals(createStudyVoltageInitParameters(false), objectMapper.readValue(mvcResult.getResponse().getContentAsString(), StudyVoltageInitParameters.class));

        StudyVoltageInitParameters parameters = createStudyVoltageInitParameters(false, VOLTAGE_INIT_PARAMETERS_INFOS);

        createOrUpdateParametersAndDoChecks(studyNameUserIdUuid, parameters);
        assertTrue(TestUtils.getRequestsDone(1, server).stream().anyMatch(r -> r.matches("/v1/parameters")));

        //checking update is registered
        mvcResult = mockMvc.perform(get("/v1/studies/{studyUuid}/voltage-init/parameters", studyNameUserIdUuid)).andExpectAll(
                status().isOk()).andReturn();

        assertEquals(parameters, objectMapper.readValue(mvcResult.getResponse().getContentAsString(), StudyVoltageInitParameters.class));

        assertTrue(TestUtils.getRequestsDone(1, server).stream().anyMatch(r -> r.matches("/v1/parameters/" + VOLTAGE_INIT_PARAMETERS_UUID)));

        //update voltage init parameters
        createOrUpdateParametersAndDoChecks(studyNameUserIdUuid, parameters);
        assertTrue(TestUtils.getRequestsDone(1, server).stream().anyMatch(r -> r.matches("/v1/parameters/" + VOLTAGE_INIT_PARAMETERS_UUID)));

        // insert a study with a wrong voltage init parameters uuid
        StudyEntity studyEntity2 = insertDummyStudy(UUID.fromString(NETWORK_UUID_STRING), CASE_UUID, UUID.fromString(WRONG_VOLTAGE_INIT_PARAMETERS_UUID), false);

        // get voltage init parameters
        mockMvc.perform(get("/v1/studies/{studyUuid}/voltage-init/parameters", studyEntity2.getId())).andExpect(
            status().isNotFound());

        assertTrue(TestUtils.getRequestsDone(1, server).stream().anyMatch(r -> r.matches("/v1/parameters/" + WRONG_VOLTAGE_INIT_PARAMETERS_UUID)));

    }

    @Test
    void testUpdatingParametersWithSameComputationParametersDoesNotInvalidate(final MockWebServer server) throws Exception {
        StudyEntity studyEntity = insertDummyStudy(UUID.fromString(NETWORK_UUID_STRING), CASE_UUID, UUID.fromString(VOLTAGE_INIT_PARAMETERS_UUID), false);
        // Just changing applyModifications value but keeping the same computing parameters
        StudyVoltageInitParameters studyVoltageInitParameters = StudyVoltageInitParameters.builder()
            .applyModifications(false)
            .computationParameters(VOLTAGE_INIT_PARAMETERS_INFOS)
            .build();

        mockMvc.perform(
            post("/v1/studies/{studyUuid}/voltage-init/parameters", studyEntity.getId())
                .header("userId", "userId")
                .contentType(MediaType.APPLICATION_JSON)
                .content(objectMapper.writeValueAsString(studyVoltageInitParameters))).andExpect(
            status().isOk());

        TestUtils.assertRequestMatches("GET", "/v1/parameters/.*", server);

        // STUDY_CHANGED event
        output.receive(1000, studyUpdateDestination);
        assertEquals(UPDATE_TYPE_COMPUTATION_PARAMETERS, output.receive(TIMEOUT, studyUpdateDestination).getHeaders().get(NotificationService.HEADER_UPDATE_TYPE));

    }

    @Test
    void testApplyModificationsWhenParameterIsActivated(final MockWebServer server) throws Exception {
        StudyEntity studyEntity = insertDummyStudy(
            UUID.fromString(NETWORK_UUID_STRING),
            CASE_UUID,
            UUID.fromString(VOLTAGE_INIT_PARAMETERS_UUID),
            true);
        UUID studyUuid = studyEntity.getId();
        UUID rootNodeUuid = getRootNode(studyUuid).getId();
        NetworkModificationNode modificationNode1 = createNetworkModificationNode(studyUuid, rootNodeUuid,
            UUID.randomUUID(), VARIANT_ID_2, "node 1");
        //run a voltage init analysis
        mockMvc.perform(
            put("/v1/studies/{studyUuid}/nodes/{nodeUuid}/voltage-init/run", studyEntity.getId(), modificationNode1.getId()).header("userId", "userId")
            )
            .andExpect(status().isOk());

        // Running the computation
        TestUtils.assertRequestMatches("POST", "/v1/networks/" + NETWORK_UUID_STRING + "/.*", server);
        // Fetch results to get modification group UUID
        TestUtils.assertRequestMatches("GET", "/v1/results/.*", server);
        // Duplicate modification in the group related to the node
        TestUtils.assertRequestMatches("PUT", "/v1/groups/.*", server);
        // Update modification group UUID in the result
        TestUtils.assertRequestMatches("PUT", "/v1/results/.*/modifications-group-uuid", server);

        // Applying modifications also invalidate all results of the node, so it creates a lot of study update notifications
        IntStream.range(0, 21).forEach(i -> output.receive(1000, studyUpdateDestination));
        // It deletes the voltage-init modification and creates a new one on the node
        IntStream.range(0, 2).forEach(i -> output.receive(1000, elementUpdateDestination));
    }

    @Test
    void testVoltageInit(final MockWebServer server) throws Exception {
        //insert a study
        StudyEntity studyEntity = insertDummyStudy(UUID.fromString(NETWORK_UUID_STRING), CASE_UUID, UUID.fromString(VOLTAGE_INIT_PARAMETERS_UUID), false);
        UUID studyNameUserIdUuid = studyEntity.getId();
        UUID rootNodeUuid = getRootNode(studyNameUserIdUuid).getId();
        NetworkModificationNode modificationNode1 = createNetworkModificationNode(studyNameUserIdUuid, rootNodeUuid,
                UUID.randomUUID(), VARIANT_ID, "node 1");
        UUID modificationNode1Uuid = modificationNode1.getId();

        NetworkModificationNode modificationNode2 = createNetworkModificationNode(studyNameUserIdUuid,
                modificationNode1Uuid, UUID.randomUUID(), VARIANT_ID, "node 2");
        UUID modificationNode2Uuid = modificationNode2.getId();

        NetworkModificationNode modificationNode3 = createNetworkModificationNode(studyNameUserIdUuid,
                modificationNode2Uuid, UUID.randomUUID(), VARIANT_ID_2, "node 3");
        UUID modificationNode3Uuid = modificationNode3.getId();

        // run a voltage init on root node (not allowed)
        mockMvc.perform(put("/v1/studies/{studyUuid}/nodes/{nodeUuid}/voltage-init/run", studyNameUserIdUuid, rootNodeUuid)
                        .header("userId", "userId"))
                .andExpect(status().isForbidden());

        //run a voltage init analysis
        mockMvc.perform(put("/v1/studies/{studyUuid}/nodes/{nodeUuid}/voltage-init/run", studyNameUserIdUuid, modificationNode3Uuid)
                        .header("userId", "userId"))
                .andExpect(status().isOk());

        checkUpdateModelStatusMessagesReceived(studyNameUserIdUuid, NotificationService.UPDATE_TYPE_VOLTAGE_INIT_STATUS);

        checkUpdateModelStatusMessagesReceived(studyNameUserIdUuid, NotificationService.UPDATE_TYPE_VOLTAGE_INIT_RESULT);

        checkReactiveSlacksAlertMessagesReceived(studyNameUserIdUuid, 10.);

        checkUpdateModelStatusMessagesReceived(studyNameUserIdUuid, NotificationService.UPDATE_TYPE_VOLTAGE_INIT_STATUS);

        assertTrue(TestUtils.getRequestsDone(1, server).stream().anyMatch(r -> r.matches("/v1/networks/" + NETWORK_UUID_STRING + "/run-and-save\\?receiver=.*&reportUuid=.*&reporterId=.*&variantId=" + VARIANT_ID_2)));

        // get voltage init result
        mockMvc.perform(get("/v1/studies/{studyUuid}/nodes/{nodeUuid}/voltage-init/result", studyNameUserIdUuid, modificationNode3Uuid)).andExpectAll(
                status().isOk(),
                content().string(VOLTAGE_INIT_RESULT_JSON));
        TestUtils.assertRequestMatches("GET", "/v1/results/" + VOLTAGE_INIT_RESULT_UUID, server);

        // get voltage init status
        mockMvc.perform(get("/v1/studies/{studyUuid}/nodes/{nodeUuid}/voltage-init/status", studyNameUserIdUuid, modificationNode3Uuid)).andExpectAll(
                status().isOk(),
                content().string(VOLTAGE_INIT_STATUS_JSON));

        assertTrue(TestUtils.getRequestsDone(1, server).stream().anyMatch(r -> r.matches("/v1/results/" + VOLTAGE_INIT_RESULT_UUID + "/status")));

        mockMvc.perform(
                post("/v1/studies/{studyUuid}/voltage-init/parameters", studyNameUserIdUuid)
                        .header("userId", "userId")
                        .contentType(MediaType.APPLICATION_JSON)
                        .content(objectMapper.writeValueAsString(createStudyVoltageInitParameters(false, VOLTAGE_INIT_PARAMETERS_INFOS_2)))).andExpect(
                status().isOk());

        TestUtils.assertRequestMatches("GET", "/v1/parameters/.*", server);
        TestUtils.assertRequestMatches("PUT", "/v1/parameters/.*", server);
        TestUtils.assertRequestMatches("PUT", "/v1/results/invalidate-status.*", server);

        //remove notif about study updating due to parameters changes
        output.receive(1000);
        output.receive(1000);

        // stop voltage init analysis
        mockMvc.perform(put("/v1/studies/{studyUuid}/nodes/{nodeUuid}/voltage-init/stop", studyNameUserIdUuid, modificationNode3Uuid)
                .header("userId", "userId"))
                .andExpect(status().isOk());

        checkUpdateModelStatusMessagesReceived(studyNameUserIdUuid, NotificationService.UPDATE_TYPE_VOLTAGE_INIT_STATUS, NotificationService.UPDATE_TYPE_VOLTAGE_INIT_RESULT);

        assertTrue(TestUtils.getRequestsDone(1, server).stream().anyMatch(r -> r.matches("/v1/results/" + VOLTAGE_INIT_RESULT_UUID + "/stop\\?receiver=.*nodeUuid.*")));

        mockMvc.perform(put("/v1/studies/{studyUuid}/nodes/{nodeUuid}/voltage-init/run", studyNameUserIdUuid, modificationNode2Uuid)
                        .header("userId", "userId"))
                .andExpect(status().isOk());

        checkUpdateModelStatusMessagesReceived(studyNameUserIdUuid, NotificationService.UPDATE_TYPE_VOLTAGE_INIT_FAILED);

        checkUpdateModelStatusMessagesReceived(studyNameUserIdUuid, NotificationService.UPDATE_TYPE_VOLTAGE_INIT_STATUS);

        assertTrue(TestUtils.getRequestsDone(1, server).stream().anyMatch(r -> r.matches("/v1/networks/" + NETWORK_UUID_STRING + "/run-and-save\\?receiver=.*&reportUuid=.*&reporterId=.*&variantId=" + VARIANT_ID)));

        testResultCount(server); //Test result count
        testDeleteResults(server, 1); //Delete Voltage init results
    }

    @Test
    void testVoltageInitCancelFail(final MockWebServer server) throws Exception {
        //insert a study
        StudyEntity studyEntity = insertDummyStudy(UUID.fromString(NETWORK_UUID_STRING), CASE_UUID, UUID.fromString(VOLTAGE_INIT_PARAMETERS_UUID), false);
        UUID studyNameUserIdUuid = studyEntity.getId();
        UUID rootNodeUuid = getRootNode(studyNameUserIdUuid).getId();
        NetworkModificationNode modificationNode1 = createNetworkModificationNode(studyNameUserIdUuid, rootNodeUuid,
                UUID.randomUUID(), VARIANT_ID, "node 1");
        UUID modificationNode1Uuid = modificationNode1.getId();

        NetworkModificationNode modificationNode2 = createNetworkModificationNode(studyNameUserIdUuid,
                modificationNode1Uuid, UUID.randomUUID(), VARIANT_ID, "node 2");
        UUID modificationNode2Uuid = modificationNode2.getId();

        NetworkModificationNode modificationNode3 = createNetworkModificationNode(studyNameUserIdUuid,
                modificationNode2Uuid, UUID.randomUUID(), VARIANT_ID_2, "node 3");
        UUID modificationNode3Uuid = modificationNode3.getId();

        NetworkModificationNode modificationNode4 = createNetworkModificationNode(studyNameUserIdUuid,
                modificationNode3Uuid, UUID.randomUUID(), VARIANT_ID_3, "node 4");
        UUID modificationNode4Uuid = modificationNode4.getId();

        //run a voltage init analysis
        mockMvc.perform(put("/v1/studies/{studyUuid}/nodes/{nodeUuid}/voltage-init/run", studyNameUserIdUuid, modificationNode4Uuid)
                        .header("userId", "userId"))
                .andExpect(status().isOk());
        assertTrue(TestUtils.getRequestsDone(1, server).stream().anyMatch(r -> r.matches("/v1/networks/" + NETWORK_UUID_STRING + "/run-and-save\\?receiver=.*&reportUuid=.*&reporterId=.*&variantId=" + VARIANT_ID_3)));

        checkUpdateModelStatusMessagesReceived(studyNameUserIdUuid, NotificationService.UPDATE_TYPE_VOLTAGE_INIT_STATUS);

        checkUpdateModelStatusMessagesReceived(studyNameUserIdUuid, NotificationService.UPDATE_TYPE_VOLTAGE_INIT_RESULT);

        checkReactiveSlacksAlertMessagesReceived(studyNameUserIdUuid, 10.);

        checkUpdateModelStatusMessagesReceived(studyNameUserIdUuid, NotificationService.UPDATE_TYPE_VOLTAGE_INIT_STATUS);

        // stop voltage init analysis fail
        mockMvc.perform(put("/v1/studies/{studyUuid}/nodes/{nodeUuid}/voltage-init/stop", studyNameUserIdUuid, modificationNode4Uuid)
                        .header("userId", "userId"))
                .andExpect(status().isOk());
        assertTrue(TestUtils.getRequestsDone(1, server).stream().anyMatch(r -> r.matches("/v1/results/" + VOLTAGE_INIT_CANCEL_FAILED_UUID + "/stop\\?receiver=.*nodeUuid.*")));
        checkCancelFailedMessagesReceived(studyNameUserIdUuid, modificationNode4Uuid, "userId");
    }

    @Test
    void testCopyVoltageInitModifications(final MockWebServer server) throws Exception {
        StudyEntity studyEntity = insertDummyStudy(UUID.fromString(NETWORK_UUID_STRING), CASE_UUID, UUID.fromString(VOLTAGE_INIT_PARAMETERS_UUID), false);
        UUID studyNameUserIdUuid = studyEntity.getId();
        UUID rootNodeUuid = getRootNode(studyNameUserIdUuid).getId();
        NetworkModificationNode modificationNode1 = createNetworkModificationNode(studyNameUserIdUuid, rootNodeUuid, UUID.randomUUID(), VARIANT_ID, "node 1");
        UUID modificationNode1Uuid = modificationNode1.getId();

        NetworkModificationNode modificationNode2 = createNetworkModificationNode(studyNameUserIdUuid, modificationNode1Uuid, UUID.randomUUID(), VARIANT_ID, "node 2");
        UUID modificationNode2Uuid = modificationNode2.getId();
        NetworkModificationNode modificationNode3 = createNetworkModificationNode(studyNameUserIdUuid, modificationNode2Uuid, UUID.randomUUID(), VARIANT_ID_2, "node 3");
        UUID modificationNode3Uuid = modificationNode3.getId();

        // run a voltage init analysis
        mockMvc.perform(put("/v1/studies/{studyUuid}/nodes/{nodeUuid}/voltage-init/run", studyNameUserIdUuid, modificationNode3Uuid)
                .header("userId", "userId"))
            .andExpect(status().isOk());

        checkUpdateModelStatusMessagesReceived(studyNameUserIdUuid, NotificationService.UPDATE_TYPE_VOLTAGE_INIT_STATUS);
        checkUpdateModelStatusMessagesReceived(studyNameUserIdUuid, NotificationService.UPDATE_TYPE_VOLTAGE_INIT_RESULT);
        checkReactiveSlacksAlertMessagesReceived(studyNameUserIdUuid, 10.);
        checkUpdateModelStatusMessagesReceived(studyNameUserIdUuid, NotificationService.UPDATE_TYPE_VOLTAGE_INIT_STATUS);
        assertTrue(TestUtils.getRequestsDone(1, server).stream().anyMatch(r -> r.matches("/v1/networks/" + NETWORK_UUID_STRING + "/run-and-save\\?receiver=.*&reportUuid=.*&reporterId=.*&variantId=" + VARIANT_ID_2)));

        // just retrieve modifications list from modificationNode3Uuid
        mockMvc.perform(get("/v1/studies/{studyUuid}/nodes/{nodeUuid}/voltage-init/modifications", studyNameUserIdUuid, modificationNode3Uuid)
                .header("userId", "userId")).andExpect(status().isOk());
        assertTrue(TestUtils.getRequestsDone(2, server).stream().allMatch(r ->
                r.matches("/v1/groups/" + MODIFICATIONS_GROUP_UUID + "/network-modifications\\?errorOnGroupNotFound=false&onlyStashed=false&onlyMetadata=false") ||
                r.matches("/v1/results/" + VOLTAGE_INIT_RESULT_UUID + "/modifications-group-uuid")
        ));

        // clone and copy modifications to modificationNode3Uuid
        mockMvc.perform(put("/v1/studies/{studyUuid}/nodes/{nodeUuid}/voltage-init/modifications", studyNameUserIdUuid, modificationNode3Uuid)
            .header("userId", "userId")).andExpect(status().isOk());
        assertTrue(TestUtils.getRequestsDone(4, server).stream().allMatch(r ->
            r.matches("/v1/results/" + VOLTAGE_INIT_RESULT_UUID + "/modifications-group-uuid") ||
                r.matches("/v1/results/" + VOLTAGE_INIT_RESULT_UUID + "/status") ||
                r.matches("/v1/groups/.*/duplications.*")
        ));

        checkEquipmentUpdatingMessagesReceived(studyNameUserIdUuid, modificationNode3Uuid);
        checkNodesBuildStatusUpdatedMessageReceived(studyNameUserIdUuid, List.of(modificationNode3Uuid));
        checkUpdateModelStatusMessagesReceived(studyNameUserIdUuid, NotificationService.UPDATE_TYPE_STUDY);
        checkUpdateModelStatusMessagesReceived(studyNameUserIdUuid, NotificationService.UPDATE_TYPE_VOLTAGE_INIT_RESULT);
        checkUpdateModelStatusMessagesReceived(studyNameUserIdUuid, NotificationService.NODE_BUILD_STATUS_UPDATED);
        checkUpdateModelsStatusMessagesReceived(studyNameUserIdUuid);
        checkEquipmentUpdatingFinishedMessagesReceived(studyNameUserIdUuid, modificationNode3Uuid);
        checkElementUpdatedMessageSent(studyNameUserIdUuid, "userId");
    }

    private void checkUpdateModelsStatusMessagesReceived(UUID studyUuid) {
        checkUpdateModelStatusMessagesReceived(studyUuid, NotificationService.UPDATE_TYPE_LOADFLOW_STATUS);
        checkUpdateModelStatusMessagesReceived(studyUuid, NotificationService.UPDATE_TYPE_SECURITY_ANALYSIS_STATUS);
        checkUpdateModelStatusMessagesReceived(studyUuid, NotificationService.UPDATE_TYPE_SENSITIVITY_ANALYSIS_STATUS);
        checkUpdateModelStatusMessagesReceived(studyUuid, NotificationService.UPDATE_TYPE_NON_EVACUATED_ENERGY_STATUS);
        checkUpdateModelStatusMessagesReceived(studyUuid, NotificationService.UPDATE_TYPE_SHORT_CIRCUIT_STATUS);
        checkUpdateModelStatusMessagesReceived(studyUuid, NotificationService.UPDATE_TYPE_ONE_BUS_SHORT_CIRCUIT_STATUS);
        checkUpdateModelStatusMessagesReceived(studyUuid, NotificationService.UPDATE_TYPE_VOLTAGE_INIT_STATUS);
        checkUpdateModelStatusMessagesReceived(studyUuid, NotificationService.UPDATE_TYPE_DYNAMIC_SIMULATION_STATUS);
        checkUpdateModelStatusMessagesReceived(studyUuid, NotificationService.UPDATE_TYPE_STATE_ESTIMATION_STATUS);
    }

    private void checkElementUpdatedMessageSent(UUID elementUuid, String userId) {
        Message<byte[]> message = output.receive(TIMEOUT, elementUpdateDestination);
        assertEquals(elementUuid, message.getHeaders().get(NotificationService.HEADER_ELEMENT_UUID));
        assertEquals(userId, message.getHeaders().get(NotificationService.HEADER_MODIFIED_BY));
    }

    private void checkEquipmentUpdatingFinishedMessagesReceived(UUID studyNameUserIdUuid, UUID nodeUuid) {
        // assert that the broker message has been sent for updating study type
        Message<byte[]> messageStudyUpdate = output.receive(TIMEOUT, studyUpdateDestination);
        assertEquals("", new String(messageStudyUpdate.getPayload()));
        MessageHeaders headersStudyUpdate = messageStudyUpdate.getHeaders();
        assertEquals(studyNameUserIdUuid, headersStudyUpdate.get(NotificationService.HEADER_STUDY_UUID));
        assertEquals(nodeUuid, headersStudyUpdate.get(NotificationService.HEADER_PARENT_NODE));
        assertEquals(NotificationService.MODIFICATIONS_UPDATING_FINISHED, headersStudyUpdate.get(NotificationService.HEADER_UPDATE_TYPE));
    }

    private void checkNodesBuildStatusUpdatedMessageReceived(UUID studyUuid, List<UUID> nodesUuids) {
        Message<byte[]> messageStatus = output.receive(TIMEOUT, studyUpdateDestination);
        assertEquals("", new String(messageStatus.getPayload()));
        MessageHeaders headersStatus = messageStatus.getHeaders();
        assertEquals(studyUuid, headersStatus.get(NotificationService.HEADER_STUDY_UUID));
        assertEquals(nodesUuids, headersStatus.get(NotificationService.HEADER_NODES));
        assertEquals(NotificationService.NODE_BUILD_STATUS_UPDATED, headersStatus.get(NotificationService.HEADER_UPDATE_TYPE));
    }

    private void checkEquipmentUpdatingMessagesReceived(UUID studyNameUserIdUuid, UUID nodeUuid) {
        // assert that the broker message has been sent for updating study type
        Message<byte[]> messageStudyUpdate = output.receive(TIMEOUT, studyUpdateDestination);
        assertEquals("", new String(messageStudyUpdate.getPayload()));
        MessageHeaders headersStudyUpdate = messageStudyUpdate.getHeaders();
        assertEquals(studyNameUserIdUuid, headersStudyUpdate.get(NotificationService.HEADER_STUDY_UUID));
        assertEquals(nodeUuid, headersStudyUpdate.get(NotificationService.HEADER_PARENT_NODE));
        assertEquals(NotificationService.MODIFICATIONS_UPDATING_IN_PROGRESS, headersStudyUpdate.get(NotificationService.HEADER_UPDATE_TYPE));
    }

    @Test
    void testNotResetedUuidResultWhenVoltageInitFailed() throws Exception {
        UUID resultUuid = UUID.randomUUID();
        StudyEntity studyEntity = insertDummyStudy(UUID.randomUUID(), UUID.randomUUID(), UUID.fromString(VOLTAGE_INIT_PARAMETERS_UUID), false);
        UUID rootNetworkUuid = studyEntity.getFirstRootNetwork().getId();
        RootNode rootNode = networkModificationTreeService.getStudyTree(studyEntity.getId());
        NetworkModificationNode modificationNode = createNetworkModificationNode(studyEntity.getId(), rootNode.getId(), UUID.randomUUID(), VARIANT_ID, "node 1");
        String resultUuidJson = objectMapper.writeValueAsString(new NodeReceiver(modificationNode.getId(), rootNetworkUuid));

        // Set an uuid result in the database
        networkModificationTreeService.updateComputationResultUuid(modificationNode.getId(), rootNetworkUuid, resultUuid, VOLTAGE_INITIALIZATION);
        assertTrue(networkModificationTreeService.getComputationResultUuid(modificationNode.getId(), rootNetworkUuid, VOLTAGE_INITIALIZATION) != null);
        assertEquals(resultUuid, networkModificationTreeService.getComputationResultUuid(modificationNode.getId(), rootNetworkUuid, VOLTAGE_INITIALIZATION));

        StudyService studyService = Mockito.mock(StudyService.class);
        doAnswer(invocation -> {
            input.send(
                MessageBuilder.withPayload("")
                    .setHeader(HEADER_RECEIVER, resultUuidJson)
                    .setHeader("resultUuid", VOLTAGE_INIT_ERROR_RESULT_UUID)
                .build(), voltageInitFailedDestination);
            return resultUuid;
        }).when(studyService).runVoltageInit(any(), any(), any(), any());
        studyService.runVoltageInit(studyEntity.getId(), modificationNode.getId(), rootNetworkUuid, "");

        // Test doesn't reset uuid result in the database
        assertEquals(VOLTAGE_INIT_ERROR_RESULT_UUID, networkModificationTreeService.getComputationResultUuid(modificationNode.getId(), rootNetworkUuid, VOLTAGE_INITIALIZATION).toString());

        Message<byte[]> message = output.receive(TIMEOUT, studyUpdateDestination);
        assertEquals(studyEntity.getId(), message.getHeaders().get(NotificationService.HEADER_STUDY_UUID));
        String updateType = (String) message.getHeaders().get(NotificationService.HEADER_UPDATE_TYPE);
        assertEquals(NotificationService.UPDATE_TYPE_VOLTAGE_INIT_FAILED, updateType);
    }

    private void checkUpdateModelStatusMessagesReceived(UUID studyUuid, String updateTypeToCheck) {
        checkUpdateModelStatusMessagesReceived(studyUuid, updateTypeToCheck, null);
    }

    private void checkUpdateModelStatusMessagesReceived(UUID studyUuid, String updateTypeToCheck, String otherUpdateTypeToCheck) {
        Message<byte[]> voltageInitStatusMessage = output.receive(TIMEOUT, studyUpdateDestination);
        assertEquals(studyUuid, voltageInitStatusMessage.getHeaders().get(NotificationService.HEADER_STUDY_UUID));
        String updateType = (String) voltageInitStatusMessage.getHeaders().get(HEADER_UPDATE_TYPE);
        if (otherUpdateTypeToCheck == null) {
            assertEquals(updateTypeToCheck, updateType);
        } else {
            assertTrue(updateType.equals(updateTypeToCheck) || updateType.equals(otherUpdateTypeToCheck));
        }
    }

    private void checkCancelFailedMessagesReceived(UUID studyUuid, UUID nodeUuid, String userId) {
        Message<byte[]> voltageInitStatusMessage = output.receive(TIMEOUT, studyUpdateDestination);
        assertEquals(studyUuid, voltageInitStatusMessage.getHeaders().get(NotificationService.HEADER_STUDY_UUID));
        assertEquals(nodeUuid, voltageInitStatusMessage.getHeaders().get(NotificationService.HEADER_NODE));
        assertEquals(UPDATE_TYPE_VOLTAGE_INIT_CANCEL_FAILED, voltageInitStatusMessage.getHeaders().get(NotificationService.HEADER_UPDATE_TYPE));
        assertEquals(userId, voltageInitStatusMessage.getHeaders().get(NotificationService.HEADER_USER_ID));
        assertEquals("voltage init could not be cancel", voltageInitStatusMessage.getHeaders().get(NotificationService.HEADER_ERROR));
    }

    private void testResultCount(final MockWebServer server) throws Exception {
        mockMvc.perform(delete("/v1/supervision/computation/results")
                .queryParam("type", VOLTAGE_INITIALIZATION.toString())
                .queryParam("dryRun", "true"))
            .andExpect(status().isOk());
        assertTrue(TestUtils.getRequestsDone(1, server).stream().anyMatch(r -> r.matches("/v1/supervision/results-count")));
    }

<<<<<<< HEAD
    private void testDeleteResults(int expectedInitialResultCount) throws Exception {
        assertEquals(expectedInitialResultCount, rootNetworkNodeInfoRepository.findAllByVoltageInitResultUuidNotNull().size());
=======
    private void testDeleteResults(final MockWebServer server, int expectedInitialResultCount) throws Exception {
        assertEquals(expectedInitialResultCount, networkModificationNodeInfoRepository.findAllByVoltageInitResultUuidNotNull().size());
>>>>>>> f0d46647
        mockMvc.perform(delete("/v1/supervision/computation/results")
                .queryParam("type", VOLTAGE_INITIALIZATION.toString())
                .queryParam("dryRun", "false"))
            .andExpect(status().isOk());

        var requests = TestUtils.getRequestsDone(2, server);
        assertTrue(requests.contains("/v1/results"));
        assertTrue(requests.stream().anyMatch(r -> r.matches("/v1/reports")));
        assertEquals(0, rootNetworkNodeInfoRepository.findAllByVoltageInitResultUuidNotNull().size());
    }

    @Test
    void testNoResult() throws Exception {
        //insert a study
        StudyEntity studyEntity = insertDummyStudy(UUID.fromString(NETWORK_UUID_STRING), CASE_UUID, UUID.fromString(VOLTAGE_INIT_PARAMETERS_UUID), false);
        UUID studyNameUserIdUuid = studyEntity.getId();
        UUID rootNodeUuid = getRootNode(studyNameUserIdUuid).getId();
        NetworkModificationNode modificationNode1 = createNetworkModificationNode(studyNameUserIdUuid, rootNodeUuid,
                UUID.randomUUID(), VARIANT_ID, "node 1");
        UUID modificationNode1Uuid = modificationNode1.getId();

        // No voltage init result
        mockMvc.perform(get("/v1/studies/{studyUuid}/nodes/{nodeUuid}/voltage-init/result", studyNameUserIdUuid, modificationNode1Uuid)).andExpectAll(
                status().isNoContent());

        // No voltage init status
        mockMvc.perform(get("/v1/studies/{studyUuid}/nodes/{nodeUuid}/voltage-init/status", studyNameUserIdUuid, modificationNode1Uuid)).andExpectAll(
                status().isNoContent());

        // stop non-existing voltage init analysis
        mockMvc.perform(put("/v1/studies/{studyUuid}/nodes/{nodeUuid}/voltage-init/stop", studyNameUserIdUuid, modificationNode1Uuid)
                .header("userId", "userId")).andExpect(status().isOk());
    }

    private StudyEntity insertDummyStudy(UUID networkUuid, UUID caseUuid, UUID voltageInitParametersUuid, boolean applyModifications) {
        NonEvacuatedEnergyParametersEntity defaultNonEvacuatedEnergyParametersEntity = NonEvacuatedEnergyService.toEntity(NonEvacuatedEnergyService.getDefaultNonEvacuatedEnergyParametersInfos());
        StudyEntity studyEntity = TestUtils.createDummyStudy(networkUuid, "netId", caseUuid, "", "", null,
                UUID.randomUUID(), null, voltageInitParametersUuid, null, null,
                defaultNonEvacuatedEnergyParametersEntity, applyModifications);
        var study = studyRepository.save(studyEntity);
        networkModificationTreeService.createRoot(studyEntity);
        return study;
    }

    private RootNode getRootNode(UUID study) throws Exception {
        return objectMapper.readValue(mockMvc.perform(get("/v1/studies/{uuid}/tree", study))
                .andExpect(status().isOk())
                .andReturn()
                .getResponse()
                .getContentAsString(), new TypeReference<>() { });
    }

    private NetworkModificationNode createNetworkModificationNode(UUID studyUuid, UUID parentNodeUuid,
                                                                  UUID modificationGroupUuid, String variantId, String nodeName) throws Exception {
        return createNetworkModificationNode(studyUuid, parentNodeUuid,
                modificationGroupUuid, variantId, nodeName, BuildStatus.NOT_BUILT);
    }

    private NetworkModificationNode createNetworkModificationNode(UUID studyUuid, UUID parentNodeUuid,
                                                                  UUID modificationGroupUuid, String variantId, String nodeName, BuildStatus buildStatus) throws Exception {
        NetworkModificationNode modificationNode = NetworkModificationNode.builder().name(nodeName)
                .description("description").modificationGroupUuid(modificationGroupUuid).variantId(variantId)
                .nodeBuildStatus(NodeBuildStatus.from(buildStatus))
                .children(Collections.emptyList()).build();

        // Only for tests
        String mnBodyJson = objectWriter.writeValueAsString(modificationNode);
        JSONObject jsonObject = new JSONObject(mnBodyJson);
        jsonObject.put("variantId", variantId);
        jsonObject.put("modificationGroupUuid", modificationGroupUuid);
        mnBodyJson = jsonObject.toString();

        mockMvc.perform(post("/v1/studies/{studyUuid}/tree/nodes/{id}", studyUuid, parentNodeUuid).content(mnBodyJson).contentType(MediaType.APPLICATION_JSON).header("userId", "userId"))
                .andExpect(status().isOk());
        var mess = output.receive(TIMEOUT, studyUpdateDestination);
        assertNotNull(mess);
        modificationNode.setId(UUID.fromString(String.valueOf(mess.getHeaders().get(NotificationService.HEADER_NEW_NODE))));
        assertEquals(InsertMode.CHILD.name(), mess.getHeaders().get(NotificationService.HEADER_INSERT_MODE));
        return modificationNode;
    }

    @AfterEach
    void tearDown(final MockWebServer server) {
        studyRepository.findAll().forEach(s -> networkModificationTreeService.doDeleteTree(s.getId()));
        studyRepository.deleteAll();

        List<String> destinations = List.of(studyUpdateDestination, voltageInitResultDestination, voltageInitStoppedDestination, voltageInitFailedDestination, voltageInitCancelFailedDestination);
        TestUtils.assertQueuesEmptyThenClear(destinations, output);

        try {
            TestUtils.assertServerRequestsEmptyThenShutdown(server);
        } catch (UncheckedInterruptedException e) {
            LOGGER.error("Error while attempting to get the request done : ", e);
        }
    }

    private static StudyVoltageInitParameters createStudyVoltageInitParameters(boolean applyModifications) {
        return StudyVoltageInitParameters.builder()
            .applyModifications(applyModifications)
            .build();
    }

    private static StudyVoltageInitParameters createStudyVoltageInitParameters(boolean applyModifications, VoltageInitParametersInfos voltageInitParametersInfos) {
        return StudyVoltageInitParameters.builder()
            .applyModifications(applyModifications)
            .computationParameters(voltageInitParametersInfos)
            .build();
    }

    private void checkReactiveSlacksAlertMessagesReceived(UUID studyUuid, Double thresholdValue) throws Exception {
        Message<byte[]> voltageInitMessage = output.receive(TIMEOUT, studyUpdateDestination);
        assertEquals(studyUuid, voltageInitMessage.getHeaders().get(NotificationService.HEADER_STUDY_UUID));
        assertEquals(STUDY_ALERT, voltageInitMessage.getHeaders().get(HEADER_UPDATE_TYPE));
        assertNotNull(voltageInitMessage.getPayload());
        StudyAlert alert = objectMapper.readValue(new String(voltageInitMessage.getPayload()), StudyAlert.class);
        assertEquals(AlertLevel.WARNING, alert.alertLevel());
        assertEquals("REACTIVE_SLACKS_OVER_THRESHOLD", alert.messageId());
        assertEquals(Map.of("threshold", thresholdValue.toString()), alert.attributes());
    }
}<|MERGE_RESOLUTION|>--- conflicted
+++ resolved
@@ -733,13 +733,8 @@
         assertTrue(TestUtils.getRequestsDone(1, server).stream().anyMatch(r -> r.matches("/v1/supervision/results-count")));
     }
 
-<<<<<<< HEAD
-    private void testDeleteResults(int expectedInitialResultCount) throws Exception {
+    private void testDeleteResults(final MockWebServer server, int expectedInitialResultCount) throws Exception {
         assertEquals(expectedInitialResultCount, rootNetworkNodeInfoRepository.findAllByVoltageInitResultUuidNotNull().size());
-=======
-    private void testDeleteResults(final MockWebServer server, int expectedInitialResultCount) throws Exception {
-        assertEquals(expectedInitialResultCount, networkModificationNodeInfoRepository.findAllByVoltageInitResultUuidNotNull().size());
->>>>>>> f0d46647
         mockMvc.perform(delete("/v1/supervision/computation/results")
                 .queryParam("type", VOLTAGE_INITIALIZATION.toString())
                 .queryParam("dryRun", "false"))
