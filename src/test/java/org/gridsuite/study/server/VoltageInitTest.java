--- conflicted
+++ resolved
@@ -802,11 +802,10 @@
                         r.matches("/v1/groups/.*\\?action=COPY&originGroupUuid=.*")
         ));
         checkEquipmentUpdatingMessagesReceived(studyUuid, nodeUuid);
+        checkUpdateModelsStatusMessagesReceived(studyUuid, firstRootNetworkUuid);
         checkEquipmentMessagesReceived(studyUuid, nodeUuid, NetworkImpactsInfos.builder().impactedSubstationsIds(ImmutableSet.of("s1")).build());
         checkUpdateModelStatusMessagesReceived(studyUuid, firstRootNetworkUuid, NotificationService.UPDATE_TYPE_VOLTAGE_INIT_RESULT); // results only for 1st root network
         checkElementUpdatedMessageSent(studyUuid, "userId");
-        checkUpdateModelsStatusMessagesReceived(studyUuid, firstRootNetworkUuid);
-        checkUpdateModelsStatusMessagesReceived(studyUuid, secondRootNetworkUuid);
         checkEquipmentUpdatingFinishedMessagesReceived(studyUuid, nodeUuid);
 
         ModificationApplicationContext ctx1 = rootNetworkNodeInfoService.getNetworkModificationApplicationContext(firstRootNetworkUuid, nodeUuid, NETWORK_UUID);
@@ -853,23 +852,14 @@
         NodeBuildStatus nodeBuildStatus = networkModificationTreeService.getNodeBuildStatus(modificationNodeUuid, rootNetworkUuid);
         assertTrue(isBuildNode ? nodeBuildStatus.isBuilt() : nodeBuildStatus.isNotBuilt());
         checkEquipmentUpdatingMessagesReceived(studyUuid, modificationNodeUuid);
-<<<<<<< HEAD
-=======
-        checkEquipmentMessagesReceived(studyUuid, modificationNodeUuid, NetworkImpactsInfos.builder().impactedSubstationsIds(ImmutableSet.of("s1")).build());
-        checkUpdateModelStatusMessagesReceived(studyUuid, rootNetworkUuid, NotificationService.UPDATE_TYPE_VOLTAGE_INIT_RESULT);
->>>>>>> 2090a197
         if (!isBuildNode) {
             checkUpdateModelStatusMessagesReceived(studyUuid, rootNetworkUuid, NotificationService.NODE_BUILD_STATUS_UPDATED);
         }
-<<<<<<< HEAD
-        checkUpdateModelsStatusMessagesReceived(studyUuid);
+        checkUpdateModelsStatusMessagesReceived(studyUuid, rootNetworkUuid);
         if (isBuildNode) {
             checkEquipmentMessagesReceived(studyUuid, modificationNodeUuid, NetworkImpactsInfos.builder().impactedSubstationsIds(ImmutableSet.of("s1")).build());
         }
-        checkUpdateModelStatusMessagesReceived(studyUuid, NotificationService.UPDATE_TYPE_VOLTAGE_INIT_RESULT);
-=======
-        checkUpdateModelsStatusMessagesReceived(studyUuid, rootNetworkUuid);
->>>>>>> 2090a197
+        checkUpdateModelStatusMessagesReceived(studyUuid, rootNetworkUuid, NotificationService.UPDATE_TYPE_VOLTAGE_INIT_RESULT);
         checkEquipmentUpdatingFinishedMessagesReceived(studyUuid, modificationNodeUuid);
         checkElementUpdatedMessageSent(studyUuid, "userId");
     }
