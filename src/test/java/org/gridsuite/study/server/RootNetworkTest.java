--- conflicted
+++ resolved
@@ -267,11 +267,8 @@
         StudyEntity studyEntity = TestUtils.createDummyStudy(NETWORK_UUID, CASE_UUID, CASE_NAME, CASE_FORMAT, REPORT_UUID);
         // create another dummy root networks for the same entity
         createDummyRootNetwork(studyEntity, "dummyRootNetwork");
-<<<<<<< HEAD
-=======
-
-        studyRepository.save(studyEntity);
->>>>>>> 99580d54
+
+        studyRepository.save(studyEntity);
 
         // insert a creation request for the same study entity
         rootNetworkCreationRequestRepository.save(RootNetworkCreationRequestEntity.builder()
@@ -631,16 +628,9 @@
     void getOrderedRootNetworksFromController() throws Exception {
         // create study with one root node, two network modification node and a root network
         StudyEntity studyEntity = TestUtils.createDummyStudy(NETWORK_UUID, CASE_UUID, CASE_NAME, CASE_FORMAT, REPORT_UUID);
-<<<<<<< HEAD
-        studyRepository.save(studyEntity);
-
         createDummyRootNetwork(studyEntity, "dummyRootNetwork1");
         createDummyRootNetwork(studyEntity, "dummyRootNetwork2");
-=======
-        createDummyRootNetwork(studyEntity, "dummyRootNetwork1");
-        createDummyRootNetwork(studyEntity, "dummyRootNetwork2");
-        studyRepository.save(studyEntity);
->>>>>>> 99580d54
+        studyRepository.save(studyEntity);
 
         // check controller
         String response = mockMvc.perform(get("/v1/studies/{studyUuid}/root-networks", studyEntity.getId()))
@@ -657,46 +647,6 @@
     void getOrderedRootNetworksFromService() {
         // create study with one root node, two network modification node and a root network
         StudyEntity studyEntity = TestUtils.createDummyStudy(NETWORK_UUID, CASE_UUID, CASE_NAME, CASE_FORMAT, REPORT_UUID);
-<<<<<<< HEAD
-        studyRepository.save(studyEntity);
-
-        createDummyRootNetwork(studyEntity, "dummyRootNetwork1");
-        createDummyRootNetwork(studyEntity, "dummyRootNetwork2");
-
-        // after creating 3 root networks, check rootNetworkOrder to assert they are correctly incremented
-        List<RootNetworkEntity> result = rootNetworkService.getStudyRootNetworks(studyEntity.getId());
-        assertEquals(3, result.size());
-        // check rootNetworkOrdered is ordered by creation ordered
-        assertEquals(0, result.get(0).getRootNetworkOrder());
-        assertEquals("rootNetworkName", result.get(0).getName());
-        assertEquals(1, result.get(1).getRootNetworkOrder());
-        assertEquals("dummyRootNetwork1", result.get(1).getName());
-        assertEquals(2, result.get(2).getRootNetworkOrder());
-        assertEquals("dummyRootNetwork2", result.get(2).getName());
-
-        // delete the 2nd root network
-        studyService.deleteRootNetworks(studyEntity.getId(), List.of(result.get(1).getId()), null);
-
-        // check "dummyRootNetwork2" root network order have been updated correctly
-        List<RootNetworkEntity> resultAfterDeletion = rootNetworkService.getStudyRootNetworks(studyEntity.getId());
-        assertEquals(2, resultAfterDeletion.size());
-        assertEquals(0, resultAfterDeletion.get(0).getRootNetworkOrder());
-        assertEquals("rootNetworkName", resultAfterDeletion.get(0).getName());
-        assertEquals(1, resultAfterDeletion.get(1).getRootNetworkOrder());
-        assertEquals("dummyRootNetwork2", resultAfterDeletion.get(1).getName());
-
-        createDummyRootNetwork(studyEntity, "dummyRootNetwork3");
-
-        // check "dummyRootNetwork3" root network order have been created correctly
-        List<RootNetworkEntity> resultAfterCreation = rootNetworkService.getStudyRootNetworks(studyEntity.getId());
-        assertEquals(3, resultAfterCreation.size());
-        assertEquals(0, resultAfterCreation.get(0).getRootNetworkOrder());
-        assertEquals("rootNetworkName", resultAfterCreation.get(0).getName());
-        assertEquals(1, resultAfterCreation.get(1).getRootNetworkOrder());
-        assertEquals("dummyRootNetwork2", resultAfterCreation.get(1).getName());
-        assertEquals(2, resultAfterCreation.get(2).getRootNetworkOrder());
-        assertEquals("dummyRootNetwork3", resultAfterCreation.get(2).getName());
-=======
         createDummyRootNetwork(studyEntity, "dummyRootNetwork1");
         createDummyRootNetwork(studyEntity, "dummyRootNetwork2");
         studyRepository.save(studyEntity);
@@ -735,7 +685,6 @@
         assertEquals("rootNetworkName", resultAfterCreation.get(0).name());
         assertEquals("dummyRootNetwork2", resultAfterCreation.get(1).name());
         assertEquals("dummyRootNetwork3", resultAfterCreation.get(2).name());
->>>>>>> 99580d54
     }
 
     private Map<String, Object> createConsumeCaseImportSucceededHeaders(String networkUuid, String networkId, String caseFormat, String caseName, CaseImportReceiver caseImportReceiver, Map<String, String> importParameters) throws JsonProcessingException {
@@ -749,17 +698,12 @@
         return headers;
     }
 
-<<<<<<< HEAD
-    private void createDummyRootNetwork(StudyEntity studyEntity, String name) {
-        rootNetworkService.createRootNetwork(studyEntity, RootNetworkInfos.builder()
-=======
     private void createDummyRootNetwork(StudyEntity studyEntity, RootNetworkInfos rootNetworkInfos) {
         studyEntity.addRootNetwork(rootNetworkInfos.toEntity());
     }
 
     private void createDummyRootNetwork(StudyEntity studyEntity, String name) {
         RootNetworkEntity rootNetworkEntity = RootNetworkInfos.builder()
->>>>>>> 99580d54
             .id(UUID.randomUUID())
             .name(name)
             .caseInfos(new CaseInfos(UUID.randomUUID(), "caseName", "caseFormat"))
