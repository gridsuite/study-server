/**
 * Copyright (c) 2022, RTE (http://www.rte-france.com)
 * This Source Code Form is subject to the terms of the Mozilla Public
 * License, v. 2.0. If a copy of the MPL was not distributed with this
 * file, You can obtain one at http://mozilla.org/MPL/2.0/.
 */

package org.gridsuite.study.server;

/**
 * @author Kevin Le Saulnier <kevin.lesaulnier at rte-france.com>
 */

import com.fasterxml.jackson.core.type.TypeReference;
import com.fasterxml.jackson.databind.ObjectMapper;
import com.fasterxml.jackson.databind.ObjectWriter;
import com.powsybl.commons.exceptions.UncheckedInterruptedException;
import com.powsybl.loadflow.LoadFlowParameters;
import com.powsybl.security.SecurityAnalysisParameters;
import lombok.SneakyThrows;
import okhttp3.HttpUrl;
import okhttp3.mockwebserver.Dispatcher;
import okhttp3.mockwebserver.MockResponse;
import okhttp3.mockwebserver.MockWebServer;
import okhttp3.mockwebserver.RecordedRequest;
import org.gridsuite.study.server.dto.NodeReceiver;
import org.gridsuite.study.server.dto.ShortCircuitPredefinedConfiguration;
import okio.Buffer;
import org.gridsuite.study.server.networkmodificationtree.dto.*;
import org.gridsuite.study.server.notification.NotificationService;
import org.gridsuite.study.server.repository.*;
import org.gridsuite.study.server.repository.sensianalysis.SensitivityAnalysisParametersEntity;
import org.gridsuite.study.server.repository.networkmodificationtree.NetworkModificationNodeInfoRepository;
import org.gridsuite.study.server.repository.nonevacuatedenergy.NonEvacuatedEnergyParametersEntity;
import org.gridsuite.study.server.service.*;
import org.gridsuite.study.server.service.securityanalysis.SecurityAnalysisResultType;
import org.gridsuite.study.server.service.shortcircuit.ShortCircuitService;
import org.gridsuite.study.server.utils.TestUtils;
import org.gridsuite.study.server.utils.elasticsearch.DisableElasticsearch;
import org.jetbrains.annotations.NotNull;
import org.json.JSONObject;
import org.junit.After;
import org.junit.Before;
import org.junit.Test;
import org.junit.runner.RunWith;
import org.mockito.Mockito;
import org.slf4j.Logger;
import org.slf4j.LoggerFactory;
import org.springframework.beans.factory.annotation.Autowired;
import org.springframework.beans.factory.annotation.Value;
import org.springframework.boot.test.autoconfigure.web.servlet.AutoConfigureMockMvc;
import org.springframework.boot.test.context.SpringBootTest;
import org.springframework.cloud.stream.binder.test.InputDestination;
import org.springframework.cloud.stream.binder.test.OutputDestination;
import org.springframework.http.MediaType;
import org.springframework.messaging.Message;
import org.springframework.messaging.support.MessageBuilder;
import org.springframework.test.context.junit4.SpringRunner;
import org.springframework.test.web.servlet.MockMvc;
import org.springframework.test.web.servlet.MvcResult;
import org.springframework.test.web.servlet.request.MockHttpServletRequestBuilder;

import java.io.IOException;
import java.util.*;

import static org.gridsuite.study.server.StudyConstants.HEADER_RECEIVER;
import static org.gridsuite.study.server.StudyConstants.HEADER_USER_ID;
import static org.gridsuite.study.server.dto.ComputationType.SECURITY_ANALYSIS;
import static org.junit.Assert.*;
import static org.mockito.ArgumentMatchers.any;
import static org.mockito.Mockito.doAnswer;
import static org.springframework.test.web.servlet.request.MockMvcRequestBuilders.*;
import static org.springframework.test.web.servlet.result.MockMvcResultMatchers.content;
import static org.springframework.test.web.servlet.result.MockMvcResultMatchers.status;

@RunWith(SpringRunner.class)
@AutoConfigureMockMvc
@SpringBootTest
@DisableElasticsearch
@ContextConfigurationWithTestChannel
public class SecurityAnalysisTest {
    private static final Logger LOGGER = LoggerFactory.getLogger(SecurityAnalysisTest.class);

    private static final UUID SECURITY_ANALYSIS_PARAMETERS_UUID = UUID.randomUUID();
    private static final String SECURITY_ANALYSIS_RESULT_UUID = "f3a85c9b-9594-4e55-8ec7-07ea965d24eb";
    private static final String SECURITY_ANALYSIS_OTHER_NODE_RESULT_UUID = "11111111-9594-4e55-8ec7-07ea965d24eb";
    private static final String SECURITY_ANALYSIS_ERROR_NODE_RESULT_UUID = "22222222-9594-4e55-8ec7-07ea965d24eb";
    private static final String NOT_FOUND_SECURITY_ANALYSIS_UUID = "e3a85c9b-9594-4e55-8ec7-07ea965d24eb";
    private static final String CONTINGENCY_LIST_NAME = "ls";
    private static final String SECURITY_ANALYSIS_N_RESULT_JSON = "{\"status\":\"CONVERGED\",\"limitViolationsResult\":{\"limitViolations\":[{\"subjectId\":\"l3\",\"limitType\":\"CURRENT\",\"acceptableDuration\":1200,\"limit\":10.0,\"limitReduction\":1.0,\"value\":11.0,\"side\":\"ONE\"}],\"actionsTaken\":[]},\"networkResult\":{\"branchResults\":[],\"busResults\":[],\"threeWindingsTransformerResults\":[]}}";
    private static final String SECURITY_ANALYSIS_NMK_CONTINGENCIES_RESULT_JSON = "[{\"id\":\"l1\",\"status\":\"CONVERGED\",\"elements\":[{\"id\":\"l1\",\"elementType\":\"BRANCH\"}],\"constraints\":[{\"subjectId\":\"vl1\",\"limitType\":\"HIGH_VOLTAGE\",\"limitName\":\"\",\"side\":null,\"acceptableDuration\":0,\"limit\":400.0,\"value\":410.0}]},{\"id\":\"l2\",\"status\":\"CONVERGED\",\"elements\":[{\"id\":\"l2\",\"elementType\":\"GENERATOR\"}],\"constraints\":[{\"subjectId\":\"vl1\",\"limitType\":\"HIGH_VOLTAGE\",\"limitName\":\"\",\"side\":null,\"acceptableDuration\":0,\"limit\":400.0,\"value\":410.0}]},{\"id\":\"l3\",\"status\":\"CONVERGED\",\"elements\":[{\"id\":\"l3\",\"elementType\":\"BUSBAR_SECTION\"}],\"constraints\":[{\"subjectId\":\"vl1\",\"limitType\":\"HIGH_VOLTAGE\",\"limitName\":\"\",\"side\":null,\"acceptableDuration\":0,\"limit\":400.0,\"value\":410.0}]},{\"id\":\"l4\",\"status\":\"CONVERGED\",\"elements\":[{\"id\":\"l4\",\"elementType\":\"LINE\"}],\"constraints\":[{\"subjectId\":\"vl1\",\"limitType\":\"HIGH_VOLTAGE\",\"limitName\":\"\",\"side\":null,\"acceptableDuration\":0,\"limit\":400.0,\"value\":410.0}]},{\"id\":\"l6\",\"status\":\"CONVERGED\",\"elements\":[{\"id\":\"l6\",\"elementType\":\"HVDC_LINE\"}],\"constraints\":[{\"subjectId\":\"vl1\",\"limitType\":\"HIGH_VOLTAGE\",\"limitName\":\"\",\"side\":null,\"acceptableDuration\":0,\"limit\":400.0,\"value\":410.0}]},{\"id\":\"l7\",\"status\":\"CONVERGED\",\"elements\":[{\"id\":\"l7\",\"elementType\":\"DANGLING_LINE\"}],\"constraints\":[{\"subjectId\":\"vl1\",\"limitType\":\"HIGH_VOLTAGE\",\"limitName\":\"\",\"side\":null,\"acceptableDuration\":0,\"limit\":400.0,\"value\":410.0}]},{\"id\":\"l8\",\"status\":\"CONVERGED\",\"elements\":[{\"id\":\"l8\",\"elementType\":\"SHUNT_COMPENSATOR\"}],\"constraints\":[{\"subjectId\":\"vl1\",\"limitType\":\"HIGH_VOLTAGE\",\"limitName\":\"\",\"side\":null,\"acceptableDuration\":0,\"limit\":400.0,\"value\":410.0}]},{\"id\":\"l9\",\"status\":\"CONVERGED\",\"elements\":[{\"id\":\"l9\",\"elementType\":\"TWO_WINDINGS_TRANSFORMER\"}],\"constraints\":[{\"subjectId\":\"vl1\",\"limitType\":\"HIGH_VOLTAGE\",\"limitName\":\"\",\"side\":null,\"acceptableDuration\":0,\"limit\":400.0,\"value\":410.0}]},{\"id\":\"la\",\"status\":\"CONVERGED\",\"elements\":[{\"id\":\"l0\",\"elementType\":\"THREE_WINDINGS_TRANSFORMER\"}],\"constraints\":[{\"subjectId\":\"vl1\",\"limitType\":\"HIGH_VOLTAGE\",\"limitName\":\"\",\"side\":null,\"acceptableDuration\":0,\"limit\":400.0,\"value\":410.0}]},{\"id\":\"lb\",\"status\":\"CONVERGED\",\"elements\":[{\"id\":\"la\",\"elementType\":\"STATIC_VAR_COMPENSATOR\"}],\"constraints\":[{\"subjectId\":\"vl1\",\"limitType\":\"HIGH_VOLTAGE\",\"limitName\":\"\",\"side\":null,\"acceptableDuration\":0,\"limit\":400.0,\"value\":410.0}]}]";
    private static final String SECURITY_ANALYSIS_NMK_CONSTRAINTS_RESULT_JSON = "[{\"constraintId\":\"l3\",\"contingencies\":[]},{\"constraintId\":\"vl1\",\"contingencies\":[{\"contingencyId\":\"l1\",\"computationStatus\":\"CONVERGED\",\"limitType\":\"HIGH_VOLTAGE\",\"limitName\":\"\",\"side\":null,\"acceptableDuration\":0,\"limit\":400.0,\"value\":410.0,\"elements\":[{\"id\":\"l1\",\"elementType\":\"BRANCH\"}]},{\"contingencyId\":\"l2\",\"computationStatus\":\"CONVERGED\",\"limitType\":\"HIGH_VOLTAGE\",\"limitName\":\"\",\"side\":null,\"acceptableDuration\":0,\"limit\":400.0,\"value\":410.0,\"elements\":[{\"id\":\"l2\",\"elementType\":\"GENERATOR\"}]},{\"contingencyId\":\"l3\",\"computationStatus\":\"CONVERGED\",\"limitType\":\"HIGH_VOLTAGE\",\"limitName\":\"\",\"side\":null,\"acceptableDuration\":0,\"limit\":400.0,\"value\":410.0,\"elements\":[{\"id\":\"l3\",\"elementType\":\"BUSBAR_SECTION\"}]},{\"contingencyId\":\"l4\",\"computationStatus\":\"CONVERGED\",\"limitType\":\"HIGH_VOLTAGE\",\"limitName\":\"\",\"side\":null,\"acceptableDuration\":0,\"limit\":400.0,\"value\":410.0,\"elements\":[{\"id\":\"l4\",\"elementType\":\"LINE\"}]},{\"contingencyId\":\"l6\",\"computationStatus\":\"CONVERGED\",\"limitType\":\"HIGH_VOLTAGE\",\"limitName\":\"\",\"side\":null,\"acceptableDuration\":0,\"limit\":400.0,\"value\":410.0,\"elements\":[{\"id\":\"l6\",\"elementType\":\"HVDC_LINE\"}]},{\"contingencyId\":\"l7\",\"computationStatus\":\"CONVERGED\",\"limitType\":\"HIGH_VOLTAGE\",\"limitName\":\"\",\"side\":null,\"acceptableDuration\":0,\"limit\":400.0,\"value\":410.0,\"elements\":[{\"id\":\"l7\",\"elementType\":\"DANGLING_LINE\"}]},{\"contingencyId\":\"l8\",\"computationStatus\":\"CONVERGED\",\"limitType\":\"HIGH_VOLTAGE\",\"limitName\":\"\",\"side\":null,\"acceptableDuration\":0,\"limit\":400.0,\"value\":410.0,\"elements\":[{\"id\":\"l8\",\"elementType\":\"SHUNT_COMPENSATOR\"}]},{\"contingencyId\":\"l9\",\"computationStatus\":\"CONVERGED\",\"limitType\":\"HIGH_VOLTAGE\",\"limitName\":\"\",\"side\":null,\"acceptableDuration\":0,\"limit\":400.0,\"value\":410.0,\"elements\":[{\"id\":\"l9\",\"elementType\":\"TWO_WINDINGS_TRANSFORMER\"}]},{\"contingencyId\":\"la\",\"computationStatus\":\"CONVERGED\",\"limitType\":\"HIGH_VOLTAGE\",\"limitName\":\"\",\"side\":null,\"acceptableDuration\":0,\"limit\":400.0,\"value\":410.0,\"elements\":[{\"id\":\"l0\",\"elementType\":\"THREE_WINDINGS_TRANSFORMER\"}]},{\"contingencyId\":\"lb\",\"computationStatus\":\"CONVERGED\",\"limitType\":\"HIGH_VOLTAGE\",\"limitName\":\"\",\"side\":null,\"acceptableDuration\":0,\"limit\":400.0,\"value\":410.0,\"elements\":[{\"id\":\"la\",\"elementType\":\"STATIC_VAR_COMPENSATOR\"}]}]}]";
    private static final byte[] SECURITY_ANALYSIS_N_RESULT_CSV_ZIPPED = {0x00, 0x01};
    private static final byte[] SECURITY_ANALYSIS_NMK_CONTINGENCIES_RESULT_CSV_ZIPPED = {0x02, 0x03};
    private static final byte[] SECURITY_ANALYSIS_NMK_CONSTRAINTS_RESULT_CSV_ZIPPED = {0x04, 0x03};
    private static final String SECURITY_ANALYSIS_STATUS_JSON = "\"CONVERGED\"";
    private static final String CONTINGENCIES_JSON = "[{\"id\":\"l1\",\"elements\":[{\"id\":\"l1\",\"type\":\"BRANCH\"}]}]";

    public static final String SECURITY_ANALYSIS_DEFAULT_PARAMETERS_JSON = "{\"lowVoltageAbsoluteThreshold\":0.0,\"lowVoltageProportionalThreshold\":0.0,\"highVoltageAbsoluteThreshold\":0.0,\"highVoltageProportionalThreshold\":0.0,\"flowProportionalThreshold\":0.1}";
<<<<<<< HEAD
    public static final String SECURITY_ANALYSIS_UPDATED_PARAMETERS_JSON = "{\"lowVoltageAbsoluteThreshold\":90.0,\"lowVoltageProportionalThreshold\":0.6,\"highVoltageAbsoluteThreshold\":90.0,\"highVoltageProportionalThreshold\":0.1,\"flowProportionalThreshold\":0.2}";

    private static final String LOADFLOW_PARAMETERS_UUID_STRING = "0c0f1efd-bd22-4a75-83d3-9e530245c7f4";
    private static final UUID LOADFLOW_PARAMETERS_UUID = UUID.fromString(LOADFLOW_PARAMETERS_UUID_STRING);

=======
>>>>>>> 23b938e1
    private static final String NETWORK_UUID_STRING = "38400000-8cf0-11bd-b23e-10b96e4ef00d";
    private static final String NETWORK_UUID_2_STRING = "11111111-aaaa-48be-be46-ef7b93331e32";
    private static final String NETWORK_UUID_3_STRING = "22222222-bd31-43be-be46-e50296951e32";

    private static final String CASE_UUID_STRING = "00000000-8cf0-11bd-b23e-10b96e4ef00d";
    private static final UUID CASE_UUID = UUID.fromString(CASE_UUID_STRING);
    private static final String CASE_2_UUID_STRING = "656719f3-aaaa-48be-be46-ef7b93331e32";
    private static final UUID CASE_2_UUID = UUID.fromString(CASE_2_UUID_STRING);
    private static final String CASE_3_UUID_STRING = "790769f9-bd31-43be-be46-e50296951e32";
    private static final UUID CASE_3_UUID = UUID.fromString(CASE_3_UUID_STRING);

    private static final String VARIANT_ID = "variant_1";
    private static final String VARIANT_ID_2 = "variant_2";
    private static final String VARIANT_ID_3 = "variant_3";

    private static final String CSV_TRANSLATION_DTO_STRING = "{translationsObject}";

    private static final long TIMEOUT = 1000;

    private static final SecurityAnalysisParameters SECURITY_ANALYSIS_PARAMETERS = new SecurityAnalysisParameters();

    @Value("${loadflow.default-provider}")
    String defaultLoadflowProvider;

    @Autowired
    private MockMvc mockMvc;

    private MockWebServer server;

    @Autowired
    private OutputDestination output;

    @Autowired
    private InputDestination input;

    @Autowired
    private ObjectMapper mapper;

    private ObjectWriter objectWriter;

    @Autowired
    private NetworkModificationTreeService networkModificationTreeService;

    @Autowired
    private SecurityAnalysisService securityAnalysisService;

    @Autowired
    private ActionsService actionsService;

    @Autowired
    private LoadFlowService loadFlowService;

    @Autowired
    private StudyRepository studyRepository;

    @Autowired
    private ObjectMapper objectMapper;

    @Autowired
    private NetworkModificationNodeInfoRepository networkModificationNodeInfoRepository;

    @Autowired
    private ReportService reportService;

    //output destinations
    private final String studyUpdateDestination = "study.update";
    private final String saResultDestination = "sa.result";
    private final String saStoppedDestination = "sa.stopped";
    private final String saFailedDestination = "sa.failed";

    @Before
    public void setup() throws IOException {
        objectWriter = objectMapper.writer().withDefaultPrettyPrinter();

        server = new MockWebServer();

        objectWriter = mapper.writer().withDefaultPrettyPrinter();

        // Start the server.
        server.start();

        // Ask the server for its URL. You'll need this to make HTTP requests.
        HttpUrl baseHttpUrl = server.url("");
        String baseUrl = baseHttpUrl.toString().substring(0, baseHttpUrl.toString().length() - 1);
        securityAnalysisService.setSecurityAnalysisServerBaseUri(baseUrl);
        actionsService.setActionsServerBaseUri(baseUrl);
        reportService.setReportServerBaseUri(baseUrl);
        loadFlowService.setLoadFlowServerBaseUri(baseUrl);

        LoadFlowParametersInfos loadFlowParametersInfos = LoadFlowParametersInfos.builder()
            .commonParameters(LoadFlowParameters.load())
            .specificParametersPerProvider(Map.of())
            .build();
        String loadFlowParameters = objectMapper.writeValueAsString(loadFlowParametersInfos);

        final Dispatcher dispatcher = new Dispatcher() {
            @SneakyThrows
            @Override
            @NotNull
            public MockResponse dispatch(RecordedRequest request) {
                String path = Objects.requireNonNull(request.getPath());
                String method = Objects.requireNonNull(request.getMethod());
                request.getBody();

                if (path.matches("/v1/networks/" + NETWORK_UUID_STRING + "/run-and-save.*")) {
                    String resultUuid = path.matches(".*variantId=" + VARIANT_ID_3 + ".*") ? SECURITY_ANALYSIS_OTHER_NODE_RESULT_UUID : SECURITY_ANALYSIS_RESULT_UUID;
                    input.send(MessageBuilder.withPayload("")
                        .setHeader("resultUuid", resultUuid)
                        .setHeader("receiver", "%7B%22nodeUuid%22%3A%22" + request.getPath().split("%")[5].substring(4) + "%22%2C%22userId%22%3A%22userId%22%7D")
                        .build(), saResultDestination);
                    return new MockResponse().setResponseCode(200).setBody("\"" + resultUuid + "\"")
                        .addHeader("Content-Type", MediaType.APPLICATION_JSON_UTF8);
                } else if (path.matches("/v1/results/" + SECURITY_ANALYSIS_RESULT_UUID + "/n-result\\?page=.*size=.*filters=.*sort=.*")) {
                    return new MockResponse().setResponseCode(200).setBody(SECURITY_ANALYSIS_N_RESULT_JSON)
                        .addHeader("Content-Type", MediaType.APPLICATION_JSON_UTF8);
                } else if (path.matches("/v1/results/" + SECURITY_ANALYSIS_RESULT_UUID + "/nmk-contingencies-result/paged\\?page=.*size=.*filters=.*sort=.*")) {
                    return new MockResponse().setResponseCode(200).setBody(SECURITY_ANALYSIS_NMK_CONTINGENCIES_RESULT_JSON)
                        .addHeader("Content-Type", MediaType.APPLICATION_JSON_UTF8);
                } else if (path.matches("/v1/results/" + SECURITY_ANALYSIS_RESULT_UUID + "/nmk-constraints-result/paged\\?page=.*size=.*filters=.*sort=.*")) {
                    return new MockResponse().setResponseCode(200).setBody(SECURITY_ANALYSIS_NMK_CONSTRAINTS_RESULT_JSON)
                        .addHeader("Content-Type", MediaType.APPLICATION_JSON_UTF8);
                } else if (path.matches("/v1/results/" + SECURITY_ANALYSIS_RESULT_UUID + "/n-result/csv")) {
                    return new MockResponse().setResponseCode(200).setBody(getBinaryAsBuffer(SECURITY_ANALYSIS_N_RESULT_CSV_ZIPPED))
                        .addHeader("Content-Type", MediaType.APPLICATION_JSON_UTF8);
                } else if (path.matches("/v1/results/" + SECURITY_ANALYSIS_OTHER_NODE_RESULT_UUID + "/n-result/csv")) {
                    return new MockResponse().setResponseCode(404);
                } else if (path.matches("/v1/results/" + SECURITY_ANALYSIS_RESULT_UUID + "/nmk-contingencies-result/csv")) {
                    return new MockResponse().setResponseCode(200).setBody(getBinaryAsBuffer(SECURITY_ANALYSIS_NMK_CONTINGENCIES_RESULT_CSV_ZIPPED))
                        .addHeader("Content-Type", MediaType.APPLICATION_JSON_UTF8);
                } else if (path.matches("/v1/results/" + SECURITY_ANALYSIS_RESULT_UUID + "/nmk-constraints-result/csv")) {
                    return new MockResponse().setResponseCode(200).setBody(getBinaryAsBuffer(SECURITY_ANALYSIS_NMK_CONSTRAINTS_RESULT_CSV_ZIPPED))
                        .addHeader("Content-Type", MediaType.APPLICATION_JSON_UTF8);
                } else if (("/v1/results/" + SECURITY_ANALYSIS_RESULT_UUID + "/status").equals(path)) {
                    return new MockResponse().setResponseCode(200).setBody(SECURITY_ANALYSIS_STATUS_JSON)
                            .addHeader("Content-Type", MediaType.APPLICATION_JSON_UTF8);
                } else if (path.matches("/v1/results/" + SECURITY_ANALYSIS_RESULT_UUID + "/stop.*")
                        || path.matches("/v1/results/" + SECURITY_ANALYSIS_OTHER_NODE_RESULT_UUID + "/stop.*")) {
                    String resultUuid = path.matches(".*variantId=" + VARIANT_ID_3 + ".*") ? SECURITY_ANALYSIS_OTHER_NODE_RESULT_UUID : SECURITY_ANALYSIS_RESULT_UUID;
                    input.send(MessageBuilder.withPayload("")
                        .setHeader("resultUuid", resultUuid)
                        .setHeader("receiver", "%7B%22nodeUuid%22%3A%22" + request.getPath().split("%")[5].substring(4) + "%22%2C%22userId%22%3A%22userId%22%7D")
                        .build(), saStoppedDestination);
                    return new MockResponse().setResponseCode(200)
                         .addHeader("Content-Type", MediaType.APPLICATION_JSON_UTF8);
                } else if (path.matches("/v1/contingency-lists/" + CONTINGENCY_LIST_NAME + "/export\\?networkUuid=" + NETWORK_UUID_STRING)
                        || path.matches("/v1/contingency-lists/" + CONTINGENCY_LIST_NAME + "/export\\?networkUuid=" + NETWORK_UUID_STRING + "&variantId=.*")) {
                    return new MockResponse().setResponseCode(200).setBody(CONTINGENCIES_JSON)
                        .addHeader("Content-Type", MediaType.APPLICATION_JSON_UTF8);
                } else if (path.matches("/v1/results/" + SECURITY_ANALYSIS_OTHER_NODE_RESULT_UUID + "/n-result\\?page=.*size=.*filters=.*sort=.*")) {
                    return new MockResponse().setResponseCode(200).setBody(SECURITY_ANALYSIS_N_RESULT_JSON)
                        .addHeader("Content-Type", MediaType.APPLICATION_JSON_UTF8);
                } else if (path.matches("/v1/results/" + SECURITY_ANALYSIS_OTHER_NODE_RESULT_UUID + "/nmk-contingencies-result/paged\\?page=.*size=.*filters=.*sort=.*")) {
                    return new MockResponse().setResponseCode(200).setBody(SECURITY_ANALYSIS_NMK_CONTINGENCIES_RESULT_JSON)
                        .addHeader("Content-Type", MediaType.APPLICATION_JSON_UTF8);
                } else if (path.matches("/v1/results/" + SECURITY_ANALYSIS_OTHER_NODE_RESULT_UUID + "/nmk-constraints-result/paged\\?page=.*size=.*filters=.*sort=.*")) {
                    return new MockResponse().setResponseCode(200).setBody(SECURITY_ANALYSIS_NMK_CONSTRAINTS_RESULT_JSON)
                        .addHeader("Content-Type", MediaType.APPLICATION_JSON_UTF8);
                } else if (("/v1/results/" + SECURITY_ANALYSIS_OTHER_NODE_RESULT_UUID + "/status").equals(path)) {
                    return new MockResponse().setResponseCode(200).setBody(SECURITY_ANALYSIS_STATUS_JSON)
                        .addHeader("Content-Type", MediaType.APPLICATION_JSON_UTF8);
                } else if (path.matches("/v1/networks/" + NETWORK_UUID_2_STRING + "/run-and-save.*")) {
                    input.send(MessageBuilder.withPayload("")
                            .setHeader("receiver", "%7B%22nodeUuid%22%3A%22" + request.getPath().split("%")[5].substring(4) + "%22%2C%22userId%22%3A%22userId%22%7D")
                            .build(), saFailedDestination);
                    return new MockResponse().setResponseCode(200).setBody("\"" + SECURITY_ANALYSIS_ERROR_NODE_RESULT_UUID + "\"")
                        .addHeader("Content-Type", MediaType.APPLICATION_JSON_UTF8);
                } else if (path.matches("/v1/networks/" + NETWORK_UUID_3_STRING + "/run-and-save.*")) {
                    input.send(MessageBuilder.withPayload("")
                        .build(), saFailedDestination);
                    return new MockResponse().setResponseCode(200).setBody("\"" + SECURITY_ANALYSIS_ERROR_NODE_RESULT_UUID + "\"")
                        .addHeader("Content-Type", MediaType.APPLICATION_JSON_UTF8);
                } else if ("/v1/results".equals(path)) {
                    return new MockResponse().setResponseCode(200)
                        .addHeader("Content-Type", MediaType.APPLICATION_JSON_UTF8);
                } else if (path.matches("/v1/treereports")) {
                    return new MockResponse().setResponseCode(200)
                        .addHeader("Content-Type", MediaType.APPLICATION_JSON_UTF8);
                } else if (path.matches("/v1/supervision/results-count")) {
                    return new MockResponse().setResponseCode(200)
                        .addHeader("Content-Type", MediaType.APPLICATION_JSON_UTF8)
                        .setBody("1");
<<<<<<< HEAD
                } else if (path.matches("/v1/parameters/" + LOADFLOW_PARAMETERS_UUID_STRING)) {
                    return new MockResponse().setResponseCode(200).setBody(loadFlowParameters)
                        .addHeader("Content-Type", "application/json; charset=utf-8");
=======
                } else if (path.matches("/v1/parameters/" + SECURITY_ANALYSIS_PARAMETERS_UUID)) {
                    if (method.equals("GET")) {
                        return new MockResponse().setResponseCode(200)
                                .addHeader("Content-Type", "application/json; charset=utf-8")
                                .setBody(SECURITY_ANALYSIS_DEFAULT_PARAMETERS_JSON);
                    } else {
                        //Method PUT
                        return new MockResponse().setResponseCode(200)
                                .addHeader("Content-Type", "application/json; charset=utf-8")
                                .setBody(objectMapper.writeValueAsString(SECURITY_ANALYSIS_PARAMETERS_UUID));
                    }
                } else if (path.matches("/v1/parameters")) {
                    if (method.equals("GET")) {
                        return new MockResponse().setResponseCode(200)
                                .addHeader("Content-Type", "application/json; charset=utf-8")
                                .setBody(SECURITY_ANALYSIS_DEFAULT_PARAMETERS_JSON);
                    } else if (method.equals("GET")) {
                        //Method PUT
                        return new MockResponse().setResponseCode(200)
                                .addHeader("Content-Type", "application/json; charset=utf-8")
                                .setBody(objectMapper.writeValueAsString(SECURITY_ANALYSIS_PARAMETERS_UUID));
                    } else {
                        //Method POST
                        return new MockResponse().setResponseCode(200)
                                .addHeader("Content-Type", "application/json; charset=utf-8")
                                .setBody(objectMapper.writeValueAsString(SECURITY_ANALYSIS_PARAMETERS_UUID));
                    }
                } else if (path.matches("/v1/parameters/default") && method.equals("POST")) {
                        return new MockResponse().setResponseCode(200)
                                .addHeader("Content-Type", "application/json; charset=utf-8")
                                .setBody(objectMapper.writeValueAsString(SECURITY_ANALYSIS_PARAMETERS_UUID));
>>>>>>> 23b938e1
                } else {
                    LOGGER.error("Unhandled method+path: " + request.getMethod() + " " + request.getPath());
                    return new MockResponse().setResponseCode(418).setBody("Unhandled method+path: " + request.getMethod() + " " + request.getPath());
                }
            }
        };

        server.setDispatcher(dispatcher);
    }

    @Test
    public void testSecurityAnalysis() throws Exception {
        //insert a study
        StudyEntity studyEntity = insertDummyStudy(UUID.fromString(NETWORK_UUID_STRING), CASE_UUID);
        UUID studyNameUserIdUuid = studyEntity.getId();
        UUID rootNodeUuid = getRootNode(studyNameUserIdUuid).getId();
        NetworkModificationNode modificationNode1 = createNetworkModificationNode(studyNameUserIdUuid, rootNodeUuid, UUID.randomUUID(), VARIANT_ID, "node 1");
        UUID modificationNode1Uuid = modificationNode1.getId();
        NetworkModificationNode modificationNode2 = createNetworkModificationNode(studyNameUserIdUuid, modificationNode1Uuid, UUID.randomUUID(), VARIANT_ID_2, "node 2");
        UUID modificationNode2Uuid = modificationNode2.getId();
        NetworkModificationNode modificationNode3 = createNetworkModificationNode(studyNameUserIdUuid, modificationNode2Uuid, UUID.randomUUID(), VARIANT_ID_3, "node 3");
        UUID modificationNode3Uuid = modificationNode3.getId();

        // run security analysis on root node (not allowed)
        mockMvc.perform(post("/v1/studies/{studyUuid}/nodes/{nodeUuid}/security-analysis/run?contingencyListName={contingencyListName}",
                studyNameUserIdUuid, rootNodeUuid, CONTINGENCY_LIST_NAME)
                .header(HEADER_USER_ID, "testUserId"))
                .andExpect(status().isForbidden());

        testSecurityAnalysisWithNodeUuid(studyNameUserIdUuid, modificationNode1Uuid, UUID.fromString(SECURITY_ANALYSIS_RESULT_UUID), SECURITY_ANALYSIS_PARAMETERS);
        testSecurityAnalysisWithNodeUuid(studyNameUserIdUuid, modificationNode3Uuid, UUID.fromString(SECURITY_ANALYSIS_OTHER_NODE_RESULT_UUID), null);

        // run additional security analysis for deletion test
        MockHttpServletRequestBuilder requestBuilder = post("/v1/studies/{studyUuid}/nodes/{nodeUuid}/security-analysis/run?contingencyListName={contingencyListName}",
            studyNameUserIdUuid, modificationNode1Uuid, CONTINGENCY_LIST_NAME);

        requestBuilder.contentType(MediaType.APPLICATION_JSON)
            .content(objectWriter.writeValueAsString(SECURITY_ANALYSIS_PARAMETERS))
            .header(HEADER_USER_ID, "testUserId");
        mockMvc.perform(requestBuilder).andExpect(status().isOk());

        Message<byte[]> securityAnalysisStatusMessage = output.receive(TIMEOUT, studyUpdateDestination);
        assertEquals(studyNameUserIdUuid, securityAnalysisStatusMessage.getHeaders().get(NotificationService.HEADER_STUDY_UUID));
        String updateType = (String) securityAnalysisStatusMessage.getHeaders().get(NotificationService.HEADER_UPDATE_TYPE);
        assertEquals(NotificationService.UPDATE_TYPE_SECURITY_ANALYSIS_STATUS, updateType);

        Message<byte[]> securityAnalysisUpdateMessage = output.receive(TIMEOUT, studyUpdateDestination);
        assertEquals(studyNameUserIdUuid, securityAnalysisUpdateMessage.getHeaders().get(NotificationService.HEADER_STUDY_UUID));
        updateType = (String) securityAnalysisUpdateMessage.getHeaders().get(NotificationService.HEADER_UPDATE_TYPE);
        assertEquals(NotificationService.UPDATE_TYPE_SECURITY_ANALYSIS_RESULT, updateType);

        securityAnalysisStatusMessage = output.receive(TIMEOUT, studyUpdateDestination);
        assertEquals(studyNameUserIdUuid, securityAnalysisStatusMessage.getHeaders().get(NotificationService.HEADER_STUDY_UUID));
        updateType = (String) securityAnalysisStatusMessage.getHeaders().get(NotificationService.HEADER_UPDATE_TYPE);
        assertEquals(NotificationService.UPDATE_TYPE_SECURITY_ANALYSIS_STATUS, updateType);

        assertTrue(TestUtils.getRequestsDone(1, server).stream().anyMatch(r -> r.matches("/v1/parameters/" + LOADFLOW_PARAMETERS_UUID_STRING)));
        assertTrue(TestUtils.getRequestsDone(1, server).stream().anyMatch(r -> r.matches("/v1/networks/" + NETWORK_UUID_STRING + "/run-and-save.*contingencyListName=" + CONTINGENCY_LIST_NAME + "&receiver=.*nodeUuid.*")));

        //Test delete all results
        mockMvc.perform(delete("/v1/supervision/computation/results")
                .queryParam("type", String.valueOf(SECURITY_ANALYSIS))
                .queryParam("dryRun", String.valueOf(true)))
            .andExpect(status().isOk());
        assertTrue(TestUtils.getRequestsDone(1, server).stream().anyMatch(r -> r.matches("/v1/supervision/results-count")));

        //Delete Security analysis results
        assertEquals(1, networkModificationNodeInfoRepository.findAllBySecurityAnalysisResultUuidNotNull().size());
        mockMvc.perform(delete("/v1/supervision/computation/results")
                .queryParam("type", String.valueOf(SECURITY_ANALYSIS))
                .queryParam("dryRun", String.valueOf(false)))
            .andExpect(status().isOk());

        var requests = TestUtils.getRequestsDone(2, server);
        assertTrue(requests.contains("/v1/results"));
        assertTrue(requests.stream().anyMatch(r -> r.matches("/v1/treereports")));
        assertEquals(0, networkModificationNodeInfoRepository.findAllBySecurityAnalysisResultUuidNotNull().size());
    }

    @Test
    @SneakyThrows
    public void testResetUuidResultWhenSAFailed() {
        UUID resultUuid = UUID.randomUUID();
        StudyEntity studyEntity = insertDummyStudy(UUID.randomUUID(), UUID.randomUUID());
        RootNode rootNode = networkModificationTreeService.getStudyTree(studyEntity.getId());
        NetworkModificationNode modificationNode = createNetworkModificationNode(studyEntity.getId(), rootNode.getId(), UUID.randomUUID(), VARIANT_ID, "node 1");
        String resultUuidJson = mapper.writeValueAsString(new NodeReceiver(modificationNode.getId()));

        // Set an uuid result in the database
        networkModificationTreeService.updateComputationResultUuid(modificationNode.getId(), resultUuid, SECURITY_ANALYSIS);
        assertTrue(networkModificationTreeService.getComputationResultUuid(modificationNode.getId(), SECURITY_ANALYSIS).isPresent());
        assertEquals(resultUuid, networkModificationTreeService.getComputationResultUuid(modificationNode.getId(), SECURITY_ANALYSIS).get());

        StudyService studyService = Mockito.mock(StudyService.class);
        doAnswer(invocation -> {
            input.send(MessageBuilder.withPayload("").setHeader(HEADER_RECEIVER, resultUuidJson).build(), saFailedDestination);
            return resultUuid;
        }).when(studyService).runSecurityAnalysis(any(), any(), any(), any());
        studyService.runSecurityAnalysis(studyEntity.getId(), List.of(), modificationNode.getId(), "");

        // Test reset uuid result in the database
        assertTrue(networkModificationTreeService.getComputationResultUuid(modificationNode.getId(), SECURITY_ANALYSIS).isEmpty());

        Message<byte[]> message = output.receive(TIMEOUT, studyUpdateDestination);
        assertEquals(studyEntity.getId(), message.getHeaders().get(NotificationService.HEADER_STUDY_UUID));
        String updateType = (String) message.getHeaders().get(NotificationService.HEADER_UPDATE_TYPE);
        assertEquals(NotificationService.UPDATE_TYPE_SECURITY_ANALYSIS_FAILED, updateType);
    }

    //test security analysis on network 2 will fail
    @Test
    public void testSecurityAnalysisFailedForNotification() throws Exception {
        MvcResult mvcResult;
        String resultAsString;

        StudyEntity studyEntity = insertDummyStudy(UUID.fromString(NETWORK_UUID_2_STRING), CASE_2_UUID);
        UUID studyUuid = studyEntity.getId();
        UUID rootNodeUuid = getRootNode(studyUuid).getId();
        NetworkModificationNode modificationNode1 = createNetworkModificationNode(studyUuid, rootNodeUuid, UUID.randomUUID(), VARIANT_ID, "node 1");
        UUID modificationNode1Uuid = modificationNode1.getId();

        //run failing security analysis (because in network 2)
        mockMvc.perform(post("/v1/studies/{studyUuid}/nodes/{nodeUuid}/security-analysis/run?contingencyListName={contingencyListName}",
                studyUuid, modificationNode1Uuid, CONTINGENCY_LIST_NAME)
                        .header(HEADER_USER_ID, "testUserId"))
                        .andExpect(status().isOk());

        // failed security analysis
        Message<byte[]> message = output.receive(TIMEOUT, studyUpdateDestination);
        assertEquals(studyUuid, message.getHeaders().get(NotificationService.HEADER_STUDY_UUID));
        String updateType = (String) message.getHeaders().get(NotificationService.HEADER_UPDATE_TYPE);
        assertEquals(NotificationService.UPDATE_TYPE_SECURITY_ANALYSIS_FAILED, updateType);

        // message sent by run and save controller to notify frontend security analysis is running and should update SA status
        message = output.receive(TIMEOUT, studyUpdateDestination);
        assertEquals(studyUuid, message.getHeaders().get(NotificationService.HEADER_STUDY_UUID));
        updateType = (String) message.getHeaders().get(NotificationService.HEADER_UPDATE_TYPE);
        assertEquals(NotificationService.UPDATE_TYPE_SECURITY_ANALYSIS_STATUS, updateType);

        assertTrue(TestUtils.getRequestsDone(1, server).stream().anyMatch(r -> r.matches("/v1/parameters/" + LOADFLOW_PARAMETERS_UUID_STRING)));
        assertTrue(TestUtils.getRequestsDone(1, server).stream().anyMatch(r -> r.matches("/v1/networks/" + NETWORK_UUID_2_STRING + "/run-and-save.*contingencyListName=" + CONTINGENCY_LIST_NAME + "&receiver=.*nodeUuid.*")));

        /**
         *  what follows is mostly for test coverage -> a failed message without receiver is sent -> will be ignored by consumer
         */
        StudyEntity studyEntity2 = insertDummyStudy(UUID.fromString(NETWORK_UUID_3_STRING), CASE_3_UUID);
        UUID studyUuid2 = studyEntity2.getId();
        UUID rootNodeUuid2 = getRootNode(studyUuid2).getId();
        NetworkModificationNode modificationNode2 = createNetworkModificationNode(studyUuid2, rootNodeUuid2, UUID.randomUUID(), VARIANT_ID, "node 2");
        UUID modificationNode1Uuid2 = modificationNode2.getId();

        mockMvc.perform(post("/v1/studies/{studyUuid}/nodes/{nodeUuid}/security-analysis/run?contingencyListName={contingencyListName}",
                studyUuid2, modificationNode1Uuid2, CONTINGENCY_LIST_NAME)
                        .header(HEADER_USER_ID, "testUserId"))
                        .andExpect(status().isOk());

        // failed security analysis without receiver -> no failure message sent to frontend

        // message sent by run and save controller to notify frontend security analysis is running and should update SA status
        message = output.receive(TIMEOUT, studyUpdateDestination);
        assertEquals(studyUuid2, message.getHeaders().get(NotificationService.HEADER_STUDY_UUID));
        updateType = (String) message.getHeaders().get(NotificationService.HEADER_UPDATE_TYPE);
        assertEquals(NotificationService.UPDATE_TYPE_SECURITY_ANALYSIS_STATUS, updateType);

        assertTrue(TestUtils.getRequestsDone(1, server).stream().anyMatch(r -> r.matches("/v1/parameters/" + LOADFLOW_PARAMETERS_UUID_STRING)));
        assertTrue(TestUtils.getRequestsDone(1, server).stream().anyMatch(r -> r.matches("/v1/networks/" + NETWORK_UUID_3_STRING + "/run-and-save.*contingencyListName=" + CONTINGENCY_LIST_NAME + "&receiver=.*nodeUuid.*")));
    }

    private void testSecurityAnalysisWithNodeUuid(UUID studyUuid, UUID nodeUuid, UUID resultUuid, SecurityAnalysisParameters securityAnalysisParameters) throws Exception {
        MvcResult mvcResult;
        String resultAsString;

        // security analysis not found
        mockMvc.perform(get("/v1/security-analysis/results/{resultUuid}", NOT_FOUND_SECURITY_ANALYSIS_UUID)).andExpect(status().isNotFound());

        // run security analysis
        MockHttpServletRequestBuilder requestBuilder = post("/v1/studies/{studyUuid}/nodes/{nodeUuid}/security-analysis/run?contingencyListName={contingencyListName}",
                studyUuid, nodeUuid, CONTINGENCY_LIST_NAME);
        if (securityAnalysisParameters != null) {
            requestBuilder.contentType(MediaType.APPLICATION_JSON)
                        .content(objectWriter.writeValueAsString(securityAnalysisParameters));
        }
        requestBuilder.header(HEADER_USER_ID, "testUserId");
        mockMvc.perform(requestBuilder).andExpect(status().isOk());

        Message<byte[]> securityAnalysisStatusMessage = output.receive(TIMEOUT, studyUpdateDestination);
        assertEquals(studyUuid, securityAnalysisStatusMessage.getHeaders().get(NotificationService.HEADER_STUDY_UUID));
        String updateType = (String) securityAnalysisStatusMessage.getHeaders().get(NotificationService.HEADER_UPDATE_TYPE);
        assertEquals(NotificationService.UPDATE_TYPE_SECURITY_ANALYSIS_STATUS, updateType);

        Message<byte[]> securityAnalysisUpdateMessage = output.receive(TIMEOUT, studyUpdateDestination);
        assertEquals(studyUuid, securityAnalysisUpdateMessage.getHeaders().get(NotificationService.HEADER_STUDY_UUID));
        updateType = (String) securityAnalysisUpdateMessage.getHeaders().get(NotificationService.HEADER_UPDATE_TYPE);
        assertEquals(NotificationService.UPDATE_TYPE_SECURITY_ANALYSIS_RESULT, updateType);

        securityAnalysisStatusMessage = output.receive(TIMEOUT, studyUpdateDestination);
        assertEquals(studyUuid, securityAnalysisStatusMessage.getHeaders().get(NotificationService.HEADER_STUDY_UUID));
        updateType = (String) securityAnalysisStatusMessage.getHeaders().get(NotificationService.HEADER_UPDATE_TYPE);
        assertEquals(NotificationService.UPDATE_TYPE_SECURITY_ANALYSIS_STATUS, updateType);

        assertTrue(TestUtils.getRequestsDone(1, server).stream().anyMatch(r -> r.matches("/v1/parameters/" + LOADFLOW_PARAMETERS_UUID_STRING)));
        assertTrue(TestUtils.getRequestsDone(1, server).stream().anyMatch(r -> r.matches("/v1/networks/" + NETWORK_UUID_STRING + "/run-and-save.*contingencyListName=" + CONTINGENCY_LIST_NAME + "&receiver=.*nodeUuid.*")));

        // get N security analysis result
        mockMvc.perform(get("/v1/studies/{studyUuid}/nodes/{nodeUuid}/security-analysis/result?resultType={resultType}&page=0&size=10&filters=random_filters&sort=random_sort", studyUuid, nodeUuid, SecurityAnalysisResultType.N)).andExpectAll(
                status().isOk(),
                content().string(SECURITY_ANALYSIS_N_RESULT_JSON));

        assertTrue(TestUtils.getRequestsDone(1, server).stream().anyMatch(r -> r.matches(String.format("/v1/results/%s/n-result\\?page=.*size=.*filters=.*sort=.*", resultUuid))));

        // get NMK_CONTINGENCIES security analysis result
        mockMvc.perform(get("/v1/studies/{studyUuid}/nodes/{nodeUuid}/security-analysis/result?resultType={resultType}&page=0&size=10&filters=random_filters&sort=random_sort", studyUuid, nodeUuid, SecurityAnalysisResultType.NMK_CONTINGENCIES)).andExpectAll(
            status().isOk(),
            content().string(SECURITY_ANALYSIS_NMK_CONTINGENCIES_RESULT_JSON));

        assertTrue(TestUtils.getRequestsDone(1, server).stream().anyMatch(r -> r.matches(String.format("/v1/results/%s/nmk-contingencies-result/paged\\?page=.*size=.*filters=.*sort=.*", resultUuid))));

        // get NMK_CONSTRAINTS security analysis result
        mockMvc.perform(get("/v1/studies/{studyUuid}/nodes/{nodeUuid}/security-analysis/result?resultType={resultType}&page=0&size=10&filters=random_filters&sort=random_sort", studyUuid, nodeUuid, SecurityAnalysisResultType.NMK_LIMIT_VIOLATIONS)).andExpectAll(
            status().isOk(),
            content().string(SECURITY_ANALYSIS_NMK_CONSTRAINTS_RESULT_JSON));

        assertTrue(TestUtils.getRequestsDone(1, server).stream().anyMatch(r -> r.matches(String.format("/v1/results/%s/nmk-constraints-result/paged\\?page=.*size=.*filters=.*sort=.*", resultUuid))));

        // get security analysis status
        MvcResult result = mockMvc.perform(get("/v1/studies/{studyUuid}/nodes/{nodeUuid}/security-analysis/status", studyUuid, nodeUuid)).andExpectAll(
                status().isOk()).andReturn();
        assertEquals("CONVERGED", result.getResponse().getContentAsString());

        assertTrue(TestUtils.getRequestsDone(1, server).contains(String.format("/v1/results/%s/status", resultUuid)));

        // stop security analysis
        mockMvc.perform(put("/v1/studies/{studyUuid}/nodes/{nodeUuid}/security-analysis/stop", studyUuid, nodeUuid).header("userId", "userId")).andExpect(status().isOk());

        securityAnalysisStatusMessage = output.receive(TIMEOUT, studyUpdateDestination);
        assertEquals(studyUuid, securityAnalysisStatusMessage.getHeaders().get(NotificationService.HEADER_STUDY_UUID));
        updateType = (String) securityAnalysisStatusMessage.getHeaders().get(NotificationService.HEADER_UPDATE_TYPE);
        assertTrue(updateType.equals(NotificationService.UPDATE_TYPE_SECURITY_ANALYSIS_STATUS) || updateType.equals(NotificationService.UPDATE_TYPE_SECURITY_ANALYSIS_RESULT));

        assertTrue(TestUtils.getRequestsDone(1, server).stream().anyMatch(r -> r.matches("/v1/results/" + resultUuid + "/stop\\?receiver=.*nodeUuid.*")));

        // get contingency count
        mvcResult = mockMvc.perform(get("/v1/studies/{studyUuid}/nodes/{nodeUuid}/contingency-count?contingencyListName={contingencyListName}",
                studyUuid, nodeUuid, CONTINGENCY_LIST_NAME))
                .andReturn();
        resultAsString = mvcResult.getResponse().getContentAsString();
        Integer integerResponse = Integer.parseInt(resultAsString);
        assertEquals(integerResponse, Integer.valueOf(1));

        assertTrue(TestUtils.getRequestsDone(1, server).stream().anyMatch(r -> r.matches("/v1/contingency-lists/" + CONTINGENCY_LIST_NAME + "/export\\?networkUuid=" + NETWORK_UUID_STRING + ".*")));
    }

    private StudyEntity insertDummyStudy(UUID networkUuid, UUID caseUuid) {
        ShortCircuitParametersEntity defaultShortCircuitParametersEntity = ShortCircuitService.toEntity(ShortCircuitService.getDefaultShortCircuitParameters(), ShortCircuitPredefinedConfiguration.ICC_MAX_WITH_NOMINAL_VOLTAGE_MAP);
        SensitivityAnalysisParametersEntity defaultSensitivityParametersEntity = SensitivityAnalysisService.toEntity(SensitivityAnalysisService.getDefaultSensitivityAnalysisParametersValues());
        NonEvacuatedEnergyParametersEntity defaultNonEvacuatedEnergyParametersEntity = NonEvacuatedEnergyService.toEntity(NonEvacuatedEnergyService.getDefaultNonEvacuatedEnergyParametersInfos());
        StudyEntity studyEntity = TestUtils.createDummyStudy(networkUuid, caseUuid, "", defaultLoadflowProvider,
<<<<<<< HEAD
                LOADFLOW_PARAMETERS_UUID, defaultShortCircuitParametersEntity, securityAnalysisParametersEntity, defaultSensitivityParametersEntity,
=======
                defaultLoadflowParametersEntity, defaultShortCircuitParametersEntity, null, defaultSensitivityParametersEntity,
>>>>>>> 23b938e1
                defaultNonEvacuatedEnergyParametersEntity);
        var study = studyRepository.save(studyEntity);
        networkModificationTreeService.createRoot(studyEntity, null);
        return study;
    }

    private RootNode getRootNode(UUID study) throws Exception {

        return objectMapper.readValue(mockMvc.perform(get("/v1/studies/{uuid}/tree", study))
                    .andExpect(status().isOk())
                    .andReturn()
                    .getResponse()
                    .getContentAsString(), new TypeReference<>() { });
    }

    private NetworkModificationNode createNetworkModificationNode(UUID studyUuid, UUID parentNodeUuid,
            UUID modificationGroupUuid, String variantId, String nodeName) throws Exception {
        return createNetworkModificationNode(studyUuid, parentNodeUuid,
            modificationGroupUuid, variantId, nodeName, BuildStatus.NOT_BUILT);
    }

    private NetworkModificationNode createNetworkModificationNode(UUID studyUuid, UUID parentNodeUuid,
            UUID modificationGroupUuid, String variantId, String nodeName, BuildStatus buildStatus) throws Exception {
        NetworkModificationNode modificationNode = NetworkModificationNode.builder().name(nodeName)
                .description("description").modificationGroupUuid(modificationGroupUuid).variantId(variantId)
                .nodeBuildStatus(NodeBuildStatus.from(buildStatus))
                .children(Collections.emptyList()).build();

        // Only for tests
        String mnBodyJson = objectWriter.writeValueAsString(modificationNode);
        JSONObject jsonObject = new JSONObject(mnBodyJson);
        jsonObject.put("variantId", variantId);
        jsonObject.put("modificationGroupUuid", modificationGroupUuid);
        mnBodyJson = jsonObject.toString();

        mockMvc.perform(post("/v1/studies/{studyUuid}/tree/nodes/{id}", studyUuid, parentNodeUuid).content(mnBodyJson).contentType(MediaType.APPLICATION_JSON).header("userId", "userId"))
            .andExpect(status().isOk());
        var mess = output.receive(TIMEOUT, studyUpdateDestination);
        assertNotNull(mess);
        modificationNode.setId(UUID.fromString(String.valueOf(mess.getHeaders().get(NotificationService.HEADER_NEW_NODE))));
        assertEquals(InsertMode.CHILD.name(), mess.getHeaders().get(NotificationService.HEADER_INSERT_MODE));
        return modificationNode;
    }

    @Test
    public void testSecurityAnalysisParameters() throws Exception {
        StudyEntity studyEntity = insertDummyStudy(UUID.randomUUID(), UUID.randomUUID());
        UUID studyNameUserIdUuid = studyEntity.getId();
        assertNotNull(studyNameUserIdUuid);
        //get security analysis parameters but since it wasn't created before it will create the default parameters and then return them
        mockMvc.perform(get("/v1/studies/{studyUuid}/security-analysis/parameters", studyNameUserIdUuid)).andExpectAll(
                status().isOk(),
                content().string(SECURITY_ANALYSIS_DEFAULT_PARAMETERS_JSON));

        assertEquals(SECURITY_ANALYSIS_PARAMETERS_UUID, studyRepository.findById(studyNameUserIdUuid).orElseThrow().getSecurityAnalysisParametersUuid());
        Set<String> requests = TestUtils.getRequestsDone(2, server);
        assertTrue(requests.stream().anyMatch(r -> r.matches("/v1/parameters/default")));
        assertTrue(requests.stream().anyMatch(r -> r.matches("/v1/parameters/" + SECURITY_ANALYSIS_PARAMETERS_UUID)));

        String mnBodyJson = objectWriter.writeValueAsString(SECURITY_ANALYSIS_DEFAULT_PARAMETERS_JSON);

        //update the parameters
        mockMvc.perform(
                post("/v1/studies/{studyUuid}/security-analysis/parameters", studyNameUserIdUuid)
                        .header("userId", "userId")
                        .contentType(MediaType.APPLICATION_JSON)
                        .content(mnBodyJson)).andExpect(
                status().isOk());
        assertTrue(TestUtils.getRequestsDone(1, server).stream().anyMatch(r -> r.matches("/v1/parameters/" + SECURITY_ANALYSIS_PARAMETERS_UUID)));
        assertEquals(SECURITY_ANALYSIS_PARAMETERS_UUID, studyRepository.findById(studyNameUserIdUuid).orElseThrow().getSecurityAnalysisParametersUuid());

        //get security analysis parameters but with an already registered securityAnalysisParametersUuid
        mockMvc.perform(get("/v1/studies/{studyUuid}/security-analysis/parameters", studyNameUserIdUuid)).andExpectAll(
                status().isOk(),
                content().string(SECURITY_ANALYSIS_DEFAULT_PARAMETERS_JSON));
        assertTrue(TestUtils.getRequestsDone(1, server).stream().anyMatch(r -> r.matches("/v1/parameters/" + SECURITY_ANALYSIS_PARAMETERS_UUID)));

        //same with set parameters
        mockMvc.perform(
                post("/v1/studies/{studyUuid}/security-analysis/parameters", studyNameUserIdUuid)
                        .header("userId", "userId")
                        .contentType(MediaType.APPLICATION_JSON)
                        .content(mnBodyJson)).andExpect(
                status().isOk());
        assertTrue(TestUtils.getRequestsDone(1, server).stream().anyMatch(r -> r.matches("/v1/parameters/" + SECURITY_ANALYSIS_PARAMETERS_UUID)));
        assertEquals(SECURITY_ANALYSIS_PARAMETERS_UUID, studyRepository.findById(studyNameUserIdUuid).orElseThrow().getSecurityAnalysisParametersUuid());
    }

    @Test
    public void testCreateSecurityAnalysisParameters() throws Exception {
        StudyEntity studyEntity = insertDummyStudy(UUID.randomUUID(), UUID.randomUUID());
        UUID studyUuid = studyEntity.getId();
        assertNotNull(studyUuid);
        assertNull(studyEntity.getSecurityAnalysisParametersUuid());
        String mnBodyJson = objectWriter.writeValueAsString(SECURITY_ANALYSIS_DEFAULT_PARAMETERS_JSON);

        //test update parameters without having already created parameters -> should call create instead of update
        mockMvc.perform(post("/v1/studies/{studyUuid}/security-analysis/parameters", studyUuid)
                        .header("userId", "userId")
                        .contentType(MediaType.APPLICATION_JSON)
                        .content(mnBodyJson))
                .andExpectAll(
                    status().isOk());
                    //content().string(SECURITY_ANALYSIS_PARAMETERS_UUID.toString()));

        assertEquals(SECURITY_ANALYSIS_PARAMETERS_UUID, studyRepository.findById(studyUuid).orElseThrow().getSecurityAnalysisParametersUuid());
        Set<String> requests = TestUtils.getRequestsDone(1, server);
        assertTrue(requests.stream().anyMatch(r -> r.matches("/v1/parameters")));
    }

    @Test
    public void getResultZippedCsv() throws Exception {
        //insert a study
        StudyEntity studyEntity = insertDummyStudy(UUID.fromString(NETWORK_UUID_STRING), CASE_UUID);
        UUID studyUuid = studyEntity.getId();
        UUID rootNodeUuid = getRootNode(studyUuid).getId();
        NetworkModificationNode modificationNode = createNetworkModificationNode(studyUuid, rootNodeUuid, UUID.randomUUID(), VARIANT_ID, "node 1");
        UUID nodeUuid = modificationNode.getId();

        /**
         * RUN SECURITY ANALYSIS START
         */
        mockMvc.perform(post("/v1/studies/{studyUuid}/nodes/{nodeUuid}/security-analysis/run?contingencyListName={contingencyListName}",
            studyUuid, nodeUuid, CONTINGENCY_LIST_NAME).header(HEADER_USER_ID, "testUserId")).andExpect(status().isOk());

        Message<byte[]> securityAnalysisStatusMessage = output.receive(TIMEOUT, studyUpdateDestination);
        assertEquals(studyUuid, securityAnalysisStatusMessage.getHeaders().get(NotificationService.HEADER_STUDY_UUID));
        String updateType = (String) securityAnalysisStatusMessage.getHeaders().get(NotificationService.HEADER_UPDATE_TYPE);
        assertEquals(NotificationService.UPDATE_TYPE_SECURITY_ANALYSIS_STATUS, updateType);

        Message<byte[]> securityAnalysisUpdateMessage = output.receive(TIMEOUT, studyUpdateDestination);
        assertEquals(studyUuid, securityAnalysisUpdateMessage.getHeaders().get(NotificationService.HEADER_STUDY_UUID));
        updateType = (String) securityAnalysisUpdateMessage.getHeaders().get(NotificationService.HEADER_UPDATE_TYPE);
        assertEquals(NotificationService.UPDATE_TYPE_SECURITY_ANALYSIS_RESULT, updateType);

        securityAnalysisStatusMessage = output.receive(TIMEOUT, studyUpdateDestination);
        assertEquals(studyUuid, securityAnalysisStatusMessage.getHeaders().get(NotificationService.HEADER_STUDY_UUID));
        updateType = (String) securityAnalysisStatusMessage.getHeaders().get(NotificationService.HEADER_UPDATE_TYPE);
        assertEquals(NotificationService.UPDATE_TYPE_SECURITY_ANALYSIS_STATUS, updateType);

        assertTrue(TestUtils.getRequestsDone(1, server).stream().anyMatch(r -> r.matches("/v1/parameters/" + LOADFLOW_PARAMETERS_UUID_STRING)));
        assertTrue(TestUtils.getRequestsDone(1, server).stream().anyMatch(r -> r.matches("/v1/networks/" + NETWORK_UUID_STRING + "/run-and-save.*contingencyListName=" + CONTINGENCY_LIST_NAME + "&receiver=.*nodeUuid.*")));
        /**
         * RUN SECURITY ANALYSIS END
         */

        // get N security analysis result zipped csv
        MvcResult mvcResult = mockMvc.perform(post("/v1/studies/{studyUuid}/nodes/{nodeUuid}/security-analysis/result/csv?resultType={resultType}", studyUuid, nodeUuid, SecurityAnalysisResultType.N).content(CSV_TRANSLATION_DTO_STRING)).andExpectAll(
            status().isOk()).andReturn();
        byte[] byteArrayResult = mvcResult.getResponse().getContentAsByteArray();
        assertTrue(Arrays.equals(SECURITY_ANALYSIS_N_RESULT_CSV_ZIPPED, byteArrayResult));

        assertTrue(TestUtils.getRequestsWithBodyDone(1, server).stream().anyMatch(r ->
            r.getPath().matches(String.format("/v1/results/%s/n-result/csv", SECURITY_ANALYSIS_RESULT_UUID))
                && CSV_TRANSLATION_DTO_STRING.equals(r.getBody())
        ));

        // get NMK_CONTINGENCIES security analysis result zipped csv
        mvcResult = mockMvc.perform(post("/v1/studies/{studyUuid}/nodes/{nodeUuid}/security-analysis/result/csv?resultType={resultType}", studyUuid, nodeUuid, SecurityAnalysisResultType.NMK_CONTINGENCIES).content(CSV_TRANSLATION_DTO_STRING)).andExpectAll(
            status().isOk()).andReturn();
        byteArrayResult = mvcResult.getResponse().getContentAsByteArray();
        assertTrue(Arrays.equals(SECURITY_ANALYSIS_NMK_CONTINGENCIES_RESULT_CSV_ZIPPED, byteArrayResult));

        assertTrue(TestUtils.getRequestsWithBodyDone(1, server).stream().anyMatch(r ->
            r.getPath().matches(String.format("/v1/results/%s/nmk-contingencies-result/csv", SECURITY_ANALYSIS_RESULT_UUID))
                && CSV_TRANSLATION_DTO_STRING.equals(r.getBody())
        ));

        // get NMK_CONSTRAINTS security analysis result zipped csv
        mvcResult = mockMvc.perform(post("/v1/studies/{studyUuid}/nodes/{nodeUuid}/security-analysis/result/csv?resultType={resultType}", studyUuid, nodeUuid, SecurityAnalysisResultType.NMK_LIMIT_VIOLATIONS).content(CSV_TRANSLATION_DTO_STRING)).andExpectAll(
            status().isOk()).andReturn();
        byteArrayResult = mvcResult.getResponse().getContentAsByteArray();
        assertTrue(Arrays.equals(SECURITY_ANALYSIS_NMK_CONSTRAINTS_RESULT_CSV_ZIPPED, byteArrayResult));

        assertTrue(TestUtils.getRequestsWithBodyDone(1, server).stream().anyMatch(r ->
            r.getPath().matches(String.format("/v1/results/%s/nmk-constraints-result/csv", SECURITY_ANALYSIS_RESULT_UUID))
                && CSV_TRANSLATION_DTO_STRING.equals(r.getBody())
        ));
    }

    @Test
    public void getResultZippedCsvNotFound() throws Exception {
        //insert a study
        StudyEntity studyEntity = insertDummyStudy(UUID.fromString(NETWORK_UUID_STRING), CASE_UUID);
        UUID studyUuid = studyEntity.getId();
        UUID rootNodeUuid = getRootNode(studyUuid).getId();
        NetworkModificationNode modificationNode = createNetworkModificationNode(studyUuid, rootNodeUuid, UUID.randomUUID(), VARIANT_ID_3, "node 1");
        UUID nodeUuid = modificationNode.getId();

        /**
         * RUN SECURITY ANALYSIS START
         */
        mockMvc.perform(post("/v1/studies/{studyUuid}/nodes/{nodeUuid}/security-analysis/run?contingencyListName={contingencyListName}",
            studyUuid, nodeUuid, CONTINGENCY_LIST_NAME).header(HEADER_USER_ID, "testUserId")).andExpect(status().isOk());

        Message<byte[]> securityAnalysisStatusMessage = output.receive(TIMEOUT, studyUpdateDestination);
        assertEquals(studyUuid, securityAnalysisStatusMessage.getHeaders().get(NotificationService.HEADER_STUDY_UUID));
        String updateType = (String) securityAnalysisStatusMessage.getHeaders().get(NotificationService.HEADER_UPDATE_TYPE);
        assertEquals(NotificationService.UPDATE_TYPE_SECURITY_ANALYSIS_STATUS, updateType);

        Message<byte[]> securityAnalysisUpdateMessage = output.receive(TIMEOUT, studyUpdateDestination);
        assertEquals(studyUuid, securityAnalysisUpdateMessage.getHeaders().get(NotificationService.HEADER_STUDY_UUID));
        updateType = (String) securityAnalysisUpdateMessage.getHeaders().get(NotificationService.HEADER_UPDATE_TYPE);
        assertEquals(NotificationService.UPDATE_TYPE_SECURITY_ANALYSIS_RESULT, updateType);

        securityAnalysisStatusMessage = output.receive(TIMEOUT, studyUpdateDestination);
        assertEquals(studyUuid, securityAnalysisStatusMessage.getHeaders().get(NotificationService.HEADER_STUDY_UUID));
        updateType = (String) securityAnalysisStatusMessage.getHeaders().get(NotificationService.HEADER_UPDATE_TYPE);
        assertEquals(NotificationService.UPDATE_TYPE_SECURITY_ANALYSIS_STATUS, updateType);

        assertTrue(TestUtils.getRequestsDone(1, server).stream().anyMatch(r -> r.matches("/v1/parameters/" + LOADFLOW_PARAMETERS_UUID_STRING)));
        assertTrue(TestUtils.getRequestsDone(1, server).stream().anyMatch(r -> r.matches("/v1/networks/" + NETWORK_UUID_STRING + "/run-and-save.*contingencyListName=" + CONTINGENCY_LIST_NAME + "&receiver=.*nodeUuid.*")));
        /**
         * RUN SECURITY ANALYSIS END
         */

        // get NOT_FOUND security analysis result zipped csv
        mockMvc.perform(post("/v1/studies/{studyUuid}/nodes/{nodeUuid}/security-analysis/result/csv?resultType={resultType}", studyUuid, nodeUuid, SecurityAnalysisResultType.N).content(CSV_TRANSLATION_DTO_STRING)).andExpectAll(
            status().isNotFound());

        assertTrue(TestUtils.getRequestsWithBodyDone(1, server).stream().anyMatch(r ->
            r.getPath().matches(String.format("/v1/results/%s/n-result/csv", SECURITY_ANALYSIS_OTHER_NODE_RESULT_UUID))
                && CSV_TRANSLATION_DTO_STRING.equals(r.getBody())
        ));
    }

    private void cleanDB() {
        studyRepository.findAll().forEach(s -> networkModificationTreeService.doDeleteTree(s.getId()));
        studyRepository.deleteAll();
    }

    public static Buffer getBinaryAsBuffer(byte[] binary) {
        Buffer buf = new Buffer();
        buf.write(binary);
        return buf;
    }

    @After
    public void tearDown() {
        List<String> destinations = List.of(studyUpdateDestination, saFailedDestination, saResultDestination, saStoppedDestination);

        cleanDB();

        TestUtils.assertQueuesEmptyThenClear(destinations, output);

        try {
            TestUtils.assertServerRequestsEmptyThenShutdown(server);
        } catch (UncheckedInterruptedException e) {
            LOGGER.error("Error while attempting to get the request done : ", e);
        } catch (IOException e) {
            // Ignoring
        }
    }
}<|MERGE_RESOLUTION|>--- conflicted
+++ resolved
@@ -23,6 +23,8 @@
 import okhttp3.mockwebserver.MockResponse;
 import okhttp3.mockwebserver.MockWebServer;
 import okhttp3.mockwebserver.RecordedRequest;
+
+import org.gridsuite.study.server.dto.LoadFlowParametersInfos;
 import org.gridsuite.study.server.dto.NodeReceiver;
 import org.gridsuite.study.server.dto.ShortCircuitPredefinedConfiguration;
 import okio.Buffer;
@@ -97,14 +99,11 @@
     private static final String CONTINGENCIES_JSON = "[{\"id\":\"l1\",\"elements\":[{\"id\":\"l1\",\"type\":\"BRANCH\"}]}]";
 
     public static final String SECURITY_ANALYSIS_DEFAULT_PARAMETERS_JSON = "{\"lowVoltageAbsoluteThreshold\":0.0,\"lowVoltageProportionalThreshold\":0.0,\"highVoltageAbsoluteThreshold\":0.0,\"highVoltageProportionalThreshold\":0.0,\"flowProportionalThreshold\":0.1}";
-<<<<<<< HEAD
     public static final String SECURITY_ANALYSIS_UPDATED_PARAMETERS_JSON = "{\"lowVoltageAbsoluteThreshold\":90.0,\"lowVoltageProportionalThreshold\":0.6,\"highVoltageAbsoluteThreshold\":90.0,\"highVoltageProportionalThreshold\":0.1,\"flowProportionalThreshold\":0.2}";
 
     private static final String LOADFLOW_PARAMETERS_UUID_STRING = "0c0f1efd-bd22-4a75-83d3-9e530245c7f4";
     private static final UUID LOADFLOW_PARAMETERS_UUID = UUID.fromString(LOADFLOW_PARAMETERS_UUID_STRING);
 
-=======
->>>>>>> 23b938e1
     private static final String NETWORK_UUID_STRING = "38400000-8cf0-11bd-b23e-10b96e4ef00d";
     private static final String NETWORK_UUID_2_STRING = "11111111-aaaa-48be-be46-ef7b93331e32";
     private static final String NETWORK_UUID_3_STRING = "22222222-bd31-43be-be46-e50296951e32";
@@ -286,11 +285,6 @@
                     return new MockResponse().setResponseCode(200)
                         .addHeader("Content-Type", MediaType.APPLICATION_JSON_UTF8)
                         .setBody("1");
-<<<<<<< HEAD
-                } else if (path.matches("/v1/parameters/" + LOADFLOW_PARAMETERS_UUID_STRING)) {
-                    return new MockResponse().setResponseCode(200).setBody(loadFlowParameters)
-                        .addHeader("Content-Type", "application/json; charset=utf-8");
-=======
                 } else if (path.matches("/v1/parameters/" + SECURITY_ANALYSIS_PARAMETERS_UUID)) {
                     if (method.equals("GET")) {
                         return new MockResponse().setResponseCode(200)
@@ -322,7 +316,9 @@
                         return new MockResponse().setResponseCode(200)
                                 .addHeader("Content-Type", "application/json; charset=utf-8")
                                 .setBody(objectMapper.writeValueAsString(SECURITY_ANALYSIS_PARAMETERS_UUID));
->>>>>>> 23b938e1
+                } else if (path.matches("/v1/parameters/" + LOADFLOW_PARAMETERS_UUID_STRING)) {
+                    return new MockResponse().setResponseCode(200).setBody(loadFlowParameters)
+                        .addHeader("Content-Type", "application/json; charset=utf-8");
                 } else {
                     LOGGER.error("Unhandled method+path: " + request.getMethod() + " " + request.getPath());
                     return new MockResponse().setResponseCode(418).setBody("Unhandled method+path: " + request.getMethod() + " " + request.getPath());
@@ -580,11 +576,7 @@
         SensitivityAnalysisParametersEntity defaultSensitivityParametersEntity = SensitivityAnalysisService.toEntity(SensitivityAnalysisService.getDefaultSensitivityAnalysisParametersValues());
         NonEvacuatedEnergyParametersEntity defaultNonEvacuatedEnergyParametersEntity = NonEvacuatedEnergyService.toEntity(NonEvacuatedEnergyService.getDefaultNonEvacuatedEnergyParametersInfos());
         StudyEntity studyEntity = TestUtils.createDummyStudy(networkUuid, caseUuid, "", defaultLoadflowProvider,
-<<<<<<< HEAD
-                LOADFLOW_PARAMETERS_UUID, defaultShortCircuitParametersEntity, securityAnalysisParametersEntity, defaultSensitivityParametersEntity,
-=======
-                defaultLoadflowParametersEntity, defaultShortCircuitParametersEntity, null, defaultSensitivityParametersEntity,
->>>>>>> 23b938e1
+                LOADFLOW_PARAMETERS_UUID, defaultShortCircuitParametersEntity, null, defaultSensitivityParametersEntity,
                 defaultNonEvacuatedEnergyParametersEntity);
         var study = studyRepository.save(studyEntity);
         networkModificationTreeService.createRoot(studyEntity, null);
