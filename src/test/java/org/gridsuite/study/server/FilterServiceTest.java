/*
 * Copyright (c) 2023, RTE (http://www.rte-france.com)
 * This Source Code Form is subject to the terms of the Mozilla Public
 * License, v. 2.0. If a copy of the MPL was not distributed with this
 * file, You can obtain one at http://mozilla.org/MPL/2.0/.
 */
package org.gridsuite.study.server;

import com.fasterxml.jackson.core.type.TypeReference;
import com.fasterxml.jackson.databind.ObjectMapper;
import com.github.tomakehurst.wiremock.WireMockServer;
import com.powsybl.commons.exceptions.UncheckedInterruptedException;
import org.gridsuite.study.server.networkmodificationtree.dto.RootNode;
import org.gridsuite.study.server.repository.StudyEntity;
import org.gridsuite.study.server.repository.StudyRepository;
import org.gridsuite.study.server.service.FilterService;
import org.gridsuite.study.server.service.NetworkModificationTreeService;
import org.gridsuite.study.server.utils.TestUtils;
import org.gridsuite.study.server.utils.WireMockUtils;
import org.gridsuite.study.server.utils.elasticsearch.DisableElasticsearch;
import org.junit.jupiter.api.AfterEach;
import org.junit.jupiter.api.BeforeEach;
import org.junit.jupiter.api.Test;
import org.mockito.Mockito;
import org.slf4j.Logger;
import org.slf4j.LoggerFactory;
import org.springframework.beans.factory.annotation.Autowired;
import org.springframework.boot.test.autoconfigure.web.servlet.AutoConfigureMockMvc;
import org.springframework.boot.test.context.SpringBootTest;
import org.springframework.boot.test.mock.mockito.SpyBean;
import org.springframework.http.MediaType;
import org.springframework.test.web.servlet.MockMvc;
import org.springframework.test.web.servlet.MvcResult;

import java.util.List;
import java.util.UUID;
import java.util.stream.Collectors;

import static com.github.tomakehurst.wiremock.core.WireMockConfiguration.wireMockConfig;
import static org.junit.jupiter.api.Assertions.assertEquals;
import static org.springframework.test.web.servlet.request.MockMvcRequestBuilders.get;
import static org.springframework.test.web.servlet.request.MockMvcRequestBuilders.post;
import static org.springframework.test.web.servlet.result.MockMvcResultMatchers.status;

/**
 * @author Thang PHAM <quyet-thang.pham at rte-france.com>
 */
@AutoConfigureMockMvc
@SpringBootTest
@DisableElasticsearch
@ContextConfigurationWithTestChannel
class FilterServiceTest {
    private static final Logger LOGGER = LoggerFactory.getLogger(FilterServiceTest.class);

    private static final String NETWORK_UUID_STRING = "38400000-8cf0-11bd-b23e-10b96e4ef00d";
    private static final String CASE_UUID_STRING = "00000000-8cf0-11bd-b23e-10b96e4ef00d";
    private static final String FILTER_UUID_STRING = "c6c15d08-81e9-47a1-9cdb-7be22f017ad5";
    private static final List<String> FILTERS_UUID_STRING = List.of("fc3aa057-5fa4-4173-b1a8-16028f5eefd1", "f8773f32-f77c-4126-8c6f-a4af8bf6f788");
    private static final UUID CASE_UUID = UUID.fromString(CASE_UUID_STRING);

    @Autowired
    private MockMvc mockMvc;

    private WireMockServer wireMockServer;

    private WireMockUtils wireMockUtils;

    @SpyBean
    private FilterService filterService;

    @Autowired
    private NetworkModificationTreeService networkModificationTreeService;

    @Autowired
    private StudyRepository studyRepository;

    @Autowired
    private ObjectMapper objectMapper;

    @Autowired
    private TestUtils studyTestUtils;

    @BeforeEach
    void setup() {
        wireMockServer = new WireMockServer(wireMockConfig().dynamicPort());
        wireMockUtils = new WireMockUtils(wireMockServer);

        // start server
        wireMockServer.start();

        // mock base url of filter server as one of wire mock server
        Mockito.doAnswer(invocation -> wireMockServer.baseUrl()).when(filterService).getBaseUri();
    }

    @AfterEach
    void tearDown() {
        studyRepository.findAll().forEach(s -> networkModificationTreeService.doDeleteTree(s.getId()));
        studyRepository.deleteAll();

        try {
            TestUtils.assertWiremockServerRequestsEmptyThenShutdown(wireMockServer);
        } catch (UncheckedInterruptedException e) {
            LOGGER.error("Error while attempting to get the request done : ", e);
        }
    }

    private StudyEntity insertDummyStudy(UUID networkUuid, UUID caseUuid) {
        StudyEntity studyEntity = TestUtils.createDummyStudy(networkUuid, "netId", caseUuid, "", "", null, null, null, null, null, null);
        var study = studyRepository.save(studyEntity);
        networkModificationTreeService.createRoot(studyEntity);
        return study;
    }

    private RootNode getRootNode(UUID study) throws Exception {
        return objectMapper.readValue(mockMvc.perform(get("/v1/studies/{uuid}/tree", study))
                .andExpect(status().isOk())
                .andReturn()
                .getResponse()
                .getContentAsString(), new TypeReference<>() { });
    }

    @Test
    void testEvaluateFilter() throws Exception {
        StudyEntity studyEntity = insertDummyStudy(UUID.fromString(NETWORK_UUID_STRING), CASE_UUID);
        UUID studyNameUserIdUuid = studyEntity.getId();
        UUID firstRootNetworkUuid = studyTestUtils.getOneRootNetworkUuid(studyNameUserIdUuid);
        UUID rootNodeUuid = getRootNode(studyNameUserIdUuid).getId();

        // whatever string is allowed but given here a json string for more expressive
        final String sendBody = """
                    {
                      "type": "EXPERT",
                      "equipmentType": "GENERATOR",
                      "rules": {
                        "combinator": "AND",
                        "dataType": "COMBINATOR",
                        "rules": [
                          {
                            "field": "ID",
                            "operator": "IN",
                            "values": ["GEN"],
                            "dataType": "STRING"
                          }
                        ]
                      }
                    }
                """;

        // whatever string is allowed but given here a json string for more expressive
        String responseBody = """
                [
                    {"id": "GEN", "type":"GENERATOR"}
                ]
            """;

        UUID stubUuid = wireMockUtils.stubFilterEvaluate(NETWORK_UUID_STRING, responseBody);

        MvcResult mvcResult = mockMvc.perform(post("/v1/studies/{studyUuid}/root-networks/{rootNetworkUuid}/nodes/{nodeUuid}/filters/evaluate",
                        studyNameUserIdUuid, firstRootNetworkUuid, rootNodeUuid)
                        .content(sendBody).contentType(MediaType.APPLICATION_JSON))
                .andExpect(status().isOk())
                .andReturn();
        String resultAsString = mvcResult.getResponse().getContentAsString();
        assertEquals(responseBody, resultAsString);

        wireMockUtils.verifyFilterEvaluate(stubUuid, NETWORK_UUID_STRING);
    }

    @Test
    void testEvaluateFilterNotFoundError() throws Exception {
        UUID stubUuid = wireMockUtils.stubFilterEvaluateNotFoundError(NETWORK_UUID_STRING);

        StudyEntity studyEntity = insertDummyStudy(UUID.fromString(NETWORK_UUID_STRING), CASE_UUID);
        UUID studyNameUserIdUuid = studyEntity.getId();
        UUID firstRootNetworkUuid = studyTestUtils.getOneRootNetworkUuid(studyNameUserIdUuid);
        UUID rootNodeUuid = getRootNode(studyNameUserIdUuid).getId();

        // whatever string is allowed but given here a json string for more expressive
        final String sendBody = """
                    {
                      "type": "EXPERT",
                      "equipmentType": "GENERATOR",
                      "rules": {
                        "combinator": "AND",
                        "dataType": "COMBINATOR",
                        "rules": [
                          {
                            "field": "ID",
                            "operator": "IN",
                            "values": ["GEN"],
                            "dataType": "STRING"
                          }
                        ]
                      }
                    }
                """;

        mockMvc.perform(post("/v1/studies/{studyUuid}/root-networks/{rootNetworkUuid}/nodes/{nodeUuid}/filters/evaluate",
                        studyNameUserIdUuid, firstRootNetworkUuid, rootNodeUuid)
                        .content(sendBody).contentType(MediaType.APPLICATION_JSON))
                .andExpect(status().is5xxServerError())
                .andReturn();

        wireMockUtils.verifyFilterEvaluate(stubUuid, NETWORK_UUID_STRING);
    }

    @Test
    void testEvaluateFilterError() throws Exception {
        UUID stubUuid = wireMockUtils.stubFilterEvaluateError(NETWORK_UUID_STRING);

        StudyEntity studyEntity = insertDummyStudy(UUID.fromString(NETWORK_UUID_STRING), CASE_UUID);
        UUID studyNameUserIdUuid = studyEntity.getId();
        UUID firstRootNetworkUuid = studyTestUtils.getOneRootNetworkUuid(studyNameUserIdUuid);
        UUID rootNodeUuid = getRootNode(studyNameUserIdUuid).getId();

        // whatever string is allowed but given here a json string for more expressive
        final String sendBody = """
                    {
                      "type": "EXPERT",
                      "equipmentType": "GENERATOR",
                      "rules": {
                        "combinator": "AND",
                        "dataType": "COMBINATOR",
                        "rules": [
                          {
                            "field": "ID",
                            "operator": "IN",
                            "values": ["GEN"],
                            "dataType": "STRING"
                          }
                        ]
                      }
                    }
                """;

        mockMvc.perform(post("/v1/studies/{studyUuid}/root-networks/{rootNetworkUuid}/nodes/{nodeUuid}/filters/evaluate",
                        studyNameUserIdUuid, firstRootNetworkUuid, rootNodeUuid)
                        .content(sendBody).contentType(MediaType.APPLICATION_JSON))
                .andExpect(status().is5xxServerError())
                .andReturn();

        wireMockUtils.verifyFilterEvaluate(stubUuid, NETWORK_UUID_STRING);
    }

    @Test
    void testExportFilter() throws Exception {

        StudyEntity studyEntity = insertDummyStudy(UUID.fromString(NETWORK_UUID_STRING), CASE_UUID);
        UUID studyUuid = studyEntity.getId();
<<<<<<< HEAD
=======
        UUID firstRootNetworkUuid = studyTestUtils.getOneRootNetworkUuid(studyUuid);
>>>>>>> 99580d54
        String responseBody = """
                [
                    {"id":"MANDA7COND.41","type":"SHUNT_COMPENSATOR","distributionKey":null},
                    {"id":"MANDA7COND.31","type":"SHUNT_COMPENSATOR","distributionKey":null}
                ]
            """;
        UUID stubUuid = wireMockUtils.stubFilterExport(NETWORK_UUID_STRING, FILTER_UUID_STRING, responseBody);

        MvcResult mvcResult = mockMvc.perform(get("/v1/studies/{studyUuid}/filters/{filterId}/elements",
                        studyUuid, FILTER_UUID_STRING))
                .andExpect(status().isOk())
                .andReturn();
        String resultAsString = mvcResult.getResponse().getContentAsString();
        assertEquals(responseBody, resultAsString);

        wireMockUtils.verifyFilterExport(stubUuid, FILTER_UUID_STRING, NETWORK_UUID_STRING);
    }

    @Test
    void testExportFilters() throws Exception {
        StudyEntity studyEntity = insertDummyStudy(UUID.fromString(NETWORK_UUID_STRING), CASE_UUID);
        UUID firstRootNetworkUuid = studyTestUtils.getOneRootNetworkUuid(studyEntity.getId());
        UUID studyUuid = studyEntity.getId();
        String responseBody = """
            [
               {
                  "filterId":"fc3aa057-5fa4-4173-b1a8-16028f5eefd1",
                  "identifiableAttributes":[
                     {
                        "id":".TMP",
                        "type":"SUBSTATION",
                        "distributionKey":null
                     }
                  ],
                  "notFoundEquipments":null
               },
               {
                  "filterId":"f8773f32-f77c-4126-8c6f-a4af8bf6f788",
                  "identifiableAttributes":[
                     {
                        "id":".TMP2",
                        "type":"SUBSTATION",
                        "distributionKey":null
                     },
                     {
                        "id":".TMP3",
                        "type":"SUBSTATION",
                        "distributionKey":null
                     },
                  ],
                  "notFoundEquipments":null
               }
            ]
                        """;
        UUID stubUuid = wireMockUtils.stubFiltersExport(NETWORK_UUID_STRING, FILTERS_UUID_STRING, responseBody);

        MvcResult mvcResult = mockMvc.perform(get("/v1/studies/{studyUuid}/root-networks/{rootNetworkUuid}/filters/elements?filtersUuid=" + FILTERS_UUID_STRING.stream().collect(Collectors.joining(",")),
                studyUuid, firstRootNetworkUuid))
            .andExpect(status().isOk())
            .andReturn();
        String resultAsString = mvcResult.getResponse().getContentAsString();
        assertEquals(responseBody, resultAsString);

        wireMockUtils.verifyFiltersExport(stubUuid, FILTERS_UUID_STRING, NETWORK_UUID_STRING);
    }
}<|MERGE_RESOLUTION|>--- conflicted
+++ resolved
@@ -247,10 +247,7 @@
 
         StudyEntity studyEntity = insertDummyStudy(UUID.fromString(NETWORK_UUID_STRING), CASE_UUID);
         UUID studyUuid = studyEntity.getId();
-<<<<<<< HEAD
-=======
         UUID firstRootNetworkUuid = studyTestUtils.getOneRootNetworkUuid(studyUuid);
->>>>>>> 99580d54
         String responseBody = """
                 [
                     {"id":"MANDA7COND.41","type":"SHUNT_COMPENSATOR","distributionKey":null},
