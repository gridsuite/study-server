/*
 * Copyright (c) 2023, RTE (http://www.rte-france.com)
 * This Source Code Form is subject to the terms of the Mozilla Public
 * License, v. 2.0. If a copy of the MPL was not distributed with this
 * file, You can obtain one at http://mozilla.org/MPL/2.0/.
 */

package org.gridsuite.study.server;

import com.fasterxml.jackson.core.type.TypeReference;
import com.fasterxml.jackson.databind.ObjectMapper;
import com.github.tomakehurst.wiremock.WireMockServer;
import com.powsybl.commons.exceptions.UncheckedInterruptedException;
import org.gridsuite.study.server.networkmodificationtree.dto.RootNode;
import org.gridsuite.study.server.repository.StudyEntity;
import org.gridsuite.study.server.repository.StudyRepository;
import org.gridsuite.study.server.service.FilterService;
import org.gridsuite.study.server.service.NetworkModificationTreeService;
import org.gridsuite.study.server.utils.TestUtils;
import org.gridsuite.study.server.utils.WireMockUtils;
import org.gridsuite.study.server.utils.elasticsearch.DisableElasticsearch;
import org.junit.After;
import org.junit.Before;
import org.junit.Test;
import org.junit.runner.RunWith;
import org.mockito.Mockito;
import org.slf4j.Logger;
import org.slf4j.LoggerFactory;
import org.springframework.beans.factory.annotation.Autowired;
import org.springframework.boot.test.autoconfigure.web.servlet.AutoConfigureMockMvc;
import org.springframework.boot.test.context.SpringBootTest;
import org.springframework.boot.test.mock.mockito.SpyBean;
import org.springframework.http.MediaType;
import org.springframework.test.context.junit4.SpringRunner;
import org.springframework.test.web.servlet.MockMvc;
import org.springframework.test.web.servlet.MvcResult;

import java.io.IOException;
import java.util.UUID;

import static com.github.tomakehurst.wiremock.core.WireMockConfiguration.wireMockConfig;
import static org.junit.Assert.assertEquals;
import static org.springframework.test.web.servlet.request.MockMvcRequestBuilders.get;
import static org.springframework.test.web.servlet.request.MockMvcRequestBuilders.post;
import static org.springframework.test.web.servlet.result.MockMvcResultMatchers.status;

/**
 * @author Thang PHAM <quyet-thang.pham at rte-france.com>
 */
@RunWith(SpringRunner.class)
@AutoConfigureMockMvc
@SpringBootTest
@DisableElasticsearch
@ContextConfigurationWithTestChannel
public class FilterServiceTest {
    private static final Logger LOGGER = LoggerFactory.getLogger(FilterServiceTest.class);

    private static final String NETWORK_UUID_STRING = "38400000-8cf0-11bd-b23e-10b96e4ef00d";
    private static final String CASE_UUID_STRING = "00000000-8cf0-11bd-b23e-10b96e4ef00d";
    private static final UUID CASE_UUID = UUID.fromString(CASE_UUID_STRING);

    @Autowired
    private MockMvc mockMvc;

    private WireMockServer wireMockServer;

    private WireMockUtils wireMockUtils;

    @SpyBean
    private FilterService filterService;

    @Autowired
    private NetworkModificationTreeService networkModificationTreeService;

    @Autowired
    private StudyRepository studyRepository;

    @Autowired
    private ObjectMapper objectMapper;

    @Before
    public void setup() {
        wireMockServer = new WireMockServer(wireMockConfig().dynamicPort());
        wireMockUtils = new WireMockUtils(wireMockServer);

        // start server
        wireMockServer.start();

        // mock base url of filter server as one of wire mock server
        Mockito.doAnswer(invocation -> wireMockServer.baseUrl()).when(filterService).getBaseUri();
    }

    private void cleanDB() {
        studyRepository.findAll().forEach(s -> networkModificationTreeService.doDeleteTree(s.getId()));
        studyRepository.deleteAll();
    }

    @After
    public void tearDown() {
        cleanDB();

        try {
            TestUtils.assertWiremockServerRequestsEmptyThenShutdown(wireMockServer);
        } catch (UncheckedInterruptedException e) {
            LOGGER.error("Error while attempting to get the request done : ", e);
        } catch (IOException e) {
            // Ignoring
        }
    }

    private StudyEntity insertDummyStudy(UUID networkUuid, UUID caseUuid) {
<<<<<<< HEAD
        StudyEntity studyEntity = TestUtils.createDummyStudy(networkUuid, caseUuid, "", null, UUID.randomUUID(), null, null, null);
=======
        LoadFlowParametersEntity defaultLoadflowParametersEntity = LoadFlowParametersEntity.builder().build();
        StudyEntity studyEntity = TestUtils.createDummyStudy(networkUuid, caseUuid, "", null, defaultLoadflowParametersEntity, null, null, null, null);
>>>>>>> 168eb9fd
        var study = studyRepository.save(studyEntity);
        networkModificationTreeService.createRoot(studyEntity, null);
        return study;
    }

    private RootNode getRootNode(UUID study) throws Exception {

        return objectMapper.readValue(mockMvc.perform(get("/v1/studies/{uuid}/tree", study))
                .andExpect(status().isOk())
                .andReturn()
                .getResponse()
                .getContentAsString(), new TypeReference<>() { });
    }

    @Test
    public void testEvaluateFilter() throws Exception {

        StudyEntity studyEntity = insertDummyStudy(UUID.fromString(NETWORK_UUID_STRING), CASE_UUID);
        UUID studyNameUserIdUuid = studyEntity.getId();
        UUID rootNodeUuid = getRootNode(studyNameUserIdUuid).getId();

        // whatever string is allowed but given here a json string for more expressive
        final String sendBody = """
                    {
                      "type": "EXPERT",
                      "equipmentType": "GENERATOR",
                      "rules": {
                        "combinator": "AND",
                        "dataType": "COMBINATOR",
                        "rules": [
                          {
                            "field": "ID",
                            "operator": "IN",
                            "values": ["GEN"],
                            "dataType": "STRING"
                          }
                        ]
                      }
                    }
                """;

        // whatever string is allowed but given here a json string for more expressive
        String responseBody = """
                [
                    {"id": "GEN", "type":"GENERATOR"}
                ]
            """;

        UUID stubUuid = wireMockUtils.stubFilterEvaluate(NETWORK_UUID_STRING, responseBody);

        MvcResult mvcResult = mockMvc.perform(post("/v1/studies/{studyUuid}/nodes/{nodeUuid}/filters/evaluate",
                        studyNameUserIdUuid, rootNodeUuid)
                        .content(sendBody).contentType(MediaType.APPLICATION_JSON))
                .andExpect(status().isOk())
                .andReturn();
        String resultAsString = mvcResult.getResponse().getContentAsString();
        assertEquals(responseBody, resultAsString);

        wireMockUtils.verifyFilterEvaluate(stubUuid, NETWORK_UUID_STRING);
    }

    @Test
    public void testEvaluateFilterNotFoundError() throws Exception {
        UUID stubUuid = wireMockUtils.stubFilterEvaluateNotFoundError(NETWORK_UUID_STRING);

        StudyEntity studyEntity = insertDummyStudy(UUID.fromString(NETWORK_UUID_STRING), CASE_UUID);
        UUID studyNameUserIdUuid = studyEntity.getId();
        UUID rootNodeUuid = getRootNode(studyNameUserIdUuid).getId();

        // whatever string is allowed but given here a json string for more expressive
        final String sendBody = """
                    {
                      "type": "EXPERT",
                      "equipmentType": "GENERATOR",
                      "rules": {
                        "combinator": "AND",
                        "dataType": "COMBINATOR",
                        "rules": [
                          {
                            "field": "ID",
                            "operator": "IN",
                            "values": ["GEN"],
                            "dataType": "STRING"
                          }
                        ]
                      }
                    }
                """;

        mockMvc.perform(post("/v1/studies/{studyUuid}/nodes/{nodeUuid}/filters/evaluate",
                        studyNameUserIdUuid, rootNodeUuid)
                        .content(sendBody).contentType(MediaType.APPLICATION_JSON))
                .andExpect(status().is5xxServerError())
                .andReturn();

        wireMockUtils.verifyFilterEvaluate(stubUuid, NETWORK_UUID_STRING);
    }

    @Test
    public void testEvaluateFilterError() throws Exception {
        UUID stubUuid = wireMockUtils.stubFilterEvaluateError(NETWORK_UUID_STRING);

        StudyEntity studyEntity = insertDummyStudy(UUID.fromString(NETWORK_UUID_STRING), CASE_UUID);
        UUID studyNameUserIdUuid = studyEntity.getId();
        UUID rootNodeUuid = getRootNode(studyNameUserIdUuid).getId();

        // whatever string is allowed but given here a json string for more expressive
        final String sendBody = """
                    {
                      "type": "EXPERT",
                      "equipmentType": "GENERATOR",
                      "rules": {
                        "combinator": "AND",
                        "dataType": "COMBINATOR",
                        "rules": [
                          {
                            "field": "ID",
                            "operator": "IN",
                            "values": ["GEN"],
                            "dataType": "STRING"
                          }
                        ]
                      }
                    }
                """;

        mockMvc.perform(post("/v1/studies/{studyUuid}/nodes/{nodeUuid}/filters/evaluate",
                        studyNameUserIdUuid, rootNodeUuid)
                        .content(sendBody).contentType(MediaType.APPLICATION_JSON))
                .andExpect(status().is5xxServerError())
                .andReturn();

        wireMockUtils.verifyFilterEvaluate(stubUuid, NETWORK_UUID_STRING);
    }
}<|MERGE_RESOLUTION|>--- conflicted
+++ resolved
@@ -109,12 +109,7 @@
     }
 
     private StudyEntity insertDummyStudy(UUID networkUuid, UUID caseUuid) {
-<<<<<<< HEAD
-        StudyEntity studyEntity = TestUtils.createDummyStudy(networkUuid, caseUuid, "", null, UUID.randomUUID(), null, null, null);
-=======
-        LoadFlowParametersEntity defaultLoadflowParametersEntity = LoadFlowParametersEntity.builder().build();
-        StudyEntity studyEntity = TestUtils.createDummyStudy(networkUuid, caseUuid, "", null, defaultLoadflowParametersEntity, null, null, null, null);
->>>>>>> 168eb9fd
+        StudyEntity studyEntity = TestUtils.createDummyStudy(networkUuid, caseUuid, "", null, UUID.randomUUID(), null, null, null, null);
         var study = studyRepository.save(studyEntity);
         networkModificationTreeService.createRoot(studyEntity, null);
         return study;
