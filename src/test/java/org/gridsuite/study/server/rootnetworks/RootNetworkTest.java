/**
 * Copyright (c) 2024, RTE (http://www.rte-france.com)
 * This Source Code Form is subject to the terms of the Mozilla Public
 * License, v. 2.0. If a copy of the MPL was not distributed with this
 * file, You can obtain one at http://mozilla.org/MPL/2.0/.
 */
package org.gridsuite.study.server.rootnetworks;

import com.fasterxml.jackson.core.JsonProcessingException;
import com.fasterxml.jackson.core.type.TypeReference;
import com.fasterxml.jackson.databind.ObjectMapper;
import com.github.tomakehurst.wiremock.WireMockServer;
import com.github.tomakehurst.wiremock.client.WireMock;
import com.powsybl.network.store.client.NetworkStoreService;
import org.gridsuite.study.server.ContextConfigurationWithTestChannel;
import org.gridsuite.study.server.StudyException;
import org.gridsuite.study.server.dto.*;
import org.gridsuite.study.server.dto.caseimport.CaseImportAction;
import org.gridsuite.study.server.dto.caseimport.CaseImportReceiver;
import org.gridsuite.study.server.elasticsearch.EquipmentInfosService;
import org.gridsuite.study.server.networkmodificationtree.dto.InsertMode;
import org.gridsuite.study.server.networkmodificationtree.dto.NetworkModificationNode;
import org.gridsuite.study.server.networkmodificationtree.entities.NodeEntity;
import org.gridsuite.study.server.networkmodificationtree.entities.RootNetworkNodeInfoEntity;
import org.gridsuite.study.server.repository.StudyEntity;
import org.gridsuite.study.server.repository.StudyRepository;
import org.gridsuite.study.server.repository.rootnetwork.RootNetworkEntity;
import org.gridsuite.study.server.repository.rootnetwork.RootNetworkRepository;
import org.gridsuite.study.server.repository.rootnetwork.RootNetworkRequestEntity;
import org.gridsuite.study.server.repository.rootnetwork.RootNetworkRequestRepository;
import org.gridsuite.study.server.service.*;
import org.gridsuite.study.server.service.dynamicsecurityanalysis.DynamicSecurityAnalysisService;
import org.gridsuite.study.server.service.dynamicsimulation.DynamicSimulationService;
import org.gridsuite.study.server.service.shortcircuit.ShortCircuitService;
import org.gridsuite.study.server.utils.TestUtils;
import org.gridsuite.study.server.utils.WireMockUtils;
import org.gridsuite.study.server.utils.elasticsearch.DisableElasticsearch;
import org.junit.jupiter.api.AfterEach;
import org.junit.jupiter.api.BeforeEach;
import org.junit.jupiter.api.Test;
import org.mockito.Mockito;
import org.springframework.beans.factory.annotation.Autowired;
import org.springframework.boot.test.autoconfigure.web.servlet.AutoConfigureMockMvc;
import org.springframework.boot.test.context.SpringBootTest;
import org.springframework.boot.test.mock.mockito.MockBean;
import org.springframework.boot.test.mock.mockito.SpyBean;
import org.springframework.messaging.Message;
import org.springframework.messaging.support.GenericMessage;
import org.springframework.test.web.servlet.MockMvc;
import org.springframework.test.web.servlet.MvcResult;

import java.util.*;
import java.util.function.Consumer;

import static com.github.tomakehurst.wiremock.core.WireMockConfiguration.wireMockConfig;
import static org.gridsuite.study.server.StudyConstants.*;
import static org.gridsuite.study.server.utils.TestUtils.createModificationNodeInfo;
import static org.junit.jupiter.api.Assertions.*;
import static org.mockito.ArgumentMatchers.any;
import static org.springframework.http.MediaType.APPLICATION_JSON;
import static org.springframework.test.web.servlet.request.MockMvcRequestBuilders.*;
import static org.springframework.test.web.servlet.result.MockMvcResultMatchers.status;
import static org.gridsuite.study.server.StudyException.Type.MAXIMUM_ROOT_NETWORK_BY_STUDY_REACHED;

@AutoConfigureMockMvc
@SpringBootTest
@DisableElasticsearch
@ContextConfigurationWithTestChannel
class RootNetworkTest {
    private static final String USER_ID = "userId";
    // 1st root network
    private static final UUID NETWORK_UUID = UUID.randomUUID();
    private static final UUID CASE_UUID = UUID.randomUUID();
    private static final String CASE_NAME = "caseName";
    private static final String CASE_FORMAT = "caseFormat";
    private static final UUID REPORT_UUID = UUID.randomUUID();

    // 2nd root network
    private static final UUID NETWORK_UUID2 = UUID.randomUUID();
    private static final String NETWORK_ID2 = "networkId2";
    private static final UUID CASE_UUID2 = UUID.randomUUID();
    private static final String CASE_NAME2 = "caseName2";
    private static final String CASE_FORMAT2 = "caseFormat2";
    private static final UUID REPORT_UUID2 = UUID.randomUUID();

    // root network node info 1
    private static final String VARIANT_ID = "variantId";
    private static final UUID DYNAMIC_SIMULATION_RESULT_UUID = UUID.randomUUID();
    private static final UUID DYNAMIC_SECURITY_ANALYSIS_RESULT_UUID = UUID.randomUUID();
    private static final UUID LOADFLOW_RESULT_UUID = UUID.randomUUID();
    private static final UUID SECURITY_ANALYSIS_RESULT_UUID = UUID.randomUUID();
    private static final UUID SHORT_CIRCUIT_ANALYSIS_RESULT_UUID = UUID.randomUUID();
    private static final UUID ONE_BUS_SHORT_CIRCUIT_ANALYSIS_RESULT_UUID = UUID.randomUUID();
    private static final UUID STATE_ESTIMATION_RESULT_UUID = UUID.randomUUID();
    private static final UUID SENSITIVITY_ANALYSIS_RESULT_UUID = UUID.randomUUID();
    private static final UUID VOLTAGE_INIT_RESULT_UUID = UUID.randomUUID();
    private static final UUID NON_EVACUATED_ENERGY_RESULT_UUID = UUID.randomUUID();

    // root network node info 2
    private static final String VARIANT_ID2 = "variantId2";
    private static final UUID LOADFLOW_RESULT_UUID2 = UUID.randomUUID();

    // updated root network
    private static final UUID DUPLICATE_CASE_UUID = UUID.randomUUID();

    private static final String NODE_1_NAME = "node1";
    private static final String NODE_2_NAME = "node2";

    @Autowired
    private MockMvc mockMvc;

    private WireMockServer wireMockServer;

    private WireMockUtils wireMockUtils;

    @Autowired
    private NetworkConversionService networkConversionService;

    @Autowired
    private ConsumerService consumerService;

    @Autowired
    private ObjectMapper objectMapper;
    @Autowired
    private StudyRepository studyRepository;
    @SpyBean
    private RootNetworkService rootNetworkService;
    @Autowired
    private RootNetworkRequestRepository rootNetworkRequestRepository;
    @Autowired
    private RootNetworkNodeInfoService rootNetworkNodeInfoService;
    @Autowired
    private NetworkModificationTreeService networkModificationTreeService;
    @Autowired
    private RootNetworkRepository rootNetworkRepository;
    @Autowired
    private TestUtils testUtils;

    @SpyBean
    private StudyService studyService;

    @MockBean
    private ReportService reportService;
    @MockBean
    private EquipmentInfosService equipmentInfosService;
    @MockBean
    private NetworkStoreService networkStoreService;
    @MockBean
    private CaseService caseService;
    @MockBean
    private DynamicSimulationService dynamicSimulationService;
    @MockBean
    private DynamicSecurityAnalysisService dynamicSecurityAnalysisService;
    @MockBean
    private SecurityAnalysisService securityAnalysisService;
    @MockBean
    private LoadFlowService loadFlowService;
    @MockBean
    private NonEvacuatedEnergyService nonEvacuatedEnergyService;
    @MockBean
    private ShortCircuitService shortCircuitService;
    @MockBean
    private SensitivityAnalysisService sensitivityAnalysisService;
    @MockBean
    private StateEstimationService stateEstimationService;
    @MockBean
    private VoltageInitService voltageInitService;
    @MockBean
    private NetworkService networkService;

    @BeforeEach
    void setUp() {
        wireMockServer = new WireMockServer(wireMockConfig().dynamicPort());

        // start server
        wireMockServer.start();
        String baseUrlWireMock = wireMockServer.baseUrl();
        networkConversionService.setNetworkConversionServerBaseUri(baseUrlWireMock);
        wireMockUtils = new WireMockUtils(wireMockServer);
    }

    @Test
    void testCreateRootNetworkRequest() throws Exception {
        // create study with first root network
        StudyEntity studyEntity = TestUtils.createDummyStudy(NETWORK_UUID, CASE_UUID, CASE_NAME, CASE_FORMAT, REPORT_UUID);
        studyRepository.save(studyEntity);

        // prepare headers for 2nd root network creation request
        UUID caseUuid = UUID.randomUUID();
        String caseFormat = "newCaseFormat";
        Map<String, String> importParameters = new HashMap<>();
        importParameters.put("param1", "value1");
        importParameters.put("param2", "value2");
        UUID stubId = wireMockServer.stubFor(WireMock.post(WireMock.urlPathEqualTo("/v1/networks"))
            .willReturn(WireMock.ok())).getId();
        Mockito.doReturn(DUPLICATE_CASE_UUID).when(caseService).duplicateCase(caseUuid, true);

        // request execution - returns RootNetworkRequestInfos
        String response = mockMvc.perform(post("/v1/studies/{studyUuid}/root-networks?caseUuid={caseUuid}&caseFormat={caseFormat}&name={rootNetworkName}&tag={rootNetworkTag}", studyEntity.getId(), caseUuid, caseFormat, "rootNetworkName2", "rn2")
                .header("userId", USER_ID)
                .header("content-type", "application/json")
                .content(objectMapper.writeValueAsString(importParameters)))
            .andExpect(status().isOk())
            .andReturn().getResponse().getContentAsString();
        RootNetworkRequestInfos result = objectMapper.readValue(response, RootNetworkRequestInfos.class);

        wireMockUtils.verifyPostRequest(stubId, "/v1/networks",
            false,
            Map.of("caseUuid", WireMock.equalTo(DUPLICATE_CASE_UUID.toString()),
                "caseFormat", WireMock.equalTo(caseFormat),
                "receiver", WireMock.matching(".*rootNetworkUuid.*")),
                objectMapper.writeValueAsString(importParameters)
        );

        // check result values and check it has been saved in database
        assertEquals(USER_ID, result.getUserId());
        assertEquals(studyEntity.getId(), result.getStudyUuid());
        assertNotNull(rootNetworkRequestRepository.findById(result.getId()));
    }

    @Test
    void testCreateRootNetworkRequestOnNotExistingStudy() throws Exception {
        UUID caseUuid = UUID.randomUUID();
        String caseFormat = "newCaseFormat";

        mockMvc.perform(post("/v1/studies/{studyUuid}/root-networks?caseUuid={caseUuid}&caseFormat={caseFormat}&name={rootNetworkName}&tag={rootNetworkTag}", UUID.randomUUID(), caseUuid, caseFormat, "rootNetworkName", "rn1")
                .header("userId", "userId"))
            .andExpect(status().isNotFound());

        // check no rootNetworkRequest has been saved
        assertEquals(0, rootNetworkRequestRepository.count());
    }

    @Test
    void testCreateRootNetworkRequestWithError() throws Exception {
        // create study with first root network
        StudyEntity studyEntity = TestUtils.createDummyStudy(NETWORK_UUID, CASE_UUID, CASE_NAME, CASE_FORMAT, REPORT_UUID);
        studyRepository.save(studyEntity);

        // prepare headers for 2nd root network creation request
        UUID caseUuid = UUID.randomUUID();
        String caseFormat = "newCaseFormat";
        UUID stubId = wireMockServer.stubFor(WireMock.post(WireMock.urlPathEqualTo("/v1/networks"))
            .willReturn(WireMock.serverError().withBody("Error when creating root network"))).getId();
        Mockito.doReturn(DUPLICATE_CASE_UUID).when(caseService).duplicateCase(caseUuid, true);

        // request execution - returns RootNetworkRequestInfos
        mockMvc.perform(post("/v1/studies/{studyUuid}/root-networks?caseUuid={caseUuid}&caseFormat={caseFormat}&name={rootNetworkName}&tag={rootNetworkTag}", studyEntity.getId(), caseUuid, caseFormat, "rootNetworkName2", "rn2")
                .header("userId", USER_ID)
                .header("content-type", "application/json"))
            .andExpect(status().isInternalServerError());

        wireMockUtils.verifyPostRequest(stubId, "/v1/networks",
            false,
            Map.of("caseUuid", WireMock.equalTo(DUPLICATE_CASE_UUID.toString()),
                "caseFormat", WireMock.equalTo(caseFormat),
                "receiver", WireMock.matching(".*rootNetworkUuid.*")),
            null
        );

        Mockito.verify(caseService, Mockito.times(1)).duplicateCase(caseUuid, true);
        // check no rootNetworkRequest has been saved
        assertEquals(0, rootNetworkRequestRepository.count());
    }

    @Test
    void testCreateRootNetworkWithMaximumReached() throws Exception {
        // create study with first root network
        StudyEntity studyEntity = TestUtils.createDummyStudy(NETWORK_UUID, CASE_UUID, CASE_NAME, CASE_FORMAT, REPORT_UUID);
        // create another dummy root networks for the same entity
        createDummyRootNetwork(studyEntity, "secondRootNetwork");
        createDummyRootNetwork(studyEntity, "thirdRootNetwork");

        studyRepository.save(studyEntity);

        // insert a creation request for the same study entity
<<<<<<< HEAD
        rootNetworkService.insertCreationRequest(UUID.randomUUID(), studyEntity.getId(), "rootNetworkName", "rn1", "rn1 description", USER_ID);
=======
        rootNetworkService.insertCreationRequest(UUID.randomUUID(), studyEntity.getId(), "rootNetworkName4", "rn4", USER_ID);
>>>>>>> 0910de8a

        // request execution - fails since there is already too many root networks + root network creation requests for this study
        UUID caseUuid = UUID.randomUUID();
        String caseFormat = "newCaseFormat";
        MvcResult result = mockMvc.perform(post("/v1/studies/{studyUuid}/root-networks?caseUuid={caseUuid}&caseFormat={caseFormat}&name={rootNetworkName}&tag={rootNetworkTag}", studyEntity.getId(), caseUuid, caseFormat, "rootNetworkName5", "rn5")
                        .header("userId", USER_ID)
                        .header("content-type", "application/json"))
                .andExpect(status().isForbidden())
                .andReturn();

        assertTrue(result.getResponse().getContentAsString().equalsIgnoreCase(MAXIMUM_ROOT_NETWORK_BY_STUDY_REACHED.name()
        ));

        assertEquals(1, rootNetworkRequestRepository.countAllByStudyUuid(studyEntity.getId()));
        assertEquals(3, rootNetworkRepository.countAllByStudyId(studyEntity.getId()));
    }

    @Test
    void testCreateRootNetworkWithExistingName() throws Exception {
        // create study with first root network - first root network will have the name "rootNetworkName"
        StudyEntity studyEntity = TestUtils.createDummyStudy(NETWORK_UUID, CASE_UUID, CASE_NAME, CASE_FORMAT, REPORT_UUID);
        studyRepository.save(studyEntity);

        // test name existence
        mockMvc.perform(head("/v1/studies/{studyUuid}/root-networks?name={rootNetworkName}", studyEntity.getId(), "rootNetworkName")
                .header("userId", USER_ID))
            .andExpect(status().isOk());

        // execute request to create root network with name "rootNetworkName" - should fail since this name already exists within the same study
        UUID caseUuid = UUID.randomUUID();
        String caseFormat = "newCaseFormat";
        mockMvc.perform(post("/v1/studies/{studyUuid}/root-networks?caseUuid={caseUuid}&caseFormat={caseFormat}&name={rootNetworkName}&tag={rootNetworkTag}", studyEntity.getId(), caseUuid, caseFormat, "rootNetworkName", "rn1")
                .header("userId", USER_ID)
                .header("content-type", "application/json"))
            .andExpect(status().isForbidden());

        // test name non existence
        mockMvc.perform(head("/v1/studies/{studyUuid}/root-networks?name={rootNetworkName}", studyEntity.getId(), "rootNetworkNameNotExist")
                .header("userId", USER_ID))
            .andExpect(status().isNoContent());
    }

    @Test
    void testCreateRootNetworkWithForbiddenTag() throws Exception {
        // create study with first root network - first root network will have the tag "dum"
        StudyEntity studyEntity = TestUtils.createDummyStudy(NETWORK_UUID, CASE_UUID, CASE_NAME, CASE_FORMAT, REPORT_UUID);
        studyRepository.save(studyEntity);

        // test tag existence
        mockMvc.perform(head("/v1/studies/{studyUuid}/root-networks?tag={rootNetworkTag}", studyEntity.getId(), "dum")
                .header("userId", USER_ID))
            .andExpect(status().isOk());

        // execute request to create root network with tag "dum" - should fail since this tag already exists within the same study
        UUID caseUuid = UUID.randomUUID();
        String caseFormat = "newCaseFormat";
        String tag = "dum"; // dummy Study default tag
        mockMvc.perform(post("/v1/studies/{studyUuid}/root-networks?caseUuid={caseUuid}&caseFormat={caseFormat}&name={rootNetworkName}&tag={rootNetworkTag}", studyEntity.getId(), caseUuid, caseFormat, "rootNetworkNewName", tag)
                .header("userId", USER_ID)
                .header("content-type", "application/json"))
            .andExpect(status().isForbidden());
        tag = "thisisatagName"; // forbidden size tag
        mockMvc.perform(post("/v1/studies/{studyUuid}/root-networks?caseUuid={caseUuid}&caseFormat={caseFormat}&name={rootNetworkName}&tag={rootNetworkTag}", studyEntity.getId(), caseUuid, caseFormat, "rootNetworkNewName", tag)
            .header("userId", USER_ID)
            .header("content-type", "application/json"))
            .andExpect(status().isForbidden());

        // test tag non existence
        mockMvc.perform(head("/v1/studies/{studyUuid}/root-networks?tag={rootNetworkTag}", studyEntity.getId(), "xxxx")
                .header("userId", USER_ID))
            .andExpect(status().isNoContent());
    }

    @Test
    void testCreateRootNetworkConsumer() throws Exception {
        // create study with first root network
        StudyEntity studyEntity = TestUtils.createDummyStudy(NETWORK_UUID, CASE_UUID, CASE_NAME, CASE_FORMAT, REPORT_UUID);
        UUID studyUuid = studyEntity.getId();
        studyRepository.save(studyEntity);

        UUID newRootNetworkUuid = UUID.randomUUID();

        // insert creation request as it should be when receiving a caseImportSucceeded with a rootNetworkUuid set
        rootNetworkService.insertCreationRequest(newRootNetworkUuid, studyUuid, "CASE_NAME2", "rn2", "rn2 description", USER_ID);

        // prepare all headers that will be sent to consumer supposed to receive "caseImportSucceeded" message
        Consumer<Message<String>> messageConsumer = consumerService.consumeCaseImportSucceeded();
        CaseImportReceiver caseImportReceiver = new CaseImportReceiver(studyEntity.getId(), newRootNetworkUuid, CASE_UUID2, CASE_UUID, REPORT_UUID2, USER_ID, 0L, CaseImportAction.ROOT_NETWORK_CREATION);
        Map<String, String> importParameters = new HashMap<>();
        importParameters.put("param1", "value1");
        importParameters.put("param2", "value2");
        Map<String, Object> headers = createConsumeCaseImportSucceededHeaders(NETWORK_UUID2.toString(), NETWORK_ID2, CASE_FORMAT2, CASE_NAME2, caseImportReceiver, importParameters);

        // send message to consumer
        Mockito.doNothing().when(caseService).disableCaseExpiration(CASE_UUID2);
        messageConsumer.accept(new GenericMessage<>("", headers));

        // get study from database and check new root network has been created with correct values
        StudyEntity updatedStudyEntity = studyRepository.findWithRootNetworksById(studyEntity.getId()).orElseThrow(() -> new StudyException(StudyException.Type.STUDY_NOT_FOUND));
        assertEquals(2, updatedStudyEntity.getRootNetworks().size());

        RootNetworkEntity rootNetworkEntity = updatedStudyEntity.getRootNetworks().stream().filter(rne -> rne.getId().equals(newRootNetworkUuid)).findFirst().orElseThrow(() -> new StudyException(StudyException.Type.ROOT_NETWORK_NOT_FOUND));
        assertEquals(newRootNetworkUuid, rootNetworkEntity.getId());
        assertEquals(NETWORK_UUID2, rootNetworkEntity.getNetworkUuid());
        assertEquals(NETWORK_ID2, rootNetworkEntity.getNetworkId());
        assertEquals(CASE_FORMAT2, rootNetworkEntity.getCaseFormat());
        assertEquals(CASE_NAME2, rootNetworkEntity.getCaseName());
        assertEquals(CASE_UUID2, rootNetworkEntity.getCaseUuid());
        assertEquals(REPORT_UUID2, rootNetworkEntity.getReportUuid());
        assertEquals("rn2", rootNetworkEntity.getTag());
        assertEquals(importParameters, rootNetworkService.getImportParameters(newRootNetworkUuid));

        // corresponding rootNetworkRequestRepository should be emptied when root network creation is done
        assertFalse(rootNetworkRequestRepository.existsById(newRootNetworkUuid));

        // check case expiration has been disabled
        Mockito.verify(caseService, Mockito.times(1)).disableCaseExpiration(CASE_UUID2);
    }

    private void createAndConsumeMessageCaseImport(UUID studyUuid, RootNetworkInfos rootNetworkInfos, CaseImportAction caseImportAction) throws Exception {
        // prepare all headers that will be sent to consumer supposed to receive "caseImportSucceeded" message
        Consumer<Message<String>> messageConsumer = consumerService.consumeCaseImportSucceeded();
        CaseImportReceiver caseImportReceiver = new CaseImportReceiver(studyUuid, rootNetworkInfos.getId(), rootNetworkInfos.getCaseInfos().getCaseUuid(), rootNetworkInfos.getCaseInfos().getOriginalCaseUuid(), rootNetworkInfos.getReportUuid(), USER_ID, 0L, caseImportAction);
        Map<String, Object> headers = createConsumeCaseImportSucceededHeaders(rootNetworkInfos.getNetworkInfos().getNetworkUuid().toString(), rootNetworkInfos.getNetworkInfos().getNetworkId(), rootNetworkInfos.getCaseInfos().getCaseFormat(), rootNetworkInfos.getCaseInfos().getCaseName(), caseImportReceiver, rootNetworkInfos.getImportParameters());

        // send message to consumer
        Mockito.doNothing().when(caseService).disableCaseExpiration(rootNetworkInfos.getCaseInfos().getCaseUuid());
        messageConsumer.accept(new GenericMessage<>("", headers));
    }

    @Test
    void testCreateRootNetworkCaseImportFailure() throws Exception {
        // create study with first root network
        StudyEntity studyEntity = TestUtils.createDummyStudy(NETWORK_UUID, CASE_UUID, CASE_NAME, CASE_FORMAT, REPORT_UUID);
        studyRepository.save(studyEntity);

        UUID newRootNetworkUuid = UUID.randomUUID();

        // insert creation request as it should be when receiving a caseImportFailed with a rootNetworkUuid set
        rootNetworkRequestRepository.save(RootNetworkRequestEntity.builder().id(newRootNetworkUuid).name(CASE_NAME2).tag("rn2").studyUuid(studyEntity.getId()).userId(USER_ID).build());

        // prepare all headers that will be sent to consumer supposed to receive "caseImportFailed" message
        Consumer<Message<String>> messageConsumer = consumerService.consumeCaseImportFailed();
        CaseImportReceiver caseImportReceiver = new CaseImportReceiver(studyEntity.getId(), newRootNetworkUuid, CASE_UUID2, CASE_UUID, REPORT_UUID2, USER_ID, 0L, CaseImportAction.ROOT_NETWORK_CREATION);
        Map<String, Object> headers = createConsumeCaseImportFailedHeaders(caseImportReceiver);

        // send message to consumer
        messageConsumer.accept(new GenericMessage<>("", headers));

        // get study from database and check that root network creation request has been created and deleted after case import failure
        StudyEntity updatedStudyEntity = studyRepository.findWithRootNetworksById(studyEntity.getId()).orElse(null);
        assertEquals(1, updatedStudyEntity.getRootNetworks().size());

        // corresponding rootNetworkRequestRepository should be emptied when root network creation is failed
        assertFalse(rootNetworkRequestRepository.existsById(newRootNetworkUuid));
    }

    @Test
    void testCreateRootNetworkConsumerWithoutRequest() throws Exception {
        // create study with first root network
        StudyEntity studyEntity = TestUtils.createDummyStudy(NETWORK_UUID, CASE_UUID, CASE_NAME, CASE_FORMAT, REPORT_UUID);
        studyRepository.save(studyEntity);

        // DO NOT insert creation request - it means root network won't be created and remote resources will be deleted
        RootNetworkInfos rootNetworkInfos = RootNetworkInfos.builder().id(UUID.randomUUID()).name("newRootNetworkName").tag("newT")
            .caseInfos(new CaseInfos(CASE_UUID2, CASE_UUID, CASE_NAME2, CASE_FORMAT2)).networkInfos(new NetworkInfos(NETWORK_UUID2, NETWORK_ID2))
            .importParameters(Map.of("param1", "value1", "param2", "value2"))
            .reportUuid(REPORT_UUID2)
            .build();
        createAndConsumeMessageCaseImport(studyEntity.getId(), rootNetworkInfos, CaseImportAction.ROOT_NETWORK_CREATION);

        // get study from database and check new root network has been created with correct values
        StudyEntity updatedStudyEntity = studyRepository.findWithRootNetworksById(studyEntity.getId()).orElseThrow(() -> new StudyException(StudyException.Type.STUDY_NOT_FOUND));
        assertEquals(1, updatedStudyEntity.getRootNetworks().size());

        // corresponding rootNetworkRequestRepository should be emptied when root network creation is done
        assertFalse(rootNetworkRequestRepository.existsById(rootNetworkInfos.getId()));

        // assert distant resources deletions have been called
        Mockito.verify(caseService, Mockito.times(1)).disableCaseExpiration(CASE_UUID2);
        Mockito.verify(reportService, Mockito.times(1)).deleteReports(List.of(REPORT_UUID2));
        Mockito.verify(equipmentInfosService, Mockito.times(1)).deleteEquipmentIndexes(NETWORK_UUID2);
        Mockito.verify(networkStoreService, Mockito.times(1)).deleteNetwork(NETWORK_UUID2);
        Mockito.verify(caseService, Mockito.times(1)).deleteCase(CASE_UUID2);
    }

    @Test
    void testDeleteRootNetwork() throws Exception {
        // create study with one root node, two network modification node and a root network
        StudyEntity studyEntity = TestUtils.createDummyStudy(NETWORK_UUID, CASE_UUID, CASE_NAME, CASE_FORMAT, REPORT_UUID);
        // create a second root network - will create a root network link between this and each node
        UUID rootNetworkEntityToDeleteUuid = UUID.randomUUID();
        createDummyRootNetwork(studyEntity, RootNetworkInfos.builder()
            .id(rootNetworkEntityToDeleteUuid)
            .name(CASE_NAME2)
            .importParameters(Map.of("param1", "value1", "param2", "value2"))
            .caseInfos(new CaseInfos(CASE_UUID2, CASE_UUID, CASE_NAME2, CASE_FORMAT2))
            .networkInfos(new NetworkInfos(NETWORK_UUID2, NETWORK_ID2))
            .reportUuid(REPORT_UUID2)
            .tag("dum")
            .build());
        studyRepository.save(studyEntity);

        NodeEntity rootNode = networkModificationTreeService.createRoot(studyEntity);
        NetworkModificationNode firstNode = networkModificationTreeService.createNode(studyEntity, rootNode.getIdNode(), createModificationNodeInfo(NODE_1_NAME), InsertMode.AFTER, null);
        NetworkModificationNode secondNode = networkModificationTreeService.createNode(studyEntity, firstNode.getId(), createModificationNodeInfo(NODE_2_NAME), InsertMode.AFTER, null);
        UUID firstRootNetworkUuid = testUtils.getOneRootNetworkUuid(studyEntity.getId());

        // updating one of the link (firstNode - rootNetworkEntityToDelete) with many data, needed to check all of them will be deleted when root network is deleted
        rootNetworkNodeInfoService.updateRootNetworkNode(firstNode.getId(), rootNetworkEntityToDeleteUuid, RootNetworkNodeInfo.builder()
                .variantId(VARIANT_ID)
                .dynamicSimulationResultUuid(DYNAMIC_SIMULATION_RESULT_UUID)
                .dynamicSecurityAnalysisResultUuid(DYNAMIC_SECURITY_ANALYSIS_RESULT_UUID)
                .loadFlowResultUuid(LOADFLOW_RESULT_UUID)
                .securityAnalysisResultUuid(SECURITY_ANALYSIS_RESULT_UUID)
                .shortCircuitAnalysisResultUuid(SHORT_CIRCUIT_ANALYSIS_RESULT_UUID)
                .oneBusShortCircuitAnalysisResultUuid(ONE_BUS_SHORT_CIRCUIT_ANALYSIS_RESULT_UUID)
                .stateEstimationResultUuid(STATE_ESTIMATION_RESULT_UUID)
                .sensitivityAnalysisResultUuid(SENSITIVITY_ANALYSIS_RESULT_UUID)
                .voltageInitResultUuid(VOLTAGE_INIT_RESULT_UUID)
                .nonEvacuatedEnergyResultUuid(NON_EVACUATED_ENERGY_RESULT_UUID)
            .build());

        // updating the other link (secondNode - rootNetworkEntityToDelete) with a few data, needed to check data of all root network node info are indeed deleted
        rootNetworkNodeInfoService.updateRootNetworkNode(secondNode.getId(), rootNetworkEntityToDeleteUuid, RootNetworkNodeInfo.builder()
            .variantId(VARIANT_ID2)
            .loadFlowResultUuid(LOADFLOW_RESULT_UUID2)
            .build());

        // before deletion, check we have 2 root networks for study
        assertEquals(2, studyService.getExistingBasicRootNetworkInfos(studyEntity.getId()).size());

        mockMvc.perform(delete("/v1/studies/{studyUuid}/root-networks", studyEntity.getId())
                .contentType(APPLICATION_JSON)
                .content(objectMapper.writeValueAsString(List.of(rootNetworkEntityToDeleteUuid)))
                .header("userId", USER_ID))
            .andExpect(status().isOk());

        // after deletion, check we have only 1 root network for study
        List<BasicRootNetworkInfos> rootNetworkListAfterDeletion = studyService.getExistingBasicRootNetworkInfos(studyEntity.getId());
        assertEquals(1, rootNetworkListAfterDeletion.size());
        assertEquals(firstRootNetworkUuid, rootNetworkListAfterDeletion.getFirst().rootNetworkUuid());

        // check deletion of link remote infos
        Mockito.verify(reportService, Mockito.times(1)).deleteReports(List.of(REPORT_UUID2));
        Mockito.verify(equipmentInfosService, Mockito.times(1)).deleteEquipmentIndexes(NETWORK_UUID2);
        Mockito.verify(networkStoreService, Mockito.times(1)).deleteNetwork(NETWORK_UUID2);
        Mockito.verify(caseService, Mockito.times(1)).deleteCase(CASE_UUID2);
        Mockito.verify(dynamicSimulationService, Mockito.times(1)).deleteResults(List.of(DYNAMIC_SIMULATION_RESULT_UUID));
        Mockito.verify(dynamicSecurityAnalysisService, Mockito.times(1)).deleteResults(List.of(DYNAMIC_SECURITY_ANALYSIS_RESULT_UUID));
        // check LOADFLOW_RESULT_UUID2 is also deleted
        Mockito.verify(loadFlowService, Mockito.times(1)).deleteLoadFlowResults(List.of(LOADFLOW_RESULT_UUID, LOADFLOW_RESULT_UUID2));
        Mockito.verify(securityAnalysisService, Mockito.times(1)).deleteSecurityAnalysisResults(List.of(SECURITY_ANALYSIS_RESULT_UUID));
        Mockito.verify(shortCircuitService, Mockito.times(1)).deleteShortCircuitAnalysisResults(List.of(SHORT_CIRCUIT_ANALYSIS_RESULT_UUID));
        Mockito.verify(shortCircuitService, Mockito.times(1)).deleteShortCircuitAnalysisResults(List.of(ONE_BUS_SHORT_CIRCUIT_ANALYSIS_RESULT_UUID));
        Mockito.verify(stateEstimationService, Mockito.times(1)).deleteStateEstimationResults(List.of(STATE_ESTIMATION_RESULT_UUID));
        Mockito.verify(sensitivityAnalysisService, Mockito.times(1)).deleteSensitivityAnalysisResults(List.of(SENSITIVITY_ANALYSIS_RESULT_UUID));
        Mockito.verify(voltageInitService, Mockito.times(1)).deleteVoltageInitResults(List.of(VOLTAGE_INIT_RESULT_UUID));
        Mockito.verify(nonEvacuatedEnergyService, Mockito.times(1)).deleteNonEvacuatedEnergyResults(List.of(NON_EVACUATED_ENERGY_RESULT_UUID));
    }

    @Test
    void testDeleteRootNetworkFailed() throws Exception {
        // create study with one root node, two network modification node and a root network
        StudyEntity studyEntity = TestUtils.createDummyStudy(NETWORK_UUID, CASE_UUID, CASE_NAME, CASE_FORMAT, REPORT_UUID);
        // create a second root network - will create a root network link between this and each node
        UUID secondRootNetworkUuid = UUID.randomUUID();
        createDummyRootNetwork(studyEntity, RootNetworkInfos.builder()
            .id(secondRootNetworkUuid)
            .name(CASE_NAME2)
            .importParameters(Map.of("param1", "value1", "param2", "value2"))
            .caseInfos(new CaseInfos(CASE_UUID2, CASE_UUID, CASE_NAME2, CASE_FORMAT2))
            .networkInfos(new NetworkInfos(NETWORK_UUID2, NETWORK_ID2))
            .reportUuid(REPORT_UUID2)
            .tag("dum")
            .build());
        studyRepository.save(studyEntity);

        networkModificationTreeService.createRoot(studyEntity);
        UUID firstRootNetworkUuid = studyService.getExistingBasicRootNetworkInfos(studyEntity.getId()).getFirst().rootNetworkUuid();

        // try to delete all root networks
        mockMvc.perform(delete("/v1/studies/{studyUuid}/root-networks", studyEntity.getId())
                .contentType(APPLICATION_JSON)
                .content(objectMapper.writeValueAsString(List.of(firstRootNetworkUuid, secondRootNetworkUuid)))
                .header("userId", USER_ID))
            .andExpect(status().isForbidden());

        assertEquals(2, studyService.getExistingBasicRootNetworkInfos(studyEntity.getId()).size());

        // try to delete unknown root network
        mockMvc.perform(delete("/v1/studies/{studyUuid}/root-networks", studyEntity.getId())
                .contentType(APPLICATION_JSON)
                .content(objectMapper.writeValueAsString(List.of(UUID.randomUUID())))
                .header("userId", USER_ID))
            .andExpect(status().isNotFound());

        assertEquals(2, studyService.getExistingBasicRootNetworkInfos(studyEntity.getId()).size());
    }

    @Test
    void testUpdateRootNetworkNameAndTag() throws Exception {
        // create study with
        StudyEntity studyEntity = TestUtils.createDummyStudy(NETWORK_UUID, CASE_UUID, CASE_NAME, CASE_FORMAT, REPORT_UUID);
        studyRepository.save(studyEntity);
        networkModificationTreeService.createRoot(studyEntity);

        final UUID rootNetworkUuid = studyEntity.getFirstRootNetwork().getId();
        final String newRootNetworkName = "newRootNetworkName";
        final String newRootNetworkTag = "newT";

        mockMvc.perform(put("/v1/studies/{studyUuid}/root-networks/{rootNetworkUuid}",
                studyEntity.getId(), rootNetworkUuid)
                .contentType(APPLICATION_JSON)
                .param("name", newRootNetworkName)
                .param("tag", newRootNetworkTag)
                .header("userId", USER_ID)
        ).andExpect(status().isOk());

        RootNetworkEntity updatedRootNetwork = rootNetworkService.getRootNetwork(rootNetworkUuid).orElse(null);
        assertNotNull(updatedRootNetwork);
        assertEquals(newRootNetworkName, updatedRootNetwork.getName());
        assertEquals(newRootNetworkTag, updatedRootNetwork.getTag());

    }

    @Test
    void testUpdateOnlyRootNetworkTag() throws Exception {
        StudyEntity studyEntity = TestUtils.createDummyStudy(NETWORK_UUID, CASE_UUID, CASE_NAME, CASE_FORMAT, REPORT_UUID);
        studyRepository.save(studyEntity);
        RootNetworkEntity firstRootNetwork = studyEntity.getFirstRootNetwork();
        networkModificationTreeService.createRoot(studyEntity);
        final UUID rootNetworkUuid = firstRootNetwork.getId();
        final String newRootNetworkTag = "tag1";

        mockMvc.perform(put("/v1/studies/{studyUuid}/root-networks/{rootNetworkUuid}",
                studyEntity.getId(), rootNetworkUuid)
                .contentType(APPLICATION_JSON)
                .param("tag", newRootNetworkTag)
                .header("userId", USER_ID)
        ).andExpect(status().isOk());

        RootNetworkEntity updatedRootNetwork = rootNetworkService.getRootNetwork(rootNetworkUuid).orElse(null);
        assertNotNull(updatedRootNetwork);
        assertEquals(newRootNetworkTag, updatedRootNetwork.getTag());
        assertEquals(firstRootNetwork.getName(), updatedRootNetwork.getName());
    }

    @Test
    void testUpdateOnlyRootNetworkName() throws Exception {
        // create study with
        StudyEntity studyEntity = TestUtils.createDummyStudy(NETWORK_UUID, CASE_UUID, CASE_NAME, CASE_FORMAT, REPORT_UUID);
        studyRepository.save(studyEntity);
        networkModificationTreeService.createRoot(studyEntity);
        RootNetworkEntity firstRootNetwork = studyEntity.getFirstRootNetwork();
        final UUID rootNetworkUuid = firstRootNetwork.getId();
        final String newRootNetworkNameToUpdate = "nameToUpdate";

        mockMvc.perform(put("/v1/studies/{studyUuid}/root-networks/{rootNetworkUuid}",
                studyEntity.getId(), rootNetworkUuid)
                .contentType(APPLICATION_JSON)
                .param("name", newRootNetworkNameToUpdate)
                .header("userId", USER_ID)
        ).andExpect(status().isOk());

        RootNetworkEntity updatedRootNetwork = rootNetworkService.getRootNetwork(rootNetworkUuid).orElse(null);
        assertNotNull(updatedRootNetwork);
        assertEquals(newRootNetworkNameToUpdate, updatedRootNetwork.getName());
        assertEquals(firstRootNetwork.getTag(), updatedRootNetwork.getTag());
    }

    @Test
    void testUpdateRootNetworkConsumer() throws Exception {
        // create study with first root network
        StudyEntity studyEntity = TestUtils.createDummyStudy(NETWORK_UUID, CASE_UUID, CASE_NAME, CASE_FORMAT, REPORT_UUID);
        // create a second root network
        RootNetworkInfos rootNetworkInfos = RootNetworkInfos.builder().id(UUID.randomUUID()).tag("oldT").name("oldName")
            .caseInfos(new CaseInfos(UUID.randomUUID(), UUID.randomUUID(), "oldCaseName", "oldCaseFormat")).networkInfos(new NetworkInfos(UUID.randomUUID(), "oldNetworkId"))
            .importParameters(Map.of("param1", "oldValue1", "param2", "oldValue2"))
            .reportUuid(UUID.randomUUID())
            .build();
        createDummyRootNetwork(studyEntity, rootNetworkInfos);
        studyRepository.save(studyEntity);
        NodeEntity rootNode = networkModificationTreeService.createRoot(studyEntity);
        NetworkModificationNode modificationNode = networkModificationTreeService.createNode(studyEntity, rootNode.getIdNode(), createModificationNodeInfo(NODE_1_NAME), InsertMode.AFTER, null);

        assertEqualsRootNetworkInDB(rootNetworkInfos);
        assertNodeBlocked(modificationNode.getId(), rootNetworkInfos.getId(), false);

        // update root network
        RootNetworkInfos rootNetworkUpdateInfos = RootNetworkInfos.builder().id(rootNetworkInfos.getId()).name("newRootNetworkName").tag("newT")
            .caseInfos(new CaseInfos(DUPLICATE_CASE_UUID, CASE_UUID, "newCaseName", "newCaseFormat")).networkInfos(new NetworkInfos(UUID.randomUUID(), "newNetworkId"))
            .importParameters(Map.of("param1", "newValue1", "param2", "newValue2", "param3", "value3"))
            .reportUuid(UUID.randomUUID())
            .build();

        final UUID newCaseUuid = UUID.randomUUID();
        UUID stubId = wireMockServer.stubFor(WireMock.post(WireMock.urlPathEqualTo("/v1/networks"))
                .willReturn(WireMock.ok())).getId();
        Mockito.doReturn(DUPLICATE_CASE_UUID).when(caseService).duplicateCase(newCaseUuid, true);
        Mockito.doNothing().when(networkService).deleteVariants(any(), any());
        mockMvc.perform(put("/v1/studies/{studyUuid}/root-networks/{rootNetworkUuid}",
                studyEntity.getId(), rootNetworkInfos.getId())
                .contentType(APPLICATION_JSON)
                .content(objectMapper.writeValueAsString(new HashMap<>()))
                .param("caseUuid", newCaseUuid.toString())
                .param("caseFormat", rootNetworkUpdateInfos.getCaseInfos().getCaseFormat())
                .param("name", rootNetworkUpdateInfos.getName())
                .param("tag", rootNetworkUpdateInfos.getTag())
                .header("userId", USER_ID)
        ).andExpect(status().isOk());

        Mockito.verify(rootNetworkService, Mockito.times(1)).insertModificationRequest(rootNetworkUpdateInfos.getId(), studyEntity.getId(), rootNetworkUpdateInfos.getName(), rootNetworkUpdateInfos.getTag(), rootNetworkUpdateInfos.getDescription(), USER_ID);
        wireMockUtils.verifyPostRequest(stubId, "/v1/networks",
                false,
                Map.of(
                        "caseUuid", WireMock.equalTo(rootNetworkUpdateInfos.getCaseInfos().getCaseUuid().toString()),
                        "caseFormat", WireMock.equalTo(rootNetworkUpdateInfos.getCaseInfos().getCaseFormat())
                ),
                objectMapper.writeValueAsString(new HashMap<>())
        );

        // verify that the node is blocked
        // build is forbidden, for example
        assertNodeBlocked(modificationNode.getId(), rootNetworkInfos.getId(), true);
        mockMvc.perform(post("/v1/studies/{studyUuid}/root-networks/{rootNetworkUuid}/nodes/{nodeUuid}/build", studyEntity.getId(), rootNetworkInfos.getId(), modificationNode.getId()).header(HEADER_USER_ID, USER_ID))
            .andExpect(status().isForbidden());

        rootNetworkService.insertModificationRequest(rootNetworkInfos.getId(), studyEntity.getId(), rootNetworkUpdateInfos.getName(), rootNetworkUpdateInfos.getTag(), rootNetworkUpdateInfos.getDescription(), USER_ID);
        createAndConsumeMessageCaseImport(studyEntity.getId(), rootNetworkUpdateInfos, CaseImportAction.ROOT_NETWORK_MODIFICATION);

        assertEqualsRootNetworkInDB(rootNetworkUpdateInfos);
        assertNodeBlocked(modificationNode.getId(), rootNetworkInfos.getId(), false);
    }

    private void assertNodeBlocked(UUID nodeUuid, UUID rootNetworkUuid, boolean isNodeBlocked) {
        Optional<RootNetworkNodeInfoEntity> networkNodeInfoEntity = rootNetworkNodeInfoService.getRootNetworkNodeInfo(nodeUuid, rootNetworkUuid);
        assertTrue(networkNodeInfoEntity.isPresent());
        assertEquals(isNodeBlocked, networkNodeInfoEntity.get().getBlockedBuild());
    }

    private void assertEqualsRootNetworkInDB(RootNetworkInfos rootNetworkInfos) {
        assertTrue(rootNetworkService.getRootNetwork(rootNetworkInfos.getId()).isPresent());
        RootNetworkEntity rootNetworkEntity = rootNetworkService.getRootNetwork(rootNetworkInfos.getId()).get();

        assertEquals(rootNetworkInfos.getName(), rootNetworkEntity.getName());
        assertEquals(rootNetworkInfos.getTag(), rootNetworkEntity.getTag());
        assertEquals(rootNetworkInfos.getCaseInfos().getCaseName(), rootNetworkEntity.getCaseName());
        assertEquals(rootNetworkInfos.getCaseInfos().getCaseUuid(), rootNetworkEntity.getCaseUuid());
        assertEquals(rootNetworkInfos.getCaseInfos().getCaseFormat(), rootNetworkEntity.getCaseFormat());
        assertEquals(rootNetworkInfos.getReportUuid(), rootNetworkEntity.getReportUuid());
        assertEquals(rootNetworkInfos.getImportParameters(), rootNetworkService.getImportParameters(rootNetworkInfos.getId()));
    }

    @Test
    void testUpdateRootNetworkOnNonExistingRootNetwork() throws Exception {
        UUID newCaseUuid = UUID.randomUUID();
        String newCaseFormat = "newCaseFormat";
        StudyEntity studyEntity = TestUtils.createDummyStudy(NETWORK_UUID, CASE_UUID, CASE_NAME, CASE_FORMAT, REPORT_UUID);

        mockMvc.perform(put("/v1/studies/{studyUuid}/root-networks/{rootNetworkUuid}/?caseUuid={caseUuid}&caseFormat={newCaseFormat}", studyEntity.getId(), UUID.randomUUID(), newCaseUuid, newCaseFormat)
                .header("userId", "userId"))
            .andExpect(status().isNotFound());

        // check case uuid has not been changed
        assertEquals(CASE_UUID, studyEntity.getFirstRootNetwork().getCaseUuid());
    }

    @Test
    void getRootNetworks() throws Exception {
        // create study with one root node, two network modification node and a root network
        StudyEntity studyEntity = TestUtils.createDummyStudy(NETWORK_UUID, CASE_UUID, CASE_NAME, CASE_FORMAT, REPORT_UUID);
        // create a second root network
        UUID rootNetworkUuid = UUID.randomUUID();
        createDummyRootNetwork(studyEntity, RootNetworkInfos.builder()
            .name(CASE_NAME2)
            .caseInfos(new CaseInfos(CASE_UUID2, CASE_UUID, CASE_NAME2, CASE_FORMAT2))
            .networkInfos(new NetworkInfos(NETWORK_UUID2, NETWORK_ID2))
            .reportUuid(REPORT_UUID2)
            .id(rootNetworkUuid)
            .tag("dum")
            .build());
        studyRepository.save(studyEntity);

        // create a request of root network creation
        UUID requestUuid = UUID.randomUUID();
        rootNetworkService.insertCreationRequest(requestUuid, studyEntity.getId(), "rootNetworkName2", "R_01", "description", USER_ID);

        String response = mockMvc.perform(get("/v1/studies/{studyUuid}/root-networks", studyEntity.getId()))
            .andExpect(status().isOk())
            .andReturn().getResponse().getContentAsString();
        List<BasicRootNetworkInfos> result = objectMapper.readValue(response, new TypeReference<>() { });
        assertEquals(3, result.size());

        BasicRootNetworkInfos requestRootNetwork = result.stream().filter(rootNetworkMinimalInfos -> rootNetworkMinimalInfos.rootNetworkUuid().equals(requestUuid)).findFirst().orElseThrow(() -> new Exception("this should be in the results"));
        assertTrue(requestRootNetwork.isCreating());
        BasicRootNetworkInfos createdRootNetwork = result.stream().filter(rootNetworkMinimalInfos -> rootNetworkMinimalInfos.rootNetworkUuid().equals(rootNetworkUuid)).findFirst().orElseThrow(() -> new Exception("this should be in the results"));
        assertFalse(createdRootNetwork.isCreating());
    }

    @Test
    void getOrderedRootNetworksFromController() throws Exception {
        // create study with one root node, two network modification node and a root network
        StudyEntity studyEntity = TestUtils.createDummyStudy(NETWORK_UUID, CASE_UUID, CASE_NAME, CASE_FORMAT, REPORT_UUID);
        createDummyRootNetwork(studyEntity, "dummyRootNetwork1");
        createDummyRootNetwork(studyEntity, "dummyRootNetwork2");
        studyRepository.save(studyEntity);

        // check controller
        String response = mockMvc.perform(get("/v1/studies/{studyUuid}/root-networks", studyEntity.getId()))
            .andExpect(status().isOk())
            .andReturn().getResponse().getContentAsString();
        List<BasicRootNetworkInfos> result = objectMapper.readValue(response, new TypeReference<>() { });
        assertEquals(3, result.size());
        assertEquals("rootNetworkName", result.get(0).name());
        assertEquals("dummyRootNetwork1", result.get(1).name());
        assertEquals("dummyRootNetwork2", result.get(2).name());
    }

    @Test
    void getOrderedRootNetworksFromService() {
        // create study with one root node, two network modification node and a root network
        StudyEntity studyEntity = TestUtils.createDummyStudy(NETWORK_UUID, CASE_UUID, CASE_NAME, CASE_FORMAT, REPORT_UUID);
        createDummyRootNetwork(studyEntity, "dummyRootNetwork1");
        createDummyRootNetwork(studyEntity, "dummyRootNetwork2");
        studyRepository.save(studyEntity);

        // after creating 3 root networks, check rootNetworkOrder to assert they are correctly incremented
        List<BasicRootNetworkInfos> result = studyService.getExistingBasicRootNetworkInfos(studyEntity.getId());
        assertEquals(3, result.size());
        // check rootNetworkOrdered is ordered by creation ordered
        assertEquals("rootNetworkName", result.get(0).name());
        assertEquals("dummyRootNetwork1", result.get(1).name());
        assertEquals("dummyRootNetwork2", result.get(2).name());

        // delete the 2nd root network
        studyService.deleteRootNetworks(studyEntity.getId(), List.of(result.get(1).rootNetworkUuid()));

        // check "dummyRootNetwork2" root network order have been updated correctly
        List<BasicRootNetworkInfos> resultAfterDeletion = studyService.getExistingBasicRootNetworkInfos(studyEntity.getId());
        assertEquals(2, resultAfterDeletion.size());
        assertEquals("rootNetworkName", resultAfterDeletion.get(0).name());
        assertEquals("dummyRootNetwork2", resultAfterDeletion.get(1).name());

        // create new root network
        UUID rootNetworkUuid = UUID.randomUUID();
        rootNetworkService.insertCreationRequest(rootNetworkUuid, studyEntity.getId(), "dummyRootNetwork3", "RN_3", "rn3 description", USER_ID);
        studyService.createRootNetwork(studyEntity.getId(), RootNetworkInfos.builder()
            .name(CASE_NAME2)
            .caseInfos(new CaseInfos(CASE_UUID2, CASE_UUID, CASE_NAME2, CASE_FORMAT2))
            .networkInfos(new NetworkInfos(NETWORK_UUID2, NETWORK_ID2))
            .reportUuid(REPORT_UUID2)
            .id(rootNetworkUuid)
            .tag("dum")
            .build());

        // check "dummyRootNetwork3" root network order have been created correctly
        List<BasicRootNetworkInfos> resultAfterCreation = studyService.getExistingBasicRootNetworkInfos(studyEntity.getId());
        assertEquals(3, resultAfterCreation.size());
        assertEquals("rootNetworkName", resultAfterCreation.get(0).name());
        assertEquals("dummyRootNetwork2", resultAfterCreation.get(1).name());
        assertEquals("dummyRootNetwork3", resultAfterCreation.get(2).name());
    }

    private Map<String, Object> createConsumeCaseImportSucceededHeaders(String networkUuid, String networkId, String caseFormat, String caseName, CaseImportReceiver caseImportReceiver, Map<String, String> importParameters) throws JsonProcessingException {
        Map<String, Object> headers = new HashMap<>();
        headers.put("networkUuid", networkUuid);
        headers.put("networkId", networkId);
        headers.put("caseFormat", caseFormat);
        headers.put("caseName", caseName);
        headers.put(HEADER_RECEIVER, objectMapper.writeValueAsString(caseImportReceiver));
        headers.put(HEADER_IMPORT_PARAMETERS, importParameters);
        return headers;
    }

    private Map<String, Object> createConsumeCaseImportFailedHeaders(CaseImportReceiver caseImportReceiver) throws JsonProcessingException {
        Map<String, Object> headers = new HashMap<>();
        headers.put(HEADER_ERROR, "FAILED TO IMPORT CASE");
        headers.put(HEADER_RECEIVER, objectMapper.writeValueAsString(caseImportReceiver));
        return headers;
    }

    private void createDummyRootNetwork(StudyEntity studyEntity, RootNetworkInfos rootNetworkInfos) {
        studyEntity.addRootNetwork(rootNetworkInfos.toEntity());
    }

    private void createDummyRootNetwork(StudyEntity studyEntity, String name) {
        RootNetworkEntity rootNetworkEntity = RootNetworkInfos.builder()
            .id(UUID.randomUUID())
            .name(name)
            .caseInfos(new CaseInfos(UUID.randomUUID(), UUID.randomUUID(), "caseName", "caseFormat"))
            .networkInfos(new NetworkInfos(UUID.randomUUID(), UUID.randomUUID().toString()))
            .reportUuid(UUID.randomUUID())
            .tag("dum")
            .build().toEntity();
        studyEntity.addRootNetwork(rootNetworkEntity);
    }

    @AfterEach
    void tearDown() {
        TestUtils.assertWiremockServerRequestsEmptyThenShutdown(wireMockServer);
        rootNetworkRequestRepository.deleteAll();
        rootNetworkRepository.deleteAll();
    }
}<|MERGE_RESOLUTION|>--- conflicted
+++ resolved
@@ -274,13 +274,8 @@
         studyRepository.save(studyEntity);
 
         // insert a creation request for the same study entity
-<<<<<<< HEAD
-        rootNetworkService.insertCreationRequest(UUID.randomUUID(), studyEntity.getId(), "rootNetworkName", "rn1", "rn1 description", USER_ID);
-=======
-        rootNetworkService.insertCreationRequest(UUID.randomUUID(), studyEntity.getId(), "rootNetworkName4", "rn4", USER_ID);
->>>>>>> 0910de8a
-
-        // request execution - fails since there is already too many root networks + root network creation requests for this study
+        rootNetworkService.insertCreationRequest(UUID.randomUUID(), studyEntity.getId(), "rootNetworkName4", "rn4", "rn4 description", USER_ID);
+         // request execution - fails since there is already too many root networks + root network creation requests for this study
         UUID caseUuid = UUID.randomUUID();
         String caseFormat = "newCaseFormat";
         MvcResult result = mockMvc.perform(post("/v1/studies/{studyUuid}/root-networks?caseUuid={caseUuid}&caseFormat={caseFormat}&name={rootNetworkName}&tag={rootNetworkTag}", studyEntity.getId(), caseUuid, caseFormat, "rootNetworkName5", "rn5")
