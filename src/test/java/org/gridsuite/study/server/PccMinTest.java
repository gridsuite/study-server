--- conflicted
+++ resolved
@@ -293,13 +293,8 @@
 
     @Test
     void testFailure() throws Exception {
-<<<<<<< HEAD
-        StudyNodeIds ids = createStudyAndNode(VARIANT_ID_2, "node 2");
+        StudyNodeIds ids = createStudyAndNode(VARIANT_ID_2, "node 2", PCCMIN_PARAMETERS_UUID);
         UUID stubFail = wireMockStubs.stubPccMinFailed(NETWORK_UUID_STRING, VARIANT_ID_2, PCC_MIN_ERROR_RESULT_UUID);
-=======
-        StudyNodeIds ids = createStudyAndNode(VARIANT_ID_2, "node 2", PCCMIN_PARAMETERS_UUID);
-        UUID stubFail = wireMockUtils.stubPccMinFailed(NETWORK_UUID_STRING, VARIANT_ID_2, PCC_MIN_ERROR_RESULT_UUID);
->>>>>>> 84f0878c
 
         mockMvc.perform(post(PCC_MIN_URL_BASE + "run", ids.studyId, ids.rootNetworkUuid, ids.nodeId)
                 .header("userId", "userId"))
@@ -431,7 +426,7 @@
     @Test
     void testGetPccMinParameters() throws Exception {
         String parametersToCreate = buildFilter();
-        UUID stubId = wireMockUtils.stubPccMinParametersGet(
+        UUID stubId = wireMockStubs.stubPccMinParametersGet(
             String.valueOf(PCCMIN_PARAMETERS_UUID),
             parametersToCreate
         );
@@ -442,7 +437,7 @@
             .andExpect(status().isOk())
             .andExpect(content().string(parametersToCreate));
 
-        wireMockUtils.verifyPccMinParametersGet(stubId, String.valueOf(PCCMIN_PARAMETERS_UUID));
+        wireMockStubs.verifyPccMinParametersGet(stubId, String.valueOf(PCCMIN_PARAMETERS_UUID));
 
         // Not found case
         UUID wrongParamUuid = UUID.randomUUID();
@@ -506,7 +501,7 @@
         wireMockServer.stubFor(post(urlPathEqualTo("/v1/parameters/default"))
             .willReturn(okJson(objectMapper.writeValueAsString(PCCMIN_PARAMETERS_UUID))));
 
-        UUID stubId = wireMockUtils.stubPccMinParametersGet(
+        UUID stubId = wireMockStubs.stubPccMinParametersGet(
             String.valueOf(PCCMIN_PARAMETERS_UUID),
             params
         );
@@ -518,7 +513,7 @@
             .andExpect(content().string(params));
 
         wireMockServer.verify(postRequestedFor(urlPathEqualTo("/v1/parameters/default")));
-        wireMockUtils.verifyPccMinParametersGet(stubId, String.valueOf(PCCMIN_PARAMETERS_UUID));
+        wireMockStubs.verifyPccMinParametersGet(stubId, String.valueOf(PCCMIN_PARAMETERS_UUID));
 
         assertNotNull(studyUuid);
         assertEquals(PCCMIN_PARAMETERS_UUID,
