/**
 * Copyright (c) 2025, RTE (http://www.rte-france.com)
 * This Source Code Form is subject to the terms of the Mozilla Public
 * License, v. 2.0. If a copy of the MPL was not distributed with this
 * file, You can obtain one at http://mozilla.org/MPL/2.0/.
 */
package org.gridsuite.study.server;

import com.fasterxml.jackson.core.JsonProcessingException;
import com.fasterxml.jackson.core.type.TypeReference;
import com.fasterxml.jackson.databind.ObjectMapper;
import com.github.tomakehurst.wiremock.client.WireMock;
import lombok.AllArgsConstructor;
import org.gridsuite.study.server.dto.ComputationType;
import org.gridsuite.study.server.dto.NodeReceiver;
import org.gridsuite.study.server.dto.RootNetworkNodeInfo;
import org.gridsuite.study.server.networkmodificationtree.dto.InsertMode;
import org.gridsuite.study.server.networkmodificationtree.dto.NetworkModificationNode;
import org.gridsuite.study.server.networkmodificationtree.dto.RootNode;
import org.gridsuite.study.server.notification.NotificationService;
import org.gridsuite.study.server.repository.StudyEntity;
import org.gridsuite.study.server.repository.StudyRepository;
import org.gridsuite.study.server.repository.rootnetwork.RootNetworkNodeInfoRepository;
import org.gridsuite.study.server.service.*;
import org.gridsuite.study.server.utils.ResultParameters;
import org.gridsuite.study.server.utils.TestUtils;
import org.gridsuite.study.server.utils.WireMockUtils;
import org.gridsuite.study.server.utils.elasticsearch.DisableElasticsearch;
import org.json.JSONObject;
import org.junit.jupiter.api.*;
import org.springframework.beans.factory.annotation.Autowired;
import org.springframework.boot.test.autoconfigure.web.servlet.AutoConfigureMockMvc;
import org.springframework.boot.test.context.SpringBootTest;
import org.springframework.cloud.stream.binder.test.OutputDestination;
import org.springframework.data.domain.PageRequest;
import org.springframework.http.MediaType;
import org.springframework.messaging.Message;
import org.springframework.messaging.MessageHeaders;
import org.springframework.messaging.support.MessageBuilder;
import org.springframework.test.context.bean.override.mockito.MockitoSpyBean;
import org.springframework.test.web.servlet.MockMvc;

import java.util.*;

import static com.github.tomakehurst.wiremock.client.WireMock.*;
import com.github.tomakehurst.wiremock.WireMockServer;
import com.github.tomakehurst.wiremock.core.WireMockConfiguration;

import static org.gridsuite.study.server.StudyConstants.*;
import static org.gridsuite.study.server.notification.NotificationService.HEADER_UPDATE_TYPE;
import static org.junit.jupiter.api.Assertions.*;
import static org.springframework.test.web.servlet.request.MockMvcRequestBuilders.*;
import static org.springframework.test.web.servlet.result.MockMvcResultMatchers.*;

@SpringBootTest
@AutoConfigureMockMvc
@DisableElasticsearch
@ContextConfigurationWithTestChannel
class PccMinTest {

    private static final String PCC_MIN_URL_BASE = "/v1/studies/{studyUuid}/root-networks/{rootNetworkUuid}/nodes/{nodeUuid}/pcc-min/";
    private static final UUID CASE_LOADFLOW_UUID = UUID.fromString("11a91c11-2c2d-83bb-b45f-20b83e4ef00c");
    private static final String NETWORK_UUID_STRING = "38400000-8cf0-11bd-b23e-10b96e4ef00d";
    private static final String PCC_MIN_RESULT_UUID = "cf203721-6150-4203-8960-d61d815a9d16";
    private static final String PCC_MIN_ERROR_RESULT_UUID = "25222222-9994-4e55-8ec7-07ea965d24eb";
    private static final UUID SHORTCIRCUIT_PARAMETERS_UUID = UUID.fromString("0c0f1efd-bd22-4a75-83d3-9e530245c7f4");
    private static final String PCC_MIN_STATUS_JSON = "{\"status\":\"COMPLETED\"}";

    private static final String VARIANT_ID = "variant_1";
    private static final String VARIANT_ID_2 = "variant_2";
    private static final long TIMEOUT = 1000;

    private static final String STUDY_UPDATE_DESTINATION = "study.update";
    private static final String PCC_MIN_RESULT_JSON_DESTINATION = "pccmin.result";
    private static final String PCC_MIN_STOPPED_DESTINATION = "pccmin.stopped";
    private static final String PCC_MIN_FAILED_DESTINATION = "pccmin.run.dlx";

    @Autowired
    private MockMvc mockMvc;
    @Autowired
    private OutputDestination output;
    @Autowired
    private ObjectMapper objectMapper;
    @Autowired
    private NetworkModificationTreeService networkModificationTreeService;
    @MockitoSpyBean
    private PccMinService pccMinService;
    @Autowired
    private StudyRepository studyRepository;
    @Autowired
    private UserAdminService userAdminService;
    @Autowired
    private ReportService reportService;
    @Autowired
    private SupervisionService supervisionService;
    @Autowired
    private RootNetworkNodeInfoRepository rootNetworkNodeInfoRepository;
    @Autowired
    private RootNetworkNodeInfoService rootNetworkNodeInfoService;
    @Autowired
    private TestUtils studyTestUtils;
    @Autowired
    private ConsumerService consumerService;

    private WireMockServer wireMockServer;
    private WireMockUtils wireMockUtils;

    @BeforeEach
    void setup() {
        wireMockServer = new WireMockServer(WireMockConfiguration.wireMockConfig().dynamicPort());
        wireMockServer.start();
        wireMockUtils = new WireMockUtils(wireMockServer);
        configureFor("localhost", wireMockServer.port());
        String baseUrl = wireMockServer.baseUrl();

        pccMinService.setPccMinServerBaseUri(baseUrl);
        reportService.setReportServerBaseUri(baseUrl);
        userAdminService.setUserAdminServerBaseUri(baseUrl);

    }

    @AfterEach
    void tearDown() {
        studyRepository.findAll().forEach(s -> networkModificationTreeService.doDeleteTree(s.getId()));
        studyRepository.deleteAll();
        wireMockServer.stop();
        TestUtils.assertQueuesEmptyThenClear(
            List.of(STUDY_UPDATE_DESTINATION, PCC_MIN_RESULT_JSON_DESTINATION, PCC_MIN_STOPPED_DESTINATION, PCC_MIN_FAILED_DESTINATION),
            output
        );
    }

    @AllArgsConstructor
    private static final class StudyNodeIds {
        UUID studyId;
        UUID rootNetworkUuid;
        UUID nodeId;
    }

    private StudyNodeIds createStudyAndNode(String variantId, String nodeName) throws Exception {
        StudyEntity studyEntity = TestUtils.createDummyStudy(UUID.fromString(NETWORK_UUID_STRING),
            "netId", CASE_LOADFLOW_UUID, "", "", null, null, SHORTCIRCUIT_PARAMETERS_UUID, null, null, null);
        studyRepository.save(studyEntity);
        networkModificationTreeService.createRoot(studyEntity);

        UUID studyUuid = studyEntity.getId();
        UUID rootNetworkUuid = studyTestUtils.getOneRootNetworkUuid(studyUuid);
        UUID rootNodeUuid = getRootNode(studyUuid).getId();

        NetworkModificationNode node = createNetworkModificationNode(studyUuid, rootNodeUuid, UUID.randomUUID(), variantId, nodeName);
        return new StudyNodeIds(studyUuid, rootNetworkUuid, node.getId());
    }

    private RootNode getRootNode(UUID study) throws Exception {
        return objectMapper.readValue(
            mockMvc.perform(get("/v1/studies/{uuid}/tree", study))
                .andExpect(status().isOk())
                .andReturn().getResponse().getContentAsString(),
            new TypeReference<>() {
            });
    }

    private NetworkModificationNode createNetworkModificationNode(UUID studyUuid, UUID parentNodeUuid,
                                                                  UUID modificationGroupUuid, String variantId, String nodeName) throws Exception {
        NetworkModificationNode modificationNode = NetworkModificationNode.builder()
            .name(nodeName)
            .description("description")
            .modificationGroupUuid(modificationGroupUuid)
            .variantId(variantId)
            .children(Collections.emptyList())
            .build();

        String mnBodyJson = objectMapper.writeValueAsString(modificationNode);
        JSONObject jsonObject = new JSONObject(mnBodyJson);
        jsonObject.put("variantId", variantId);
        jsonObject.put("modificationGroupUuid", modificationGroupUuid);
        mnBodyJson = jsonObject.toString();

        mockMvc.perform(post("/v1/studies/{studyUuid}/tree/nodes/{id}", studyUuid, parentNodeUuid)
                .content(mnBodyJson)
                .contentType(MediaType.APPLICATION_JSON)
                .header("userId", "userId"))
            .andExpect(status().isOk());

        Message<?> msg = output.receive(TIMEOUT, STUDY_UPDATE_DESTINATION);
        assertNotNull(msg);
        modificationNode.setId(UUID.fromString(String.valueOf(msg.getHeaders().get(NotificationService.HEADER_NEW_NODE))));
        assertEquals(InsertMode.CHILD.name(), msg.getHeaders().get(NotificationService.HEADER_INSERT_MODE));

        rootNetworkNodeInfoService.updateRootNetworkNode(modificationNode.getId(),
            studyTestUtils.getOneRootNetworkUuid(studyUuid),
            RootNetworkNodeInfo.builder().variantId(variantId).build());

        return modificationNode;
    }

    private void checkPccMinMessagesReceived(UUID studyUuid, String updateTypeToCheck) {
        Message<byte[]> message = output.receive(TIMEOUT, STUDY_UPDATE_DESTINATION);
        assertEquals(studyUuid, message.getHeaders().get(NotificationService.HEADER_STUDY_UUID));
        String updateType = (String) message.getHeaders().get(HEADER_UPDATE_TYPE);
        assertEquals(updateType, updateTypeToCheck);
    }

    private void consumePccMinResult(StudyNodeIds ids, String resultUuid) throws JsonProcessingException {
        String resultUuidJson = objectMapper.writeValueAsString(new NodeReceiver(ids.nodeId, ids.rootNetworkUuid));
        MessageHeaders headers = new MessageHeaders(Map.of("resultUuid", resultUuid, HEADER_RECEIVER, resultUuidJson));
        consumerService.consumePccMinResult().accept(MessageBuilder.createMessage("", headers));

        checkPccMinMessagesReceived(ids.studyId, NotificationService.UPDATE_TYPE_PCC_MIN_STATUS);
        checkPccMinMessagesReceived(ids.studyId, NotificationService.UPDATE_TYPE_PCC_MIN_STATUS);
        checkPccMinMessagesReceived(ids.studyId, NotificationService.UPDATE_TYPE_PCC_MIN_RESULT);

        wireMockServer.verify(postRequestedFor(urlPathMatching(
            "/v1/networks/" + NETWORK_UUID_STRING + "/run-and-save.*"))
            .withQueryParam("variantId", equalTo(VARIANT_ID)));
    }

    private void runPccMin(StudyNodeIds ids) throws Exception {
        UUID stubId = wireMockServer.stubFor(post(urlPathMatching("/v1/networks/" + NETWORK_UUID_STRING + "/run-and-save.*"))
                .willReturn(okJson(objectMapper.writeValueAsString(PCC_MIN_RESULT_UUID))))
            .getId();

        mockMvc.perform(post(PCC_MIN_URL_BASE + "run", ids.studyId, ids.rootNetworkUuid, ids.nodeId)
                .header("userId", "userId"))
            .andExpect(status().isOk());

        consumePccMinResult(ids, PCC_MIN_RESULT_UUID);

        wireMockUtils.verifyPostRequest(
            stubId,
            "/v1/networks/" + NETWORK_UUID_STRING + "/run-and-save",
            true,
            Map.of("variantId", WireMock.equalTo(VARIANT_ID)),
            null,
            1
        );
    }

    @Test
    void testRunAndCheckStatus() throws Exception {
        StudyNodeIds ids = createStudyAndNode(VARIANT_ID, "node1");

        // Run Pcc min
        UUID stubRun = wireMockUtils.stubPccMinRun(NETWORK_UUID_STRING, VARIANT_ID, PCC_MIN_RESULT_UUID);
        mockMvc.perform(post(PCC_MIN_URL_BASE + "run", ids.studyId, ids.rootNetworkUuid, ids.nodeId)
                .header("userId", "userId"))
            .andExpect(status().isOk());

        consumePccMinResult(ids, PCC_MIN_RESULT_UUID);
        wireMockUtils.verifyPccMinRun(stubRun, NETWORK_UUID_STRING, VARIANT_ID);

        // verify pcc min status
        UUID stubStatus = wireMockUtils.stubPccMinStatus(PCC_MIN_RESULT_UUID, PCC_MIN_STATUS_JSON);
        mockMvc.perform(get(PCC_MIN_URL_BASE + "status", ids.studyId, ids.rootNetworkUuid, ids.nodeId))
            .andExpect(status().isOk())
            .andExpect(org.springframework.test.web.servlet.result.MockMvcResultMatchers.content().string(PCC_MIN_STATUS_JSON));

        wireMockUtils.verifyPccMinStatus(stubStatus, PCC_MIN_RESULT_UUID);
    }

    @Test
    void testStop() throws Exception {
        StudyNodeIds ids = createStudyAndNode(VARIANT_ID, "node 2");
        runPccMin(ids);

        UUID stubId = wireMockServer.stubFor(
            put(urlPathMatching("/v1/results/" + PCC_MIN_RESULT_UUID + "/stop.*"))
                .willReturn(ok())
        ).getId();

        // stop pcc min
        mockMvc.perform(put(PCC_MIN_URL_BASE + "stop", ids.studyId, ids.rootNetworkUuid, ids.nodeId))
            .andExpect(status().isOk());

        String receiverJson = objectMapper.writeValueAsString(new NodeReceiver(ids.nodeId, ids.rootNetworkUuid));
        Message<String> stoppedMessage = MessageBuilder.withPayload("")
            .setHeader(HEADER_RECEIVER, receiverJson)
            .setHeader("resultUuid", PCC_MIN_RESULT_UUID)
            .build();
        consumerService.consumePccMinStopped().accept(stoppedMessage);
        checkPccMinMessagesReceived(ids.studyId, NotificationService.UPDATE_TYPE_PCC_MIN_STATUS);
        wireMockUtils.verifyPccMinStop(stubId, PCC_MIN_RESULT_UUID);
    }

    @Test
    void testFailure() throws Exception {
        StudyNodeIds ids = createStudyAndNode(VARIANT_ID_2, "node 2");
        UUID stubFail = wireMockUtils.stubPccMinFailed(NETWORK_UUID_STRING, VARIANT_ID_2, PCC_MIN_ERROR_RESULT_UUID);

        mockMvc.perform(post(PCC_MIN_URL_BASE + "run", ids.studyId, ids.rootNetworkUuid, ids.nodeId)
                .header("userId", "userId"))
            .andExpect(status().isOk());

        // pcc min failed
        String resultUuidJson = objectMapper.writeValueAsString(new NodeReceiver(ids.nodeId, ids.rootNetworkUuid));
        Message<String> failedMessage = MessageBuilder.withPayload("")
            .setHeader(HEADER_RECEIVER, resultUuidJson)
            .setHeader("resultUuid", PCC_MIN_ERROR_RESULT_UUID)
            .build();
        consumerService.consumePccMinFailed().accept(failedMessage);

        checkPccMinMessagesReceived(ids.studyId, NotificationService.UPDATE_TYPE_PCC_MIN_STATUS);
        checkPccMinMessagesReceived(ids.studyId, NotificationService.UPDATE_TYPE_PCC_MIN_FAILED);

        wireMockUtils.verifyPccMinFail(stubFail, NETWORK_UUID_STRING, VARIANT_ID_2);
    }

    @Test
    void testResultsDeletion() throws Exception {
        StudyNodeIds ids = createStudyAndNode(VARIANT_ID, "node 1");
        runPccMin(ids);

        assertEquals(1, rootNetworkNodeInfoRepository.findAllByPccMinResultUuidNotNull().size());

        wireMockServer.stubFor(get(urlPathEqualTo("/v1/supervision/results-count"))
            .willReturn(okJson("1")));

        wireMockServer.stubFor(get(urlPathEqualTo("/v1/results"))
            .withQueryParam("resultsUuids", matching(".*"))
            .willReturn(WireMock.ok().withBody(PCC_MIN_RESULT_UUID)));

        wireMockServer.stubFor(delete(urlPathEqualTo("/v1/results"))
            .withQueryParam("resultsUuids", matching(".*"))
            .willReturn(ok()));

        Integer dryRunCount = supervisionService.deleteComputationResults(ComputationType.PCC_MIN, true);
        assertEquals(1, dryRunCount);
        wireMockServer.verify(1, getRequestedFor(urlPathEqualTo("/v1/supervision/results-count")));

        Integer deletedCount = supervisionService.deleteComputationResults(ComputationType.PCC_MIN, false);
        assertEquals(1, deletedCount);

        wireMockServer.verify(1, deleteRequestedFor(urlPathEqualTo("/v1/results"))
            .withQueryParam("resultsUuids", matching(".*")));

        assertEquals(0, rootNetworkNodeInfoRepository.findAllByPccMinResultUuidNotNull().size());
    }

    @Test
    void testGetPccMinResults() throws Exception {
        // --- create study and node ---
        StudyNodeIds ids = createStudyAndNode(VARIANT_ID, "node 1");
        runPccMin(ids);

        //get pages, sorted and filtered results
        UUID stubId = wireMockUtils.stubPagedPccMinResult(PCC_MIN_RESULT_UUID, TestUtils.resourceToString("/pccmin-result-paged.json"));
        mockMvc.perform(get(PCC_MIN_URL_BASE + "result", ids.studyId, ids.rootNetworkUuid, ids.nodeId)
                .param("page", "0")
                .param("size", "20")
                .param("sort", "id,DESC")
                .param("filters", "fakeFilters")
                .param("globalFilters", "fakeGlobalFilters"))
            .andExpect(status().isOk())
            .andExpect(content().string(TestUtils.resourceToString("/pccmin-result-paged.json")));

        wireMockUtils.verifyPccMinPagedGet(stubId, PCC_MIN_RESULT_UUID);

        UUID resultUuid = UUID.randomUUID();
        ResultParameters params = new ResultParameters(UUID.randomUUID(), UUID.randomUUID(), "variantId", UUID.randomUUID(), resultUuid);

        // results NOT FOUND
        wireMockServer.stubFor(
            WireMock.get("/v1/pcc-min/results/" + resultUuid)
                .willReturn(WireMock.notFound())
        );
        PageRequest pageRequest = PageRequest.of(0, 20);
        assertThrows(StudyException.class, () ->
            pccMinService.getPccMinResultsPage(params, null, null, pageRequest)
        );

<<<<<<< HEAD
        ResultParameters params2 = new ResultParameters(
            UUID.randomUUID(), UUID.randomUUID(), "variantId", UUID.randomUUID(), null
        );

        // No Content result
        wireMockServer.stubFor(
            WireMock.get("/v1/pcc-min/results/" + resultUuid)
                .willReturn(WireMock.noContent())
        );
        String result = pccMinService.getPccMinResultsPage(params2, null, null, PageRequest.of(0, 20));
        assertNull(result);

        wireMockServer.verify(
            WireMock.getRequestedFor(WireMock.urlPathEqualTo("/v1/results/" + resultUuid))
                .withQueryParam("page", WireMock.equalTo("0"))
                .withQueryParam("size", WireMock.equalTo("20"))
        );
=======
        // no content
        ResultParameters params2 = new ResultParameters(
            UUID.randomUUID(),
            UUID.randomUUID(),
            "variantId",
            null,
            null
        );
        String result = pccMinService.getPccMinResultsPage(params2, null, null, PageRequest.of(0, 20));
        assertNull(result);
        wireMockServer.verify(0, WireMock.getRequestedFor(WireMock.urlMatching("/v1/pcc-min/results/.*")));
>>>>>>> de184db0
    }
}<|MERGE_RESOLUTION|>--- conflicted
+++ resolved
@@ -368,25 +368,6 @@
             pccMinService.getPccMinResultsPage(params, null, null, pageRequest)
         );
 
-<<<<<<< HEAD
-        ResultParameters params2 = new ResultParameters(
-            UUID.randomUUID(), UUID.randomUUID(), "variantId", UUID.randomUUID(), null
-        );
-
-        // No Content result
-        wireMockServer.stubFor(
-            WireMock.get("/v1/pcc-min/results/" + resultUuid)
-                .willReturn(WireMock.noContent())
-        );
-        String result = pccMinService.getPccMinResultsPage(params2, null, null, PageRequest.of(0, 20));
-        assertNull(result);
-
-        wireMockServer.verify(
-            WireMock.getRequestedFor(WireMock.urlPathEqualTo("/v1/results/" + resultUuid))
-                .withQueryParam("page", WireMock.equalTo("0"))
-                .withQueryParam("size", WireMock.equalTo("20"))
-        );
-=======
         // no content
         ResultParameters params2 = new ResultParameters(
             UUID.randomUUID(),
@@ -398,6 +379,5 @@
         String result = pccMinService.getPccMinResultsPage(params2, null, null, PageRequest.of(0, 20));
         assertNull(result);
         wireMockServer.verify(0, WireMock.getRequestedFor(WireMock.urlMatching("/v1/pcc-min/results/.*")));
->>>>>>> de184db0
     }
 }