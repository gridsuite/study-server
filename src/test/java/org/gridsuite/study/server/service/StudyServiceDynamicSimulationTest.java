/*
 * Copyright (c) 2022, RTE (http://www.rte-france.com)
 * This Source Code Form is subject to the terms of the Mozilla Public
 * License, v. 2.0. If a copy of the MPL was not distributed with this
 * file, You can obtain one at http://mozilla.org/MPL/2.0/.
 */

package org.gridsuite.study.server.service;

import com.fasterxml.jackson.core.JsonProcessingException;
import com.fasterxml.jackson.databind.ObjectMapper;
import com.powsybl.timeseries.DoubleTimeSeries;
import com.powsybl.timeseries.IrregularTimeSeriesIndex;
import com.powsybl.timeseries.TimeSeries;
import com.powsybl.timeseries.TimeSeriesIndex;
import org.gridsuite.study.server.ContextConfigurationWithTestChannel;
import org.gridsuite.study.server.dto.LoadFlowStatus;
import org.gridsuite.study.server.dto.dynamicmapping.MappingInfos;
import org.gridsuite.study.server.dto.dynamicsimulation.DynamicSimulationParametersInfos;
import org.gridsuite.study.server.dto.dynamicsimulation.DynamicSimulationStatus;
import org.gridsuite.study.server.dto.timeseries.TimelineEventInfos;
import org.gridsuite.study.server.notification.NotificationService;
import org.gridsuite.study.server.service.dynamicsimulation.DynamicSimulationService;
import org.gridsuite.study.server.utils.elasticsearch.DisableElasticsearch;
import org.junit.Before;
import org.junit.Test;
import org.junit.runner.RunWith;
import org.slf4j.Logger;
import org.slf4j.LoggerFactory;
import org.springframework.beans.factory.annotation.Autowired;
import org.springframework.boot.test.context.SpringBootTest;
import org.springframework.boot.test.mock.mockito.MockBean;
import org.springframework.test.context.junit4.SpringRunner;

import java.util.*;

import static org.assertj.core.api.Assertions.assertThat;
import static org.gridsuite.study.server.dto.ComputationType.DYNAMIC_SIMULATION;
import static org.gridsuite.study.server.notification.NotificationService.UPDATE_TYPE_DYNAMIC_SIMULATION_STATUS;
import static org.mockito.ArgumentMatchers.any;
import static org.mockito.ArgumentMatchers.eq;
import static org.mockito.BDDMockito.given;
import static org.mockito.BDDMockito.willDoNothing;

/**
 * @author Thang PHAM <quyet-thang.pham at rte-france.com>
 */
@RunWith(SpringRunner.class)
@SpringBootTest
@DisableElasticsearch
@ContextConfigurationWithTestChannel
public class StudyServiceDynamicSimulationTest {

    private static final String MAPPING_NAME_01 = "_01";
    private static final String MAPPING_NAME_02 = "_02";

    // all mappings
    private static final String[] MAPPING_NAMES = {MAPPING_NAME_01, MAPPING_NAME_02};

    private static final List<MappingInfos> MAPPINGS = List.of(new MappingInfos(MAPPING_NAMES[0]),
            new MappingInfos(MAPPING_NAMES[1]));

    private static final String VARIANT_1_ID = "variant_1";

    private static final double START_TIME = 0.0;

    private static final double STOP_TIME = 500.0;

    private static final UUID STUDY_UUID = UUID.randomUUID();
    private static final UUID NETWORK_UUID = UUID.randomUUID();
    private static final UUID NODE_UUID = UUID.randomUUID();
    private static final UUID TIMEPOINT_UUID = UUID.randomUUID();
    private static final UUID RESULT_UUID = UUID.randomUUID();

    @MockBean
    NetworkService networkService;

    @MockBean
    NetworkModificationTreeService networkModificationTreeService;

    @MockBean
    NotificationService notificationService;

    @MockBean
    DynamicSimulationService dynamicSimulationService;

    @MockBean
    LoadFlowService loadFlowService;

    @Autowired
    StudyService studyService;

    @Autowired
    ObjectMapper objectMapper;

    public final Logger getLogger() {
        return LoggerFactory.getLogger(this.getClass());
    }

    @Before
    public void setup() {
        // setup NetworkService mock
        given(networkService.getNetworkUuid(STUDY_UUID)).willReturn(NETWORK_UUID);

        // setup NetworkModificationTreeService mock
        // suppose always having an existing result in a previous run
        given(networkModificationTreeService.getComputationResultUuid(any(UUID.class), any(UUID.class), eq(DYNAMIC_SIMULATION))).willReturn(RESULT_UUID);
        given(networkModificationTreeService.getVariantId(any(UUID.class), any(UUID.class))).willReturn(VARIANT_1_ID);
        willDoNothing().given(networkModificationTreeService).updateComputationResultUuid(NODE_UUID, TIMEPOINT_UUID, RESULT_UUID, DYNAMIC_SIMULATION);

        // setup NotificationService mock
        willDoNothing().given(notificationService).emitStudyChanged(STUDY_UUID, NODE_UUID, UPDATE_TYPE_DYNAMIC_SIMULATION_STATUS);
    }

    @Test
    public void testRunDynamicSimulation() {
        // setup DynamicSimulationService mock
<<<<<<< HEAD
        given(dynamicSimulationService.runDynamicSimulation(eq(""), eq(STUDY_UUID), eq(NODE_UUID), eq(TIMEPOINT_UUID), any(), any())).willReturn(RESULT_UUID);
=======
        given(dynamicSimulationService.runDynamicSimulation(eq(""), eq(STUDY_UUID), eq(NODE_UUID), any(), any(), any())).willReturn(RESULT_UUID);
>>>>>>> 50fa0aa8
        willDoNothing().given(dynamicSimulationService).deleteResult(any(UUID.class));
        given(loadFlowService.getLoadFlowStatus(NODE_UUID, TIMEPOINT_UUID)).willReturn(LoadFlowStatus.CONVERGED.name());

        // init parameters
        DynamicSimulationParametersInfos parameters = new DynamicSimulationParametersInfos();
        parameters.setStartTime(START_TIME);
        parameters.setStopTime(STOP_TIME);
        parameters.setMapping(MAPPING_NAME_01);

        // call method to be tested
        UUID resultUuid = studyService.runDynamicSimulation(STUDY_UUID, NODE_UUID, TIMEPOINT_UUID, parameters, "testUserId");

        // check result
        assertThat(resultUuid).isEqualTo(RESULT_UUID);
    }

    @Test
    public void testGetDynamicSimulationTimeSeries() throws JsonProcessingException {
        // setup
        // timeseries
        TimeSeriesIndex index = new IrregularTimeSeriesIndex(new long[]{32, 64, 128, 256});
        List<DoubleTimeSeries> timeSeries = new ArrayList<>(Arrays.asList(
                TimeSeries.createDouble("NETWORK__BUS____2-BUS____5-1_AC_iSide2", index, 333.847331, 333.847321, 333.847300, 333.847259),
                TimeSeries.createDouble("NETWORK__BUS____1_TN_Upu_value", index, 1.059970, 1.059970, 1.059970, 1.059970)
        ));

        given(dynamicSimulationService.getTimeSeriesResult(NODE_UUID, TIMEPOINT_UUID, null)).willReturn(timeSeries);

        // call method to be tested
        String timeSeriesResultJson = TimeSeries.toJson(studyService.getDynamicSimulationTimeSeries(NODE_UUID, TIMEPOINT_UUID, null));

        // --- check result --- //
        String timeSeriesExpectedJson = TimeSeries.toJson(timeSeries);
        getLogger().info("Time series expected in Json = " + timeSeriesExpectedJson);
        getLogger().info("Time series result in Json = " + timeSeriesResultJson);
        assertThat(objectMapper.readTree(timeSeriesResultJson)).isEqualTo(objectMapper.readTree(timeSeriesExpectedJson));
    }

    @Test
    public void testGetDynamicSimulationTimeline() {
        // setup
        // timeline
        List<TimelineEventInfos> timelineEventInfosList = List.of(
                new TimelineEventInfos(102479, "CLA_2_5", "CLA : order to change topology"),
                new TimelineEventInfos(102479, "_BUS____2-BUS____5-1_AC", "LINE : opening both sides"),
                new TimelineEventInfos(102479, "CLA_2_5", "CLA : order to change topology"),
                new TimelineEventInfos(104396, "CLA_2_4", "CLA : arming by over-current constraint")
        );

        given(dynamicSimulationService.getTimelineResult(NODE_UUID, TIMEPOINT_UUID)).willReturn(timelineEventInfosList);

        // call method to be tested
        List<TimelineEventInfos> timelineEventInfosListResult = studyService.getDynamicSimulationTimeline(NODE_UUID, TIMEPOINT_UUID);

        // --- check result --- //
        // must contain 4 timeline events
        assertThat(timelineEventInfosListResult).hasSize(4);
    }

    @Test
    public void testGetDynamicSimulationStatus() {
        // setup
        given(dynamicSimulationService.getStatus(NODE_UUID, TIMEPOINT_UUID)).willReturn(DynamicSimulationStatus.CONVERGED);

        // call method to be tested
        DynamicSimulationStatus status = studyService.getDynamicSimulationStatus(NODE_UUID, TIMEPOINT_UUID);

        // --- check result --- //
        getLogger().info("Status expected = " + DynamicSimulationStatus.CONVERGED.name());
        getLogger().info("Status result = " + status);
        assertThat(status).isEqualTo(DynamicSimulationStatus.CONVERGED);
    }

    @Test
    public void testGetDynamicSimulationMappings() throws JsonProcessingException {
        // setup
        given(dynamicSimulationService.getMappings(STUDY_UUID)).willReturn(MAPPINGS);

        // call method to be tested
        List<MappingInfos> mappingInfos = studyService.getDynamicSimulationMappings(STUDY_UUID);

        // --- check result --- //
        // must return 2 mappings
        getLogger().info("Mapping infos expected in Json = " + objectMapper.writeValueAsString(MAPPINGS));
        getLogger().info("Mapping infos result in Json = " + objectMapper.writeValueAsString(mappingInfos));
        assertThat(mappingInfos).hasSameSizeAs(MAPPINGS);
    }
}<|MERGE_RESOLUTION|>--- conflicted
+++ resolved
@@ -115,11 +115,7 @@
     @Test
     public void testRunDynamicSimulation() {
         // setup DynamicSimulationService mock
-<<<<<<< HEAD
-        given(dynamicSimulationService.runDynamicSimulation(eq(""), eq(STUDY_UUID), eq(NODE_UUID), eq(TIMEPOINT_UUID), any(), any())).willReturn(RESULT_UUID);
-=======
-        given(dynamicSimulationService.runDynamicSimulation(eq(""), eq(STUDY_UUID), eq(NODE_UUID), any(), any(), any())).willReturn(RESULT_UUID);
->>>>>>> 50fa0aa8
+        given(dynamicSimulationService.runDynamicSimulation(eq(""), eq(STUDY_UUID), eq(NODE_UUID), eq(TIMEPOINT_UUID), any(), any(), any())).willReturn(RESULT_UUID);
         willDoNothing().given(dynamicSimulationService).deleteResult(any(UUID.class));
         given(loadFlowService.getLoadFlowStatus(NODE_UUID, TIMEPOINT_UUID)).willReturn(LoadFlowStatus.CONVERGED.name());
 
