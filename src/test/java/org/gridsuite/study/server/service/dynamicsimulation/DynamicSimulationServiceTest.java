--- conflicted
+++ resolved
@@ -84,20 +84,12 @@
     private static final UUID STUDY_UUID = UUID.randomUUID();
 
     // converged node
-<<<<<<< HEAD
-    public static final UUID NETWORK_UUID = UUID.randomUUID();
-    public static final UUID NODE_UUID = UUID.randomUUID();
-    public static final UUID ROOTNETWORK_UUID = UUID.randomUUID();
-    public static final UUID RESULT_UUID = UUID.randomUUID();
-    public static final UUID TIME_SERIES_UUID = UUID.randomUUID();
-    public static final UUID TIMELINE_UUID = UUID.randomUUID();
-=======
     private static final UUID NETWORK_UUID = UUID.randomUUID();
     private static final UUID NODE_UUID = UUID.randomUUID();
-    private static final UUID RESULT_UUID = UUID.randomUUID();
+    private static final UUID ROOTNETWORK_UUID = UUID.randomUUID();
+    public static final UUID RESULT_UUID = UUID.randomUUID();
     private static final UUID TIME_SERIES_UUID = UUID.randomUUID();
     private static final UUID TIMELINE_UUID = UUID.randomUUID();
->>>>>>> f0d46647
 
     // running node
     private static final UUID NODE_UUID_RUNNING = UUID.randomUUID();
@@ -214,11 +206,7 @@
         given(timeSeriesClient.getTimeSeriesGroup(TIME_SERIES_UUID, null)).willReturn(timeSeries);
 
         // call method to be tested
-<<<<<<< HEAD
-        dynamicSimulationService.getTimeSeriesResult(NODE_UUID, ROOTNETWORK_UUID, null);
-=======
-        assertThrows(StudyException.class, () -> dynamicSimulationService.getTimeSeriesResult(NODE_UUID, null));
->>>>>>> f0d46647
+        assertThrows(StudyException.class, () -> dynamicSimulationService.getTimeSeriesResult(NODE_UUID, ROOTNETWORK_UUID, null));
     }
 
     @Test
@@ -339,11 +327,7 @@
         given(networkModificationTreeService.getComputationResultUuid(NODE_UUID_RUNNING, ROOTNETWORK_UUID, ComputationType.DYNAMIC_SIMULATION)).willReturn(RESULT_UUID_RUNNING);
 
         // test running
-<<<<<<< HEAD
-        dynamicSimulationService.assertDynamicSimulationNotRunning(NODE_UUID_RUNNING, ROOTNETWORK_UUID);
-=======
-        assertThrows(StudyException.class, () -> dynamicSimulationService.assertDynamicSimulationNotRunning(NODE_UUID_RUNNING));
->>>>>>> f0d46647
+        assertThrows(StudyException.class, () -> dynamicSimulationService.assertDynamicSimulationNotRunning(NODE_UUID_RUNNING, ROOTNETWORK_UUID));
     }
 
     @Test
