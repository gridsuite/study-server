/**
 * Copyright (c) 2022, RTE (http://www.rte-france.com)
 * This Source Code Form is subject to the terms of the Mozilla Public
 * License, v. 2.0. If a copy of the MPL was not distributed with this
 * file, You can obtain one at http://mozilla.org/MPL/2.0/.
 */

package org.gridsuite.study.server.service;

import com.fasterxml.jackson.core.type.TypeReference;
import com.fasterxml.jackson.databind.ObjectMapper;
import com.powsybl.commons.exceptions.UncheckedInterruptedException;

import lombok.SneakyThrows;
import okhttp3.HttpUrl;
import okhttp3.mockwebserver.Dispatcher;
import okhttp3.mockwebserver.MockResponse;
import okhttp3.mockwebserver.MockWebServer;
import okhttp3.mockwebserver.RecordedRequest;
import org.gridsuite.study.server.ContextConfigurationWithTestChannel;
import org.gridsuite.study.server.StudyException;
import org.gridsuite.study.server.dto.Report;
import org.gridsuite.study.server.repository.timepoint.TimePointRepository;
import org.gridsuite.study.server.utils.elasticsearch.DisableElasticsearch;
import org.gridsuite.study.server.networkmodificationtree.dto.InsertMode;
import org.gridsuite.study.server.networkmodificationtree.dto.NetworkModificationNode;
import org.gridsuite.study.server.networkmodificationtree.dto.RootNode;
import org.gridsuite.study.server.repository.StudyEntity;
import org.gridsuite.study.server.repository.StudyRepository;
import org.gridsuite.study.server.utils.TestUtils;
import org.jetbrains.annotations.NotNull;
import org.junit.After;
import org.junit.Before;
import org.junit.Test;
import org.junit.runner.RunWith;
import org.slf4j.Logger;
import org.slf4j.LoggerFactory;
import org.springframework.beans.factory.annotation.Autowired;
import org.springframework.boot.test.autoconfigure.web.servlet.AutoConfigureMockMvc;
import org.springframework.boot.test.context.SpringBootTest;
import org.springframework.cloud.stream.binder.test.OutputDestination;
import org.springframework.http.HttpHeaders;
import org.springframework.http.HttpStatus;
import org.springframework.http.MediaType;
import org.springframework.test.context.junit4.SpringRunner;
import org.springframework.test.web.servlet.MockMvc;
import org.springframework.test.web.servlet.MvcResult;

import java.io.IOException;
import java.util.*;
import java.util.stream.Stream;

import static org.gridsuite.study.server.StudyConstants.QUERY_PARAM_REPORT_DEFAULT_NAME;
import static org.gridsuite.study.server.utils.TestUtils.checkReports;
import static org.gridsuite.study.server.utils.TestUtils.createModificationNodeInfo;
import static org.junit.Assert.*;
import static org.springframework.test.web.servlet.request.MockMvcRequestBuilders.get;
import static org.springframework.test.web.servlet.result.MockMvcResultMatchers.content;
import static org.springframework.test.web.servlet.result.MockMvcResultMatchers.status;

/**
 * @author Slimane Amar <slimane.amar at rte-france.com>
 */
@RunWith(SpringRunner.class)
@AutoConfigureMockMvc
@SpringBootTest
@DisableElasticsearch
@ContextConfigurationWithTestChannel
public class ReportServiceTest {
    private static final Logger LOGGER = LoggerFactory.getLogger(ReportServiceTest.class);

    private static final UUID ROOT_NODE_REPORT_UUID = UUID.randomUUID();
    private static final UUID MODIFICATION_NODE_REPORT_UUID = UUID.randomUUID();
    private static final UUID MODIFICATION_CHILD_NODE1_REPORT_UUID = UUID.randomUUID();
    private static final UUID MODIFICATION_CHILD_NODE2_REPORT_UUID = UUID.randomUUID();
    @Autowired
    private ObjectMapper mapper;

    private MockWebServer server;

    @Autowired
    private MockMvc mockMvc;

    @Autowired
    private StudyRepository studyRepository;

    @Autowired
    private NetworkModificationTreeService networkModificationTreeService;

    @Autowired
    private ReportService reportService;

    @Autowired
    private OutputDestination output;

    private static final String STUDY_UPDATE_DESTINATION = "study.update";

    private static final long TIMEOUT = 1000;
    @Autowired
    private TimePointRepository timePointRepository;
    @Autowired
    private TimePointService timePointService;

    private void cleanDB() {
        studyRepository.findAll().forEach(s -> networkModificationTreeService.doDeleteTree(s.getId()));
        studyRepository.deleteAll();
    }

    @Before
    public void setup() throws IOException {
        server = new MockWebServer();
        server.start();

        // Ask the server for its URL. You'll need this to make HTTP requests.
        HttpUrl baseHttpUrl = server.url("");
        String baseUrl = baseHttpUrl.toString().substring(0, baseHttpUrl.toString().length() - 1);
        reportService.setReportServerBaseUri(baseUrl);

        final Dispatcher dispatcher = new Dispatcher() {
            @SneakyThrows
            @Override
            @NotNull
            public MockResponse dispatch(RecordedRequest request) {
                String path = Objects.requireNonNull(request.getPath());
                if (path.matches("/v1/reports/.*\\?defaultName=.*")) {
                    String reportUuid = Objects.requireNonNull(request.getRequestUrl()).pathSegments().get(2);
                    String nodeUuid = request.getRequestUrl().queryParameter(QUERY_PARAM_REPORT_DEFAULT_NAME);
                    return new MockResponse().setResponseCode(HttpStatus.OK.value())
                            .setBody(mapper.writeValueAsString(getNodeReport(UUID.fromString(reportUuid), nodeUuid)))
                            .addHeader(HttpHeaders.CONTENT_TYPE, MediaType.APPLICATION_JSON_VALUE);
                } else if (path.matches("/v1/subreports/.*\\?severityLevels=.*")) {
                    String reportId = Objects.requireNonNull(request.getRequestUrl()).pathSegments().get(2);
                    return new MockResponse().setResponseCode(HttpStatus.OK.value())
                            .setBody(mapper.writeValueAsString(getNodeReport(UUID.fromString(reportId), reportId)))
                            .addHeader(HttpHeaders.CONTENT_TYPE, MediaType.APPLICATION_JSON_VALUE);
                } else {
                    LOGGER.error("Unhandled method+path: " + request.getMethod() + " " + request.getPath());
                    return new MockResponse().setResponseCode(HttpStatus.I_AM_A_TEAPOT.value()).setBody("Unhandled method+path: " + request.getMethod() + " " + request.getPath());
                }
            }
        };

        server.setDispatcher(dispatcher);
    }

    @After
    public void tearDown() {
        cleanDB();
        TestUtils.assertQueuesEmptyThenClear(List.of(STUDY_UPDATE_DESTINATION), output);
        try {
            TestUtils.assertServerRequestsEmptyThenShutdown(server);
        } catch (UncheckedInterruptedException e) {
            LOGGER.error("Error while attempting to get the request done : ", e);
        } catch (IOException e) {
            // Ignoring
        }
    }

    private RootNode createRoot() {
        StudyEntity studyEntity = TestUtils.createDummyStudy(UUID.randomUUID(), UUID.randomUUID(), "caseName", "", ROOT_NODE_REPORT_UUID);
        studyRepository.save(studyEntity);
        networkModificationTreeService.createRoot(studyEntity);
        return networkModificationTreeService.getStudyTree(studyEntity.getId());
    }

    @SneakyThrows
    @Test
    public void testReport() {
        RootNode rootNode = createRoot();
        List<Report> expectedRootReports = List.of(getNodeReport(ROOT_NODE_REPORT_UUID, rootNode.getId().toString()));

        MvcResult mvcResult = mockMvc.perform(get("/v1/studies/{studyUuid}/nodes/{nodeUuid}/parent-nodes-report?nodeOnlyReport=true&reportType=NETWORK_MODIFICATION", rootNode.getStudyId(), rootNode.getId()))
            .andExpectAll(status().isOk(), content().contentType(MediaType.APPLICATION_JSON))
            .andReturn();
        List<Report> reports = mapper.readValue(mvcResult.getResponse().getContentAsString(), new TypeReference<>() {
        });
        assertEquals(1, reports.size());
        checkReports(reports, expectedRootReports);
        assertTrue(TestUtils.getRequestsDone(1, server).stream().anyMatch(r -> r.matches("/v1/reports/.*")));

<<<<<<< HEAD
        mvcResult = mockMvc.perform(get("/v1/studies/{studyUuid}/nodes/{nodeUuid}/parent-nodes-report?nodeOnlyReport=false&reportType=NETWORK_MODIFICATION", rootNode.getStudyId(), rootNode.getId()))
            .andExpectAll(status().isOk(), content().contentType(MediaType.APPLICATION_JSON))
            .andReturn();
        reports = mapper.readValue(mvcResult.getResponse().getContentAsString(), new TypeReference<>() {
        });
        checkReports(reports, expectedRootReports);
        assertTrue(TestUtils.getRequestsDone(1, server).stream().anyMatch(r -> r.matches("/v1/reports/.*")));

        StudyEntity studyEntity = studyRepository.findById(rootNode.getStudyId()).orElseThrow(() -> new StudyException(StudyException.Type.STUDY_NOT_FOUND));
        NetworkModificationNode node = networkModificationTreeService.createNodeThenLinkItToTimepoints(studyEntity, rootNode.getId(), createModificationNodeInfo("Node1", MODIFICATION_NODE_REPORT_UUID), InsertMode.AFTER, null);
=======
        NetworkModificationNode node = (NetworkModificationNode) networkModificationTreeService.createNode(rootNode.getStudyId(), rootNode.getId(), createModificationNodeInfo("Node1"), InsertMode.AFTER, null);
>>>>>>> 50fa0aa8
        output.receive(TIMEOUT, STUDY_UPDATE_DESTINATION);  // message for modification node creation
        List<Report> expectedNodeReports = List.of(getNodeReport(MODIFICATION_NODE_REPORT_UUID, node.getId().toString()));

        mvcResult = mockMvc.perform(get("/v1/studies/{studyUuid}/nodes/{nodeUuid}/parent-nodes-report?nodeOnlyReport=true&reportType=NETWORK_MODIFICATION", rootNode.getStudyId(), node.getId()))
            .andExpectAll(status().isOk(), content().contentType(MediaType.APPLICATION_JSON))
            .andReturn();
        reports = mapper.readValue(mvcResult.getResponse().getContentAsString(), new TypeReference<>() {
        });
        checkReports(reports, expectedNodeReports);
        assertTrue(TestUtils.getRequestsDone(1, server).stream().anyMatch(r -> r.matches("/v1/reports/.*")));

        mvcResult = mockMvc.perform(get("/v1/studies/{studyUuid}/nodes/{nodeUuid}/parent-nodes-report?nodeOnlyReport=false&reportType=NETWORK_MODIFICATION", rootNode.getStudyId(), node.getId()))
            .andExpectAll(status().isOk(), content().contentType(MediaType.APPLICATION_JSON))
            .andReturn();
        reports = mapper.readValue(mvcResult.getResponse().getContentAsString(), new TypeReference<>() {
        });
        final List<Report> expectedReports = Stream.concat(expectedRootReports.stream(), expectedNodeReports.stream()).toList();
        checkReports(reports, expectedReports);
        assertTrue(TestUtils.getRequestsDone(2, server).stream().anyMatch(r -> r.matches("/v1/reports/.*")));
    }

    @SneakyThrows
    @Test
    public void testMultipleReport() {
        RootNode rootNode = createRoot();
<<<<<<< HEAD
        StudyEntity studyEntity = studyRepository.findById(rootNode.getStudyId()).orElseThrow(() -> new StudyException(StudyException.Type.STUDY_NOT_FOUND));
        NetworkModificationNode node = networkModificationTreeService.createNodeThenLinkItToTimepoints(studyEntity, rootNode.getId(), createModificationNodeInfo("Modification Node", MODIFICATION_NODE_REPORT_UUID), InsertMode.AFTER, null);
        NetworkModificationNode child1 = networkModificationTreeService.createNodeThenLinkItToTimepoints(studyEntity, node.getId(), createModificationNodeInfo("Child 1", MODIFICATION_CHILD_NODE1_REPORT_UUID), InsertMode.AFTER, null);
        NetworkModificationNode child2 = networkModificationTreeService.createNodeThenLinkItToTimepoints(studyEntity, node.getId(), createModificationNodeInfo("Child 2", MODIFICATION_CHILD_NODE2_REPORT_UUID), InsertMode.AFTER, null);
=======
        NetworkModificationNode node = (NetworkModificationNode) networkModificationTreeService.createNode(rootNode.getStudyId(), rootNode.getId(), createModificationNodeInfo("Modification Node"), InsertMode.AFTER, null);
        NetworkModificationNode child1 = (NetworkModificationNode) networkModificationTreeService.createNode(rootNode.getStudyId(), node.getId(), createModificationNodeInfo("Child 1"), InsertMode.AFTER, null);
        NetworkModificationNode child2 = (NetworkModificationNode) networkModificationTreeService.createNode(rootNode.getStudyId(), node.getId(), createModificationNodeInfo("Child 2"), InsertMode.AFTER, null);
>>>>>>> 50fa0aa8

        // message for 3 modification nodes creation
        output.receive(TIMEOUT, STUDY_UPDATE_DESTINATION);
        output.receive(TIMEOUT, STUDY_UPDATE_DESTINATION);
        output.receive(TIMEOUT, STUDY_UPDATE_DESTINATION);

        /*           Root
        *             |
        *      "Modification Node"
        *             |
        *         "child2"
        *             |
        *        "child 1"
        */
        Report child1ExpectedReport = getNodeReport(MODIFICATION_CHILD_NODE1_REPORT_UUID, child1.getId().toString());
        Report child2ExpectedReport = Report.builder()
                .id(MODIFICATION_CHILD_NODE2_REPORT_UUID)
                .message(child2.getId().toString())
                .subReports(List.of(child1ExpectedReport))
                .build();
        Report modifNodeExpectedReport = Report.builder()
                .id(MODIFICATION_NODE_REPORT_UUID)
                .message(node.getId().toString())
                .subReports(List.of(child2ExpectedReport))
                .build();
        Report rootExpectedReport = Report.builder()
                .id(ROOT_NODE_REPORT_UUID)
                .message(rootNode.getId().toString())
                .subReports(List.of(modifNodeExpectedReport))
                .build();

        // get only Child1 report
        MvcResult mvcResult = mockMvc.perform(get("/v1/studies/{studyUuid}/nodes/{nodeUuid}/parent-nodes-report?nodeOnlyReport=true&reportType=NETWORK_MODIFICATION", rootNode.getStudyId(), child1.getId()))
            .andExpectAll(status().isOk(), content().contentType(MediaType.APPLICATION_JSON))
            .andReturn();
        List<Report> child1Reports = mapper.readValue(mvcResult.getResponse().getContentAsString(), new TypeReference<>() {
        });
        checkReports(child1Reports, List.of(child1ExpectedReport));
        assertTrue(TestUtils.getRequestsDone(1, server).stream().anyMatch(r -> r.matches("/v1/reports/.*")));

        // get Child2 report + parents
        mvcResult = mockMvc.perform(get("/v1/studies/{studyUuid}/nodes/{nodeUuid}/parent-nodes-report?nodeOnlyReport=false&reportType=NETWORK_MODIFICATION", rootNode.getStudyId(), child2.getId()))
            .andExpectAll(status().isOk(), content().contentType(MediaType.APPLICATION_JSON))
            .andReturn();
        List<Report> child2AndParentsReports = mapper.readValue(mvcResult.getResponse().getContentAsString(), new TypeReference<>() {
        });
        // We are expecting 3 nodes reports, from Root to current child2
        List<Report> childrenAndParentsExpectedReports = new ArrayList<>();
        childrenAndParentsExpectedReports.add(rootExpectedReport);
        childrenAndParentsExpectedReports.add(modifNodeExpectedReport);
        childrenAndParentsExpectedReports.add(child2ExpectedReport);
        checkReports(child2AndParentsReports, childrenAndParentsExpectedReports);
        assertTrue(TestUtils.getRequestsDone(childrenAndParentsExpectedReports.size(), server).stream().anyMatch(r -> r.matches("/v1/reports/.*")));

        // get Child1 report + parents
        mvcResult = mockMvc.perform(get("/v1/studies/{studyUuid}/nodes/{nodeUuid}/parent-nodes-report?nodeOnlyReport=false&reportType=NETWORK_MODIFICATION", rootNode.getStudyId(), child1.getId()))
                .andExpectAll(status().isOk(), content().contentType(MediaType.APPLICATION_JSON))
                .andReturn();
        List<Report> child1AndParentsReports = mapper.readValue(mvcResult.getResponse().getContentAsString(), new TypeReference<>() {
        });
        // We are expecting one more node report, from Root to current node child1
        childrenAndParentsExpectedReports.add(child1ExpectedReport);
        checkReports(child1AndParentsReports, childrenAndParentsExpectedReports);
        assertTrue(TestUtils.getRequestsDone(childrenAndParentsExpectedReports.size(), server).stream().anyMatch(r -> r.matches("/v1/reports/.*")));
    }

    private Report getNodeReport(UUID reportUuid, String nodeUuid) {
        return Report.builder().id(reportUuid).message(nodeUuid).build();
    }
}<|MERGE_RESOLUTION|>--- conflicted
+++ resolved
@@ -167,6 +167,7 @@
     @Test
     public void testReport() {
         RootNode rootNode = createRoot();
+        StudyEntity studyEntity = studyRepository.findById(rootNode.getStudyId()).orElseThrow(() -> new StudyException(StudyException.Type.STUDY_NOT_FOUND));
         List<Report> expectedRootReports = List.of(getNodeReport(ROOT_NODE_REPORT_UUID, rootNode.getId().toString()));
 
         MvcResult mvcResult = mockMvc.perform(get("/v1/studies/{studyUuid}/nodes/{nodeUuid}/parent-nodes-report?nodeOnlyReport=true&reportType=NETWORK_MODIFICATION", rootNode.getStudyId(), rootNode.getId()))
@@ -178,20 +179,7 @@
         checkReports(reports, expectedRootReports);
         assertTrue(TestUtils.getRequestsDone(1, server).stream().anyMatch(r -> r.matches("/v1/reports/.*")));
 
-<<<<<<< HEAD
-        mvcResult = mockMvc.perform(get("/v1/studies/{studyUuid}/nodes/{nodeUuid}/parent-nodes-report?nodeOnlyReport=false&reportType=NETWORK_MODIFICATION", rootNode.getStudyId(), rootNode.getId()))
-            .andExpectAll(status().isOk(), content().contentType(MediaType.APPLICATION_JSON))
-            .andReturn();
-        reports = mapper.readValue(mvcResult.getResponse().getContentAsString(), new TypeReference<>() {
-        });
-        checkReports(reports, expectedRootReports);
-        assertTrue(TestUtils.getRequestsDone(1, server).stream().anyMatch(r -> r.matches("/v1/reports/.*")));
-
-        StudyEntity studyEntity = studyRepository.findById(rootNode.getStudyId()).orElseThrow(() -> new StudyException(StudyException.Type.STUDY_NOT_FOUND));
-        NetworkModificationNode node = networkModificationTreeService.createNodeThenLinkItToTimepoints(studyEntity, rootNode.getId(), createModificationNodeInfo("Node1", MODIFICATION_NODE_REPORT_UUID), InsertMode.AFTER, null);
-=======
-        NetworkModificationNode node = (NetworkModificationNode) networkModificationTreeService.createNode(rootNode.getStudyId(), rootNode.getId(), createModificationNodeInfo("Node1"), InsertMode.AFTER, null);
->>>>>>> 50fa0aa8
+        NetworkModificationNode node = networkModificationTreeService.createNodeThenLinkItToTimepoints(studyEntity, rootNode.getId(), createModificationNodeInfo("Node1"), InsertMode.AFTER, null);
         output.receive(TIMEOUT, STUDY_UPDATE_DESTINATION);  // message for modification node creation
         List<Report> expectedNodeReports = List.of(getNodeReport(MODIFICATION_NODE_REPORT_UUID, node.getId().toString()));
 
@@ -217,16 +205,10 @@
     @Test
     public void testMultipleReport() {
         RootNode rootNode = createRoot();
-<<<<<<< HEAD
         StudyEntity studyEntity = studyRepository.findById(rootNode.getStudyId()).orElseThrow(() -> new StudyException(StudyException.Type.STUDY_NOT_FOUND));
-        NetworkModificationNode node = networkModificationTreeService.createNodeThenLinkItToTimepoints(studyEntity, rootNode.getId(), createModificationNodeInfo("Modification Node", MODIFICATION_NODE_REPORT_UUID), InsertMode.AFTER, null);
-        NetworkModificationNode child1 = networkModificationTreeService.createNodeThenLinkItToTimepoints(studyEntity, node.getId(), createModificationNodeInfo("Child 1", MODIFICATION_CHILD_NODE1_REPORT_UUID), InsertMode.AFTER, null);
-        NetworkModificationNode child2 = networkModificationTreeService.createNodeThenLinkItToTimepoints(studyEntity, node.getId(), createModificationNodeInfo("Child 2", MODIFICATION_CHILD_NODE2_REPORT_UUID), InsertMode.AFTER, null);
-=======
-        NetworkModificationNode node = (NetworkModificationNode) networkModificationTreeService.createNode(rootNode.getStudyId(), rootNode.getId(), createModificationNodeInfo("Modification Node"), InsertMode.AFTER, null);
-        NetworkModificationNode child1 = (NetworkModificationNode) networkModificationTreeService.createNode(rootNode.getStudyId(), node.getId(), createModificationNodeInfo("Child 1"), InsertMode.AFTER, null);
-        NetworkModificationNode child2 = (NetworkModificationNode) networkModificationTreeService.createNode(rootNode.getStudyId(), node.getId(), createModificationNodeInfo("Child 2"), InsertMode.AFTER, null);
->>>>>>> 50fa0aa8
+        NetworkModificationNode node = networkModificationTreeService.createNodeThenLinkItToTimepoints(studyEntity, rootNode.getId(), createModificationNodeInfo("Modification Node"), InsertMode.AFTER, null);
+        NetworkModificationNode child1 = networkModificationTreeService.createNodeThenLinkItToTimepoints(studyEntity, node.getId(), createModificationNodeInfo("Child 1"), InsertMode.AFTER, null);
+        NetworkModificationNode child2 = networkModificationTreeService.createNodeThenLinkItToTimepoints(studyEntity, node.getId(), createModificationNodeInfo("Child 2"), InsertMode.AFTER, null);
 
         // message for 3 modification nodes creation
         output.receive(TIMEOUT, STUDY_UPDATE_DESTINATION);
