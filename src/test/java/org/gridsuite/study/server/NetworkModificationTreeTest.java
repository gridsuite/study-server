/*
 * Copyright (c) 2021, RTE (http://www.rte-france.com)
 * This Source Code Form is subject to the terms of the Mozilla Public
 * License, v. 2.0. If a copy of the MPL was not distributed with this
 * file, You can obtain one at http://mozilla.org/MPL/2.0/.
 */

package org.gridsuite.study.server;

import com.fasterxml.jackson.core.type.TypeReference;
import com.fasterxml.jackson.databind.DeserializationFeature;
import com.fasterxml.jackson.databind.ObjectMapper;
import com.jayway.jsonpath.Configuration;
import com.jayway.jsonpath.Option;
import com.jayway.jsonpath.spi.json.JacksonJsonProvider;
import com.jayway.jsonpath.spi.json.JsonProvider;
import com.jayway.jsonpath.spi.mapper.JacksonMappingProvider;
import com.jayway.jsonpath.spi.mapper.MappingProvider;
import com.powsybl.loadflow.LoadFlowResult;
import com.powsybl.loadflow.LoadFlowResultImpl;
import lombok.SneakyThrows;
import org.gridsuite.study.server.dto.LoadFlowStatus;
import org.gridsuite.study.server.networkmodificationtree.dto.AbstractNode;
import org.gridsuite.study.server.networkmodificationtree.dto.BuildStatus;
import org.gridsuite.study.server.networkmodificationtree.dto.InsertMode;
import org.gridsuite.study.server.networkmodificationtree.dto.NetworkModificationNode;
import org.gridsuite.study.server.networkmodificationtree.dto.ModelNode;
import org.gridsuite.study.server.networkmodificationtree.dto.RootNode;
import org.gridsuite.study.server.networkmodificationtree.entities.NodeType;
import org.gridsuite.study.server.networkmodificationtree.repositories.NetworkModificationNodeInfoRepository;
import org.gridsuite.study.server.networkmodificationtree.repositories.ModelNodeInfoRepository;
import org.gridsuite.study.server.networkmodificationtree.repositories.NodeRepository;
import org.gridsuite.study.server.networkmodificationtree.repositories.RootNodeInfoRepository;
import org.gridsuite.study.server.repository.LoadFlowParametersEntity;
import org.gridsuite.study.server.repository.StudyEntity;
import org.gridsuite.study.server.repository.StudyRepository;
import org.jetbrains.annotations.NotNull;
import org.junit.After;
import org.junit.Before;
import org.junit.Test;
import org.junit.runner.RunWith;
import org.mockito.MockitoAnnotations;
import org.springframework.beans.factory.annotation.Autowired;
import org.springframework.boot.test.autoconfigure.web.reactive.AutoConfigureWebTestClient;
import org.springframework.boot.test.context.SpringBootTest;
import org.springframework.cloud.stream.binder.test.OutputDestination;
import org.springframework.cloud.stream.binder.test.TestChannelBinderConfiguration;
import org.springframework.test.context.ContextConfiguration;
import org.springframework.test.context.ContextHierarchy;
import org.springframework.test.context.junit4.SpringRunner;
import org.springframework.test.web.reactive.server.WebTestClient;
import org.springframework.web.reactive.config.EnableWebFlux;

import java.io.IOException;
import java.time.LocalDateTime;
import java.util.Collection;
import java.util.Collections;
import java.util.EnumSet;
import java.util.List;
import java.util.Map;
import java.util.Optional;
import java.util.Set;
import java.util.UUID;
import java.util.stream.Collectors;

import static org.gridsuite.study.server.NetworkModificationTreeService.*;
import static org.gridsuite.study.server.StudyService.HEADER_UPDATE_TYPE;
import static org.junit.Assert.*;

@RunWith(SpringRunner.class)
@AutoConfigureWebTestClient
@EnableWebFlux
@SpringBootTest
@ContextHierarchy({@ContextConfiguration(classes = {StudyApplication.class, TestChannelBinderConfiguration.class})})
public class NetworkModificationTreeTest {

    private static final long TIMEOUT = 1000;
    @Autowired
    private StudyRepository studyRepository;

    @Autowired
    private NodeRepository nodeRepository;

    @Autowired
    private WebTestClient webTestClient;

    @Autowired
    private NetworkModificationNodeInfoRepository networkModificationNodeInfoRepository;

    @Autowired
    private ModelNodeInfoRepository modelNodeInfoRepository;

    @Autowired
    private RootNodeInfoRepository rootNodeInfoRepository;

    @Autowired
    private NetworkModificationTreeService networkModificationTreeService;

    @Autowired
    private OutputDestination output;

    ObjectMapper objectMapper = WebFluxConfig.createObjectMapper();

    LoadFlowResult loadFlowResult;

    @Before
    public void setUp() {
        Configuration.defaultConfiguration();
        MockitoAnnotations.initMocks(this);
        final ObjectMapper objectMapper = new ObjectMapper();
        objectMapper.enable(DeserializationFeature.USE_LONG_FOR_INTS);
        objectMapper.enable(DeserializationFeature.USE_BIG_DECIMAL_FOR_FLOATS);
        objectMapper.disable(DeserializationFeature.FAIL_ON_INVALID_SUBTYPE);

        Configuration.setDefaults(new Configuration.Defaults() {

            private final JsonProvider jsonProvider = new JacksonJsonProvider(objectMapper);
            private final MappingProvider mappingProvider = new JacksonMappingProvider(objectMapper);

            @Override
            public JsonProvider jsonProvider() {
                return jsonProvider;
            }

            @Override
            public MappingProvider mappingProvider() {
                return mappingProvider;
            }

            @Override
            public Set<Option> options() {
                return EnumSet.noneOf(Option.class);
            }
        });

        loadFlowResult = new LoadFlowResultImpl(true, Map.of("key_1", "metric_1", "key_2", "metric_2"), "logs",
                                                List.of(new LoadFlowResultImpl.ComponentResultImpl(1, 1, LoadFlowResult.ComponentResult.Status.CONVERGED, 10, "bus_1", 5.),
                                                        new LoadFlowResultImpl.ComponentResultImpl(2, 2, LoadFlowResult.ComponentResult.Status.FAILED, 20, "bus_2", 10.)));
    }

    @After
    public void cleanDB() {
        networkModificationNodeInfoRepository.deleteAll();
        modelNodeInfoRepository.deleteAll();
        rootNodeInfoRepository.deleteAll();
        nodeRepository.deleteAll();
        studyRepository.deleteAll();
        assertNull(output.receive(TIMEOUT));
    }

    StudyEntity createDummyStudy() {
        return StudyEntity.builder().id(UUID.randomUUID()).caseFormat("").caseUuid(UUID.randomUUID())
            .date(LocalDateTime.now())
            .networkId("netId")
            .networkUuid(UUID.randomUUID())
            .userId("userId")
            .loadFlowParameters(new LoadFlowParametersEntity())
            .build();
    }

    @Test
    public void testStudyWithNoNodes() {
        StudyEntity studyEntity = createDummyStudy();
        var study = studyRepository.save(studyEntity);

        UUID studyUuid = study.getId();
        assertThrows("ELEMENT_NOT_FOUND", StudyException.class, () -> networkModificationTreeService.getStudyRootNodeUuid(studyUuid));
    }

    @SneakyThrows
    @Test
    public void testGetRoot() {
        StudyEntity study = insertDummyStudy();
        RootNode root = getRootNode(study.getId());

        assertEquals("Root", root.getName());
        assertEquals(study.getId(), root.getStudyId());
        assertEquals(0, root.getChildren().size());

        webTestClient.get().uri("/v1/studies/{studyUuid}/tree", UUID.randomUUID())
            .exchange()
            .expectStatus().isNotFound();

        webTestClient.get().uri("/v1/studies/{studyUuid}/tree", study.getId())
            .exchange()
            .expectStatus().isOk();

        webTestClient.delete().uri("/v1/studies/{studyUuid}/tree/nodes/{id}?deleteChildren={delete}", study.getId(), root.getId(), false)
            .exchange()
            .expectStatus().is4xxClientError();
    }

    private AbstractNode getNode(UUID studyUuid, UUID idNode) throws IOException {
        return objectMapper.readValue(webTestClient.get().uri("/v1/studies/{studyUuid}/tree/nodes/{id}", studyUuid, idNode)
            .exchange()
            .expectStatus().isOk()
            .expectBody().returnResult().getResponseBody(), new TypeReference<>() { }
        );
    }

    private RootNode getRootNode(UUID study) throws IOException {
        return objectMapper.readValue(webTestClient.get().uri("/v1/studies/{uuid}/tree", study)
            .exchange()
            .expectStatus().isOk()
            .expectBody().returnResult().getResponseBody(), new TypeReference<>() {
            });
    }

    @Test
    public void testNodeManipulation() throws Exception {
        RootNode root = createRoot();
<<<<<<< HEAD
        final NetworkModificationNode hypo = buildNetworkModification("hypo", "potamus", UUID.randomUUID(), "variant_1");
        final ModelNode model = buildModel("loadflow", "dance", "loadflow", LoadFlowStatus.NOT_DONE, loadFlowResult, UUID.randomUUID(), BuildStatus.NOT_BUILT);
        createNode(root, model);
        createNode(root, hypo);
=======
        final NetworkModificationNode hypo = buildNetworkModification("hypo", "potamus", UUID.randomUUID(),
                                                                      "variant_1", LoadFlowStatus.NOT_DONE, loadFlowResult, UUID.randomUUID(), BuildStatus.NOT_BUILT);
        final ModelNode model = buildModel("loadflow", "dance", "loadflow");
        createNode(root.getStudyId(), root, model);
        createNode(root.getStudyId(), root, hypo);
>>>>>>> ebd295d4
        root = getRootNode(root.getStudyId());

        List<AbstractNode> children = root.getChildren();
        /*  expected :
                root
               /    \
           model     hypo
        */
        assertChildrenEquals(Set.of(hypo, model), root.getChildren());

        model.setName("niark");
        hypo.setName("condriak");
        createNode(root.getStudyId(), children.get(1), model);
        createNode(root.getStudyId(), children.get(1), hypo);

        /*  expected
                root
               /    \
           node      node
                    /    \
        hypo(condriak)   model(niark)
         */

        root = getRootNode(root.getStudyId());
        AbstractNode child;
        if (root.getChildren().get(0).getName().equals(children.get(1).getName())) {
            child = root.getChildren().get(0);
        } else {
            child = root.getChildren().get(1);
        }
        children = child.getChildren();
        assertChildrenEquals(Set.of(hypo, model), children);

        deleteNode(root.getStudyId(), child, false, Set.of(child));

        /*  expected
              root
            /   |   \
          node node node
        */

        root = getRootNode(root.getStudyId());
        assertEquals(3, root.getChildren().size());
        child = root.getChildren().get(0);
        createNode(root.getStudyId(), child, hypo);

        deleteNode(root.getStudyId(), child, true, Set.of(hypo, child));

        /* expected
            root
            /   \
          node  node
         */
        root = getRootNode(root.getStudyId());
        assertEquals(2, root.getChildren().size());
        assertEquals(3, nodeRepository.findAll().size());

        networkModificationTreeService.doDeleteTree(root.getStudyId());
        assertEquals(0, nodeRepository.findAll().size());

        webTestClient.post().uri("/v1/studies/{studyUuid}/tree/nodes/{id}", root.getStudyId(), UUID.randomUUID()).bodyValue(hypo)
            .exchange()
            .expectStatus().isNotFound();

    }

    private void deleteNode(UUID studyUuid, AbstractNode child, boolean deleteChildren, Set<AbstractNode> expectedDeletion) {
        webTestClient.delete().uri("/v1/studies/{studyUuid}/tree/nodes/{id}?deleteChildren={delete}", studyUuid, child.getId(), deleteChildren)
            .exchange()
            .expectStatus().isOk();
        var mess = output.receive(TIMEOUT);
        if (expectedDeletion != null) {
            Collection<UUID> deletedId = (Collection<UUID>) mess.getHeaders().get(NetworkModificationTreeService.HEADER_NODES);
            assertNotNull(deletedId);
            assertEquals(expectedDeletion.size(), deletedId.size());
            deletedId.forEach(id ->
                assertTrue(expectedDeletion.stream().anyMatch(node -> node.getId().equals(id))));
        }
    }

    private void assertChildrenEquals(Set<AbstractNode> original, List<AbstractNode> children) {
        assertEquals(original.size(), children.size());
        children.forEach(node -> {
            Optional<AbstractNode> found = original.stream().filter(s -> node.getId().equals(s.getId())).findFirst();
            assertTrue(found.isPresent());
            assertNodeEquals(found.get(), node);
            }
        );
    }

    @Test
    public void testNodeInsertion() throws Exception {
        RootNode root = createRoot();
        final NetworkModificationNode networkModification = buildNetworkModification("hypo", "potamus", UUID.randomUUID(), "variant_1");
        /* trying to insert before root */
        webTestClient.post().uri("/v1/studies/{studyUuid}/tree/nodes/{id}?mode=BEFORE", root.getStudyId(), root.getId()).bodyValue(networkModification)
            .exchange()
            .expectStatus().is4xxClientError();

        createNode(root.getStudyId(), root, networkModification);
        createNode(root.getStudyId(), root, networkModification);
        root = getRootNode(root.getStudyId());
        /* root
            / \
           n1  n2
         */
        AbstractNode unchangedNode = root.getChildren().get(0);
        AbstractNode willBeMoved = root.getChildren().get(1);
        insertNode(root.getStudyId(), willBeMoved, networkModification, InsertMode.BEFORE);
        /* root
            / \
           n3  n2
           /
          n1
         */
        root = getRootNode(root.getStudyId());
        assertEquals(1, root.getChildren().stream().filter(child -> child.getId().equals(unchangedNode.getId())).count());
        AbstractNode newNode = root.getChildren().get(0).getId().equals(unchangedNode.getId()) ? root.getChildren().get(1) : root.getChildren().get(1);
        assertEquals(willBeMoved.getId(), newNode.getChildren().get(0).getId());

        webTestClient.post().uri("/v1/studies/{studyUuid}/tree/nodes/{id}", root.getStudyId(), UUID.randomUUID()).bodyValue(networkModification)
            .exchange()
            .expectStatus().isNotFound();
    }

    @Test
    public void testInsertAfter() throws Exception {
        RootNode root = createRoot();
<<<<<<< HEAD
        final NetworkModificationNode hypo = buildNetworkModification("hypo", "potamus", null, "variant_1");
        final ModelNode model = buildModel("loadflow", "dance", "loadflow", LoadFlowStatus.NOT_DONE, loadFlowResult, UUID.randomUUID(), BuildStatus.BUILT);
        createNode(root, model);
        createNode(root, model);
=======
        final NetworkModificationNode hypo = buildNetworkModification("hypo", "potamus", null,
                                                                      "variant_1", LoadFlowStatus.NOT_DONE, loadFlowResult, UUID.randomUUID(), BuildStatus.BUILT);
        final ModelNode model = buildModel("loadflow", "dance", "loadflow");
        createNode(root.getStudyId(), root, model);
        createNode(root.getStudyId(), root, model);
>>>>>>> ebd295d4
        root = getRootNode(root.getStudyId());
        var originalChildren = root.getChildren().stream().map(AbstractNode::getId).collect(Collectors.toSet());
        insertNode(root.getStudyId(), root, hypo, InsertMode.AFTER);
        root = getRootNode(root.getStudyId());
        assertEquals(1, root.getChildren().size());
        var grandChildren = getRootNode(root.getStudyId()).getChildren().get(0).getChildren().stream().map(AbstractNode::getId).collect(Collectors.toSet());
        assertEquals(originalChildren, grandChildren);

        assertEquals("variant_1", networkModificationTreeService.getVariantId(hypo.getId()).block());

        assertEquals(0, networkModificationTreeService.getAllModificationGroupUuids(root.getStudyId()).size());
        UUID modificationGroupUuid = networkModificationTreeService.getModificationGroupUuid(hypo.getId()).block();
        assertNotNull(modificationGroupUuid);
        assertEquals(1, networkModificationTreeService.getAllModificationGroupUuids(root.getStudyId()).size());

        UUID modelUuid = model.getId();
        assertFalse(networkModificationTreeService.doGetModificationGroupUuid(modelUuid, true).isEmpty());
        assertFalse(networkModificationTreeService.doGetVariantId(modelUuid, true).isEmpty());
    }

    @Test
    public void testNodeUpdate() throws Exception {
        RootNode root = createRoot();
<<<<<<< HEAD
        final NetworkModificationNode hypo = buildNetworkModification("hypo", "potamus", UUID.randomUUID(), "variant_1");
        createNode(root, hypo);
=======
        final NetworkModificationNode hypo = buildNetworkModification("hypo", "potamus", UUID.randomUUID(),
                                                                      "variant_1", LoadFlowStatus.NOT_DONE, loadFlowResult, UUID.randomUUID(), BuildStatus.NOT_BUILT);
        createNode(root.getStudyId(), root, hypo);
>>>>>>> ebd295d4
        hypo.setName("grunt");
        hypo.setNetworkModification(UUID.randomUUID());
        root = getRootNode(root.getStudyId());
        hypo.setId(root.getChildren().get(0).getId());
        webTestClient.put().uri("/v1/studies/{studyUuid}/tree/nodes", root.getStudyId()).bodyValue(hypo)
            .exchange()
            .expectStatus().isOk();
        root = getRootNode(root.getStudyId());
        assertEquals(1, root.getChildren().size());
        assertNodeEquals(hypo, root.getChildren().get(0));

        var mess = output.receive(TIMEOUT);
        assertNotNull(mess);
        var header = mess.getHeaders();
        assertEquals(root.getStudyId(), header.get(StudyService.HEADER_STUDY_UUID));
        assertEquals(NetworkModificationTreeService.NODE_UPDATED, header.get(HEADER_UPDATE_TYPE));
        Collection<UUID> updated = (Collection<UUID>) header.get(NetworkModificationTreeService.HEADER_NODES);
        assertNotNull(updated);
        assertEquals(1, updated.size());
        updated.forEach(id -> assertEquals(hypo.getId(), id));

        var justeANameUpdate = NetworkModificationNode.builder()
            .name("My taylor is rich!").id(hypo.getId()).build();

        webTestClient.put().uri("/v1/studies/{studyUuid}/tree/nodes", root.getStudyId()).bodyValue(justeANameUpdate)
            .exchange()
            .expectStatus().isOk();
        output.receive(TIMEOUT).getHeaders();

        var newNode = getNode(root.getStudyId(), hypo.getId());
        hypo.setName(justeANameUpdate.getName());
        assertNodeEquals(hypo, newNode);

        hypo.setId(UUID.randomUUID());
        webTestClient.put().uri("/v1/studies/{studyUuid}/tree/nodes", root.getStudyId()).bodyValue(hypo)
            .exchange()
            .expectStatus().isNotFound();

    }

    @SneakyThrows
    @Test
    public void testLightNode() {
        RootNode root = createRoot();
<<<<<<< HEAD
        final NetworkModificationNode hypo = buildNetworkModification("hypo", "potamus", UUID.randomUUID(), "variant_1");
        createNode(root, hypo);
        createNode(root, hypo);
        createNode(root, hypo);
        AbstractNode node = getNode(root.getId());
        assertEquals(3, node.getChildrenIds().size());
    }

    @Test
    public void testGetParentNode() throws Exception {
        RootNode root = createRoot();
        final NetworkModificationNode hypo1 = buildNetworkModification("hypo", "potamus", null, "variant_1");
        final NetworkModificationNode hypo2 = buildNetworkModification("hypo", "potamus", null, "variant_1");
        final ModelNode model1 = buildModel("loadflow", "dance", "loadflow", LoadFlowStatus.NOT_DONE, loadFlowResult, UUID.randomUUID(), BuildStatus.BUILT);
        final ModelNode model2 = buildModel("loadflow", "dance", "loadflow", LoadFlowStatus.NOT_DONE, loadFlowResult, UUID.randomUUID(), BuildStatus.BUILT);
        final ModelNode model3 = buildModel("loadflow", "dance", "loadflow", LoadFlowStatus.NOT_DONE, loadFlowResult, UUID.randomUUID(), BuildStatus.BUILT);
        final ModelNode model4 = buildModel("loadflow", "dance", "loadflow", LoadFlowStatus.NOT_DONE, loadFlowResult, UUID.randomUUID(), BuildStatus.BUILT);

        createNode(root, hypo1);
        createNode(hypo1, model1);
        createNode(model1, hypo2);
        createNode(hypo2, model2);
        createNode(model2, model3);
        createNode(model3, model4);

        assertEquals(model3.getId(), networkModificationTreeService.getParentNode(model4.getId(), NodeType.MODEL).block());
        assertEquals(hypo2.getId(), networkModificationTreeService.getParentNode(model4.getId(), NodeType.NETWORK_MODIFICATION).block());
        assertEquals(model1.getId(), networkModificationTreeService.getParentNode(hypo2.getId(), NodeType.MODEL).block());
        assertEquals(root.getId(), networkModificationTreeService.getParentNode(model3.getId(), NodeType.ROOT).block());
    }

    private void createNode(AbstractNode parentNode, AbstractNode newNode) {
=======
        final NetworkModificationNode hypo = buildNetworkModification("hypo", "potamus", UUID.randomUUID(),
                                                                      "variant_1", LoadFlowStatus.NOT_DONE, loadFlowResult, UUID.randomUUID(), BuildStatus.BUILT);
        createNode(root.getStudyId(), root, hypo);
        createNode(root.getStudyId(), root, hypo);
        createNode(root.getStudyId(), root, hypo);
        AbstractNode node = getNode(root.getStudyId(), root.getId());
        assertEquals(3, node.getChildrenIds().size());
    }

    private void createNode(UUID studyUuid, AbstractNode parentNode, AbstractNode newNode) {
>>>>>>> ebd295d4
        newNode.setId(null);
        webTestClient.post().uri("/v1/studies/{studyUuid}/tree/nodes/{id}", studyUuid, parentNode.getId()).bodyValue(newNode)
            .exchange()
            .expectStatus().isOk();
        var mess = output.receive(TIMEOUT);
        assertNotNull(mess);
        newNode.setId(UUID.fromString(String.valueOf(mess.getHeaders().get(HEADER_NEW_NODE))));
        assertEquals(InsertMode.CHILD.name(), mess.getHeaders().get(HEADER_INSERT_BEFORE));
    }

    private void insertNode(UUID studyUuid, AbstractNode parentNode, AbstractNode newNode, InsertMode mode) {
        newNode.setId(null);
        webTestClient.post().uri("/v1/studies/{studyUuid}/tree/nodes/{id}?mode={mode}", studyUuid, parentNode.getId(), mode).bodyValue(newNode)
            .exchange()
            .expectStatus().isOk();
        var mess = output.receive(TIMEOUT);
        assertEquals(NODE_CREATED, mess.getHeaders().get(HEADER_UPDATE_TYPE));
        assertEquals(parentNode.getId(), mess.getHeaders().get(HEADER_NODE));
        assertEquals(mode.name(), mess.getHeaders().get(HEADER_INSERT_BEFORE));
        newNode.setId(UUID.fromString(String.valueOf(mess.getHeaders().get(HEADER_NEW_NODE))));
    }

    @NotNull
    private StudyEntity insertDummyStudy() {
        StudyEntity studyEntity = createDummyStudy();
        var study = studyRepository.save(studyEntity);
        networkModificationTreeService.createRoot(studyEntity);
        return study;
    }

    private RootNode createRoot() {
        var study = insertDummyStudy();
        return networkModificationTreeService.getStudyTree(study.getId()).block();
    }

    private NetworkModificationNode buildNetworkModification(String name, String description, UUID idHypo, String variantId) {
        return NetworkModificationNode.builder()
            .name(name)
            .description(description)
            .networkModification(idHypo)
            .variantId(variantId)
            .children(Collections.emptyList()).build();
    }

    private ModelNode buildModel(String name, String description, String model,
                                 LoadFlowStatus loadFlowStatus, LoadFlowResult loadFlowResult,
                                 UUID securityAnalysisResultUuid, BuildStatus buildStatus) {
        return ModelNode.builder()
            .name(name)
            .description(description)
            .model(model)
            .loadFlowStatus(loadFlowStatus)
            .loadFlowResult(loadFlowResult)
            .securityAnalysisResultUuid(securityAnalysisResultUuid)
            .buildStatus(buildStatus)
            .children(Collections.emptyList()).build();
    }

    private void assertNodeEquals(AbstractNode expected, AbstractNode current) {
        assertEquals(expected.getName(), current.getName());
        assertEquals(expected.getDescription(), current.getDescription());
        assertEquals(expected.getChildren().size(), current.getChildren().size());
        assertEquals(expected.getType(), current.getType());
        switch (expected.getType()) {
            case NETWORK_MODIFICATION: assertHypoNodeEquals(expected, current);
            break;
            case MODEL: assertModelNodeEquals(expected, current);
            break;
            default:
        }
    }

    private void assertModelNodeEquals(AbstractNode expected, AbstractNode current) {
        ModelNode currentModel = (ModelNode) current;
        ModelNode expectedModel = (ModelNode) expected;
        assertEquals(expectedModel.getModel(), currentModel.getModel());

        assertEquals(expectedModel.getLoadFlowStatus(), currentModel.getLoadFlowStatus());
        LoadFlowResult expectedLoadFlowResult = expectedModel.getLoadFlowResult();
        LoadFlowResult currentLoadFlowResult = currentModel.getLoadFlowResult();
        assertFalse((expectedLoadFlowResult != null && currentLoadFlowResult == null) || (expectedLoadFlowResult == null && currentLoadFlowResult != null));
        if (expectedLoadFlowResult != null && currentLoadFlowResult != null) {
            assertEquals(expectedLoadFlowResult.isOk(), currentLoadFlowResult.isOk());
            assertEquals(expectedLoadFlowResult.getMetrics(), currentLoadFlowResult.getMetrics());
            List<LoadFlowResult.ComponentResult> expectedComponentResults = expectedLoadFlowResult.getComponentResults();
            List<LoadFlowResult.ComponentResult> currentComponentResults = currentLoadFlowResult.getComponentResults();
            assertFalse((expectedComponentResults != null && currentComponentResults == null) || (expectedComponentResults == null && currentComponentResults != null));
            if (expectedComponentResults != null && currentComponentResults != null) {
                for (int i = 0; i < expectedComponentResults.size(); ++i) {
                    LoadFlowResult.ComponentResult expectedComponentResult = expectedComponentResults.get(i);
                    LoadFlowResult.ComponentResult currentComponentResult = currentComponentResults.get(i);
                    assertEquals(expectedComponentResult.getConnectedComponentNum(), currentComponentResult.getConnectedComponentNum());
                    assertEquals(expectedComponentResult.getIterationCount(), currentComponentResult.getIterationCount());
                    assertEquals(expectedComponentResult.getSynchronousComponentNum(), currentComponentResult.getSynchronousComponentNum());
                    assertEquals(expectedComponentResult.getStatus(), currentComponentResult.getStatus());
                    assertEquals(expectedComponentResult.getSlackBusId(), currentComponentResult.getSlackBusId());
                    assertEquals(expectedComponentResult.getSlackBusActivePowerMismatch(), currentComponentResult.getSlackBusActivePowerMismatch(), 0.1);
                }
            }
        }
        assertEquals(expectedModel.getSecurityAnalysisResultUuid(), currentModel.getSecurityAnalysisResultUuid());
        assertEquals(expectedModel.getBuildStatus(), currentModel.getBuildStatus());
    }

    private void assertHypoNodeEquals(AbstractNode expected, AbstractNode current) {
        NetworkModificationNode currentModificationNode = (NetworkModificationNode) current;
        NetworkModificationNode expectedModificationNode = (NetworkModificationNode) expected;
        assertEquals(expectedModificationNode.getNetworkModification(), currentModificationNode.getNetworkModification());
        assertEquals(expectedModificationNode.getVariantId(), currentModificationNode.getVariantId());
    }
}
<|MERGE_RESOLUTION|>--- conflicted
+++ resolved
@@ -209,18 +209,10 @@
     @Test
     public void testNodeManipulation() throws Exception {
         RootNode root = createRoot();
-<<<<<<< HEAD
         final NetworkModificationNode hypo = buildNetworkModification("hypo", "potamus", UUID.randomUUID(), "variant_1");
         final ModelNode model = buildModel("loadflow", "dance", "loadflow", LoadFlowStatus.NOT_DONE, loadFlowResult, UUID.randomUUID(), BuildStatus.NOT_BUILT);
-        createNode(root, model);
-        createNode(root, hypo);
-=======
-        final NetworkModificationNode hypo = buildNetworkModification("hypo", "potamus", UUID.randomUUID(),
-                                                                      "variant_1", LoadFlowStatus.NOT_DONE, loadFlowResult, UUID.randomUUID(), BuildStatus.NOT_BUILT);
-        final ModelNode model = buildModel("loadflow", "dance", "loadflow");
         createNode(root.getStudyId(), root, model);
         createNode(root.getStudyId(), root, hypo);
->>>>>>> ebd295d4
         root = getRootNode(root.getStudyId());
 
         List<AbstractNode> children = root.getChildren();
@@ -349,18 +341,10 @@
     @Test
     public void testInsertAfter() throws Exception {
         RootNode root = createRoot();
-<<<<<<< HEAD
         final NetworkModificationNode hypo = buildNetworkModification("hypo", "potamus", null, "variant_1");
         final ModelNode model = buildModel("loadflow", "dance", "loadflow", LoadFlowStatus.NOT_DONE, loadFlowResult, UUID.randomUUID(), BuildStatus.BUILT);
-        createNode(root, model);
-        createNode(root, model);
-=======
-        final NetworkModificationNode hypo = buildNetworkModification("hypo", "potamus", null,
-                                                                      "variant_1", LoadFlowStatus.NOT_DONE, loadFlowResult, UUID.randomUUID(), BuildStatus.BUILT);
-        final ModelNode model = buildModel("loadflow", "dance", "loadflow");
         createNode(root.getStudyId(), root, model);
         createNode(root.getStudyId(), root, model);
->>>>>>> ebd295d4
         root = getRootNode(root.getStudyId());
         var originalChildren = root.getChildren().stream().map(AbstractNode::getId).collect(Collectors.toSet());
         insertNode(root.getStudyId(), root, hypo, InsertMode.AFTER);
@@ -384,14 +368,8 @@
     @Test
     public void testNodeUpdate() throws Exception {
         RootNode root = createRoot();
-<<<<<<< HEAD
         final NetworkModificationNode hypo = buildNetworkModification("hypo", "potamus", UUID.randomUUID(), "variant_1");
-        createNode(root, hypo);
-=======
-        final NetworkModificationNode hypo = buildNetworkModification("hypo", "potamus", UUID.randomUUID(),
-                                                                      "variant_1", LoadFlowStatus.NOT_DONE, loadFlowResult, UUID.randomUUID(), BuildStatus.NOT_BUILT);
         createNode(root.getStudyId(), root, hypo);
->>>>>>> ebd295d4
         hypo.setName("grunt");
         hypo.setNetworkModification(UUID.randomUUID());
         root = getRootNode(root.getStudyId());
@@ -436,12 +414,11 @@
     @Test
     public void testLightNode() {
         RootNode root = createRoot();
-<<<<<<< HEAD
         final NetworkModificationNode hypo = buildNetworkModification("hypo", "potamus", UUID.randomUUID(), "variant_1");
-        createNode(root, hypo);
-        createNode(root, hypo);
-        createNode(root, hypo);
-        AbstractNode node = getNode(root.getId());
+        createNode(root.getStudyId(), root, hypo);
+        createNode(root.getStudyId(), root, hypo);
+        createNode(root.getStudyId(), root, hypo);
+        AbstractNode node = getNode(root.getStudyId(), root.getId());
         assertEquals(3, node.getChildrenIds().size());
     }
 
@@ -455,12 +432,12 @@
         final ModelNode model3 = buildModel("loadflow", "dance", "loadflow", LoadFlowStatus.NOT_DONE, loadFlowResult, UUID.randomUUID(), BuildStatus.BUILT);
         final ModelNode model4 = buildModel("loadflow", "dance", "loadflow", LoadFlowStatus.NOT_DONE, loadFlowResult, UUID.randomUUID(), BuildStatus.BUILT);
 
-        createNode(root, hypo1);
-        createNode(hypo1, model1);
-        createNode(model1, hypo2);
-        createNode(hypo2, model2);
-        createNode(model2, model3);
-        createNode(model3, model4);
+        createNode(root.getStudyId(), root, hypo1);
+        createNode(root.getStudyId(), hypo1, model1);
+        createNode(root.getStudyId(), model1, hypo2);
+        createNode(root.getStudyId(), hypo2, model2);
+        createNode(root.getStudyId(), model2, model3);
+        createNode(root.getStudyId(), model3, model4);
 
         assertEquals(model3.getId(), networkModificationTreeService.getParentNode(model4.getId(), NodeType.MODEL).block());
         assertEquals(hypo2.getId(), networkModificationTreeService.getParentNode(model4.getId(), NodeType.NETWORK_MODIFICATION).block());
@@ -468,19 +445,7 @@
         assertEquals(root.getId(), networkModificationTreeService.getParentNode(model3.getId(), NodeType.ROOT).block());
     }
 
-    private void createNode(AbstractNode parentNode, AbstractNode newNode) {
-=======
-        final NetworkModificationNode hypo = buildNetworkModification("hypo", "potamus", UUID.randomUUID(),
-                                                                      "variant_1", LoadFlowStatus.NOT_DONE, loadFlowResult, UUID.randomUUID(), BuildStatus.BUILT);
-        createNode(root.getStudyId(), root, hypo);
-        createNode(root.getStudyId(), root, hypo);
-        createNode(root.getStudyId(), root, hypo);
-        AbstractNode node = getNode(root.getStudyId(), root.getId());
-        assertEquals(3, node.getChildrenIds().size());
-    }
-
     private void createNode(UUID studyUuid, AbstractNode parentNode, AbstractNode newNode) {
->>>>>>> ebd295d4
         newNode.setId(null);
         webTestClient.post().uri("/v1/studies/{studyUuid}/tree/nodes/{id}", studyUuid, parentNode.getId()).bodyValue(newNode)
             .exchange()
