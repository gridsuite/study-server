--- conflicted
+++ resolved
@@ -187,18 +187,13 @@
     private static final String STUDY_UPDATE_DESTINATION = "study.update";
     private static final String ELEMENT_UPDATE_DESTINATION = "element.update";
 
-<<<<<<< HEAD
     @Autowired
     private RootNetworkNodeInfoRepository rootNetworkNodeInfoRepository;
     @Autowired
     private RootNetworkRepository rootNetworkRepository;
 
-    @Before
-    public void setUp() throws IOException {
-=======
     @BeforeEach
     void setUp(final MockWebServer server) {
->>>>>>> f0d46647
         Configuration.defaultConfiguration();
         MockitoAnnotations.initMocks(this);
         objectMapper.enable(DeserializationFeature.USE_LONG_FOR_INTS);
@@ -297,16 +292,8 @@
         TestUtils.assertQueuesEmptyThenClear(destinations, output);
     }
 
-<<<<<<< HEAD
-    StudyEntity createDummyStudy(UUID networkUuid) {
+    private static StudyEntity createDummyStudy(UUID networkUuid) {
         StudyEntity studyEntity = StudyEntity.builder().id(UUID.randomUUID())
-=======
-    private static StudyEntity createDummyStudy(UUID networkUuid) {
-        return StudyEntity.builder().id(UUID.randomUUID()).caseFormat("").caseUuid(UUID.randomUUID())
-            .caseName("caseName1")
-            .networkId("netId")
-            .networkUuid(networkUuid)
->>>>>>> f0d46647
             .shortCircuitParametersUuid(UUID.randomUUID())
             .build();
         studyEntity.addRootNetwork(RootNetworkEntity.builder()
@@ -562,11 +549,7 @@
         assertEquals(MODIFICATION_GROUP_UUID, n1Infos.getModificationGroupUuid());
         assertEquals(VARIANT_ID, rootNetworkNodeInfoEntity.getVariantId());
         UUID badUuid = UUID.randomUUID();
-<<<<<<< HEAD
-        assertThrows("ELEMENT_NOT_FOUND", StudyException.class, () -> networkModificationTreeService.getNetworkModificationNodeInfoEntity(badUuid));
-=======
-        assertThrows(StudyException.class, () -> networkModificationTreeService.getNodeModificationInfos(badUuid), "ELEMENT_NOT_FOUND");
->>>>>>> f0d46647
+        assertThrows(StudyException.class, () -> networkModificationTreeService.getNetworkModificationNodeInfoEntity(badUuid), "ELEMENT_NOT_FOUND");
     }
 
     @Test
