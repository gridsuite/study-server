--- conflicted
+++ resolved
@@ -424,18 +424,10 @@
         RootNode root = createRoot();
         final NetworkModificationNode hypo = buildNetworkModification("hypo", "potamus", UUID.randomUUID(),
                                                                       "variant_1", LoadFlowStatus.NOT_DONE, loadFlowResult, UUID.randomUUID(), BuildStatus.BUILT);
-<<<<<<< HEAD
-        createNode(root, hypo);
-        createNode(root, hypo);
-        createNode(root, hypo);
-        AbstractNode node = getNode(root.getId());
-
-=======
         createNode(root.getStudyId(), root, hypo);
         createNode(root.getStudyId(), root, hypo);
         createNode(root.getStudyId(), root, hypo);
         AbstractNode node = getNode(root.getStudyId(), root.getId());
->>>>>>> ebd295d4
         assertEquals(3, node.getChildrenIds().size());
     }
 
