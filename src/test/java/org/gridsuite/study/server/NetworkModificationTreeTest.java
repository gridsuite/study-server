--- conflicted
+++ resolved
@@ -25,11 +25,7 @@
 import org.gridsuite.study.server.networkmodificationtree.dto.InsertMode;
 import org.gridsuite.study.server.networkmodificationtree.dto.NetworkModificationNode;
 import org.gridsuite.study.server.networkmodificationtree.dto.ModelNode;
-<<<<<<< HEAD
-import org.gridsuite.study.server.networkmodificationtree.dto.RealizationStatus;
-=======
 import org.gridsuite.study.server.networkmodificationtree.dto.BuildStatus;
->>>>>>> 683d3ac7
 import org.gridsuite.study.server.networkmodificationtree.dto.RootNode;
 import org.gridsuite.study.server.networkmodificationtree.repositories.NetworkModificationNodeInfoRepository;
 import org.gridsuite.study.server.networkmodificationtree.repositories.ModelNodeInfoRepository;
@@ -210,11 +206,7 @@
     public void testNodeManipulation() throws Exception {
         RootNode root = createRoot();
         final NetworkModificationNode hypo = buildNetworkModification("hypo", "potamus", UUID.randomUUID(),
-<<<<<<< HEAD
-                                                                      "variant_1", LoadFlowStatus.NOT_DONE, loadFlowResult, UUID.randomUUID(), RealizationStatus.NOT_REALIZED);
-=======
                                                                       "variant_1", LoadFlowStatus.NOT_DONE, loadFlowResult, UUID.randomUUID(), BuildStatus.NOT_BUILT);
->>>>>>> 683d3ac7
         final ModelNode model = buildModel("loadflow", "dance", "loadflow");
         createNode(root, model);
         createNode(root, hypo);
@@ -312,11 +304,7 @@
     public void testNodeInsertion() throws Exception {
         RootNode root = createRoot();
         final NetworkModificationNode networkModification = buildNetworkModification("hypo", "potamus", UUID.randomUUID(),
-<<<<<<< HEAD
-                                                                                     "variant_1", LoadFlowStatus.NOT_DONE, loadFlowResult, UUID.randomUUID(), RealizationStatus.REALIZED);
-=======
                                                                                      "variant_1", LoadFlowStatus.NOT_DONE, loadFlowResult, UUID.randomUUID(), BuildStatus.BUILT);
->>>>>>> 683d3ac7
         /* trying to insert before root */
         webTestClient.post().uri("/v1/tree/nodes/{id}?mode=BEFORE", root.getId()).bodyValue(networkModification)
             .exchange()
@@ -352,11 +340,7 @@
     public void testInsertAfter() throws Exception {
         RootNode root = createRoot();
         final NetworkModificationNode hypo = buildNetworkModification("hypo", "potamus", null,
-<<<<<<< HEAD
-                                                                      "variant_1", LoadFlowStatus.NOT_DONE, loadFlowResult, UUID.randomUUID(), RealizationStatus.REALIZED);
-=======
                                                                       "variant_1", LoadFlowStatus.NOT_DONE, loadFlowResult, UUID.randomUUID(), BuildStatus.BUILT);
->>>>>>> 683d3ac7
         final ModelNode model = buildModel("loadflow", "dance", "loadflow");
         createNode(root, model);
         createNode(root, model);
@@ -388,11 +372,7 @@
     public void testNodeUpdate() throws Exception {
         RootNode root = createRoot();
         final NetworkModificationNode hypo = buildNetworkModification("hypo", "potamus", UUID.randomUUID(),
-<<<<<<< HEAD
-                                                                      "variant_1", LoadFlowStatus.NOT_DONE, loadFlowResult, UUID.randomUUID(), RealizationStatus.NOT_REALIZED);
-=======
                                                                       "variant_1", LoadFlowStatus.NOT_DONE, loadFlowResult, UUID.randomUUID(), BuildStatus.NOT_BUILT);
->>>>>>> 683d3ac7
         createNode(root, hypo);
         hypo.setName("grunt");
         hypo.setNetworkModification(UUID.randomUUID());
@@ -427,11 +407,7 @@
     public void testLightNode() {
         RootNode root = createRoot();
         final NetworkModificationNode hypo = buildNetworkModification("hypo", "potamus", UUID.randomUUID(),
-<<<<<<< HEAD
-                                                                      "variant_1", LoadFlowStatus.NOT_DONE, loadFlowResult, UUID.randomUUID(), RealizationStatus.REALIZED);
-=======
                                                                       "variant_1", LoadFlowStatus.NOT_DONE, loadFlowResult, UUID.randomUUID(), BuildStatus.BUILT);
->>>>>>> 683d3ac7
         createNode(root, hypo);
         createNode(root, hypo);
         createNode(root, hypo);
@@ -477,11 +453,7 @@
 
     private NetworkModificationNode buildNetworkModification(String name, String description, UUID idHypo, String variantId,
                                                              LoadFlowStatus loadFlowStatus, LoadFlowResult loadFlowResult,
-<<<<<<< HEAD
-                                                             UUID securityAnalysisResultUuid, RealizationStatus realizationStatus) {
-=======
                                                              UUID securityAnalysisResultUuid, BuildStatus buildStatus) {
->>>>>>> 683d3ac7
         return NetworkModificationNode.builder()
             .name(name)
             .description(description)
@@ -490,11 +462,7 @@
             .loadFlowStatus(loadFlowStatus)
             .loadFlowResult(loadFlowResult)
             .securityAnalysisResultUuid(securityAnalysisResultUuid)
-<<<<<<< HEAD
-            .realizationStatus(realizationStatus)
-=======
             .buildStatus(buildStatus)
->>>>>>> 683d3ac7
             .children(Collections.emptyList()).build();
     }
 
@@ -551,10 +519,6 @@
             }
             assertEquals(expectedModificationNode.getSecurityAnalysisResultUuid(), currentModificationNode.getSecurityAnalysisResultUuid());
         }
-<<<<<<< HEAD
-        assertEquals(expectedModificationNode.getRealizationStatus(), currentModificationNode.getRealizationStatus());
-=======
         assertEquals(expectedModificationNode.getBuildStatus(), currentModificationNode.getBuildStatus());
->>>>>>> 683d3ac7
     }
 }
