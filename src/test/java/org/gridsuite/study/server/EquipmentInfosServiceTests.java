/*
  Copyright (c) 2021, RTE (http://www.rte-france.com)
  This Source Code Form is subject to the terms of the Mozilla Public
  License, v. 2.0. If a copy of the MPL was not distributed with this
  file, You can obtain one at http://mozilla.org/MPL/2.0/.
 */
package org.gridsuite.study.server;

<<<<<<< HEAD
import com.google.common.collect.Iterables;
import nl.jqno.equalsverifier.EqualsVerifier;
=======
import java.util.HashSet;
import java.util.Set;
import java.util.UUID;
import java.util.stream.Stream;

>>>>>>> a1e90cb6
import org.gridsuite.study.server.dto.EquipmentInfos;
import org.gridsuite.study.server.dto.VoltageLevelInfos;
import org.gridsuite.study.server.elasticsearch.EquipmentInfosService;
import org.junit.Before;
import org.junit.Rule;
import org.junit.Test;
import org.junit.rules.ErrorCollector;
import org.junit.runner.RunWith;
import org.springframework.beans.factory.annotation.Autowired;
import org.springframework.boot.test.context.SpringBootTest;
import org.springframework.boot.test.mock.mockito.MockBean;
import org.springframework.data.elasticsearch.NoSuchIndexException;
import org.springframework.test.context.junit4.SpringRunner;

<<<<<<< HEAD
import java.util.HashSet;
import java.util.Set;
import java.util.UUID;
import java.util.stream.Stream;

import static org.junit.Assert.assertEquals;
import static org.junit.Assert.assertTrue;
=======
import com.google.common.collect.Iterables;
import com.powsybl.commons.datasource.ReadOnlyDataSource;
import com.powsybl.commons.datasource.ResourceDataSource;
import com.powsybl.commons.datasource.ResourceSet;
import com.powsybl.iidm.network.Identifiable;
import com.powsybl.iidm.network.Network;
import com.powsybl.iidm.xml.XMLImporter;
import com.powsybl.network.store.iidm.impl.NetworkFactoryImpl;
import com.powsybl.network.store.iidm.impl.NetworkImpl;
import nl.jqno.equalsverifier.EqualsVerifier;
import static org.hamcrest.core.Is.is;
import static org.junit.Assert.assertEquals;
import static org.junit.Assert.assertThrows;
import static org.junit.Assert.assertTrue;
import static org.mockito.Mockito.when;
import reactor.core.publisher.Mono;
>>>>>>> a1e90cb6

/**
 * @author Slimane Amar <slimane.amar at rte-france.com>
 */
@RunWith(SpringRunner.class)
@SpringBootTest(webEnvironment = SpringBootTest.WebEnvironment.NONE, properties = {"spring.data.elasticsearch.enabled=true"})
public class EquipmentInfosServiceTests {

    private static final String TEST_FILE = "testCase.xiidm";

    private static final UUID NETWORK_UUID = UUID.fromString("38400000-8cf0-11bd-b23e-10b96e4ef00d");

    @Autowired
    private EquipmentInfosService equipmentInfosService;

    @MockBean
    private NetworkStoreService networkStoreService;

    @Autowired
    private StudyService studyService;

    @Before
    public void setup() {
        when(networkStoreService.getNetworkUuid(NETWORK_UUID)).thenReturn(Mono.just(NETWORK_UUID));

        try {
            equipmentInfosService.deleteAll(NETWORK_UUID);
        } catch (NoSuchIndexException ex) {
            // no need to worry that much
        }
    }

    @Test
    public void testAddDeleteEquipmentInfos() {
        EquipmentInfos loadInfos = EquipmentInfos.builder().networkUuid(NETWORK_UUID).id("id").name("name").type("LOAD").voltageLevels(Set.of(VoltageLevelInfos.builder().id("vl").name("vl").build())).build();
        assertEquals(equipmentInfosService.add(loadInfos), loadInfos);
        assertEquals(1, Iterables.size(equipmentInfosService.findAll(NETWORK_UUID)));

        equipmentInfosService.deleteAll(NETWORK_UUID);
        assertEquals(0, Iterables.size(equipmentInfosService.findAll(NETWORK_UUID)));

        equipmentInfosService.add(EquipmentInfos.builder().networkUuid(NETWORK_UUID).id("id1").name("name1").type("LOAD").voltageLevels(Set.of(VoltageLevelInfos.builder().id("vl1").name("vl1").build())).build());
        equipmentInfosService.add(EquipmentInfos.builder().networkUuid(NETWORK_UUID).id("id2").name("name2").type("GENERATOR").voltageLevels(Set.of(VoltageLevelInfos.builder().id("vl2").name("vl2").build())).build());
        assertEquals(2, Iterables.size(equipmentInfosService.findAll(NETWORK_UUID)));

        equipmentInfosService.deleteAll(NETWORK_UUID);
        assertEquals(0, Iterables.size(equipmentInfosService.findAll(NETWORK_UUID)));
    }

    @Test
    public void searchEquipmentInfos() {
        EqualsVerifier.simple().forClass(EquipmentInfos.class).verify();
        EqualsVerifier.simple().forClass(VoltageLevelInfos.class).verify();

        EquipmentInfos generatorInfos = EquipmentInfos.builder().networkUuid(NETWORK_UUID).id("id_g1").name("name_g1").type("GENERATOR").voltageLevels(Set.of(VoltageLevelInfos.builder().id("vl1").name("vl1").build())).build();
        EquipmentInfos line1Infos = EquipmentInfos.builder().networkUuid(NETWORK_UUID).id("id_l1").name("name_l1").type("LINE").voltageLevels(Set.of(VoltageLevelInfos.builder().id("vl2").name("vl2").build())).build();
        EquipmentInfos line2Infos = EquipmentInfos.builder().networkUuid(NETWORK_UUID).id("id_l2").name("name_l2").type("LINE").voltageLevels(Set.of(VoltageLevelInfos.builder().id("vl3").name("vl3").build())).build();
        EquipmentInfos otherLineInfos = EquipmentInfos.builder().networkUuid(NETWORK_UUID).id("id_other_line").name("name_other_line").type("LINE").voltageLevels(Set.of(VoltageLevelInfos.builder().id("vl4").name("vl4").build())).build();
        EquipmentInfos tw1Infos = EquipmentInfos.builder().networkUuid(NETWORK_UUID).id("id_tw1").name("name_tw1").type("TWO_WINDINGS_TRANSFORMER").voltageLevels(Set.of(VoltageLevelInfos.builder().id("vl5").name("vl5").build())).build();
        EquipmentInfos tw2Infos = EquipmentInfos.builder().networkUuid(NETWORK_UUID).id("id_tw2").name("name_tw2").type("TWO_WINDINGS_TRANSFORMER").voltageLevels(Set.of(VoltageLevelInfos.builder().id("vl6").name("vl6").build())).build();
        EquipmentInfos configuredBus = EquipmentInfos.builder().networkUuid(NETWORK_UUID).id("id_bus").name("name_bus").type("CONFIGURED_BUS").voltageLevels(Set.of(VoltageLevelInfos.builder().id("vl7").name("vl7").build())).build();

        Stream.of(generatorInfos, line1Infos, line2Infos, otherLineInfos, tw1Infos, tw2Infos, configuredBus).forEach(equipmentInfosService::add);

        Set<EquipmentInfos> hits = new HashSet<>(equipmentInfosService.search("equipmentType:(LOAD)"));
        assertEquals(0, hits.size());

        hits = new HashSet<>(equipmentInfosService.search("equipmentType:(GENERATOR)"));
        assertEquals(1, hits.size());
        assertTrue(hits.contains(generatorInfos));

        hits = new HashSet<>(equipmentInfosService.search("equipmentType:(LINE)"));
        assertEquals(3, hits.size());
        assertTrue(hits.contains(line1Infos));
        assertTrue(hits.contains(line2Infos));
        assertTrue(hits.contains(otherLineInfos));

        hits = new HashSet<>(equipmentInfosService.search("equipmentType:(TWO_WINDINGS_TRANSFORMER)"));
        assertEquals(2, hits.size());
        assertTrue(hits.contains(tw1Infos));
        assertTrue(hits.contains(tw2Infos));

        hits = new HashSet<>(equipmentInfosService.search("equipmentType:(CONFIGURED_BUS)"));
        assertEquals(1, hits.size());
        assertTrue(hits.contains(configuredBus));
    }

    @Test
    public void searchEquipmentInfosWithPattern() {
        EquipmentInfos generatorInfos = EquipmentInfos.builder().networkUuid(NETWORK_UUID).id("id_g1").name("name_g1").type("GENERATOR").voltageLevels(Set.of(VoltageLevelInfos.builder().id("vl1").name("vl1").build())).build();
        EquipmentInfos line1Infos = EquipmentInfos.builder().networkUuid(NETWORK_UUID).id("id_l1").name("name_l1").type("LINE").voltageLevels(Set.of(VoltageLevelInfos.builder().id("vl2").name("vl2").build())).build();
        EquipmentInfos line2Infos = EquipmentInfos.builder().networkUuid(NETWORK_UUID).id("id_l2").name("name_l2").type("LINE").voltageLevels(Set.of(VoltageLevelInfos.builder().id("vl3").name("vl3").build())).build();
        EquipmentInfos otherLineInfos = EquipmentInfos.builder().networkUuid(NETWORK_UUID).id("id_other_line").name("name_other_line").type("LINE").voltageLevels(Set.of(VoltageLevelInfos.builder().id("vl4").name("vl4").build())).build();
        EquipmentInfos tw1Infos = EquipmentInfos.builder().networkUuid(NETWORK_UUID).id("id_tw1").name("name_tw1").type("TWO_WINDINGS_TRANSFORMER").voltageLevels(Set.of(VoltageLevelInfos.builder().id("vl5").name("vl5").build())).build();
        EquipmentInfos tw2Infos = EquipmentInfos.builder().networkUuid(NETWORK_UUID).id("id_tw2").name("name_tw2").type("TWO_WINDINGS_TRANSFORMER").voltageLevels(Set.of(VoltageLevelInfos.builder().id("vl6").name("vl6").build())).build();
        EquipmentInfos configuredBus = EquipmentInfos.builder().networkUuid(NETWORK_UUID).id("id_bus").name("name_bus").type("CONFIGURED_BUS").voltageLevels(Set.of(VoltageLevelInfos.builder().id("vl7").name("vl7").build())).build();

        Stream.of(generatorInfos, line1Infos, line2Infos, otherLineInfos, tw1Infos, tw2Infos, configuredBus).forEach(equipmentInfosService::add);

        assertEquals(7, equipmentInfosService.search("*").size());

        Set<EquipmentInfos> hits = new HashSet<>(equipmentInfosService.search("equipmentId:(id_l*)"));
        assertEquals(2, hits.size());
        assertTrue(hits.contains(line1Infos));
        assertTrue(hits.contains(line2Infos));

        hits = new HashSet<>(equipmentInfosService.search("equipmentId:(id_tw*)"));
        assertEquals(2, hits.size());
        assertTrue(hits.contains(tw1Infos));
        assertTrue(hits.contains(tw2Infos));

        hits = new HashSet<>(equipmentInfosService.search("equipmentId:(id_l*) OR equipmentId:(id_tw*)"));
        assertEquals(4, hits.size());
        assertTrue(hits.contains(line1Infos));
        assertTrue(hits.contains(line2Infos));
        assertTrue(hits.contains(tw1Infos));
        assertTrue(hits.contains(tw2Infos));

        hits = new HashSet<>(equipmentInfosService.search("equipmentId:(id_l* OR id_tw*)"));
        assertEquals(4, hits.size());
        assertEquals(4, hits.size());
        assertTrue(hits.contains(line1Infos));
        assertTrue(hits.contains(line2Infos));
        assertTrue(hits.contains(tw1Infos));
        assertTrue(hits.contains(tw2Infos));

        hits = new HashSet<>(equipmentInfosService.search("equipmentId:(id_l* AND id_tw*)"));
        assertEquals(0, hits.size());

        hits = new HashSet<>(equipmentInfosService.search("equipmentType:(LINE) AND equipmentId:(*other*)"));
        assertEquals(1, hits.size());
        assertTrue(hits.contains(otherLineInfos));
    }
<<<<<<< HEAD
=======

    private static EquipmentInfos toEquipmentInfos(Identifiable<?> i) {
        return EquipmentInfos.builder()
            .networkUuid(EquipmentInfosServiceTests.NETWORK_UUID)
            .id(i.getId())
            .name(i.getNameOrId())
            .type(EquipmentType.getType(i).name())
            .voltageLevels(Set.of(VoltageLevelInfos.builder().id("vlid").name("vlname").build()))
            .build();
    }

    @Rule
    public ErrorCollector pbsc = new ErrorCollector();

    private void testNameFullAscii(String pat) {
        Set<EquipmentInfos> hits = new HashSet<>();

        studyService.searchEquipments(NETWORK_UUID, pat, EquipmentInfosService.FieldSelector.NAME).subscribe(hits::add);
        pbsc.checkThat(hits.size(), is(1));
    }

    private void testNameFullAsciis() {
        testNameFullAscii("s+S");
        testNameFullAscii("s+s");
        testNameFullAscii("h-h");
        testNameFullAscii("t.t");
        testNameFullAscii("h/h");
        testNameFullAscii("l\\l");
        testNameFullAscii("p&p");
        testNameFullAscii("n(n");
        testNameFullAscii("n)n");
        testNameFullAscii("k[k");
        testNameFullAscii("k]k");
        testNameFullAscii("e{e");
        testNameFullAscii("e}e");
        testNameFullAscii("t<t");
        testNameFullAscii("t>t");
        testNameFullAscii("s's");
        testNameFullAscii("e|e");
    }

    @Test
    public void testSearchSpecialChars() {
        ReadOnlyDataSource dataSource = new ResourceDataSource("testCase", new ResourceSet("", TEST_FILE));
        Network network = new XMLImporter().importData(dataSource, new NetworkFactoryImpl(), null);
        network.getIdentifiables().forEach(idable -> equipmentInfosService.add(toEquipmentInfos(idable)));

        Set<EquipmentInfos> hits;

        String prefix = "networkUuid:(" + NETWORK_UUID + ") AND ";

        hits = new HashSet<>(equipmentInfosService.search(prefix + "equipmentName.raw:(*___*)"));
        pbsc.checkThat(hits.size(), is(1));

        hits = new HashSet<>(equipmentInfosService.search(prefix + "equipmentName:(*e E*)"));
        pbsc.checkThat(hits.size(), is(4));

        hits = new HashSet<>(equipmentInfosService.search(prefix + "equipmentName.raw:(*e\\ E*)"));
        pbsc.checkThat(hits.size(), is(1));

        hits = new HashSet<>(equipmentInfosService.search(prefix + "equipmentName.raw:(*e\\ e*)"));
        pbsc.checkThat(hits.size(), is(0));

        hits = new HashSet<>(equipmentInfosService.search(prefix + "equipmentName.fullascii:(*e\\ E*)"));
        pbsc.checkThat(hits.size(), is(1));

        hits = new HashSet<>(equipmentInfosService.search(prefix + "equipmentName.fullascii:(\\ sp*)"));
        pbsc.checkThat(hits.size(), is(1));

        hits = new HashSet<>(equipmentInfosService.search(prefix + "equipmentName.fullascii:(*PS\\ )"));
        pbsc.checkThat(hits.size(), is(1));

        hits = new HashSet<>(equipmentInfosService.search(prefix + "equipmentName.fullascii:(*e\\ e*)"));
        pbsc.checkThat(hits.size(), is(1));

        testNameFullAsciis();

        hits = new HashSet<>(equipmentInfosService.search(prefix + "equipmentId.raw:(*FFR1AA1  FFR2AA1  2*)"));
        pbsc.checkThat(hits.size(), is(1));

        hits = new HashSet<>(equipmentInfosService.search(prefix + "equipmentId.raw:(*fFR1AA1  FFR2AA1  2*)"));
        pbsc.checkThat(hits.size(), is(0));

        hits = new HashSet<>(equipmentInfosService.search(prefix + "equipmentId.fullascii:(*fFR1àÀ1  FFR2AA1  2*)"));
        pbsc.checkThat(hits.size(), is(1));
    }

    @Test
    public void testEquipmentType() {
        ReadOnlyDataSource dataSource = new ResourceDataSource("testCase", new ResourceSet("", TEST_FILE));
        Network network = new XMLImporter().importData(dataSource, new NetworkFactoryImpl(), null);

        assertEquals(EquipmentType.SUBSTATION, EquipmentType.getType(network.getSubstation("BBE1AA")));
        assertEquals(EquipmentType.VOLTAGE_LEVEL, EquipmentType.getType(network.getVoltageLevel("BBE1AA1")));
        assertEquals(EquipmentType.LOAD, EquipmentType.getType(network.getLoad("BBE1AA1 _load")));
        assertEquals(EquipmentType.LINE, EquipmentType.getType(network.getLine("BBE1AA1  BBE2AA1  1")));
        assertEquals(EquipmentType.TWO_WINDINGS_TRANSFORMER, EquipmentType.getType(network.getTwoWindingsTransformer("BBE1AA1  BBE3AA1  2")));
        assertEquals(EquipmentType.CONFIGURED_BUS, EquipmentType.getType(network.getBusBreakerView().getBus("BBE1AA1 ")));
    }

    @Test
    public void testBadEquipmentType() {
        Identifiable<Network> network = new NetworkFactoryImpl().createNetwork("test", "test");
        String errorMessage = assertThrows(StudyException.class, () -> EquipmentType.getType(network)).getMessage();
        assertTrue(errorMessage.contains(String.format("The equipment type : %s is unknown", NetworkImpl.class.getSimpleName())));
    }
>>>>>>> a1e90cb6
}<|MERGE_RESOLUTION|>--- conflicted
+++ resolved
@@ -6,17 +6,15 @@
  */
 package org.gridsuite.study.server;
 
-<<<<<<< HEAD
 import com.google.common.collect.Iterables;
+import com.powsybl.commons.datasource.ReadOnlyDataSource;
+import com.powsybl.commons.datasource.ResourceDataSource;
+import com.powsybl.commons.datasource.ResourceSet;
+import com.powsybl.iidm.network.Identifiable;
+import com.powsybl.iidm.network.Network;
+import com.powsybl.iidm.xml.XMLImporter;
+import com.powsybl.network.store.iidm.impl.NetworkFactoryImpl;
 import nl.jqno.equalsverifier.EqualsVerifier;
-=======
-import java.util.HashSet;
-import java.util.Set;
-import java.util.UUID;
-import java.util.stream.Stream;
-
->>>>>>> a1e90cb6
-import org.gridsuite.study.server.dto.EquipmentInfos;
 import org.gridsuite.study.server.dto.VoltageLevelInfos;
 import org.gridsuite.study.server.elasticsearch.EquipmentInfosService;
 import org.junit.Before;
@@ -29,33 +27,17 @@
 import org.springframework.boot.test.mock.mockito.MockBean;
 import org.springframework.data.elasticsearch.NoSuchIndexException;
 import org.springframework.test.context.junit4.SpringRunner;
-
-<<<<<<< HEAD
+import reactor.core.publisher.Mono;
+
 import java.util.HashSet;
 import java.util.Set;
 import java.util.UUID;
 import java.util.stream.Stream;
 
+import static org.hamcrest.core.Is.is;
 import static org.junit.Assert.assertEquals;
 import static org.junit.Assert.assertTrue;
-=======
-import com.google.common.collect.Iterables;
-import com.powsybl.commons.datasource.ReadOnlyDataSource;
-import com.powsybl.commons.datasource.ResourceDataSource;
-import com.powsybl.commons.datasource.ResourceSet;
-import com.powsybl.iidm.network.Identifiable;
-import com.powsybl.iidm.network.Network;
-import com.powsybl.iidm.xml.XMLImporter;
-import com.powsybl.network.store.iidm.impl.NetworkFactoryImpl;
-import com.powsybl.network.store.iidm.impl.NetworkImpl;
-import nl.jqno.equalsverifier.EqualsVerifier;
-import static org.hamcrest.core.Is.is;
-import static org.junit.Assert.assertEquals;
-import static org.junit.Assert.assertThrows;
-import static org.junit.Assert.assertTrue;
 import static org.mockito.Mockito.when;
-import reactor.core.publisher.Mono;
->>>>>>> a1e90cb6
 
 /**
  * @author Slimane Amar <slimane.amar at rte-france.com>
@@ -189,8 +171,6 @@
         assertEquals(1, hits.size());
         assertTrue(hits.contains(otherLineInfos));
     }
-<<<<<<< HEAD
-=======
 
     private static EquipmentInfos toEquipmentInfos(Identifiable<?> i) {
         return EquipmentInfos.builder()
@@ -277,25 +257,4 @@
         hits = new HashSet<>(equipmentInfosService.search(prefix + "equipmentId.fullascii:(*fFR1àÀ1  FFR2AA1  2*)"));
         pbsc.checkThat(hits.size(), is(1));
     }
-
-    @Test
-    public void testEquipmentType() {
-        ReadOnlyDataSource dataSource = new ResourceDataSource("testCase", new ResourceSet("", TEST_FILE));
-        Network network = new XMLImporter().importData(dataSource, new NetworkFactoryImpl(), null);
-
-        assertEquals(EquipmentType.SUBSTATION, EquipmentType.getType(network.getSubstation("BBE1AA")));
-        assertEquals(EquipmentType.VOLTAGE_LEVEL, EquipmentType.getType(network.getVoltageLevel("BBE1AA1")));
-        assertEquals(EquipmentType.LOAD, EquipmentType.getType(network.getLoad("BBE1AA1 _load")));
-        assertEquals(EquipmentType.LINE, EquipmentType.getType(network.getLine("BBE1AA1  BBE2AA1  1")));
-        assertEquals(EquipmentType.TWO_WINDINGS_TRANSFORMER, EquipmentType.getType(network.getTwoWindingsTransformer("BBE1AA1  BBE3AA1  2")));
-        assertEquals(EquipmentType.CONFIGURED_BUS, EquipmentType.getType(network.getBusBreakerView().getBus("BBE1AA1 ")));
-    }
-
-    @Test
-    public void testBadEquipmentType() {
-        Identifiable<Network> network = new NetworkFactoryImpl().createNetwork("test", "test");
-        String errorMessage = assertThrows(StudyException.class, () -> EquipmentType.getType(network)).getMessage();
-        assertTrue(errorMessage.contains(String.format("The equipment type : %s is unknown", NetworkImpl.class.getSimpleName())));
-    }
->>>>>>> a1e90cb6
 }