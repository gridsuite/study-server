/*
 * Copyright (c) 2022, RTE (http://www.rte-france.com)
 * This Source Code Form is subject to the terms of the Mozilla Public
 * License, v. 2.0. If a copy of the MPL was not distributed with this
 * file, You can obtain one at http://mozilla.org/MPL/2.0/.
 */

package org.gridsuite.study.server;

import com.fasterxml.jackson.core.type.TypeReference;
import com.fasterxml.jackson.databind.ObjectMapper;
import com.powsybl.timeseries.DoubleTimeSeries;
import com.powsybl.timeseries.IrregularTimeSeriesIndex;
import com.powsybl.timeseries.TimeSeries;
import com.powsybl.timeseries.TimeSeriesIndex;
import org.gridsuite.study.server.dto.ComputationType;
import org.gridsuite.study.server.dto.LoadFlowStatus;
import org.gridsuite.study.server.dto.NodeReceiver;
import org.gridsuite.study.server.dto.dynamicmapping.MappingInfos;
import org.gridsuite.study.server.dto.dynamicmapping.ModelInfos;
import org.gridsuite.study.server.dto.dynamicmapping.ModelVariableDefinitionInfos;
import org.gridsuite.study.server.dto.dynamicmapping.VariablesSetInfos;
import org.gridsuite.study.server.dto.dynamicsimulation.DynamicSimulationParametersInfos;
import org.gridsuite.study.server.dto.dynamicsimulation.DynamicSimulationStatus;
import org.gridsuite.study.server.dto.dynamicsimulation.event.EventInfos;
import org.gridsuite.study.server.dto.dynamicsimulation.event.EventPropertyInfos;
import org.gridsuite.study.server.dto.timeseries.TimeSeriesMetadataInfos;
import org.gridsuite.study.server.dto.timeseries.TimelineEventInfos;
import org.gridsuite.study.server.networkmodificationtree.dto.*;
import org.gridsuite.study.server.notification.NotificationService;
import org.gridsuite.study.server.repository.StudyEntity;
import org.gridsuite.study.server.repository.StudyRepository;
import org.gridsuite.study.server.repository.timepoint.TimePointEntity;
import org.gridsuite.study.server.repository.timepoint.TimePointRepository;
import org.gridsuite.study.server.service.LoadFlowService;
import org.gridsuite.study.server.service.NetworkModificationTreeService;
import org.gridsuite.study.server.service.StudyService;
import org.gridsuite.study.server.service.client.util.UrlUtil;
import org.gridsuite.study.server.service.dynamicsimulation.DynamicSimulationService;
import org.gridsuite.study.server.utils.PropertyType;
import org.gridsuite.study.server.utils.TestUtils;
import org.gridsuite.study.server.utils.elasticsearch.DisableElasticsearch;
import org.json.JSONObject;
import org.junit.After;
import org.junit.Before;
import org.junit.Test;
import org.junit.runner.RunWith;
import org.mockito.Mockito;
import org.slf4j.Logger;
import org.slf4j.LoggerFactory;
import org.springframework.beans.factory.annotation.Autowired;
import org.springframework.boot.test.autoconfigure.web.servlet.AutoConfigureMockMvc;
import org.springframework.boot.test.context.SpringBootTest;
import org.springframework.boot.test.mock.mockito.MockBean;
import org.springframework.boot.test.mock.mockito.SpyBean;
import org.springframework.cloud.stream.binder.test.InputDestination;
import org.springframework.cloud.stream.binder.test.OutputDestination;
import org.springframework.http.MediaType;
import org.springframework.messaging.Message;
import org.springframework.messaging.support.MessageBuilder;
import org.springframework.test.context.junit4.SpringRunner;
import org.springframework.test.web.servlet.MockMvc;
import org.springframework.test.web.servlet.MvcResult;

import java.net.URLEncoder;
import java.nio.charset.StandardCharsets;
import java.util.*;

import static org.assertj.core.api.Assertions.assertThat;
import static org.mockito.BDDMockito.any;
import static org.mockito.BDDMockito.eq;
import static org.mockito.Mockito.when;
import static org.springframework.test.web.servlet.request.MockMvcRequestBuilders.*;
import static org.springframework.test.web.servlet.result.MockMvcResultMatchers.status;

/**
 * @author Thang PHAM <quyet-thang.pham at rte-france.com>
 */
@RunWith(SpringRunner.class)
@AutoConfigureMockMvc
@SpringBootTest
@DisableElasticsearch
@ContextConfigurationWithTestChannel
public class StudyControllerDynamicSimulationTest {

    private static final String API_VERSION = StudyApi.API_VERSION;
    private static final String DELIMITER = "/";
    private static final String STUDY_END_POINT = "studies";

    private static final String STUDY_BASE_URL = UrlUtil.buildEndPointUrl("", API_VERSION, STUDY_END_POINT);
    private static final String STUDY_DYNAMIC_SIMULATION_END_POINT_RUN = "{studyUuid}/nodes/{nodeUuid}/dynamic-simulation/run";
    private static final String STUDY_DYNAMIC_SIMULATION_END_POINT_PARAMETERS = "{studyUuid}/dynamic-simulation/parameters";
    private static final String STUDY_DYNAMIC_SIMULATION_END_POINT_RESULT = "{studyUuid}/nodes/{nodeUuid}/dynamic-simulation/result";
    private static final String STUDY_DYNAMIC_SIMULATION_END_POINT_STATUS = "{studyUuid}/nodes/{nodeUuid}/dynamic-simulation/status";

    private static final String STUDY_DYNAMIC_SIMULATION_END_POINT_MODELS = "{studyUuid}/nodes/{nodeUuid}/dynamic-simulation/models";
    private static final String STUDY_DYNAMIC_SIMULATION_END_POINT_MAPPINGS = "{studyUuid}/dynamic-simulation/mappings";

    private static final String STUDY_DYNAMIC_SIMULATION_END_POINT_EVENTS = "{studyUuid}/nodes/{nodeUuid}/dynamic-simulation/events";

    private static final String HEADER_USER_ID_NAME = "userId";
    private static final String HEADER_USER_ID_VALUE = "userId";

    private static final String MAPPING_NAME_01 = "_01";
    private static final String MAPPING_NAME_02 = "_02";

    // all mappings
    private static final String[] MAPPING_NAMES = {MAPPING_NAME_01, MAPPING_NAME_02};

    private static final List<MappingInfos> MAPPINGS = Arrays.asList(new MappingInfos(MAPPING_NAMES[0]),
            new MappingInfos(MAPPING_NAMES[1]));

    private static final List<ModelInfos> MODELS = List.of(
            // take from resources/data/loadAlphaBeta.json
            new ModelInfos("LoadAlphaBeta", "LOAD", List.of(
                    new ModelVariableDefinitionInfos("load_PPu", "MW"),
                    new ModelVariableDefinitionInfos("load_QPu", "MW")
            ), null),
            // take from resources/data/generatorSynchronousThreeWindingsProportionalRegulations.json
            new ModelInfos("GeneratorSynchronousThreeWindingsProportionalRegulations", "GENERATOR", null, List.of(
                    new VariablesSetInfos("Generator", List.of(
                            new ModelVariableDefinitionInfos("generator_omegaPu", "pu"),
                            new ModelVariableDefinitionInfos("generator_PGen", "MW")
                    )),
                    new VariablesSetInfos("VoltageRegulator", List.of(
                            new ModelVariableDefinitionInfos("voltageRegulator_EfdPu", "pu")
                    ))
            ))
    );

    private static final int START_TIME = 0;

    private static final int STOP_TIME = 500;

    private static final String VARIANT_ID = "variant_1";

    private static final UUID CASE_UUID = UUID.randomUUID();
    private static final UUID STUDY_UUID = UUID.randomUUID();
    private static final UUID NETWORK_UUID = UUID.randomUUID();
    public static final UUID NODE_UUID = UUID.randomUUID();
    public static final UUID TIMEPOINT_UUID = UUID.randomUUID();
    private static final UUID NODE_NOT_DONE_UUID = UUID.randomUUID();
    private static final UUID TIMEPOINT_NOT_DONE_UUID = UUID.randomUUID();
    private static final UUID NODE_NOT_RUN_UUID = UUID.randomUUID();
    private static final UUID RESULT_UUID = UUID.randomUUID();

    private static final String PARAMETERS = String.format("{\"startTime\": %d, \"stopTime\": %d}", START_TIME, STOP_TIME);

    public static final String TIME_SERIES_NAME_1 = "NETWORK__BUS____2-BUS____5-1_AC_iSide2";
    public static final String TIME_SERIES_NAME_2 = "NETWORK__BUS____1_TN_Upu_value";

    // event data
    public static final String EQUIPMENT_ID = "_BUS____1-BUS____5-1_AC";
    public static final EventInfos EVENT = new EventInfos(null, NODE_UUID, EQUIPMENT_ID, "LINE", "Disconnect", List.of(
            new EventPropertyInfos(null, "staticId", EQUIPMENT_ID, PropertyType.STRING),
            new EventPropertyInfos(null, "startTime", "10", PropertyType.FLOAT),
            new EventPropertyInfos(null, "disconnectOnly", "TwoSides.ONE", PropertyType.ENUM)
    ));

    private static final long TIMEOUT = 1000;

    @Autowired
    private MockMvc studyClient;

    @Autowired
    private ObjectMapper objectMapper;

    @Autowired
    private NetworkModificationTreeService networkModificationTreeService;

    @SpyBean
    StudyService studyService;

    @MockBean
    LoadFlowService loadFlowService;

    @SpyBean
    DynamicSimulationService dynamicSimulationService;

    @Autowired
    private StudyRepository studyRepository;

    @Autowired
    private OutputDestination output;

    @Autowired
    private InputDestination input;

    //output destinations
    private final String elementUpdateDestination = "element.update";
    private final String studyUpdateDestination = "study.update";
    private final String dsResultDestination = "ds.result";
    private final String dsStoppedDestination = "ds.stopped";
    private final String dsFailedDestination = "ds.failed";
    @Autowired
    private TimePointRepository timePointRepository;

    private Logger getLogger() {
        return LoggerFactory.getLogger(this.getClass());
    }

    @Before
    public void setup() {
        Mockito.doReturn(TIMEPOINT_UUID).when(studyService).getStudyFirstTimePointUuid(STUDY_UUID);
    }

    @After
    public void tearDown() {
        cleanDB();
        List<String> destinations = List.of(studyUpdateDestination, dsFailedDestination, dsResultDestination, dsStoppedDestination);
        TestUtils.assertQueuesEmptyThenClear(destinations, output);
    }

    private void cleanDB() {
        studyRepository.findAll().forEach(s -> networkModificationTreeService.doDeleteTree(s.getId()));
        studyRepository.deleteAll();
    }

    private RootNode getRootNode(UUID study) throws Exception {
        return objectMapper.readValue(studyClient.perform(get("/v1/studies/{uuid}/tree", study))
                .andExpect(status().isOk())
                .andReturn()
                .getResponse()
                .getContentAsString(), new TypeReference<>() { });
    }

    private StudyEntity insertDummyStudy(UUID networkUuid, UUID caseUuid) {
        StudyEntity studyEntity = TestUtils.createDummyStudy(networkUuid, "netId", caseUuid, "", "", UUID.randomUUID(), UUID.randomUUID(), null, null, null, null);
        var study = studyRepository.save(studyEntity);
        networkModificationTreeService.createRoot(studyEntity);
        return study;
    }

    private NetworkModificationNode createNetworkModificationNode(UUID studyUuid, UUID parentNodeUuid,
                                                                  UUID modificationGroupUuid, String variantId, String nodeName) throws Exception {
        return createNetworkModificationNode(studyUuid, parentNodeUuid,
                modificationGroupUuid, variantId, nodeName, BuildStatus.NOT_BUILT);
    }

    private NetworkModificationNode createNetworkModificationNode(UUID studyUuid, UUID parentNodeUuid,
                                                                  UUID modificationGroupUuid, String variantId, String nodeName, BuildStatus buildStatus) throws Exception {
        NetworkModificationNode modificationNode = NetworkModificationNode.builder().name(nodeName)
                .description("description").modificationGroupUuid(modificationGroupUuid).variantId(variantId)
                .nodeBuildStatus(NodeBuildStatus.from(buildStatus))
                .children(Collections.emptyList()).build();

        // Only for tests
        String mnBodyJson = objectMapper.writeValueAsString(modificationNode);
        JSONObject jsonObject = new JSONObject(mnBodyJson);
        jsonObject.put("variantId", variantId);
        jsonObject.put("modificationGroupUuid", modificationGroupUuid);
        mnBodyJson = jsonObject.toString();

        studyClient.perform(post("/v1/studies/{studyUuid}/tree/nodes/{id}", studyUuid, parentNodeUuid).content(mnBodyJson).contentType(MediaType.APPLICATION_JSON).header("userId", "userId"))
                .andExpect(status().isOk());
        var mess = output.receive(TIMEOUT, studyUpdateDestination);
        assertThat(mess).isNotNull();
        modificationNode.setId(UUID.fromString(String.valueOf(mess.getHeaders().get(NotificationService.HEADER_NEW_NODE))));
        assertThat(mess.getHeaders()).containsEntry(NotificationService.HEADER_INSERT_MODE, InsertMode.CHILD.name());
        return modificationNode;
    }

    @Test
    public void testRunDynamicSimulationGivenRegularNodeAndFailed() throws Exception {

        // create a node in the db
        StudyEntity studyEntity = insertDummyStudy(NETWORK_UUID, CASE_UUID);
        UUID studyUuid = studyEntity.getId();
        UUID rootNodeUuid = getRootNode(studyUuid).getId();
        NetworkModificationNode modificationNode1 = createNetworkModificationNode(studyUuid, rootNodeUuid, UUID.randomUUID(), VARIANT_ID, "node 1");
        UUID modificationNode1Uuid = modificationNode1.getId();
        TimePointEntity timePoint = timePointRepository.findAllByStudyId(studyUuid).stream().findFirst().orElseThrow(() -> new StudyException(StudyException.Type.TIMEPOINT_NOT_FOUND));
        when(loadFlowService.getLoadFlowStatus(any(), any())).thenReturn(LoadFlowStatus.CONVERGED.name());
        // setup DynamicSimulationService mock
<<<<<<< HEAD
        Mockito.doAnswer(invocation -> RESULT_UUID).when(dynamicSimulationService).runDynamicSimulation(any(), eq(studyUuid), eq(modificationNode1Uuid), eq(timePoint.getId()), any(), any());
=======
        Mockito.doAnswer(invocation -> RESULT_UUID).when(dynamicSimulationService).runDynamicSimulation(any(), eq(studyUuid), eq(modificationNode1Uuid), any(), any(), any());
>>>>>>> 50fa0aa8

        // --- call endpoint to be tested --- //
        // run on a regular node which allows a run
        studyClient.perform(post(STUDY_BASE_URL + DELIMITER + STUDY_DYNAMIC_SIMULATION_END_POINT_RUN,
                        studyUuid, modificationNode1Uuid)
                        .header(HEADER_USER_ID_NAME, HEADER_USER_ID_VALUE)
                        .contentType(MediaType.APPLICATION_JSON)
                        .content(PARAMETERS))
                .andExpect(status().isOk());

        // --- check async messages emitted by runDynamicSimulation of StudyService --- //
        // must have message UPDATE_TYPE_DYNAMIC_SIMULATION_STATUS from channel : studyUpdateDestination
        Message<byte[]> dynamicSimulationStatusMessage = output.receive(TIMEOUT, studyUpdateDestination);
        assertThat(dynamicSimulationStatusMessage.getHeaders())
                .containsEntry(NotificationService.HEADER_STUDY_UUID, studyUuid)
                .containsEntry(NotificationService.HEADER_UPDATE_TYPE, NotificationService.UPDATE_TYPE_DYNAMIC_SIMULATION_STATUS);
        // resultUuid must be present in database at this moment
        UUID actualResultUuid = networkModificationTreeService.getComputationResultUuid(modificationNode1Uuid, timePoint.getId(), ComputationType.DYNAMIC_SIMULATION);
        getLogger().info("Actual result uuid in the database = " + actualResultUuid);
        assertThat(actualResultUuid).isEqualTo(RESULT_UUID);

        // mock the notification from dynamic-simulation server in case of failed
        String receiver = URLEncoder.encode(objectMapper.writeValueAsString(new NodeReceiver(modificationNode1Uuid, timePoint.getId())),
                StandardCharsets.UTF_8);
        input.send(MessageBuilder.withPayload("")
                .setHeader("resultUuid", RESULT_UUID.toString())
                .setHeader("receiver", receiver)
                .build(), dsFailedDestination
        );

        // --- check async messages emitted by consumeDsFailed of ConsumerService --- //
        // must have message UPDATE_TYPE_DYNAMIC_SIMULATION_FAILED from channel : studyUpdateDestination
        dynamicSimulationStatusMessage = output.receive(TIMEOUT, studyUpdateDestination);
        assertThat(dynamicSimulationStatusMessage.getHeaders())
                .containsEntry(NotificationService.HEADER_STUDY_UUID, studyUuid)
                .containsEntry(NotificationService.HEADER_UPDATE_TYPE, NotificationService.UPDATE_TYPE_DYNAMIC_SIMULATION_FAILED);
        // resultUuid must be empty in database at this moment
        assertThat(networkModificationTreeService.getComputationResultUuid(modificationNode1Uuid, timePoint.getId(), ComputationType.DYNAMIC_SIMULATION)).isNull();
    }

    @Test
    public void testRunDynamicSimulationGivenRootNode() throws Exception {
        // create a root node in the db
        StudyEntity studyEntity = insertDummyStudy(NETWORK_UUID, CASE_UUID);
        UUID studyUuid = studyEntity.getId();
        UUID rootNodeUuid = getRootNode(studyUuid).getId();

        // --- call endpoint to be tested --- //
        // run on root node => forbidden
        studyClient.perform(post(UrlUtil.buildEndPointUrl("", API_VERSION, STUDY_END_POINT) + DELIMITER + STUDY_DYNAMIC_SIMULATION_END_POINT_RUN + "?mappingName={mappingName}",
                studyUuid, rootNodeUuid, MAPPING_NAME_01)
                .header(HEADER_USER_ID_NAME, HEADER_USER_ID_VALUE))
                .andExpect(status().isForbidden());
    }

    @Test
    public void testRunDynamicSimulationGivenRegularNode() throws Exception {

        // create a node in the db
        StudyEntity studyEntity = insertDummyStudy(NETWORK_UUID, CASE_UUID);
        UUID studyUuid = studyEntity.getId();
        UUID rootNodeUuid = getRootNode(studyUuid).getId();
        NetworkModificationNode modificationNode1 = createNetworkModificationNode(studyUuid, rootNodeUuid, UUID.randomUUID(), VARIANT_ID, "node 1");
        UUID modificationNode1Uuid = modificationNode1.getId();
        TimePointEntity timePoint = timePointRepository.findAllByStudyId(studyUuid).stream().findFirst().orElseThrow(() -> new StudyException(StudyException.Type.TIMEPOINT_NOT_FOUND));
        when(loadFlowService.getLoadFlowStatus(any(), any())).thenReturn(LoadFlowStatus.CONVERGED.name());
        // setup DynamicSimulationService mock
<<<<<<< HEAD
        Mockito.doAnswer(invocation -> RESULT_UUID).when(dynamicSimulationService).runDynamicSimulation(any(), eq(studyUuid), eq(modificationNode1Uuid), eq(timePoint.getId()), any(), any());
=======
        Mockito.doAnswer(invocation -> RESULT_UUID).when(dynamicSimulationService).runDynamicSimulation(any(), eq(studyUuid), eq(modificationNode1Uuid), any(), any(), any());
>>>>>>> 50fa0aa8

        MvcResult result;
        // --- call endpoint to be tested --- //
        // run on a regular node which allows a run
        studyClient.perform(post(STUDY_BASE_URL + DELIMITER + STUDY_DYNAMIC_SIMULATION_END_POINT_RUN,
                        studyUuid, modificationNode1Uuid)
                        .header(HEADER_USER_ID_NAME, HEADER_USER_ID_VALUE)
                        .contentType(MediaType.APPLICATION_JSON)
                        .content(PARAMETERS))
                .andExpect(status().isOk());

        // --- check async messages emitted by runDynamicSimulation of StudyService --- //
        // must have message UPDATE_TYPE_DYNAMIC_SIMULATION_STATUS from channel : studyUpdateDestination
        Message<byte[]> dynamicSimulationStatusMessage = output.receive(TIMEOUT, studyUpdateDestination);
        assertThat(dynamicSimulationStatusMessage.getHeaders())
                .containsEntry(NotificationService.HEADER_STUDY_UUID, studyUuid)
                .containsEntry(NotificationService.HEADER_UPDATE_TYPE, NotificationService.UPDATE_TYPE_DYNAMIC_SIMULATION_STATUS);
        // resultUuid must be present in database at this moment
        UUID actualResultUuid = networkModificationTreeService.getComputationResultUuid(modificationNode1Uuid, timePoint.getId(), ComputationType.DYNAMIC_SIMULATION);
        getLogger().info("Actual result uuid in the database = " + actualResultUuid);
        assertThat(actualResultUuid).isEqualTo(RESULT_UUID);

        // mock the notification from dynamic-simulation server in case of having the result
        String receiver = URLEncoder.encode(objectMapper.writeValueAsString(new NodeReceiver(modificationNode1Uuid, timePoint.getId())),
                StandardCharsets.UTF_8);
        input.send(MessageBuilder.withPayload("")
                .setHeader("resultUuid", RESULT_UUID.toString())
                .setHeader("receiver", receiver)
                .build(), dsResultDestination
        );

        // --- check async messages emitted by consumeDsResult of ConsumerService --- //
        // must have message UPDATE_TYPE_DYNAMIC_SIMULATION_STATUS from channel : studyUpdateDestination
        dynamicSimulationStatusMessage = output.receive(TIMEOUT, studyUpdateDestination);
        assertThat(dynamicSimulationStatusMessage.getHeaders())
                .containsEntry(NotificationService.HEADER_STUDY_UUID, studyUuid)
                .containsEntry(NotificationService.HEADER_UPDATE_TYPE, NotificationService.UPDATE_TYPE_DYNAMIC_SIMULATION_STATUS);

        // must have message UPDATE_TYPE_DYNAMIC_SIMULATION_RESULT from channel : studyUpdateDestination
        Message<byte[]> dynamicSimulationResultMessage = output.receive(TIMEOUT, studyUpdateDestination);
        assertThat(dynamicSimulationResultMessage.getHeaders())
                .containsEntry(NotificationService.HEADER_STUDY_UUID, studyUuid)
                .containsEntry(NotificationService.HEADER_UPDATE_TYPE, NotificationService.UPDATE_TYPE_DYNAMIC_SIMULATION_RESULT);

        //Test result count
        Mockito.doAnswer(invocation -> 1).when(dynamicSimulationService).getResultsCount();
        result = studyClient.perform(delete("/v1/supervision/computation/results")
                        .queryParam("type", String.valueOf(ComputationType.DYNAMIC_SIMULATION))
                        .queryParam("dryRun", String.valueOf(true)))
                .andExpect(status().isOk())
                .andReturn();
        assertThat(result.getResponse().getContentAsString()).isEqualTo("1");

        //Delete Dynamic result init results
        Mockito.doNothing().when(dynamicSimulationService).deleteResults();
        result = studyClient.perform(delete("/v1/supervision/computation/results")
                        .queryParam("type", String.valueOf(ComputationType.DYNAMIC_SIMULATION))
                        .queryParam("dryRun", String.valueOf(false)))
                .andExpect(status().isOk())
                .andReturn();
        assertThat(result.getResponse().getContentAsString()).isEqualTo("1");
    }

    @Test
    public void testRunDynamicSimulationGivenRegularNodeAndStopped() throws Exception {

        // create a node in the db
        StudyEntity studyEntity = insertDummyStudy(NETWORK_UUID, CASE_UUID);
        UUID studyUuid = studyEntity.getId();
        UUID rootNodeUuid = getRootNode(studyUuid).getId();
        NetworkModificationNode modificationNode1 = createNetworkModificationNode(studyUuid, rootNodeUuid, UUID.randomUUID(), VARIANT_ID, "node 1");
        UUID modificationNode1Uuid = modificationNode1.getId();
        TimePointEntity timePoint = timePointRepository.findAllByStudyId(studyUuid).stream().findFirst().orElseThrow(() -> new StudyException(StudyException.Type.TIMEPOINT_NOT_FOUND));

        when(loadFlowService.getLoadFlowStatus(any(), any())).thenReturn(LoadFlowStatus.CONVERGED.name());
        // setup DynamicSimulationService mock
<<<<<<< HEAD
        Mockito.doAnswer(invocation -> RESULT_UUID).when(dynamicSimulationService).runDynamicSimulation(any(), eq(studyUuid), eq(modificationNode1Uuid), eq(timePoint.getId()), any(), any());
=======
        Mockito.doAnswer(invocation -> RESULT_UUID).when(dynamicSimulationService).runDynamicSimulation(any(), eq(studyUuid), eq(modificationNode1Uuid), any(), any(), any());
>>>>>>> 50fa0aa8

        // --- call endpoint to be tested --- //
        // run on a regular node which allows a run
        studyClient.perform(post(STUDY_BASE_URL + DELIMITER + STUDY_DYNAMIC_SIMULATION_END_POINT_RUN,
                        studyUuid, modificationNode1Uuid)
                        .header(HEADER_USER_ID_NAME, HEADER_USER_ID_VALUE)
                        .contentType(MediaType.APPLICATION_JSON)
                        .content(PARAMETERS))
                .andExpect(status().isOk());

        // --- check async messages emitted by runDynamicSimulation of StudyService --- //
        // must have message UPDATE_TYPE_DYNAMIC_SIMULATION_STATUS from channel : studyUpdateDestination
        Message<byte[]> dynamicSimulationStatusMessage = output.receive(TIMEOUT, studyUpdateDestination);
        assertThat(dynamicSimulationStatusMessage.getHeaders())
                .containsEntry(NotificationService.HEADER_STUDY_UUID, studyUuid)
                .containsEntry(NotificationService.HEADER_UPDATE_TYPE, NotificationService.UPDATE_TYPE_DYNAMIC_SIMULATION_STATUS);
        // resultUuid must be present in database at this moment
        UUID actualResultUuid = networkModificationTreeService.getComputationResultUuid(modificationNode1Uuid, timePoint.getId(), ComputationType.DYNAMIC_SIMULATION);
        getLogger().info("Actual result uuid in the database = " + actualResultUuid);
        assertThat(actualResultUuid).isEqualTo(RESULT_UUID);

        // mock the notification from dynamic-simulation server in case of stop
        String receiver = URLEncoder.encode(objectMapper.writeValueAsString(new NodeReceiver(modificationNode1Uuid, timePoint.getId())),
                StandardCharsets.UTF_8);
        input.send(MessageBuilder.withPayload("")
                .setHeader("resultUuid", RESULT_UUID.toString())
                .setHeader("receiver", receiver)
                .build(), dsStoppedDestination
        );

        // --- check async messages emitted by consumeDsStopped of ConsumerService --- //
        // must have message UPDATE_TYPE_DYNAMIC_SIMULATION_STATUS from channel : studyUpdateDestination
        dynamicSimulationStatusMessage = output.receive(TIMEOUT, studyUpdateDestination);
        assertThat(dynamicSimulationStatusMessage.getHeaders())
                .containsEntry(NotificationService.HEADER_STUDY_UUID, studyUuid)
                .containsEntry(NotificationService.HEADER_UPDATE_TYPE, NotificationService.UPDATE_TYPE_DYNAMIC_SIMULATION_STATUS);
    }

    @Test
    public void testGetDynamicSimulationTimeSeriesResultGivenNodeNotDone() throws Exception {
        // setup DynamicSimulationService mock
        Mockito.doAnswer(invocation -> null).when(dynamicSimulationService).getTimeSeriesResult(NODE_NOT_DONE_UUID, TIMEPOINT_NOT_DONE_UUID, null);

        // --- call endpoint to be tested --- //
        // get result from a node not yet done
        studyClient.perform(get(STUDY_BASE_URL + DELIMITER + STUDY_DYNAMIC_SIMULATION_END_POINT_RESULT + DELIMITER + "timeseries",
                STUDY_UUID, NODE_NOT_DONE_UUID)
                .header(HEADER_USER_ID_NAME, HEADER_USER_ID_VALUE))
                .andExpect(status().isNoContent());
    }

    @Test
    public void testGetDynamicSimulationTimeSeriesResult() throws Exception {
        // timeseries
        TimeSeriesIndex index = new IrregularTimeSeriesIndex(new long[]{32, 64, 128, 256});
        List<DoubleTimeSeries> timeSeries = new ArrayList<>(Arrays.asList(
                TimeSeries.createDouble(TIME_SERIES_NAME_1, index, 333.847331, 333.847321, 333.847300, 333.847259),
                TimeSeries.createDouble(TIME_SERIES_NAME_2, index, 1.059970, 1.059970, 1.059970, 1.059970)
        ));

        // setup DynamicSimulationService mock
        Mockito.doAnswer(invocation -> timeSeries).when(dynamicSimulationService).getTimeSeriesResult(NODE_UUID, TIMEPOINT_UUID, null);

        // --- call endpoint to be tested --- //
        // get result from a node done
        MvcResult result = studyClient.perform(get(STUDY_BASE_URL + DELIMITER + STUDY_DYNAMIC_SIMULATION_END_POINT_RESULT + DELIMITER + "timeseries",
                        STUDY_UUID, NODE_UUID)
                        .header(HEADER_USER_ID_NAME, HEADER_USER_ID_VALUE))
                .andExpect(status().isOk()).andReturn();

        String timeSeriesResultJson = result.getResponse().getContentAsString();

        // --- check result --- //
        String timeSeriesExpectedJson = TimeSeries.toJson(timeSeries);
        getLogger().info("Time series expected Json = " + timeSeriesExpectedJson);
        getLogger().info("Time series result Json = " + timeSeriesResultJson);

        assertThat(objectMapper.readTree(timeSeriesResultJson)).isEqualTo(objectMapper.readTree(timeSeriesExpectedJson));
    }

    @Test
    public void testGetDynamicSimulationTimelineResultGivenNodeNotDone() throws Exception {
        // setup DynamicSimulationService mock
        Mockito.doAnswer(invocation -> null).when(dynamicSimulationService).getTimelineResult(NODE_NOT_DONE_UUID, TIMEPOINT_NOT_DONE_UUID);

        // --- call endpoint to be tested --- //
        // get result from a node not yet done
        studyClient.perform(get(STUDY_BASE_URL + DELIMITER + STUDY_DYNAMIC_SIMULATION_END_POINT_RESULT + DELIMITER + "timeline",
                        STUDY_UUID, NODE_NOT_DONE_UUID)
                        .header(HEADER_USER_ID_NAME, HEADER_USER_ID_VALUE))
                .andExpect(status().isNoContent());
    }

    @Test
    public void testGetDynamicSimulationTimelineResult() throws Exception {
        List<TimelineEventInfos> timelineEventInfosList = List.of(
                new TimelineEventInfos(102479, "CLA_2_5", "CLA : order to change topology"),
                new TimelineEventInfos(102479, "_BUS____2-BUS____5-1_AC", "LINE : opening both sides"),
                new TimelineEventInfos(102479, "CLA_2_5", "CLA : order to change topology"),
                new TimelineEventInfos(104396, "CLA_2_4", "CLA : arming by over-current constraint")
        );

        // setup DynamicSimulationService mock
        Mockito.doAnswer(invocation -> timelineEventInfosList).when(dynamicSimulationService).getTimelineResult(NODE_UUID, TIMEPOINT_UUID);

        // --- call endpoint to be tested --- //
        // get result from a node done
        MvcResult result = studyClient.perform(get(STUDY_BASE_URL + DELIMITER + STUDY_DYNAMIC_SIMULATION_END_POINT_RESULT + DELIMITER + "timeline",
                        STUDY_UUID, NODE_UUID, TIMEPOINT_UUID)
                        .header(HEADER_USER_ID_NAME, HEADER_USER_ID_VALUE))
                .andExpect(status().isOk()).andReturn();

        List<TimelineEventInfos> timelineEventInfosListResult = objectMapper.readValue(result.getResponse().getContentAsString(), new TypeReference<>() { });

        // --- check result --- //
        // must contain 4 timeline events
        assertThat(timelineEventInfosListResult).hasSize(4);
    }

    @Test
    public void testGetDynamicSimulationStatusResultGivenNodeNotRun() throws Exception {
        // setup DynamicSimulationService mock
        Mockito.doAnswer(invocation -> null).when(dynamicSimulationService).getStatus(NODE_NOT_RUN_UUID, TIMEPOINT_NOT_DONE_UUID);

        // --- call endpoint to be tested --- //
        // get result from a node not yet run
        studyClient.perform(get(STUDY_BASE_URL + DELIMITER + STUDY_DYNAMIC_SIMULATION_END_POINT_STATUS,
                        STUDY_UUID, NODE_NOT_RUN_UUID)
                        .header(HEADER_USER_ID_NAME, HEADER_USER_ID_VALUE))
                .andExpect(status().isNoContent());
    }

    @Test
    public void testGetDynamicSimulationTimeSeriesMetadata() throws Exception {
        // setup DynamicSimulationService mock
        // timeseries metadata
        List<TimeSeriesMetadataInfos> timeSeriesMetadataInfosList = List.of(new TimeSeriesMetadataInfos(TIME_SERIES_NAME_1), new TimeSeriesMetadataInfos(TIME_SERIES_NAME_2));

        Mockito.doAnswer(invocation -> timeSeriesMetadataInfosList).when(dynamicSimulationService).getTimeSeriesMetadataList(NODE_UUID, TIMEPOINT_UUID);

        // --- call endpoint to be tested --- //
        // get timeseries metadata from a node done
        MvcResult result = studyClient.perform(get(STUDY_BASE_URL + DELIMITER + STUDY_DYNAMIC_SIMULATION_END_POINT_RESULT + DELIMITER + "timeseries/metadata",
                        STUDY_UUID, NODE_UUID, TIMEPOINT_UUID)
                        .header(HEADER_USER_ID_NAME, HEADER_USER_ID_VALUE))
                .andExpect(status().isOk()).andReturn();

        List<TimeSeriesMetadataInfos> resultTimeSeriesMetadataInfosList = objectMapper.readValue(result.getResponse().getContentAsString(), new TypeReference<>() { });

        // --- check result --- //
        // metadata must be identical to expected
        String expectedTimeSeriesMetadataJson = objectMapper.writeValueAsString(timeSeriesMetadataInfosList);
        String resultTimeSeriesMetadataJson = objectMapper.writeValueAsString(resultTimeSeriesMetadataInfosList);
        assertThat(objectMapper.readTree(resultTimeSeriesMetadataJson)).isEqualTo(objectMapper.readTree(expectedTimeSeriesMetadataJson));
    }

    @Test
    public void testGetDynamicSimulationStatus() throws Exception {
        // setup DynamicSimulationService mock
        Mockito.doAnswer(invocation -> DynamicSimulationStatus.DIVERGED).when(dynamicSimulationService).getStatus(NODE_UUID, TIMEPOINT_UUID);

        // --- call endpoint to be tested --- //
        // get status from a node done
        MvcResult result = studyClient.perform(get(STUDY_BASE_URL + DELIMITER + STUDY_DYNAMIC_SIMULATION_END_POINT_STATUS,
                        STUDY_UUID, NODE_UUID, TIMEPOINT_UUID)
                        .header(HEADER_USER_ID_NAME, HEADER_USER_ID_VALUE))
                .andExpect(status().isOk()).andReturn();
        DynamicSimulationStatus statusResult = objectMapper.readValue(result.getResponse().getContentAsString(), DynamicSimulationStatus.class);

        // --- check result --- //
        DynamicSimulationStatus statusExpected = DynamicSimulationStatus.DIVERGED;
        getLogger().info("Status expected = " + statusExpected);
        getLogger().info("Status result = " + statusResult);
        assertThat(statusResult).isEqualTo(statusExpected);
    }

    @Test
    public void testGetDynamicSimulationMappings() throws Exception {
        // setup DynamicSimulationService mock
        Mockito.doAnswer(invocation -> MAPPINGS).when(dynamicSimulationService).getMappings(STUDY_UUID);

        // --- call endpoint to be tested --- //
        // get all mapping infos
        MvcResult result = studyClient.perform(get(STUDY_BASE_URL + DELIMITER + STUDY_DYNAMIC_SIMULATION_END_POINT_MAPPINGS, STUDY_UUID)
                .header(HEADER_USER_ID_NAME, HEADER_USER_ID_VALUE))
                .andExpect(status().isOk()).andReturn();
        String content = result.getResponse().getContentAsString();

        assertThat(content).isNotBlank();

        List<MappingInfos> mappingInfos = objectMapper.readValue(content, new TypeReference<>() { });

        // --- check result --- //
        getLogger().info("Mapping infos expected in Json = " + objectMapper.writeValueAsString(MAPPINGS));
        getLogger().info("Mapping infos result in Json = " + objectMapper.writeValueAsString(mappingInfos));
        assertThat(mappingInfos).hasSameSizeAs(MAPPINGS);

    }

    @Test
    public void testSetAndGetDynamicSimulationParameters() throws Exception {

        // create a node in the db
        StudyEntity studyEntity = insertDummyStudy(NETWORK_UUID, CASE_UUID);
        UUID studyUuid = studyEntity.getId();

        // prepare request body
        DynamicSimulationParametersInfos defaultDynamicSimulationParameters = DynamicSimulationService.getDefaultDynamicSimulationParameters();

        MvcResult result;

        // --- call endpoint to be tested --- //
        // set parameters
        studyClient.perform(post(STUDY_BASE_URL + DELIMITER + STUDY_DYNAMIC_SIMULATION_END_POINT_PARAMETERS, studyUuid)
                        .header(HEADER_USER_ID_NAME, HEADER_USER_ID_VALUE)
                        .contentType(MediaType.APPLICATION_JSON)
                        .content(objectMapper.writeValueAsString(defaultDynamicSimulationParameters)))
                    .andExpect(status().isOk()).andReturn();

        // --- check result --- //
        // check notifications
        checkNotificationsAfterInjectingDynamicSimulationParameters(studyUuid);

        // get parameters
        result = studyClient.perform(get(STUDY_BASE_URL + DELIMITER + STUDY_DYNAMIC_SIMULATION_END_POINT_PARAMETERS, studyUuid)
                        .header(HEADER_USER_ID_NAME, HEADER_USER_ID_VALUE)
                        .contentType(MediaType.APPLICATION_JSON))
                    .andExpect(status().isOk()).andReturn();

        String resultJson = result.getResponse().getContentAsString();
        String expectedJson = objectMapper.writeValueAsString(defaultDynamicSimulationParameters);

        // result parameters must be identical to persisted parameters
        getLogger().info("Parameters expected in Json = " + expectedJson);
        getLogger().info("Parameters result in Json = " + resultJson);
        assertThat(objectMapper.readTree(resultJson)).isEqualTo(objectMapper.readTree(expectedJson));

    }

    @Test
    public void testGetDynamicSimulationModels() throws Exception {

        // create a node in the db
        StudyEntity studyEntity = insertDummyStudy(NETWORK_UUID, CASE_UUID);
        UUID studyUuid = studyEntity.getId();
        UUID rootNodeUuid = getRootNode(studyUuid).getId();
        NetworkModificationNode modificationNode1 = createNetworkModificationNode(studyUuid, rootNodeUuid, UUID.randomUUID(), VARIANT_ID, "node 1");
        UUID modificationNode1Uuid = modificationNode1.getId();

        // setup DynamicSimulationService mock with a given mapping
        Mockito.doAnswer(invocation -> MODELS).when(dynamicSimulationService).getModels(MAPPING_NAME_01);

        // prepare request body with a mapping
        DynamicSimulationParametersInfos defaultDynamicSimulationParameters = DynamicSimulationService.getDefaultDynamicSimulationParameters();
        defaultDynamicSimulationParameters.setMapping(MAPPING_NAME_01);

        // set parameters
        studyClient.perform(post(STUDY_BASE_URL + DELIMITER + STUDY_DYNAMIC_SIMULATION_END_POINT_PARAMETERS, studyUuid)
                        .header(HEADER_USER_ID_NAME, HEADER_USER_ID_VALUE)
                        .contentType(MediaType.APPLICATION_JSON)
                        .content(objectMapper.writeValueAsString(defaultDynamicSimulationParameters)))
                .andExpect(status().isOk()).andReturn();

        // check notifications
        checkNotificationsAfterInjectingDynamicSimulationParameters(studyUuid);

        MvcResult result;
        // --- call endpoint to be tested --- //
        result = studyClient.perform(get(STUDY_BASE_URL + DELIMITER + STUDY_DYNAMIC_SIMULATION_END_POINT_MODELS, studyUuid, modificationNode1Uuid)
                        .header(HEADER_USER_ID_NAME, HEADER_USER_ID_VALUE)
                        .contentType(MediaType.APPLICATION_JSON))
                .andExpect(status().isOk()).andReturn();

        String resultJson = result.getResponse().getContentAsString();
        String expectedJson = objectMapper.writeValueAsString(MODELS);

        // result parameters must be identical to persisted parameters
        getLogger().info("Models expect in Json = " + expectedJson);
        getLogger().info("Models result in Json = " + resultJson);
        assertThat(objectMapper.readTree(resultJson)).isEqualTo(objectMapper.readTree(expectedJson));
    }

    @Test
    public void testGetDynamicSimulationModelsGivenEmptyMapping() throws Exception {
        // create a node in the db
        StudyEntity studyEntity = insertDummyStudy(NETWORK_UUID, CASE_UUID);
        UUID studyUuid = studyEntity.getId();
        UUID rootNodeUuid = getRootNode(studyUuid).getId();
        NetworkModificationNode modificationNode1 = createNetworkModificationNode(studyUuid, rootNodeUuid, UUID.randomUUID(), VARIANT_ID, "node 1");
        UUID modificationNode1Uuid = modificationNode1.getId();

        // setup DynamicSimulationService mock with a given mapping
        Mockito.doAnswer(invocation -> null).when(dynamicSimulationService).getModels("");

        // prepare request body without configure a mapping
        DynamicSimulationParametersInfos defaultDynamicSimulationParameters = DynamicSimulationService.getDefaultDynamicSimulationParameters();

        // set parameters
        studyClient.perform(post(STUDY_BASE_URL + DELIMITER + STUDY_DYNAMIC_SIMULATION_END_POINT_PARAMETERS, studyUuid)
                        .header(HEADER_USER_ID_NAME, HEADER_USER_ID_VALUE)
                        .contentType(MediaType.APPLICATION_JSON)
                        .content(objectMapper.writeValueAsString(defaultDynamicSimulationParameters)))
                .andExpect(status().isOk()).andReturn();

        // check notifications
        checkNotificationsAfterInjectingDynamicSimulationParameters(studyUuid);

        // --- call endpoint to be tested --- //
        // must be no content status
        studyClient.perform(get(STUDY_BASE_URL + DELIMITER + STUDY_DYNAMIC_SIMULATION_END_POINT_MODELS, studyUuid, modificationNode1Uuid)
                        .header(HEADER_USER_ID_NAME, HEADER_USER_ID_VALUE)
                        .contentType(MediaType.APPLICATION_JSON))
                .andExpect(status().isNoContent()).andReturn();

    }

    private void checkNotificationsAfterInjectingDynamicSimulationParameters(UUID studyUuid) {
        // must have message UPDATE_TYPE_DYNAMIC_SIMULATION_STATUS from channel : studyUpdateDestination
        Message<byte[]> studyUpdateMessage = output.receive(TIMEOUT, studyUpdateDestination);
        assertThat(studyUpdateMessage.getHeaders())
                .containsEntry(NotificationService.HEADER_STUDY_UUID, studyUuid)
                .containsEntry(NotificationService.HEADER_UPDATE_TYPE, NotificationService.UPDATE_TYPE_DYNAMIC_SIMULATION_STATUS);

        // must have message HEADER_USER_ID_VALUE from channel : elementUpdateDestination
        Message<byte[]> elementUpdateMessage = output.receive(TIMEOUT, elementUpdateDestination);
        assertThat(elementUpdateMessage.getHeaders())
                .containsEntry(NotificationService.HEADER_ELEMENT_UUID, studyUuid)
                .containsEntry(NotificationService.HEADER_MODIFIED_BY, HEADER_USER_ID_VALUE);
    }

    // --- BEGIN Test event CRUD methods--- //

    private void checkNotificationsAfterInjectingDynamicSimulationEvent(UUID studyUuid, String crudType) {
        // must have message crudType from channel : studyUpdateDestination
        Message<byte[]> studyUpdateMessageBegin = output.receive(TIMEOUT, studyUpdateDestination);
        assertThat(studyUpdateMessageBegin.getHeaders())
                .containsEntry(NotificationService.HEADER_STUDY_UUID, studyUuid)
                .containsEntry(NotificationService.HEADER_UPDATE_TYPE, crudType);

        // must have message EVENTS_CRUD_FINISHED from channel : studyUpdateDestination
        Message<byte[]> elementUpdateMessageFinished = output.receive(TIMEOUT, studyUpdateDestination);
        assertThat(elementUpdateMessageFinished.getHeaders())
                .containsEntry(NotificationService.HEADER_STUDY_UUID, studyUuid)
                .containsEntry(NotificationService.HEADER_UPDATE_TYPE, NotificationService.EVENTS_CRUD_FINISHED);

        // must have message UPDATE_TYPE_DYNAMIC_SIMULATION_STATUS from channel : studyUpdateDestination
        Message<byte[]> studyUpdateMessageStatus = output.receive(TIMEOUT, studyUpdateDestination);
        assertThat(studyUpdateMessageStatus.getHeaders())
                .containsEntry(NotificationService.HEADER_STUDY_UUID, studyUuid)
                .containsEntry(NotificationService.HEADER_UPDATE_TYPE, NotificationService.UPDATE_TYPE_DYNAMIC_SIMULATION_STATUS);
    }

    @Test
    public void testCrudDynamicSimulationEvents() throws Exception {

        // create a node in the db
        StudyEntity studyEntity = insertDummyStudy(NETWORK_UUID, CASE_UUID);
        UUID studyUuid = studyEntity.getId();
        UUID rootNodeUuid = getRootNode(studyUuid).getId();
        NetworkModificationNode modificationNode1 = createNetworkModificationNode(studyUuid, rootNodeUuid, UUID.randomUUID(), VARIANT_ID, "node 1");
        UUID modificationNode1Uuid = modificationNode1.getId();

        MvcResult result;

        // --- call endpoint to be tested --- //
        // --- Post an event --- //
        studyClient.perform(post(STUDY_BASE_URL + DELIMITER + STUDY_DYNAMIC_SIMULATION_END_POINT_EVENTS, studyUuid, modificationNode1Uuid)
                        .header(HEADER_USER_ID_NAME, HEADER_USER_ID_VALUE)
                        .contentType(MediaType.APPLICATION_JSON)
                        .content(objectMapper.writeValueAsString(EVENT)))
                .andExpect(status().isOk()).andReturn();

        checkNotificationsAfterInjectingDynamicSimulationEvent(studyUuid, NotificationService.EVENTS_CRUD_CREATING_IN_PROGRESS);

        // --- Get the event --- //
        result = studyClient.perform(get(STUDY_BASE_URL + DELIMITER + STUDY_DYNAMIC_SIMULATION_END_POINT_EVENTS, studyUuid, modificationNode1Uuid)
                        .header(HEADER_USER_ID_NAME, HEADER_USER_ID_VALUE)
                        .contentType(MediaType.APPLICATION_JSON))
                .andExpect(status().isOk()).andReturn();

        // check result
        List<EventInfos> eventInfosList = objectMapper.readValue(result.getResponse().getContentAsString(), new TypeReference<>() { });
        assertThat(eventInfosList).hasSize(1);
        EventInfos eventInfosResult = eventInfosList.get(0);
        assertThat(eventInfosResult.getEventType()).isEqualTo(EVENT.getEventType());

        // --- Get event by node id and equipment id --- //
        result = studyClient.perform(get(STUDY_BASE_URL + DELIMITER + STUDY_DYNAMIC_SIMULATION_END_POINT_EVENTS, studyUuid, modificationNode1Uuid)
                        .param("equipmentId", EQUIPMENT_ID)
                        .header(HEADER_USER_ID_NAME, HEADER_USER_ID_VALUE)
                        .contentType(MediaType.APPLICATION_JSON))
                .andExpect(status().isOk()).andReturn();

        // check result
        eventInfosResult = objectMapper.readValue(result.getResponse().getContentAsString(), EventInfos.class);
        assertThat(eventInfosResult.getEventType()).isEqualTo(EVENT.getEventType());

        // --- Update an event --- //
        Optional<EventPropertyInfos> startTimePropertyOpt = eventInfosResult.getProperties().stream().filter(elem -> elem.getName().equals("startTime")).findFirst();
        startTimePropertyOpt.ifPresent(elem -> elem.setValue("20"));

        // call update API
        studyClient.perform(put(STUDY_BASE_URL + DELIMITER + STUDY_DYNAMIC_SIMULATION_END_POINT_EVENTS, studyUuid, modificationNode1Uuid)
                        .header(HEADER_USER_ID_NAME, HEADER_USER_ID_VALUE)
                        .contentType(MediaType.APPLICATION_JSON)
                        .content(objectMapper.writeValueAsString(eventInfosResult)))
                .andExpect(status().isOk()).andReturn();

        checkNotificationsAfterInjectingDynamicSimulationEvent(studyUuid, NotificationService.EVENTS_CRUD_UPDATING_IN_PROGRESS);

        // check updated event
        result = studyClient.perform(get(STUDY_BASE_URL + DELIMITER + STUDY_DYNAMIC_SIMULATION_END_POINT_EVENTS, studyUuid, modificationNode1Uuid)
                        .param("equipmentId", EQUIPMENT_ID)
                        .header(HEADER_USER_ID_NAME, HEADER_USER_ID_VALUE)
                        .contentType(MediaType.APPLICATION_JSON))
                .andExpect(status().isOk()).andReturn();
        EventInfos eventInfosUpdatedResult = objectMapper.readValue(result.getResponse().getContentAsString(), EventInfos.class);
        Optional<EventPropertyInfos> startTimePropertyUpdatedOpt = eventInfosUpdatedResult.getProperties().stream().filter(elem -> elem.getName().equals("startTime")).findFirst();
        assertThat(startTimePropertyUpdatedOpt.get().getValue()).isEqualTo("20");

        // --- Delete an event --- //
        studyClient.perform(delete(STUDY_BASE_URL + DELIMITER + STUDY_DYNAMIC_SIMULATION_END_POINT_EVENTS, studyUuid, modificationNode1Uuid)
                        .param("eventUuids", eventInfosUpdatedResult.getId().toString())
                        .header(HEADER_USER_ID_NAME, HEADER_USER_ID_VALUE)
                        .contentType(MediaType.APPLICATION_JSON))
                .andExpect(status().isOk()).andReturn();

        checkNotificationsAfterInjectingDynamicSimulationEvent(studyUuid, NotificationService.EVENTS_CRUD_DELETING_IN_PROGRESS);

        // check result => must empty
        result = studyClient.perform(get(STUDY_BASE_URL + DELIMITER + STUDY_DYNAMIC_SIMULATION_END_POINT_EVENTS, studyUuid, modificationNode1Uuid)
                        .header(HEADER_USER_ID_NAME, HEADER_USER_ID_VALUE)
                        .contentType(MediaType.APPLICATION_JSON))
                .andExpect(status().isOk()).andReturn();

        // check result
        eventInfosList = objectMapper.readValue(result.getResponse().getContentAsString(), new TypeReference<>() { });
        assertThat(eventInfosList).isEmpty();
    }

    // --- END Test event CRUD methods--- //
}<|MERGE_RESOLUTION|>--- conflicted
+++ resolved
@@ -272,11 +272,7 @@
         TimePointEntity timePoint = timePointRepository.findAllByStudyId(studyUuid).stream().findFirst().orElseThrow(() -> new StudyException(StudyException.Type.TIMEPOINT_NOT_FOUND));
         when(loadFlowService.getLoadFlowStatus(any(), any())).thenReturn(LoadFlowStatus.CONVERGED.name());
         // setup DynamicSimulationService mock
-<<<<<<< HEAD
-        Mockito.doAnswer(invocation -> RESULT_UUID).when(dynamicSimulationService).runDynamicSimulation(any(), eq(studyUuid), eq(modificationNode1Uuid), eq(timePoint.getId()), any(), any());
-=======
-        Mockito.doAnswer(invocation -> RESULT_UUID).when(dynamicSimulationService).runDynamicSimulation(any(), eq(studyUuid), eq(modificationNode1Uuid), any(), any(), any());
->>>>>>> 50fa0aa8
+        Mockito.doAnswer(invocation -> RESULT_UUID).when(dynamicSimulationService).runDynamicSimulation(any(), eq(studyUuid), eq(modificationNode1Uuid), eq(timePoint.getId()), any(), any(), any());
 
         // --- call endpoint to be tested --- //
         // run on a regular node which allows a run
@@ -344,11 +340,7 @@
         TimePointEntity timePoint = timePointRepository.findAllByStudyId(studyUuid).stream().findFirst().orElseThrow(() -> new StudyException(StudyException.Type.TIMEPOINT_NOT_FOUND));
         when(loadFlowService.getLoadFlowStatus(any(), any())).thenReturn(LoadFlowStatus.CONVERGED.name());
         // setup DynamicSimulationService mock
-<<<<<<< HEAD
-        Mockito.doAnswer(invocation -> RESULT_UUID).when(dynamicSimulationService).runDynamicSimulation(any(), eq(studyUuid), eq(modificationNode1Uuid), eq(timePoint.getId()), any(), any());
-=======
-        Mockito.doAnswer(invocation -> RESULT_UUID).when(dynamicSimulationService).runDynamicSimulation(any(), eq(studyUuid), eq(modificationNode1Uuid), any(), any(), any());
->>>>>>> 50fa0aa8
+        Mockito.doAnswer(invocation -> RESULT_UUID).when(dynamicSimulationService).runDynamicSimulation(any(), eq(studyUuid), eq(modificationNode1Uuid), eq(timePoint.getId()), any(), any(), any());
 
         MvcResult result;
         // --- call endpoint to be tested --- //
@@ -425,11 +417,7 @@
 
         when(loadFlowService.getLoadFlowStatus(any(), any())).thenReturn(LoadFlowStatus.CONVERGED.name());
         // setup DynamicSimulationService mock
-<<<<<<< HEAD
-        Mockito.doAnswer(invocation -> RESULT_UUID).when(dynamicSimulationService).runDynamicSimulation(any(), eq(studyUuid), eq(modificationNode1Uuid), eq(timePoint.getId()), any(), any());
-=======
-        Mockito.doAnswer(invocation -> RESULT_UUID).when(dynamicSimulationService).runDynamicSimulation(any(), eq(studyUuid), eq(modificationNode1Uuid), any(), any(), any());
->>>>>>> 50fa0aa8
+        Mockito.doAnswer(invocation -> RESULT_UUID).when(dynamicSimulationService).runDynamicSimulation(any(), eq(studyUuid), eq(modificationNode1Uuid), eq(timePoint.getId()), any(), any(), any());
 
         // --- call endpoint to be tested --- //
         // run on a regular node which allows a run
