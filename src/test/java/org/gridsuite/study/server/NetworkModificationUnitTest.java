/*
 * Copyright (c) 2023, RTE (http://www.rte-france.com)
 * This Source Code Form is subject to the terms of the Mozilla Public
 * License, v. 2.0. If a copy of the MPL was not distributed with this
 * file, You can obtain one at http://mozilla.org/MPL/2.0/.
 */
package org.gridsuite.study.server;

import org.gridsuite.study.server.dto.StudyIndexationStatus;
import org.gridsuite.study.server.networkmodificationtree.dto.BuildStatus;
import org.gridsuite.study.server.networkmodificationtree.dto.NodeBuildStatus;
import org.gridsuite.study.server.networkmodificationtree.entities.*;
import org.gridsuite.study.server.notification.NotificationService;
import org.gridsuite.study.server.repository.StudyEntity;
import org.gridsuite.study.server.repository.StudyRepository;
import org.gridsuite.study.server.repository.networkmodificationtree.NetworkModificationNodeInfoRepository;
import org.gridsuite.study.server.repository.networkmodificationtree.NodeRepository;
import org.gridsuite.study.server.repository.networkmodificationtree.RootNodeInfoRepository;
import org.gridsuite.study.server.repository.timepoint.TimePointEntity;
import org.gridsuite.study.server.repository.timepoint.TimePointNodeInfoRepository;
import org.gridsuite.study.server.repository.timepoint.TimePointRepository;
import org.gridsuite.study.server.repository.voltageinit.StudyVoltageInitParametersEntity;
import org.gridsuite.study.server.service.*;
import org.gridsuite.study.server.utils.elasticsearch.DisableElasticsearch;
import org.junit.jupiter.api.AfterEach;
import org.junit.jupiter.api.BeforeEach;
import org.junit.jupiter.api.Test;
import org.mockito.Mockito;
import org.springframework.beans.factory.annotation.Autowired;
import org.springframework.boot.test.context.SpringBootTest;
import org.springframework.boot.test.mock.mockito.MockBean;
import org.springframework.cloud.stream.binder.test.OutputDestination;
import org.springframework.http.HttpEntity;
import org.springframework.http.HttpMethod;
import org.springframework.messaging.Message;
import org.springframework.messaging.MessageHeaders;
import org.springframework.web.client.RestTemplate;

import java.util.HashMap;
import java.util.HashSet;
import java.util.List;
import java.util.UUID;
import java.util.stream.Collectors;

import static org.junit.Assert.assertNull;
import static org.junit.jupiter.api.Assertions.assertEquals;
import static org.mockito.ArgumentMatchers.*;
import static org.mockito.ArgumentMatchers.eq;

/**
 * @author Kevin Le Saulnier <kevin.lesaulnier@rte-france.com>
 */

@SpringBootTest
@DisableElasticsearch
@ContextConfigurationWithTestChannel
class NetworkModificationUnitTest {
    @Autowired
    NodeRepository nodeRepository;
    @Autowired
    NetworkModificationNodeInfoRepository networkModificationNodeInfoRepository;
    @Autowired
    RootNodeInfoRepository rootNodeInfoRepository;
    @Autowired
    TimePointNodeInfoRepository timepointNodeInfoRepository;
    @Autowired
    StudyRepository studyRepository;
    @Autowired
    StudyController studyController;
    @MockBean
    ReportService reportService;
    @MockBean
    NetworkService networkService;
    @MockBean
    RestTemplate restTemplate;

    private static final String CASE_LOADFLOW_UUID_STRING = "11a91c11-2c2d-83bb-b45f-20b83e4ef00c";
    private static final UUID CASE_LOADFLOW_UUID = UUID.fromString(CASE_LOADFLOW_UUID_STRING);
    private static final UUID NETWORK_UUID = UUID.fromString("38400000-8cf0-11bd-b23e-10b96e4ef00d");

    private static final String SHOULD_NOT_RETUTN_NULL_MESSAGE = "Should not return null here";

    private static final long TIMEOUT = 1000;
    private static final String VARIANT_1 = "variant_1";
    private static final String VARIANT_2 = "variant_2";
    private static final String VARIANT_3 = "variant_3";

    private static final UUID REPORT_UUID_1 = UUID.randomUUID();
    private static final UUID REPORT_UUID_2 = UUID.randomUUID();
    private static final UUID REPORT_UUID_3 = UUID.randomUUID();

    private UUID studyUuid;
    private UUID node1Uuid;
    private UUID node2Uuid;
    private UUID node3Uuid;

    //output destinations
    @Autowired
    private OutputDestination output;
    private final String studyUpdateDestination = "study.update";
    @Autowired
    private TimePointNodeInfoRepository timePointNodeInfoRepository;
    @Autowired
    private TimePointRepository timePointRepository;

    @BeforeEach
    public void setup() {
        StudyEntity study = insertStudy();

        TimePointEntity firstTimePointEntity = TimePointEntity.builder()
            .networkUuid(NETWORK_UUID)
            .networkId("netId")
            .caseUuid(CASE_LOADFLOW_UUID)
            .caseFormat("caseFormat")
            .caseName("caseName")
            .build();

        study.addTimePoint(firstTimePointEntity);
        studyRepository.save(study);
        studyUuid = study.getId();
        NodeEntity rootNode = insertRootNode(study, UUID.randomUUID());
        NodeEntity node1 = insertNode(study, node1Uuid, VARIANT_1, REPORT_UUID_1, rootNode, firstTimePointEntity, BuildStatus.BUILT);
        NodeEntity node2 = insertNode(study, node2Uuid, VARIANT_2, REPORT_UUID_2, node1, firstTimePointEntity, BuildStatus.BUILT);
        NodeEntity node3 = insertNode(study, node3Uuid, VARIANT_3, REPORT_UUID_3, node1, firstTimePointEntity, BuildStatus.NOT_BUILT);
        timePointRepository.save(firstTimePointEntity);

        node1Uuid = node1.getIdNode();
        node2Uuid = node2.getIdNode();
        node3Uuid = node3.getIdNode();
    }

    @Test
    void unbuildNode() {
        /**
         *       rootNode
         *          |
         *       node1(B)
         *     |         |
         *  node2(B)   node3
         */

        TimePointNodeInfoEntity timePointNodeInfoEntity1 = timePointNodeInfoRepository.findAllByNodeInfoId(node1Uuid).stream().findFirst().orElseThrow(() -> new StudyException(StudyException.Type.TIMEPOINT_NOT_FOUND));
        TimePointNodeInfoEntity timePointNodeInfoEntity2 = timePointNodeInfoRepository.findAllByNodeInfoId(node2Uuid).stream().findFirst().orElseThrow(() -> new StudyException(StudyException.Type.TIMEPOINT_NOT_FOUND));
        TimePointNodeInfoEntity timePointNodeInfoEntity3 = timePointNodeInfoRepository.findAllByNodeInfoId(node3Uuid).stream().findFirst().orElseThrow(() -> new StudyException(StudyException.Type.TIMEPOINT_NOT_FOUND));
        assertEquals(BuildStatus.BUILT, timePointNodeInfoEntity1.getNodeBuildStatus().getLocalBuildStatus());
        assertEquals(BuildStatus.BUILT, timePointNodeInfoEntity2.getNodeBuildStatus().getLocalBuildStatus());
        assertEquals(BuildStatus.NOT_BUILT, timePointNodeInfoEntity3.getNodeBuildStatus().getLocalBuildStatus());

        studyController.unbuildNode(studyUuid, node1Uuid);

        /**
         *       rootNode
         *          |
         *        node1
         *     |         |
         *  node2(B)   node3
         */
        timePointNodeInfoEntity1 = timePointNodeInfoRepository.findAllByNodeInfoId(node1Uuid).stream().findFirst().orElseThrow(() -> new StudyException(StudyException.Type.TIMEPOINT_NOT_FOUND));
        timePointNodeInfoEntity2 = timePointNodeInfoRepository.findAllByNodeInfoId(node2Uuid).stream().findFirst().orElseThrow(() -> new StudyException(StudyException.Type.TIMEPOINT_NOT_FOUND));
        timePointNodeInfoEntity3 = timePointNodeInfoRepository.findAllByNodeInfoId(node3Uuid).stream().findFirst().orElseThrow(() -> new StudyException(StudyException.Type.TIMEPOINT_NOT_FOUND));
        assertEquals(BuildStatus.NOT_BUILT, timePointNodeInfoEntity1.getNodeBuildStatus().getLocalBuildStatus());
        assertEquals(BuildStatus.BUILT, timePointNodeInfoEntity2.getNodeBuildStatus().getLocalBuildStatus());
        assertEquals(BuildStatus.NOT_BUILT, timePointNodeInfoEntity3.getNodeBuildStatus().getLocalBuildStatus());

        checkUpdateBuildStateMessageReceived(studyUuid, List.of(node1Uuid));
        checkUpdateModelsStatusMessagesReceived(studyUuid, node1Uuid);

<<<<<<< HEAD
        Mockito.verify(reportService).deleteReport(REPORT_UUID_1);
        Mockito.verify(networkService).deleteVariants(NETWORK_UUID, List.of(VARIANT_1));
=======
        Mockito.verify(networkService).deleteVariants(null, List.of(VARIANT_1));
>>>>>>> 50fa0aa8
    }

    @Test
    void activateNetworkModificationTest() {
        List<UUID> modificationToDeactivateUuids = List.of(UUID.randomUUID(), UUID.randomUUID(), UUID.randomUUID());
        updateNetworkModificationActivationStatus(modificationToDeactivateUuids, node1Uuid, List.of(node2Uuid, node3Uuid), List.of(node1Uuid, node2Uuid), false);
    }

    @Test
    void deactivateNetworkModificationTest() {
        List<UUID> modificationToDeactivateUuids = List.of(UUID.randomUUID(), UUID.randomUUID(), UUID.randomUUID(), UUID.randomUUID());
        updateNetworkModificationActivationStatus(modificationToDeactivateUuids, node1Uuid, List.of(node2Uuid, node3Uuid), List.of(node1Uuid, node2Uuid), true);
    }

    private void updateNetworkModificationActivationStatus(List<UUID> networkModificationUuids, UUID nodeWithModification, List<UUID> childrenNodes, List<UUID> nodesToUnbuild, boolean activated) {
        studyController.updateNetworkModificationsActivation(studyUuid, node1Uuid, networkModificationUuids, activated, "userId");

        checkModificationUpdatedMessageReceived(studyUuid, nodeWithModification, childrenNodes, NotificationService.MODIFICATIONS_UPDATING_IN_PROGRESS);
        checkUpdateBuildStateMessageReceived(studyUuid, nodesToUnbuild);
        checkUpdateModelsStatusMessagesReceived(studyUuid, nodeWithModification);
        checkModificationUpdatedMessageReceived(studyUuid, nodeWithModification, childrenNodes, NotificationService.MODIFICATIONS_UPDATING_FINISHED);

        NetworkModificationNodeInfoEntity node1Infos = networkModificationNodeInfoRepository.findById(node1Uuid).orElseThrow(() -> new UnsupportedOperationException(SHOULD_NOT_RETUTN_NULL_MESSAGE));
        Mockito.verify(restTemplate, Mockito.times(1)).exchange(
            matches(".*network-modifications\\?" + networkModificationUuids.stream().map(uuid -> "uuids=" + uuid.toString() + "&").collect(Collectors.joining()) +
                "groupUuid=" + node1Infos.getModificationGroupUuid().toString() + "&" +
                "activated=" + activated), eq(HttpMethod.PUT), any(HttpEntity.class), eq(Void.class));
    }

    private void checkModificationUpdatedMessageReceived(UUID studyUuid, UUID nodeUuid, List<UUID> childrenNodeUuids, String notificationType) {
        Message<byte[]> messageStatus = output.receive(TIMEOUT, studyUpdateDestination);
        assertEquals("", new String(messageStatus.getPayload()));

        MessageHeaders headersStatus = messageStatus.getHeaders();
        assertEquals(studyUuid, headersStatus.get(NotificationService.HEADER_STUDY_UUID));
        assertEquals(nodeUuid, headersStatus.get(NotificationService.HEADER_PARENT_NODE));
        assertEquals(childrenNodeUuids, headersStatus.get(NotificationService.HEADER_NODES));
        assertEquals(notificationType, headersStatus.get(NotificationService.HEADER_UPDATE_TYPE));
    }

    private void checkUpdateBuildStateMessageReceived(UUID studyUuid, List<UUID> nodeUuids) {
        Message<byte[]> messageStatus = output.receive(TIMEOUT, studyUpdateDestination);
        assertEquals("", new String(messageStatus.getPayload()));

        MessageHeaders headersStatus = messageStatus.getHeaders();
        assertEquals(studyUuid, headersStatus.get(NotificationService.HEADER_STUDY_UUID));
        assertEquals(nodeUuids, headersStatus.get(NotificationService.HEADER_NODES));
        assertEquals(NotificationService.NODE_BUILD_STATUS_UPDATED, headersStatus.get(NotificationService.HEADER_UPDATE_TYPE));
    }

    private void checkUpdateModelStatusMessagesReceived(UUID studyUuid, UUID nodeUuid, String updateType) {
        // assert that the broker message has been sent for updating model status
        Message<byte[]> messageStatus = output.receive(TIMEOUT, studyUpdateDestination);
        assertEquals("", new String(messageStatus.getPayload()));
        MessageHeaders headersStatus = messageStatus.getHeaders();
        assertEquals(studyUuid, headersStatus.get(NotificationService.HEADER_STUDY_UUID));
        if (nodeUuid != null) {
            assertEquals(nodeUuid, headersStatus.get(NotificationService.HEADER_NODE));
        }
        assertEquals(updateType, headersStatus.get(NotificationService.HEADER_UPDATE_TYPE));
    }

    private void checkUpdateModelsStatusMessagesReceived(UUID studyUuid, UUID nodeUuid) {
        checkUpdateModelStatusMessagesReceived(studyUuid, nodeUuid, NotificationService.UPDATE_TYPE_LOADFLOW_STATUS);
        checkUpdateModelStatusMessagesReceived(studyUuid, nodeUuid, NotificationService.UPDATE_TYPE_SECURITY_ANALYSIS_STATUS);
        checkUpdateModelStatusMessagesReceived(studyUuid, nodeUuid, NotificationService.UPDATE_TYPE_SENSITIVITY_ANALYSIS_STATUS);
        checkUpdateModelStatusMessagesReceived(studyUuid, nodeUuid, NotificationService.UPDATE_TYPE_NON_EVACUATED_ENERGY_STATUS);
        checkUpdateModelStatusMessagesReceived(studyUuid, nodeUuid, NotificationService.UPDATE_TYPE_SHORT_CIRCUIT_STATUS);
        checkUpdateModelStatusMessagesReceived(studyUuid, nodeUuid, NotificationService.UPDATE_TYPE_ONE_BUS_SHORT_CIRCUIT_STATUS);
        checkUpdateModelStatusMessagesReceived(studyUuid, nodeUuid, NotificationService.UPDATE_TYPE_VOLTAGE_INIT_STATUS);
        checkUpdateModelStatusMessagesReceived(studyUuid, nodeUuid, NotificationService.UPDATE_TYPE_DYNAMIC_SIMULATION_STATUS);
        checkUpdateModelStatusMessagesReceived(studyUuid, nodeUuid, NotificationService.UPDATE_TYPE_STATE_ESTIMATION_STATUS);
    }

    private StudyEntity insertStudy() {
        return StudyEntity.builder()
            .id(UUID.randomUUID())
            .indexationStatus(StudyIndexationStatus.INDEXED)
            .voltageInitParameters(new StudyVoltageInitParametersEntity())
            .build();
    }

    private NodeEntity insertNode(StudyEntity study, UUID nodeId, String variantId, UUID reportUuid, NodeEntity parentNode, TimePointEntity timePointEntity, BuildStatus buildStatus) {
        NodeEntity node = nodeRepository.save(new NodeEntity(nodeId, parentNode, NodeType.NETWORK_MODIFICATION, study, false, null));
<<<<<<< HEAD
        NetworkModificationNodeInfoEntity nodeInfos = NetworkModificationNodeInfoEntity.builder().modificationGroupUuid(UUID.randomUUID()).build();
        TimePointNodeInfoEntity timePointNodeInfoEntity = TimePointNodeInfoEntity.builder().variantId(variantId).reportUuid(reportUuid).modificationsToExclude(new HashSet<>()).nodeBuildStatus(NodeBuildStatus.from(buildStatus).toEntity()).build();
        nodeInfos.addTimePointNodeInfo(timePointNodeInfoEntity);
        timePointEntity.addTimePointNodeInfo(timePointNodeInfoEntity);

=======
        NetworkModificationNodeInfoEntity nodeInfos = new NetworkModificationNodeInfoEntity(UUID.randomUUID(), VARIANT_1, new HashSet<>(), null, null, null, null, null, null, null, null, null, NodeBuildStatus.from(buildStatus).toEntity(), new HashMap<>(), new HashMap<>());
>>>>>>> 50fa0aa8
        nodeInfos.setIdNode(node.getIdNode());
        networkModificationNodeInfoRepository.save(nodeInfos);
        timepointNodeInfoRepository.save(timePointNodeInfoEntity);
        return node;
    }

    private NodeEntity insertRootNode(StudyEntity study, UUID nodeId) {
        NodeEntity node = nodeRepository.save(new NodeEntity(nodeId, null, NodeType.ROOT, study, false, null));
        RootNodeInfoEntity rootNodeInfo = new RootNodeInfoEntity();
        rootNodeInfo.setIdNode(node.getIdNode());
        rootNodeInfoRepository.save(rootNodeInfo);

        return node;
    }

    @AfterEach
    public void tearDown() {
        List<String> destinations = List.of(studyUpdateDestination);
        assertQueuesEmptyThenClear(destinations);
    }

    private void assertQueuesEmptyThenClear(List<String> destinations) {
        try {
            destinations.forEach(destination -> assertNull("Should not be any messages in queue " + destination + " : ", output.receive(100, destination)));
        } catch (NullPointerException e) {
            // Ignoring
        } finally {
            output.clear(); // purge in order to not fail the other tests
        }
    }
}<|MERGE_RESOLUTION|>--- conflicted
+++ resolved
@@ -36,10 +36,7 @@
 import org.springframework.messaging.MessageHeaders;
 import org.springframework.web.client.RestTemplate;
 
-import java.util.HashMap;
-import java.util.HashSet;
-import java.util.List;
-import java.util.UUID;
+import java.util.*;
 import java.util.stream.Collectors;
 
 import static org.junit.Assert.assertNull;
@@ -165,12 +162,7 @@
         checkUpdateBuildStateMessageReceived(studyUuid, List.of(node1Uuid));
         checkUpdateModelsStatusMessagesReceived(studyUuid, node1Uuid);
 
-<<<<<<< HEAD
-        Mockito.verify(reportService).deleteReport(REPORT_UUID_1);
         Mockito.verify(networkService).deleteVariants(NETWORK_UUID, List.of(VARIANT_1));
-=======
-        Mockito.verify(networkService).deleteVariants(null, List.of(VARIANT_1));
->>>>>>> 50fa0aa8
     }
 
     @Test
@@ -255,15 +247,11 @@
 
     private NodeEntity insertNode(StudyEntity study, UUID nodeId, String variantId, UUID reportUuid, NodeEntity parentNode, TimePointEntity timePointEntity, BuildStatus buildStatus) {
         NodeEntity node = nodeRepository.save(new NodeEntity(nodeId, parentNode, NodeType.NETWORK_MODIFICATION, study, false, null));
-<<<<<<< HEAD
         NetworkModificationNodeInfoEntity nodeInfos = NetworkModificationNodeInfoEntity.builder().modificationGroupUuid(UUID.randomUUID()).build();
-        TimePointNodeInfoEntity timePointNodeInfoEntity = TimePointNodeInfoEntity.builder().variantId(variantId).reportUuid(reportUuid).modificationsToExclude(new HashSet<>()).nodeBuildStatus(NodeBuildStatus.from(buildStatus).toEntity()).build();
+        TimePointNodeInfoEntity timePointNodeInfoEntity = TimePointNodeInfoEntity.builder().variantId(variantId).modificationReports(Map.of(node.getIdNode(), reportUuid)).modificationsToExclude(new HashSet<>()).nodeBuildStatus(NodeBuildStatus.from(buildStatus).toEntity()).build();
         nodeInfos.addTimePointNodeInfo(timePointNodeInfoEntity);
         timePointEntity.addTimePointNodeInfo(timePointNodeInfoEntity);
 
-=======
-        NetworkModificationNodeInfoEntity nodeInfos = new NetworkModificationNodeInfoEntity(UUID.randomUUID(), VARIANT_1, new HashSet<>(), null, null, null, null, null, null, null, null, null, NodeBuildStatus.from(buildStatus).toEntity(), new HashMap<>(), new HashMap<>());
->>>>>>> 50fa0aa8
         nodeInfos.setIdNode(node.getIdNode());
         networkModificationNodeInfoRepository.save(nodeInfos);
         timepointNodeInfoRepository.save(timePointNodeInfoEntity);
