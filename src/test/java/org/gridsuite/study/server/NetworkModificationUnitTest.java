/*
 * Copyright (c) 2023, RTE (http://www.rte-france.com)
 * This Source Code Form is subject to the terms of the Mozilla Public
 * License, v. 2.0. If a copy of the MPL was not distributed with this
 * file, You can obtain one at http://mozilla.org/MPL/2.0/.
 */
package org.gridsuite.study.server;

import com.powsybl.network.store.client.NetworkStoreService;
import org.gridsuite.study.server.dto.ShortCircuitPredefinedConfiguration;
import org.gridsuite.study.server.networkmodificationtree.dto.BuildStatus;
import org.gridsuite.study.server.networkmodificationtree.dto.NodeBuildStatus;
import org.gridsuite.study.server.networkmodificationtree.entities.NetworkModificationNodeInfoEntity;
import org.gridsuite.study.server.networkmodificationtree.entities.NodeEntity;
import org.gridsuite.study.server.networkmodificationtree.entities.NodeType;
import org.gridsuite.study.server.notification.NotificationService;
import org.gridsuite.study.server.repository.ShortCircuitParametersEntity;
import org.gridsuite.study.server.repository.StudyEntity;
import org.gridsuite.study.server.repository.StudyRepository;
import org.gridsuite.study.server.repository.networkmodificationtree.NetworkModificationNodeInfoRepository;
import org.gridsuite.study.server.repository.networkmodificationtree.NodeRepository;
import org.gridsuite.study.server.repository.sensianalysis.SensitivityAnalysisParametersEntity;
import org.gridsuite.study.server.repository.nonevacuatedenergy.NonEvacuatedEnergyParametersEntity;
import org.gridsuite.study.server.service.*;
import org.gridsuite.study.server.service.shortcircuit.ShortCircuitService;
import org.gridsuite.study.server.utils.TestUtils;
import org.gridsuite.study.server.utils.elasticsearch.DisableElasticsearch;
import org.junit.jupiter.api.AfterEach;
import org.junit.jupiter.api.BeforeEach;
import org.junit.jupiter.api.Test;
import org.mockito.Mockito;
import org.springframework.beans.factory.annotation.Autowired;
import org.springframework.beans.factory.annotation.Value;
import org.springframework.boot.test.context.SpringBootTest;
import org.springframework.boot.test.mock.mockito.MockBean;
import org.springframework.cloud.stream.binder.test.OutputDestination;
import org.springframework.messaging.Message;
import org.springframework.messaging.MessageHeaders;

import java.util.HashSet;
import java.util.List;
import java.util.UUID;

import static org.junit.Assert.assertNull;
import static org.junit.jupiter.api.Assertions.*;
/**
 * @author Kevin Le Saulnier <kevin.lesaulnier@rte-france.com>
 */

@SpringBootTest
@DisableElasticsearch
@ContextConfigurationWithTestChannel
class NetworkModificationUnitTest {
    @Autowired
    NodeRepository nodeRepository;
    @Autowired
    NetworkModificationNodeInfoRepository networkModificationNodeInfoRepository;
    @Autowired
    NetworkModificationTreeService networkModificationTreeService;
    @Autowired
    StudyRepository studyRepository;
    @Autowired
    StudyController studyController;
    @MockBean
    ReportService reportService;
    @MockBean
    NetworkStoreService networkStoreService;
    @MockBean
    NetworkService networkService;
    @Value("${loadflow.default-provider}")
    String defaultLoadflowProvider;

    private static final String CASE_LOADFLOW_UUID_STRING = "11a91c11-2c2d-83bb-b45f-20b83e4ef00c";
    private static final UUID CASE_LOADFLOW_UUID = UUID.fromString(CASE_LOADFLOW_UUID_STRING);
    private static final UUID NETWORK_UUID = UUID.fromString("38400000-8cf0-11bd-b23e-10b96e4ef00d");

    private static final String SHOULD_NOT_RETUTN_NULL_MESSAGE = "Should not return null here";

    private static final long TIMEOUT = 1000;
    private static final String VARIANT_1 = "variant_1";

    private UUID studyUuid;
    private UUID node1Uuid;
    private UUID node2Uuid;
    private UUID node3Uuid;

    //output destinations
    @Autowired
    private OutputDestination output;
    private final String studyUpdateDestination = "study.update";

    @BeforeEach
    public void setup() {
        StudyEntity study = insertStudy(NETWORK_UUID, CASE_LOADFLOW_UUID);
        studyUuid = study.getId();

        NodeEntity rootNode = nodeRepository.save(new NodeEntity(null, null, NodeType.ROOT, study, false, null));

        NodeEntity node1 = insertNode(study, node1Uuid, rootNode, BuildStatus.BUILT);
        NodeEntity node2 = insertNode(study, node2Uuid, node1, BuildStatus.BUILT);
        NodeEntity node3 = insertNode(study, node3Uuid, node1, BuildStatus.NOT_BUILT);

        node1Uuid = node1.getIdNode();
        node2Uuid = node2.getIdNode();
        node3Uuid = node3.getIdNode();
    }

    @Test
    void unbuildNode() {
        /**
         *       rootNode
         *          |
         *       node1(B)
         *     |         |
         *  node2(B)   node3
         */
        List<NetworkModificationNodeInfoEntity> nodesInfos = networkModificationNodeInfoRepository.findAll();
        NetworkModificationNodeInfoEntity node1Infos = nodesInfos.stream().filter(n -> n.getIdNode().equals(node1Uuid)).findAny().orElseThrow(() -> new UnsupportedOperationException(SHOULD_NOT_RETUTN_NULL_MESSAGE));
        NetworkModificationNodeInfoEntity node2Infos = nodesInfos.stream().filter(n -> n.getIdNode().equals(node2Uuid)).findAny().orElseThrow(() -> new UnsupportedOperationException(SHOULD_NOT_RETUTN_NULL_MESSAGE));
        NetworkModificationNodeInfoEntity node3Infos = nodesInfos.stream().filter(n -> n.getIdNode().equals(node3Uuid)).findAny().orElseThrow(() -> new UnsupportedOperationException(SHOULD_NOT_RETUTN_NULL_MESSAGE));

        assertEquals(BuildStatus.BUILT, node1Infos.getNodeBuildStatus().getLocalBuildStatus());
        assertEquals(BuildStatus.BUILT, node2Infos.getNodeBuildStatus().getLocalBuildStatus());
        assertEquals(BuildStatus.NOT_BUILT, node3Infos.getNodeBuildStatus().getLocalBuildStatus());

        studyController.unbuildNode(studyUuid, node1Uuid);

        /**
         *       rootNode
         *          |
         *        node1
         *     |         |
         *  node2(B)   node3
         */
        nodesInfos = networkModificationNodeInfoRepository.findAll();
        node1Infos = nodesInfos.stream().filter(n -> n.getIdNode().equals(node1Uuid)).findAny().orElseThrow(() -> new UnsupportedOperationException(SHOULD_NOT_RETUTN_NULL_MESSAGE));
        node2Infos = nodesInfos.stream().filter(n -> n.getIdNode().equals(node2Uuid)).findAny().orElseThrow(() -> new UnsupportedOperationException(SHOULD_NOT_RETUTN_NULL_MESSAGE));
        node3Infos = nodesInfos.stream().filter(n -> n.getIdNode().equals(node3Uuid)).findAny().orElseThrow(() -> new UnsupportedOperationException(SHOULD_NOT_RETUTN_NULL_MESSAGE));

        assertEquals(BuildStatus.NOT_BUILT, node1Infos.getNodeBuildStatus().getLocalBuildStatus());
        assertEquals(BuildStatus.BUILT, node2Infos.getNodeBuildStatus().getLocalBuildStatus());
        assertEquals(BuildStatus.NOT_BUILT, node3Infos.getNodeBuildStatus().getLocalBuildStatus());

        checkUpdateBuildStateMessageReceived(studyUuid, node1Uuid);
        checkUpdateModelsStatusMessagesReceived(studyUuid, node1Uuid);

        Mockito.verify(reportService).deleteReport(null);
        Mockito.verify(networkService).deleteVariants(null, List.of(VARIANT_1));
    }

    private void checkUpdateBuildStateMessageReceived(UUID studyUuid, UUID nodeUuid) {
        Message<byte[]> messageStatus = output.receive(TIMEOUT, studyUpdateDestination);
        assertEquals("", new String(messageStatus.getPayload()));

        MessageHeaders headersStatus = messageStatus.getHeaders();
        assertEquals(studyUuid, headersStatus.get(NotificationService.HEADER_STUDY_UUID));
        assertEquals(List.of(nodeUuid), headersStatus.get(NotificationService.HEADER_NODES));
        assertEquals(NotificationService.NODE_BUILD_STATUS_UPDATED, headersStatus.get(NotificationService.HEADER_UPDATE_TYPE));
    }

    private void checkUpdateModelStatusMessagesReceived(UUID studyUuid, UUID nodeUuid, String updateType) {
        // assert that the broker message has been sent for updating model status
        Message<byte[]> messageStatus = output.receive(TIMEOUT, studyUpdateDestination);
        assertEquals("", new String(messageStatus.getPayload()));
        MessageHeaders headersStatus = messageStatus.getHeaders();
        assertEquals(studyUuid, headersStatus.get(NotificationService.HEADER_STUDY_UUID));
        if (nodeUuid != null) {
            assertEquals(nodeUuid, headersStatus.get(NotificationService.HEADER_NODE));
        }
        assertEquals(updateType, headersStatus.get(NotificationService.HEADER_UPDATE_TYPE));
    }

    private void checkUpdateModelsStatusMessagesReceived(UUID studyUuid, UUID nodeUuid) {
        checkUpdateModelStatusMessagesReceived(studyUuid, nodeUuid, NotificationService.UPDATE_TYPE_LOADFLOW_STATUS);
        checkUpdateModelStatusMessagesReceived(studyUuid, nodeUuid, NotificationService.UPDATE_TYPE_SECURITY_ANALYSIS_STATUS);
        checkUpdateModelStatusMessagesReceived(studyUuid, nodeUuid, NotificationService.UPDATE_TYPE_SENSITIVITY_ANALYSIS_STATUS);
        checkUpdateModelStatusMessagesReceived(studyUuid, nodeUuid, NotificationService.UPDATE_TYPE_NON_EVACUATED_ENERGY_STATUS);
        checkUpdateModelStatusMessagesReceived(studyUuid, nodeUuid, NotificationService.UPDATE_TYPE_SHORT_CIRCUIT_STATUS);
        checkUpdateModelStatusMessagesReceived(studyUuid, nodeUuid, NotificationService.UPDATE_TYPE_ONE_BUS_SHORT_CIRCUIT_STATUS);
        checkUpdateModelStatusMessagesReceived(studyUuid, nodeUuid, NotificationService.UPDATE_TYPE_VOLTAGE_INIT_STATUS);
        checkUpdateModelStatusMessagesReceived(studyUuid, nodeUuid, NotificationService.UPDATE_TYPE_DYNAMIC_SIMULATION_STATUS);
    }

    private StudyEntity insertStudy(UUID networkUuid, UUID caseUuid) {
        ShortCircuitParametersEntity defaultShortCircuitParametersEntity = ShortCircuitService.toEntity(ShortCircuitService.getDefaultShortCircuitParameters(), ShortCircuitPredefinedConfiguration.ICC_MAX_WITH_NOMINAL_VOLTAGE_MAP);
        SensitivityAnalysisParametersEntity defaultSensitivityParametersEntity = SensitivityAnalysisService.toEntity(SensitivityAnalysisService.getDefaultSensitivityAnalysisParametersValues());
        NonEvacuatedEnergyParametersEntity defaultNonEvacuatedEnergyParametersEntity = NonEvacuatedEnergyService.toEntity(NonEvacuatedEnergyService.getDefaultNonEvacuatedEnergyParametersInfos());
        StudyEntity studyEntity = TestUtils.createDummyStudy(networkUuid, caseUuid, "", defaultLoadflowProvider,
<<<<<<< HEAD
            UUID.randomUUID(), defaultShortCircuitParametersEntity, null, defaultSensitivityParametersEntity);
=======
            defaultLoadflowParametersEntity, defaultShortCircuitParametersEntity, null, defaultSensitivityParametersEntity, defaultNonEvacuatedEnergyParametersEntity);
>>>>>>> 168eb9fd
        return studyRepository.save(studyEntity);
    }

    private NodeEntity insertNode(StudyEntity study, UUID nodeId, NodeEntity parentNode, BuildStatus buildStatus) {
        NodeEntity node = nodeRepository.save(new NodeEntity(nodeId, parentNode, NodeType.NETWORK_MODIFICATION, study, false, null));
        NetworkModificationNodeInfoEntity nodeInfos = new NetworkModificationNodeInfoEntity(UUID.randomUUID(), VARIANT_1, new HashSet<>(), null, null, null, null, null, null, null, null, NodeBuildStatus.from(buildStatus).toEntity());
        nodeInfos.setIdNode(node.getIdNode());
        networkModificationNodeInfoRepository.save(nodeInfos);

        return node;
    }

    @AfterEach
    public void tearDown() {
        List<String> destinations = List.of(studyUpdateDestination);
        assertQueuesEmptyThenClear(destinations);
    }

    private void assertQueuesEmptyThenClear(List<String> destinations) {
        try {
            destinations.forEach(destination -> assertNull("Should not be any messages in queue " + destination + " : ", output.receive(100, destination)));
        } catch (NullPointerException e) {
            // Ignoring
        } finally {
            output.clear(); // purge in order to not fail the other tests
        }
    }
}<|MERGE_RESOLUTION|>--- conflicted
+++ resolved
@@ -186,11 +186,7 @@
         SensitivityAnalysisParametersEntity defaultSensitivityParametersEntity = SensitivityAnalysisService.toEntity(SensitivityAnalysisService.getDefaultSensitivityAnalysisParametersValues());
         NonEvacuatedEnergyParametersEntity defaultNonEvacuatedEnergyParametersEntity = NonEvacuatedEnergyService.toEntity(NonEvacuatedEnergyService.getDefaultNonEvacuatedEnergyParametersInfos());
         StudyEntity studyEntity = TestUtils.createDummyStudy(networkUuid, caseUuid, "", defaultLoadflowProvider,
-<<<<<<< HEAD
-            UUID.randomUUID(), defaultShortCircuitParametersEntity, null, defaultSensitivityParametersEntity);
-=======
-            defaultLoadflowParametersEntity, defaultShortCircuitParametersEntity, null, defaultSensitivityParametersEntity, defaultNonEvacuatedEnergyParametersEntity);
->>>>>>> 168eb9fd
+            UUID.randomUUID(), defaultShortCircuitParametersEntity, null, defaultSensitivityParametersEntity, defaultNonEvacuatedEnergyParametersEntity);
         return studyRepository.save(studyEntity);
     }
 
