--- conflicted
+++ resolved
@@ -138,13 +138,13 @@
                 IdentifiableInfos.builder().id("BUS_2").name("BUS_2").build()));
 
         String busbarSectionsDataAsString = mapper.writeValueAsString(List.of(
-            IdentifiableInfos.builder().id("BUSBAR_SECTION_1").name("BUSBAR_SECTION_1").build(),
-            IdentifiableInfos.builder().id("BUSBAR_SECTION_2").name("BUSBAR_SECTION_2").build()));
+                IdentifiableInfos.builder().id("BUSBAR_SECTION_1").name("BUSBAR_SECTION_1").build(),
+                IdentifiableInfos.builder().id("BUSBAR_SECTION_2").name("BUSBAR_SECTION_2").build()));
 
         LoadFlowParametersInfos loadFlowParametersInfos = LoadFlowParametersInfos.builder()
-            .commonParameters(LoadFlowParameters.load())
-            .specificParametersPerProvider(Map.of())
-            .build();
+                .commonParameters(LoadFlowParameters.load())
+                .specificParametersPerProvider(Map.of())
+                .build();
         String loadFlowParameters = objectMapper.writeValueAsString(loadFlowParametersInfos);
 
         final Dispatcher dispatcher = new Dispatcher() {
@@ -157,14 +157,9 @@
                     case "/v1/networks/" + NETWORK_UUID_STRING + "/voltage-levels/" + VOLTAGE_LEVEL_ID + "/configured-buses":
                         return new MockResponse(200, Headers.of(HttpHeaders.CONTENT_TYPE, MediaType.APPLICATION_JSON_VALUE), busesDataAsString);
                     case "/v1/networks/" + NETWORK_UUID_STRING + "/voltage-levels/" + VOLTAGE_LEVEL_ID + "/busbar-sections":
-<<<<<<< HEAD
-                        return new MockResponse().setResponseCode(200).setBody(busbarSectionsDataAsString)
-                                .addHeader("Content-Type", "application/json; charset=utf-8");
+                        return new MockResponse(200, Headers.of(HttpHeaders.CONTENT_TYPE, MediaType.APPLICATION_JSON_VALUE), busbarSectionsDataAsString);
                     case "/v1/networks/" + NETWORK_UUID_STRING + "/voltage-levels/" + VOLTAGE_LEVEL_ID + "/substation-id":
-                        return new MockResponse().setResponseCode(200).setBody(SUBSTATION_ID_1);
-=======
-                        return new MockResponse(200, Headers.of(HttpHeaders.CONTENT_TYPE, MediaType.APPLICATION_JSON_VALUE), busbarSectionsDataAsString);
->>>>>>> f0d46647
+                        return new MockResponse.Builder().code(200).body(SUBSTATION_ID_1).build();
                     case "/v1/networks/" + NETWORK_UUID_STRING + "/voltage-levels/" + VL_ID_1 + "/equipments":
                         return new MockResponse(200, Headers.of(HttpHeaders.CONTENT_TYPE, MediaType.APPLICATION_JSON_VALUE), VOLTAGE_LEVEL_EQUIPMENTS_JSON);
                     case "/v1/parameters/" + LOADFLOW_PARAMETERS_UUID_STRING:
@@ -458,8 +453,7 @@
     }
 
     @Test
-<<<<<<< HEAD
-    public void testGetSubstationIdForVoltageLevel() throws Exception {
+    void testGetSubstationIdForVoltageLevel(final MockWebServer server) throws Exception {
         MvcResult mvcResult;
         String resultAsString;
         StudyEntity studyEntity = insertDummyStudy(UUID.fromString(NETWORK_UUID_STRING), CASE_UUID);
@@ -472,17 +466,15 @@
                 .andReturn();
         resultAsString = mvcResult.getResponse().getContentAsString();
         assertEquals(SUBSTATION_ID_1, resultAsString);
+
         var requests = TestUtils.getRequestsDone(1, server);
-
         assertTrue(requests.stream().anyMatch(r -> r.matches(
                 "/v1/networks/" + NETWORK_UUID_STRING + "/voltage-levels/" + VOLTAGE_LEVEL_ID + "/substation-id")));
-    }
-
-    @Test
-    public void testGetBusesOrBusbarSections() throws Exception {
-=======
+
+    }
+
+    @Test
     void testGetBusesOrBusbarSections(final MockWebServer server) throws Exception {
->>>>>>> f0d46647
         MvcResult mvcResult;
         String resultAsString;
         StudyEntity studyEntity = insertDummyStudy(UUID.fromString(NETWORK_UUID_STRING), CASE_UUID);
@@ -491,30 +483,30 @@
 
         mvcResult = mockMvc.perform(get("/v1/studies/{studyUuid}/nodes/{nodeUuid}/network/voltage-levels/{voltageLevelId}/buses",
                         studyNameUserIdUuid, rootNodeUuid, VOLTAGE_LEVEL_ID))
-            .andExpect(status().isOk())
-            .andReturn();
+                .andExpect(status().isOk())
+                .andReturn();
         resultAsString = mvcResult.getResponse().getContentAsString();
 
         List<IdentifiableInfos> iiList = mapper.readValue(resultAsString, new TypeReference<>() { });
 
         assertThat(iiList, new MatcherJson<>(mapper, List.of(IdentifiableInfos.builder().id("BUS_1").name("BUS_1").build(),
-                        IdentifiableInfos.builder().id("BUS_2").name("BUS_2").build())));
+                IdentifiableInfos.builder().id("BUS_2").name("BUS_2").build())));
 
         var requests = TestUtils.getRequestsDone(1, server);
         assertTrue(requests.stream().anyMatch(r -> r.matches(
                 "/v1/networks/" + NETWORK_UUID_STRING + "/voltage-levels/" + VOLTAGE_LEVEL_ID + "/configured-buses")));
 
         mvcResult = mockMvc.perform(get("/v1/studies/{studyUuid}/nodes/{nodeUuid}/network/voltage-levels/{voltageLevelId}/busbar-sections",
-                studyNameUserIdUuid, rootNodeUuid, VOLTAGE_LEVEL_ID))
-                    .andExpect(status().isOk())
-                    .andReturn();
+                        studyNameUserIdUuid, rootNodeUuid, VOLTAGE_LEVEL_ID))
+                .andExpect(status().isOk())
+                .andReturn();
         resultAsString = mvcResult.getResponse().getContentAsString();
 
         iiList = mapper.readValue(resultAsString, new TypeReference<>() { });
 
         assertThat(iiList, new MatcherJson<>(mapper,
-                        List.of(IdentifiableInfos.builder().id("BUSBAR_SECTION_1").name("BUSBAR_SECTION_1").build(),
-                                IdentifiableInfos.builder().id("BUSBAR_SECTION_2").name("BUSBAR_SECTION_2").build())));
+                List.of(IdentifiableInfos.builder().id("BUSBAR_SECTION_1").name("BUSBAR_SECTION_1").build(),
+                        IdentifiableInfos.builder().id("BUSBAR_SECTION_2").name("BUSBAR_SECTION_2").build())));
 
         requests = TestUtils.getRequestsDone(1, server);
         assertTrue(requests.stream().anyMatch(r -> r.matches(
@@ -530,10 +522,10 @@
 
     private RootNode getRootNode(UUID study) throws Exception {
         return objectMapper.readValue(mockMvc.perform(get("/v1/studies/{uuid}/tree", study))
-                    .andExpect(status().isOk())
-                    .andReturn()
-                    .getResponse()
-                    .getContentAsString(), new TypeReference<>() { });
+                .andExpect(status().isOk())
+                .andReturn()
+                .getResponse()
+                .getContentAsString(), new TypeReference<>() { });
     }
 
     private MvcResult getNetworkElementsIds(UUID studyUuid, UUID rootNodeUuid, String elementType, List<Double> nominalVoltages, String responseBody, String requestBody) throws Exception {
@@ -583,7 +575,7 @@
         MvcResult mvcResult = mockMvc.perform(get("/v1/studies/{studyUuid}/nodes/{nodeUuid}/network/elements/{elementId}", studyUuid, rootNodeUuid, elementId)
                         .queryParam(QUERY_PARAM_ELEMENT_TYPE, elementType)
                         .queryParam(QUERY_PARAM_INFO_TYPE, infoType)
-            )
+                )
                 .andExpect(status().isOk())
                 .andReturn();
         wireMockUtils.verifyNetworkElementInfosGet(stubUuid, NETWORK_UUID_STRING, elementType, infoType, elementId);
@@ -609,7 +601,7 @@
                         .queryParam(QUERY_PARAM_ELEMENT_TYPE, elementType)
                         .queryParam(QUERY_PARAM_INFO_TYPE, infoType)
                         .queryParam(String.format(QUERY_FORMAT_OPTIONAL_PARAMS, QUERY_PARAM_DC_POWERFACTOR), Double.toString(LoadFlowParameters.DEFAULT_DC_POWER_FACTOR))
-            )
+                )
                 .andExpectAll(status().isInternalServerError(), content().string("Internal Server Error"));
         wireMockUtils.verifyNetworkElementInfosGet(stubUuid, NETWORK_UUID_STRING, elementType, infoType, elementId);
     }
