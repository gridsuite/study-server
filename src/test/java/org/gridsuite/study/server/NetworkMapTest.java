--- conflicted
+++ resolved
@@ -160,15 +160,9 @@
             public MockResponse dispatch(RecordedRequest request) {
                 String path = Objects.requireNonNull(request.getPath());
                 switch (path) {
-<<<<<<< HEAD
-                    case "/v1/networks/" + NETWORK_UUID_STRING + "/voltage-levels/" + VOLTAGE_LEVEL_ID + "/configured-buses?variantId=first_variant_id":
+                    case "/v1/networks/" + NETWORK_UUID_STRING + "/voltage-levels/" + VL_ID_1 + "/buses-or-busbar-sections?variantId=first_variant_id":
                         return new MockResponse(200, Headers.of(HttpHeaders.CONTENT_TYPE, MediaType.APPLICATION_JSON_VALUE), busesDataAsString);
-                    case "/v1/networks/" + NETWORK_UUID_STRING + "/voltage-levels/" + VOLTAGE_LEVEL_ID + "/busbar-sections?variantId=first_variant_id":
-=======
-                    case "/v1/networks/" + NETWORK_UUID_STRING + "/voltage-levels/" + VOLTAGE_LEVEL_ID + "/buses-or-busbar-sections":
-                        return new MockResponse(200, Headers.of(HttpHeaders.CONTENT_TYPE, MediaType.APPLICATION_JSON_VALUE), busesDataAsString);
-                    case "/v1/networks/" + NETWORK_UUID_STRING + "/voltage-levels/" + VL_ID_1 + "/buses-or-busbar-sections":
->>>>>>> 33332460
+                    case "/v1/networks/" + NETWORK_UUID_STRING + "/voltage-levels/" + VOLTAGE_LEVEL_ID + "/buses-or-busbar-sections?variantId=first_variant_id":
                         return new MockResponse(200, Headers.of(HttpHeaders.CONTENT_TYPE, MediaType.APPLICATION_JSON_VALUE), busbarSectionsDataAsString);
                     case "/v1/networks/" + NETWORK_UUID_STRING + "/voltage-levels/" + VOLTAGE_LEVEL_ID + "/substation-id?variantId=first_variant_id":
                         return new MockResponse.Builder().code(200).body(SUBSTATION_ID_1).build();
@@ -487,55 +481,36 @@
         StudyEntity studyEntity = insertDummyStudy(UUID.fromString(NETWORK_UUID_STRING), CASE_UUID);
         AbstractNode node = getRootNode(studyEntity.getId()).getChildren().stream().findFirst().orElseThrow();
 
-<<<<<<< HEAD
-        mvcResult = mockMvc.perform(get("/v1/studies/{studyUuid}/nodes/{nodeUuid}/network/voltage-levels/{voltageLevelId}/buses",
+        mvcResult = mockMvc.perform(get("/v1/studies/{studyUuid}/nodes/{nodeUuid}/network/voltage-levels/{voltageLevelId}/buses-or-busbar-sections",
                         studyEntity.getId(), node.getId(), VOLTAGE_LEVEL_ID))
-=======
-        mvcResult = mockMvc.perform(get("/v1/studies/{studyUuid}/nodes/{nodeUuid}/network/voltage-levels/{voltageLevelId}/buses-or-busbar-sections",
-                        studyNameUserIdUuid, rootNodeUuid, VOLTAGE_LEVEL_ID))
->>>>>>> 33332460
                 .andExpect(status().isOk())
                 .andReturn();
         resultAsString = mvcResult.getResponse().getContentAsString();
 
         List<IdentifiableInfos> iiList = mapper.readValue(resultAsString, new TypeReference<>() { });
-
-        assertThat(iiList, new MatcherJson<>(mapper, List.of(IdentifiableInfos.builder().id("BUS_1").name("BUS_1").build(),
-                IdentifiableInfos.builder().id("BUS_2").name("BUS_2").build())));
-
-        var requests = TestUtils.getRequestsDone(1, server);
-        assertTrue(requests.stream().anyMatch(r -> r.matches(
-<<<<<<< HEAD
-                "/v1/networks/" + NETWORK_UUID_STRING + "/voltage-levels/" + VOLTAGE_LEVEL_ID + "/configured-buses\\?variantId=first_variant_id")));
-
-        mvcResult = mockMvc.perform(get("/v1/studies/{studyUuid}/nodes/{nodeUuid}/network/voltage-levels/{voltageLevelId}/busbar-sections",
-                        studyEntity.getId(), node.getId(), VOLTAGE_LEVEL_ID))
-                .andExpect(status().isOk())
-                .andReturn();
-=======
-                "/v1/networks/" + NETWORK_UUID_STRING + "/voltage-levels/" + VOLTAGE_LEVEL_ID + "/buses-or-busbar-sections")));
-
-        mvcResult = mockMvc.perform(get("/v1/studies/{studyUuid}/nodes/{nodeUuid}/network/voltage-levels/{voltageLevelId}/buses-or-busbar-sections",
-                studyNameUserIdUuid, rootNodeUuid, VL_ID_1))
-                    .andExpect(status().isOk())
-                    .andReturn();
-
->>>>>>> 33332460
-        resultAsString = mvcResult.getResponse().getContentAsString();
-
-        iiList = mapper.readValue(resultAsString, new TypeReference<>() { });
 
         assertThat(iiList, new MatcherJson<>(mapper,
                 List.of(IdentifiableInfos.builder().id("BUSBAR_SECTION_1").name("BUSBAR_SECTION_1").build(),
                         IdentifiableInfos.builder().id("BUSBAR_SECTION_2").name("BUSBAR_SECTION_2").build())));
 
+        var requests = TestUtils.getRequestsDone(1, server);
+        assertTrue(requests.stream().anyMatch(r -> r.matches(
+                "/v1/networks/" + NETWORK_UUID_STRING + "/voltage-levels/" + VOLTAGE_LEVEL_ID + "/buses-or-busbar-sections\\?variantId=first_variant_id")));
+
+        mvcResult = mockMvc.perform(get("/v1/studies/{studyUuid}/nodes/{nodeUuid}/network/voltage-levels/{voltageLevelId}/buses-or-busbar-sections",
+                        studyEntity.getId(), node.getId(), VL_ID_1))
+                .andExpect(status().isOk())
+                .andReturn();
+        resultAsString = mvcResult.getResponse().getContentAsString();
+
+        iiList = mapper.readValue(resultAsString, new TypeReference<>() { });
+
+        assertThat(iiList, new MatcherJson<>(mapper, List.of(IdentifiableInfos.builder().id("BUS_1").name("BUS_1").build(),
+                IdentifiableInfos.builder().id("BUS_2").name("BUS_2").build())));
+
         requests = TestUtils.getRequestsDone(1, server);
         assertTrue(requests.stream().anyMatch(r -> r.matches(
-<<<<<<< HEAD
-                "/v1/networks/" + NETWORK_UUID_STRING + "/voltage-levels/" + VOLTAGE_LEVEL_ID + "/busbar-sections\\?variantId=first_variant_id")));
-=======
-                "/v1/networks/" + NETWORK_UUID_STRING + "/voltage-levels/" + VL_ID_1 + "/buses-or-busbar-sections")));
->>>>>>> 33332460
+                "/v1/networks/" + NETWORK_UUID_STRING + "/voltage-levels/" + VL_ID_1 + "/buses-or-busbar-sections\\?variantId=first_variant_id")));
     }
 
     private StudyEntity insertDummyStudy(UUID networkUuid, UUID caseUuid) {
