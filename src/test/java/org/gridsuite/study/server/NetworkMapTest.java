--- conflicted
+++ resolved
@@ -496,17 +496,11 @@
         assertTrue(requests.stream().anyMatch(r -> r.matches(
                 "/v1/networks/" + NETWORK_UUID_STRING + "/voltage-levels/" + VOLTAGE_LEVEL_ID + "/buses-or-busbar-sections")));
 
-<<<<<<< HEAD
         mvcResult = mockMvc.perform(get("/v1/studies/{studyUuid}/nodes/{nodeUuid}/network/voltage-levels/{voltageLevelId}/buses-or-busbar-sections",
                 studyNameUserIdUuid, rootNodeUuid, VL_ID_1))
                     .andExpect(status().isOk())
                     .andReturn();
-=======
-        mvcResult = mockMvc.perform(get("/v1/studies/{studyUuid}/nodes/{nodeUuid}/network/voltage-levels/{voltageLevelId}/busbar-sections",
-                        studyNameUserIdUuid, rootNodeUuid, VOLTAGE_LEVEL_ID))
-                .andExpect(status().isOk())
-                .andReturn();
->>>>>>> 77e0d670
+
         resultAsString = mvcResult.getResponse().getContentAsString();
 
         iiList = mapper.readValue(resultAsString, new TypeReference<>() { });
