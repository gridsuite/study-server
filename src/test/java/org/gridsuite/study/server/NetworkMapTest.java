--- conflicted
+++ resolved
@@ -515,18 +515,12 @@
     }
 
     @Test
-<<<<<<< HEAD
     public void testGetMapHvdcLines() throws Exception {
         //create study
-=======
-    public void testGetBranchOr3WTMapServer() throws Exception {
-        // Create study
->>>>>>> 0325e1c4
-        StudyEntity studyEntity = insertDummyStudy(UUID.fromString(NETWORK_UUID_STRING), CASE_UUID);
-        UUID studyNameUserIdUuid = studyEntity.getId();
-        UUID rootNodeUuid = getRootNode(studyNameUserIdUuid).getId();
-
-<<<<<<< HEAD
+        StudyEntity studyEntity = insertDummyStudy(UUID.fromString(NETWORK_UUID_STRING), CASE_UUID);
+        UUID studyNameUserIdUuid = studyEntity.getId();
+        UUID rootNodeUuid = getRootNode(studyNameUserIdUuid).getId();
+
         //get the lines
         mockMvc.perform(get("/v1/studies/{studyUuid}/nodes/{nodeUuid}/network-map/map-hvdc-lines",
                 studyNameUserIdUuid, rootNodeUuid)).andExpectAll(
@@ -535,7 +529,15 @@
 
         assertTrue(TestUtils.getRequestsDone(1, server)
                 .contains(String.format("/v1/networks/%s/map-hvdc-lines", NETWORK_UUID_STRING)));
-=======
+    }
+
+    @Test
+    public void testGetBranchOr3WTMapServer() throws Exception {
+        // Create study
+        StudyEntity studyEntity = insertDummyStudy(UUID.fromString(NETWORK_UUID_STRING), CASE_UUID);
+        UUID studyNameUserIdUuid = studyEntity.getId();
+        UUID rootNodeUuid = getRootNode(studyNameUserIdUuid).getId();
+
         // Get the line / 2WT / 3WT map data info of a network
         mockMvc.perform(get("/v1/studies/{studyUuid}/nodes/{nodeUuid}/network-map/branch-or-3wt/{equipmentId}", studyNameUserIdUuid,
                         rootNodeUuid, LINE_ID_1))
@@ -544,7 +546,6 @@
                         content().contentType(MediaType.APPLICATION_JSON));
         assertTrue(
                 TestUtils.getRequestsDone(1, server).contains(String.format("/v1/networks/%s/branch-or-3wt/%s", NETWORK_UUID_STRING, LINE_ID_1)));
->>>>>>> 0325e1c4
     }
 
     @Test
