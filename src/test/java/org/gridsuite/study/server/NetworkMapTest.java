--- conflicted
+++ resolved
@@ -275,13 +275,9 @@
 
         //get the 2wt map data info of a network
         String twoWindingsTransformerDataAsString = mapper.writeValueAsString(IdentifiableInfos.builder().id(TWO_WINDINGS_TRANSFORMER_ID_1).name("2WT_NAME_1").build());
-<<<<<<< HEAD
-        getNetworkElementInfos(studyNameUserIdUuid, rootNodeUuid, "2-windings-transformers", "LIST", TWO_WINDINGS_TRANSFORMER_ID_1, twoWindingsTransformerDataAsString);
-=======
-        getNetworkEquipmentInfos(studyNameUserIdUuid, rootNodeUuid, "2-windings-transformers", TWO_WINDINGS_TRANSFORMER_ID_1, twoWindingsTransformerDataAsString);
         getNetworkEquipmentInfosNotFound(studyNameUserIdUuid, rootNodeUuid, "2-windings-transformers", "Unknown2wtId");
         getNetworkEquipmentInfosWithError(studyNameUserIdUuid, rootNodeUuid, "2-windings-transformers", "Unknown2wtId");
->>>>>>> 62c0ad91
+        getNetworkElementInfos(studyNameUserIdUuid, rootNodeUuid, "2-windings-transformers", "LIST", TWO_WINDINGS_TRANSFORMER_ID_1, twoWindingsTransformerDataAsString);
 
         //get the 2wt ids of a network
         String twtIdsAsString = List.of("twt1", "twt2", "twt3").toString();
