/**
 * Copyright (c) 2021, RTE (http://www.rte-france.com)
 * This Source Code Form is subject to the terms of the Mozilla Public
 * License, v. 2.0. If a copy of the MPL was not distributed with this
 * file, You can obtain one at http://mozilla.org/MPL/2.0/.
 */
package org.gridsuite.study.server.utils;

import com.github.tomakehurst.wiremock.WireMockServer;
import com.github.tomakehurst.wiremock.admin.model.ServeEventQuery;
import com.github.tomakehurst.wiremock.client.WireMock;
import com.github.tomakehurst.wiremock.matching.RequestPatternBuilder;
import com.github.tomakehurst.wiremock.matching.StringValuePattern;
import com.github.tomakehurst.wiremock.stubbing.ServeEvent;

import java.util.List;
import java.util.Map;
import java.util.UUID;

import static org.gridsuite.study.server.StudyConstants.*;
import static org.gridsuite.study.server.utils.SendInput.POST_ACTION_SEND_INPUT;
import static org.junit.Assert.assertEquals;

/**
 * @author Slimane Amar <slimane.amar at rte-france.com>
 */
public class WireMockUtils {
    private static final String DELIMITER = "/";

    public static final String URI_NETWORK_DATA = "/v1/networks";

    private static final String URI_NETWORK_MODIFICATION = "/v1/network-modifications";

    private static final String URI_NETWORK_MODIFICATION_GROUPS = "/v1/groups";

    private static final String FIRST_VARIANT_ID = "first_variant_id";

    private final WireMockServer wireMock;

    public WireMockUtils(WireMockServer wireMock) {
        this.wireMock = wireMock;
    }

    public UUID stubNetworkElementInfosGet(String networkUuid, String elementType, String infoType, String elementId, String responseBody) {
        return wireMock.stubFor(WireMock.get(WireMock.urlPathEqualTo(URI_NETWORK_DATA + DELIMITER + networkUuid + DELIMITER + "elements" + DELIMITER + elementId))
                .withQueryParam(QUERY_PARAM_ELEMENT_TYPE, WireMock.equalTo(elementType))
                .withQueryParam(QUERY_PARAM_INFO_TYPE, WireMock.equalTo(infoType))
                .willReturn(WireMock.ok().withBody(responseBody))
        ).getId();
    }

    public UUID stubNetworkElementInfosGetNotFound(String networkUuid, String elementType, String infoType, String elementId) {
        return wireMock.stubFor(WireMock.get(WireMock.urlPathEqualTo(URI_NETWORK_DATA + DELIMITER + networkUuid + DELIMITER + "elements" + DELIMITER + elementId))
                .withQueryParam(QUERY_PARAM_ELEMENT_TYPE, WireMock.equalTo(elementType))
                .withQueryParam(QUERY_PARAM_INFO_TYPE, WireMock.equalTo(infoType))
                .willReturn(WireMock.notFound())
        ).getId();
    }

    public UUID stubNetworkElementInfosGetWithError(String networkUuid, String elementType, String infoType, String elementId) {
        return wireMock.stubFor(WireMock.get(WireMock.urlPathEqualTo(URI_NETWORK_DATA + DELIMITER + networkUuid + DELIMITER + "elements" + DELIMITER + elementId))
                .withQueryParam(QUERY_PARAM_ELEMENT_TYPE, WireMock.equalTo(elementType))
                .withQueryParam(QUERY_PARAM_INFO_TYPE, WireMock.equalTo(infoType))
                .willReturn(WireMock.serverError().withBody("Internal Server Error"))
        ).getId();
    }

    public void verifyNetworkElementInfosGet(UUID stubUuid, String networkUuid, String elementType, String infoType, String elementId) {
        verifyGetRequest(stubUuid, URI_NETWORK_DATA + DELIMITER + networkUuid + DELIMITER + "elements" + DELIMITER + elementId, Map.of(QUERY_PARAM_ELEMENT_TYPE, WireMock.equalTo(elementType), QUERY_PARAM_INFO_TYPE, WireMock.equalTo(infoType)));
    }

    public UUID stubNetworkElementsInfosGet(String networkUuid, String elementType, String infoType, String responseBody) {
        return wireMock.stubFor(WireMock.get(WireMock.urlPathEqualTo(URI_NETWORK_DATA + DELIMITER + networkUuid + DELIMITER + "elements"))
                .withQueryParam(QUERY_PARAM_ELEMENT_TYPE, WireMock.equalTo(elementType))
                .withQueryParam(QUERY_PARAM_INFO_TYPE, WireMock.equalTo(infoType))
                .willReturn(WireMock.ok().withBody(responseBody))
        ).getId();
    }

    public void verifyNetworkElementsInfosGet(UUID stubUuid, String networkUuid, String elementType, String infoType) {
        verifyGetRequest(stubUuid, URI_NETWORK_DATA + DELIMITER + networkUuid + DELIMITER + "elements", Map.of(QUERY_PARAM_ELEMENT_TYPE, WireMock.equalTo(elementType), QUERY_PARAM_INFO_TYPE, WireMock.equalTo(infoType)));
    }

    public UUID stubNetworkElementsIdsGet(String networkUuid, String elementType, String responseBody) {
        return wireMock.stubFor(WireMock.get(WireMock.urlPathEqualTo(URI_NETWORK_DATA + DELIMITER + networkUuid + DELIMITER + "elements-ids"))
                .withQueryParam(QUERY_PARAM_ELEMENT_TYPE, WireMock.equalTo(elementType))
                .willReturn(WireMock.ok().withBody(responseBody))
        ).getId();
    }

    public void verifyNetworkElementsIdsGet(UUID stubUuid, String networkUuid, String elementType) {
        verifyGetRequest(stubUuid, URI_NETWORK_DATA + DELIMITER + networkUuid + DELIMITER + "elements-ids", Map.of(QUERY_PARAM_ELEMENT_TYPE, WireMock.equalTo(elementType)));
    }

    public UUID stubNetworkEquipmentsInfosGet(String networkUuid, String equipmentPath, String responseBody) {
        return wireMock.stubFor(WireMock.get(WireMock.urlPathEqualTo(URI_NETWORK_DATA + DELIMITER + networkUuid + DELIMITER + equipmentPath))
                .willReturn(WireMock.ok().withBody(responseBody))
        ).getId();
    }

    public void verifyNetworkEquipmentsInfosGet(UUID stubUuid, String networkUuid, String equipmentPath) {
        verifyGetRequest(stubUuid, URI_NETWORK_DATA + DELIMITER + networkUuid + DELIMITER + equipmentPath, Map.of());
    }

    public UUID stubNetworkEquipmentsInfosGet(String networkUuid, String infoTypePath, String equipmentType, String responseBody) {
        return wireMock.stubFor(WireMock.get(WireMock.urlPathEqualTo(URI_NETWORK_DATA + DELIMITER + networkUuid + DELIMITER + infoTypePath))
                .withQueryParam(QUERY_PARAM_EQUIPMENT_TYPE, WireMock.equalTo(equipmentType))
                .willReturn(WireMock.ok().withBody(responseBody))
        ).getId();
    }

    public void verifyNetworkEquipmentsInfosGet(UUID stubUuid, String networkUuid, String infoTypePath, String equipmentType) {
        verifyGetRequest(stubUuid, URI_NETWORK_DATA + DELIMITER + networkUuid + DELIMITER + infoTypePath, Map.of(QUERY_PARAM_EQUIPMENT_TYPE, WireMock.equalTo(equipmentType)));
    }

    public UUID stubNetworkEquipmentInfosGet(String networkUuid, String infoTypePath, String equipmentId, String responseBody) {
        return wireMock.stubFor(WireMock.get(WireMock.urlPathEqualTo(URI_NETWORK_DATA + DELIMITER + networkUuid + DELIMITER + infoTypePath + DELIMITER + equipmentId))
                .willReturn(WireMock.ok().withBody(responseBody))
        ).getId();
    }

    public void verifyNetworkEquipmentInfosGet(UUID stubUuid, String networkUuid, String infoTypePath, String equipmentId) {
        verifyGetRequest(stubUuid, URI_NETWORK_DATA + DELIMITER + networkUuid + DELIMITER + infoTypePath + DELIMITER + equipmentId, Map.of());
    }

    public UUID stubNetworkModificationGet() {
        return wireMock.stubFor(WireMock.get(WireMock.urlPathMatching(URI_NETWORK_MODIFICATION_GROUPS + "/.*/modifications"))
            .withQueryParam("errorOnGroupNotFound", WireMock.equalTo("false"))
            .willReturn(WireMock.ok())
        ).getId();
    }

    public UUID stubNetworkModificationGet(String groupUuid, String result) {
        return wireMock.stubFor(WireMock.get(WireMock.urlPathEqualTo(URI_NETWORK_MODIFICATION_GROUPS + DELIMITER + groupUuid + "/modifications"))
            .withQueryParam("errorOnGroupNotFound", WireMock.equalTo("false"))
            .willReturn(WireMock.ok().withBody(result))
        ).getId();
    }

    public UUID stubNetworkModificationPost(String responseBody) {
        return wireMock.stubFor(WireMock.post(WireMock.urlPathEqualTo(URI_NETWORK_MODIFICATION))
            .willReturn(WireMock.ok()
                .withBody(responseBody)
                .withHeader("Content-Type", "application/json"))
        ).getId();
    }

    public UUID stubNetworkModificationPostWithError(String requestBody) {
        return stubNetworkModificationPostWithError(requestBody, "Internal Server Error");
    }

    public UUID stubNetworkModificationPostWithError(String requestBody, String errorMessage) {
        return wireMock.stubFor(WireMock.post(WireMock.urlPathEqualTo(URI_NETWORK_MODIFICATION))
            .withRequestBody(WireMock.equalToJson(requestBody))
            .willReturn(WireMock.serverError().withBody(errorMessage))
        ).getId();
    }

    public UUID stubNetworkModificationPostWithBodyAndError(String requestBody) {
        return wireMock.stubFor(WireMock.post(WireMock.urlPathEqualTo(URI_NETWORK_MODIFICATION))
            .withRequestBody(WireMock.equalToJson(requestBody))
            .willReturn(WireMock.badRequest())
        ).getId();
    }

    public UUID stubNetworkModificationPut(String modificationUuid) {
        return wireMock.stubFor(WireMock.put(WireMock.urlPathEqualTo(URI_NETWORK_MODIFICATION + DELIMITER + modificationUuid))
            .willReturn(WireMock.ok())
        ).getId();
    }

    public UUID stubNetworkModificationPutWithBody(String modificationUuid, String requestBody) {
        return wireMock.stubFor(WireMock.put(WireMock.urlPathEqualTo(URI_NETWORK_MODIFICATION + DELIMITER + modificationUuid))
            .withRequestBody(WireMock.equalToJson(requestBody))
            .willReturn(WireMock.ok())
        ).getId();
    }

    public UUID stubNetworkModificationPutWithBodyAndError(String modificationUuid, String requestBody) {
        return wireMock.stubFor(WireMock.put(WireMock.urlPathEqualTo(URI_NETWORK_MODIFICATION + DELIMITER + modificationUuid))
            .withRequestBody(WireMock.equalToJson(requestBody))
            .willReturn(WireMock.badRequest())
        ).getId();
    }

    public UUID stubDuplicateModificationGroup() {
        return wireMock.stubFor(WireMock.post(WireMock.urlPathEqualTo(URI_NETWORK_MODIFICATION_GROUPS))
            .withQueryParam("duplicateFrom", WireMock.matching(".*"))
            .withQueryParam("groupUuid", WireMock.matching(".*"))
            .willReturn(WireMock.ok())
        ).getId();
    }

    public UUID stubNetworkModificationDeleteGroup() {
        return wireMock.stubFor(WireMock.delete(WireMock.urlPathMatching(URI_NETWORK_MODIFICATION_GROUPS + DELIMITER + ".*"))
            .willReturn(WireMock.ok())
        ).getId();
    }

    public void verifyNetworkModificationsGet(UUID stubId, String groupUuid) {
        verifyGetRequest(stubId, URI_NETWORK_MODIFICATION_GROUPS + DELIMITER + groupUuid + "/modifications", Map.of("errorOnGroupNotFound", WireMock.equalTo("false")));
    }

    public void verifyNetworkModificationPost(UUID stubId, String requestBody, String networkUuid) {
        verifyPostRequest(stubId, URI_NETWORK_MODIFICATION, false,
            Map.of("networkUuid", WireMock.equalTo(networkUuid), "groupUuid", WireMock.matching(".*")),
            requestBody);
    }

    public void verifyNetworkModificationPostWithVariant(UUID stubId, String requestBody, String networkUuid, String variantId) {
        verifyPostRequest(stubId, URI_NETWORK_MODIFICATION, false,
            Map.of("networkUuid", WireMock.equalTo(networkUuid), "groupUuid", WireMock.matching(".*"), "variantId", WireMock.equalTo(variantId)),
            requestBody);
    }

    public void verifyNetworkModificationPut(UUID stubId, String modificationUuid, String requestBody) {
        verifyPutRequest(stubId, URI_NETWORK_MODIFICATION + DELIMITER + modificationUuid, false, Map.of(), requestBody);
    }

    public void verifyDuplicateModificationGroup(UUID stubId, int nbRequests) {
        verifyPostRequest(stubId, URI_NETWORK_MODIFICATION_GROUPS, Map.of("duplicateFrom", WireMock.matching(".*"), "groupUuid", WireMock.matching(".*")), nbRequests);
    }

    public void verifyNetworkModificationDeleteGroup(UUID stubId) {
        verifyDeleteRequest(stubId, URI_NETWORK_MODIFICATION_GROUPS + DELIMITER + ".*", true, Map.of());
    }

    public void verifyPostRequest(UUID stubId, String urlPath, Map<String, StringValuePattern> queryParams) {
        verifyPostRequest(stubId, urlPath, queryParams, 1);
    }

    public void verifyPostRequest(UUID stubId, String urlPath, Map<String, StringValuePattern> queryParams, int nbRequests) {
        verifyPostRequest(stubId, urlPath, false, queryParams, null, nbRequests);
    }

    public void verifyPostRequest(UUID stubId, String urlPath, boolean regexMatching, Map<String, StringValuePattern> queryParams, String body) {
        verifyPostRequest(stubId, urlPath, regexMatching, queryParams, body, 1);
    }

    public void verifyPostRequest(UUID stubId, String urlPath, boolean regexMatching, Map<String, StringValuePattern> queryParams, String body, int nbRequests) {
        RequestPatternBuilder requestBuilder = regexMatching ? WireMock.postRequestedFor(WireMock.urlPathMatching(urlPath)) : WireMock.postRequestedFor(WireMock.urlPathEqualTo(urlPath));
        verifyRequest(stubId, requestBuilder, queryParams, body, nbRequests);
    }

    public void verifyPutRequestWithUrlMatching(UUID stubId, String urlPath, Map<String, StringValuePattern> queryParams, String body) {
        verifyPutRequest(stubId, urlPath, true, queryParams, body);
    }

    public void verifyPutRequest(UUID stubId, String urlPath, boolean regexMatching, Map<String, StringValuePattern> queryParams, String body) {
        RequestPatternBuilder requestBuilder = regexMatching ? WireMock.putRequestedFor(WireMock.urlPathMatching(urlPath)) : WireMock.putRequestedFor(WireMock.urlPathEqualTo(urlPath));
        verifyRequest(stubId, requestBuilder, queryParams, body, 1);
    }

    public void verifyDeleteRequest(UUID stubId, String urlPath, boolean regexMatching, Map<String, StringValuePattern> queryParams) {
        RequestPatternBuilder requestBuilder = regexMatching ? WireMock.deleteRequestedFor(WireMock.urlPathMatching(urlPath)) : WireMock.deleteRequestedFor(WireMock.urlPathEqualTo(urlPath));
        verifyRequest(stubId, requestBuilder, queryParams, null, 1);
    }

    public void verifyGetRequest(UUID stubId, String urlPath, Map<String, StringValuePattern> queryParams) {
        RequestPatternBuilder requestBuilder = WireMock.getRequestedFor(WireMock.urlPathEqualTo(urlPath));
        queryParams.forEach(requestBuilder::withQueryParam);
        wireMock.verify(1, requestBuilder);
        removeRequestForStub(stubId, 1);
    }

    private void verifyRequest(UUID stubId, RequestPatternBuilder requestBuilder, Map<String, StringValuePattern> queryParams, String body, int nbRequests) {
        queryParams.forEach(requestBuilder::withQueryParam);
        if (body != null) {
            requestBuilder.withRequestBody(WireMock.equalToJson(body));
        }
        wireMock.verify(nbRequests, requestBuilder);
        removeRequestForStub(stubId, nbRequests);
    }

    public void removeRequestForStub(UUID stubId, int nbRequests) {
        List<ServeEvent> serveEvents = wireMock.getServeEvents(ServeEventQuery.forStubMapping(stubId)).getServeEvents();
        assertEquals(nbRequests, serveEvents.size());
        for (ServeEvent serveEvent : serveEvents) {
            wireMock.removeServeEvent(serveEvent.getId());
        }
    }

    public UUID stubHvdcLinesShuntCompensatorsGet(String networkUuid, String hvdcId, String responseBody) {
        return wireMock.stubFor(WireMock.get(WireMock.urlPathEqualTo("/v1/networks/" + networkUuid + "/hvdc-lines/" + hvdcId + "/shunt-compensators"))
            .willReturn(WireMock.ok().withBody(responseBody))
        ).getId();
    }

    public UUID stubHvdcLinesShuntCompensatorsGetError(String networkUuid, String hvdcId) {
        return wireMock.stubFor(WireMock.get(WireMock.urlPathEqualTo("/v1/networks/" + networkUuid + "/hvdc-lines/" + hvdcId + "/shunt-compensators"))
            .willReturn(WireMock.serverError().withBody("Internal Server Error"))
        ).getId();
    }

    public void verifyHvdcLinesShuntCompensatorsGet(UUID stubUuid, String networkUuid, String hvdcId) {
        RequestPatternBuilder requestBuilder = WireMock.getRequestedFor(WireMock.urlPathEqualTo("/v1/networks/" + networkUuid + "/hvdc-lines/" + hvdcId + "/shunt-compensators"));
        wireMock.verify(1, requestBuilder);
        removeRequestForStub(stubUuid, 1);
    }

<<<<<<< HEAD
    public UUID stubCaseExists(String caseUuid, boolean returnedValue) {
        return wireMock.stubFor(WireMock.get(WireMock.urlPathEqualTo("/v1/cases/" + caseUuid + "/exists"))
                .willReturn(WireMock.ok().withBody(returnedValue ? "true" : "false")
                .withHeader("Content-Type", "application/json; charset=utf-8"))
        ).getId();
    }

    public void verifyCaseExists(UUID stubUuid, String caseUuid) {
        RequestPatternBuilder requestBuilder = WireMock.getRequestedFor(WireMock.urlPathEqualTo("/v1/cases/" + caseUuid + "/exists"));
        wireMock.verify(1, requestBuilder);
        removeRequestForStub(stubUuid, 1);
    }

    public UUID stubImportNetwork(String caseUuid, Map<String, Object> importParameters, String networkUuid, String networkId, String caseFormat) {
        UUID importNetworkStubId = wireMock.stubFor(WireMock.post(WireMock.urlPathEqualTo("/v1/networks"))
            .withQueryParam("caseUuid", WireMock.equalTo(caseUuid))
            .withQueryParam("variantId", WireMock.equalTo(FIRST_VARIANT_ID))
            .withQueryParam("receiver", WireMock.matching(".*"))
            .withPostServeAction(POST_ACTION_SEND_INPUT,
                Map.of(
                    "payload", "",
                    "destination", "case.import.succeeded",
                    "networkUuid", networkUuid,
                    "networkId", networkId,
                    "caseFormat", caseFormat,
                    "importParameters", importParameters))

            .willReturn(WireMock.ok())).getId();

        return importNetworkStubId;
    }

    public void verifyImportNetwork(UUID stubUuid, String caseUuid) {
        verifyPostRequest(stubUuid, "/v1/networks",
            Map.of("caseUuid", WireMock.equalTo(caseUuid.toString()), "variantId", WireMock.equalTo(FIRST_VARIANT_ID), "receiver", WireMock.matching(".*")));
    }

    public UUID stubDisableCaseExpiration(String caseUuid) {
        UUID disableCaseExpirationStubId = wireMock.stubFor(WireMock.put(WireMock.urlPathEqualTo("/v1/cases/" + caseUuid + "/disableExpiration"))
            .willReturn(WireMock.ok())).getId();

        return disableCaseExpirationStubId;
    }

    public void verifyDisableCaseExpiration(UUID stubUuid, String caseUuid) {
        verifyPutRequest(stubUuid, "/v1/cases/" + caseUuid + "/disableExpiration", false, Map.of(), null);
=======
    public UUID stubActuatorHealthGet(String jsonResponse) {
        return wireMock.stubFor(WireMock.get(WireMock.urlPathEqualTo("/actuator/health"))
                .willReturn(WireMock.ok().withBody(jsonResponse))
        ).getId();
    }

    public void verifyActuatorHealth(UUID stubUuid, int nbServer) {
        RequestPatternBuilder requestBuilder = WireMock.getRequestedFor(WireMock.urlPathEqualTo("/actuator/health"));
        wireMock.verify(nbServer, requestBuilder);
        removeRequestForStub(stubUuid, nbServer);
>>>>>>> 04ecf4b4
    }
}<|MERGE_RESOLUTION|>--- conflicted
+++ resolved
@@ -272,7 +272,7 @@
         removeRequestForStub(stubId, nbRequests);
     }
 
-    public void removeRequestForStub(UUID stubId, int nbRequests) {
+    private void removeRequestForStub(UUID stubId, int nbRequests) {
         List<ServeEvent> serveEvents = wireMock.getServeEvents(ServeEventQuery.forStubMapping(stubId)).getServeEvents();
         assertEquals(nbRequests, serveEvents.size());
         for (ServeEvent serveEvent : serveEvents) {
@@ -298,7 +298,6 @@
         removeRequestForStub(stubUuid, 1);
     }
 
-<<<<<<< HEAD
     public UUID stubCaseExists(String caseUuid, boolean returnedValue) {
         return wireMock.stubFor(WireMock.get(WireMock.urlPathEqualTo("/v1/cases/" + caseUuid + "/exists"))
                 .willReturn(WireMock.ok().withBody(returnedValue ? "true" : "false")
@@ -345,7 +344,8 @@
 
     public void verifyDisableCaseExpiration(UUID stubUuid, String caseUuid) {
         verifyPutRequest(stubUuid, "/v1/cases/" + caseUuid + "/disableExpiration", false, Map.of(), null);
-=======
+    }
+
     public UUID stubActuatorHealthGet(String jsonResponse) {
         return wireMock.stubFor(WireMock.get(WireMock.urlPathEqualTo("/actuator/health"))
                 .willReturn(WireMock.ok().withBody(jsonResponse))
@@ -356,6 +356,5 @@
         RequestPatternBuilder requestBuilder = WireMock.getRequestedFor(WireMock.urlPathEqualTo("/actuator/health"));
         wireMock.verify(nbServer, requestBuilder);
         removeRequestForStub(stubUuid, nbServer);
->>>>>>> 04ecf4b4
     }
 }