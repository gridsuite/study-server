--- conflicted
+++ resolved
@@ -706,7 +706,6 @@
             ));
     }
 
-<<<<<<< HEAD
     public UUID stubGenerateSvg(UUID networkUuid, String variantId, String voltageLevelId, String body) {
         return wireMock.stubFor(WireMock.post(WireMock.urlPathEqualTo("/v1/svg/" + networkUuid + "/" + voltageLevelId))
             .withQueryParam(QUERY_PARAM_VARIANT_ID, WireMock.equalTo(variantId))
@@ -734,7 +733,8 @@
 
     public void verifyGetVoltageLevelIccValues(UUID stubUuid, UUID resultUuid, String voltageLevelId) {
         verifyGetRequest(stubUuid, "/v1/results/" + resultUuid + "/fault_results/icc", Map.of("voltageLevelId", WireMock.equalTo(voltageLevelId)));
-=======
+    }
+
     public UUID stubPccMinParametersGet(String paramUuid, String responseBody) {
         return wireMock.stubFor(WireMock.get(WireMock.urlPathEqualTo("/v1/parameters/" + paramUuid))
             .willReturn(WireMock.ok().withBody(responseBody))
@@ -743,6 +743,5 @@
 
     public void verifyPccMinParametersGet(UUID stubUuid, String paramUuid) {
         verifyGetRequest(stubUuid, "/v1/parameters/" + paramUuid, Map.of());
->>>>>>> 515ab819
     }
 }