/*
  Copyright (c) 2021, RTE (http://www.rte-france.com)
  This Source Code Form is subject to the terms of the Mozilla Public
  License, v. 2.0. If a copy of the MPL was not distributed with this
  file, You can obtain one at http://mozilla.org/MPL/2.0/.
 */
package org.gridsuite.study.server.utils;

import java.time.ZoneOffset;
import java.time.ZonedDateTime;
import java.util.UUID;

import org.gridsuite.study.server.dto.LoadFlowStatus;
import org.gridsuite.study.server.dto.StudyInfos;

/**
 * @author Chamseddine Benhamed <chamseddine.benhamed at rte-france.com>
 * @author Slimane Amar <slimane.amar at rte-france.com>
 */
public class MatcherStudyInfos extends MatcherCreatedStudyBasicInfos<StudyInfos> {

<<<<<<< HEAD
    public static MatcherStudyInfos createMatcherStudyInfos(String studyName, String userId, String caseFormat,
                                                            String description, boolean studyPrivate) {
        return createMatcherStudyInfos(studyName, userId, caseFormat, description, studyPrivate, LoadFlowStatus.NOT_DONE);
    }

    public static MatcherStudyInfos createMatcherStudyInfos(String studyName, String userId, String caseFormat,
=======
    public static MatcherStudyInfos createMatcherStudyInfos(UUID studyUuid, String studyName, String userId, String caseFormat,
>>>>>>> 2e1ffc9e
                                                            String description, boolean studyPrivate, LoadFlowStatus loadFlowStatus) {
        return new MatcherStudyInfos(StudyInfos.builder()
                .studyUuid(studyUuid)
                .studyName(studyName)
                .userId(userId)
                .caseFormat(caseFormat)
                .description(description)
                .studyPrivate(studyPrivate)
                .loadFlowStatus(loadFlowStatus)
                .creationDate(ZonedDateTime.now(ZoneOffset.UTC))
                .build());
    }

    protected MatcherStudyInfos(StudyInfos val) {
        super(val);
    }

    @Override
    public boolean matchesSafely(StudyInfos s) {
        return super.matchesSafely(s)
                && reference.getLoadFlowStatus().equals(s.getLoadFlowStatus());
    }
}<|MERGE_RESOLUTION|>--- conflicted
+++ resolved
@@ -19,16 +19,12 @@
  */
 public class MatcherStudyInfos extends MatcherCreatedStudyBasicInfos<StudyInfos> {
 
-<<<<<<< HEAD
-    public static MatcherStudyInfos createMatcherStudyInfos(String studyName, String userId, String caseFormat,
+    public static MatcherStudyInfos createMatcherStudyInfos(UUID studyUuid, String studyName, String userId, String caseFormat,
                                                             String description, boolean studyPrivate) {
-        return createMatcherStudyInfos(studyName, userId, caseFormat, description, studyPrivate, LoadFlowStatus.NOT_DONE);
+        return createMatcherStudyInfos(studyUuid, studyName, userId, caseFormat, description, studyPrivate, LoadFlowStatus.NOT_DONE);
     }
 
-    public static MatcherStudyInfos createMatcherStudyInfos(String studyName, String userId, String caseFormat,
-=======
     public static MatcherStudyInfos createMatcherStudyInfos(UUID studyUuid, String studyName, String userId, String caseFormat,
->>>>>>> 2e1ffc9e
                                                             String description, boolean studyPrivate, LoadFlowStatus loadFlowStatus) {
         return new MatcherStudyInfos(StudyInfos.builder()
                 .studyUuid(studyUuid)
@@ -49,6 +45,7 @@
     @Override
     public boolean matchesSafely(StudyInfos s) {
         return super.matchesSafely(s)
+                && reference.getDescription().equals(s.getDescription())
                 && reference.getLoadFlowStatus().equals(s.getLoadFlowStatus());
     }
 }