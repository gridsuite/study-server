/**
 * Copyright (c) 2022, RTE (http://www.rte-france.com)
 * This Source Code Form is subject to the terms of the Mozilla Public
 * License, v. 2.0. If a copy of the MPL was not distributed with this
 * file, You can obtain one at http://mozilla.org/MPL/2.0/.
 */
package org.gridsuite.study.server.utils;

import com.github.tomakehurst.wiremock.WireMockServer;
import com.github.tomakehurst.wiremock.client.WireMock;
import com.google.common.io.ByteStreams;
import com.powsybl.commons.exceptions.UncheckedInterruptedException;
import mockwebserver3.MockWebServer;
import mockwebserver3.RecordedRequest;
import okio.Buffer;
import org.gridsuite.study.server.dto.Report;
import org.gridsuite.study.server.networkmodificationtree.dto.NetworkModificationNode;
import org.gridsuite.study.server.repository.StudyEntity;
import org.gridsuite.study.server.repository.nonevacuatedenergy.NonEvacuatedEnergyParametersEntity;
import org.gridsuite.study.server.repository.rootnetwork.RootNetworkEntity;
import org.gridsuite.study.server.repository.rootnetwork.RootNetworkRepository;
import org.gridsuite.study.server.repository.voltageinit.StudyVoltageInitParametersEntity;
import org.junit.platform.commons.util.StringUtils;
import org.springframework.cloud.stream.binder.test.OutputDestination;
import org.springframework.stereotype.Service;

import java.io.IOException;
import java.nio.charset.StandardCharsets;
import java.util.*;
import java.util.concurrent.TimeUnit;
import java.util.stream.Collectors;
import java.util.stream.IntStream;

import static org.hamcrest.MatcherAssert.assertThat;
import static org.junit.jupiter.api.Assertions.*;

/**
 * @author Kevin Le Saulnier <kevin.lesaulnier at rte-france.com>
 */
@Service
public final class TestUtils {

    private static final long TIMEOUT = 100;

    private final RootNetworkRepository rootNetworkRepository;

    public TestUtils(RootNetworkRepository rootNetworkRepository) {
        this.rootNetworkRepository = rootNetworkRepository;
    }

<<<<<<< HEAD
    public UUID getStudyFirstRootNetworkUuid(UUID studyUuid) {
        return rootNetworkRepository.findAllByStudyIdOrderByRootNetworkOrder(studyUuid).get(0).getId();
=======
    public UUID getOneRootNetworkUuid(UUID studyUuid) {
        return getOneRootNetwork(studyUuid).getId();
    }

    public RootNetworkEntity getOneRootNetwork(UUID studyUuid) {
        return rootNetworkRepository.findAllWithInfosByStudyId(studyUuid).get(0);
>>>>>>> 99580d54
    }

    public static Set<RequestWithBody> getRequestsWithBodyDone(int n, MockWebServer server) {
        return IntStream.range(0, n).mapToObj(i -> {
            try {
                var request = server.takeRequest(TIMEOUT, TimeUnit.MILLISECONDS);
                if (request == null) {
                    throw new AssertionError("Expected " + n + " requests, got only " + i);
                }
                return new RequestWithBody(request.getPath(), request.getBody().readUtf8());
            } catch (InterruptedException e) {
                throw new UncheckedInterruptedException(e);
            }
        }).collect(Collectors.toSet());
    }

    public static void assertRequestMatches(String method, String path, MockWebServer server) {
        RecordedRequest recordedRequest;
        try {
            recordedRequest = Objects.requireNonNull(server.takeRequest(TIMEOUT, TimeUnit.MILLISECONDS));
        } catch (InterruptedException e) {
            throw new UncheckedInterruptedException(e);
        }
        assertEquals(method, recordedRequest.getMethod());
        assertNotNull(recordedRequest.getPath());
        assertTrue(recordedRequest.getPath().matches(path));
    }

    public static Set<String> getRequestsDone(int n, MockWebServer server) {
        return IntStream.range(0, n).mapToObj(i -> {
            try {
                return Objects.requireNonNull(server.takeRequest(TIMEOUT, TimeUnit.MILLISECONDS)).getPath();
            } catch (InterruptedException e) {
                throw new UncheckedInterruptedException(e);
            }
        }).collect(Collectors.toSet());
    }

    //TODO: WHY is casename now mandatory ? there was @NotNull before as well
    public static StudyEntity createDummyStudy(UUID networkUuid, String networkId, UUID caseUuid, String caseFormat, String caseName, UUID importReportUuid,
                                               UUID loadFlowParametersUuid,
                                               UUID shortCircuitParametersUuid,
                                               UUID voltageInitParametersUuid,
                                               UUID securityAnalysisParametersUuid,
                                               UUID sensitivityParametersUuid,
                                               NonEvacuatedEnergyParametersEntity nonEvacuatedEnergyParametersEntity,
                                               boolean applyModifications) {
        StudyEntity studyEntity = StudyEntity.builder().id(UUID.randomUUID())
            .loadFlowParametersUuid(loadFlowParametersUuid)
            .shortCircuitParametersUuid(shortCircuitParametersUuid)
            .voltageInitParametersUuid(voltageInitParametersUuid)
            .securityAnalysisParametersUuid(securityAnalysisParametersUuid)
            .sensitivityAnalysisParametersUuid(sensitivityParametersUuid)
            .nonEvacuatedEnergyParameters(nonEvacuatedEnergyParametersEntity)
            .voltageInitParameters(new StudyVoltageInitParametersEntity(applyModifications))
            .build();
        RootNetworkEntity rootNetworkEntity = RootNetworkEntity.builder().id(UUID.randomUUID()).name("rootNetworkName").caseFormat(caseFormat).caseUuid(caseUuid).caseName(caseName).networkId(networkId).networkUuid(networkUuid).reportUuid(importReportUuid).rootNetworkOrder(0).build();
        studyEntity.addRootNetwork(rootNetworkEntity);

        return studyEntity;
    }

    public static StudyEntity createDummyStudy(UUID networkUuid, String networkId, UUID caseUuid, String caseFormat, String caseName, UUID reportUuid, UUID networkVisuParametersUuid) {
        StudyEntity studyEntity = StudyEntity.builder().id(UUID.randomUUID())
                .networkVisualizationParametersUuid(networkVisuParametersUuid)
                .build();
        RootNetworkEntity rootNetworkEntity = RootNetworkEntity.builder().id(UUID.randomUUID()).name("rootNetworkName").caseFormat(caseFormat).caseUuid(caseUuid).caseName(caseName).networkId(networkId).networkUuid(networkUuid).reportUuid(reportUuid).rootNetworkOrder(0).build();
        studyEntity.addRootNetwork(rootNetworkEntity);
        return studyEntity;
    }

    public static StudyEntity createDummyStudy(UUID networkUuid, String networkId, UUID caseUuid, String caseFormat, String caseName, UUID reportUuid,
                                               UUID loadFlowParametersUuid,
                                               UUID shortCircuitParametersUuid,
                                               UUID securityAnalysisParametersUuid,
                                               UUID sensitivityParametersUuid,
                                               NonEvacuatedEnergyParametersEntity nonEvacuatedEnergyParametersEntity) {
        StudyEntity studyEntity = StudyEntity.builder().id(UUID.randomUUID())
                .loadFlowParametersUuid(loadFlowParametersUuid)
                .shortCircuitParametersUuid(shortCircuitParametersUuid)
                .securityAnalysisParametersUuid(securityAnalysisParametersUuid)
                .sensitivityAnalysisParametersUuid(sensitivityParametersUuid)
                .nonEvacuatedEnergyParameters(nonEvacuatedEnergyParametersEntity)
                .build();
        RootNetworkEntity rootNetworkEntity = RootNetworkEntity.builder().id(UUID.randomUUID()).name("rootNetworkName").caseFormat(caseFormat).caseUuid(caseUuid).caseName(caseName).networkId(networkId).networkUuid(networkUuid).reportUuid(reportUuid).rootNetworkOrder(0).build();
        studyEntity.addRootNetwork(rootNetworkEntity);
        return studyEntity;
    }

    public static StudyEntity createDummyStudy(UUID networkUuid, UUID caseUuid, String caseName, String caseFormat, UUID reportUuid) {
        StudyEntity studyEntity = StudyEntity.builder().id(UUID.randomUUID())
            .shortCircuitParametersUuid(UUID.randomUUID())
            .build();
        studyEntity.addRootNetwork(RootNetworkEntity.builder().id(UUID.randomUUID()).name("rootNetworkName").caseFormat(caseFormat).caseUuid(caseUuid).caseName(caseName).networkId("netId").networkUuid(networkUuid).reportUuid(reportUuid).rootNetworkOrder(0).build());

        return studyEntity;
    }

    public static NetworkModificationNode createModificationNodeInfo(String name) {
        return NetworkModificationNode.builder()
            .name(name)
            .description("")
            .modificationGroupUuid(UUID.randomUUID())
            .children(Collections.emptyList()).build();
    }

    public static void assertQueuesEmptyThenClear(List<String> destinations, OutputDestination output) {
        try {
            destinations.forEach(destination -> assertNull(output.receive(TIMEOUT, destination), "Should not be any messages in queue " + destination + " : "));
        } catch (NullPointerException e) {
            // Ignoring
        } finally {
            output.clear(); // purge in order to not fail the other tests
        }
    }

    public static void assertServerRequestsEmptyThenShutdown(MockWebServer server) throws UncheckedInterruptedException {
        try {
            assertNull(getRequestsDone(1, server), "Should not be any http requests : ");
        } catch (NullPointerException e) {
            // ignoring
        }
    }

    public static void assertWiremockServerRequestsEmptyThenShutdown(WireMockServer wireMockServer) throws UncheckedInterruptedException {
        try {
            wireMockServer.checkForUnmatchedRequests(); // requests no matched ? (it returns an exception if a request was not matched by wireMock, but does not complain if it was not verified by 'verify')
            assertEquals(0, wireMockServer.findAll(WireMock.anyRequestedFor(WireMock.anyUrl())).size()); // requests no verified ?
        } finally {
            wireMockServer.stop();
        }
    }

    public static String resourceToString(String resource) throws IOException {
        String content = new String(ByteStreams.toByteArray(TestUtils.class.getResourceAsStream(resource)), StandardCharsets.UTF_8);
        return StringUtils.replaceWhitespaceCharacters(content, "");
    }

    public static Buffer getBinaryAsBuffer(byte[] binary) {
        Buffer buf = new Buffer();
        buf.write(binary);
        return buf;
    }

    public static void checkReports(List<Report> reports, List<Report> expectedReports) {
        reports.forEach(r -> assertThat(r, new MatcherReport(expectedReports.get(reports.indexOf(r)))));
    }
}<|MERGE_RESOLUTION|>--- conflicted
+++ resolved
@@ -48,17 +48,12 @@
         this.rootNetworkRepository = rootNetworkRepository;
     }
 
-<<<<<<< HEAD
-    public UUID getStudyFirstRootNetworkUuid(UUID studyUuid) {
-        return rootNetworkRepository.findAllByStudyIdOrderByRootNetworkOrder(studyUuid).get(0).getId();
-=======
     public UUID getOneRootNetworkUuid(UUID studyUuid) {
         return getOneRootNetwork(studyUuid).getId();
     }
 
     public RootNetworkEntity getOneRootNetwork(UUID studyUuid) {
         return rootNetworkRepository.findAllWithInfosByStudyId(studyUuid).get(0);
->>>>>>> 99580d54
     }
 
     public static Set<RequestWithBody> getRequestsWithBodyDone(int n, MockWebServer server) {
