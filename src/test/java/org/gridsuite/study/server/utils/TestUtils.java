--- conflicted
+++ resolved
@@ -22,13 +22,9 @@
 import java.util.stream.Collectors;
 import java.util.stream.IntStream;
 
-import com.powsybl.loadflow.LoadFlowParameters;
-import com.powsybl.shortcircuit.ShortCircuitParameters;
 import org.gridsuite.study.server.repository.LoadFlowParametersEntity;
 import org.gridsuite.study.server.repository.ShortCircuitParametersEntity;
 import org.gridsuite.study.server.repository.StudyEntity;
-import org.gridsuite.study.server.service.LoadflowService;
-import org.gridsuite.study.server.service.ShortCircuitService;
 import org.springframework.cloud.stream.binder.test.OutputDestination;
 
 import com.powsybl.commons.exceptions.UncheckedInterruptedException;
@@ -69,45 +65,27 @@
 
     public static StudyEntity createDummyStudy(UUID networkUuid, UUID caseUuid, String caseFormat, String loadflowProvider, LoadFlowParametersEntity loadFlowParametersEntity, ShortCircuitParametersEntity shortCircuitParametersEntity) {
         return StudyEntity.builder().id(UUID.randomUUID()).caseFormat(caseFormat).caseUuid(caseUuid)
-            .date(LocalDateTime.now())
-            .networkId("netId")
-            .networkUuid(networkUuid)
-            .userId("userId")
-            .loadFlowProvider(loadflowProvider)
-            .loadFlowParameters(loadFlowParametersEntity)
-<<<<<<< HEAD
-            .shortCircuitParameters(ShortCircuitService.toEntity(new ShortCircuitParameters()))
-            .build();
-    }
-
-    public static StudyEntity createDummyStudy(UUID networkUuid, UUID caseUuid, String caseFormat, ShortCircuitParametersEntity shortCircuitParametersEntity) {
-        return StudyEntity.builder().id(UUID.randomUUID()).caseFormat(caseFormat).caseUuid(caseUuid)
                 .date(LocalDateTime.now())
                 .networkId("netId")
                 .networkUuid(networkUuid)
                 .userId("userId")
-                .loadFlowParameters(LoadflowService.toEntity(LoadFlowParameters.load()))
+                .loadFlowProvider(loadflowProvider)
+                .loadFlowParameters(loadFlowParametersEntity)
                 .shortCircuitParameters(shortCircuitParametersEntity)
                 .build();
     }
 
-=======
-            .shortCircuitParameters(shortCircuitParametersEntity)
-            .build();
-    }
-
->>>>>>> 45498c1f
     public static StudyEntity createDummyStudy(UUID networkUuid, UUID caseUuid, String caseName, String caseFormat, String loadflowProvider, LoadFlowParametersEntity loadFlowParametersEntity, ShortCircuitParametersEntity shortCircuitParametersEntity) {
         return StudyEntity.builder().id(UUID.randomUUID()).caseFormat(caseFormat).caseUuid(caseUuid)
-            .caseName(caseName)
-            .date(LocalDateTime.now())
-            .networkId("netId")
-            .networkUuid(networkUuid)
-            .userId("userId")
-            .loadFlowProvider(loadflowProvider)
-            .loadFlowParameters(loadFlowParametersEntity)
-            .shortCircuitParameters(shortCircuitParametersEntity)
-            .build();
+                .caseName(caseName)
+                .date(LocalDateTime.now())
+                .networkId("netId")
+                .networkUuid(networkUuid)
+                .userId("userId")
+                .loadFlowProvider(loadflowProvider)
+                .loadFlowParameters(loadFlowParametersEntity)
+                .shortCircuitParameters(shortCircuitParametersEntity)
+                .build();
     }
 
     public static void assertQueuesEmptyThenClear(List<String> destinations, OutputDestination output) {
