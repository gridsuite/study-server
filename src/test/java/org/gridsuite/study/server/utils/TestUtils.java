--- conflicted
+++ resolved
@@ -82,13 +82,8 @@
             .loadFlowParameters(loadFlowParametersEntity)
             .shortCircuitParameters(shortCircuitParametersEntity)
             .voltageInitParametersUuid(voltageInitParametersUuid)
-<<<<<<< HEAD
             .securityAnalysisParameters(securityAnalysisParametersEntity)
-            .sensitivityAnalysisParameters(sensitivityAnalysisParametersEntity)
-=======
-                .securityAnalysisParameters(securityAnalysisParametersEntity)
-                .sensitivityAnalysisParameters(sensitivityParametersEntity)
->>>>>>> f1c7b929
+            .sensitivityAnalysisParameters(sensitivityParametersEntity)
             .build();
     }
 
