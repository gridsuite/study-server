/**
 * Copyright (c) 2021, RTE (http://www.rte-france.com)
 * This Source Code Form is subject to the terms of the Mozilla Public
 * License, v. 2.0. If a copy of the MPL was not distributed with this
 * file, You can obtain one at http://mozilla.org/MPL/2.0/.
 */
package org.gridsuite.study.server.utils.wiremock;

import com.github.tomakehurst.wiremock.WireMockServer;
import com.github.tomakehurst.wiremock.client.MappingBuilder;
import com.github.tomakehurst.wiremock.client.WireMock;
import com.github.tomakehurst.wiremock.matching.RequestPatternBuilder;
import com.github.tomakehurst.wiremock.matching.StringValuePattern;
import com.powsybl.iidm.network.TwoSides;
import org.gridsuite.filter.utils.EquipmentType;
import org.springframework.http.HttpHeaders;
import org.springframework.http.MediaType;

import java.util.HashMap;
import java.util.List;
import java.util.Map;
import java.util.UUID;

import static org.gridsuite.study.server.StudyConstants.*;
import static org.gridsuite.study.server.utils.wiremock.WireMockUtils.*;

/**
 * @author Slimane Amar <slimane.amar at rte-france.com>
 */
public class WireMockStubs {
    private static final String DELIMITER = "/";

    public static final String URI_NETWORK_DATA = "/v1/networks";

    private static final String URI_NETWORK_MODIFICATION = "/v1/network-modifications";
    private static final String URI_NETWORK_AREA_DIAGRAM = "/v1/network-area-diagram/config/positions";

    private static final String URI_NETWORK_MODIFICATION_GROUPS = "/v1/groups";

    public static final String FIRST_VARIANT_ID = "first_variant_id";

    private final WireMockServer wireMock;
    public final CaseServerStubs caseServer;
    public final NetworkConversionServerStubs networkConversionServer;

    public WireMockStubs(WireMockServer wireMock) {
        this.wireMock = wireMock;
        this.caseServer = new CaseServerStubs(wireMock);
        this.networkConversionServer = new NetworkConversionServerStubs(wireMock);
    }

    public UUID stubNetworkElementInfosGet(String networkUuid, String elementType, String infoType, String elementId, String responseBody) {
        return wireMock.stubFor(WireMock.get(WireMock.urlPathEqualTo(URI_NETWORK_DATA + DELIMITER + networkUuid + DELIMITER + "elements" + DELIMITER + elementId))
                .withQueryParam(QUERY_PARAM_ELEMENT_TYPE, WireMock.equalTo(elementType))
                .withQueryParam(QUERY_PARAM_INFO_TYPE, WireMock.equalTo(infoType))
            .willReturn(WireMock.ok().withBody(responseBody))
        ).getId();
    }

    public UUID stubNetworkElementInfosGetNotFound(String networkUuid, String elementType, String infoType, String elementId) {
        return wireMock.stubFor(WireMock.get(WireMock.urlPathEqualTo(URI_NETWORK_DATA + DELIMITER + networkUuid + DELIMITER + "elements" + DELIMITER + elementId))
                .withQueryParam(QUERY_PARAM_ELEMENT_TYPE, WireMock.equalTo(elementType))
                .withQueryParam(QUERY_PARAM_INFO_TYPE, WireMock.equalTo(infoType))
            .willReturn(WireMock.notFound())
        ).getId();
    }

    public UUID stubNetworkElementInfosGetWithError(String networkUuid, String elementType, String infoType, String elementId) {
        return wireMock.stubFor(WireMock.get(WireMock.urlPathEqualTo(URI_NETWORK_DATA + DELIMITER + networkUuid + DELIMITER + "elements" + DELIMITER + elementId))
                .withQueryParam(QUERY_PARAM_ELEMENT_TYPE, WireMock.equalTo(elementType))
                .withQueryParam(QUERY_PARAM_INFO_TYPE, WireMock.equalTo(infoType))
            .willReturn(WireMock.serverError().withBody("Internal Server Error"))
        ).getId();
    }

    public void verifyNetworkElementInfosGet(UUID stubUuid, String networkUuid, String elementType, String infoType, String elementId) {
        verifyGetRequest(wireMock, stubUuid, URI_NETWORK_DATA + DELIMITER + networkUuid + DELIMITER + "elements" + DELIMITER + elementId,
            Map.of(QUERY_PARAM_ELEMENT_TYPE, WireMock.equalTo(elementType),
                   QUERY_PARAM_INFO_TYPE, WireMock.equalTo(infoType)));
    }

    public UUID stubNetworkElementsInfosPost(String networkUuid, String infoType, String elementType, List<Double> nominalVoltages, String responseBody) {
        MappingBuilder requestPatternBuilder = WireMock.post(WireMock.urlPathEqualTo(URI_NETWORK_DATA + DELIMITER + networkUuid + DELIMITER + "elements"))
                .withQueryParam(QUERY_PARAM_ELEMENT_TYPE, WireMock.equalTo(elementType))
                .withQueryParam(QUERY_PARAM_INFO_TYPE, WireMock.equalTo(infoType));
        if (nominalVoltages != null && !nominalVoltages.isEmpty()) {
            for (Double voltage : nominalVoltages) {
                requestPatternBuilder.withQueryParam("nominalVoltages", WireMock.equalTo(voltage.toString()));
            }
        }

        return wireMock.stubFor(requestPatternBuilder
                .willReturn(WireMock.ok().withBody(responseBody))
        ).getId();
    }

    public void verifyNetworkElementsInfosPost(UUID stubUuid, String networkUuid, String infoType, String elementType, String requestBody) {
        verifyPostRequest(wireMock, stubUuid, URI_NETWORK_DATA + DELIMITER + networkUuid + DELIMITER + "elements", false,
                Map.of(
                        QUERY_PARAM_INFO_TYPE, WireMock.equalTo(infoType),
                        QUERY_PARAM_ELEMENT_TYPE, WireMock.equalTo(elementType)
                ),
                requestBody
        );
    }

    public UUID stubNetworkElementsIdsPost(String networkUuid, String responseBody) {
        return wireMock.stubFor(WireMock.post(WireMock.urlPathEqualTo(URI_NETWORK_DATA + DELIMITER + networkUuid + DELIMITER + "elements-ids"))
                .willReturn(WireMock.ok().withBody(responseBody))
        ).getId();
    }

    public void verifyNetworkElementsIdsPost(UUID stubUuid, String networkUuid, String requestBody) {
        verifyPostRequest(wireMock, stubUuid, URI_NETWORK_DATA + DELIMITER + networkUuid + DELIMITER + "elements-ids", false,
                Map.of(),
                requestBody);
    }

    public UUID stubNetworkModificationCountGet(String groupUuid, Integer expectedCount) {
        return wireMock.stubFor(WireMock.get(WireMock.urlPathMatching(URI_NETWORK_MODIFICATION_GROUPS + DELIMITER + groupUuid + "/network-modifications-count"))
            .withQueryParam(QUERY_PARAM_STASHED, WireMock.equalTo("false"))
            .willReturn(WireMock.ok()
                .withHeader(HttpHeaders.CONTENT_TYPE, MediaType.APPLICATION_JSON_VALUE)
                .withBody(String.valueOf(expectedCount)))
        ).getId();
    }

    public UUID stubNetworkModificationPost(String responseBody) {
        return wireMock.stubFor(WireMock.post(WireMock.urlPathEqualTo(URI_NETWORK_MODIFICATION))
            .willReturn(WireMock.ok()
                .withBody(responseBody)
                .withHeader(HttpHeaders.CONTENT_TYPE, MediaType.APPLICATION_JSON_VALUE))
        ).getId();
    }

    public UUID stubNetworkModificationPostWithError(String requestBody) {
        return stubNetworkModificationPostWithError(requestBody, "Internal Server Error");
    }

    public UUID stubNetworkModificationPostWithError(String requestBody, String errorMessage) {
        return wireMock.stubFor(WireMock.post(WireMock.urlPathEqualTo(URI_NETWORK_MODIFICATION))
            .withRequestBody(WireMock.equalToJson(requestBody))
            .willReturn(WireMock.serverError().withBody(errorMessage))
        ).getId();
    }

    public UUID stubNetworkModificationPostWithBodyAndError(String requestBody) {
        return wireMock.stubFor(WireMock.post(WireMock.urlPathEqualTo(URI_NETWORK_MODIFICATION))
            .withRequestBody(WireMock.equalToJson(requestBody))
            .willReturn(WireMock.badRequest())
        ).getId();
    }

    public UUID stubNetworkModificationPut(String modificationUuid) {
        return wireMock.stubFor(WireMock.put(WireMock.urlPathEqualTo(URI_NETWORK_MODIFICATION + DELIMITER + modificationUuid))
            .willReturn(WireMock.ok())
        ).getId();
    }

    public UUID stubNetworkModificationPutWithBody(String modificationUuid, String requestBody) {
        return wireMock.stubFor(WireMock.put(WireMock.urlPathEqualTo(URI_NETWORK_MODIFICATION + DELIMITER + modificationUuid))
            .withRequestBody(WireMock.equalToJson(requestBody))
            .willReturn(WireMock.ok())
        ).getId();
    }

    public UUID stubNetworkModificationPutWithBodyAndError(String modificationUuid, String requestBody) {
        return wireMock.stubFor(WireMock.put(WireMock.urlPathEqualTo(URI_NETWORK_MODIFICATION + DELIMITER + modificationUuid))
            .withRequestBody(WireMock.equalToJson(requestBody))
            .willReturn(WireMock.badRequest())
        ).getId();
    }

    public UUID stubDuplicateModificationGroup(String responseBody) {
        return wireMock.stubFor(WireMock.post(WireMock.urlPathEqualTo(URI_NETWORK_MODIFICATION_GROUPS))
            .withQueryParam("duplicateFrom", WireMock.matching(".*"))
            .withQueryParam("groupUuid", WireMock.matching(".*"))
            .willReturn(WireMock.ok().withBody(responseBody).withHeader(HttpHeaders.CONTENT_TYPE, MediaType.APPLICATION_JSON_VALUE))
        ).getId();
    }

    public UUID stubNetworkModificationDeleteGroup() {
        return wireMock.stubFor(WireMock.delete(WireMock.urlPathMatching(URI_NETWORK_MODIFICATION_GROUPS + DELIMITER + ".*"))
            .willReturn(WireMock.ok())
        ).getId();
    }

    public UUID stubNetworkModificationDeleteIndex() {
        return wireMock.stubFor(WireMock.delete(WireMock.urlPathMatching(URI_NETWORK_MODIFICATION + DELIMITER + "index.*"))
            .willReturn(WireMock.ok())
        ).getId();
    }

    public void verifyNetworkModificationCountsGet(UUID stubId, String groupUuid) {
        verifyGetRequest(wireMock, stubId, URI_NETWORK_MODIFICATION_GROUPS + DELIMITER + groupUuid + "/network-modifications-count", Map.of(QUERY_PARAM_STASHED, WireMock.equalTo("false")));
    }

    public void verifyNetworkModificationPost(UUID stubId, String requestBody) {
        verifyPostRequest(wireMock, stubId, URI_NETWORK_MODIFICATION, false,
            Map.of("groupUuid", WireMock.matching(".*")),
            requestBody);
    }

    public void verifyNetworkModificationPostWithVariant(UUID stubId, String requestBody) {
        verifyPostRequest(wireMock, stubId, URI_NETWORK_MODIFICATION, false,
            Map.of(),
            requestBody);
    }

    public void verifyNetworkModificationPut(UUID stubId, String modificationUuid, String requestBody) {
        verifyPutRequest(wireMock, stubId, URI_NETWORK_MODIFICATION + DELIMITER + modificationUuid, false, Map.of(), requestBody);
    }

    public void verifyDuplicateModificationGroup(UUID stubId, int nbRequests) {
        verifyPostRequest(wireMock, stubId, URI_NETWORK_MODIFICATION_GROUPS, Map.of("duplicateFrom", WireMock.matching(".*"), "groupUuid", WireMock.matching(".*")), nbRequests);
    }

    public void verifyNetworkModificationDeleteGroup(UUID stubId) {
        verifyDeleteRequest(wireMock, stubId, URI_NETWORK_MODIFICATION_GROUPS + DELIMITER + ".*", true, Map.of());
    }

    public void verifyNetworkModificationDeleteIndex(UUID stubId) {
        verifyNetworkModificationDeleteIndex(stubId, 1);
    }

    public void verifyNetworkModificationDeleteIndex(UUID stubId, int nbRequests) {
        verifyDeleteRequest(wireMock, stubId, URI_NETWORK_MODIFICATION + DELIMITER + "index.*", true, Map.of(), nbRequests);
    }

    public UUID stubBranchOr3WTVoltageLevelIdGet(String networkUuid, String equipmentId, String responseBody) {
        return wireMock.stubFor(WireMock.get(WireMock.urlPathEqualTo("/v1/networks/" + networkUuid + "/branch-or-3wt/" + equipmentId + "/voltage-level-id"))
            .withQueryParam(QUERY_PARAM_SIDE, WireMock.equalTo(TwoSides.ONE.name()))
            .withQueryParam(QUERY_PARAM_VARIANT_ID, WireMock.equalTo(FIRST_VARIANT_ID))
            .willReturn(WireMock.ok().withBody(responseBody))
        ).getId();
    }

    public UUID stubHvdcLinesShuntCompensatorsGet(String networkUuid, String hvdcId, String responseBody) {
        return wireMock.stubFor(WireMock.get(WireMock.urlPathEqualTo("/v1/networks/" + networkUuid + "/hvdc-lines/" + hvdcId + "/shunt-compensators"))
            .willReturn(WireMock.ok().withBody(responseBody))
        ).getId();
    }

    public UUID stubHvdcLinesShuntCompensatorsGetError(String networkUuid, String hvdcId) {
        return wireMock.stubFor(WireMock.get(WireMock.urlPathEqualTo("/v1/networks/" + networkUuid + "/hvdc-lines/" + hvdcId + "/shunt-compensators"))
            .willReturn(WireMock.serverError().withBody("Internal Server Error"))
        ).getId();
    }

    public void verifyHvdcLinesShuntCompensatorsGet(UUID stubUuid, String networkUuid, String hvdcId) {
        RequestPatternBuilder requestBuilder = WireMock.getRequestedFor(WireMock.urlPathEqualTo("/v1/networks/" + networkUuid + "/hvdc-lines/" + hvdcId + "/shunt-compensators"));
        wireMock.verify(1, requestBuilder);
        removeRequestForStub(wireMock, stubUuid, 1);
    }

    public void verifyBranchOr3WTVoltageLevelIdGet(UUID stubUuid, String networkUuid, String equipmentId) {
        RequestPatternBuilder requestBuilder = WireMock.getRequestedFor(WireMock.urlPathEqualTo("/v1/networks/" + networkUuid + "/branch-or-3wt/" + equipmentId + "/voltage-level-id"));
        wireMock.verify(1, requestBuilder);
        removeRequestForStub(wireMock, stubUuid, 1);
    }

    public UUID stubRunLoadFlow(UUID networkUuid, boolean withRatioTapChangers, UUID loadFlowResultUuid, String responseBody) {
        MappingBuilder mappingBuilder = WireMock.post(WireMock.urlPathEqualTo("/v1/networks/" + networkUuid + "/run-and-save"))
            .withQueryParam(QUERY_WITH_TAP_CHANGER, WireMock.equalTo(withRatioTapChangers ? "true" : "false"))
            .withQueryParam(QUERY_PARAM_RECEIVER, WireMock.matching(".*"));

        if (loadFlowResultUuid != null) {
            mappingBuilder.withQueryParam(QUERY_PARAM_RESULT_UUID, WireMock.equalTo(loadFlowResultUuid.toString()));
        }

        return wireMock.stubFor(mappingBuilder.willReturn(WireMock.ok().withHeader("Content-Type", "application/json").withBody(responseBody))).getId();
    }

    public UUID stubLoadFlowProvider(UUID parametersUuid, String responseBody) {
        return wireMock.stubFor(WireMock.get(WireMock.urlPathEqualTo("/v1/parameters/" + parametersUuid + "/provider"))
                .willReturn(WireMock.ok().withHeader("Content-Type", "application/json").withBody(responseBody))
        ).getId();
    }

    public void verifyRunLoadflow(UUID stubUuid, UUID networkUuid, boolean withRatioTapChangers, UUID loadFlowResultUuid) {
        HashMap<String, StringValuePattern> params = new HashMap<>();
        params.put(QUERY_WITH_TAP_CHANGER, WireMock.equalTo(withRatioTapChangers ? "true" : "false"));
        params.put(QUERY_PARAM_RECEIVER, WireMock.matching(".*"));

        if (loadFlowResultUuid != null) {
            params.put(QUERY_PARAM_RESULT_UUID, WireMock.equalTo(loadFlowResultUuid.toString()));
        }

        verifyPostRequest(wireMock, stubUuid, "/v1/networks/" + networkUuid + "/run-and-save", params);
    }

    public void verifyLoadFlowProviderGet(UUID loadFlowProviderStubUuid, UUID loadFlowParametersUuid) {
        verifyGetRequest(wireMock, loadFlowProviderStubUuid, "/v1/parameters/" + loadFlowParametersUuid + "/provider", Map.of());
    }

    public UUID stubDeleteLoadFlowResults(List<UUID> loadFlowResultUuids) {
        return wireMock.stubFor(WireMock.delete(WireMock.urlPathEqualTo("/v1/results"))
                .withQueryParam(QUERY_PARAM_RESULTS_UUIDS, WireMock.equalTo(String.join(",", loadFlowResultUuids.stream().map(UUID::toString).toList())))
            .willReturn(WireMock.ok())
        ).getId();
    }

    public void verifyDeleteLoadFlowResults(UUID stubUuid, List<UUID> loadFlowResultUuids) {
        HashMap<String, StringValuePattern> params = new HashMap<>();
        params.put(QUERY_PARAM_RESULTS_UUIDS, WireMock.equalTo(String.join(",", loadFlowResultUuids.stream().map(UUID::toString).toList())));

        verifyDeleteRequest(wireMock, stubUuid, "/v1/results", false, params);
    }

    public UUID stubCreateRunningLoadflowStatus(String responseBody) {
        return wireMock.stubFor(WireMock.post(WireMock.urlPathEqualTo("/v1/results/running-status"))
            .willReturn(WireMock.ok().withHeader("Content-Type", "application/json").withBody(responseBody))
        ).getId();
    }

    public void verifyCreateRunningLoadflowStatus(UUID stubUuid) {
        verifyPostRequest(wireMock, stubUuid, "/v1/results/running-status", false, new HashMap<>(), null);
    }

    public UUID stubCountriesGet(String networkUuid, String responseBody) {
        return wireMock.stubFor(WireMock.get(WireMock.urlPathEqualTo("/v1/networks/" + networkUuid + "/countries"))
                .willReturn(WireMock.ok().withBody(responseBody))
        ).getId();
    }

    public UUID stubCountriesGetNotFoundError(String networkUuid) {
        return wireMock.stubFor(WireMock.get(WireMock.urlPathEqualTo("/v1/networks/" + networkUuid + "/countries"))
                .willReturn(WireMock.notFound().withBody("Network not found"))
        ).getId();
    }

    public UUID stubCountriesGetError(String networkUuid) {
        return wireMock.stubFor(WireMock.get(WireMock.urlPathEqualTo("/v1/networks/" + networkUuid + "/countries"))
                .willReturn(WireMock.serverError().withBody("Internal Server Error"))
        ).getId();
    }

    public UUID stubSendReport() {
        return wireMock.stubFor(WireMock.put(WireMock.urlPathMatching("/v1/reports/.*"))
            .willReturn(WireMock.ok())).getId();
    }

    public void verifySendReport(UUID stubUuid) {
        verifyPutRequest(wireMock, stubUuid, "/v1/reports/.*", true, Map.of(), null);
    }

    public void verifyCountriesGet(UUID stubUuid, String networkUuid) {
        verifyGetRequest(wireMock, stubUuid, "/v1/networks/" + networkUuid + "/countries", Map.of());
    }

    public UUID stubNominalVoltagesGet(String networkUuid, String responseBody) {
        return wireMock.stubFor(WireMock.get(WireMock.urlPathEqualTo("/v1/networks/" + networkUuid + "/nominal-voltages"))
                .willReturn(WireMock.ok().withBody(responseBody))
        ).getId();
    }

    public UUID stubNominalVoltagesGetNotFoundError(String networkUuid) {
        return wireMock.stubFor(WireMock.get(WireMock.urlPathEqualTo("/v1/networks/" + networkUuid + "/nominal-voltages"))
                .willReturn(WireMock.notFound().withBody("Network not found"))
        ).getId();
    }

    public UUID stubNominalVoltagesGetError(String networkUuid) {
        return wireMock.stubFor(WireMock.get(WireMock.urlPathEqualTo("/v1/networks/" + networkUuid + "/nominal-voltages"))
                .willReturn(WireMock.serverError().withBody("Internal Server Error"))
        ).getId();
    }

    public void verifyNominalVoltagesGet(UUID stubUuid, String networkUuid) {
        verifyGetRequest(wireMock, stubUuid, "/v1/networks/" + networkUuid + "/nominal-voltages", Map.of());
    }

    public UUID stubFilterEvaluate(String networkUuid, String responseBody) {
        return wireMock.stubFor(WireMock.post(WireMock.urlPathEqualTo("/v1/filters/evaluate"))
                .withQueryParam(NETWORK_UUID, WireMock.equalTo(networkUuid))
                .willReturn(WireMock.ok().withBody(responseBody))
        ).getId();
    }

    public UUID stubGlobalFilterEvaluate(String networkUuid, List<EquipmentType> equipmentTypes, String responseBody) {
        return wireMock.stubFor(WireMock.post(WireMock.urlPathEqualTo("/v1/global-filter"))
            .withQueryParam(NETWORK_UUID, WireMock.equalTo(networkUuid))
            .withQueryParam(QUERY_PARAM_VARIANT_ID, WireMock.equalTo(""))
            .withQueryParam(QUERY_PARAM_EQUIPMENT_TYPES, WireMock.equalTo(String.join(",", equipmentTypes.stream().map(EquipmentType::name).toList())))
            .willReturn(WireMock.ok().withHeader(HttpHeaders.CONTENT_TYPE, MediaType.APPLICATION_JSON_VALUE).withBody(responseBody))
        ).getId();
    }

    public UUID stubFilterEvaluateNotFoundError(String networkUuid) {
        return wireMock.stubFor(WireMock.post(WireMock.urlPathEqualTo("/v1/filters/evaluate"))
                .withQueryParam(NETWORK_UUID, WireMock.equalTo(networkUuid))
                .willReturn(WireMock.notFound().withBody("Network not found"))
        ).getId();
    }

    public UUID stubFilterEvaluateError(String networkUuid) {
        return wireMock.stubFor(WireMock.post(WireMock.urlPathEqualTo("/v1/filters/evaluate"))
                .withQueryParam(NETWORK_UUID, WireMock.equalTo(networkUuid))
                .willReturn(WireMock.serverError().withBody("Internal Server Error"))
        ).getId();
    }

    public void verifyFilterEvaluate(UUID stubUuid, String networkUuid) {
        verifyPostRequest(wireMock, stubUuid, "/v1/filters/evaluate",
                Map.of(NETWORK_UUID, WireMock.equalTo(networkUuid)));
    }

    public void verifyGlobalFilterEvaluate(UUID stubUuid, String networkUuid, List<EquipmentType> equipmentTypes) {
        verifyPostRequest(wireMock, stubUuid, "/v1/global-filter",
            Map.of(NETWORK_UUID, WireMock.equalTo(networkUuid),
                QUERY_PARAM_VARIANT_ID, WireMock.equalTo(""),
                QUERY_PARAM_EQUIPMENT_TYPES, WireMock.equalTo(String.join(",", equipmentTypes.stream().map(EquipmentType::name).toList()))));
    }

    public UUID stubFilterExport(String networkUuid, String filterUuid, String responseBody) {
        return wireMock.stubFor(WireMock.get(WireMock.urlPathEqualTo("/v1/filters/" + filterUuid + "/export"))
                .withQueryParam(NETWORK_UUID, WireMock.equalTo(networkUuid))
                .willReturn(WireMock.ok().withBody(responseBody))
        ).getId();
    }

    public UUID stubFiltersEvaluate(String networkUuid, String filtersBody, String responseBody) {
        return wireMock.stubFor(WireMock.post(WireMock.urlPathEqualTo("/v1/filters/evaluate/identifiables"))
            .withQueryParam(NETWORK_UUID, WireMock.equalTo(networkUuid))
                .withRequestBody(WireMock.equalToJson(filtersBody))
            .willReturn(WireMock.ok().withBody(responseBody))
        ).getId();
    }

    public UUID stubFiltersExport(String networkUuid, List<String> filtersUuid, String responseBody) {
        MappingBuilder requestPatternBuilder = WireMock.get(WireMock.urlPathEqualTo("/v1/filters/export"))
            .withQueryParam(NETWORK_UUID, WireMock.equalTo(networkUuid));
        for (String filterUuid : filtersUuid) {
            requestPatternBuilder.withQueryParam(IDS, WireMock.equalTo(filterUuid));
        }
        return wireMock.stubFor(requestPatternBuilder.willReturn(WireMock.ok().withBody(responseBody))).getId();
    }

    public void verifyFilterExport(UUID stubUuid, String filterUuid, String networkUuid) {
        verifyGetRequest(wireMock, stubUuid, "/v1/filters/" + filterUuid + "/export",
                Map.of(NETWORK_UUID, WireMock.equalTo(networkUuid)));
    }

    public void verifyFiltersExport(UUID stubUuid, List<String> filtersUuid, String networkUuid) {
        Map<String, StringValuePattern> queryParams = new HashMap<>();
        queryParams.put(NETWORK_UUID, WireMock.equalTo(networkUuid));
        for (String filterUuid : filtersUuid) {
            queryParams.put(IDS, WireMock.equalTo(filterUuid));
        }
        verifyGetRequest(wireMock, stubUuid, "/v1/filters/export", queryParams);
    }

    public void verifyFiltersEvaluate(UUID stubUuid, String filtersBody, String networkUuid) {
        Map<String, StringValuePattern> queryParams = new HashMap<>();
        queryParams.put(NETWORK_UUID, WireMock.equalTo(networkUuid));
        verifyPostRequest(wireMock, stubUuid, "/v1/filters/evaluate/identifiables", false, queryParams, filtersBody);
    }

    public UUID stubSearchModifications(String networkUuid, String userInput, String responseBody) {
        return wireMock.stubFor(WireMock.get(WireMock.urlPathEqualTo("/v1/network-modifications/indexation-infos"))
                        .withQueryParam("networkUuid", WireMock.equalTo(networkUuid))
                        .withQueryParam("userInput", WireMock.equalTo(userInput))
                        .willReturn(WireMock.ok()
                                .withHeader("Content-Type", "application/json")
                                .withBody(responseBody)))
                .getId();
    }

    public void verifySearchModifications(UUID stubUuid, String networkUuid, String userInput) {
        verifyGetRequest(wireMock, stubUuid, "/v1/network-modifications/indexation-infos",
                Map.of(NETWORK_UUID, WireMock.equalTo(networkUuid),
                        "userInput", WireMock.equalTo(userInput)));
    }

    public UUID stubCreatePositionsFromCsv() {
        MappingBuilder mappingBuilder = WireMock.post(WireMock.urlPathEqualTo(URI_NETWORK_AREA_DIAGRAM))
                .withHeader("Content-Type", WireMock.containing("multipart/form-data"))
                .withMultipartRequestBody(WireMock.aMultipart()
                        .withName("file")
                        .withHeader("Content-Disposition", WireMock.containing("filename=\"positions.csv\""))
                )
                .withMultipartRequestBody(WireMock.aMultipart()
                        .withName("file_name")
                        .withBody(WireMock.equalTo("positions.csv"))
                );
        return wireMock.stubFor(mappingBuilder.willReturn(WireMock.ok().withHeader("Content-Type", "application/json"))).getId();
    }

    public void verifyStubCreatePositionsFromCsv(UUID stubUuid) {
        verifyPostRequest(wireMock, stubUuid, URI_NETWORK_AREA_DIAGRAM, true, Map.of(), null);
    }

    public UUID stubPccMinRun(String networkUuid, String variantId, String resultUuid) {
        return wireMock.stubFor(WireMock.post(WireMock.urlPathMatching("/v1/networks/" + networkUuid + "/run-and-save.*"))
            .withQueryParam("variantId", WireMock.equalTo(variantId))
            .willReturn(WireMock.okJson("\"" + resultUuid + "\""))

        ).getId();
    }

    public UUID stubPccMinStatus(String resultUuid, String statusJson) {
        return wireMock.stubFor(WireMock.get(WireMock.urlPathMatching("/v1/results/" + resultUuid + "/status"))
            .willReturn(WireMock.okJson(statusJson))
        ).getId();
    }

    public void verifyPccMinRun(UUID stubUuid, String networkUuid, String variantId) {
        verifyPostRequest(wireMock, stubUuid, "/v1/networks/" + networkUuid + "/run-and-save",
            Map.of("variantId", WireMock.equalTo(variantId)));
    }

    public void verifyPccMinStop(UUID stubUuid, String resultUuid) {
        verifyPutRequest(wireMock, stubUuid, "/v1/results/" + resultUuid + "/stop", true, Map.of(), null);
    }

    public UUID stubPccMinFailed(String networkUuid, String variantId, String resultUuid) {
        return wireMock.stubFor(WireMock.post(WireMock.urlPathMatching("/v1/networks/" + networkUuid + "/run-and-save.*"))
            .withQueryParam("variantId", WireMock.equalTo(variantId))
            .willReturn(WireMock.okJson("\"" + resultUuid + "\""))
        ).getId();
    }

    public void verifyPccMinFail(UUID stubUuid, String networkUuid, String variantId) {
        verifyPostRequest(
            wireMock,
            stubUuid,
            "/v1/networks/" + networkUuid + "/run-and-save",
            true,
            Map.of("variantId", WireMock.equalTo(variantId)),
            null,
            1
        );
    }

    public void verifyPccMinStatus(UUID stubUuid, String resultUuid) {
        verifyGetRequest(wireMock, stubUuid, "/v1/results/" + resultUuid + "/status", Map.of());
    }

    public UUID stubPagedPccMinResult(String resultUuid, String responseBody) {
        return wireMock.stubFor(WireMock.get(WireMock.urlPathEqualTo("/v1/results/" + resultUuid))
            .withQueryParam("page", WireMock.equalTo("0"))
            .withQueryParam("size", WireMock.equalTo("20"))
            .withQueryParam("sort", WireMock.equalTo("id,DESC"))
            .withQueryParam("filters", WireMock.equalTo("fakeFilters"))
            .withQueryParam("globalFilters", WireMock.equalTo("fakeGlobalFilters"))
            .willReturn(WireMock.okJson(responseBody))
        ).getId();
    }

    public void verifyPccMinPagedGet(UUID stubId, String resultUuid) {
        verifyGetRequest(
            wireMock,
            stubId,
            "/v1/results/" + resultUuid,
            Map.of(
                "page", WireMock.equalTo("0"),
                "size", WireMock.equalTo("20"),
                "sort", WireMock.equalTo("id,DESC"),
                "filters", WireMock.equalTo("fakeFilters"),
                "globalFilters", WireMock.equalTo("fakeGlobalFilters")
            ));
    }

<<<<<<< HEAD
    public UUID stubGenerateSvg(UUID networkUuid, String variantId, String voltageLevelId, String body) {
        return wireMock.stubFor(WireMock.post(WireMock.urlPathEqualTo("/v1/svg/" + networkUuid + "/" + voltageLevelId))
            .withQueryParam(QUERY_PARAM_VARIANT_ID, WireMock.equalTo(variantId))
            .withRequestBody(WireMock.equalTo(body))
            .willReturn(WireMock.ok("generatedSvg")))
            .getId();
    }

    public void verifyGenerateSvg(UUID stubId, UUID networkUuid, String variantId, String voltageLevelId, String body) {
        verifyPostRequest(wireMock, stubId,
            "/v1/svg/" + networkUuid + "/" + voltageLevelId,
            false,
            Map.of(
                QUERY_PARAM_VARIANT_ID, WireMock.equalTo(variantId)
            ),
            body);
    }

    public UUID stubGetVoltageLevelIccValues(UUID resultUuid, String voltageLevelId, String expectedBody) {
        return wireMock.stubFor(WireMock.get(WireMock.urlPathEqualTo("/v1/results/" + resultUuid + "/fault_results/icc"))
            .withQueryParam("voltageLevelId", WireMock.equalTo(voltageLevelId))
            .willReturn(WireMock.okJson(expectedBody))
        ).getId();
    }

    public void verifyGetVoltageLevelIccValues(UUID stubUuid, UUID resultUuid, String voltageLevelId) {
        verifyGetRequest(wireMock, stubUuid, "/v1/results/" + resultUuid + "/fault_results/icc", Map.of("voltageLevelId", WireMock.equalTo(voltageLevelId)));
=======
    public void verifyExportPccMinResult(UUID stubId, UUID resultUuid) {
        verifyPostRequest(
            wireMock, stubId,
            "/v1/results/" + resultUuid + "/csv",
            Map.of(
                "sort", WireMock.equalTo("id,DESC"),
                "filters", WireMock.equalTo("fakeFilters"),
                "globalFilters", WireMock.equalTo("fakeGlobalFilters")
            ),
            1
        );
>>>>>>> 493a51e0
    }

    public UUID stubPccMinParametersGet(String paramUuid, String responseBody) {
        return wireMock.stubFor(WireMock.get(WireMock.urlPathEqualTo("/v1/parameters/" + paramUuid))
            .willReturn(WireMock.ok().withBody(responseBody))
        ).getId();
    }

    public void verifyPccMinParametersGet(UUID stubUuid, String paramUuid) {
        verifyGetRequest(wireMock, stubUuid, "/v1/parameters/" + paramUuid, Map.of());
    }
}<|MERGE_RESOLUTION|>--- conflicted
+++ resolved
@@ -561,7 +561,6 @@
             ));
     }
 
-<<<<<<< HEAD
     public UUID stubGenerateSvg(UUID networkUuid, String variantId, String voltageLevelId, String body) {
         return wireMock.stubFor(WireMock.post(WireMock.urlPathEqualTo("/v1/svg/" + networkUuid + "/" + voltageLevelId))
             .withQueryParam(QUERY_PARAM_VARIANT_ID, WireMock.equalTo(variantId))
@@ -589,7 +588,8 @@
 
     public void verifyGetVoltageLevelIccValues(UUID stubUuid, UUID resultUuid, String voltageLevelId) {
         verifyGetRequest(wireMock, stubUuid, "/v1/results/" + resultUuid + "/fault_results/icc", Map.of("voltageLevelId", WireMock.equalTo(voltageLevelId)));
-=======
+    }
+
     public void verifyExportPccMinResult(UUID stubId, UUID resultUuid) {
         verifyPostRequest(
             wireMock, stubId,
@@ -601,7 +601,6 @@
             ),
             1
         );
->>>>>>> 493a51e0
     }
 
     public UUID stubPccMinParametersGet(String paramUuid, String responseBody) {
