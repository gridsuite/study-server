/**
 * Copyright (c) 2022, RTE (http://www.rte-france.com)
 * This Source Code Form is subject to the terms of the Mozilla Public
 * License, v. 2.0. If a copy of the MPL was not distributed with this
 * file, You can obtain one at http://mozilla.org/MPL/2.0/.
 */
package org.gridsuite.study.server;

import com.fasterxml.jackson.core.JsonProcessingException;
import com.fasterxml.jackson.databind.ObjectMapper;
import com.fasterxml.jackson.databind.ObjectWriter;
import com.github.tomakehurst.wiremock.WireMockServer;
import com.github.tomakehurst.wiremock.client.WireMock;
import com.powsybl.commons.exceptions.UncheckedInterruptedException;
import com.powsybl.sensitivity.SensitivityFunctionType;
import com.powsybl.ws.commons.error.PowsyblWsProblemDetail;
import lombok.SneakyThrows;
import mockwebserver3.Dispatcher;
import mockwebserver3.MockResponse;
import mockwebserver3.MockWebServer;
import mockwebserver3.RecordedRequest;
import mockwebserver3.junit5.internal.MockWebServerExtension;
import okhttp3.Headers;
import okhttp3.HttpUrl;
import org.gridsuite.study.server.dto.NodeReceiver;
import org.gridsuite.study.server.dto.RootNetworkNodeInfo;
import org.gridsuite.study.server.dto.sensianalysis.SensitivityAnalysisCsvFileInfos;
import org.gridsuite.study.server.error.StudyException;
import org.gridsuite.study.server.networkmodificationtree.dto.InsertMode;
import org.gridsuite.study.server.networkmodificationtree.dto.NetworkModificationNode;
import org.gridsuite.study.server.networkmodificationtree.dto.RootNode;
import org.gridsuite.study.server.notification.NotificationService;
import org.gridsuite.study.server.repository.StudyEntity;
import org.gridsuite.study.server.repository.StudyRepository;
import org.gridsuite.study.server.repository.rootnetwork.RootNetworkNodeInfoRepository;
import org.gridsuite.study.server.service.*;
import org.gridsuite.study.server.utils.SendInput;
import org.gridsuite.study.server.utils.TestUtils;
import org.gridsuite.study.server.utils.elasticsearch.DisableElasticsearch;
import org.jetbrains.annotations.NotNull;
import org.json.JSONObject;
import org.junit.jupiter.api.AfterEach;
import org.junit.jupiter.api.BeforeEach;
import org.junit.jupiter.api.Test;
import org.junit.jupiter.api.extension.ExtendWith;
import org.mockito.Mockito;
import org.slf4j.Logger;
import org.slf4j.LoggerFactory;
import org.springframework.beans.factory.annotation.Autowired;
import org.springframework.boot.test.autoconfigure.web.servlet.AutoConfigureMockMvc;
import org.springframework.boot.test.context.SpringBootTest;
import org.springframework.cloud.stream.binder.test.InputDestination;
import org.springframework.cloud.stream.binder.test.OutputDestination;
import org.springframework.http.HttpHeaders;
import org.springframework.http.HttpStatus;
import org.springframework.http.HttpStatusCode;
import org.springframework.http.MediaType;
import org.springframework.messaging.Message;
import org.springframework.messaging.MessageHeaders;
import org.springframework.messaging.support.MessageBuilder;
import org.springframework.test.web.servlet.MockMvc;
import org.springframework.test.web.servlet.request.MockHttpServletRequestBuilder;

import java.util.*;

import static com.github.tomakehurst.wiremock.core.WireMockConfiguration.wireMockConfig;
import static org.gridsuite.study.server.error.StudyBusinessErrorCode.NOT_FOUND;
import static org.gridsuite.study.server.StudyConstants.HEADER_RECEIVER;
import static org.gridsuite.study.server.StudyConstants.HEADER_USER_ID;
import static org.gridsuite.study.server.dto.ComputationType.SENSITIVITY_ANALYSIS;
import static org.gridsuite.study.server.notification.NotificationService.HEADER_UPDATE_TYPE;
import static org.gridsuite.study.server.notification.NotificationService.UPDATE_TYPE_COMPUTATION_PARAMETERS;
import static org.gridsuite.study.server.utils.TestUtils.USER_DEFAULT_PROFILE_JSON;
import static org.gridsuite.study.server.utils.TestUtils.getBinaryAsBuffer;
import static org.junit.jupiter.api.Assertions.*;
import static org.mockito.ArgumentMatchers.any;
import static org.mockito.Mockito.doAnswer;
import static org.springframework.test.web.servlet.request.MockMvcRequestBuilders.*;
import static org.springframework.test.web.servlet.result.MockMvcResultMatchers.content;
import static org.springframework.test.web.servlet.result.MockMvcResultMatchers.status;

/**
 * @author Franck Lecuyer <franck.lecuyer at rte-france.com>
 */
@ExtendWith(MockWebServerExtension.class)
@AutoConfigureMockMvc
@SpringBootTest
@DisableElasticsearch
@ContextConfigurationWithTestChannel
class SensitivityAnalysisTest {
    private static final Logger LOGGER = LoggerFactory.getLogger(SensitivityAnalysisTest.class);

    private static final String SENSITIVITY_ANALYSIS_RESULT_UUID = "b3a84c9b-9594-4e85-8ec7-07ea965d24eb";
    private static final String SENSITIVITY_ANALYSIS_OTHER_NODE_RESULT_UUID = "11131111-8594-4e55-8ef7-07ea965d24eb";
    private static final String SENSITIVITY_ANALYSIS_ERROR_NODE_RESULT_UUID = "25222222-9994-4e55-8ec7-07ea965d24eb";
    private static final String NOT_FOUND_NODE_UUID = "a3a80c9b-9594-4e55-8ec7-07ea965d24eb";

    private static final String FAKE_RESULT_JSON = "fake result json";
    private static final String SENSITIVITY_ANALYSIS_STATUS_JSON = "{\"status\":\"COMPLETED\"}";

    private static final String NETWORK_UUID_STRING = "38400000-8cf0-11bd-b23e-10b96e4ef00d";
    private static final String NETWORK_UUID_2_STRING = "11111111-aaaa-48be-be46-ef7b93331e32";
    private static final String NETWORK_UUID_3_STRING = "22222222-bd31-43be-be46-e50296951e32";

    private static final String CASE_UUID_STRING = "00000000-8cf0-11bd-b23e-10b96e4ef00d";
    private static final UUID CASE_UUID = UUID.fromString(CASE_UUID_STRING);
    private static final String CASE_2_UUID_STRING = "656719f3-aaaa-48be-be46-ef7b93331e32";
    private static final UUID CASE_2_UUID = UUID.fromString(CASE_2_UUID_STRING);
    private static final String CASE_3_UUID_STRING = "790769f9-bd31-43be-be46-e50296951e32";
    private static final UUID CASE_3_UUID = UUID.fromString(CASE_3_UUID_STRING);

    private static final String SENSITIVITY_ANALYSIS_PROFILE_PARAMETERS_JSON = "{\"flowFlowSensitivityValueThreshold\":30.0,\"voltageVoltageSensitivityValueThreshold\":0.4,\"flowVoltageSensitivityValueThreshold\":0.0,\"angleFlowSensitivityValueThreshold\":0.0}";

    private static final String VARIANT_ID = "variant_1";
    private static final String VARIANT_ID_2 = "variant_2";
    private static final String VARIANT_ID_3 = "variant_3";

    private static final String SENSITIVITY_ANALYSIS_PARAMETERS_UUID_STRING = "0c0f1efd-bd22-4a75-83d3-9e530245c7f4";
    private static final UUID SENSITIVITY_ANALYSIS_PARAMETERS_UUID = UUID.fromString(SENSITIVITY_ANALYSIS_PARAMETERS_UUID_STRING);
    private static final String NO_PROFILE_USER_ID = "noProfileUser";
    private static final String NO_PARAMS_IN_PROFILE_USER_ID = "noParamInProfileUser";
    private static final String INVALID_PARAMS_IN_PROFILE_USER_ID = "invalidParamInProfileUser";
    private static final String PROFILE_SENSITIVITY_ANALYSIS_INVALID_PARAMETERS_UUID_STRING = "f09f5282-8e34-48b5-b66e-7ef9f3f36c4f";
    private static final String VALID_PARAMS_IN_PROFILE_USER_ID = "validParamInProfileUser";
    private static final String PROFILE_SENSITIVITY_ANALYSIS_VALID_PARAMETERS_UUID_STRING = "1cec4a7b-ab7e-4d78-9dd7-ce73c5ef11d9";
    private static final String PROFILE_SENSITIVITY_ANALYSIS_DUPLICATED_PARAMETERS_UUID_STRING = "a4ce25e1-59a7-401d-abb1-04425fe24587";
    private static final String USER_PROFILE_NO_PARAMS_JSON = "{\"id\":\"97bb1890-a90c-43c3-a004-e631246d42d6\",\"name\":\"Profile No params\"}";
    private static final String USER_PROFILE_VALID_PARAMS_JSON = "{\"id\":\"97bb1890-a90c-43c3-a004-e631246d42d6\",\"name\":\"Profile with valid params\",\"sensitivityAnalysisParameterId\":\"" + PROFILE_SENSITIVITY_ANALYSIS_VALID_PARAMETERS_UUID_STRING + "\",\"allParametersLinksValid\":true}";
    private static final String USER_PROFILE_INVALID_PARAMS_JSON = "{\"id\":\"97bb1890-a90c-43c3-a004-e631246d42d6\",\"name\":\"Profile with broken params\",\"sensitivityAnalysisParameterId\":\"" + PROFILE_SENSITIVITY_ANALYSIS_INVALID_PARAMETERS_UUID_STRING + "\",\"allParametersLinksValid\":false}";
    private static final String DUPLICATED_PARAMS_JSON = "\"" + PROFILE_SENSITIVITY_ANALYSIS_DUPLICATED_PARAMETERS_UUID_STRING + "\"";
    public static final String SENSITIVITY_ANALYSIS_DEFAULT_PARAMETERS_JSON = "{\"flowFlowSensitivityValueThreshold\":0.0,\"angleFlowSensitivityValueThreshold\":0.0,\"flowVoltageSensitivityValueThreshold\":0.0," +
            "\"sensitivityInjectionsSet\":[],\"sensitivityInjection\":[],\"sensitivityHVDC\":[],\"sensitivityPST\":[],\"sensitivityNodes\":[]}";
    public static final String SENSITIVITY_ANALYSIS_UPDATED_PARAMETERS_JSON = "{\"flowFlowSensitivityValueThreshold\":90.0,\"angleFlowSensitivityValueThreshold\":0.6,\"flowVoltageSensitivityValueThreshold\":0.1,\"sensitivityInjectionsSet\":[{\"monitoredBranches\":[{\"containerId\":\"cf399ef3-7f14-4884-8c82-1c90300da322\",\"containerName\":\"identifiable2\"}],\"injections\":[{\"containerId\":\"cf399ef3-7f14-4884-8c82-1c90300da321\",\"containerName\":\"identifiable1\"}],\"distributionType\":\"PROPORTIONAL\",\"contingencies\":[{\"containerId\":\"cf399ef3-7f14-4884-8c82-1c90300da323\",\"containerName\":\"identifiable3\"}],\"activated\":true}],\"sensitivityInjection\":[{\"monitoredBranches\":[{\"containerId\":\"cf399ef3-7f14-4884-8c82-1c90300da321\",\"containerName\":\"identifiable1\"}],\"injections\":[{\"containerId\":\"cf399ef3-7f14-4884-8c82-1c90300da322\",\"containerName\":\"identifiable2\"}],\"contingencies\":[{\"containerId\":\"cf399ef3-7f14-4884-8c82-1c90300da323\",\"containerName\":\"identifiable3\"}],\"activated\":true}],\"sensitivityHVDC\":[{\"monitoredBranches\":[{\"containerId\":\"cf399ef3-7f14-4884-8c82-1c90300da321\",\"containerName\":\"identifiable1\"}],\"sensitivityType\":\"DELTA_MW\",\"hvdcs\":[{\"containerId\":\"cf399ef3-7f14-4884-8c82-1c90300da322\",\"containerName\":\"identifiable2\"}],\"contingencies\":[{\"containerId\":\"cf399ef3-7f14-4884-8c82-1c90300da323\",\"containerName\":\"identifiable3\"}],\"activated\":true}],\"sensitivityPST\":[{\"monitoredBranches\":[{\"containerId\":\"cf399ef3-7f14-4884-8c82-1c90300da322\",\"containerName\":\"identifiable2\"}],\"sensitivityType\":\"DELTA_MW\",\"psts\":[{\"containerId\":\"cf399ef3-7f14-4884-8c82-1c90300da321\",\"containerName\":\"identifiable1\"}],\"contingencies\":[{\"containerId\":\"cf399ef3-7f14-4884-8c82-1c90300da323\",\"containerName\":\"identifiable3\"}],\"activated\":true}],\"sensitivityNodes\":[{\"monitoredVoltageLevels\":[{\"containerId\":\"cf399ef3-7f14-4884-8c82-1c90300da321\",\"containerName\":\"identifiable1\"}],\"equipmentsInVoltageRegulation\":[{\"containerId\":\"cf399ef3-7f14-4884-8c82-1c90300da322\",\"containerName\":\"identifiable2\"}],\"contingencies\":[{\"containerId\":\"cf399ef3-7f14-4884-8c82-1c90300da323\",\"containerName\":\"identifiable3\"}],\"activated\":true}]}";

    private static final long TIMEOUT = 1000;

    @Autowired
    private MockMvc mockMvc;

    private WireMockServer wireMock;

    @Autowired
    private OutputDestination output;

    @Autowired
    private InputDestination input;

    @Autowired
    private ObjectMapper objectMapper;

    private ObjectWriter objectWriter;

    @Autowired
    private NetworkModificationTreeService networkModificationTreeService;

    @Autowired
    private SensitivityAnalysisService sensitivityAnalysisService;

    @Autowired
    private ActionsService actionsService;

    @Autowired
    private LoadFlowService loadFlowService;

    @Autowired
    private UserAdminService userAdminService;

    @Autowired
    private StudyRepository studyRepository;

    @Autowired
    private RootNetworkNodeInfoRepository rootNetworkNodeInfoRepository;

    @Autowired
    private ReportService reportService;

    @Autowired
    private ConsumerService consumerService;

    //output destinations
    private static final String STUDY_UPDATE_DESTINATION = "study.update";
    private static final String ELEMENT_UPDATE_DESTINATION = "element.update";
    private static final String SENSITIVITY_ANALYSIS_RESULT_DESTINATION = "sensitivityanalysis.result";
    private static final String SENSITIVITY_ANALYSIS_STOPPED_DESTINATION = "sensitivityanalysis.stopped";
    private static final String SENSITIVITY_ANALYSIS_FAILED_DESTINATION = "sensitivityanalysis.run.dlx";

    private static final byte[] SENSITIVITY_RESULTS_AS_ZIPPED_CSV = {0x00, 0x01};

    @Autowired
    private RootNetworkNodeInfoService rootNetworkNodeInfoService;
    @Autowired
    private TestUtils studyTestUtils;

    @BeforeEach
    void setup(final MockWebServer server) {
        objectWriter = objectMapper.writer().withDefaultPrettyPrinter();

        wireMock = new WireMockServer(wireMockConfig().dynamicPort().extensions(new SendInput(input)));

        // Start the server.
        wireMock.start();

        // Ask the server for its URL. You'll need this to make HTTP requests.
        HttpUrl baseHttpUrl = server.url("");
        String baseUrl = baseHttpUrl.toString().substring(0, baseHttpUrl.toString().length() - 1);
        sensitivityAnalysisService.setSensitivityAnalysisServerBaseUri(baseUrl);
        actionsService.setActionsServerBaseUri(baseUrl);
        reportService.setReportServerBaseUri(baseUrl);
        loadFlowService.setLoadFlowServerBaseUri(baseUrl);
        userAdminService.setUserAdminServerBaseUri(baseUrl);

        final Dispatcher dispatcher = new Dispatcher() {
            @SneakyThrows
            @Override
            @NotNull
            public MockResponse dispatch(RecordedRequest request) {
                String path = Objects.requireNonNull(request.getPath());
                String method = Objects.requireNonNull(request.getMethod());

                if (path.matches("/v1/networks/" + NETWORK_UUID_STRING + "/run-and-save.*")) {
                    String resultUuid = path.matches(".*variantId=" + VARIANT_ID_3 + ".*") ? SENSITIVITY_ANALYSIS_OTHER_NODE_RESULT_UUID : SENSITIVITY_ANALYSIS_RESULT_UUID;
                    return new MockResponse(200, Headers.of(HttpHeaders.CONTENT_TYPE, MediaType.APPLICATION_JSON_VALUE), "\"" + resultUuid + "\"");
                } else if (path.matches("/v1/networks/" + NETWORK_UUID_2_STRING + "/run-and-save.*")) {
                    input.send(MessageBuilder.withPayload("")
                        .setHeader("receiver", "%7B%22nodeUuid%22%3A%22" + request.getPath().split("%")[5].substring(4) + "%22%2C%20%22rootNetworkUuid%22%3A%20%22" + request.getPath().split("%")[11].substring(4) + "%22%2C%20%22userId%22%3A%22userId%22%7D")
                        .setHeader(HEADER_USER_ID, "testUserId")
                        .build(), SENSITIVITY_ANALYSIS_FAILED_DESTINATION);
                    return new MockResponse(200, Headers.of(HttpHeaders.CONTENT_TYPE, MediaType.APPLICATION_JSON_VALUE), "\"" + SENSITIVITY_ANALYSIS_ERROR_NODE_RESULT_UUID + "\"");
                } else if (path.matches("/v1/networks/" + NETWORK_UUID_3_STRING + "/run-and-save.*")) {
                    input.send(MessageBuilder.withPayload("")
                        .setHeader(HEADER_USER_ID, "testUserId")
                        .build(), SENSITIVITY_ANALYSIS_FAILED_DESTINATION);
                    return new MockResponse(200, Headers.of(HttpHeaders.CONTENT_TYPE, MediaType.APPLICATION_JSON_VALUE), "\"" + SENSITIVITY_ANALYSIS_ERROR_NODE_RESULT_UUID + "\"");
                } else if (path.matches("/v1/results/" + SENSITIVITY_ANALYSIS_RESULT_UUID + "/stop.*")
                    || path.matches("/v1/results/" + SENSITIVITY_ANALYSIS_OTHER_NODE_RESULT_UUID + "/stop.*")) {
                    String resultUuid = path.matches(".*variantId=" + VARIANT_ID_3 + ".*") ? SENSITIVITY_ANALYSIS_OTHER_NODE_RESULT_UUID : SENSITIVITY_ANALYSIS_RESULT_UUID;
                    input.send(MessageBuilder.withPayload("")
                        .setHeader("resultUuid", resultUuid)
                        .setHeader("receiver", "%7B%22nodeUuid%22%3A%22" + request.getPath().split("%")[5].substring(4) + "%22%2C%20%22rootNetworkUuid%22%3A%20%22" + request.getPath().split("%")[11].substring(4) + "%22%2C%20%22userId%22%3A%22userId%22%7D")
                        .build(), SENSITIVITY_ANALYSIS_STOPPED_DESTINATION);
                    return new MockResponse(200);
                } else if (path.matches("/v1/results/" + SENSITIVITY_ANALYSIS_OTHER_NODE_RESULT_UUID)) {
                    return new MockResponse(200, Headers.of(HttpHeaders.CONTENT_TYPE, MediaType.APPLICATION_JSON_VALUE), FAKE_RESULT_JSON);
                } else if (path.matches("/v1/results/" + SENSITIVITY_ANALYSIS_RESULT_UUID + "/status")
                           || path.matches("/v1/results/" + SENSITIVITY_ANALYSIS_OTHER_NODE_RESULT_UUID + "/status")) {
                    return new MockResponse(200, Headers.of(HttpHeaders.CONTENT_TYPE, MediaType.APPLICATION_JSON_VALUE), SENSITIVITY_ANALYSIS_STATUS_JSON);
                } else if (path.matches("/v1/results/" + SENSITIVITY_ANALYSIS_RESULT_UUID + "\\?.*")
                    || path.matches("/v1/results/" + SENSITIVITY_ANALYSIS_OTHER_NODE_RESULT_UUID + "\\?.*")) {
                    return new MockResponse(200, Headers.of(HttpHeaders.CONTENT_TYPE, MediaType.APPLICATION_JSON_VALUE), FAKE_RESULT_JSON);
                } else if (path.matches("/v1/results/" + SENSITIVITY_ANALYSIS_RESULT_UUID + "/filter-options" + "\\?.*")
                        || path.matches("/v1/results/" + SENSITIVITY_ANALYSIS_OTHER_NODE_RESULT_UUID + "/filter-options" + "\\?.*")) {
                    return new MockResponse(200, Headers.of(HttpHeaders.CONTENT_TYPE, MediaType.APPLICATION_JSON_VALUE), FAKE_RESULT_JSON);
                } else if (path.matches("/v1/results/" + SENSITIVITY_ANALYSIS_RESULT_UUID + "/csv\\?selector=fakeJsonSelector")
                        || path.matches("/v1/results/" + SENSITIVITY_ANALYSIS_RESULT_UUID + "/csv\\?selector=fakeJsonSelector&filters=lineId2&globalFilters=ss&networkUuid=.*&variantId=.*")
                        || path.matches("/v1/results/" + SENSITIVITY_ANALYSIS_OTHER_NODE_RESULT_UUID + "/csv\\?selector=fakeJsonSelector")
                        || path.matches("/v1/results/" + SENSITIVITY_ANALYSIS_OTHER_NODE_RESULT_UUID + "/csv\\?selector=fakeJsonSelector&filters=lineId2&globalFilters=ss&networkUuid=.*&variantId=.*")) {
                    return new MockResponse.Builder().code(200).body(getBinaryAsBuffer(SENSITIVITY_RESULTS_AS_ZIPPED_CSV))
                            .addHeader(HttpHeaders.CONTENT_TYPE, MediaType.APPLICATION_JSON_VALUE).build();
                } else if (path.matches("/v1/results/" + SENSITIVITY_ANALYSIS_RESULT_UUID) && request.getMethod().equals("DELETE")) {
                    return new MockResponse(200, Headers.of(HttpHeaders.CONTENT_TYPE, MediaType.APPLICATION_JSON_VALUE), SENSITIVITY_ANALYSIS_STATUS_JSON);
                } else if (path.matches("/v1/results/invalidate-status?resultUuid=" + SENSITIVITY_ANALYSIS_RESULT_UUID)
                           || path.matches("/v1/results/invalidate-status?resultUuid=" + SENSITIVITY_ANALYSIS_OTHER_NODE_RESULT_UUID)) {
                    return new MockResponse(200);
                } else if (path.matches("/v1/results\\?resultsUuids.*")) {
                    return new MockResponse(200);
                } else if (path.matches("/v1/reports")) {
                    return new MockResponse(200);
                } else if (path.matches("/v1/supervision/results-count")) {
                    return new MockResponse(200, Headers.of(HttpHeaders.CONTENT_TYPE, MediaType.APPLICATION_JSON_VALUE), "1");
<<<<<<< HEAD
                } else if (path.matches("/v1/networks/" + ".*" + "/factor-count")) {
                    return new MockResponse(200, Headers.of(HttpHeaders.CONTENT_TYPE, MediaType.APPLICATION_JSON_VALUE), FAKE_RESULT_JSON);
=======
                } else if (path.matches("/v1/results/invalidate-status\\?resultUuid=.*")) {
                    return new MockResponse(200);
                } else if (path.matches("/v1/networks/" + ".*" + "/factors-count\\?isInjectionsSet" + "&ids.*")) {
                    return new MockResponse(200, Headers.of(HttpHeaders.CONTENT_TYPE, MediaType.APPLICATION_JSON_VALUE), "4");
>>>>>>> 89177a8c
                } else if (path.matches("/v1/parameters")) {
                    return new MockResponse(200, Headers.of(HttpHeaders.CONTENT_TYPE, MediaType.APPLICATION_JSON_VALUE), objectMapper.writeValueAsString(SENSITIVITY_ANALYSIS_PARAMETERS_UUID_STRING));
                } else if (path.matches("/v1/users/" + NO_PROFILE_USER_ID + "/profile")) {
                    return new MockResponse(200, Headers.of(HttpHeaders.CONTENT_TYPE, MediaType.APPLICATION_JSON_VALUE), USER_DEFAULT_PROFILE_JSON);
                } else if (path.matches("/v1/users/" + NO_PARAMS_IN_PROFILE_USER_ID + "/profile")) {
                    return new MockResponse(200, Headers.of(HttpHeaders.CONTENT_TYPE, MediaType.APPLICATION_JSON_VALUE), USER_PROFILE_NO_PARAMS_JSON);
                } else if (path.matches("/v1/users/" + VALID_PARAMS_IN_PROFILE_USER_ID + "/profile")) {
                    return new MockResponse(200, Headers.of(HttpHeaders.CONTENT_TYPE, MediaType.APPLICATION_JSON_VALUE), USER_PROFILE_VALID_PARAMS_JSON);
                } else if (path.matches("/v1/users/" + INVALID_PARAMS_IN_PROFILE_USER_ID + "/profile")) {
                    return new MockResponse(200, Headers.of(HttpHeaders.CONTENT_TYPE, MediaType.APPLICATION_JSON_VALUE), USER_PROFILE_INVALID_PARAMS_JSON);
                } else if (path.matches("/v1/parameters/" + SENSITIVITY_ANALYSIS_PARAMETERS_UUID)) {
                    if (method.equals("GET")) {
                        return new MockResponse(200, Headers.of(HttpHeaders.CONTENT_TYPE, MediaType.APPLICATION_JSON_VALUE), SENSITIVITY_ANALYSIS_DEFAULT_PARAMETERS_JSON);
                    } else {
                        //Method PUT
                        return new MockResponse(200, Headers.of(HttpHeaders.CONTENT_TYPE, MediaType.APPLICATION_JSON_VALUE), objectMapper.writeValueAsString(SENSITIVITY_ANALYSIS_PARAMETERS_UUID));
                    }
                } else if (path.matches("/v1/parameters\\?duplicateFrom=" + PROFILE_SENSITIVITY_ANALYSIS_INVALID_PARAMETERS_UUID_STRING) && method.equals("POST")) {
                    // params duplication request KO
                    return new MockResponse(404);
                } else if (path.matches("/v1/parameters/" + PROFILE_SENSITIVITY_ANALYSIS_INVALID_PARAMETERS_UUID_STRING) && method.equals("GET")) {
                    return new MockResponse(404);
                } else if (path.matches("/v1/parameters\\?duplicateFrom=" + PROFILE_SENSITIVITY_ANALYSIS_VALID_PARAMETERS_UUID_STRING) && method.equals("POST")) {
                    // params duplication request OK
                    return new MockResponse(200, Headers.of(HttpHeaders.CONTENT_TYPE, MediaType.APPLICATION_JSON_VALUE), DUPLICATED_PARAMS_JSON);
                } else if (path.matches("/v1/parameters/" + PROFILE_SENSITIVITY_ANALYSIS_VALID_PARAMETERS_UUID_STRING) && method.equals("GET")) {
                    // profile params get request OK
                    return new MockResponse(200, Headers.of(HttpHeaders.CONTENT_TYPE, MediaType.APPLICATION_JSON_VALUE), SENSITIVITY_ANALYSIS_PROFILE_PARAMETERS_JSON);
                } else if (path.matches("/v1/parameters") && method.equals("POST")) {
                    return new MockResponse(200, Headers.of(HttpHeaders.CONTENT_TYPE, MediaType.APPLICATION_JSON_VALUE), objectMapper.writeValueAsString(SENSITIVITY_ANALYSIS_PARAMETERS_UUID));
                } else if (path.matches("/v1/parameters/default") && method.equals("POST")) {
                    return new MockResponse(200, Headers.of(HttpHeaders.CONTENT_TYPE, MediaType.APPLICATION_JSON_VALUE), objectMapper.writeValueAsString(SENSITIVITY_ANALYSIS_PARAMETERS_UUID));
                } else if (path.matches("/v1/results/" + SENSITIVITY_ANALYSIS_RESULT_UUID + "\\?filters=.*globalFilters=.*networkUuid=.*variantId.*sort=.*")) {
                    return new MockResponse(200, Headers.of(HttpHeaders.CONTENT_TYPE, MediaType.APPLICATION_JSON_VALUE), SENSITIVITY_ANALYSIS_RESULT_UUID);
                } else {
                    LOGGER.error("Unhandled method+path: {} {}", request.getMethod(), request.getPath());
                    return new MockResponse.Builder().code(418).body("Unhandled method+path: " + request.getMethod() + " " + request.getPath()).build();
                }
            }
        };
        server.setDispatcher(dispatcher);
    }

    private void testSensitivityAnalysisWithRootNetworkUuidAndNodeUuid(final MockWebServer server, UUID studyUuid, UUID rootNetworkUuid, UUID nodeUuid, UUID resultUuid) throws Exception {
        // sensitivity analysis not found
        mockMvc.perform(
            get(
                "/v1/studies/{studyUuid}/root-networks/{rootNetworkUuid}/nodes/{nodeUuid}/sensitivity-analysis/result?selector=subjectId",
                studyUuid,
                rootNetworkUuid,
                NOT_FOUND_NODE_UUID))
            .andExpect(status().isNotFound());

        // run sensitivity analysis
        mockMvc.perform(post("/v1/studies/{studyUuid}/root-networks/{rootNetworkUuid}/nodes/{nodeUuid}/sensitivity-analysis/run", studyUuid, rootNetworkUuid, nodeUuid)
            .header("userId", "userId")
            .header(HEADER_USER_ID, "testUserId")).andExpect(status().isOk());

        consumeSensitivityAnalysisResult(studyUuid, rootNetworkUuid, nodeUuid, resultUuid.toString());

        assertTrue(TestUtils.getRequestsDone(1, server).stream().anyMatch(r -> r.matches("/v1/networks/" + NETWORK_UUID_STRING + "/run-and-save.*?receiver=.*nodeUuid.*")));

        // get sensitivity analysis result
        mockMvc.perform(get("/v1/studies/{studyUuid}/root-networks/{rootNetworkUuid}/nodes/{nodeUuid}/sensitivity-analysis/result?selector={selector}", studyUuid, rootNetworkUuid, nodeUuid, "fakeJsonSelector"))
            .andExpectAll(status().isOk(), content().string(FAKE_RESULT_JSON));

        assertTrue(TestUtils.getRequestsDone(1, server).stream().anyMatch(r -> r.contains("/v1/results/" + resultUuid)));

        // get sensitivity analysis result filter options
        mockMvc.perform(get("/v1/studies/{studyUuid}/root-networks/{rootNetworkUuid}/nodes/{nodeUuid}/sensitivity-analysis/result/filter-options?selector={selector}", studyUuid, rootNetworkUuid, nodeUuid, "fakeJsonSelector"))
                .andExpectAll(status().isOk(), content().string(FAKE_RESULT_JSON));
        assertTrue(TestUtils.getRequestsDone(1, server).stream().anyMatch(r -> r.contains("/v1/results/" + resultUuid + "/filter-options")));

        // get result with filters , globalFilters and sort
        mockMvc.perform(get("/v1/studies/{studyUuid}/root-networks/{rootNetworkUuid}/nodes/{nodeUuid}/sensitivity-analysis/result?filters=lineId2&selector=subjectId&globalFilters=ss", studyUuid, rootNetworkUuid, nodeUuid))
                .andExpectAll(status().isOk(), content().string(FAKE_RESULT_JSON));

        Set<String> actualRequests = TestUtils.getRequestsDone(1, server);
        assertTrue(actualRequests.stream().anyMatch(request -> request.contains("/v1/results/" + resultUuid) && request.contains("selector=subjectId") && request.contains("filters=lineId2") && request.contains("globalFilters=ss")
        ));

        // get sensitivity analysis status
        mockMvc.perform(get("/v1/studies/{studyUuid}/root-networks/{rootNetworkUuid}/nodes/{nodeUuid}/sensitivity-analysis/status", studyUuid, rootNetworkUuid, nodeUuid)).andExpectAll(
            status().isOk(),
            content().string(SENSITIVITY_ANALYSIS_STATUS_JSON));

        assertTrue(TestUtils.getRequestsDone(1, server).contains(String.format("/v1/results/%s/status", resultUuid)));

        // export sensitivity analysis result as csv
        String content = objectMapper.writeValueAsString(SensitivityAnalysisCsvFileInfos.builder()
                .sensitivityFunctionType(SensitivityFunctionType.BRANCH_CURRENT_1)
                .resultTab("N")
                .csvHeaders(List.of("h1", "h2", "h3"))
                .language("en")
                .build());

        // error case
        var result = mockMvc.perform(post("/v1/studies/{studyUuid}/root-networks/{rootNetworkUuid}/nodes/{nodeUuid}/sensitivity-analysis/result/csv?selector=fakeJsonSelector", studyUuid, rootNetworkUuid, UUID.randomUUID())
                        .contentType(MediaType.APPLICATION_JSON)
                        .header("userId", "userId")
                        .content(content))
            .andExpect(status().isNotFound())
            .andReturn();
        var problemDetail = objectMapper.readValue(result.getResponse().getContentAsString(), PowsyblWsProblemDetail.class);
        assertEquals(NOT_FOUND.value(), problemDetail.getBusinessErrorCode());

        // csv export with no filter
        mockMvc.perform(post("/v1/studies/{studyUuid}/root-networks/{rootNetworkUuid}/nodes/{nodeUuid}/sensitivity-analysis/result/csv?selector=fakeJsonSelector", studyUuid, rootNetworkUuid, nodeUuid)
                        .contentType(MediaType.APPLICATION_JSON)
                        .header("userId", "userId")
                        .content(content))
                .andExpectAll(status().isOk(), content().bytes(SENSITIVITY_RESULTS_AS_ZIPPED_CSV));
        assertTrue(TestUtils.getRequestsDone(1, server).stream().anyMatch(r -> r.contains("/v1/results/" + resultUuid + "/csv?selector=fakeJsonSelector")));

        // csv export with filters
        mockMvc.perform(post("/v1/studies/{studyUuid}/root-networks/{rootNetworkUuid}/nodes/{nodeUuid}/sensitivity-analysis/result/csv?selector=fakeJsonSelector&filters=lineId2&globalFilters=ss", studyUuid, rootNetworkUuid, nodeUuid)
                        .contentType(MediaType.APPLICATION_JSON)
                        .header("userId", "userId")
                        .content(content))
                .andExpectAll(status().isOk(), content().bytes(SENSITIVITY_RESULTS_AS_ZIPPED_CSV));
        assertTrue(TestUtils.getRequestsDone(1, server).stream().anyMatch(r -> r.contains("/v1/results/" + resultUuid + "/csv") && r.contains("filters=lineId2") && r.contains("globalFilters=ss")));

        // stop sensitivity analysis
        mockMvc.perform(put("/v1/studies/{studyUuid}/root-networks/{rootNetworkUuid}/nodes/{nodeUuid}/sensitivity-analysis/stop", studyUuid, rootNetworkUuid, nodeUuid)
                .header(HEADER_USER_ID, "userId"))
                .andExpect(status().isOk());

        Message<byte[]> sensitivityAnalysisStatusMessage = output.receive(TIMEOUT, STUDY_UPDATE_DESTINATION);
        assertEquals(studyUuid, sensitivityAnalysisStatusMessage.getHeaders().get(NotificationService.HEADER_STUDY_UUID));
        String updateType = (String) sensitivityAnalysisStatusMessage.getHeaders().get(HEADER_UPDATE_TYPE);
        assertTrue(NotificationService.UPDATE_TYPE_SENSITIVITY_ANALYSIS_STATUS.equals(updateType) || NotificationService.UPDATE_TYPE_SENSITIVITY_ANALYSIS_RESULT.equals(updateType));

        assertTrue(TestUtils.getRequestsDone(1, server).stream().anyMatch(r -> r.matches("/v1/results/" + resultUuid + "/stop\\?receiver=.*nodeUuid.*")));
    }

    private void consumeSensitivityAnalysisResult(UUID studyUuid, UUID rootNetworkUuid, UUID nodeUuid, String resultUuid) throws JsonProcessingException {
        // consume result
        String resultUuidJson = objectMapper.writeValueAsString(new NodeReceiver(nodeUuid, rootNetworkUuid));
        MessageHeaders messageHeaders = new MessageHeaders(Map.of("resultUuid", resultUuid, HEADER_RECEIVER, resultUuidJson));
        consumerService.consumeSensitivityAnalysisResult().accept(MessageBuilder.createMessage("", messageHeaders));

        Message<byte[]> sensitivityAnalysisStatusMessage = output.receive(TIMEOUT, STUDY_UPDATE_DESTINATION);
        assertEquals(studyUuid, sensitivityAnalysisStatusMessage.getHeaders().get(NotificationService.HEADER_STUDY_UUID));
        String updateType = (String) sensitivityAnalysisStatusMessage.getHeaders().get(HEADER_UPDATE_TYPE);
        assertEquals(NotificationService.UPDATE_TYPE_SENSITIVITY_ANALYSIS_STATUS, updateType);

        sensitivityAnalysisStatusMessage = output.receive(TIMEOUT, STUDY_UPDATE_DESTINATION);
        assertEquals(studyUuid, sensitivityAnalysisStatusMessage.getHeaders().get(NotificationService.HEADER_STUDY_UUID));
        updateType = (String) sensitivityAnalysisStatusMessage.getHeaders().get(HEADER_UPDATE_TYPE);
        assertEquals(NotificationService.UPDATE_TYPE_SENSITIVITY_ANALYSIS_STATUS, updateType);

        Message<byte[]> sensitivityAnalysisUpdateMessage = output.receive(TIMEOUT, STUDY_UPDATE_DESTINATION);
        assertEquals(studyUuid, sensitivityAnalysisUpdateMessage.getHeaders().get(NotificationService.HEADER_STUDY_UUID));
        updateType = (String) sensitivityAnalysisUpdateMessage.getHeaders().get(HEADER_UPDATE_TYPE);
        assertEquals(NotificationService.UPDATE_TYPE_SENSITIVITY_ANALYSIS_RESULT, updateType);
    }

    @Test
    void testSensitivityAnalysis(final MockWebServer server) throws Exception {
        //insert a study
        StudyEntity studyEntity = insertDummyStudy(UUID.fromString(NETWORK_UUID_STRING), CASE_UUID, SENSITIVITY_ANALYSIS_PARAMETERS_UUID);
        UUID studyNameUserIdUuid = studyEntity.getId();
        UUID firstRootNetworkUuid = studyTestUtils.getOneRootNetworkUuid(studyNameUserIdUuid);
        UUID rootNodeUuid = getRootNodeUuid(studyNameUserIdUuid);
        NetworkModificationNode modificationNode1 = createNetworkModificationNode(studyNameUserIdUuid, rootNodeUuid, UUID.randomUUID(), VARIANT_ID, "node 1");
        UUID modificationNode1Uuid = modificationNode1.getId();
        NetworkModificationNode modificationNode2 = createNetworkModificationNode(studyNameUserIdUuid, modificationNode1Uuid, UUID.randomUUID(), VARIANT_ID_2, "node 2");
        UUID modificationNode2Uuid = modificationNode2.getId();
        NetworkModificationNode modificationNode3 = createNetworkModificationNode(studyNameUserIdUuid, modificationNode2Uuid, UUID.randomUUID(), VARIANT_ID_3, "node 3");
        UUID modificationNode3Uuid = modificationNode3.getId();

        // run sensitivity analysis on root node (not allowed)
        mockMvc.perform(post("/v1/studies/{studyUuid}/root-networks/{rootNetworkUuid}/nodes/{nodeUuid}/sensitivity-analysis/run", studyNameUserIdUuid, firstRootNetworkUuid, rootNodeUuid)
            .header(HEADER_USER_ID, "testUserId"))
            .andExpect(status().isForbidden());

        testSensitivityAnalysisWithRootNetworkUuidAndNodeUuid(server, studyNameUserIdUuid, firstRootNetworkUuid, modificationNode1Uuid, UUID.fromString(SENSITIVITY_ANALYSIS_RESULT_UUID));
        testSensitivityAnalysisWithRootNetworkUuidAndNodeUuid(server, studyNameUserIdUuid, firstRootNetworkUuid, modificationNode3Uuid, UUID.fromString(SENSITIVITY_ANALYSIS_OTHER_NODE_RESULT_UUID));

        mockMvc.perform(get("/v1/studies/{studyUuid}/root-networks/{rootNetworkUuid}/nodes/{nodeUuid}/sensitivity-analysis/result?selector={selector}",
                studyNameUserIdUuid, firstRootNetworkUuid, UUID.randomUUID(), "fakeJsonSelector"))
            .andExpectAll(status().isNotFound());

        mockMvc.perform(get("/v1/studies/{studyUuid}/root-networks/{rootNetworkUuid}/nodes/{nodeUuid}/sensitivity-analysis/result/filter-options?selector={selector}",
                        studyNameUserIdUuid, firstRootNetworkUuid, UUID.randomUUID(), "fakeJsonSelector"))
                .andExpectAll(status().isNoContent());

        // run additional sensitivity analysis for deletion test
        mockMvc.perform(post("/v1/studies/{studyUuid}/root-networks/{rootNetworkUuid}/nodes/{nodeUuid}/sensitivity-analysis/run", studyNameUserIdUuid, firstRootNetworkUuid, modificationNode2Uuid)
                .header(HEADER_USER_ID, "testUserId")).andExpect(status().isOk())
            .andReturn();

        consumeSensitivityAnalysisResult(studyNameUserIdUuid, firstRootNetworkUuid, modificationNode2Uuid, SENSITIVITY_ANALYSIS_RESULT_UUID);

        assertTrue(TestUtils.getRequestsDone(1, server).stream().anyMatch(r -> r.matches("/v1/networks/" + NETWORK_UUID_STRING + "/run-and-save.*?receiver=.*nodeUuid.*")));

        //Test result count
        mockMvc.perform(delete("/v1/supervision/computation/results")
                .queryParam("type", SENSITIVITY_ANALYSIS.toString())
                .queryParam("dryRun", "true"))
            .andExpect(status().isOk());
        assertTrue(TestUtils.getRequestsDone(1, server).stream().anyMatch(r -> r.matches("/v1/supervision/results-count")));

        //Delete Sensitivity analysis results
        assertEquals(1, rootNetworkNodeInfoRepository.findAllBySensitivityAnalysisResultUuidNotNull().size());
        mockMvc.perform(delete("/v1/supervision/computation/results")
                .queryParam("type", SENSITIVITY_ANALYSIS.toString())
                .queryParam("dryRun", "false"))
            .andExpect(status().isOk());

        var requests = TestUtils.getRequestsDone(2, server);
        assertTrue(requests.stream().anyMatch(r -> r.matches("/v1/results\\?resultsUuids")));
        assertTrue(requests.stream().anyMatch(r -> r.matches("/v1/reports")));
        assertEquals(0, rootNetworkNodeInfoRepository.findAllBySensitivityAnalysisResultUuidNotNull().size());

        String baseUrlWireMock = wireMock.baseUrl();
        sensitivityAnalysisService.setSensitivityAnalysisServerBaseUri(baseUrlWireMock);

        wireMock.stubFor(WireMock.get(WireMock.urlPathMatching("/v1/results/" + SENSITIVITY_ANALYSIS_RESULT_UUID))
            .willReturn(WireMock.notFound().withBody("Oups did I ever let think suc a thing existed ?")));
        mockMvc.perform(get("/v1/studies/{studyUuid}/root-networks/{rootNetworkUuid}/nodes/{nodeUuid}/sensitivity-analysis/result?selector={selector}",
                studyNameUserIdUuid, firstRootNetworkUuid, modificationNode1Uuid, "fakeJsonSelector"))
            .andExpectAll(status().isNoContent());

        wireMock.stubFor(WireMock.get(WireMock.urlPathMatching("/v1/results/" + SENSITIVITY_ANALYSIS_RESULT_UUID))
            .willReturn(WireMock.serverError().withBody("{ \"message\": \"Oups\" }")));
        mockMvc.perform(get("/v1/studies/{studyUuid}/root-networks/{rootNetworkUuid}/nodes/{nodeUuid}/sensitivity-analysis/result?selector={selector}",
                studyNameUserIdUuid, firstRootNetworkUuid, modificationNode1Uuid, "fakeJsonSelector"))
            .andExpectAll(status().isNoContent());

        wireMock.stubFor(WireMock.get(WireMock.urlPathMatching("/v1/results/" + SENSITIVITY_ANALYSIS_RESULT_UUID))
            .willReturn(WireMock.serverError().withBody("flat message")));
        mockMvc.perform(get("/v1/studies/{studyUuid}/root-networks/{rootNetworkUuid}/nodes/{nodeUuid}/sensitivity-analysis/result?selector={selector}",
                studyNameUserIdUuid, firstRootNetworkUuid, modificationNode1Uuid, "fakeJsonSelector"))
            .andExpectAll(status().isNoContent());
    }

    @Test
    void testGetSensitivityResultWithWrongId() throws Exception {
        StudyEntity studyEntity = insertDummyStudy(UUID.fromString(NETWORK_UUID_STRING), CASE_UUID, SENSITIVITY_ANALYSIS_PARAMETERS_UUID);
        UUID notFoundSensitivityUuid = UUID.randomUUID();
        UUID studyUuid = studyEntity.getId();
        UUID firstRootNetworkUuid = studyTestUtils.getOneRootNetworkUuid(studyUuid);
        mockMvc.perform(get("/v1/studies/{studyUuid}/root-networks/{rootNetworkUuid}/nodes/{nodeUuid}/sensitivity-analysis/result?selector={selector}", studyUuid, firstRootNetworkUuid, UUID.randomUUID(), FAKE_RESULT_JSON))
                .andExpect(status().isNotFound()).andReturn();

        mockMvc.perform(get("/v1/studies/{studyUuid}/root-networks/{rootNetworkUuid}/nodes/{nodeUuid}/sensitivity-analysis/result/filter-options?selector={selector}", studyUuid, firstRootNetworkUuid, UUID.randomUUID(), FAKE_RESULT_JSON))
                .andExpect(status().isNoContent()).andReturn();

        String baseUrlWireMock = wireMock.baseUrl();
        sensitivityAnalysisService.setSensitivityAnalysisServerBaseUri(baseUrlWireMock);

        UUID rootNodeUuid = getRootNodeUuid(studyUuid);
        NetworkModificationNode modificationNode1 = createNetworkModificationNode(studyUuid, rootNodeUuid, UUID.randomUUID(), VARIANT_ID, "node 1");
        UUID modificationNodeUuid = modificationNode1.getId();
        rootNetworkNodeInfoService.updateComputationResultUuid(modificationNodeUuid, firstRootNetworkUuid, notFoundSensitivityUuid, SENSITIVITY_ANALYSIS);
        assertNotNull(rootNetworkNodeInfoService.getComputationResultUuid(modificationNodeUuid, firstRootNetworkUuid, SENSITIVITY_ANALYSIS));
        assertEquals(notFoundSensitivityUuid, rootNetworkNodeInfoService.getComputationResultUuid(modificationNodeUuid, firstRootNetworkUuid, SENSITIVITY_ANALYSIS));

        wireMock.stubFor(WireMock.get(WireMock.urlPathMatching("/v1/results/" + notFoundSensitivityUuid))
                .willReturn(WireMock.notFound()));

        wireMock.stubFor(WireMock.get(WireMock.urlPathMatching("/v1/results/" + notFoundSensitivityUuid + "/filter-options" + ".*"))
                .willReturn(WireMock.notFound()));

        mockMvc.perform(get("/v1/studies/{studyUuid}/root-networks/{rootNetworkUuid}/nodes/{nodeUuid}/sensitivity-analysis/result?selector={selector}", studyUuid, firstRootNetworkUuid, modificationNodeUuid, FAKE_RESULT_JSON))
                .andExpect(status().isNotFound()).andReturn();

        mockMvc.perform(get("/v1/studies/{studyUuid}/root-networks/{rootNetworkUuid}/nodes/{nodeUuid}/sensitivity-analysis/result/filter-options?selector={selector}", studyUuid, firstRootNetworkUuid, modificationNodeUuid, FAKE_RESULT_JSON))
                .andExpect(status().isNotFound()).andReturn();
    }

    @Test
    void testResetUuidResultWhenSAFailed() throws Exception {
        UUID resultUuid = UUID.randomUUID();
        StudyEntity studyEntity = insertDummyStudy(UUID.randomUUID(), UUID.randomUUID(), SENSITIVITY_ANALYSIS_PARAMETERS_UUID);
        UUID firstRootNetworkUuid = studyTestUtils.getOneRootNetworkUuid(studyEntity.getId());
        RootNode rootNode = networkModificationTreeService.getStudyTree(studyEntity.getId(), null);
        NetworkModificationNode modificationNode = createNetworkModificationNode(studyEntity.getId(), rootNode.getId(), UUID.randomUUID(), VARIANT_ID, "node 1");
        String resultUuidJson = objectMapper.writeValueAsString(new NodeReceiver(modificationNode.getId(), firstRootNetworkUuid));

        // Set an uuid result in the database
        rootNetworkNodeInfoService.updateComputationResultUuid(modificationNode.getId(), firstRootNetworkUuid, resultUuid, SENSITIVITY_ANALYSIS);
        assertNotNull(rootNetworkNodeInfoService.getComputationResultUuid(modificationNode.getId(), firstRootNetworkUuid, SENSITIVITY_ANALYSIS));
        assertEquals(resultUuid, rootNetworkNodeInfoService.getComputationResultUuid(modificationNode.getId(), firstRootNetworkUuid, SENSITIVITY_ANALYSIS));

        StudyService studyServiceMock = Mockito.mock(StudyService.class);
        doAnswer(invocation -> {
            input.send(MessageBuilder.withPayload("").setHeader(HEADER_RECEIVER, resultUuidJson).build(), SENSITIVITY_ANALYSIS_FAILED_DESTINATION);
            return resultUuid;
        }).when(studyServiceMock).runSensitivityAnalysis(any(), any(), any(), any());
        studyServiceMock.runSensitivityAnalysis(studyEntity.getId(), modificationNode.getId(), firstRootNetworkUuid, "testUserId");

        // Test reset uuid result in the database
        assertNull(rootNetworkNodeInfoService.getComputationResultUuid(modificationNode.getId(), firstRootNetworkUuid, SENSITIVITY_ANALYSIS));

        Message<byte[]> message = output.receive(TIMEOUT, STUDY_UPDATE_DESTINATION);
        assertEquals(studyEntity.getId(), message.getHeaders().get(NotificationService.HEADER_STUDY_UUID));
        String updateType = (String) message.getHeaders().get(NotificationService.HEADER_UPDATE_TYPE);
        assertEquals(NotificationService.UPDATE_TYPE_SENSITIVITY_ANALYSIS_FAILED, updateType);
    }

    // test sensitivity analysis on network 2 will fail
    @Test
    void testSensitivityAnalysisFailedForNotification(final MockWebServer server) throws Exception {
        StudyEntity studyEntity = insertDummyStudy(UUID.fromString(NETWORK_UUID_2_STRING), CASE_2_UUID, SENSITIVITY_ANALYSIS_PARAMETERS_UUID);
        UUID studyUuid = studyEntity.getId();
        UUID firstRootNetworkUuid = studyTestUtils.getOneRootNetworkUuid(studyUuid);
        UUID rootNodeUuid = getRootNodeUuid(studyUuid);
        NetworkModificationNode modificationNode1 = createNetworkModificationNode(studyUuid, rootNodeUuid, UUID.randomUUID(), VARIANT_ID, "node 1");
        UUID modificationNode1Uuid = modificationNode1.getId();

        //run failing sensitivity analysis (because in network 2)
        mockMvc.perform(post("/v1/studies/{studyUuid}/root-networks/{rootNetworkUuid}/nodes/{nodeUuid}/sensitivity-analysis/run", studyUuid, firstRootNetworkUuid, modificationNode1Uuid)
            .header(HEADER_USER_ID, "testUserId"))
            .andExpect(status().isOk());

        // failed sensitivity analysis
        Message<byte[]> message = output.receive(TIMEOUT, STUDY_UPDATE_DESTINATION);
        assertEquals(studyUuid, message.getHeaders().get(NotificationService.HEADER_STUDY_UUID));
        String updateType = (String) message.getHeaders().get(HEADER_UPDATE_TYPE);
        assertEquals(NotificationService.UPDATE_TYPE_SENSITIVITY_ANALYSIS_FAILED, updateType);

        // message sent by run and save controller to notify frontend sensitivity analysis is running and should update status
        message = output.receive(TIMEOUT, STUDY_UPDATE_DESTINATION);
        assertEquals(studyUuid, message.getHeaders().get(NotificationService.HEADER_STUDY_UUID));
        updateType = (String) message.getHeaders().get(HEADER_UPDATE_TYPE);
        assertEquals(NotificationService.UPDATE_TYPE_SENSITIVITY_ANALYSIS_STATUS, updateType);

        assertTrue(TestUtils.getRequestsDone(1, server).stream().anyMatch(r -> r.matches("/v1/networks/" + NETWORK_UUID_2_STRING + "/run-and-save.*?receiver=.*nodeUuid.*")));

        /*
         *  what follows is mostly for test coverage -> a failed message without receiver is sent -> will be ignored by consumer
         */
        studyEntity = insertDummyStudy(UUID.fromString(NETWORK_UUID_3_STRING), CASE_3_UUID, SENSITIVITY_ANALYSIS_PARAMETERS_UUID);
        UUID studyUuid2 = studyEntity.getId();
        UUID firstRootNetworkUuid2 = studyTestUtils.getOneRootNetworkUuid(studyUuid2);
        UUID rootNodeUuid2 = getRootNodeUuid(studyUuid2);
        NetworkModificationNode modificationNode2 = createNetworkModificationNode(studyUuid2, rootNodeUuid2, UUID.randomUUID(), VARIANT_ID, "node 2");
        UUID modificationNode1Uuid2 = modificationNode2.getId();

        mockMvc.perform(post("/v1/studies/{studyUuid}/root-networks/{rootNetworkUuid}/nodes/{nodeUuid}/sensitivity-analysis/run", studyUuid2, firstRootNetworkUuid2, modificationNode1Uuid2)
            .header(HEADER_USER_ID, "testUserId"))
            .andExpect(status().isOk());

        // failed sensitivity analysis without receiver -> no failure message sent to frontend

        // message sent by run and save controller to notify frontend sensitivity analysis is running and should update status
        message = output.receive(TIMEOUT, STUDY_UPDATE_DESTINATION);
        assertEquals(studyUuid2, message.getHeaders().get(NotificationService.HEADER_STUDY_UUID));
        updateType = (String) message.getHeaders().get(HEADER_UPDATE_TYPE);
        assertEquals(NotificationService.UPDATE_TYPE_SENSITIVITY_ANALYSIS_STATUS, updateType);

        assertTrue(TestUtils.getRequestsDone(1, server).stream().anyMatch(r -> r.matches("/v1/networks/" + NETWORK_UUID_3_STRING + "/run-and-save.*?receiver=.*nodeUuid.*")));
    }

    private StudyEntity insertDummyStudy(UUID networkUuid, UUID caseUuid, UUID sensitivityAnalysisParametersUuid) {
        StudyEntity studyEntity = TestUtils.createDummyStudy(networkUuid, "netId", caseUuid, "", "", null, UUID.randomUUID(), null, null, sensitivityAnalysisParametersUuid, null, null);
        var study = studyRepository.save(studyEntity);
        networkModificationTreeService.createRoot(studyEntity);
        return study;
    }

    private NetworkModificationNode createNetworkModificationNode(UUID studyUuid, UUID parentNodeUuid,
            UUID modificationGroupUuid, String variantId, String nodeName) throws Exception {
        NetworkModificationNode modificationNode = NetworkModificationNode.builder().name(nodeName)
                .description("description").modificationGroupUuid(modificationGroupUuid).variantId(variantId)
                .children(Collections.emptyList()).build();

        // Only for tests
        String mnBodyJson = objectWriter.writeValueAsString(modificationNode);
        JSONObject jsonObject = new JSONObject(mnBodyJson);
        jsonObject.put("variantId", variantId);
        jsonObject.put("modificationGroupUuid", modificationGroupUuid);
        mnBodyJson = jsonObject.toString();

        mockMvc.perform(post("/v1/studies/{studyUuid}/tree/nodes/{id}", studyUuid, parentNodeUuid).content(mnBodyJson).contentType(MediaType.APPLICATION_JSON).header("userId", "userId"))
            .andExpect(status().isOk());
        var mess = output.receive(TIMEOUT, STUDY_UPDATE_DESTINATION);
        assertNotNull(mess);
        modificationNode.setId(UUID.fromString(String.valueOf(mess.getHeaders().get(NotificationService.HEADER_NEW_NODE))));
        assertEquals(InsertMode.CHILD.name(), mess.getHeaders().get(NotificationService.HEADER_INSERT_MODE));

        rootNetworkNodeInfoService.updateRootNetworkNode(modificationNode.getId(), studyTestUtils.getOneRootNetworkUuid(studyUuid),
            RootNetworkNodeInfo.builder().variantId(variantId).build());

        return modificationNode;
    }

    private UUID getRootNodeUuid(UUID studyUuid) {
        return networkModificationTreeService.getStudyRootNodeUuid(studyUuid);
    }

    @AfterEach
    void tearDown(final MockWebServer server) {
        studyRepository.findAll().forEach(s -> networkModificationTreeService.doDeleteTree(s.getId()));
        studyRepository.deleteAll();

        List<String> destinations = List.of(STUDY_UPDATE_DESTINATION, SENSITIVITY_ANALYSIS_FAILED_DESTINATION, SENSITIVITY_ANALYSIS_RESULT_DESTINATION, SENSITIVITY_ANALYSIS_STOPPED_DESTINATION);
        TestUtils.assertQueuesEmptyThenClear(destinations, output);

        try {
            TestUtils.assertServerRequestsEmptyThenShutdown(server);
        } catch (UncheckedInterruptedException e) {
            LOGGER.error("Error while attempting to get the request done : ", e);
        }
    }

    @Test
    void testSensitivityAnalysisParameters() throws Exception {
        // Mocking with WireMock
        String baseUrlWireMock = wireMock.baseUrl();
        sensitivityAnalysisService.setSensitivityAnalysisServerBaseUri(baseUrlWireMock);

        wireMock.stubFor(WireMock.get(WireMock.urlPathEqualTo("/v1/parameters/" + SENSITIVITY_ANALYSIS_PARAMETERS_UUID))
            .willReturn(WireMock.ok().withHeader(HttpHeaders.CONTENT_TYPE, MediaType.APPLICATION_JSON_VALUE).withBody(SENSITIVITY_ANALYSIS_DEFAULT_PARAMETERS_JSON)));
        wireMock.stubFor(WireMock.put(WireMock.urlPathEqualTo("/v1/parameters/" + SENSITIVITY_ANALYSIS_PARAMETERS_UUID))
            .willReturn(WireMock.ok()));

        wireMock.stubFor(WireMock.post(WireMock.urlPathEqualTo("/v1/parameters"))
            .willReturn(WireMock.ok().withHeader(HttpHeaders.CONTENT_TYPE, MediaType.APPLICATION_JSON_VALUE).withBody(objectMapper.writeValueAsString(SENSITIVITY_ANALYSIS_PARAMETERS_UUID))));

        wireMock.stubFor(WireMock.post(WireMock.urlPathEqualTo("/v1/parameters/default"))
            .willReturn(WireMock.ok().withHeader(HttpHeaders.CONTENT_TYPE, MediaType.APPLICATION_JSON_VALUE).withBody(objectMapper.writeValueAsString(SENSITIVITY_ANALYSIS_PARAMETERS_UUID))));
        // end mocking

        UUID studyNameUserIdUuid = insertDummyStudy(UUID.randomUUID(), UUID.randomUUID(), SENSITIVITY_ANALYSIS_PARAMETERS_UUID).getId();
        assertNotNull(studyNameUserIdUuid);

        // Get sensitivity analysis parameters (on existing)
        mockMvc.perform(get("/v1/studies/{studyUuid}/sensitivity-analysis/parameters", studyNameUserIdUuid)).andExpectAll(
            status().isOk(),
            content().string(SENSITIVITY_ANALYSIS_DEFAULT_PARAMETERS_JSON));

        wireMock.verify(WireMock.getRequestedFor(WireMock.urlPathEqualTo("/v1/parameters/" + SENSITIVITY_ANALYSIS_PARAMETERS_UUID)));

        // Set sensitivity analysis parameters (will update)
        createOrUpdateParametersAndDoChecks(studyNameUserIdUuid, SENSITIVITY_ANALYSIS_UPDATED_PARAMETERS_JSON, "userId", HttpStatus.OK);

        wireMock.verify(WireMock.putRequestedFor(WireMock.urlPathEqualTo("/v1/parameters/" + SENSITIVITY_ANALYSIS_PARAMETERS_UUID)));

        // Get sensitivity analysis (not existing, so it will create default)
        StudyEntity studyEntityToUpdate = studyRepository.findById(studyNameUserIdUuid).orElseThrow(() -> new StudyException(NOT_FOUND));
        studyEntityToUpdate.setSensitivityAnalysisParametersUuid(null);
        studyRepository.save(studyEntityToUpdate);

        mockMvc.perform(get("/v1/studies/{studyUuid}/sensitivity-analysis/parameters", studyNameUserIdUuid)).andExpectAll(
            status().isOk(),
            content().string(SENSITIVITY_ANALYSIS_DEFAULT_PARAMETERS_JSON));

        wireMock.verify(WireMock.postRequestedFor(WireMock.urlPathEqualTo("/v1/parameters/default")));
        wireMock.verify(WireMock.getRequestedFor(WireMock.urlPathEqualTo("/v1/parameters/" + SENSITIVITY_ANALYSIS_PARAMETERS_UUID)));
        assertEquals(SENSITIVITY_ANALYSIS_PARAMETERS_UUID, studyRepository.findById(studyNameUserIdUuid).orElseThrow().getSensitivityAnalysisParametersUuid());

        // Set sensitivity analysis parameters (will create)
        studyEntityToUpdate.setSensitivityAnalysisParametersUuid(null);
        studyRepository.save(studyEntityToUpdate);

        createOrUpdateParametersAndDoChecks(studyNameUserIdUuid, SENSITIVITY_ANALYSIS_UPDATED_PARAMETERS_JSON, "userId", HttpStatus.OK);

        wireMock.verify(WireMock.postRequestedFor(WireMock.urlPathEqualTo("/v1/parameters")));
        assertEquals(SENSITIVITY_ANALYSIS_PARAMETERS_UUID, studyRepository.findById(studyNameUserIdUuid).orElseThrow().getSensitivityAnalysisParametersUuid());
    }

    @Test
    void testGetSensitivityAnalysisFactorCount(final MockWebServer server) throws Exception {
        StudyEntity studyEntity = insertDummyStudy(UUID.randomUUID(), UUID.randomUUID(), SENSITIVITY_ANALYSIS_PARAMETERS_UUID);
        UUID studyNameUserIdUuid = studyEntity.getId();
        UUID firstRootNetworkUuid = studyTestUtils.getOneRootNetworkUuid(studyNameUserIdUuid);
        UUID rootNodeUuid = getRootNodeUuid(studyNameUserIdUuid);
        MockHttpServletRequestBuilder requestBuilder = post("/v1/studies/{studyUuid}/root-networks/{rootNetworkUuid}/nodes/{nodeUuid}/sensitivity-analysis/factor-count", studyNameUserIdUuid, firstRootNetworkUuid, rootNodeUuid);
        requestBuilder.content(SENSITIVITY_ANALYSIS_UPDATED_PARAMETERS_JSON);
        String resultAsString = mockMvc.perform(requestBuilder.header("userId", "userId"))
                .andExpect(status().isOk())
                .andReturn()
                .getResponse()
                .getContentAsString();
        assertEquals(FAKE_RESULT_JSON, resultAsString);

        assertTrue(TestUtils.getRequestsDone(1, server).stream().anyMatch(r -> r.matches("/v1/networks/" + ".*" + "/factor-count.*")));
    }

    private void createOrUpdateParametersAndDoChecks(UUID studyNameUserIdUuid, String parameters, String userId, HttpStatusCode status) throws Exception {
        mockMvc.perform(
                post("/v1/studies/{studyUuid}/sensitivity-analysis/parameters", studyNameUserIdUuid)
                    .header("userId", userId)
                    .contentType(MediaType.ALL)
                    .content(parameters))
            .andExpect(status().is(status.value()));

        Message<byte[]> message = output.receive(TIMEOUT, STUDY_UPDATE_DESTINATION);
        assertEquals(studyNameUserIdUuid, message.getHeaders().get(NotificationService.HEADER_STUDY_UUID));
        assertEquals(NotificationService.UPDATE_TYPE_SENSITIVITY_ANALYSIS_STATUS, message.getHeaders().get(NotificationService.HEADER_UPDATE_TYPE));

        message = output.receive(TIMEOUT, STUDY_UPDATE_DESTINATION);
        assertEquals(studyNameUserIdUuid, message.getHeaders().get(NotificationService.HEADER_STUDY_UUID));
        assertEquals(UPDATE_TYPE_COMPUTATION_PARAMETERS, message.getHeaders().get(NotificationService.HEADER_UPDATE_TYPE));

        message = output.receive(TIMEOUT, ELEMENT_UPDATE_DESTINATION);
        assertEquals(studyNameUserIdUuid, message.getHeaders().get(NotificationService.HEADER_ELEMENT_UUID));
    }

    @Test
    void testResetSensitivityAnalysisParametersUserHasNoProfile(final MockWebServer server) throws Exception {
        StudyEntity studyEntity = insertDummyStudy(UUID.fromString(NETWORK_UUID_STRING), CASE_UUID, SENSITIVITY_ANALYSIS_PARAMETERS_UUID);
        UUID studyNameUserIdUuid = studyEntity.getId();
        createOrUpdateParametersAndDoChecks(studyNameUserIdUuid, "", NO_PROFILE_USER_ID, HttpStatus.OK);

        var requests = TestUtils.getRequestsDone(2, server);
        assertTrue(requests.stream().anyMatch(r -> r.equals("/v1/users/" + NO_PROFILE_USER_ID + "/profile")));
        assertTrue(requests.stream().anyMatch(r -> r.equals("/v1/parameters/" + SENSITIVITY_ANALYSIS_PARAMETERS_UUID_STRING))); // update existing with dft
    }

    @Test
    void testResetSensitivityAnalysisParametersUserHasNoParamsInProfile(final MockWebServer server) throws Exception {
        StudyEntity studyEntity = insertDummyStudy(UUID.fromString(NETWORK_UUID_STRING), CASE_UUID, SENSITIVITY_ANALYSIS_PARAMETERS_UUID);
        UUID studyNameUserIdUuid = studyEntity.getId();
        createOrUpdateParametersAndDoChecks(studyNameUserIdUuid, "", NO_PARAMS_IN_PROFILE_USER_ID, HttpStatus.OK);

        var requests = TestUtils.getRequestsDone(2, server);
        assertTrue(requests.stream().anyMatch(r -> r.equals("/v1/users/" + NO_PARAMS_IN_PROFILE_USER_ID + "/profile")));
        assertTrue(requests.stream().anyMatch(r -> r.equals("/v1/parameters/" + SENSITIVITY_ANALYSIS_PARAMETERS_UUID_STRING))); // update existing with dft
    }

    @Test
    void testResetSensitivityAnalysisParametersUserHasInvalidParamsInProfile(final MockWebServer server) throws Exception {
        StudyEntity studyEntity = insertDummyStudy(UUID.fromString(NETWORK_UUID_STRING), CASE_UUID, SENSITIVITY_ANALYSIS_PARAMETERS_UUID);
        UUID studyNameUserIdUuid = studyEntity.getId();
        createOrUpdateParametersAndDoChecks(studyNameUserIdUuid, "", INVALID_PARAMS_IN_PROFILE_USER_ID, HttpStatus.NO_CONTENT);

        var requests = TestUtils.getRequestsDone(3, server);
        assertTrue(requests.stream().anyMatch(r -> r.equals("/v1/users/" + INVALID_PARAMS_IN_PROFILE_USER_ID + "/profile")));
        assertTrue(requests.stream().anyMatch(r -> r.equals("/v1/parameters/" + SENSITIVITY_ANALYSIS_PARAMETERS_UUID_STRING))); // update existing with dft
        assertTrue(requests.stream().anyMatch(r -> r.equals("/v1/parameters?duplicateFrom=" + PROFILE_SENSITIVITY_ANALYSIS_INVALID_PARAMETERS_UUID_STRING))); // post duplicate ko
    }

    @Test
    void testResetSensitivityAnalysisParametersUserHasValidParamsInProfile(final MockWebServer server) throws Exception {
        StudyEntity studyEntity = insertDummyStudy(UUID.fromString(NETWORK_UUID_STRING), CASE_UUID, SENSITIVITY_ANALYSIS_PARAMETERS_UUID);
        UUID studyUuid = studyEntity.getId();
        UUID rootNodeUuid = getRootNodeUuid(studyUuid);
        UUID firstRootNetworkUuid = studyTestUtils.getOneRootNetworkUuid(studyUuid);
        NetworkModificationNode modificationNode1 = createNetworkModificationNode(studyUuid, rootNodeUuid, UUID.randomUUID(), VARIANT_ID, "node 1");

        // run computation
        mockMvc.perform(post("/v1/studies/{studyUuid}/root-networks/{rootNetworkUuid}/nodes/{nodeUuid}/sensitivity-analysis/run",
                studyUuid, firstRootNetworkUuid, modificationNode1.getId())
                .header(HEADER_USER_ID, "testUserId")).andExpect(status().isOk());
        consumeSensitivityAnalysisResult(studyUuid, firstRootNetworkUuid, modificationNode1.getId(), SENSITIVITY_ANALYSIS_RESULT_UUID);

        createOrUpdateParametersAndDoChecks(studyUuid, "", VALID_PARAMS_IN_PROFILE_USER_ID, HttpStatus.OK);

        var requests = TestUtils.getRequestsDone(5, server);
        assertTrue(requests.stream().anyMatch(r -> r.matches("/v1/networks/" + NETWORK_UUID_STRING + "/run-and-save\\?reportUuid=.*&reporterId=.*&reportType=SensitivityAnalysis&parametersUuid=.*&loadFlowParametersUuid=.*&variantId=" + VARIANT_ID + "&receiver=.*")));
        assertTrue(requests.stream().anyMatch(r -> r.matches("/v1/results/invalidate-status\\?resultUuid=.*"))); // result has been invalidated by params reset
        assertTrue(requests.stream().anyMatch(r -> r.equals("/v1/users/" + VALID_PARAMS_IN_PROFILE_USER_ID + "/profile")));
        assertTrue(requests.stream().anyMatch(r -> r.equals("/v1/parameters/" + SENSITIVITY_ANALYSIS_PARAMETERS_UUID_STRING)));
        assertTrue(requests.stream().anyMatch(r -> r.equals("/v1/parameters?duplicateFrom=" + PROFILE_SENSITIVITY_ANALYSIS_VALID_PARAMETERS_UUID_STRING))); // post duplicate ok
    }

    @Test
    void testResetSensitivityAnalysisParametersUserHasValidParamsInProfileButNoExistingSensitivityAnalysisParams(final MockWebServer server) throws Exception {
        StudyEntity studyEntity = insertDummyStudy(UUID.fromString(NETWORK_UUID_STRING), CASE_UUID, null);
        UUID studyNameUserIdUuid = studyEntity.getId();
        createOrUpdateParametersAndDoChecks(studyNameUserIdUuid, "", VALID_PARAMS_IN_PROFILE_USER_ID, HttpStatus.OK);

        var requests = TestUtils.getRequestsDone(2, server);
        assertTrue(requests.stream().anyMatch(r -> r.equals("/v1/users/" + VALID_PARAMS_IN_PROFILE_USER_ID + "/profile")));
        assertTrue(requests.stream().anyMatch(r -> r.equals("/v1/parameters?duplicateFrom=" + PROFILE_SENSITIVITY_ANALYSIS_VALID_PARAMETERS_UUID_STRING))); // post duplicate ok
    }
}<|MERGE_RESOLUTION|>--- conflicted
+++ resolved
@@ -267,15 +267,10 @@
                     return new MockResponse(200);
                 } else if (path.matches("/v1/supervision/results-count")) {
                     return new MockResponse(200, Headers.of(HttpHeaders.CONTENT_TYPE, MediaType.APPLICATION_JSON_VALUE), "1");
-<<<<<<< HEAD
+                } else if (path.matches("/v1/results/invalidate-status\\?resultUuid=.*")) {
+                    return new MockResponse(200);
                 } else if (path.matches("/v1/networks/" + ".*" + "/factor-count")) {
                     return new MockResponse(200, Headers.of(HttpHeaders.CONTENT_TYPE, MediaType.APPLICATION_JSON_VALUE), FAKE_RESULT_JSON);
-=======
-                } else if (path.matches("/v1/results/invalidate-status\\?resultUuid=.*")) {
-                    return new MockResponse(200);
-                } else if (path.matches("/v1/networks/" + ".*" + "/factors-count\\?isInjectionsSet" + "&ids.*")) {
-                    return new MockResponse(200, Headers.of(HttpHeaders.CONTENT_TYPE, MediaType.APPLICATION_JSON_VALUE), "4");
->>>>>>> 89177a8c
                 } else if (path.matches("/v1/parameters")) {
                     return new MockResponse(200, Headers.of(HttpHeaders.CONTENT_TYPE, MediaType.APPLICATION_JSON_VALUE), objectMapper.writeValueAsString(SENSITIVITY_ANALYSIS_PARAMETERS_UUID_STRING));
                 } else if (path.matches("/v1/users/" + NO_PROFILE_USER_ID + "/profile")) {
