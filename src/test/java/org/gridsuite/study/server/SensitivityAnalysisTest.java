--- conflicted
+++ resolved
@@ -485,12 +485,7 @@
 
     @Test
     void testGetSensitivityResultWithWrongId() throws Exception {
-<<<<<<< HEAD
         StudyEntity studyEntity = insertDummyStudy(UUID.fromString(NETWORK_UUID_STRING), CASE_UUID);
-=======
-        StudyEntity studyEntity = insertDummyStudy(UUID.fromString(NETWORK_UUID_STRING), CASE_UUID, SENSITIVITY_ANALYSIS_PARAMETERS_UUID);
-        UUID rootNetworkUuid = studyEntity.getFirstRootNetwork().getId();
->>>>>>> 05ca0e50
         UUID notFoundSensitivityUuid = UUID.randomUUID();
         UUID studyUuid = studyEntity.getId();
         UUID firstRootNetworkUuid = studyTestUtils.getStudyFirstRootNetworkUuid(studyUuid);
@@ -526,13 +521,8 @@
     @Test
     void testResetUuidResultWhenSAFailed() throws Exception {
         UUID resultUuid = UUID.randomUUID();
-<<<<<<< HEAD
-        StudyEntity studyEntity = insertDummyStudy(UUID.randomUUID(), UUID.randomUUID());
+        StudyEntity studyEntity = insertDummyStudy(UUID.randomUUID(), UUID.randomUUID(), SENSITIVITY_ANALYSIS_PARAMETERS_UUID);
         UUID firstRootNetworkUuid = studyTestUtils.getStudyFirstRootNetworkUuid(studyEntity.getId());
-=======
-        StudyEntity studyEntity = insertDummyStudy(UUID.randomUUID(), UUID.randomUUID(), SENSITIVITY_ANALYSIS_PARAMETERS_UUID);
-        UUID rootNetworkUuid = studyEntity.getFirstRootNetwork().getId();
->>>>>>> 05ca0e50
         RootNode rootNode = networkModificationTreeService.getStudyTree(studyEntity.getId());
         NetworkModificationNode modificationNode = createNetworkModificationNode(studyEntity.getId(), rootNode.getId(), UUID.randomUUID(), VARIANT_ID, "node 1");
         String resultUuidJson = objectMapper.writeValueAsString(new NodeReceiver(modificationNode.getId(), firstRootNetworkUuid));
