/**
 * Copyright (c) 2022, RTE (http://www.rte-france.com)
 * This Source Code Form is subject to the terms of the Mozilla Public
 * License, v. 2.0. If a copy of the MPL was not distributed with this
 * file, You can obtain one at http://mozilla.org/MPL/2.0/.
 */
package org.gridsuite.study.server;

import com.fasterxml.jackson.core.type.TypeReference;
import com.fasterxml.jackson.databind.ObjectMapper;
import com.fasterxml.jackson.databind.ObjectWriter;
import com.github.tomakehurst.wiremock.WireMockServer;
import com.powsybl.commons.exceptions.UncheckedInterruptedException;
import com.powsybl.iidm.network.VariantManagerConstants;
import com.powsybl.loadflow.LoadFlowParameters;
import com.powsybl.network.store.client.NetworkStoreService;
import com.powsybl.network.store.model.VariantInfos;
import jakarta.servlet.ServletException;
import lombok.SneakyThrows;
import mockwebserver3.Dispatcher;
import mockwebserver3.MockResponse;
import mockwebserver3.MockWebServer;
import mockwebserver3.RecordedRequest;
import mockwebserver3.junit5.internal.MockWebServerExtension;
import okhttp3.Headers;
import okhttp3.HttpUrl;
import org.gridsuite.study.server.dto.LoadFlowParametersInfos;
import org.gridsuite.study.server.dto.RootNetworkNodeInfo;
import org.gridsuite.study.server.dto.VoltageLevelInfos;
import org.gridsuite.study.server.networkmodificationtree.dto.*;
import org.gridsuite.study.server.notification.NotificationService;
import org.gridsuite.study.server.repository.StudyEntity;
import org.gridsuite.study.server.repository.StudyRepository;
import org.gridsuite.study.server.repository.nonevacuatedenergy.NonEvacuatedEnergyParametersEntity;
import org.gridsuite.study.server.repository.rootnetwork.RootNetworkNodeInfoRepository;
import org.gridsuite.study.server.service.*;
import org.gridsuite.study.server.utils.MatcherJson;
import org.gridsuite.study.server.utils.StudyTestUtils;
import org.gridsuite.study.server.utils.TestUtils;
import org.gridsuite.study.server.utils.WireMockUtils;
import org.gridsuite.study.server.utils.elasticsearch.DisableElasticsearch;
import org.jetbrains.annotations.NotNull;
import org.json.JSONObject;
import org.junit.jupiter.api.AfterEach;
import org.junit.jupiter.api.BeforeEach;
import org.junit.jupiter.api.Test;
import org.junit.jupiter.api.extension.ExtendWith;
import org.slf4j.Logger;
import org.slf4j.LoggerFactory;
import org.springframework.beans.factory.annotation.Autowired;
import org.springframework.boot.test.autoconfigure.web.servlet.AutoConfigureMockMvc;
import org.springframework.boot.test.context.SpringBootTest;
import org.springframework.boot.test.mock.mockito.MockBean;
import org.springframework.cloud.stream.binder.test.OutputDestination;
import org.springframework.http.HttpHeaders;
import org.springframework.http.MediaType;
import org.springframework.test.web.servlet.MockMvc;
import org.springframework.test.web.servlet.MvcResult;
import org.springframework.test.web.servlet.request.MockHttpServletRequestBuilder;

import java.util.*;
import java.util.stream.Collectors;

import static com.github.tomakehurst.wiremock.core.WireMockConfiguration.wireMockConfig;
import static org.gridsuite.study.server.StudyConstants.*;
import static org.gridsuite.study.server.dto.InfoTypeParameters.QUERY_PARAM_DC_POWERFACTOR;
import static org.hamcrest.MatcherAssert.assertThat;
import static org.junit.jupiter.api.Assertions.*;
import static org.mockito.ArgumentMatchers.any;
import static org.mockito.Mockito.when;
import static org.springframework.test.web.servlet.request.MockMvcRequestBuilders.get;
import static org.springframework.test.web.servlet.request.MockMvcRequestBuilders.post;
import static org.springframework.test.web.servlet.result.MockMvcResultMatchers.content;
import static org.springframework.test.web.servlet.result.MockMvcResultMatchers.status;

/**
 * @author Kevin Le Saulnier <kevin.lesaulnier at rte-france.com>
 */
@ExtendWith(MockWebServerExtension.class)
@AutoConfigureMockMvc
@SpringBootTest
@DisableElasticsearch
@ContextConfigurationWithTestChannel
class SingleLineDiagramTest {
    private static final Logger LOGGER = LoggerFactory.getLogger(SingleLineDiagramTest.class);

    private static final long TIMEOUT = 1000;

    private static final String NETWORK_UUID_STRING = "38400000-8cf0-11bd-b23e-10b96e4ef00d";
    private static final String VARIANT_ID = "variant_1";
    private static final String NETWORK_UUID_VARIANT_ERROR_STRING = "88400000-8cf0-11bd-b23e-10b96e4ef00d";
    private static final String VARIANT_ERROR_ID = "noVariant";

    private static final String CASE_UUID_STRING = "00000000-8cf0-11bd-b23e-10b96e4ef00d";
    private static final UUID CASE_UUID = UUID.fromString(CASE_UUID_STRING);
    private static final UUID LOADFLOW_PARAMETERS_UUID = UUID.fromString("0c0f1efd-bd22-4a75-83d3-9e530245c7f4");

    @Autowired
    private MockMvc mockMvc;

    private WireMockServer wireMockServer;

    private WireMockUtils wireMockUtils;

    @Autowired
    private OutputDestination output;

    @Autowired
    private ObjectMapper objectMapper;

    private ObjectWriter objectWriter;

    @Autowired
    private NetworkModificationTreeService networkModificationTreeService;

    @Autowired
    private SingleLineDiagramService singleLineDiagramService;

    @Autowired
    private GeoDataService geoDataService;

    @Autowired
    private NetworkMapService networkMapService;

    @Autowired
    private StudyRepository studyRepository;

    //output destinations
    private static final String STUDY_UPDATE_DESTINATION = "study.update";

    @MockBean
    private NetworkStoreService networkStoreService;

    @MockBean
    private LoadFlowService loadFlowService;
    @Autowired
    private RootNetworkNodeInfoRepository rootNetworkNodeInfoRepository;
    @Autowired
    private RootNetworkNodeInfoService rootNetworkNodeInfoService;
    @Autowired
    private StudyService studyService;
    @Autowired
<<<<<<< HEAD
    private TestUtils studyTestUtils;
=======
    private StudyTestUtils studyTestUtils;
>>>>>>> 14fa1322

    @BeforeEach
    void setup(final MockWebServer server) {
        objectWriter = objectMapper.writer().withDefaultPrettyPrinter();

        wireMockServer = new WireMockServer(wireMockConfig().dynamicPort());
        wireMockUtils = new WireMockUtils(wireMockServer);

        // Start the server.
        wireMockServer.start();

        // Ask the server for its URL. You'll need this to make HTTP requests.
        HttpUrl baseHttpUrl = server.url("");
        String baseUrl = baseHttpUrl.toString().substring(0, baseHttpUrl.toString().length() - 1);
        singleLineDiagramService.setSingleLineDiagramServerBaseUri(baseUrl);
        geoDataService.setGeoDataServerBaseUri(baseUrl);

        networkMapService.setNetworkMapServerBaseUri(wireMockServer.baseUrl());

        when(networkStoreService.getVariantsInfos(UUID.fromString(NETWORK_UUID_STRING)))
            .thenReturn(List.of(new VariantInfos(VariantManagerConstants.INITIAL_VARIANT_ID, 0),
                new VariantInfos(VARIANT_ID, 1)));

        when(networkStoreService.getVariantsInfos(UUID.fromString(NETWORK_UUID_VARIANT_ERROR_STRING)))
            .thenReturn(List.of(new VariantInfos(VariantManagerConstants.INITIAL_VARIANT_ID, 0)));

        when(loadFlowService.getLoadFlowParameters(LOADFLOW_PARAMETERS_UUID))
            .thenReturn(LoadFlowParametersInfos.builder()
                .commonParameters(LoadFlowParameters.load())
                .specificParametersPerProvider(Map.of())
                .build());

        when(loadFlowService.getLoadFlowParametersOrDefaultsUuid(any()))
            .thenReturn(LOADFLOW_PARAMETERS_UUID);

        final Dispatcher dispatcher = new Dispatcher() {
            @SneakyThrows
            @Override
            @NotNull
            public MockResponse dispatch(RecordedRequest request) {
                String path = Objects.requireNonNull(request.getPath());
                switch (path) {
                    case "/v1/svg/" + NETWORK_UUID_STRING
                        + "/voltageLevelId?useName=false&centerLabel=false&diagonalLabel=false&topologicalColoring=false&language=en":
                        return new MockResponse(200, Headers.of(HttpHeaders.CONTENT_TYPE, MediaType.APPLICATION_JSON_VALUE), "byte");

                    case "/v1/svg-and-metadata/" + NETWORK_UUID_STRING
                            + "/voltageLevelId?useName=false&centerLabel=false&diagonalLabel=false&topologicalColoring=false&sldDisplayMode=STATE_VARIABLE&language=en":
                        return new MockResponse(200, Headers.of(HttpHeaders.CONTENT_TYPE, MediaType.APPLICATION_JSON_VALUE), "svgandmetadata");

                    case "/v1/svg-and-metadata/" + NETWORK_UUID_STRING
                        + "/voltageLevelId?useName=false&centerLabel=false&diagonalLabel=false&topologicalColoring=false&sldDisplayMode=STATE_VARIABLE&language=en&variantId=" + VARIANT_ID:
                        return new MockResponse(200, Headers.of(HttpHeaders.CONTENT_TYPE, MediaType.APPLICATION_JSON_VALUE), "svgandmetadata");

                    case "/v1/svg-and-metadata/" + NETWORK_UUID_STRING
                            + "/voltageLevelId?useName=false&centerLabel=false&diagonalLabel=false&topologicalColoring=false&sldDisplayMode=FEEDER_POSITION&language=en":
                        return new MockResponse(200, Headers.of(HttpHeaders.CONTENT_TYPE, MediaType.APPLICATION_JSON_VALUE), "FEEDER_POSITION");

                    case "/v1/substation-svg/" + NETWORK_UUID_STRING
                            + "/substationId?useName=false&centerLabel=false&diagonalLabel=false&topologicalColoring=false&substationLayout=horizontal":
                        return new MockResponse(200, Headers.of(HttpHeaders.CONTENT_TYPE, MediaType.APPLICATION_JSON_VALUE), "substation-byte");

                    case "/v1/substation-svg-and-metadata/" + NETWORK_UUID_STRING
                            + "/substationId?useName=false&centerLabel=false&diagonalLabel=false&topologicalColoring=false&substationLayout=horizontal&language=en":
                        return new MockResponse(200, Headers.of(HttpHeaders.CONTENT_TYPE, MediaType.APPLICATION_JSON_VALUE), "substation-svgandmetadata");

                    case "/v1/svg/" + NETWORK_UUID_STRING + "/voltageLevelNotFoundId?useName=false&centerLabel=false&diagonalLabel=false&topologicalColoring=false&language=en":
                    case "/v1/svg-and-metadata/" + NETWORK_UUID_STRING + "/voltageLevelNotFoundId?useName=false&centerLabel=false&diagonalLabel=false&topologicalColoring=false&sldDisplayMode=STATE_VARIABLE&language=en":
                    case "/v1/substation-svg/" + NETWORK_UUID_STRING + "/substationNotFoundId?useName=false&centerLabel=false&diagonalLabel=false&topologicalColoring=false&substationLayout=horizontal":
                    case "/v1/substation-svg-and-metadata/" + NETWORK_UUID_STRING + "/substationNotFoundId?useName=false&centerLabel=false&diagonalLabel=false&topologicalColoring=false&substationLayout=horizontal&language=en":
                        return new MockResponse(404);

                    case "/v1/svg/" + NETWORK_UUID_STRING + "/voltageLevelErrorId?useName=false&centerLabel=false&diagonalLabel=false&topologicalColoring=false&language=en":
                    case "/v1/svg-and-metadata/" + NETWORK_UUID_STRING + "/voltageLevelErrorId?useName=false&centerLabel=false&diagonalLabel=false&topologicalColoring=false&language=en":
                    case "/v1/substation-svg/" + NETWORK_UUID_STRING + "/substationErrorId?useName=false&centerLabel=false&diagonalLabel=false&topologicalColoring=false&substationLayout=horizontal&language=en":
                    case "/v1/substation-svg-and-metadata/" + NETWORK_UUID_STRING + "/substationErrorId?useName=false&centerLabel=false&diagonalLabel=false&topologicalColoring=false&substationLayout=horizontal&language=en":
                        return new MockResponse(500, Headers.of(HttpHeaders.CONTENT_TYPE, MediaType.APPLICATION_JSON_VALUE), "{\"timestamp\":\"2020-12-14T10:27:11.760+0000\",\"status\":500,\"error\":\"Internal Server Error\",\"message\":\"tmp\",\"path\":\"/v1/networks\"}");
                    case "/v1/network-area-diagram/" + NETWORK_UUID_STRING + "?depth=0&withGeoData=true&voltageLevelsIds=vlFr1A":
                        return new MockResponse(200, Headers.of(HttpHeaders.CONTENT_TYPE, MediaType.APPLICATION_JSON_VALUE), "nad-svg");

                    case "/v1/svg-component-libraries":
                        return new MockResponse(200, Headers.of(HttpHeaders.CONTENT_TYPE, MediaType.APPLICATION_JSON_VALUE), "[\"GridSuiteAndConvergence\",\"Convergence\"]");
                    case "/v1/networks/" + NETWORK_UUID_STRING:
                    case "/v1/lines?networkUuid=" + NETWORK_UUID_STRING:
                    case "/v1/substations?networkUuid=" + NETWORK_UUID_STRING:
                    case "/v1/lines?networkUuid=" + NETWORK_UUID_STRING + "&variantId=" + VARIANT_ID:
                    case "/v1/lines?networkUuid=" + NETWORK_UUID_STRING + "&variantId=" + VARIANT_ID + "&lineId=LINEID1&lineId=LINEID2":
                    case "/v1/substations?networkUuid=" + NETWORK_UUID_STRING + "&variantId=" + VARIANT_ID:
                    case "/v1/substations?networkUuid=" + NETWORK_UUID_STRING + "&variantId=" + VARIANT_ID + "&substationId=BBE1AA&substationId=BBE2AA":
                    case "/v1/networks/" + NETWORK_UUID_STRING + "/all":
                        return new MockResponse(200);
                    default:
                        LOGGER.error("Unhandled method+path: {} {}", request.getMethod(), request.getPath());
                        return new MockResponse.Builder().code(418).body("Unhandled method+path: " + request.getMethod() + " " + request.getPath()).build();
                }
            }
        };
        server.setDispatcher(dispatcher);
    }

    @Test
    void testDiagramsAndGraphics(final MockWebServer server) throws Exception {
        MvcResult mvcResult;

        //insert a study
        StudyEntity studyEntity = insertDummyStudy(UUID.fromString(NETWORK_UUID_STRING), CASE_UUID);
        UUID studyNameUserIdUuid = studyEntity.getId();
        UUID firstRootNetworkUuid = studyTestUtils.getStudyFirstRootNetworkUuid(studyNameUserIdUuid);
        UUID rootNodeUuid = getRootNode(studyNameUserIdUuid).getId();
        UUID randomUuid = UUID.randomUUID();

        NetworkModificationNode modificationNode1 = createNetworkModificationNode(studyNameUserIdUuid, rootNodeUuid, UUID.randomUUID(), VARIANT_ID, "node 1");
        UUID modificationNodeUuid = modificationNode1.getId();

        //get the voltage level diagram svg
        mockMvc.perform(get("/v1/studies/{studyUuid}/root-networks/{rootNetworkUuid}/nodes/{nodeUuid}/network/voltage-levels/{voltageLevelId}/svg?useName=false&language=en",
                studyNameUserIdUuid, firstRootNetworkUuid, rootNodeUuid, "voltageLevelId")).andExpectAll(
                        status().isOk(),
                        content().contentType(MediaType.APPLICATION_XML),
                        content().string("byte"));

        assertTrue(TestUtils.getRequestsDone(1, server).contains(String.format(
                "/v1/svg/%s/voltageLevelId?useName=false&centerLabel=false&diagonalLabel=false&topologicalColoring=false&language=en",
                NETWORK_UUID_STRING)));

        //get the voltage level diagram svg without language
        mockMvc.perform(get("/v1/studies/{studyUuid}/root-networks/{rootNetworkUuid}/nodes/{nodeUuid}/network/voltage-levels/{voltageLevelId}/svg?useName=false",
                studyNameUserIdUuid, firstRootNetworkUuid, rootNodeUuid, "voltageLevelId")).andExpectAll(
                status().isOk(),
                content().contentType(MediaType.APPLICATION_XML),
                content().string("byte"));

        assertTrue(TestUtils.getRequestsDone(1, server).contains(String.format(
                "/v1/svg/%s/voltageLevelId?useName=false&centerLabel=false&diagonalLabel=false&topologicalColoring=false&language=en",
                NETWORK_UUID_STRING)));

        //get the voltage level diagram svg on a variant node
        mockMvc.perform(get("/v1/studies/{studyUuid}/root-networks/{rootNetworkUuid}/nodes/{nodeUuid}/network/voltage-levels/{voltageLevelId}/svg-and-metadata?useName=false",
            studyNameUserIdUuid, firstRootNetworkUuid, modificationNodeUuid, "voltageLevelId")).andExpectAll(
            status().isOk(),
            content().contentType(MediaType.APPLICATION_JSON),
            content().string("svgandmetadata"));

        assertTrue(TestUtils.getRequestsDone(1, server).contains(String.format(
            "/v1/svg-and-metadata/%s/voltageLevelId?useName=false&centerLabel=false&diagonalLabel=false&topologicalColoring=false&sldDisplayMode=STATE_VARIABLE&language=en&variantId=%s",
            NETWORK_UUID_STRING, VARIANT_ID)));

        //get the voltage level diagram svg from a study that doesn't exist
        mockMvc.perform(get("/v1/studies/{studyUuid}/root-networks/{rootNetworkUuid}/nodes/{nodeUuid}/network/voltage-levels/{voltageLevelId}/svg",
                randomUuid, randomUuid, rootNodeUuid, "voltageLevelId")).andExpect(status().isNotFound());

        //get the voltage level diagram svg and metadata sldDisplayMode = STATE_VARIABLE
        mockMvc.perform(get("/v1/studies/{studyUuid}/root-networks/{rootNetworkUuid}/nodes/{nodeUuid}/network/voltage-levels/{voltageLevelId}/svg-and-metadata?useName=false&language=en",
                studyNameUserIdUuid, firstRootNetworkUuid, rootNodeUuid, "voltageLevelId")).andExpectAll(
                        status().isOk(),
                        content().contentType(MediaType.APPLICATION_JSON),
                        content().string("svgandmetadata"));
        assertTrue(TestUtils.getRequestsDone(1, server).contains(String.format(
                "/v1/svg-and-metadata/%s/voltageLevelId?useName=false&centerLabel=false&diagonalLabel=false&topologicalColoring=false&sldDisplayMode=%s&language=en",
                NETWORK_UUID_STRING, StudyConstants.SldDisplayMode.STATE_VARIABLE)));

        //get the voltage level diagram svg and metadata sldDisplayMode = FEEDER_POSITION
        mockMvc.perform(get("/v1/studies/{studyUuid}/root-networks/{rootNetworkUuid}/nodes/{nodeUuid}/network/voltage-levels/{voltageLevelId}/svg-and-metadata?useName=false&sldDisplayMode=" + StudyConstants.SldDisplayMode.FEEDER_POSITION + "&language=en",
                studyNameUserIdUuid, firstRootNetworkUuid, rootNodeUuid, "voltageLevelId")).andExpectAll(
                status().isOk(),
                content().contentType(MediaType.APPLICATION_JSON),
                content().string("FEEDER_POSITION"));

        assertTrue(TestUtils.getRequestsDone(1, server).contains(String.format(
                "/v1/svg-and-metadata/%s/voltageLevelId?useName=false&centerLabel=false&diagonalLabel=false&topologicalColoring=false&sldDisplayMode=%s&language=en",
                NETWORK_UUID_STRING, StudyConstants.SldDisplayMode.FEEDER_POSITION)));

        // get the voltage level diagram svg and metadata from a study that doesn't
        // exist
        mockMvc.perform(get("/v1/studies/{studyUuid}/root-networks/{rootNetworkUuid}/nodes/{nodeUuid}/network/voltage-levels/{voltageLevelId}/svg-and-metadata",
                randomUuid, randomUuid, rootNodeUuid, "voltageLevelId")).andExpect(status().isNotFound());

        // get the substation diagram svg
        mockMvc.perform(get("/v1/studies/{studyUuid}/root-networks/{rootNetworkUuid}/nodes/{nodeUuid}/network/substations/{substationId}/svg?useName=false",
                        studyNameUserIdUuid, firstRootNetworkUuid, rootNodeUuid, "substationId")).andExpectAll(
                                status().isOk(),
                                content().contentType(MediaType.APPLICATION_XML),
                                content().string("substation-byte"));

        assertTrue(TestUtils.getRequestsDone(1, server).contains(String.format(
                "/v1/substation-svg/%s/substationId?useName=false&centerLabel=false&diagonalLabel=false&topologicalColoring=false&substationLayout=horizontal",
                NETWORK_UUID_STRING)));

        // get the substation diagram svg from a study that doesn't exist
        mockMvc.perform(get("/v1/studies/{studyUuid}/root-networks/{rootNetworkUuid}/nodes/{nodeUuid}/network/substations/{substationId}/svg",
                randomUuid, randomUuid, rootNodeUuid, "substationId")).andExpect(status().isNotFound());

        // get the substation diagram svg and metadata
        mockMvc.perform(get("/v1/studies/{studyUuid}/root-networks/{rootNetworkUuid}/nodes/{nodeUuid}/network/substations/{substationId}/svg-and-metadata?useName=false",
                studyNameUserIdUuid, firstRootNetworkUuid, rootNodeUuid, "substationId")).andExpectAll(
                status().isOk(),
                content().contentType(MediaType.APPLICATION_JSON),
                content().string("substation-svgandmetadata"));

        assertTrue(TestUtils.getRequestsDone(1, server).contains(String.format(
                "/v1/substation-svg-and-metadata/%s/substationId?useName=false&centerLabel=false&diagonalLabel=false&topologicalColoring=false&substationLayout=horizontal&language=en",
                NETWORK_UUID_STRING)));

        // get the substation diagram svg and metadata from a study that doesn't exist
        mockMvc.perform(get("/v1/studies/{studyUuid}/root-networks/{rootNetworkUuid}/nodes/{nodeUuid}/network/substations/{substationId}/svg-and-metadata",
                        randomUuid, randomUuid, rootNodeUuid, "substationId")).andExpect(status().isNotFound());

        // get the network area diagram
        mockMvc.perform(get("/v1/studies/{studyUuid}/root-networks/{rootNetworkUuid}/nodes/{nodeUuid}/network-area-diagram?&depth=0&withGeoData=true&voltageLevelsIds=vlFr1A", studyNameUserIdUuid, firstRootNetworkUuid, rootNodeUuid))
            .andExpectAll(
                content().contentType(MediaType.APPLICATION_JSON),
                status().isOk(),
                content().string("nad-svg")
            );

        assertTrue(TestUtils.getRequestsDone(1, server).contains(String.format("/v1/network-area-diagram/" + NETWORK_UUID_STRING + "?depth=0&withGeoData=true&voltageLevelsIds=vlFr1A")));

        // get the network area diagram from a study that doesn't exist
        mockMvc.perform(get("/v1/studies/{studyUuid}/root-networks/{rootNetworkUuid}/nodes/{nodeUuid}/network-area-diagram?&depth=0&withGeoData=true&voltageLevelsIds=vlFr1A", randomUuid, randomUuid, rootNodeUuid))
            .andExpect(status().isNotFound());

        //get voltage levels
        mvcResult = getNetworkElementsInfos(studyNameUserIdUuid, firstRootNetworkUuid, rootNodeUuid, "MAP", "VOLTAGE_LEVEL", null, objectMapper.writeValueAsString(List.of()), TestUtils.resourceToString("/network-voltage-levels-infos.json"));
        List<VoltageLevelInfos> vliListResponse = objectMapper.readValue(mvcResult.getResponse().getContentAsString(), new TypeReference<>() { });
        assertThat(vliListResponse, new MatcherJson<>(objectMapper, List.of(
                VoltageLevelInfos.builder().id("BBE1AA1").name("BBE1AA1").substationId("BBE1AA").build(),
                VoltageLevelInfos.builder().id("BBE2AA1").name("BBE2AA1").substationId("BBE2AA").build(),
                VoltageLevelInfos.builder().id("DDE1AA1").name("DDE1AA1").substationId("DDE1AA").build(),
                VoltageLevelInfos.builder().id("DDE2AA1").name("DDE2AA1").substationId("DDE2AA").build(),
                VoltageLevelInfos.builder().id("DDE3AA1").name("DDE3AA1").substationId("DDE3AA").build(),
                VoltageLevelInfos.builder().id("FFR1AA1").name("FFR1AA1").substationId("FFR1AA").build(),
                VoltageLevelInfos.builder().id("FFR3AA1").name("FFR3AA1").substationId("FFR3AA").build(),
                VoltageLevelInfos.builder().id("NNL1AA1").name("NNL1AA1").substationId("NNL1AA").build(),
                VoltageLevelInfos.builder().id("NNL2AA1").name("NNL2AA1").substationId("NNL2AA").build(),
                VoltageLevelInfos.builder().id("NNL3AA1").name("NNL3AA1").substationId("NNL3AA").build())));

        //get the lines-graphics of a network
        mockMvc.perform(get("/v1/studies/{studyUuid}/root-networks/{rootNetworkUuid}/nodes/{nodeUuid}/geo-data/lines", studyNameUserIdUuid, firstRootNetworkUuid, rootNodeUuid)).andExpectAll(
                status().isOk(),
                content().contentType(MediaType.APPLICATION_JSON));

        assertTrue(TestUtils.getRequestsDone(1, server).contains(String.format("/v1/lines?networkUuid=%s", NETWORK_UUID_STRING)));

        mockMvc.perform(get("/v1/studies/{studyUuid}/root-networks/{rootNetworkUuid}/nodes/{nodeUuid}/geo-data/lines?lineId=LINEID1&lineId=LINEID2", studyNameUserIdUuid, firstRootNetworkUuid, modificationNodeUuid)).andExpectAll(
                status().isOk(),
                content().contentType(MediaType.APPLICATION_JSON));

        assertTrue(TestUtils.getRequestsDone(1, server).contains(String.format("/v1/lines?networkUuid=%s&variantId=%s&lineId=LINEID1&lineId=LINEID2", NETWORK_UUID_STRING, VARIANT_ID)));

        //get the substation-graphics of a network
        mockMvc.perform(get("/v1/studies/{studyUuid}/root-networks/{rootNetworkUuid}/nodes/{nodeUuid}/geo-data/substations", studyNameUserIdUuid, firstRootNetworkUuid, rootNodeUuid)).andExpectAll(
                status().isOk(),
                content().contentType(MediaType.APPLICATION_JSON));

        assertTrue(TestUtils.getRequestsDone(1, server).contains(String.format("/v1/substations?networkUuid=%s", NETWORK_UUID_STRING)));

        mockMvc.perform(get("/v1/studies/{studyUuid}/root-networks/{rootNetworkUuid}/nodes/{nodeUuid}/geo-data/substations?substationId=BBE1AA&substationId=BBE2AA", studyNameUserIdUuid, firstRootNetworkUuid, modificationNodeUuid)).andExpectAll(
                status().isOk(),
                content().contentType(MediaType.APPLICATION_JSON));

        assertTrue(TestUtils.getRequestsDone(1, server).contains(String.format("/v1/substations?networkUuid=%s&variantId=%s&substationId=BBE1AA&substationId=BBE2AA", NETWORK_UUID_STRING, VARIANT_ID)));

        //get the lines map data of a network
        getNetworkElementsInfos(studyNameUserIdUuid, firstRootNetworkUuid, rootNodeUuid, "MAP", "LINE", null, objectMapper.writeValueAsString(List.of()), "[]");
        getNetworkElementsInfos(studyNameUserIdUuid, firstRootNetworkUuid, rootNodeUuid, "MAP", "LINE", null, objectMapper.writeValueAsString(List.of("BBE1AA")), "[]");

        //get the substation map data of a network
        getNetworkElementsInfos(studyNameUserIdUuid, firstRootNetworkUuid, rootNodeUuid, "MAP", "SUBSTATION", null, objectMapper.writeValueAsString(List.of()), "[]");

        //get the 2 windings transformers map data of a network
        getNetworkElementsInfos(studyNameUserIdUuid, firstRootNetworkUuid, rootNodeUuid, "MAP", "TWO_WINDINGS_TRANSFORMER", null, objectMapper.writeValueAsString(List.of()), "[]");

        //get the 3 windings transformers map data of a network
        getNetworkElementsInfos(studyNameUserIdUuid, firstRootNetworkUuid, rootNodeUuid, "MAP", "THREE_WINDINGS_TRANSFORMER", null, objectMapper.writeValueAsString(List.of()), "[]");

        //get the generators map data of a network
        getNetworkElementsInfos(studyNameUserIdUuid, firstRootNetworkUuid, rootNodeUuid, "MAP", "GENERATOR", null, objectMapper.writeValueAsString(List.of()), "[]");

        //get the batteries map data of a network
        getNetworkElementsInfos(studyNameUserIdUuid, firstRootNetworkUuid, rootNodeUuid, "MAP", "BATTERY", null, objectMapper.writeValueAsString(List.of()), "[]");

        //get the dangling lines map data of a network
        getNetworkElementsInfos(studyNameUserIdUuid, firstRootNetworkUuid, rootNodeUuid, "MAP", "DANGLING_LINE", null, objectMapper.writeValueAsString(List.of()), "[]");

        //get the hvdc lines map data of a network
        getNetworkElementsInfos(studyNameUserIdUuid, firstRootNetworkUuid, rootNodeUuid, "MAP", "HVDC_LINE", null, objectMapper.writeValueAsString(List.of()), "[]");

        //get the lcc converter stations map data of a network
        getNetworkElementsInfos(studyNameUserIdUuid, firstRootNetworkUuid, rootNodeUuid, "MAP", "LCC_CONVERTER_STATION", null, objectMapper.writeValueAsString(List.of()), "[]");

        //get the vsc converter stations map data of a network
        getNetworkElementsInfos(studyNameUserIdUuid, firstRootNetworkUuid, rootNodeUuid, "MAP", "VSC_CONVERTER_STATION", null, objectMapper.writeValueAsString(List.of()), "[]");

        //get the loads map data of a network
        getNetworkElementsInfos(studyNameUserIdUuid, firstRootNetworkUuid, rootNodeUuid, "MAP", "LOAD", null, objectMapper.writeValueAsString(List.of()), "[]");

        //get the shunt compensators map data of a network
        getNetworkElementsInfos(studyNameUserIdUuid, firstRootNetworkUuid, rootNodeUuid, "MAP", "SHUNT_COMPENSATOR", null, objectMapper.writeValueAsString(List.of()), "[]");

        //get the static var compensators map data of a network
        getNetworkElementsInfos(studyNameUserIdUuid, firstRootNetworkUuid, rootNodeUuid, "MAP", "STATIC_VAR_COMPENSATOR", null, objectMapper.writeValueAsString(List.of()), "[]");

        //get the voltage levels map data of a network
        getNetworkElementsInfos(studyNameUserIdUuid, firstRootNetworkUuid, rootNodeUuid, "MAP", "VOLTAGE_LEVEL", null, objectMapper.writeValueAsString(List.of()), "[]");

        //get all map data of a network
        getNetworkElementsInfos(studyNameUserIdUuid, firstRootNetworkUuid, rootNodeUuid, "MAP", "all", null, objectMapper.writeValueAsString(List.of()), "[]");

        // get the svg component libraries
        mockMvc.perform(get("/v1/svg-component-libraries")).andExpectAll(
                status().isOk(),
                content().contentType(MediaType.APPLICATION_JSON));

        assertTrue(TestUtils.getRequestsDone(1, server).contains("/v1/svg-component-libraries"));

        // Test getting non existing voltage level or substation svg
        mockMvc.perform(get("/v1/studies/{studyUuid}/root-networks/{rootNetworkUuid}/nodes/{nodeUuid}/network/voltage-levels/{voltageLevelId}/svg?useName=false", studyNameUserIdUuid, firstRootNetworkUuid, rootNodeUuid, "voltageLevelNotFoundId")).andExpectAll(status().isNotFound());
        assertTrue(TestUtils.getRequestsDone(1, server).contains(String.format("/v1/svg/%s/voltageLevelNotFoundId?useName=false&centerLabel=false&diagonalLabel=false&topologicalColoring=false&language=en", NETWORK_UUID_STRING)));

        mockMvc.perform(get("/v1/studies/{studyUuid}/root-networks/{rootNetworkUuid}/nodes/{nodeUuid}/network/voltage-levels/{voltageLevelId}/svg-and-metadata?useName=false", studyNameUserIdUuid, firstRootNetworkUuid, rootNodeUuid, "voltageLevelNotFoundId")).andExpectAll(status().isNotFound());
        assertTrue(TestUtils.getRequestsDone(1, server).contains(String.format("/v1/svg-and-metadata/%s/voltageLevelNotFoundId?useName=false&centerLabel=false&diagonalLabel=false&topologicalColoring=false&sldDisplayMode=%s&language=en", NETWORK_UUID_STRING, StudyConstants.SldDisplayMode.STATE_VARIABLE)));

        mockMvc.perform(get("/v1/studies/{studyUuid}/root-networks/{rootNetworkUuid}/nodes/{nodeUuid}/network/substations/{substationId}/svg?useName=false", studyNameUserIdUuid, firstRootNetworkUuid, rootNodeUuid, "substationNotFoundId")).andExpectAll(status().isNotFound());
        assertTrue(TestUtils.getRequestsDone(1, server).contains(String.format("/v1/substation-svg/%s/substationNotFoundId?useName=false&centerLabel=false&diagonalLabel=false&topologicalColoring=false&substationLayout=horizontal", NETWORK_UUID_STRING)));

        mockMvc.perform(get("/v1/studies/{studyUuid}/root-networks/{rootNetworkUuid}/nodes/{nodeUuid}/network/substations/{substationId}/svg-and-metadata?useName=false", studyNameUserIdUuid, firstRootNetworkUuid, rootNodeUuid, "substationNotFoundId")).andExpectAll(status().isNotFound());
        assertTrue(TestUtils.getRequestsDone(1, server).contains(String.format("/v1/substation-svg-and-metadata/%s/substationNotFoundId?useName=false&centerLabel=false&diagonalLabel=false&topologicalColoring=false&substationLayout=horizontal&language=en", NETWORK_UUID_STRING)));

        // Test other errors when getting voltage level or substation svg
        assertThrows(ServletException.class, () -> mockMvc.perform(get("/v1/studies/{studyUuid}/root-networks/{rootNetworkUuid}/nodes/{nodeUuid}/network/voltage-levels/{voltageLevelId}/svg?useName=false", studyNameUserIdUuid, firstRootNetworkUuid, rootNodeUuid, "voltageLevelErrorId")));
        assertTrue(TestUtils.getRequestsDone(1, server).contains(String.format("/v1/svg/%s/voltageLevelErrorId?useName=false&centerLabel=false&diagonalLabel=false&topologicalColoring=false&language=en", NETWORK_UUID_STRING)));

        assertThrows(ServletException.class, () -> mockMvc.perform(get("/v1/studies/{studyUuid}/root-networks/{rootNetworkUuid}/nodes/{nodeUuid}/network/voltage-levels/{voltageLevelId}/svg-and-metadata?useName=false", studyNameUserIdUuid, firstRootNetworkUuid, rootNodeUuid, "voltageLevelErrorId")));
        assertTrue(TestUtils.getRequestsDone(1, server).contains(String.format("/v1/svg-and-metadata/%s/voltageLevelErrorId?useName=false&centerLabel=false&diagonalLabel=false&topologicalColoring=false&sldDisplayMode=%s&language=en", NETWORK_UUID_STRING, StudyConstants.SldDisplayMode.STATE_VARIABLE)));

        assertThrows(ServletException.class, () -> mockMvc.perform(get("/v1/studies/{studyUuid}/root-networks/{rootNetworkUuid}/nodes/{nodeUuid}/network/substations/{substationId}/svg?useName=false", studyNameUserIdUuid, firstRootNetworkUuid, rootNodeUuid, "substationErrorId")));
        assertTrue(TestUtils.getRequestsDone(1, server).contains(String.format("/v1/substation-svg/%s/substationErrorId?useName=false&centerLabel=false&diagonalLabel=false&topologicalColoring=false&substationLayout=horizontal", NETWORK_UUID_STRING)));

        assertThrows(ServletException.class, () -> mockMvc.perform(get("/v1/studies/{studyUuid}/root-networks/{rootNetworkUuid}/nodes/{nodeUuid}/network/substations/{substationId}/svg-and-metadata?useName=false", studyNameUserIdUuid, firstRootNetworkUuid, rootNodeUuid, "substationErrorId")));
        assertTrue(TestUtils.getRequestsDone(1, server).contains(String.format("/v1/substation-svg-and-metadata/%s/substationErrorId?useName=false&centerLabel=false&diagonalLabel=false&topologicalColoring=false&substationLayout=horizontal&language=en", NETWORK_UUID_STRING)));
    }

    @Test
    void testDiagramsVariantError() throws Exception {
        //insert a study
        StudyEntity studyEntity = insertDummyStudy(UUID.fromString(NETWORK_UUID_VARIANT_ERROR_STRING), CASE_UUID);
        UUID studyNameUserIdUuid = studyEntity.getId();
        UUID firstRootNetworkUuid = studyTestUtils.getStudyFirstRootNetworkUuid(studyNameUserIdUuid);
        UUID rootNodeUuid = getRootNode(studyNameUserIdUuid).getId();

        NetworkModificationNode modificationNode1 = createNetworkModificationNode(studyNameUserIdUuid, rootNodeUuid, UUID.randomUUID(), VARIANT_ERROR_ID, "node 1");
        UUID modificationNodeUuid = modificationNode1.getId();

        //get the voltage level diagram svg on a non existing variant
        mockMvc.perform(get("/v1/studies/{studyUuid}/root-networks/{rootNetworkUuid}/nodes/{nodeUuid}/network/voltage-levels/{voltageLevelId}/svg?useName=false",
            studyNameUserIdUuid, firstRootNetworkUuid, modificationNodeUuid, "voltageLevelId")).andExpectAll(
            status().isNoContent());

        //get the voltage level diagram svg and metadata on a non existing variant
        mockMvc.perform(get("/v1/studies/{studyUuid}/root-networks/{rootNetworkUuid}/nodes/{nodeUuid}/network/voltage-levels/{voltageLevelId}/svg-and-metadata?useName=false",
            studyNameUserIdUuid, firstRootNetworkUuid, modificationNodeUuid, "voltageLevelId")).andExpectAll(
            status().isNoContent());

        //get the substation diagram svg on a non existing variant
        mockMvc.perform(get("/v1/studies/{studyUuid}/root-networks/{rootNetworkUuid}/nodes/{nodeUuid}/network/substations/{substationId}/svg?useName=false",
            studyNameUserIdUuid, firstRootNetworkUuid, modificationNodeUuid, "substationId")).andExpectAll(
            status().isNoContent());

        //get the substation diagram svg and metadata on a non existing variant
        mockMvc.perform(get("/v1/studies/{studyUuid}/root-networks/{rootNetworkUuid}/nodes/{nodeUuid}/network/substations/{substationId}/svg-and-metadata?useName=false",
            studyNameUserIdUuid, firstRootNetworkUuid, modificationNodeUuid, "substationId")).andExpectAll(
            status().isNoContent());

        //get the network area diagram on a non existing variant
        mockMvc.perform(get("/v1/studies/{studyUuid}/root-networks/{rootNetworkUuid}/nodes/{nodeUuid}/network-area-diagram?depth=0&voltageLevelsIds=vlFr1A",
            studyNameUserIdUuid, firstRootNetworkUuid, modificationNodeUuid)).andExpectAll(
            status().isNoContent());
    }

    private StudyEntity insertDummyStudy(UUID networkUuid, UUID caseUuid) {
        NonEvacuatedEnergyParametersEntity defaultNonEvacuatedEnergyParametersEntity = NonEvacuatedEnergyService.toEntity(NonEvacuatedEnergyService.getDefaultNonEvacuatedEnergyParametersInfos());
        StudyEntity studyEntity = TestUtils.createDummyStudy(networkUuid, "netId", caseUuid, "", "", null,
                LOADFLOW_PARAMETERS_UUID, null, null, null, null,
                defaultNonEvacuatedEnergyParametersEntity, false);
        var study = studyRepository.save(studyEntity);
        networkModificationTreeService.createRoot(studyEntity);
        return study;
    }

    private RootNode getRootNode(UUID study) throws Exception {
        return objectMapper.readValue(mockMvc.perform(get("/v1/studies/{uuid}/tree", study))
                    .andExpect(status().isOk())
                    .andReturn()
                    .getResponse()
                    .getContentAsString(), new TypeReference<>() { });
    }

    private NetworkModificationNode createNetworkModificationNode(UUID studyUuid, UUID parentNodeUuid,
            UUID modificationGroupUuid, String variantId, String nodeName) throws Exception {
        return createNetworkModificationNode(studyUuid, parentNodeUuid,
            modificationGroupUuid, variantId, nodeName, BuildStatus.NOT_BUILT);
    }

    private NetworkModificationNode createNetworkModificationNode(UUID studyUuid, UUID parentNodeUuid,
            UUID modificationGroupUuid, String variantId, String nodeName, BuildStatus buildStatus) throws Exception {
        NetworkModificationNode modificationNode = NetworkModificationNode.builder().name(nodeName)
                .description("description").modificationGroupUuid(modificationGroupUuid).variantId(variantId)
                .nodeBuildStatus(NodeBuildStatus.from(buildStatus))
                .children(Collections.emptyList()).build();

        // Only for tests
        String mnBodyJson = objectWriter.writeValueAsString(modificationNode);
        JSONObject jsonObject = new JSONObject(mnBodyJson);
        jsonObject.put("variantId", variantId);
        jsonObject.put("modificationGroupUuid", modificationGroupUuid);
        mnBodyJson = jsonObject.toString();

        mockMvc.perform(post("/v1/studies/{studyUuid}/tree/nodes/{id}", studyUuid, parentNodeUuid).content(mnBodyJson).contentType(MediaType.APPLICATION_JSON).header("userId", "userId"))
            .andExpect(status().isOk());
        var mess = output.receive(TIMEOUT, STUDY_UPDATE_DESTINATION);
        assertNotNull(mess);
        modificationNode.setId(UUID.fromString(String.valueOf(mess.getHeaders().get(NotificationService.HEADER_NEW_NODE))));
        assertEquals(InsertMode.CHILD.name(), mess.getHeaders().get(NotificationService.HEADER_INSERT_MODE));

        rootNetworkNodeInfoService.updateRootNetworkNode(modificationNode.getId(), studyTestUtils.getStudyFirstRootNetworkUuid(studyUuid),
            RootNetworkNodeInfo.builder().variantId(variantId).nodeBuildStatus(NodeBuildStatus.from(buildStatus)).build());

        return modificationNode;
    }

    private MvcResult getNetworkElementsInfos(UUID studyUuid, UUID rootNetworkUuid, UUID rootNodeUuid, String infoType, String elementType, List<Double> nominalVoltages, String requestBody, String responseBody) throws Exception {
        List<String> nominalVoltageStrings = new ArrayList<>();

        if (nominalVoltages != null && !nominalVoltages.isEmpty()) {
            nominalVoltageStrings = nominalVoltages.stream()
                    .map(String::valueOf)
                    .collect(Collectors.toList());
        }
        String nominalVoltagesParam = nominalVoltageStrings.isEmpty() ? null : objectMapper.writeValueAsString(nominalVoltageStrings);
        UUID stubUuid = wireMockUtils.stubNetworkElementsInfosPost(NETWORK_UUID_STRING, infoType, elementType, nominalVoltages, responseBody);

        MockHttpServletRequestBuilder mockHttpServletRequestBuilder = post("/v1/studies/{studyUuid}/root-networks/{rootNetworkUuid}/nodes/{nodeUuid}/network/elements", studyUuid, rootNetworkUuid, rootNodeUuid)
                .queryParam(QUERY_PARAM_INFO_TYPE, infoType)
                .queryParam(QUERY_PARAM_ELEMENT_TYPE, elementType)
                .queryParam(QUERY_PARAM_NOMINAL_VOLTAGES, nominalVoltagesParam)
                .queryParam(String.format(QUERY_FORMAT_OPTIONAL_PARAMS, QUERY_PARAM_DC_POWERFACTOR), Double.toString(LoadFlowParameters.DEFAULT_DC_POWER_FACTOR))
                .contentType(MediaType.APPLICATION_JSON)
                .content(requestBody);

        MvcResult mvcResult = mockMvc.perform(mockHttpServletRequestBuilder)
                .andExpect(status().isOk())
                .andReturn();
        wireMockUtils.verifyNetworkElementsInfosPost(stubUuid, NETWORK_UUID_STRING, infoType, elementType, requestBody);

        return mvcResult;
    }

    @AfterEach
    void tearDown(final MockWebServer server) {
        studyRepository.findAll().forEach(s -> networkModificationTreeService.doDeleteTree(s.getId()));
        studyRepository.deleteAll();

        List<String> destinations = List.of(STUDY_UPDATE_DESTINATION);
        TestUtils.assertQueuesEmptyThenClear(destinations, output);

        try {
            TestUtils.assertServerRequestsEmptyThenShutdown(server);
            TestUtils.assertWiremockServerRequestsEmptyThenShutdown(wireMockServer);
        } catch (UncheckedInterruptedException e) {
            LOGGER.error("Error while attempting to get the request done : ", e);
        }
    }
}<|MERGE_RESOLUTION|>--- conflicted
+++ resolved
@@ -140,11 +140,7 @@
     @Autowired
     private StudyService studyService;
     @Autowired
-<<<<<<< HEAD
     private TestUtils studyTestUtils;
-=======
-    private StudyTestUtils studyTestUtils;
->>>>>>> 14fa1322
 
     @BeforeEach
     void setup(final MockWebServer server) {
