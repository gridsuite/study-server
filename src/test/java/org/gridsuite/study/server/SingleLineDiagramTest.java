/**
 * Copyright (c) 2022, RTE (http://www.rte-france.com)
 * This Source Code Form is subject to the terms of the Mozilla Public
 * License, v. 2.0. If a copy of the MPL was not distributed with this
 * file, You can obtain one at http://mozilla.org/MPL/2.0/.
 */

package org.gridsuite.study.server;

/**
 * @author Kevin Le Saulnier <kevin.lesaulnier at rte-france.com>
 */

import com.fasterxml.jackson.core.type.TypeReference;
import com.fasterxml.jackson.databind.ObjectMapper;
import com.fasterxml.jackson.databind.ObjectWriter;
import com.github.tomakehurst.wiremock.WireMockServer;
import com.powsybl.commons.exceptions.UncheckedInterruptedException;
import com.powsybl.iidm.network.VariantManagerConstants;
import com.powsybl.loadflow.LoadFlowParameters;
import com.powsybl.network.store.client.NetworkStoreService;
import com.powsybl.network.store.model.VariantInfos;
import lombok.SneakyThrows;
import okhttp3.HttpUrl;
import okhttp3.mockwebserver.Dispatcher;
import okhttp3.mockwebserver.MockResponse;
import okhttp3.mockwebserver.MockWebServer;
import okhttp3.mockwebserver.RecordedRequest;
import org.gridsuite.study.server.dto.VoltageLevelInfos;
import org.gridsuite.study.server.networkmodificationtree.dto.*;
import org.gridsuite.study.server.notification.NotificationService;
import org.gridsuite.study.server.repository.LoadFlowParametersEntity;
import org.gridsuite.study.server.repository.ShortCircuitParametersEntity;
import org.gridsuite.study.server.repository.StudyEntity;
import org.gridsuite.study.server.repository.StudyRepository;
import org.gridsuite.study.server.service.*;
import org.gridsuite.study.server.utils.MatcherJson;
import org.gridsuite.study.server.utils.TestUtils;
import org.gridsuite.study.server.utils.WireMockUtils;
import org.gridsuite.study.server.utils.elasticsearch.DisableElasticsearch;
import org.jetbrains.annotations.NotNull;
import org.json.JSONObject;
import org.junit.After;
import org.junit.Before;
import org.junit.Test;
import org.junit.runner.RunWith;
import org.slf4j.Logger;
import org.slf4j.LoggerFactory;
import org.springframework.beans.factory.annotation.Autowired;
import org.springframework.beans.factory.annotation.Value;
import org.springframework.boot.test.autoconfigure.web.servlet.AutoConfigureMockMvc;
import org.springframework.boot.test.context.SpringBootTest;
import org.springframework.boot.test.mock.mockito.MockBean;
import org.springframework.cloud.stream.binder.test.OutputDestination;
import org.springframework.http.MediaType;
import org.springframework.test.context.junit4.SpringRunner;
import org.springframework.test.web.servlet.MockMvc;
import org.springframework.test.web.servlet.MvcResult;
import org.springframework.test.web.servlet.request.MockHttpServletRequestBuilder;
import org.springframework.web.util.NestedServletException;

import java.io.IOException;
import java.util.Collections;
import java.util.List;
import java.util.Objects;
import java.util.UUID;

import static com.github.tomakehurst.wiremock.core.WireMockConfiguration.wireMockConfig;
import static org.gridsuite.study.server.StudyConstants.*;
import static org.hamcrest.MatcherAssert.assertThat;
import static org.junit.Assert.*;
import static org.mockito.Mockito.when;
import static org.springframework.test.web.servlet.request.MockMvcRequestBuilders.get;
import static org.springframework.test.web.servlet.request.MockMvcRequestBuilders.post;
import static org.springframework.test.web.servlet.result.MockMvcResultMatchers.content;
import static org.springframework.test.web.servlet.result.MockMvcResultMatchers.status;

@RunWith(SpringRunner.class)
@AutoConfigureMockMvc
@SpringBootTest
@DisableElasticsearch
@ContextConfigurationWithTestChannel
public class SingleLineDiagramTest {
    private static final Logger LOGGER = LoggerFactory.getLogger(SingleLineDiagramTest.class);

    private static final long TIMEOUT = 1000;

    private static final String NETWORK_UUID_STRING = "38400000-8cf0-11bd-b23e-10b96e4ef00d";
    private static final String VARIANT_ID = "variant_1";
    private static final String NETWORK_UUID_VARIANT_ERROR_STRING = "88400000-8cf0-11bd-b23e-10b96e4ef00d";
    private static final String VARIANT_ERROR_ID = "noVariant";

    private static final String CASE_UUID_STRING = "00000000-8cf0-11bd-b23e-10b96e4ef00d";
    private static final UUID CASE_UUID = UUID.fromString(CASE_UUID_STRING);

    @Value("${loadflow.default-provider}")
    String defaultLoadflowProvider;

    @Autowired
    private MockMvc mockMvc;

    private MockWebServer server;

    // new mock server (use this one to mock API calls)
    private WireMockServer wireMockServer;

    private WireMockUtils wireMockUtils;

    @Autowired
    private OutputDestination output;

    @Autowired
    private ObjectMapper mapper;

    private ObjectWriter objectWriter;

    @Autowired
    private NetworkModificationTreeService networkModificationTreeService;

    @Autowired
    private SingleLineDiagramService singleLineDiagramService;

    @Autowired
    private GeoDataService geoDataService;

    @Autowired
    private NetworkMapService networkMapService;

    @Autowired
    private StudyRepository studyRepository;

    @Autowired
    private ObjectMapper objectMapper;

    //output destinations
    private String studyUpdateDestination = "study.update";

    @MockBean
    private NetworkStoreService networkStoreService;

    @Before
    public void setup() throws IOException {
        objectWriter = objectMapper.writer().withDefaultPrettyPrinter();

        server = new MockWebServer();
        wireMockServer = new WireMockServer(wireMockConfig().dynamicPort());
        wireMockUtils = new WireMockUtils(wireMockServer);

        objectWriter = mapper.writer().withDefaultPrettyPrinter();

        // Start the server.
        server.start();
        wireMockServer.start();

        // Ask the server for its URL. You'll need this to make HTTP requests.
        HttpUrl baseHttpUrl = server.url("");
        String baseUrl = baseHttpUrl.toString().substring(0, baseHttpUrl.toString().length() - 1);
        singleLineDiagramService.setSingleLineDiagramServerBaseUri(baseUrl);
        geoDataService.setGeoDataServerBaseUri(baseUrl);

        networkMapService.setNetworkMapServerBaseUri(wireMockServer.baseUrl());

        when(networkStoreService.getVariantsInfos(UUID.fromString(NETWORK_UUID_STRING)))
            .thenReturn(List.of(new VariantInfos(VariantManagerConstants.INITIAL_VARIANT_ID, 0),
                new VariantInfos(VARIANT_ID, 1)));

        when(networkStoreService.getVariantsInfos(UUID.fromString(NETWORK_UUID_VARIANT_ERROR_STRING)))
            .thenReturn(List.of(new VariantInfos(VariantManagerConstants.INITIAL_VARIANT_ID, 0)));

        final Dispatcher dispatcher = new Dispatcher() {
            @SneakyThrows
            @Override
            @NotNull
            public MockResponse dispatch(RecordedRequest request) {
                String path = Objects.requireNonNull(request.getPath());
                request.getBody();

                switch (path) {
                    case "/v1/svg/" + NETWORK_UUID_STRING
                        + "/voltageLevelId?useName=false&centerLabel=false&diagonalLabel=false&topologicalColoring=false&language=en":
                        return new MockResponse().setResponseCode(200).setBody("byte")
                            .addHeader("Content-Type", "application/json; charset=utf-8");

                    case "/v1/svg-and-metadata/" + NETWORK_UUID_STRING
                            + "/voltageLevelId?useName=false&centerLabel=false&diagonalLabel=false&topologicalColoring=false&sldDisplayMode=STATE_VARIABLE&language=en":
                        return new MockResponse().setResponseCode(200).setBody("svgandmetadata")
                            .addHeader("Content-Type", "application/json; charset=utf-8");

                    case "/v1/svg-and-metadata/" + NETWORK_UUID_STRING
                        + "/voltageLevelId?useName=false&centerLabel=false&diagonalLabel=false&topologicalColoring=false&sldDisplayMode=STATE_VARIABLE&language=en&variantId=" + VARIANT_ID:
                        return new MockResponse().setResponseCode(200).setBody("svgandmetadata")
                            .addHeader("Content-Type", "application/json; charset=utf-8");

                    case "/v1/svg-and-metadata/" + NETWORK_UUID_STRING
                            + "/voltageLevelId?useName=false&centerLabel=false&diagonalLabel=false&topologicalColoring=false&sldDisplayMode=FEEDER_POSITION&language=en":
                        return new MockResponse().setResponseCode(200).setBody("FEEDER_POSITION")
                                .addHeader("Content-Type", "application/json; charset=utf-8");

                    case "/v1/substation-svg/" + NETWORK_UUID_STRING
                            + "/substationId?useName=false&centerLabel=false&diagonalLabel=false&topologicalColoring=false&substationLayout=horizontal":
                        return new MockResponse().setResponseCode(200).setBody("substation-byte")
                            .addHeader("Content-Type", "application/json; charset=utf-8");

                    case "/v1/substation-svg-and-metadata/" + NETWORK_UUID_STRING
                            + "/substationId?useName=false&centerLabel=false&diagonalLabel=false&topologicalColoring=false&substationLayout=horizontal&language=en":
                        return new MockResponse().setResponseCode(200).setBody("substation-svgandmetadata")
                            .addHeader("Content-Type", "application/json; charset=utf-8");

                    case "/v1/svg/" + NETWORK_UUID_STRING + "/voltageLevelNotFoundId?useName=false&centerLabel=false&diagonalLabel=false&topologicalColoring=false&language=en":
                    case "/v1/svg-and-metadata/" + NETWORK_UUID_STRING + "/voltageLevelNotFoundId?useName=false&centerLabel=false&diagonalLabel=false&topologicalColoring=false&sldDisplayMode=STATE_VARIABLE&language=en":
                    case "/v1/substation-svg/" + NETWORK_UUID_STRING + "/substationNotFoundId?useName=false&centerLabel=false&diagonalLabel=false&topologicalColoring=false&substationLayout=horizontal":
                    case "/v1/substation-svg-and-metadata/" + NETWORK_UUID_STRING + "/substationNotFoundId?useName=false&centerLabel=false&diagonalLabel=false&topologicalColoring=false&substationLayout=horizontal&language=en":
                        return new MockResponse().setResponseCode(404);

                    case "/v1/svg/" + NETWORK_UUID_STRING + "/voltageLevelErrorId?useName=false&centerLabel=false&diagonalLabel=false&topologicalColoring=false&language=en":
                    case "/v1/svg-and-metadata/" + NETWORK_UUID_STRING + "/voltageLevelErrorId?useName=false&centerLabel=false&diagonalLabel=false&topologicalColoring=false&language=en":
                    case "/v1/substation-svg/" + NETWORK_UUID_STRING + "/substationErrorId?useName=false&centerLabel=false&diagonalLabel=false&topologicalColoring=false&substationLayout=horizontal&language=en":
                    case "/v1/substation-svg-and-metadata/" + NETWORK_UUID_STRING + "/substationErrorId?useName=false&centerLabel=false&diagonalLabel=false&topologicalColoring=false&substationLayout=horizontal&language=en":
                        return new MockResponse().setResponseCode(500)
                            .addHeader("Content-Type", "application/json; charset=utf-8")
                            .setBody("{\"timestamp\":\"2020-12-14T10:27:11.760+0000\",\"status\":500,\"error\":\"Internal Server Error\",\"message\":\"tmp\",\"path\":\"/v1/networks\"}");
                    case "/v1/network-area-diagram/" + NETWORK_UUID_STRING + "?depth=0&voltageLevelsIds=vlFr1A":
                        return new MockResponse().setResponseCode(200).setBody("nad-svg")
                                .addHeader("Content-Type", "application/json; charset=utf-8");

                    case "/v1/svg-component-libraries":
                        return new MockResponse().setResponseCode(200).setBody("[\"GridSuiteAndConvergence\",\"Convergence\"]")
                            .addHeader("Content-Type", "application/json; charset=utf-8");
                    case "/v1/networks/" + NETWORK_UUID_STRING:
                    case "/v1/lines?networkUuid=" + NETWORK_UUID_STRING:
                    case "/v1/substations?networkUuid=" + NETWORK_UUID_STRING:
                    case "/v1/lines?networkUuid=" + NETWORK_UUID_STRING + "&variantId=" + VARIANT_ID:
                    case "/v1/lines?networkUuid=" + NETWORK_UUID_STRING + "&variantId=" + VARIANT_ID + "&lineId=LINEID1&lineId=LINEID2":
                    case "/v1/substations?networkUuid=" + NETWORK_UUID_STRING + "&variantId=" + VARIANT_ID:
                    case "/v1/substations?networkUuid=" + NETWORK_UUID_STRING + "&variantId=" + VARIANT_ID + "&substationId=BBE1AA&substationId=BBE2AA":
                    case "/v1/networks/" + NETWORK_UUID_STRING + "/all":
                        return new MockResponse().setBody(" ").setResponseCode(200)
                            .addHeader("Content-Type", "application/json; charset=utf-8");
                    default:
                        LOGGER.error("Unhandled method+path: " + request.getMethod() + " " + request.getPath());
                        return new MockResponse().setResponseCode(418).setBody("Unhandled method+path: " + request.getMethod() + " " + request.getPath());
                }
            }
        };

        server.setDispatcher(dispatcher);
    }

    @Test
    public void testDiagramsAndGraphics() throws Exception {
        MvcResult mvcResult;
        String resultAsString;

        //insert a study
        StudyEntity studyEntity = insertDummyStudy(UUID.fromString(NETWORK_UUID_STRING), CASE_UUID);
        UUID studyNameUserIdUuid = studyEntity.getId();
        UUID rootNodeUuid = getRootNode(studyNameUserIdUuid).getId();
        UUID randomUuid = UUID.randomUUID();

        NetworkModificationNode modificationNode1 = createNetworkModificationNode(studyNameUserIdUuid, rootNodeUuid, UUID.randomUUID(), VARIANT_ID, "node 1");
        UUID modificationNodeUuid = modificationNode1.getId();

        //get the voltage level diagram svg
        mockMvc.perform(get("/v1/studies/{studyUuid}/nodes/{nodeUuid}/network/voltage-levels/{voltageLevelId}/svg?useName=false&language=en",
                studyNameUserIdUuid, rootNodeUuid, "voltageLevelId")).andExpectAll(
                        status().isOk(),
                        content().contentType(MediaType.APPLICATION_XML),
                        content().string("byte"));

        assertTrue(TestUtils.getRequestsDone(1, server).contains(String.format(
                "/v1/svg/%s/voltageLevelId?useName=false&centerLabel=false&diagonalLabel=false&topologicalColoring=false&language=en",
                NETWORK_UUID_STRING)));

        //get the voltage level diagram svg without language
        mockMvc.perform(get("/v1/studies/{studyUuid}/nodes/{nodeUuid}/network/voltage-levels/{voltageLevelId}/svg?useName=false",
                studyNameUserIdUuid, rootNodeUuid, "voltageLevelId")).andExpectAll(
                status().isOk(),
                content().contentType(MediaType.APPLICATION_XML),
                content().string("byte"));

        assertTrue(TestUtils.getRequestsDone(1, server).contains(String.format(
                "/v1/svg/%s/voltageLevelId?useName=false&centerLabel=false&diagonalLabel=false&topologicalColoring=false&language=en",
                NETWORK_UUID_STRING)));

        //get the voltage level diagram svg on a variant node
        mockMvc.perform(get("/v1/studies/{studyUuid}/nodes/{nodeUuid}/network/voltage-levels/{voltageLevelId}/svg-and-metadata?useName=false",
            studyNameUserIdUuid, modificationNodeUuid, "voltageLevelId")).andExpectAll(
            status().isOk(),
            content().contentType(MediaType.APPLICATION_JSON),
            content().string("svgandmetadata"));

        assertTrue(TestUtils.getRequestsDone(1, server).contains(String.format(
            "/v1/svg-and-metadata/%s/voltageLevelId?useName=false&centerLabel=false&diagonalLabel=false&topologicalColoring=false&sldDisplayMode=STATE_VARIABLE&language=en&variantId=%s",
            NETWORK_UUID_STRING, VARIANT_ID)));

        //get the voltage level diagram svg from a study that doesn't exist
        mockMvc.perform(get("/v1/studies/{studyUuid}/nodes/{nodeUuid}/network/voltage-levels/{voltageLevelId}/svg",
                randomUuid, rootNodeUuid, "voltageLevelId")).andExpect(status().isNotFound());

        //get the voltage level diagram svg and metadata sldDisplayMode = STATE_VARIABLE
        mockMvc.perform(get("/v1/studies/{studyUuid}/nodes/{nodeUuid}/network/voltage-levels/{voltageLevelId}/svg-and-metadata?useName=false&language=en",
                studyNameUserIdUuid, rootNodeUuid, "voltageLevelId")).andExpectAll(
                        status().isOk(),
                        content().contentType(MediaType.APPLICATION_JSON),
                        content().string("svgandmetadata"));
        assertTrue(TestUtils.getRequestsDone(1, server).contains(String.format(
                "/v1/svg-and-metadata/%s/voltageLevelId?useName=false&centerLabel=false&diagonalLabel=false&topologicalColoring=false&sldDisplayMode=%s&language=en",
                NETWORK_UUID_STRING, StudyConstants.SldDisplayMode.STATE_VARIABLE)));

        //get the voltage level diagram svg and metadata sldDisplayMode = FEEDER_POSITION
        mockMvc.perform(get("/v1/studies/{studyUuid}/nodes/{nodeUuid}/network/voltage-levels/{voltageLevelId}/svg-and-metadata?useName=false&sldDisplayMode=" + StudyConstants.SldDisplayMode.FEEDER_POSITION + "&language=en",
                studyNameUserIdUuid, rootNodeUuid, "voltageLevelId")).andExpectAll(
                status().isOk(),
                content().contentType(MediaType.APPLICATION_JSON),
                content().string("FEEDER_POSITION"));

        assertTrue(TestUtils.getRequestsDone(1, server).contains(String.format(
                "/v1/svg-and-metadata/%s/voltageLevelId?useName=false&centerLabel=false&diagonalLabel=false&topologicalColoring=false&sldDisplayMode=%s&language=en",
                NETWORK_UUID_STRING, StudyConstants.SldDisplayMode.FEEDER_POSITION)));

        // get the voltage level diagram svg and metadata from a study that doesn't
        // exist
        mockMvc.perform(get("/v1/studies/{studyUuid}/nodes/{nodeUuid}/network/voltage-levels/{voltageLevelId}/svg-and-metadata",
                randomUuid, rootNodeUuid, "voltageLevelId")).andExpect(status().isNotFound());

        // get the substation diagram svg
        mockMvc.perform(get("/v1/studies/{studyUuid}/nodes/{nodeUuid}/network/substations/{substationId}/svg?useName=false",
                        studyNameUserIdUuid, rootNodeUuid, "substationId")).andExpectAll(
                                status().isOk(),
                                content().contentType(MediaType.APPLICATION_XML),
                                content().string("substation-byte"));

        assertTrue(TestUtils.getRequestsDone(1, server).contains(String.format(
                "/v1/substation-svg/%s/substationId?useName=false&centerLabel=false&diagonalLabel=false&topologicalColoring=false&substationLayout=horizontal",
                NETWORK_UUID_STRING)));

        // get the substation diagram svg from a study that doesn't exist
        mockMvc.perform(get("/v1/studies/{studyUuid}/nodes/{nodeUuid}/network/substations/{substationId}/svg",
                randomUuid, rootNodeUuid, "substationId")).andExpect(status().isNotFound());

        // get the substation diagram svg and metadata
        mockMvc.perform(get("/v1/studies/{studyUuid}/nodes/{nodeUuid}/network/substations/{substationId}/svg-and-metadata?useName=false",
                studyNameUserIdUuid, rootNodeUuid, "substationId")).andExpectAll(
                        status().isOk(),
                        content().contentType(MediaType.APPLICATION_JSON),
                        content().string("substation-svgandmetadata"));

        assertTrue(TestUtils.getRequestsDone(1, server).contains(String.format(
                "/v1/substation-svg-and-metadata/%s/substationId?useName=false&centerLabel=false&diagonalLabel=false&topologicalColoring=false&substationLayout=horizontal&language=en",
                NETWORK_UUID_STRING)));

        // get the substation diagram svg and metadata from a study that doesn't exist
        mockMvc.perform(get("/v1/studies/{studyUuid}/nodes/{nodeUuid}/network/substations/{substationId}/svg-and-metadata",
                        randomUuid, rootNodeUuid, "substationId")).andExpect(status().isNotFound());

        // get the network area diagram
        mockMvc.perform(get("/v1/studies/{studyUuid}/nodes/{nodeUuid}/network-area-diagram?&depth=0&voltageLevelsIds=vlFr1A", studyNameUserIdUuid, rootNodeUuid))
            .andExpectAll(
                content().contentType(MediaType.APPLICATION_JSON),
                status().isOk(),
                content().string("nad-svg")
            );

        assertTrue(TestUtils.getRequestsDone(1, server).contains(String.format("/v1/network-area-diagram/" + NETWORK_UUID_STRING + "?depth=0&voltageLevelsIds=vlFr1A")));

        // get the network area diagram from a study that doesn't exist
        mockMvc.perform(get("/v1/studies/{studyUuid}/nodes/{nodeUuid}/network-area-diagram?&depth=0&voltageLevelsIds=vlFr1A", randomUuid, rootNodeUuid))
            .andExpect(status().isNotFound());

        //get voltage levels
        mvcResult = getNetworkElementsInfos(studyNameUserIdUuid, rootNodeUuid, "VOLTAGE_LEVEL", "MAP", List.of(), TestUtils.resourceToString("/network-voltage-levels-infos.json"));
        List<VoltageLevelInfos> vliListResponse = mapper.readValue(mvcResult.getResponse().getContentAsString(), new TypeReference<List<VoltageLevelInfos>>() {
        });
        assertThat(vliListResponse, new MatcherJson<>(mapper, List.of(
                VoltageLevelInfos.builder().id("BBE1AA1").name("BBE1AA1").substationId("BBE1AA").build(),
                VoltageLevelInfos.builder().id("BBE2AA1").name("BBE2AA1").substationId("BBE2AA").build(),
                VoltageLevelInfos.builder().id("DDE1AA1").name("DDE1AA1").substationId("DDE1AA").build(),
                VoltageLevelInfos.builder().id("DDE2AA1").name("DDE2AA1").substationId("DDE2AA").build(),
                VoltageLevelInfos.builder().id("DDE3AA1").name("DDE3AA1").substationId("DDE3AA").build(),
                VoltageLevelInfos.builder().id("FFR1AA1").name("FFR1AA1").substationId("FFR1AA").build(),
                VoltageLevelInfos.builder().id("FFR3AA1").name("FFR3AA1").substationId("FFR3AA").build(),
                VoltageLevelInfos.builder().id("NNL1AA1").name("NNL1AA1").substationId("NNL1AA").build(),
                VoltageLevelInfos.builder().id("NNL2AA1").name("NNL2AA1").substationId("NNL2AA").build(),
                VoltageLevelInfos.builder().id("NNL3AA1").name("NNL3AA1").substationId("NNL3AA").build())));

        //get the lines-graphics of a network
        mockMvc.perform(get("/v1/studies/{studyUuid}/nodes/{nodeUuid}/geo-data/lines/", studyNameUserIdUuid, rootNodeUuid)).andExpectAll(
                status().isOk(),
                content().contentType(MediaType.APPLICATION_JSON));

        assertTrue(TestUtils.getRequestsDone(1, server).contains(String.format("/v1/lines?networkUuid=%s", NETWORK_UUID_STRING)));

        mockMvc.perform(get("/v1/studies/{studyUuid}/nodes/{nodeUuid}/geo-data/lines?lineId=LINEID1&lineId=LINEID2", studyNameUserIdUuid, modificationNodeUuid)).andExpectAll(
                status().isOk(),
                content().contentType(MediaType.APPLICATION_JSON));

        assertTrue(TestUtils.getRequestsDone(1, server).contains(String.format("/v1/lines?networkUuid=%s&variantId=%s&lineId=LINEID1&lineId=LINEID2", NETWORK_UUID_STRING, VARIANT_ID)));

        //get the substation-graphics of a network
        mockMvc.perform(get("/v1/studies/{studyUuid}/nodes/{nodeUuid}/geo-data/substations/", studyNameUserIdUuid, rootNodeUuid)).andExpectAll(
                status().isOk(),
                content().contentType(MediaType.APPLICATION_JSON));

        assertTrue(TestUtils.getRequestsDone(1, server).contains(String.format("/v1/substations?networkUuid=%s", NETWORK_UUID_STRING)));

        mockMvc.perform(get("/v1/studies/{studyUuid}/nodes/{nodeUuid}/geo-data/substations?substationId=BBE1AA&substationId=BBE2AA", studyNameUserIdUuid, modificationNodeUuid)).andExpectAll(
                status().isOk(),
                content().contentType(MediaType.APPLICATION_JSON));

        assertTrue(TestUtils.getRequestsDone(1, server).contains(String.format("/v1/substations?networkUuid=%s&variantId=%s&substationId=BBE1AA&substationId=BBE2AA", NETWORK_UUID_STRING, VARIANT_ID)));

        //get the lines map data of a network
        getNetworkElementsInfos(studyNameUserIdUuid, rootNodeUuid, "LINE", "MAP", List.of(), "[]");
        getNetworkElementsInfos(studyNameUserIdUuid, rootNodeUuid, "LINE", "MAP", List.of("BBE1AA"), "[]");

        //get the substation map data of a network
        getNetworkElementsInfos(studyNameUserIdUuid, rootNodeUuid, "SUBSTATION", "MAP", List.of(), "[]");

        //get the 2 windings transformers map data of a network
        getNetworkElementsInfos(studyNameUserIdUuid, rootNodeUuid, "TWO_WINDINGS_TRANSFORMER", "MAP", List.of(), "[]");

        //get the 3 windings transformers map data of a network
        getNetworkElementsInfos(studyNameUserIdUuid, rootNodeUuid, "THREE_WINDINGS_TRANSFORMER", "MAP", List.of(), "[]");

        //get the generators map data of a network
        getNetworkElementsInfos(studyNameUserIdUuid, rootNodeUuid, "GENERATOR", "MAP", List.of(), "[]");

        //get the batteries map data of a network
        getNetworkElementsInfos(studyNameUserIdUuid, rootNodeUuid, "BATTERY", "MAP", List.of(), "[]");

        //get the dangling lines map data of a network
        getNetworkElementsInfos(studyNameUserIdUuid, rootNodeUuid, "DANGLING_LINE", "MAP", List.of(), "[]");

        //get the hvdc lines map data of a network
        getNetworkElementsInfos(studyNameUserIdUuid, rootNodeUuid, "HVDC_LINE", "MAP", List.of(), "[]");

        //get the lcc converter stations map data of a network
        getNetworkElementsInfos(studyNameUserIdUuid, rootNodeUuid, "LCC_CONVERTER_STATION", "MAP", List.of(), "[]");

        //get the vsc converter stations map data of a network
        getNetworkElementsInfos(studyNameUserIdUuid, rootNodeUuid, "VSC_CONVERTER_STATION", "MAP", List.of(), "[]");

        //get the loads map data of a network
        getNetworkElementsInfos(studyNameUserIdUuid, rootNodeUuid, "LOAD", "MAP", List.of(), "[]");

        //get the shunt compensators map data of a network
        getNetworkElementsInfos(studyNameUserIdUuid, rootNodeUuid, "SHUNT_COMPENSATOR", "MAP", List.of(), "[]");

        //get the static var compensators map data of a network
        getNetworkElementsInfos(studyNameUserIdUuid, rootNodeUuid, "STATIC_VAR_COMPENSATOR", "MAP", List.of(), "[]");

        //get the voltage levels map data of a network
        getNetworkElementsInfos(studyNameUserIdUuid, rootNodeUuid, "VOLTAGE_LEVEL", "MAP", List.of(), "[]");

        //get all map data of a network
        getNetworkEquipmentsInfos(studyNameUserIdUuid, rootNodeUuid, "all", List.of(), "[]");

        // get the svg component libraries
        mockMvc.perform(get("/v1/svg-component-libraries")).andExpectAll(
                status().isOk(),
                content().contentType(MediaType.APPLICATION_JSON));

        assertTrue(TestUtils.getRequestsDone(1, server).contains("/v1/svg-component-libraries"));

        // Test getting non existing voltage level or substation svg
        mockMvc.perform(get("/v1/studies/{studyUuid}/nodes/{nodeUuid}/network/voltage-levels/{voltageLevelId}/svg?useName=false", studyNameUserIdUuid, rootNodeUuid, "voltageLevelNotFoundId")).andExpectAll(status().isNotFound());
        assertTrue(TestUtils.getRequestsDone(1, server).contains(String.format("/v1/svg/%s/voltageLevelNotFoundId?useName=false&centerLabel=false&diagonalLabel=false&topologicalColoring=false&language=en", NETWORK_UUID_STRING)));

        mockMvc.perform(get("/v1/studies/{studyUuid}/nodes/{nodeUuid}/network/voltage-levels/{voltageLevelId}/svg-and-metadata?useName=false", studyNameUserIdUuid, rootNodeUuid, "voltageLevelNotFoundId")).andExpectAll(status().isNotFound());
        assertTrue(TestUtils.getRequestsDone(1, server).contains(String.format("/v1/svg-and-metadata/%s/voltageLevelNotFoundId?useName=false&centerLabel=false&diagonalLabel=false&topologicalColoring=false&sldDisplayMode=%s&language=en", NETWORK_UUID_STRING, StudyConstants.SldDisplayMode.STATE_VARIABLE)));

        mockMvc.perform(get("/v1/studies/{studyUuid}/nodes/{nodeUuid}/network/substations/{substationId}/svg?useName=false", studyNameUserIdUuid, rootNodeUuid, "substationNotFoundId")).andExpectAll(status().isNotFound());
        assertTrue(TestUtils.getRequestsDone(1, server).contains(String.format("/v1/substation-svg/%s/substationNotFoundId?useName=false&centerLabel=false&diagonalLabel=false&topologicalColoring=false&substationLayout=horizontal", NETWORK_UUID_STRING)));

        mockMvc.perform(get("/v1/studies/{studyUuid}/nodes/{nodeUuid}/network/substations/{substationId}/svg-and-metadata?useName=false", studyNameUserIdUuid, rootNodeUuid, "substationNotFoundId")).andExpectAll(status().isNotFound());
        assertTrue(TestUtils.getRequestsDone(1, server).contains(String.format("/v1/substation-svg-and-metadata/%s/substationNotFoundId?useName=false&centerLabel=false&diagonalLabel=false&topologicalColoring=false&substationLayout=horizontal&language=en", NETWORK_UUID_STRING)));

        // Test other errors when getting voltage level or substation svg
        assertThrows(NestedServletException.class, () -> mockMvc.perform(get("/v1/studies/{studyUuid}/nodes/{nodeUuid}/network/voltage-levels/{voltageLevelId}/svg?useName=false", studyNameUserIdUuid, rootNodeUuid, "voltageLevelErrorId")));
        assertTrue(TestUtils.getRequestsDone(1, server).contains(String.format("/v1/svg/%s/voltageLevelErrorId?useName=false&centerLabel=false&diagonalLabel=false&topologicalColoring=false&language=en", NETWORK_UUID_STRING)));

        assertThrows(NestedServletException.class, () -> mockMvc.perform(get("/v1/studies/{studyUuid}/nodes/{nodeUuid}/network/voltage-levels/{voltageLevelId}/svg-and-metadata?useName=false", studyNameUserIdUuid, rootNodeUuid, "voltageLevelErrorId")));
        assertTrue(TestUtils.getRequestsDone(1, server).contains(String.format("/v1/svg-and-metadata/%s/voltageLevelErrorId?useName=false&centerLabel=false&diagonalLabel=false&topologicalColoring=false&sldDisplayMode=%s&language=en", NETWORK_UUID_STRING, StudyConstants.SldDisplayMode.STATE_VARIABLE)));

        assertThrows(NestedServletException.class, () -> mockMvc.perform(get("/v1/studies/{studyUuid}/nodes/{nodeUuid}/network/substations/{substationId}/svg?useName=false", studyNameUserIdUuid, rootNodeUuid, "substationErrorId")));
        assertTrue(TestUtils.getRequestsDone(1, server).contains(String.format("/v1/substation-svg/%s/substationErrorId?useName=false&centerLabel=false&diagonalLabel=false&topologicalColoring=false&substationLayout=horizontal", NETWORK_UUID_STRING)));

        assertThrows(NestedServletException.class, () -> mockMvc.perform(get("/v1/studies/{studyUuid}/nodes/{nodeUuid}/network/substations/{substationId}/svg-and-metadata?useName=false", studyNameUserIdUuid, rootNodeUuid, "substationErrorId")));
        assertTrue(TestUtils.getRequestsDone(1, server).contains(String.format("/v1/substation-svg-and-metadata/%s/substationErrorId?useName=false&centerLabel=false&diagonalLabel=false&topologicalColoring=false&substationLayout=horizontal&language=en", NETWORK_UUID_STRING)));
    }

    @Test
    public void testDiagramsVariantError() throws Exception {
        //insert a study
        StudyEntity studyEntity = insertDummyStudy(UUID.fromString(NETWORK_UUID_VARIANT_ERROR_STRING), CASE_UUID);
        UUID studyNameUserIdUuid = studyEntity.getId();
        UUID rootNodeUuid = getRootNode(studyNameUserIdUuid).getId();

        NetworkModificationNode modificationNode1 = createNetworkModificationNode(studyNameUserIdUuid, rootNodeUuid, UUID.randomUUID(), VARIANT_ERROR_ID, "node 1");
        UUID modificationNodeUuid = modificationNode1.getId();

        //get the voltage level diagram svg on a non existing variant
        mockMvc.perform(get("/v1/studies/{studyUuid}/nodes/{nodeUuid}/network/voltage-levels/{voltageLevelId}/svg?useName=false",
            studyNameUserIdUuid, modificationNodeUuid, "voltageLevelId")).andExpectAll(
            status().isNoContent());

        //get the voltage level diagram svg and metadata on a non existing variant
        mockMvc.perform(get("/v1/studies/{studyUuid}/nodes/{nodeUuid}/network/voltage-levels/{voltageLevelId}/svg-and-metadata?useName=false",
            studyNameUserIdUuid, modificationNodeUuid, "voltageLevelId")).andExpectAll(
            status().isNoContent());

        //get the substation diagram svg on a non existing variant
        mockMvc.perform(get("/v1/studies/{studyUuid}/nodes/{nodeUuid}/network/substations/{substationId}/svg?useName=false",
            studyNameUserIdUuid, modificationNodeUuid, "substationId")).andExpectAll(
            status().isNoContent());

        //get the substation diagram svg and metadata on a non existing variant
        mockMvc.perform(get("/v1/studies/{studyUuid}/nodes/{nodeUuid}/network/substations/{substationId}/svg-and-metadata?useName=false",
            studyNameUserIdUuid, modificationNodeUuid, "substationId")).andExpectAll(
            status().isNoContent());

        //get the network area diagram on a non existing variant
        mockMvc.perform(get("/v1/studies/{studyUuid}/nodes/{nodeUuid}/network-area-diagram?depth=0&voltageLevelsIds=vlFr1A",
            studyNameUserIdUuid, modificationNodeUuid)).andExpectAll(
            status().isNoContent());
    }

    private StudyEntity insertDummyStudy(UUID networkUuid, UUID caseUuid) {
        LoadFlowParametersEntity defaultLoadflowParametersEntity = LoadFlowParametersEntity.builder()
            .voltageInitMode(LoadFlowParameters.VoltageInitMode.UNIFORM_VALUES)
            .balanceType(LoadFlowParameters.BalanceType.PROPORTIONAL_TO_GENERATION_P_MAX)
            .connectedComponentMode(LoadFlowParameters.ConnectedComponentMode.MAIN)
            .build();
        ShortCircuitParametersEntity defaultShortCircuitParametersEntity = ShortCircuitService.toEntity(ShortCircuitService.getDefaultShortCircuitParameters());
        StudyEntity studyEntity = TestUtils.createDummyStudy(networkUuid, caseUuid, "", defaultLoadflowProvider, defaultLoadflowParametersEntity, defaultShortCircuitParametersEntity, null, null);
        var study = studyRepository.save(studyEntity);
        networkModificationTreeService.createRoot(studyEntity, null);
        return study;
    }

    private RootNode getRootNode(UUID study) throws Exception {

        return objectMapper.readValue(mockMvc.perform(get("/v1/studies/{uuid}/tree", study))
                    .andExpect(status().isOk())
                    .andReturn()
                    .getResponse()
                    .getContentAsString(), new TypeReference<>() { });
    }

    private NetworkModificationNode createNetworkModificationNode(UUID studyUuid, UUID parentNodeUuid,
            UUID modificationGroupUuid, String variantId, String nodeName) throws Exception {
        return createNetworkModificationNode(studyUuid, parentNodeUuid,
            modificationGroupUuid, variantId, nodeName, BuildStatus.NOT_BUILT);
    }

    private NetworkModificationNode createNetworkModificationNode(UUID studyUuid, UUID parentNodeUuid,
            UUID modificationGroupUuid, String variantId, String nodeName, BuildStatus buildStatus) throws Exception {
        NetworkModificationNode modificationNode = NetworkModificationNode.builder().name(nodeName)
                .description("description").modificationGroupUuid(modificationGroupUuid).variantId(variantId)
<<<<<<< HEAD
=======
                .loadFlowStatus(LoadFlowStatus.NOT_DONE).nodeBuildStatus(NodeBuildStatus.from(buildStatus))
>>>>>>> ac56919b
                .children(Collections.emptyList()).build();

        // Only for tests
        String mnBodyJson = objectWriter.writeValueAsString(modificationNode);
        JSONObject jsonObject = new JSONObject(mnBodyJson);
        jsonObject.put("variantId", variantId);
        jsonObject.put("modificationGroupUuid", modificationGroupUuid);
        mnBodyJson = jsonObject.toString();

        mockMvc.perform(post("/v1/studies/{studyUuid}/tree/nodes/{id}", studyUuid, parentNodeUuid).content(mnBodyJson).contentType(MediaType.APPLICATION_JSON).header("userId", "userId"))
            .andExpect(status().isOk());
        var mess = output.receive(TIMEOUT, studyUpdateDestination);
        assertNotNull(mess);
        modificationNode.setId(UUID.fromString(String.valueOf(mess.getHeaders().get(NotificationService.HEADER_NEW_NODE))));
        assertEquals(InsertMode.CHILD.name(), mess.getHeaders().get(NotificationService.HEADER_INSERT_MODE));
        return modificationNode;
    }

    @SneakyThrows
    private MvcResult getNetworkElementsInfos(UUID studyUuid, UUID rootNodeUuid, String elementType, String infoType, List<String> substationsIds, String responseBody) {
        UUID stubUuid = wireMockUtils.stubNetworkElementsInfosGet(NETWORK_UUID_STRING, elementType, infoType, responseBody);
        MockHttpServletRequestBuilder mockHttpServletRequestBuilder = get("/v1/studies/{studyUuid}/nodes/{nodeUuid}/network/elements", studyUuid, rootNodeUuid)
                .queryParam(QUERY_PARAM_ELEMENT_TYPE, elementType)
                .queryParam(QUERY_PARAM_INFO_TYPE, infoType);
        if (!substationsIds.isEmpty()) {
            mockHttpServletRequestBuilder.queryParam(QUERY_PARAM_SUBSTATIONS_IDS, substationsIds.stream().toArray(String[]::new));
        }
        MvcResult mvcResult = mockMvc.perform(mockHttpServletRequestBuilder)
                .andExpect(status().isOk())
                .andReturn();
        wireMockUtils.verifyNetworkElementsInfosGet(stubUuid, NETWORK_UUID_STRING, elementType, infoType);

        return mvcResult;
    }

    @SneakyThrows
    private MvcResult getNetworkEquipmentsInfos(UUID studyUuid, UUID rootNodeUuid, String equipmentPath, List<String> substationsIds, String responseBody) {
        UUID stubUuid = wireMockUtils.stubNetworkEquipmentsInfosGet(NETWORK_UUID_STRING, equipmentPath, responseBody);
        MockHttpServletRequestBuilder mockHttpServletRequestBuilder = get("/v1/studies/{studyUuid}/nodes/{nodeUuid}/network-map/{elementPath}", studyUuid, rootNodeUuid, equipmentPath);
        if (!substationsIds.isEmpty()) {
            mockHttpServletRequestBuilder.queryParam(QUERY_PARAM_SUBSTATION_ID, substationsIds.stream().toArray(String[]::new));
        }
        MvcResult mvcResult = mockMvc.perform(mockHttpServletRequestBuilder)
                .andExpect(status().isOk())
                .andReturn();
        wireMockUtils.verifyNetworkEquipmentsInfosGet(stubUuid, NETWORK_UUID_STRING, equipmentPath);

        return mvcResult;
    }

    private void cleanDB() {
        studyRepository.findAll().forEach(s -> networkModificationTreeService.doDeleteTree(s.getId()));
        studyRepository.deleteAll();
    }

    @After
    public void tearDown() {
        List<String> destinations = List.of(studyUpdateDestination);

        cleanDB();

        TestUtils.assertQueuesEmptyThenClear(destinations, output);

        try {
            TestUtils.assertServerRequestsEmptyThenShutdown(server);
            TestUtils.assertWiremockServerRequestsEmptyThenShutdown(wireMockServer);
        } catch (UncheckedInterruptedException e) {
            LOGGER.error("Error while attempting to get the request done : ", e);
        } catch (IOException e) {
            // Ignoring
        }
    }
}<|MERGE_RESOLUTION|>--- conflicted
+++ resolved
@@ -557,10 +557,7 @@
             UUID modificationGroupUuid, String variantId, String nodeName, BuildStatus buildStatus) throws Exception {
         NetworkModificationNode modificationNode = NetworkModificationNode.builder().name(nodeName)
                 .description("description").modificationGroupUuid(modificationGroupUuid).variantId(variantId)
-<<<<<<< HEAD
-=======
-                .loadFlowStatus(LoadFlowStatus.NOT_DONE).nodeBuildStatus(NodeBuildStatus.from(buildStatus))
->>>>>>> ac56919b
+                .nodeBuildStatus(NodeBuildStatus.from(buildStatus))
                 .children(Collections.emptyList()).build();
 
         // Only for tests
