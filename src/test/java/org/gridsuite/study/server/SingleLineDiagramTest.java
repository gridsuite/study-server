--- conflicted
+++ resolved
@@ -233,21 +233,6 @@
                     case "/v1/lines?networkUuid=" + NETWORK_UUID_STRING + "&variantId=" + VARIANT_ID + "&lineId=LINEID1&lineId=LINEID2":
                     case "/v1/substations?networkUuid=" + NETWORK_UUID_STRING + "&variantId=" + VARIANT_ID:
                     case "/v1/substations?networkUuid=" + NETWORK_UUID_STRING + "&variantId=" + VARIANT_ID + "&substationId=BBE1AA&substationId=BBE2AA":
-<<<<<<< HEAD
-=======
-                    case "/v1/networks/" + NETWORK_UUID_STRING + "/2-windings-transformers":
-                    case "/v1/networks/" + NETWORK_UUID_STRING + "/3-windings-transformers":
-                    case "/v1/networks/" + NETWORK_UUID_STRING + "/generators":
-                    case "/v1/networks/" + NETWORK_UUID_STRING + "/batteries":
-                    case "/v1/networks/" + NETWORK_UUID_STRING + "/dangling-lines":
-                    case "/v1/networks/" + NETWORK_UUID_STRING + "/hvdc-lines":
-                    case "/v1/networks/" + NETWORK_UUID_STRING + "/lcc-converter-stations":
-                    case "/v1/networks/" + NETWORK_UUID_STRING + "/vsc-converter-stations":
-                    case "/v1/networks/" + NETWORK_UUID_STRING + "/loads":
-                    case "/v1/networks/" + NETWORK_UUID_STRING + "/loads-modification":
-                    case "/v1/networks/" + NETWORK_UUID_STRING + "/shunt-compensators":
-                    case "/v1/networks/" + NETWORK_UUID_STRING + "/static-var-compensators":
->>>>>>> e37d3d86
                     case "/v1/networks/" + NETWORK_UUID_STRING + "/all":
                         return new MockResponse().setBody(" ").setResponseCode(200)
                             .addHeader("Content-Type", "application/json; charset=utf-8");
@@ -429,29 +414,24 @@
 
         //get the substation map data of a network
         getNetworkElementsInfos(studyNameUserIdUuid, rootNodeUuid, "SUBSTATION", "MAP", "[]");
-<<<<<<< HEAD
+
+        //get the 2 windings transformers map data of a network
+        getNetworkEquipmentsInfos(studyNameUserIdUuid, rootNodeUuid, "2-windings-transformers", "[]");
+
+        //get the 3 windings transformers map data of a network
+        getNetworkEquipmentsInfos(studyNameUserIdUuid, rootNodeUuid, "3-windings-transformers", "[]");
+
+        //get the generators map data of a network
+        getNetworkEquipmentsInfos(studyNameUserIdUuid, rootNodeUuid, "generators", "[]");
+
+        //get the batteries map data of a network
+        getNetworkEquipmentsInfos(studyNameUserIdUuid, rootNodeUuid, "batteries", "[]");
+
+        //get the dangling lines map data of a network
+        getNetworkEquipmentsInfos(studyNameUserIdUuid, rootNodeUuid, "dangling-lines", "[]");
 
         //get the hvdc lines map data of a network
         getNetworkElementsInfos(studyNameUserIdUuid, rootNodeUuid, "HVDC_LINE", "MAP", "[]");
-=======
-
-        //get the 2 windings transformers map data of a network
-        getNetworkEquipmentsInfos(studyNameUserIdUuid, rootNodeUuid, "2-windings-transformers", "[]");
-
-        //get the 3 windings transformers map data of a network
-        getNetworkEquipmentsInfos(studyNameUserIdUuid, rootNodeUuid, "3-windings-transformers", "[]");
-
-        //get the generators map data of a network
-        getNetworkEquipmentsInfos(studyNameUserIdUuid, rootNodeUuid, "generators", "[]");
-
-        //get the batteries map data of a network
-        getNetworkEquipmentsInfos(studyNameUserIdUuid, rootNodeUuid, "batteries", "[]");
-
-        //get the dangling lines map data of a network
-        getNetworkEquipmentsInfos(studyNameUserIdUuid, rootNodeUuid, "dangling-lines", "[]");
-
-        //get the hvdc lines map data of a network
-        getNetworkElementsInfos(studyNameUserIdUuid, rootNodeUuid, "HVDC_LINE", "MAP", "[]");
 
         //get the lcc converter stations map data of a network
         getNetworkEquipmentsInfos(studyNameUserIdUuid, rootNodeUuid, "lcc-converter-stations", "[]");
@@ -467,7 +447,6 @@
 
         //get the static var compensators map data of a network
         getNetworkEquipmentsInfos(studyNameUserIdUuid, rootNodeUuid, "static-var-compensators", "[]");
->>>>>>> e37d3d86
 
         //get the voltage levels map data of a network
         getNetworkElementsInfos(studyNameUserIdUuid, rootNodeUuid, "VOLTAGE_LEVEL", "MAP", "[]");
