--- conflicted
+++ resolved
@@ -421,7 +421,6 @@
         getNetworkElementsInfos(studyNameUserIdUuid, rootNodeUuid, "SUBSTATION", "MAP", List.of(), "[]");
 
         //get the 2 windings transformers map data of a network
-<<<<<<< HEAD
         getNetworkElementsInfos(studyNameUserIdUuid, rootNodeUuid, "2-windings-transformers", "MAP", "[]");
 
         //get the 3 windings transformers map data of a network
@@ -435,54 +434,24 @@
 
         //get the dangling lines map data of a network
         getNetworkElementsInfos(studyNameUserIdUuid, rootNodeUuid, "dangling-lines", "MAP", "[]");
-=======
-        getNetworkEquipmentsInfos(studyNameUserIdUuid, rootNodeUuid, "2-windings-transformers", List.of(), "[]");
-
-        //get the 3 windings transformers map data of a network
-        getNetworkEquipmentsInfos(studyNameUserIdUuid, rootNodeUuid, "3-windings-transformers", List.of(), "[]");
-
-        //get the generators map data of a network
-        getNetworkEquipmentsInfos(studyNameUserIdUuid, rootNodeUuid, "generators", List.of(), "[]");
-        getNetworkEquipmentsInfos(studyNameUserIdUuid, rootNodeUuid, "generators", List.of("BBE1AA"), "[]");
-
-        //get the batteries map data of a network
-        getNetworkEquipmentsInfos(studyNameUserIdUuid, rootNodeUuid, "batteries", List.of(), "[]");
-
-        //get the dangling lines map data of a network
-        getNetworkEquipmentsInfos(studyNameUserIdUuid, rootNodeUuid, "dangling-lines", List.of(), "[]");
->>>>>>> 62c0ad91
 
         //get the hvdc lines map data of a network
         getNetworkElementsInfos(studyNameUserIdUuid, rootNodeUuid, "HVDC_LINE", "MAP", List.of(), "[]");
 
         //get the lcc converter stations map data of a network
-<<<<<<< HEAD
         getNetworkElementsInfos(studyNameUserIdUuid, rootNodeUuid, "lcc-converter-stations", "MAP", "[]");
 
         //get the vsc converter stations map data of a network
         getNetworkElementsInfos(studyNameUserIdUuid, rootNodeUuid, "vsc-converter-stations", "MAP", "[]");
-=======
-        getNetworkEquipmentsInfos(studyNameUserIdUuid, rootNodeUuid, "lcc-converter-stations", List.of(), "[]");
-
-        //get the vsc converter stations map data of a network
-        getNetworkEquipmentsInfos(studyNameUserIdUuid, rootNodeUuid, "vsc-converter-stations", List.of(), "[]");
->>>>>>> 62c0ad91
 
         //get the loads map data of a network
         getNetworkElementsInfos(studyNameUserIdUuid, rootNodeUuid, "LOAD", "MAP", List.of(), "[]");
 
         //get the shunt compensators map data of a network
-<<<<<<< HEAD
         getNetworkElementsInfos(studyNameUserIdUuid, rootNodeUuid, "shunt-compensators", "MAP", "[]");
 
         //get the static var compensators map data of a network
         getNetworkElementsInfos(studyNameUserIdUuid, rootNodeUuid, "static-var-compensators", "MAP", "[]");
-=======
-        getNetworkEquipmentsInfos(studyNameUserIdUuid, rootNodeUuid, "shunt-compensators", List.of(), "[]");
-
-        //get the static var compensators map data of a network
-        getNetworkEquipmentsInfos(studyNameUserIdUuid, rootNodeUuid, "static-var-compensators", List.of(), "[]");
->>>>>>> 62c0ad91
 
         //get the voltage levels map data of a network
         getNetworkElementsInfos(studyNameUserIdUuid, rootNodeUuid, "VOLTAGE_LEVEL", "MAP", List.of(), "[]");
