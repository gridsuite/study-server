/**
 * Copyright (c) 2023, RTE (http://www.rte-france.com)
 * This Source Code Form is subject to the terms of the Mozilla Public
 * License, v. 2.0. If a copy of the MPL was not distributed with this
 * file, You can obtain one at http://mozilla.org/MPL/2.0/.
 */
package org.gridsuite.study.server;

import com.fasterxml.jackson.databind.ObjectMapper;
import com.fasterxml.jackson.databind.ObjectWriter;
import com.github.tomakehurst.wiremock.WireMockServer;
import com.powsybl.commons.PowsyblException;
import com.powsybl.commons.exceptions.UncheckedInterruptedException;
import com.powsybl.network.store.client.NetworkStoreService;
import org.gridsuite.study.server.dto.BasicStudyInfos;
import org.gridsuite.study.server.notification.NotificationService;
import org.gridsuite.study.server.repository.StudyRepository;
import org.gridsuite.study.server.service.CaseService;
import org.gridsuite.study.server.service.LoadFlowService;
import org.gridsuite.study.server.service.NetworkConversionService;
import org.gridsuite.study.server.service.NetworkModificationTreeService;
import org.gridsuite.study.server.service.shortcircuit.ShortCircuitService;
import org.gridsuite.study.server.utils.SendInput;
import org.gridsuite.study.server.utils.TestUtils;
import org.gridsuite.study.server.utils.WireMockUtils;
import org.gridsuite.study.server.utils.elasticsearch.DisableElasticsearch;
import org.junit.jupiter.api.AfterEach;
import org.junit.jupiter.api.BeforeEach;
import org.junit.jupiter.api.Test;
import org.slf4j.Logger;
import org.slf4j.LoggerFactory;
import org.springframework.beans.factory.annotation.Autowired;
import org.springframework.boot.test.autoconfigure.web.servlet.AutoConfigureMockMvc;
import org.springframework.boot.test.context.SpringBootTest;
import org.springframework.boot.test.mock.mockito.MockBean;
import org.springframework.cloud.stream.binder.test.InputDestination;
import org.springframework.cloud.stream.binder.test.OutputDestination;
import org.springframework.messaging.Message;
import org.springframework.messaging.MessageHeaders;
import org.springframework.test.web.servlet.MockMvc;
import org.springframework.test.web.servlet.MvcResult;

import java.util.HashMap;
import java.util.List;
import java.util.Map;
import java.util.UUID;
import java.util.concurrent.CountDownLatch;

import static com.github.tomakehurst.wiremock.core.WireMockConfiguration.wireMockConfig;
import static org.gridsuite.study.server.StudyConstants.HEADER_IMPORT_PARAMETERS;
import static org.gridsuite.study.server.StudyConstants.HEADER_USER_ID;
import static org.junit.jupiter.api.Assertions.assertEquals;
import static org.junit.jupiter.api.Assertions.assertTrue;
import static org.mockito.Mockito.when;
import static org.springframework.test.web.servlet.request.MockMvcRequestBuilders.head;
import static org.springframework.test.web.servlet.request.MockMvcRequestBuilders.post;
import static org.springframework.test.web.servlet.result.MockMvcResultMatchers.status;

@AutoConfigureMockMvc
@SpringBootTest
@DisableElasticsearch
@ContextConfigurationWithTestChannel
class StudyServiceTest {
    private static final Logger LOGGER = LoggerFactory.getLogger(StudyServiceTest.class);

    private WireMockServer wireMockServer;

    private WireMockUtils wireMockUtils;

    @Autowired
    private MockMvc mockMvc;

    @Autowired
    private OutputDestination output;

    @Autowired
    private InputDestination input;

    @Autowired
    private CaseService caseService;

    @Autowired
    private NetworkConversionService networkConversionService;

    @Autowired
    private ObjectMapper mapper;
    private ObjectWriter objectWriter;

    private static final long TIMEOUT = 1000;
    private static final String CASE_UUID_STRING = "00000000-8cf0-11bd-b23e-10b96e4ef00d";
    private static final UUID CASE_UUID = UUID.fromString(CASE_UUID_STRING);
    private static final String CASE_FORMAT_PARAM = "caseFormat";
    private static final String NETWORK_UUID_STRING = "38400000-8cf0-11bd-b23e-10b96e4ef00d";
    private static final UUID NETWORK_UUID = UUID.fromString(NETWORK_UUID_STRING);
    private static final String USER_ID_HEADER = "userId";
    private static final String HEADER_UPDATE_TYPE = "updateType";
    private static final UUID LOADFLOW_PARAMETERS_UUID = UUID.fromString("0c0f1efd-bd22-4a75-83d3-9e530245c7f4");
    private static final UUID SHORTCIRCUIT_PARAMETERS_UUID = UUID.fromString("00000000-bd22-4a75-83d3-9e530245c7f4");

    @Autowired
    private StudyRepository studyRepository;

    @Autowired
    private NetworkModificationTreeService networkModificationTreeService;

    @MockBean
    private NetworkStoreService networkStoreService;

    @MockBean
    private LoadFlowService loadFlowService;

    @MockBean
    private ShortCircuitService shortCircuitService;

    @BeforeEach
    void setup() {
        wireMockServer = new WireMockServer(wireMockConfig().dynamicPort().extensions(new SendInput(input)));
        wireMockUtils = new WireMockUtils(wireMockServer);

        objectWriter = mapper.writer().withDefaultPrettyPrinter();

        // Start the server.
        wireMockServer.start();

        caseService.setCaseServerBaseUri(wireMockServer.baseUrl());
        networkConversionService.setNetworkConversionServerBaseUri(wireMockServer.baseUrl());
    }

    private static final String STUDY_UPDATE_DESTINATION = "study.update";

    @Test
    void testCheckNetworkExistenceReturnsOk() throws Exception {
        Map<String, Object> importParameters = new HashMap<>();
        importParameters.put("param1", "changedValue1, changedValue2");
        importParameters.put("param2", "changedValue");
        String userId = "userId";
        UUID studyUuid = createStudy(userId, CASE_UUID, importParameters);
        mockMvc.perform(head("/v1/studies/{studyUuid}/network", studyUuid)
                .header(USER_ID_HEADER, userId))
            .andExpect(status().isOk());
    }

    @Test
    void testCheckNetworkExistenceReturnsNotContent() throws Exception {
        Map<String, Object> importParameters = new HashMap<>();
        importParameters.put("param1", "changedValue1, changedValue2");
        importParameters.put("param2", "changedValue");
        String userId = "userId";
        UUID studyUuid = createStudy(userId, CASE_UUID, importParameters);
        when(networkStoreService.getNetwork(NETWORK_UUID)).thenThrow(new PowsyblException("Network '" + NETWORK_UUID + "' not found"));
        mockMvc.perform(head("/v1/studies/{studyUuid}/network", studyUuid)
                .header(USER_ID_HEADER, userId))
            .andExpect(status().isNoContent());
    }

    @Test
    void testRecreateStudyNetworkWithStudyCaseAndImportParameters() throws Exception {
        Map<String, Object> importParameters = new HashMap<>();
        importParameters.put("param1", "changedValue1, changedValue2");
        importParameters.put("param2", "changedValue");
        String userId = "userId";

        UUID studyUuid = createStudy(userId, CASE_UUID, importParameters);

        UUID caseExistsStubId = wireMockUtils.stubCaseExists(CASE_UUID.toString(), true);
        CountDownLatch countDownLatch = new CountDownLatch(1);
        UUID postNetworkStubId = wireMockUtils.stubImportNetwork(CASE_UUID.toString(), importParameters, NETWORK_UUID.toString(), "20140116_0830_2D4_UX1_pst", "UCTE", "20140116_0830_2D4_UX1_pst.ucte", countDownLatch);
        UUID disableCaseExpirationStubId = wireMockUtils.stubDisableCaseExpiration(CASE_UUID.toString());

        mockMvc.perform(post("/v1/studies/{studyUuid}/network", studyUuid)
                .header(USER_ID_HEADER, userId))
            .andExpect(status().isOk());

        countDownLatch.await();

        // study network recreation done notification
        Message<byte[]> message = output.receive(TIMEOUT, STUDY_UPDATE_DESTINATION);
        MessageHeaders headers = message.getHeaders();
        assertEquals(NotificationService.UPDATE_TYPE_STUDY_NETWORK_RECREATION_DONE, headers.get(NotificationService.HEADER_UPDATE_TYPE));
        assertEquals(userId, headers.get(HEADER_USER_ID));
        assertEquals(studyUuid, headers.get(NotificationService.HEADER_STUDY_UUID));

        wireMockUtils.verifyCaseExists(caseExistsStubId, CASE_UUID.toString());
        wireMockUtils.verifyImportNetwork(postNetworkStubId, CASE_UUID.toString());
        wireMockUtils.verifyDisableCaseExpiration(disableCaseExpirationStubId, CASE_UUID.toString());
    }

    @Test
    void testRecreateStudyNetworkWithMissingStudyCase() throws Exception {
        Map<String, Object> importParameters = new HashMap<>();
        String userId = "userId";
        UUID studyUuid = createStudy(userId, CASE_UUID, importParameters);
        UUID caseExistsStubId = wireMockUtils.stubCaseExists(CASE_UUID.toString(), false);
        mockMvc.perform(post("/v1/studies/{studyUuid}/network", studyUuid)
                .header(USER_ID_HEADER, userId))
            .andExpect(status().isFailedDependency());
        wireMockUtils.verifyCaseExists(caseExistsStubId, CASE_UUID.toString());
    }

    @Test
    void testRecreateStudyNetworkFromExistingCase() throws Exception {
        String userId = "userId";
        Map<String, Object> importParameters = new HashMap<>();
        UUID studyUuid = createStudy(userId, CASE_UUID, importParameters);

        Map<String, Object> newImportParameters = new HashMap<>();
        importParameters.put("param1", "changedValue1, changedValue2");
        importParameters.put("param2", "changedValue");

        UUID caseExistsStubId = wireMockUtils.stubCaseExists(CASE_UUID.toString(), true);
        CountDownLatch countDownLatch = new CountDownLatch(1);
        UUID postNetworkStubId = wireMockUtils.stubImportNetwork(CASE_UUID_STRING, newImportParameters, NETWORK_UUID.toString(), "20140116_0830_2D4_UX1_pst", "UCTE", "20140116_0830_2D4_UX1_pst.ucte", countDownLatch);
        UUID disableCaseExpirationStubId = wireMockUtils.stubDisableCaseExpiration(CASE_UUID.toString());

        mockMvc.perform(post("/v1/studies/{studyUuid}/network", studyUuid)
                .param(HEADER_IMPORT_PARAMETERS, objectWriter.writeValueAsString(newImportParameters))
                .param("caseUuid", CASE_UUID_STRING)
                .header(USER_ID_HEADER, userId))
            .andExpectAll(status().isOk());

        countDownLatch.await();

        // study network recreation done notification
        Message<byte[]> message = output.receive(TIMEOUT, STUDY_UPDATE_DESTINATION);
        MessageHeaders headers = message.getHeaders();
        assertEquals(NotificationService.UPDATE_TYPE_STUDY_NETWORK_RECREATION_DONE, headers.get(NotificationService.HEADER_UPDATE_TYPE));
        assertEquals(userId, headers.get(HEADER_USER_ID));
        assertEquals(studyUuid, headers.get(NotificationService.HEADER_STUDY_UUID));

        wireMockUtils.verifyCaseExists(caseExistsStubId, CASE_UUID.toString());
        wireMockUtils.verifyImportNetwork(postNetworkStubId, CASE_UUID_STRING);
        wireMockUtils.verifyDisableCaseExpiration(disableCaseExpirationStubId, CASE_UUID.toString());
    }

    @Test
    void testRecreateStudyNetworkFromUnexistingCase() throws Exception {
        String userId = "userId";
        Map<String, Object> importParameters = new HashMap<>();
        UUID studyUuid = createStudy(userId, CASE_UUID, importParameters);

        Map<String, Object> newImportParameters = new HashMap<>();
        importParameters.put("param1", "changedValue1, changedValue2");
        importParameters.put("param2", "changedValue");

        UUID caseExistsStubId = wireMockUtils.stubCaseExists(CASE_UUID.toString(), false);

        mockMvc.perform(post("/v1/studies/{studyUuid}/network", studyUuid)
                .param(HEADER_IMPORT_PARAMETERS, objectWriter.writeValueAsString(newImportParameters))
                .param("caseUuid", CASE_UUID_STRING)
                .header(USER_ID_HEADER, userId))
            .andExpectAll(status().isFailedDependency());

        wireMockUtils.verifyCaseExists(caseExistsStubId, CASE_UUID.toString());
    }

    private UUID createStudy(String userId, UUID caseUuid, Map<String, Object> importParameters) throws Exception {
        // mock API calls
        UUID caseExistsStubId = wireMockUtils.stubCaseExists(caseUuid.toString(), true);
        CountDownLatch countDownLatch = new CountDownLatch(1);
<<<<<<< HEAD

        UUID postNetworkStubId = wireMockUtils.stubImportNetwork(caseUuid.toString(), importParameters, NETWORK_UUID.toString(), "20140116_0830_2D4_UX1_pst", "UCTE", "20140116_0830_2D4_UX1_pst.ucte", countDownLatch);

=======
        UUID postNetworkStubId = wireMockUtils.stubImportNetwork(caseUuid.toString(), importParameters, NETWORK_UUID.toString(), "20140116_0830_2D4_UX1_pst", "UCTE", countDownLatch);
>>>>>>> f0d46647
        UUID disableCaseExpirationStubId = wireMockUtils.stubDisableCaseExpiration(caseUuid.toString());
        when(loadFlowService.createDefaultLoadFlowParameters()).thenReturn(LOADFLOW_PARAMETERS_UUID);
        when(shortCircuitService.createParameters(null)).thenReturn(SHORTCIRCUIT_PARAMETERS_UUID);

        MvcResult result = mockMvc.perform(post("/v1/studies/cases/{caseUuid}", caseUuid)
                        .header("userId", userId)
                        .param(CASE_FORMAT_PARAM, "UCTE"))
            .andExpect(status().isOk())
            .andReturn();
        String resultAsString = result.getResponse().getContentAsString();
        BasicStudyInfos infos = mapper.readValue(resultAsString, BasicStudyInfos.class);
        UUID studyUuid = infos.getId();

        countDownLatch.await();

        assertStudyCreation(studyUuid, userId);

        // assert API calls have been made
        wireMockUtils.verifyCaseExists(caseExistsStubId, caseUuid.toString());
        wireMockUtils.verifyImportNetwork(postNetworkStubId, caseUuid.toString());
        wireMockUtils.verifyDisableCaseExpiration(disableCaseExpirationStubId, caseUuid.toString());

        return studyUuid;
    }

    private void assertStudyCreation(UUID studyUuid, String userId, String... errorMessage) {
        // assert that the broker message has been sent a study creation request message
        Message<byte[]> message = output.receive(TIMEOUT, STUDY_UPDATE_DESTINATION);

        assertEquals("", new String(message.getPayload()));
        MessageHeaders headers = message.getHeaders();
        assertEquals(userId, headers.get(HEADER_USER_ID));
        assertEquals(studyUuid, headers.get(NotificationService.HEADER_STUDY_UUID));
        assertEquals(NotificationService.UPDATE_TYPE_STUDIES, headers.get(HEADER_UPDATE_TYPE));

        output.receive(TIMEOUT, STUDY_UPDATE_DESTINATION);  // message for first modification node creation

        // assert that the broker message has been sent a study creation message for creation
        message = output.receive(TIMEOUT, STUDY_UPDATE_DESTINATION);
        assertEquals("", new String(message.getPayload()));
        headers = message.getHeaders();
        assertEquals(userId, headers.get(HEADER_USER_ID));
        assertEquals(studyUuid, headers.get(NotificationService.HEADER_STUDY_UUID));
        assertEquals(NotificationService.UPDATE_TYPE_STUDIES, headers.get(HEADER_UPDATE_TYPE));
        assertEquals(errorMessage.length != 0 ? errorMessage[0] : null, headers.get(NotificationService.HEADER_ERROR));

        assertTrue(studyRepository.findById(studyUuid).isPresent());
    }

    @AfterEach
    void tearDown() {
        studyRepository.findAll().forEach(s -> networkModificationTreeService.doDeleteTree(s.getId()));
        studyRepository.deleteAll();

        List<String> destinations = List.of(STUDY_UPDATE_DESTINATION);
        TestUtils.assertQueuesEmptyThenClear(destinations, output);

        try {
            TestUtils.assertWiremockServerRequestsEmptyThenShutdown(wireMockServer);
        } catch (UncheckedInterruptedException e) {
            LOGGER.error("Error while attempting to get the request done : ", e);
        }
    }
}<|MERGE_RESOLUTION|>--- conflicted
+++ resolved
@@ -257,13 +257,7 @@
         // mock API calls
         UUID caseExistsStubId = wireMockUtils.stubCaseExists(caseUuid.toString(), true);
         CountDownLatch countDownLatch = new CountDownLatch(1);
-<<<<<<< HEAD
-
         UUID postNetworkStubId = wireMockUtils.stubImportNetwork(caseUuid.toString(), importParameters, NETWORK_UUID.toString(), "20140116_0830_2D4_UX1_pst", "UCTE", "20140116_0830_2D4_UX1_pst.ucte", countDownLatch);
-
-=======
-        UUID postNetworkStubId = wireMockUtils.stubImportNetwork(caseUuid.toString(), importParameters, NETWORK_UUID.toString(), "20140116_0830_2D4_UX1_pst", "UCTE", countDownLatch);
->>>>>>> f0d46647
         UUID disableCaseExpirationStubId = wireMockUtils.stubDisableCaseExpiration(caseUuid.toString());
         when(loadFlowService.createDefaultLoadFlowParameters()).thenReturn(LOADFLOW_PARAMETERS_UUID);
         when(shortCircuitService.createParameters(null)).thenReturn(SHORTCIRCUIT_PARAMETERS_UUID);
