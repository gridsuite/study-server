/**
 * Copyright (c) 2023, RTE (http://www.rte-france.com)
 * This Source Code Form is subject to the terms of the Mozilla Public
 * License, v. 2.0. If a copy of the MPL was not distributed with this
 * file, You can obtain one at http://mozilla.org/MPL/2.0/.
 */
package org.gridsuite.study.server;

import com.fasterxml.jackson.databind.ObjectMapper;
import com.fasterxml.jackson.databind.ObjectWriter;
import com.github.tomakehurst.wiremock.WireMockServer;
import com.powsybl.commons.PowsyblException;
import com.powsybl.commons.exceptions.UncheckedInterruptedException;
import com.powsybl.network.store.client.NetworkStoreService;
import org.gridsuite.study.server.dto.BasicStudyInfos;
import org.gridsuite.study.server.notification.NotificationService;
import org.gridsuite.study.server.repository.StudyRepository;
import org.gridsuite.study.server.service.*;
import org.gridsuite.study.server.service.shortcircuit.ShortCircuitService;
import org.gridsuite.study.server.utils.SendInput;
import org.gridsuite.study.server.utils.TestUtils;
import org.gridsuite.study.server.utils.WireMockUtils;
import org.gridsuite.study.server.utils.elasticsearch.DisableElasticsearch;
import org.junit.jupiter.api.AfterEach;
import org.junit.jupiter.api.BeforeEach;
import org.junit.jupiter.api.Test;
import org.slf4j.Logger;
import org.slf4j.LoggerFactory;
import org.springframework.beans.factory.annotation.Autowired;
import org.springframework.boot.test.autoconfigure.web.servlet.AutoConfigureMockMvc;
import org.springframework.boot.test.context.SpringBootTest;
import org.springframework.boot.test.mock.mockito.MockBean;
import org.springframework.cloud.stream.binder.test.InputDestination;
import org.springframework.cloud.stream.binder.test.OutputDestination;
import org.springframework.http.MediaType;
import org.springframework.messaging.Message;
import org.springframework.messaging.MessageHeaders;
import org.springframework.mock.web.MockMultipartFile;
import org.springframework.test.web.servlet.MockMvc;
import org.springframework.test.web.servlet.MvcResult;
import org.springframework.test.web.servlet.request.MockMvcRequestBuilders;

import java.nio.charset.StandardCharsets;
import java.util.HashMap;
import java.util.List;
import java.util.Map;
import java.util.UUID;
import java.util.concurrent.CountDownLatch;

import static com.github.tomakehurst.wiremock.core.WireMockConfiguration.wireMockConfig;
import static org.gridsuite.study.server.StudyConstants.*;
import static org.junit.jupiter.api.Assertions.assertEquals;
import static org.junit.jupiter.api.Assertions.assertTrue;
import static org.mockito.Mockito.when;
import static org.springframework.test.web.servlet.request.MockMvcRequestBuilders.*;
import static org.springframework.test.web.servlet.result.MockMvcResultMatchers.status;

@AutoConfigureMockMvc
@SpringBootTest
@DisableElasticsearch
@ContextConfigurationWithTestChannel
class StudyServiceTest {
    private static final Logger LOGGER = LoggerFactory.getLogger(StudyServiceTest.class);

    private WireMockServer wireMockServer;

    private WireMockUtils wireMockUtils;

    @Autowired
    private MockMvc mockMvc;

    @Autowired
    private OutputDestination output;

    @Autowired
    private InputDestination input;

    @Autowired
    private CaseService caseService;

    @Autowired
    private NetworkConversionService networkConversionService;

    @Autowired
    private ReportService reportService;

    @Autowired
    private ObjectMapper mapper;
    private ObjectWriter objectWriter;

    private static final long TIMEOUT = 1000;
    private static final String CASE_UUID_STRING = "00000000-8cf0-11bd-b23e-10b96e4ef00d";
    private static final UUID CASE_UUID = UUID.fromString(CASE_UUID_STRING);
    private static final String CASE_FORMAT_PARAM = "caseFormat";
    private static final String FIRST_ROOT_NETWORK_NAME = "firstRootNetworkName";
    private static final String NETWORK_UUID_STRING = "38400000-8cf0-11bd-b23e-10b96e4ef00d";
    private static final UUID NETWORK_UUID = UUID.fromString(NETWORK_UUID_STRING);
    private static final String USER_ID_HEADER = "userId";
    private static final String HEADER_UPDATE_TYPE = "updateType";
    private static final UUID LOADFLOW_PARAMETERS_UUID = UUID.fromString("0c0f1efd-bd22-4a75-83d3-9e530245c7f4");
    private static final UUID SHORTCIRCUIT_PARAMETERS_UUID = UUID.fromString("00000000-bd22-4a75-83d3-9e530245c7f4");
    private static final UUID SPREADSHEET_CONFIG_COLLECTION_UUID = UUID.fromString("77700000-bd22-4a75-83d3-9e530245c7f4");
    private static final UUID NETWORK_VISUALIZATION_UUID = UUID.fromString("77700000-bd22-4a75-83d3-9e530245c7f5");

    @Autowired
    private StudyRepository studyRepository;

    @Autowired
    private NetworkModificationTreeService networkModificationTreeService;

    @Autowired
    private TestUtils studyTestUtils;

    @MockBean
    private NetworkStoreService networkStoreService;

    @MockBean
    private LoadFlowService loadFlowService;

    @MockBean
    private ShortCircuitService shortCircuitService;

    @Autowired
    private StudyConfigService studyConfigService;
    @Autowired
    private SingleLineDiagramService singleLineDiagramService;

    @BeforeEach
    void setup() {
        wireMockServer = new WireMockServer(wireMockConfig().dynamicPort().extensions(new SendInput(input)));
        wireMockUtils = new WireMockUtils(wireMockServer);

        objectWriter = mapper.writer().withDefaultPrettyPrinter();

        // Start the server.
        wireMockServer.start();

        caseService.setCaseServerBaseUri(wireMockServer.baseUrl());
        networkConversionService.setNetworkConversionServerBaseUri(wireMockServer.baseUrl());
        reportService.setReportServerBaseUri(wireMockServer.baseUrl());
        singleLineDiagramService.setSingleLineDiagramServerBaseUri(wireMockServer.baseUrl());
        studyConfigService.setStudyConfigServerBaseUri(wireMockServer.baseUrl());

    }

    private static final String STUDY_UPDATE_DESTINATION = "study.update";

    @Test
    void testCheckNetworkExistenceReturnsOk() throws Exception {
        Map<String, Object> importParameters = new HashMap<>();
        importParameters.put("param1", "changedValue1, changedValue2");
        importParameters.put("param2", "changedValue");
        String userId = "userId";
        UUID studyUuid = createStudy(userId, CASE_UUID, importParameters);
        UUID firstRootNetworkUuid = studyTestUtils.getOneRootNetworkUuid(studyUuid);
        mockMvc.perform(head("/v1/studies/{studyUuid}/root-networks/{rootNetworkUuid}/network", studyUuid, firstRootNetworkUuid)
                .header(USER_ID_HEADER, userId))
            .andExpect(status().isOk());
    }

    @Test
    void testCheckNetworkExistenceReturnsNotContent() throws Exception {
        Map<String, Object> importParameters = new HashMap<>();
        importParameters.put("param1", "changedValue1, changedValue2");
        importParameters.put("param2", "changedValue");
        String userId = "userId";
        UUID studyUuid = createStudy(userId, CASE_UUID, importParameters);
        UUID firstRootNetworkUuid = studyTestUtils.getOneRootNetworkUuid(studyUuid);
        when(networkStoreService.getNetwork(NETWORK_UUID)).thenThrow(new PowsyblException("Network '" + NETWORK_UUID + "' not found"));
        mockMvc.perform(head("/v1/studies/{studyUuid}/root-networks/{rootNetworkUuid}/network", studyUuid, firstRootNetworkUuid)
                .header(USER_ID_HEADER, userId))
            .andExpect(status().isNoContent());
    }

    @Test
    void testRecreateStudyNetworkWithStudyCaseAndImportParameters() throws Exception {
        Map<String, Object> importParameters = new HashMap<>();
        importParameters.put("param1", "changedValue1, changedValue2");
        importParameters.put("param2", "changedValue");
        String userId = "userId";

        UUID studyUuid = createStudy(userId, CASE_UUID, importParameters);
        UUID firstRootNetworkUuid = studyTestUtils.getOneRootNetworkUuid(studyUuid);

        UUID caseExistsStubId = wireMockUtils.stubCaseExists(CASE_UUID.toString(), true);
        CountDownLatch countDownLatch = new CountDownLatch(1);
        UUID postNetworkStubId = wireMockUtils.stubImportNetwork(CASE_UUID.toString(), importParameters, NETWORK_UUID.toString(), "20140116_0830_2D4_UX1_pst", null, "UCTE", "20140116_0830_2D4_UX1_pst.ucte", countDownLatch);
        UUID disableCaseExpirationStubId = wireMockUtils.stubDisableCaseExpiration(CASE_UUID.toString());

        mockMvc.perform(post("/v1/studies/{studyUuid}/root-networks/{rootNetworkUuid}/network", studyUuid, firstRootNetworkUuid)
                .header(USER_ID_HEADER, userId))
            .andExpect(status().isOk());

        countDownLatch.await();

        // study network recreation done notification
        Message<byte[]> message = output.receive(TIMEOUT, STUDY_UPDATE_DESTINATION);
        MessageHeaders headers = message.getHeaders();
        assertEquals(NotificationService.UPDATE_TYPE_STUDY_NETWORK_RECREATION_DONE, headers.get(NotificationService.HEADER_UPDATE_TYPE));
        assertEquals(userId, headers.get(HEADER_USER_ID));
        assertEquals(studyUuid, headers.get(NotificationService.HEADER_STUDY_UUID));

        wireMockUtils.verifyCaseExists(caseExistsStubId, CASE_UUID.toString());
        wireMockUtils.verifyImportNetwork(postNetworkStubId, CASE_UUID.toString(), null);
        wireMockUtils.verifyDisableCaseExpiration(disableCaseExpirationStubId, CASE_UUID.toString());
    }

    @Test
    void testRecreateStudyNetworkWithMissingStudyCase() throws Exception {
        Map<String, Object> importParameters = new HashMap<>();
        String userId = "userId";
        UUID studyUuid = createStudy(userId, CASE_UUID, importParameters);
        UUID firstRootNetworkUuid = studyTestUtils.getOneRootNetworkUuid(studyUuid);
        UUID caseExistsStubId = wireMockUtils.stubCaseExists(CASE_UUID.toString(), false);
        mockMvc.perform(post("/v1/studies/{studyUuid}/root-networks/{rootNetworkUuid}/network", studyUuid, firstRootNetworkUuid)
                .header(USER_ID_HEADER, userId))
            .andExpect(status().isFailedDependency());
        wireMockUtils.verifyCaseExists(caseExistsStubId, CASE_UUID.toString());
    }

    @Test
    void testRecreateStudyNetworkFromExistingCase() throws Exception {
        String userId = "userId";
        Map<String, Object> importParameters = new HashMap<>();
        UUID studyUuid = createStudy(userId, CASE_UUID, importParameters);
        UUID firstRootNetworkUuid = studyTestUtils.getOneRootNetworkUuid(studyUuid);

        Map<String, Object> newImportParameters = new HashMap<>();
        importParameters.put("param1", "changedValue1, changedValue2");
        importParameters.put("param2", "changedValue");

        UUID caseExistsStubId = wireMockUtils.stubCaseExists(CASE_UUID.toString(), true);
        CountDownLatch countDownLatch = new CountDownLatch(1);
        UUID postNetworkStubId = wireMockUtils.stubImportNetwork(CASE_UUID_STRING, newImportParameters, NETWORK_UUID.toString(), "20140116_0830_2D4_UX1_pst", null, "UCTE", "20140116_0830_2D4_UX1_pst.ucte", countDownLatch);
        UUID disableCaseExpirationStubId = wireMockUtils.stubDisableCaseExpiration(CASE_UUID.toString());

        mockMvc.perform(post("/v1/studies/{studyUuid}/root-networks/{rootNetworkUuid}/network", studyUuid, firstRootNetworkUuid)
                .param(HEADER_IMPORT_PARAMETERS, objectWriter.writeValueAsString(newImportParameters))
                .param("caseUuid", CASE_UUID_STRING)
                .header(USER_ID_HEADER, userId))
            .andExpectAll(status().isOk());

        countDownLatch.await();

        // study network recreation done notification
        Message<byte[]> message = output.receive(TIMEOUT, STUDY_UPDATE_DESTINATION);
        MessageHeaders headers = message.getHeaders();
        assertEquals(NotificationService.UPDATE_TYPE_STUDY_NETWORK_RECREATION_DONE, headers.get(NotificationService.HEADER_UPDATE_TYPE));
        assertEquals(userId, headers.get(HEADER_USER_ID));
        assertEquals(studyUuid, headers.get(NotificationService.HEADER_STUDY_UUID));

        wireMockUtils.verifyCaseExists(caseExistsStubId, CASE_UUID.toString());
        wireMockUtils.verifyImportNetwork(postNetworkStubId, CASE_UUID_STRING, null);
        wireMockUtils.verifyDisableCaseExpiration(disableCaseExpirationStubId, CASE_UUID.toString());
    }

    @Test
    void testRecreateStudyNetworkFromUnexistingCase() throws Exception {
        String userId = "userId";
        Map<String, Object> importParameters = new HashMap<>();
        UUID studyUuid = createStudy(userId, CASE_UUID, importParameters);
        UUID firstRootNetworkUuid = studyTestUtils.getOneRootNetworkUuid(studyUuid);

        Map<String, Object> newImportParameters = new HashMap<>();
        importParameters.put("param1", "changedValue1, changedValue2");
        importParameters.put("param2", "changedValue");

        UUID caseExistsStubId = wireMockUtils.stubCaseExists(CASE_UUID.toString(), false);

        mockMvc.perform(post("/v1/studies/{studyUuid}/root-networks/{rootNetworkUuid}/network", studyUuid, firstRootNetworkUuid)
                .param(HEADER_IMPORT_PARAMETERS, objectWriter.writeValueAsString(newImportParameters))
                .param("caseUuid", CASE_UUID_STRING)
                .header(USER_ID_HEADER, userId))
            .andExpectAll(status().isFailedDependency());

        wireMockUtils.verifyCaseExists(caseExistsStubId, CASE_UUID.toString());
    }

    @Test
    void testImportCsv() throws Exception {
        String userId = "userId";
        Map<String, Object> importParameters = new HashMap<>();
        UUID studyUuid = createStudy(userId, CASE_UUID, importParameters);
        // Prepare CSV content
        String csvContent = "voltageLevelId;equipmentType;xPosition;yPosition;xLabelPosition;yLabelPosition\n" +
                "VL1;4;100;200;110;210";

        MockMultipartFile file = new MockMultipartFile(
                "file", "positions.csv", "text/csv", csvContent.getBytes(StandardCharsets.UTF_8)
        );
<<<<<<< HEAD
        UUID positionsConfigUuid = UUID.randomUUID();
        UUID positionsFromCsvUuid = wireMockUtils.stubCreatePositionsFromCsv(positionsConfigUuid);
        UUID updateNetworkVisualizationPositionsConfigUuidParameterUuid = wireMockUtils.stubUpdateNetworkVisualizationPositionsConfigUuidParameter(NETWORK_VISUALIZATION_UUID, positionsConfigUuid);
        mockMvc.perform(MockMvcRequestBuilders.multipart("/v1/studies/{studyUuid}/network-visualizations/nad-positions-config", studyUuid)
                .file(file)
                .contentType(MediaType.MULTIPART_FORM_DATA_VALUE))
            .andExpect(status().isOk());
=======
        UUID nadPositionsConfigUuid = UUID.randomUUID();
        UUID positionsFromCsvUuid = wireMockUtils.stubCreatePositionsFromCsv(nadPositionsConfigUuid);
        UUID updateNetworkVisualizationPositionsConfigUuidParameterUuid = wireMockUtils.stubUpdateNetworkVisualizationPositionsConfigUuidParameter(NETWORK_VISUALIZATION_UUID, nadPositionsConfigUuid);
        mockMvc.perform(
                        MockMvcRequestBuilders.multipart("/v1/studies/{studyUuid}/network-visualizations/nad-positions-config", studyUuid)
                                .file(file)
                                .contentType(MediaType.MULTIPART_FORM_DATA_VALUE)
                                .with(request -> {
                                    request.setMethod("PUT");
                                    return request;
                                })
                )
                .andExpect(status().isOk());
>>>>>>> b2194bb1

        // assert API calls have been made
        wireMockUtils.verifyStubCreatePositionsFromCsv(positionsFromCsvUuid);
        wireMockUtils.verifyStubUpdateNetworkVisualizationPositionsConfigUuidParameter(updateNetworkVisualizationPositionsConfigUuidParameterUuid, NETWORK_VISUALIZATION_UUID);
        Message<byte[]> message = output.receive(TIMEOUT, STUDY_UPDATE_DESTINATION);
        assertEquals(studyUuid, message.getHeaders().get(NotificationService.HEADER_STUDY_UUID));
        String updateType = (String) message.getHeaders().get(NotificationService.HEADER_UPDATE_TYPE);
        assertEquals(NotificationService.UPDATE_NETWORK_VISUALIZATION_PARAMETERS, updateType);
    }

    private UUID createStudy(String userId, UUID caseUuid, Map<String, Object> importParameters) throws Exception {
        // mock API calls
        UUID caseExistsStubId = wireMockUtils.stubCaseExists(caseUuid.toString(), true);
        CountDownLatch countDownLatch = new CountDownLatch(1);
        UUID postNetworkStubId = wireMockUtils.stubImportNetwork(caseUuid.toString(), importParameters, NETWORK_UUID.toString(), "20140116_0830_2D4_UX1_pst", WireMockUtils.FIRST_VARIANT_ID, "UCTE", "20140116_0830_2D4_UX1_pst.ucte", countDownLatch);
        UUID disableCaseExpirationStubId = wireMockUtils.stubDisableCaseExpiration(caseUuid.toString());
        UUID sendReportStubId = wireMockUtils.stubSendReport();
        when(loadFlowService.createDefaultLoadFlowParameters()).thenReturn(LOADFLOW_PARAMETERS_UUID);
        when(shortCircuitService.createParameters(null)).thenReturn(SHORTCIRCUIT_PARAMETERS_UUID);
        UUID spreadsheetConfigCollectionUuid = wireMockUtils.stubCreateDefaultSpreadsheetConfigCollection(SPREADSHEET_CONFIG_COLLECTION_UUID);
        UUID createDefaultNetworkVisualizationParameters = wireMockUtils.stubCreateDefaultNetworkVisualizationParameters(NETWORK_VISUALIZATION_UUID);
        MvcResult result = mockMvc.perform(post("/v1/studies/cases/{caseUuid}", caseUuid)
                .header("userId", userId)
                .param(CASE_FORMAT_PARAM, "UCTE")
                .param(FIRST_ROOT_NETWORK_NAME, "firstRootNetworkName"))
            .andExpect(status().isOk())
            .andReturn();
        String resultAsString = result.getResponse().getContentAsString();
        BasicStudyInfos infos = mapper.readValue(resultAsString, BasicStudyInfos.class);
        UUID studyUuid = infos.getId();

        countDownLatch.await();

        assertStudyCreation(studyUuid, userId);

        // assert API calls have been made
        wireMockUtils.verifyCaseExists(caseExistsStubId, caseUuid.toString());
        wireMockUtils.verifyImportNetwork(postNetworkStubId, caseUuid.toString(), WireMockUtils.FIRST_VARIANT_ID);
        wireMockUtils.verifyDisableCaseExpiration(disableCaseExpirationStubId, caseUuid.toString());
        wireMockUtils.verifySendReport(sendReportStubId);
        wireMockUtils.verifyCreateDefaultSpreadsheetConfigCollection(spreadsheetConfigCollectionUuid);
        wireMockUtils.verifyCreateDefaultNetworkVisualizationParameters(createDefaultNetworkVisualizationParameters);

        return studyUuid;
    }

    private void assertStudyCreation(UUID studyUuid, String userId, String... errorMessage) {
        // assert that the broker message has been sent a study creation request message
        Message<byte[]> message = output.receive(TIMEOUT, STUDY_UPDATE_DESTINATION);

        assertEquals("", new String(message.getPayload()));
        MessageHeaders headers = message.getHeaders();
        assertEquals(userId, headers.get(HEADER_USER_ID));
        assertEquals(studyUuid, headers.get(NotificationService.HEADER_STUDY_UUID));
        assertEquals(NotificationService.UPDATE_TYPE_STUDIES, headers.get(HEADER_UPDATE_TYPE));

        // assert that the broker message has been sent a study creation message for creation
        message = output.receive(TIMEOUT, STUDY_UPDATE_DESTINATION);
        assertEquals("", new String(message.getPayload()));
        headers = message.getHeaders();
        assertEquals(userId, headers.get(HEADER_USER_ID));
        assertEquals(studyUuid, headers.get(NotificationService.HEADER_STUDY_UUID));
        assertEquals(NotificationService.UPDATE_TYPE_STUDIES, headers.get(HEADER_UPDATE_TYPE));
        assertEquals(errorMessage.length != 0 ? errorMessage[0] : null, headers.get(NotificationService.HEADER_ERROR));

        assertTrue(studyRepository.findById(studyUuid).isPresent());
    }

    @AfterEach
    void tearDown() {
        studyRepository.findAll().forEach(s -> networkModificationTreeService.doDeleteTree(s.getId()));
        studyRepository.deleteAll();

        List<String> destinations = List.of(STUDY_UPDATE_DESTINATION);
        TestUtils.assertQueuesEmptyThenClear(destinations, output);

        try {
            TestUtils.assertWiremockServerRequestsEmptyThenShutdown(wireMockServer);
        } catch (UncheckedInterruptedException e) {
            LOGGER.error("Error while attempting to get the request done : ", e);
        }
    }
}<|MERGE_RESOLUTION|>--- conflicted
+++ resolved
@@ -288,29 +288,13 @@
         MockMultipartFile file = new MockMultipartFile(
                 "file", "positions.csv", "text/csv", csvContent.getBytes(StandardCharsets.UTF_8)
         );
-<<<<<<< HEAD
-        UUID positionsConfigUuid = UUID.randomUUID();
-        UUID positionsFromCsvUuid = wireMockUtils.stubCreatePositionsFromCsv(positionsConfigUuid);
-        UUID updateNetworkVisualizationPositionsConfigUuidParameterUuid = wireMockUtils.stubUpdateNetworkVisualizationPositionsConfigUuidParameter(NETWORK_VISUALIZATION_UUID, positionsConfigUuid);
+        UUID nadPositionsConfigUuid = UUID.randomUUID();
+        UUID positionsFromCsvUuid = wireMockUtils.stubCreatePositionsFromCsv(nadPositionsConfigUuid);
+        UUID updateNetworkVisualizationPositionsConfigUuidParameterUuid = wireMockUtils.stubUpdateNetworkVisualizationPositionsConfigUuidParameter(NETWORK_VISUALIZATION_UUID, nadPositionsConfigUuid);
         mockMvc.perform(MockMvcRequestBuilders.multipart("/v1/studies/{studyUuid}/network-visualizations/nad-positions-config", studyUuid)
                 .file(file)
                 .contentType(MediaType.MULTIPART_FORM_DATA_VALUE))
             .andExpect(status().isOk());
-=======
-        UUID nadPositionsConfigUuid = UUID.randomUUID();
-        UUID positionsFromCsvUuid = wireMockUtils.stubCreatePositionsFromCsv(nadPositionsConfigUuid);
-        UUID updateNetworkVisualizationPositionsConfigUuidParameterUuid = wireMockUtils.stubUpdateNetworkVisualizationPositionsConfigUuidParameter(NETWORK_VISUALIZATION_UUID, nadPositionsConfigUuid);
-        mockMvc.perform(
-                        MockMvcRequestBuilders.multipart("/v1/studies/{studyUuid}/network-visualizations/nad-positions-config", studyUuid)
-                                .file(file)
-                                .contentType(MediaType.MULTIPART_FORM_DATA_VALUE)
-                                .with(request -> {
-                                    request.setMethod("PUT");
-                                    return request;
-                                })
-                )
-                .andExpect(status().isOk());
->>>>>>> b2194bb1
 
         // assert API calls have been made
         wireMockUtils.verifyStubCreatePositionsFromCsv(positionsFromCsvUuid);
