--- conflicted
+++ resolved
@@ -213,13 +213,8 @@
         UUID caseExistsStubId = wireMockStubs.caseApi.stubCaseExists(CASE_UUID.toString(), false);
         mockMvc.perform(post("/v1/studies/{studyUuid}/root-networks/{rootNetworkUuid}/network", studyUuid, firstRootNetworkUuid)
                 .header(USER_ID_HEADER, userId))
-<<<<<<< HEAD
-            .andExpect(status().isFailedDependency());
+            .andExpect(status().isNotFound());
         wireMockStubs.caseApi.verifyCaseExists(caseExistsStubId, CASE_UUID.toString());
-=======
-            .andExpect(status().isNotFound());
-        wireMockUtils.verifyCaseExists(caseExistsStubId, CASE_UUID.toString());
->>>>>>> 84f0878c
     }
 
     @Test
