/**
 * Copyright (c) 2023, RTE (http://www.rte-france.com)
 * This Source Code Form is subject to the terms of the Mozilla Public
 * License, v. 2.0. If a copy of the MPL was not distributed with this
 * file, You can obtain one at http://mozilla.org/MPL/2.0/.
 */

package org.gridsuite.study.server;

/*
 * @author Franck Lecuyer <franck.lecuyer at rte-france.com>
 */

import com.fasterxml.jackson.databind.ObjectMapper;
import com.fasterxml.jackson.databind.ObjectWriter;
import com.github.tomakehurst.wiremock.WireMockServer;
import com.github.tomakehurst.wiremock.client.WireMock;
import com.powsybl.commons.exceptions.UncheckedInterruptedException;
import com.powsybl.iidm.network.EnergySource;
import lombok.SneakyThrows;
import okhttp3.HttpUrl;
import okhttp3.mockwebserver.Dispatcher;
import okhttp3.mockwebserver.MockResponse;
import okhttp3.mockwebserver.MockWebServer;
import okhttp3.mockwebserver.RecordedRequest;
import org.gridsuite.study.server.dto.ComputationType;
import org.gridsuite.study.server.dto.NodeReceiver;
import org.gridsuite.study.server.dto.nonevacuatedenergy.*;
import org.gridsuite.study.server.dto.sensianalysis.EquipmentsContainer;
import org.gridsuite.study.server.networkmodificationtree.dto.BuildStatus;
import org.gridsuite.study.server.networkmodificationtree.dto.InsertMode;
import org.gridsuite.study.server.networkmodificationtree.dto.NetworkModificationNode;
import org.gridsuite.study.server.networkmodificationtree.dto.RootNode;
import org.gridsuite.study.server.notification.NotificationService;
import org.gridsuite.study.server.repository.StudyEntity;
import org.gridsuite.study.server.repository.StudyRepository;
import org.gridsuite.study.server.repository.timepoint.TimePointNodeInfoRepository;
import org.gridsuite.study.server.repository.networkmodificationtree.NetworkModificationNodeInfoRepository;
import org.gridsuite.study.server.repository.nonevacuatedenergy.NonEvacuatedEnergyParametersEntity;
import org.gridsuite.study.server.service.*;
import org.gridsuite.study.server.utils.SendInput;
import org.gridsuite.study.server.utils.TestUtils;
import org.gridsuite.study.server.utils.elasticsearch.DisableElasticsearch;
import org.jetbrains.annotations.NotNull;
import org.json.JSONObject;
import org.junit.After;
import org.junit.Before;
import org.junit.Test;
import org.junit.runner.RunWith;
import org.mockito.Mockito;
import org.slf4j.Logger;
import org.slf4j.LoggerFactory;
import org.springframework.beans.factory.annotation.Autowired;
import org.springframework.boot.test.autoconfigure.web.servlet.AutoConfigureMockMvc;
import org.springframework.boot.test.context.SpringBootTest;
import org.springframework.boot.test.mock.mockito.MockBean;
import org.springframework.cloud.stream.binder.test.InputDestination;
import org.springframework.cloud.stream.binder.test.OutputDestination;
import org.springframework.http.MediaType;
import org.springframework.messaging.Message;
import org.springframework.messaging.support.MessageBuilder;
import org.springframework.test.context.junit4.SpringRunner;
import org.springframework.test.web.servlet.MockMvc;
import org.springframework.test.web.servlet.MvcResult;

import java.io.IOException;
import java.util.Collections;
import java.util.List;
import java.util.Objects;
import java.util.UUID;

import static com.github.tomakehurst.wiremock.core.WireMockConfiguration.wireMockConfig;
import static org.gridsuite.study.server.StudyConstants.HEADER_RECEIVER;
import static org.gridsuite.study.server.StudyConstants.HEADER_USER_ID;
import static org.gridsuite.study.server.notification.NotificationService.HEADER_UPDATE_TYPE;
import static org.junit.Assert.*;
import static org.mockito.ArgumentMatchers.any;
import static org.mockito.Mockito.doAnswer;
import static org.mockito.Mockito.when;
import static org.springframework.test.web.servlet.request.MockMvcRequestBuilders.*;
import static org.springframework.test.web.servlet.result.MockMvcResultMatchers.content;
import static org.springframework.test.web.servlet.result.MockMvcResultMatchers.status;

@RunWith(SpringRunner.class)
@AutoConfigureMockMvc
@SpringBootTest
@DisableElasticsearch
@ContextConfigurationWithTestChannel
public class NonEvacuatedEnergyTest {
    private static final Logger LOGGER = LoggerFactory.getLogger(NonEvacuatedEnergyTest.class);

    private static final String NON_EVACUATED_ENERGY_RESULT_UUID = "b3a84c9b-9594-4e85-8ec7-07ea965d24eb";
    private static final String NON_EVACUATED_ENERGY_OTHER_NODE_RESULT_UUID = "11131111-8594-4e55-8ef7-07ea965d24eb";
    private static final String NON_EVACUATED_ENERGY_ERROR_NODE_RESULT_UUID = "25222222-9994-4e55-8ec7-07ea965d24eb";
    private static final String NOT_FOUND_NON_EVACUATED_ENERGY_UUID = "a3a80c9b-9594-4e55-8ec7-07ea965d24eb";

    private static final String FAKE_NON_EVACUATED_ENERGY_RESULT_JSON = "fake non evacuated energy result json";
    private static final String NON_EVACUATED_ENERGY_STATUS_JSON = "{\"status\":\"COMPLETED\"}";

    private static final String NETWORK_UUID_STRING = "38400000-8cf0-11bd-b23e-10b96e4ef00d";
    private static final String NETWORK_UUID_2_STRING = "11111111-aaaa-48be-be46-ef7b93331e32";
    private static final String NETWORK_UUID_3_STRING = "22222222-bd31-43be-be46-e50296951e32";

    private static final String CASE_UUID_STRING = "00000000-8cf0-11bd-b23e-10b96e4ef00d";
    private static final UUID CASE_UUID = UUID.fromString(CASE_UUID_STRING);
    private static final String CASE_2_UUID_STRING = "656719f3-aaaa-48be-be46-ef7b93331e32";
    private static final UUID CASE_2_UUID = UUID.fromString(CASE_2_UUID_STRING);
    private static final String CASE_3_UUID_STRING = "790769f9-bd31-43be-be46-e50296951e32";
    private static final UUID CASE_3_UUID = UUID.fromString(CASE_3_UUID_STRING);

    private static final String VARIANT_ID = "variant_1";
    private static final String VARIANT_ID_2 = "variant_2";
    private static final String VARIANT_ID_3 = "variant_3";

    private static final long TIMEOUT = 1000;

    @Autowired
    private MockMvc mockMvc;

    private MockWebServer server;

    private WireMockServer wireMock;

    @Autowired
    private OutputDestination output;

    @Autowired
    private InputDestination input;

    @Autowired
    private ObjectMapper mapper;

    private ObjectWriter objectWriter;

    @Autowired
    private NetworkModificationTreeService networkModificationTreeService;

    @Autowired
    private NonEvacuatedEnergyService nonEvacuatedEnergyService;

    @Autowired
    private ActionsService actionsService;

    @Autowired
    private StudyRepository studyRepository;

    @Autowired
    private ObjectMapper objectMapper;

    @Autowired
    private NetworkModificationNodeInfoRepository networkModificationNodeInfoRepository;

    @Autowired
    private TimePointNodeInfoRepository timePointNodeStatusRepository;

    @Autowired
    private ReportService reportService;

    @MockBean
    private LoadFlowService loadFlowService;

    //output destinations
    private final String studyUpdateDestination = "study.update";
    private final String nonEvacuatedEnergyResultDestination = "nonEvacuatedEnergy.result";
    private final String nonEvacuatedEnergyStoppedDestination = "nonEvacuatedEnergy.stopped";
    private final String nonEvacuatedEnergyFailedDestination = "nonEvacuatedEnergy.failed";

    @Before
    public void setup() throws IOException {
        objectWriter = objectMapper.writer().withDefaultPrettyPrinter();

        server = new MockWebServer();
        wireMock = new WireMockServer(wireMockConfig().dynamicPort().extensions(new SendInput(input)));

        objectWriter = mapper.writer().withDefaultPrettyPrinter();

        // Start the server.
        server.start();
        wireMock.start();

        when(loadFlowService.getLoadFlowParametersOrDefaultsUuid(any()))
            .thenReturn(UUID.randomUUID());

        // Ask the server for its URL. You'll need this to make HTTP requests.
        HttpUrl baseHttpUrl = server.url("");
        String baseUrl = baseHttpUrl.toString().substring(0, baseHttpUrl.toString().length() - 1);
        nonEvacuatedEnergyService.setSensitivityAnalysisServerBaseUri(baseUrl);
        actionsService.setActionsServerBaseUri(baseUrl);
        reportService.setReportServerBaseUri(baseUrl);

        final Dispatcher dispatcher = new Dispatcher() {
            @SneakyThrows
            @Override
            @NotNull
            public MockResponse dispatch(RecordedRequest request) {
                String path = Objects.requireNonNull(request.getPath());
                request.getBody();

                if (path.matches("/v1/networks/" + NETWORK_UUID_STRING + "/non-evacuated-energy.*")) {
                    String resultUuid = path.matches(".*variantId=" + VARIANT_ID_3 + ".*") ? NON_EVACUATED_ENERGY_OTHER_NODE_RESULT_UUID : NON_EVACUATED_ENERGY_RESULT_UUID;
                    input.send(MessageBuilder.withPayload("")
                        .setHeader("resultUuid", resultUuid)
                        .setHeader(HEADER_USER_ID, "userId")
                        .setHeader("receiver", "%7B%22nodeUuid%22%3A%22" + request.getPath().split("%")[5].substring(4) + "%22%2C%20%22timePointUuid%22%3A%20%22" + request.getPath().split("%")[11].substring(4) + "%22%2C%20%22userId%22%3A%22userId%22%7D")
                        .build(), nonEvacuatedEnergyResultDestination);
                    return new MockResponse().setResponseCode(200).setBody("\"" + resultUuid + "\"")
                        .addHeader("Content-Type", "application/json; charset=utf-8");
                } else if (path.matches("/v1/networks/" + NETWORK_UUID_2_STRING + "/non-evacuated-energy.*")) {
                    input.send(MessageBuilder.withPayload("")
                        .setHeader(HEADER_USER_ID, "userId")
                        .setHeader("receiver", "%7B%22nodeUuid%22%3A%22" + request.getPath().split("%")[5].substring(4) + "%22%2C%20%22timePointUuid%22%3A%20%22" + request.getPath().split("%")[11].substring(4) + "%22%2C%20%22userId%22%3A%22userId%22%7D")
                        .build(), nonEvacuatedEnergyFailedDestination);
                    return new MockResponse().setResponseCode(200).setBody("\"" + NON_EVACUATED_ENERGY_ERROR_NODE_RESULT_UUID + "\"")
                        .addHeader("Content-Type", "application/json; charset=utf-8");
                } else if (path.matches("/v1/networks/" + NETWORK_UUID_3_STRING + "/non-evacuated-energy.*")) {
                    input.send(MessageBuilder.withPayload("")
                        .build(), nonEvacuatedEnergyFailedDestination);
                    return new MockResponse().setResponseCode(200).setBody("\"" + NON_EVACUATED_ENERGY_ERROR_NODE_RESULT_UUID + "\"")
                        .addHeader("Content-Type", "application/json; charset=utf-8");
                } else if (path.matches("/v1/non-evacuated-energy/results/" + NON_EVACUATED_ENERGY_RESULT_UUID + "/stop.*")
                    || path.matches("/v1/non-evacuated-energy/results/" + NON_EVACUATED_ENERGY_OTHER_NODE_RESULT_UUID + "/stop.*")) {
                    String resultUuid = path.matches(".*variantId=" + VARIANT_ID_3 + ".*") ? NON_EVACUATED_ENERGY_OTHER_NODE_RESULT_UUID : NON_EVACUATED_ENERGY_RESULT_UUID;
                    input.send(MessageBuilder.withPayload("")
                        .setHeader("resultUuid", resultUuid)
                        .setHeader("receiver", "%7B%22nodeUuid%22%3A%22" + request.getPath().split("%")[5].substring(4) + "%22%2C%20%22timePointUuid%22%3A%20%22" + request.getPath().split("%")[11].substring(4) + "%22%2C%20%22userId%22%3A%22userId%22%7D")
                        .build(), nonEvacuatedEnergyStoppedDestination);
                    return new MockResponse().setResponseCode(200)
                        .addHeader("Content-Type", "application/json; charset=utf-8");
                } else if (path.matches("/v1/non-evacuated-energy/results/" + NON_EVACUATED_ENERGY_OTHER_NODE_RESULT_UUID)) {
                    return new MockResponse().setResponseCode(200).setBody(FAKE_NON_EVACUATED_ENERGY_RESULT_JSON)
                        .addHeader("Content-Type", "application/json; charset=utf-8");
                } else if (path.matches("/v1/non-evacuated-energy/results/" + NON_EVACUATED_ENERGY_RESULT_UUID + "/status")
                           || path.matches("/v1/non-evacuated-energy/results/" + NON_EVACUATED_ENERGY_OTHER_NODE_RESULT_UUID + "/status")) {
                    return new MockResponse().setResponseCode(200).setBody(NON_EVACUATED_ENERGY_STATUS_JSON)
                        .addHeader("Content-Type", "application/json; charset=utf-8");
                } else if (path.matches("/v1/non-evacuated-energy/results/" + NON_EVACUATED_ENERGY_RESULT_UUID + ".*")
                    || path.matches("/v1/non-evacuated-energy/results/" + NON_EVACUATED_ENERGY_OTHER_NODE_RESULT_UUID + ".*")) {
                    return new MockResponse().setResponseCode(200).setBody(FAKE_NON_EVACUATED_ENERGY_RESULT_JSON)
                        .addHeader("Content-Type", "application/json; charset=utf-8");
                } else if (path.matches("/v1/non-evacuated-energy/results/" + NON_EVACUATED_ENERGY_RESULT_UUID) && request.getMethod().equals("DELETE")) {
                    return new MockResponse().setResponseCode(200).setBody(NON_EVACUATED_ENERGY_STATUS_JSON)
                        .addHeader("Content-Type", "application/json; charset=utf-8");
                } else if (path.matches("/v1/non-evacuated-energy/results/invalidate-status?resultUuid=" + NON_EVACUATED_ENERGY_RESULT_UUID)
                           || path.matches("/v1/non-evacuated-energy/results/invalidate-status?resultUuid=" + NON_EVACUATED_ENERGY_OTHER_NODE_RESULT_UUID)) {
                    return new MockResponse().setResponseCode(200).addHeader("Content-Type",
                        "application/json; charset=utf-8");
                } else if (path.matches("/v1/non-evacuated-energy/results")) {
                    return new MockResponse().setResponseCode(200).addHeader("Content-Type",
                        "application/json; charset=utf-8");
                } else if (path.matches("/v1/reports")) {
                    return new MockResponse().setResponseCode(200)
                        .addHeader("Content-Type", "application/json; charset=utf-8");
                } else if (path.matches("/v1/supervision/non-evacuated-energy/results-count")) {
                    return new MockResponse().setResponseCode(200)
                        .addHeader("Content-Type", "application/json; charset=utf-8")
                        .setBody("1");
                } else {
                    LOGGER.error("Unhandled method+path: " + request.getMethod() + " " + request.getPath());
                    return new MockResponse().setResponseCode(418).setBody("Unhandled method+path: " + request.getMethod() + " " + request.getPath());
                }
            }
        };

        server.setDispatcher(dispatcher);
    }

    private void testNonEvacuatedEnergyWithNodeUuid(UUID studyUuid, UUID nodeUuid, UUID resultUuid) throws Exception {
        MvcResult mvcResult;
        String resultAsString;

        // sensitivity analysis non evacuated energy not found
        mockMvc.perform(get("/v1/non-evacuated-energy/results/{resultUuid}", NOT_FOUND_NON_EVACUATED_ENERGY_UUID)).andExpect(status().isNotFound());

        // run sensitivity analysis non evacuated energy
        mvcResult = mockMvc.perform(post("/v1/studies/{studyUuid}/nodes/{nodeUuid}/non-evacuated-energy/run", studyUuid, nodeUuid)
            .contentType(MediaType.APPLICATION_JSON).header(HEADER_USER_ID, "userId")).andExpect(status().isOk())
            .andReturn();
        resultAsString = mvcResult.getResponse().getContentAsString();
        UUID uuidResponse = mapper.readValue(resultAsString, UUID.class);
        assertEquals(uuidResponse, resultUuid);

        Message<byte[]> sensitivityAnalysisStatusMessage = output.receive(TIMEOUT, studyUpdateDestination);
        assertEquals(studyUuid, sensitivityAnalysisStatusMessage.getHeaders().get(NotificationService.HEADER_STUDY_UUID));
        String updateType = (String) sensitivityAnalysisStatusMessage.getHeaders().get(HEADER_UPDATE_TYPE);
        assertEquals(NotificationService.UPDATE_TYPE_NON_EVACUATED_ENERGY_STATUS, updateType);

        Message<byte[]> sensitivityAnalysisUpdateMessage = output.receive(TIMEOUT, studyUpdateDestination);
        assertEquals(studyUuid, sensitivityAnalysisUpdateMessage.getHeaders().get(NotificationService.HEADER_STUDY_UUID));
        updateType = (String) sensitivityAnalysisUpdateMessage.getHeaders().get(HEADER_UPDATE_TYPE);
        assertEquals(NotificationService.UPDATE_TYPE_NON_EVACUATED_ENERGY_RESULT, updateType);

        sensitivityAnalysisStatusMessage = output.receive(TIMEOUT, studyUpdateDestination);
        assertEquals(studyUuid, sensitivityAnalysisStatusMessage.getHeaders().get(NotificationService.HEADER_STUDY_UUID));
        updateType = (String) sensitivityAnalysisStatusMessage.getHeaders().get(HEADER_UPDATE_TYPE);
        assertEquals(NotificationService.UPDATE_TYPE_NON_EVACUATED_ENERGY_STATUS, updateType);

        assertTrue(TestUtils.getRequestsDone(1, server).stream().anyMatch(r -> r.matches("/v1/networks/" + NETWORK_UUID_STRING + "/non-evacuated-energy.*?receiver=.*nodeUuid.*")));

        // get result
        mockMvc.perform(get("/v1/studies/{studyUuid}/nodes/{nodeUuid}/non-evacuated-energy/result", studyUuid, nodeUuid))
            .andExpectAll(status().isOk(), content().string(FAKE_NON_EVACUATED_ENERGY_RESULT_JSON));

        assertTrue(TestUtils.getRequestsDone(1, server).stream().anyMatch(r -> r.contains("/v1/non-evacuated-energy/results/" + resultUuid)));

        // get status
        mockMvc.perform(get("/v1/studies/{studyUuid}/nodes/{nodeUuid}/non-evacuated-energy/status", studyUuid, nodeUuid)).andExpectAll(
            status().isOk(),
            content().string(NON_EVACUATED_ENERGY_STATUS_JSON));

        assertTrue(TestUtils.getRequestsDone(1, server).contains(String.format("/v1/non-evacuated-energy/results/%s/status", resultUuid)));

        // stop sensitivity analysis non evacuated energy
        mockMvc.perform(put("/v1/studies/{studyUuid}/nodes/{nodeUuid}/non-evacuated-energy/stop", studyUuid, nodeUuid)
                .header(HEADER_USER_ID, "userId"))
                .andExpect(status().isOk());

        sensitivityAnalysisStatusMessage = output.receive(TIMEOUT, studyUpdateDestination);
        assertEquals(studyUuid, sensitivityAnalysisStatusMessage.getHeaders().get(NotificationService.HEADER_STUDY_UUID));
        updateType = (String) sensitivityAnalysisStatusMessage.getHeaders().get(HEADER_UPDATE_TYPE);
        assertTrue(updateType.equals(NotificationService.UPDATE_TYPE_NON_EVACUATED_ENERGY_STATUS) || updateType.equals(NotificationService.UPDATE_TYPE_NON_EVACUATED_ENERGY_RESULT));

        assertTrue(TestUtils.getRequestsDone(1, server).stream().anyMatch(r -> r.matches("/v1/non-evacuated-energy/results/" + resultUuid + "/stop\\?receiver=.*nodeUuid.*")));
    }

    @Test
    public void testNonEvacuatedEnergy() throws Exception {
        //insert a study
        StudyEntity studyEntity = insertDummyStudy(UUID.fromString(NETWORK_UUID_STRING), CASE_UUID);
        UUID studyNameUserIdUuid = studyEntity.getId();
        UUID rootNodeUuid = getRootNodeUuid(studyNameUserIdUuid);
        NetworkModificationNode modificationNode1 = createNetworkModificationNode(studyNameUserIdUuid, rootNodeUuid, UUID.randomUUID(), VARIANT_ID, "node 1");
        UUID modificationNode1Uuid = modificationNode1.getId();
        NetworkModificationNode modificationNode2 = createNetworkModificationNode(studyNameUserIdUuid, modificationNode1Uuid, UUID.randomUUID(), VARIANT_ID_2, "node 2");
        UUID modificationNode2Uuid = modificationNode2.getId();
        NetworkModificationNode modificationNode3 = createNetworkModificationNode(studyNameUserIdUuid, modificationNode2Uuid, UUID.randomUUID(), VARIANT_ID_3, "node 3");
        UUID modificationNode3Uuid = modificationNode3.getId();

        // run sensitivity analysis non evacuated energy on root node (not allowed)
        mockMvc.perform(post("/v1/studies/{studyUuid}/nodes/{nodeUuid}/non-evacuated-energy/run", studyNameUserIdUuid, rootNodeUuid)
            .contentType(MediaType.APPLICATION_JSON).header(HEADER_USER_ID, "userId"))
            .andExpect(status().isForbidden());

        testNonEvacuatedEnergyWithNodeUuid(studyNameUserIdUuid, modificationNode1Uuid, UUID.fromString(NON_EVACUATED_ENERGY_RESULT_UUID));
        testNonEvacuatedEnergyWithNodeUuid(studyNameUserIdUuid, modificationNode3Uuid, UUID.fromString(NON_EVACUATED_ENERGY_OTHER_NODE_RESULT_UUID));

        mockMvc.perform(get("/v1/studies/{studyUuid}/nodes/{nodeUuid}/non-evacuated-energy/result",
                studyNameUserIdUuid, UUID.randomUUID()))
            .andExpectAll(status().isNoContent());

        // run additional sensitivity analysis non evacuated energy for deletion test
        mockMvc.perform(post("/v1/studies/{studyUuid}/nodes/{nodeUuid}/non-evacuated-energy/run", studyNameUserIdUuid, modificationNode2Uuid)
                .contentType(MediaType.APPLICATION_JSON).header(HEADER_USER_ID, "userId")).andExpect(status().isOk())
            .andReturn();

        Message<byte[]> sensitivityAnalysisStatusMessage = output.receive(TIMEOUT, studyUpdateDestination);
        assertEquals(studyNameUserIdUuid, sensitivityAnalysisStatusMessage.getHeaders().get(NotificationService.HEADER_STUDY_UUID));
        String updateType = (String) sensitivityAnalysisStatusMessage.getHeaders().get(HEADER_UPDATE_TYPE);
        assertEquals(NotificationService.UPDATE_TYPE_NON_EVACUATED_ENERGY_STATUS, updateType);

        Message<byte[]> sensitivityAnalysisUpdateMessage = output.receive(TIMEOUT, studyUpdateDestination);
        assertEquals(studyNameUserIdUuid, sensitivityAnalysisUpdateMessage.getHeaders().get(NotificationService.HEADER_STUDY_UUID));
        updateType = (String) sensitivityAnalysisUpdateMessage.getHeaders().get(HEADER_UPDATE_TYPE);
        assertEquals(NotificationService.UPDATE_TYPE_NON_EVACUATED_ENERGY_RESULT, updateType);

        sensitivityAnalysisStatusMessage = output.receive(TIMEOUT, studyUpdateDestination);
        assertEquals(studyNameUserIdUuid, sensitivityAnalysisStatusMessage.getHeaders().get(NotificationService.HEADER_STUDY_UUID));
        updateType = (String) sensitivityAnalysisStatusMessage.getHeaders().get(HEADER_UPDATE_TYPE);
        assertEquals(NotificationService.UPDATE_TYPE_NON_EVACUATED_ENERGY_STATUS, updateType);

        assertTrue(TestUtils.getRequestsDone(1, server).stream().anyMatch(r -> r.matches("/v1/networks/" + NETWORK_UUID_STRING + "/non-evacuated-energy.*?receiver=.*nodeUuid.*")));

        //Test result count
        mockMvc.perform(delete("/v1/supervision/computation/results")
                .queryParam("type", String.valueOf(ComputationType.NON_EVACUATED_ENERGY_ANALYSIS))
                .queryParam("dryRun", String.valueOf(true)))
            .andExpect(status().isOk());
        assertTrue(TestUtils.getRequestsDone(1, server).stream().anyMatch(r -> r.matches("/v1/supervision/non-evacuated-energy/results-count")));

        //Delete sensitivity analysis results
        assertEquals(1, timePointNodeStatusRepository.findAllByNonEvacuatedEnergyResultUuidNotNull().size());
        mockMvc.perform(delete("/v1/supervision/computation/results")
                .queryParam("type", String.valueOf(ComputationType.NON_EVACUATED_ENERGY_ANALYSIS))
                .queryParam("dryRun", String.valueOf(false)))
            .andExpect(status().isOk());

        var requests = TestUtils.getRequestsDone(2, server);
        assertTrue(requests.contains("/v1/non-evacuated-energy/results"));
<<<<<<< HEAD
        assertTrue(requests.stream().anyMatch(r -> r.matches("/v1/treereports")));
        assertEquals(0, timePointNodeStatusRepository.findAllByNonEvacuatedEnergyResultUuidNotNull().size());
=======
        assertTrue(requests.stream().anyMatch(r -> r.matches("/v1/reports")));
        assertEquals(0, networkModificationNodeInfoRepository.findAllByNonEvacuatedEnergyResultUuidNotNull().size());
>>>>>>> 50fa0aa8

        String baseUrlWireMock = wireMock.baseUrl();
        nonEvacuatedEnergyService.setSensitivityAnalysisServerBaseUri(baseUrlWireMock);

        wireMock.stubFor(WireMock.get(WireMock.urlPathMatching("/v1/non-evacuated-energy/results/" + NON_EVACUATED_ENERGY_RESULT_UUID))
            .willReturn(WireMock.notFound().withBody("Oups did I ever let think such a thing existed ?")));
        mockMvc.perform(get("/v1/studies/{studyUuid}/nodes/{nodeUuid}/non-evacuated-energy/result",
                studyNameUserIdUuid, modificationNode1Uuid))
            .andExpectAll(status().isNoContent());
    }

    @Test
    @SneakyThrows
    public void testGetSensitivityNonEvacuatedEnergyResultWithWrongId() {
        StudyEntity studyEntity = insertDummyStudy(UUID.fromString(NETWORK_UUID_STRING), CASE_UUID);
        UUID notFoundSensitivityUuid = UUID.randomUUID();
        UUID studyUuid = studyEntity.getId();
        UUID timePointUuid = studyEntity.getFirstTimepoint().getId();
        mockMvc.perform(get("/v1/studies/{studyUuid}/nodes/{nodeUuid}/non-evacuated-energy/result", studyUuid, UUID.randomUUID())
                        .contentType(MediaType.APPLICATION_JSON))
                .andExpect(status().isNoContent()).andReturn();

        String baseUrlWireMock = wireMock.baseUrl();
        nonEvacuatedEnergyService.setSensitivityAnalysisServerBaseUri(baseUrlWireMock);

        UUID rootNodeUuid = getRootNodeUuid(studyUuid);
        NetworkModificationNode modificationNode1 = createNetworkModificationNode(studyUuid, rootNodeUuid, UUID.randomUUID(), VARIANT_ID, "node 1");
        UUID modificationNodeUuid = modificationNode1.getId();
        networkModificationTreeService.updateComputationResultUuid(modificationNodeUuid, timePointUuid, notFoundSensitivityUuid, ComputationType.NON_EVACUATED_ENERGY_ANALYSIS);
        assertNotNull(networkModificationTreeService.getComputationResultUuid(modificationNodeUuid, timePointUuid, ComputationType.NON_EVACUATED_ENERGY_ANALYSIS));
        assertEquals(notFoundSensitivityUuid, networkModificationTreeService.getComputationResultUuid(modificationNodeUuid, timePointUuid, ComputationType.NON_EVACUATED_ENERGY_ANALYSIS));

        wireMock.stubFor(WireMock.get(WireMock.urlPathMatching("/v1/non-evacuated-energy/results/" + notFoundSensitivityUuid))
                .willReturn(WireMock.notFound()));

        mockMvc.perform(get("/v1/studies/{studyUuid}/nodes/{nodeUuid}/non-evacuated-energy/result", studyUuid, modificationNodeUuid, FAKE_NON_EVACUATED_ENERGY_RESULT_JSON)
                        .contentType(MediaType.APPLICATION_JSON))
                .andExpect(status().isNotFound()).andReturn();
    }

    @Test
    @SneakyThrows
    public void testResetUuidResultWhenNonEvacuatedEnergyFailed() {
        UUID resultUuid = UUID.randomUUID();
        StudyEntity studyEntity = insertDummyStudy(UUID.randomUUID(), UUID.randomUUID());
        UUID timePointUuid = studyEntity.getFirstTimepoint().getId();
        RootNode rootNode = networkModificationTreeService.getStudyTree(studyEntity.getId());
        NetworkModificationNode modificationNode = createNetworkModificationNode(studyEntity.getId(), rootNode.getId(), UUID.randomUUID(), VARIANT_ID, "node 1");
        String resultUuidJson = mapper.writeValueAsString(new NodeReceiver(modificationNode.getId(), timePointUuid));

        // Set an uuid result in the database
        networkModificationTreeService.updateComputationResultUuid(modificationNode.getId(), timePointUuid, resultUuid, ComputationType.NON_EVACUATED_ENERGY_ANALYSIS);
        assertNotNull(networkModificationTreeService.getComputationResultUuid(modificationNode.getId(), timePointUuid, ComputationType.NON_EVACUATED_ENERGY_ANALYSIS));
        assertEquals(resultUuid, networkModificationTreeService.getComputationResultUuid(modificationNode.getId(), timePointUuid, ComputationType.NON_EVACUATED_ENERGY_ANALYSIS));

        StudyService studyService = Mockito.mock(StudyService.class);
        doAnswer(invocation -> {
            input.send(MessageBuilder.withPayload("").setHeader(HEADER_RECEIVER, resultUuidJson).build(), nonEvacuatedEnergyFailedDestination);
            return resultUuid;
        }).when(studyService).runNonEvacuatedEnergy(any(), any(), any());
        studyService.runNonEvacuatedEnergy(studyEntity.getId(), modificationNode.getId(), "userId");

        Message<byte[]> message = output.receive(TIMEOUT, studyUpdateDestination);
        assertEquals(studyEntity.getId(), message.getHeaders().get(NotificationService.HEADER_STUDY_UUID));
        String updateType = (String) message.getHeaders().get(NotificationService.HEADER_UPDATE_TYPE);
        assertEquals(NotificationService.UPDATE_TYPE_NON_EVACUATED_ENERGY_FAILED, updateType);
        assertNull(networkModificationTreeService.getComputationResultUuid(modificationNode.getId(), timePointUuid, ComputationType.NON_EVACUATED_ENERGY_ANALYSIS));
    }

    @Test
    public void testNonEvacuatedEnergyFailedForNotification() throws Exception {
        MvcResult mvcResult;
        String resultAsString;

        StudyEntity studyEntity = insertDummyStudy(UUID.fromString(NETWORK_UUID_2_STRING), CASE_2_UUID);
        UUID studyUuid = studyEntity.getId();
        UUID rootNodeUuid = getRootNodeUuid(studyUuid);
        NetworkModificationNode modificationNode1 = createNetworkModificationNode(studyUuid, rootNodeUuid, UUID.randomUUID(), VARIANT_ID, "node 1");
        UUID modificationNode1Uuid = modificationNode1.getId();

        // run failing sensitivity analysis non evacuated energy (because in network 2)
        mvcResult = mockMvc.perform(post("/v1/studies/{studyUuid}/nodes/{nodeUuid}/non-evacuated-energy/run", studyUuid, modificationNode1Uuid)
            .contentType(MediaType.APPLICATION_JSON).header(HEADER_USER_ID, "userId"))
            .andExpect(status().isOk()).andReturn();
        resultAsString = mvcResult.getResponse().getContentAsString();
        String uuidResponse = mapper.readValue(resultAsString, String.class);

        assertEquals(NON_EVACUATED_ENERGY_ERROR_NODE_RESULT_UUID, uuidResponse);

        // failed sensitivity analysis non evacuated energy
        Message<byte[]> message = output.receive(TIMEOUT, studyUpdateDestination);
        assertEquals(studyUuid, message.getHeaders().get(NotificationService.HEADER_STUDY_UUID));
        String updateType = (String) message.getHeaders().get(HEADER_UPDATE_TYPE);
        assertEquals(NotificationService.UPDATE_TYPE_NON_EVACUATED_ENERGY_FAILED, updateType);

        // message sent by run controller to notify frontend sensitivity analysis non evacuated energy is running and should update status
        message = output.receive(TIMEOUT, studyUpdateDestination);
        assertEquals(studyUuid, message.getHeaders().get(NotificationService.HEADER_STUDY_UUID));
        updateType = (String) message.getHeaders().get(HEADER_UPDATE_TYPE);
        assertEquals(NotificationService.UPDATE_TYPE_NON_EVACUATED_ENERGY_STATUS, updateType);

        assertTrue(TestUtils.getRequestsDone(1, server).stream().anyMatch(r -> r.matches("/v1/networks/" + NETWORK_UUID_2_STRING + "/non-evacuated-energy.*?receiver=.*nodeUuid.*")));

        /*
         *  what follows is mostly for test coverage -> a failed message without receiver is sent -> will be ignored by consumer
         */
        studyEntity = insertDummyStudyWithSpecificParams(UUID.fromString(NETWORK_UUID_3_STRING), CASE_3_UUID);
        UUID studyUuid2 = studyEntity.getId();
        UUID rootNodeUuid2 = getRootNodeUuid(studyUuid2);
        NetworkModificationNode modificationNode2 = createNetworkModificationNode(studyUuid2, rootNodeUuid2, UUID.randomUUID(), VARIANT_ID, "node 2");
        UUID modificationNode1Uuid2 = modificationNode2.getId();

        mockMvc.perform(post("/v1/studies/{studyUuid}/nodes/{nodeUuid}/non-evacuated-energy/run", studyUuid2, modificationNode1Uuid2)
            .contentType(MediaType.APPLICATION_JSON).header(HEADER_USER_ID, "userId"))
            .andExpect(status().isOk());

        // failed sensitivity analysis non evacuated energy without receiver -> no failure message sent to frontend

        // message sent by run controller to notify frontend sensitivity analysis non evacuated energy is running and should update status
        message = output.receive(TIMEOUT, studyUpdateDestination);
        assertEquals(studyUuid2, message.getHeaders().get(NotificationService.HEADER_STUDY_UUID));
        updateType = (String) message.getHeaders().get(HEADER_UPDATE_TYPE);
        assertEquals(NotificationService.UPDATE_TYPE_NON_EVACUATED_ENERGY_STATUS, updateType);

        assertTrue(TestUtils.getRequestsDone(1, server).stream().anyMatch(r -> r.matches("/v1/networks/" + NETWORK_UUID_3_STRING + "/non-evacuated-energy.*?receiver=.*nodeUuid.*")));
    }

    private StudyEntity insertDummyStudy(UUID networkUuid, UUID caseUuid) {
        NonEvacuatedEnergyParametersEntity nonEvacuatedEnergyParametersEntity = NonEvacuatedEnergyService.toEntity(NonEvacuatedEnergyService.getDefaultNonEvacuatedEnergyParametersInfos());
        StudyEntity studyEntity = TestUtils.createDummyStudy(networkUuid, "netId", caseUuid, "", "", null, UUID.randomUUID(), null, null, null,
                                                             nonEvacuatedEnergyParametersEntity);
        var study = studyRepository.save(studyEntity);
        networkModificationTreeService.createRoot(studyEntity);
        return study;
    }

    private StudyEntity insertDummyStudyWithSpecificParams(UUID networkUuid, UUID caseUuid) {
        NonEvacuatedEnergyParametersEntity nonEvacuatedEnergyParametersEntity = NonEvacuatedEnergyService.toEntity(NonEvacuatedEnergyService.getDefaultNonEvacuatedEnergyParametersInfos());
        StudyEntity studyEntity = TestUtils.createDummyStudy(networkUuid, "netId", caseUuid, "", "", null, UUID.randomUUID(), null, null, null,
                                                             nonEvacuatedEnergyParametersEntity);
        var study = studyRepository.save(studyEntity);
        networkModificationTreeService.createRoot(studyEntity);
        return study;
    }

    private NetworkModificationNode createNetworkModificationNode(UUID studyUuid, UUID parentNodeUuid,
            UUID modificationGroupUuid, String variantId, String nodeName) throws Exception {
        return createNetworkModificationNode(studyUuid, parentNodeUuid,
            modificationGroupUuid, variantId, nodeName, BuildStatus.NOT_BUILT);
    }

    private NetworkModificationNode createNetworkModificationNode(UUID studyUuid, UUID parentNodeUuid,
            UUID modificationGroupUuid, String variantId, String nodeName, BuildStatus buildStatus) throws Exception {
        NetworkModificationNode modificationNode = NetworkModificationNode.builder().name(nodeName)
                .description("description").modificationGroupUuid(modificationGroupUuid).variantId(variantId)
                .children(Collections.emptyList()).build();

        // Only for tests
        String mnBodyJson = objectWriter.writeValueAsString(modificationNode);
        JSONObject jsonObject = new JSONObject(mnBodyJson);
        jsonObject.put("variantId", variantId);
        jsonObject.put("modificationGroupUuid", modificationGroupUuid);
        mnBodyJson = jsonObject.toString();

        mockMvc.perform(post("/v1/studies/{studyUuid}/tree/nodes/{id}", studyUuid, parentNodeUuid).content(mnBodyJson).contentType(MediaType.APPLICATION_JSON).header(HEADER_USER_ID, "userId"))
            .andExpect(status().isOk());
        var mess = output.receive(TIMEOUT, studyUpdateDestination);
        assertNotNull(mess);
        modificationNode.setId(UUID.fromString(String.valueOf(mess.getHeaders().get(NotificationService.HEADER_NEW_NODE))));
        assertEquals(InsertMode.CHILD.name(), mess.getHeaders().get(NotificationService.HEADER_INSERT_MODE));
        return modificationNode;
    }

    private UUID getRootNodeUuid(UUID studyUuid) {
        return networkModificationTreeService.getStudyRootNodeUuid(studyUuid);
    }

    private void cleanDB() {
        studyRepository.findAll().forEach(s -> networkModificationTreeService.doDeleteTree(s.getId()));
        studyRepository.deleteAll();
    }

    @After
    public void tearDown() {
        List<String> destinations = List.of(studyUpdateDestination, nonEvacuatedEnergyFailedDestination, nonEvacuatedEnergyResultDestination, nonEvacuatedEnergyStoppedDestination);

        cleanDB();

        TestUtils.assertQueuesEmptyThenClear(destinations, output);

        try {
            TestUtils.assertServerRequestsEmptyThenShutdown(server);
        } catch (UncheckedInterruptedException e) {
            LOGGER.error("Error while attempting to get the request done : ", e);
        } catch (IOException e) {
            // Ignoring
        }
    }

    @Test
    public void testNonEvacuatedEnergyParameters() throws Exception {
        StudyEntity studyEntity = insertDummyStudy(UUID.randomUUID(), UUID.randomUUID());
        UUID studyNameUserIdUuid = studyEntity.getId();

        // get non evacuated energy analysis parameters
        NonEvacuatedEnergyParametersInfos defaultNonEvacuatedEnergyParametersInfos = NonEvacuatedEnergyParametersInfos.builder()
            .stagesDefinition(List.of())
            .stagesSelection(List.of())
            .generatorsCappings(new NonEvacuatedEnergyGeneratorsCappings(0.0, List.of()))
            .monitoredBranches(List.of())
            .contingencies(List.of())
            .build();
        String defaultJson = mapper.writeValueAsString(defaultNonEvacuatedEnergyParametersInfos);

        mockMvc.perform(get("/v1/studies/{studyUuid}/non-evacuated-energy/parameters", studyNameUserIdUuid)).andExpectAll(
            status().isOk(),
            content().string(defaultJson));

        // create non evacuated energy parameters
        EquipmentsContainer generators1 = new EquipmentsContainer(UUID.fromString("cf399ef3-7f14-4884-8c82-1c90300da321"), "identifiable1");
        EquipmentsContainer generators2 = new EquipmentsContainer(UUID.fromString("cf399ef3-7f14-4884-8c82-1c90300da322"), "identifiable2");
        EquipmentsContainer generators3 = new EquipmentsContainer(UUID.fromString("cf399ef3-7f14-4884-8c82-1c90300da323"), "identifiable3");
        EquipmentsContainer generators4 = new EquipmentsContainer(UUID.fromString("cf399ef3-7f14-4884-8c82-1c90300da324"), "identifiable4");
        EquipmentsContainer generators5 = new EquipmentsContainer(UUID.fromString("cf399ef3-7f14-4884-8c82-1c90300da325"), "identifiable5");

        NonEvacuatedEnergyStageDefinition stageDefinition1 = new NonEvacuatedEnergyStageDefinition(List.of(generators1, generators2), EnergySource.HYDRO, List.of(100F, 70F, 30F));
        NonEvacuatedEnergyStageDefinition stageDefinition2 = new NonEvacuatedEnergyStageDefinition(List.of(generators3), EnergySource.WIND, List.of(90F, 60F, 40F));
        NonEvacuatedEnergyStageDefinition stageDefinition3 = new NonEvacuatedEnergyStageDefinition(List.of(generators4, generators5), EnergySource.SOLAR, List.of(75F, 65F, 20F));

        NonEvacuatedEnergyStagesSelection stagesSelection1 = new NonEvacuatedEnergyStagesSelection("stage1", List.of(0, 1, 2), List.of(0, 0, 0), true);
        NonEvacuatedEnergyStagesSelection stagesSelection2 = new NonEvacuatedEnergyStagesSelection("stage2", List.of(0, 1, 2), List.of(0, 1, 1), true);
        NonEvacuatedEnergyStagesSelection stagesSelection3 = new NonEvacuatedEnergyStagesSelection("stage3", List.of(0, 1, 2), List.of(1, 1, 2), true);
        NonEvacuatedEnergyStagesSelection stagesSelection4 = new NonEvacuatedEnergyStagesSelection("stage4", List.of(0, 1, 2), List.of(1, 2, 1), true);

        EquipmentsContainer generators6 = new EquipmentsContainer(UUID.fromString("cf399ef3-7f14-4884-8c82-1c90300da326"), "identifiable6");
        EquipmentsContainer generators7 = new EquipmentsContainer(UUID.fromString("cf399ef3-7f14-4884-8c82-1c90300da327"), "identifiable7");
        EquipmentsContainer generators8 = new EquipmentsContainer(UUID.fromString("cf399ef3-7f14-4884-8c82-1c90300da328"), "identifiable8");
        EquipmentsContainer generators9 = new EquipmentsContainer(UUID.fromString("cf399ef3-7f14-4884-8c82-1c90300da329"), "identifiable9");

        NonEvacuatedEnergyGeneratorsCappings generatorsCappings = new NonEvacuatedEnergyGeneratorsCappings(0.03,
            List.of(new NonEvacuatedEnergyGeneratorCappingsByType(List.of(generators6), EnergySource.SOLAR, true),
                    new NonEvacuatedEnergyGeneratorCappingsByType(List.of(generators7, generators8), EnergySource.WIND, false),
                    new NonEvacuatedEnergyGeneratorCappingsByType(List.of(generators9), EnergySource.HYDRO, true)));

        EquipmentsContainer branches1 = new EquipmentsContainer(UUID.fromString("af399ef3-7f14-4884-8c82-1c90300da321"), "identifiable1");
        EquipmentsContainer branches2 = new EquipmentsContainer(UUID.fromString("af399ef3-7f14-4884-8c82-1c90300da322"), "identifiable2");
        EquipmentsContainer branches3 = new EquipmentsContainer(UUID.fromString("af399ef3-7f14-4884-8c82-1c90300da323"), "identifiable3");
        EquipmentsContainer branches4 = new EquipmentsContainer(UUID.fromString("af399ef3-7f14-4884-8c82-1c90300da324"), "identifiable4");

        NonEvacuatedEnergyMonitoredBranches monitoredBranches1 = new NonEvacuatedEnergyMonitoredBranches(List.of(branches1), true, false, "IT10", 80, true, null, 90);
        NonEvacuatedEnergyMonitoredBranches monitoredBranches2 = new NonEvacuatedEnergyMonitoredBranches(List.of(branches2), true, true, null, 60, true, null, 50);
        NonEvacuatedEnergyMonitoredBranches monitoredBranches3 = new NonEvacuatedEnergyMonitoredBranches(List.of(branches3), true, true, null, 90, false, "IT20", 70);
        NonEvacuatedEnergyMonitoredBranches monitoredBranches4 = new NonEvacuatedEnergyMonitoredBranches(List.of(branches4), true, false, "IT5", 75, false, "IT1", 80);

        EquipmentsContainer contingenciesContainer1 = new EquipmentsContainer(UUID.fromString("ef399ef3-7f14-4884-8c82-1c90300da321"), "identifiable1");
        EquipmentsContainer contingenciesContainer2 = new EquipmentsContainer(UUID.fromString("ef399ef3-7f14-4884-8c82-1c90300da322"), "identifiable2");
        EquipmentsContainer contingenciesContainer3 = new EquipmentsContainer(UUID.fromString("ef399ef3-7f14-4884-8c82-1c90300da323"), "identifiable3");

        NonEvacuatedEnergyContingencies contingencies1 = new NonEvacuatedEnergyContingencies(List.of(contingenciesContainer1), false);
        NonEvacuatedEnergyContingencies contingencies2 = new NonEvacuatedEnergyContingencies(List.of(contingenciesContainer2), true);
        NonEvacuatedEnergyContingencies contingencies3 = new NonEvacuatedEnergyContingencies(List.of(contingenciesContainer3), true);

        NonEvacuatedEnergyParametersInfos nonEvacuatedEnergyParametersInfos = NonEvacuatedEnergyParametersInfos.builder()
            .stagesDefinition(List.of(stageDefinition1, stageDefinition2, stageDefinition3))
            .stagesSelection(List.of(stagesSelection1, stagesSelection2, stagesSelection3, stagesSelection4))
            .generatorsCappings(generatorsCappings)
            .monitoredBranches(List.of(monitoredBranches1, monitoredBranches2, monitoredBranches3, monitoredBranches4))
            .contingencies(List.of(contingencies1, contingencies2, contingencies3))
            .build();
        String myBodyJson = mapper.writeValueAsString(nonEvacuatedEnergyParametersInfos);

        mockMvc.perform(
            post("/v1/studies/{studyUuid}/non-evacuated-energy/parameters", studyNameUserIdUuid)
                .header(HEADER_USER_ID, "userId")
                .contentType(MediaType.APPLICATION_JSON)
                .content(myBodyJson)).andExpect(
            status().isOk());

        mockMvc.perform(get("/v1/studies/{studyUuid}/non-evacuated-energy/parameters", studyNameUserIdUuid)).andExpectAll(
            status().isOk(),
            content().string(myBodyJson));
    }
}<|MERGE_RESOLUTION|>--- conflicted
+++ resolved
@@ -385,13 +385,8 @@
 
         var requests = TestUtils.getRequestsDone(2, server);
         assertTrue(requests.contains("/v1/non-evacuated-energy/results"));
-<<<<<<< HEAD
-        assertTrue(requests.stream().anyMatch(r -> r.matches("/v1/treereports")));
+        assertTrue(requests.stream().anyMatch(r -> r.matches("/v1/reports")));
         assertEquals(0, timePointNodeStatusRepository.findAllByNonEvacuatedEnergyResultUuidNotNull().size());
-=======
-        assertTrue(requests.stream().anyMatch(r -> r.matches("/v1/reports")));
-        assertEquals(0, networkModificationNodeInfoRepository.findAllByNonEvacuatedEnergyResultUuidNotNull().size());
->>>>>>> 50fa0aa8
 
         String baseUrlWireMock = wireMock.baseUrl();
         nonEvacuatedEnergyService.setSensitivityAnalysisServerBaseUri(baseUrlWireMock);
