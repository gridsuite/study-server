server:
  port: 5001

spring:
  rabbitmq:
    addresses: localhost
  data:
    elasticsearch:
      host: localhost
      ## to fill if authentication is needed
      # user:
      # password:

powsybl-ws:
  database:
    host: localhost

<<<<<<< HEAD
backing-services:
  case:
    base-uri: http://localhost:5000
  single-line-diagram:
    base-uri: http://localhost:5005
  network-conversion:
    base-uri: http://localhost:5003
  geo-data:
    base-uri: http://localhost:8087
  network-map:
    base-uri: http://localhost:5006
  network-modification:
    base-uri: http://localhost:5007
  loadflow:
    base-uri: http://localhost:5008
  actions-server:
    base-uri: http://localhost:5022
  security-analysis-server:
    base-uri: http://localhost:5023
  report-server:
    base-uri: http://localhost:5028
  sensitivity-analysis-server:
    base-uri: http://localhost:5030
  shortcircuit-server:
    base-uri: http://localhost:5031
  timeseries-server:
    base-uri: http://localhost:5037
  dynamic-simulation-server:
    base-uri: http://localhost:5032
  dynamic-mapping-server:
    base-uri: http://localhost:5036
=======
powsybl:
  services:
    network-store-server:
      base-uri: http://localhost:8080
    case-server:
      base-uri: http://localhost:5000
    network-conversion-server:
      base-uri: http://localhost:5003
    single-line-diagram-server:
      base-uri: http://localhost:5005
>>>>>>> 3ed6e2a2

gridsuite:
  services:  
    geo-data-server:
      base-uri: http://localhost:8087
    network-map-server:
      base-uri: http://localhost:5006
    network-modification-server:
      base-uri: http://localhost:5007
    loadflow-server:
      base-uri: http://localhost:5008
    actions-server:
      base-uri: http://localhost:5022
    security-analysis-server:
      base-uri: http://localhost:5023
    report-server:
      base-uri: http://localhost:5028
    sensitivity-analysis-server:
      base-uri: http://localhost:5030
    shortcircuit-server:
      base-uri: http://localhost:5031<|MERGE_RESOLUTION|>--- conflicted
+++ resolved
@@ -15,39 +15,6 @@
   database:
     host: localhost
 
-<<<<<<< HEAD
-backing-services:
-  case:
-    base-uri: http://localhost:5000
-  single-line-diagram:
-    base-uri: http://localhost:5005
-  network-conversion:
-    base-uri: http://localhost:5003
-  geo-data:
-    base-uri: http://localhost:8087
-  network-map:
-    base-uri: http://localhost:5006
-  network-modification:
-    base-uri: http://localhost:5007
-  loadflow:
-    base-uri: http://localhost:5008
-  actions-server:
-    base-uri: http://localhost:5022
-  security-analysis-server:
-    base-uri: http://localhost:5023
-  report-server:
-    base-uri: http://localhost:5028
-  sensitivity-analysis-server:
-    base-uri: http://localhost:5030
-  shortcircuit-server:
-    base-uri: http://localhost:5031
-  timeseries-server:
-    base-uri: http://localhost:5037
-  dynamic-simulation-server:
-    base-uri: http://localhost:5032
-  dynamic-mapping-server:
-    base-uri: http://localhost:5036
-=======
 powsybl:
   services:
     network-store-server:
@@ -58,10 +25,9 @@
       base-uri: http://localhost:5003
     single-line-diagram-server:
       base-uri: http://localhost:5005
->>>>>>> 3ed6e2a2
 
 gridsuite:
-  services:  
+  services:
     geo-data-server:
       base-uri: http://localhost:8087
     network-map-server:
@@ -79,4 +45,12 @@
     sensitivity-analysis-server:
       base-uri: http://localhost:5030
     shortcircuit-server:
-      base-uri: http://localhost:5031+      base-uri: http://localhost:5031
+    study-server:
+      base-uri: http://172.17.0.1:5001/
+    dynamic-simulation-server:
+      base-uri: http://localhost:5032
+    timeseries-server:
+      base-uri: http://172.17.0.1:5037
+    dynamic-mapping-server:
+      base-uri: http://172.17.0.1:5036