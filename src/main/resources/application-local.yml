server:
  port: 5001

spring:
  rabbitmq:
    addresses: localhost
  data:
    elasticsearch:
      host: localhost
      ## to fill if authentication is needed
      # user:
      # password:

powsybl-ws:
  database:
    host: localhost

powsybl:
  services:
    network-store-server:
      base-uri: http://localhost:8080
    case-server:
      base-uri: http://localhost:5000
    network-conversion-server:
      base-uri: http://localhost:5003
    single-line-diagram-server:
      base-uri: http://localhost:5005

gridsuite:
  services:
    -
      name: geo-data-server
      base-uri: http://localhost:8087
    -
      name: network-map-server
      base-uri: http://localhost:5006
    -
      name: network-modification-server
      base-uri: http://localhost:5007
    -
      name: loadflow-server
      base-uri: http://localhost:5008
    -
      name: actions-server
      base-uri: http://localhost:5022
    -
      name: security-analysis-server
      base-uri: http://localhost:5023
    -
      name: report-server
      base-uri: http://localhost:5028
    -
      name: sensitivity-analysis-server
      base-uri: http://localhost:5030
    -
      name: shortcircuit-server
      base-uri: http://localhost:5031
    -
      name: dynamic-simulation-server
      base-uri: http://localhost:5032
    -
      name: timeseries-server
      base-uri: http://localhost:5037
    -
      name: dynamic-mapping-server
      base-uri: http://localhost:5036
    -
      name: voltage-init-server
      base-uri: http://localhost:5038
<<<<<<< HEAD
    -
      name: filter-server
      base-uri: http://localhost:5027
=======
>>>>>>> 132ac6b4
<|MERGE_RESOLUTION|>--- conflicted
+++ resolved
@@ -67,9 +67,6 @@
     -
       name: voltage-init-server
       base-uri: http://localhost:5038
-<<<<<<< HEAD
     -
       name: filter-server
       base-uri: http://localhost:5027
-=======
->>>>>>> 132ac6b4
