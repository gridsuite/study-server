server:
  forward-headers-strategy: framework

spring:
  profiles:
    active: default,local

  servlet:
    multipart:
      max-file-size: 100MB
      max-request-size: 103MB
  codec:
    max-in-memory-size: 100MB

  rabbitmq:
    addresses: rabbitmq
    port: 5672

  cloud:
    function:
      definition: consumeSaResult;consumeSaStopped
    stream:
      bindings:
        publishStudyUpdate-out-0:
          destination: study.update
        consumeSaResult-in-0:
          destination: sa.result
        consumeSaStopped-in-0:
          destination: sa.stopped
      source: publishStudyUpdate
  datasource:
    url: ${dbUrl}
    username: ${login}
    password: ${password}

  jpa:
    database: POSTGRESQL
    hibernate:
      ddl-auto: validate
      naming:
        physical-strategy: org.hibernate.boot.model.naming.PhysicalNamingStrategyStandardImpl
        implicit-strategy: org.hibernate.boot.model.naming.ImplicitNamingStrategyJpaCompliantImpl
    properties:
      dialect: org.hibernate.dialect.PostgreSQLDialect

  data:
    elasticsearch:
      enabled: false
      host: elasticsearch
      port: 9200
<<<<<<< HEAD

  liquibase:
    change-log: classpath:db/init-db.xml

backing-services:
  case:
    base-uri: http://localhost:5000
  single-line-diagram:
    base-uri: http://localhost:5005
  network-conversion:
    base-uri: http://localhost:5003
  geo-data:
    base-uri: http://localhost:8087
  network-map:
    base-uri: http://localhost:5006
  network-modification:
    base-uri: http://localhost:5007
  loadflow:
    base-uri: http://localhost:5008
  actions-server:
    base-uri: http://localhost:5022
  security-analysis-server:
    base-uri: http://localhost:5023
  report-server:
    base-uri: http://localhost:5028
=======
      client:
        timeout: 60  # Seconds
  # disable reactive client autoconfiguration because we don't use it and it is
  # not configured so it tries to connect to localhost which fails. This means
  # we get an ugly error message at startup, and more importantly that the
  # health probes fail, so things like k8s think the server is not working and
  # don't route traffic to it and keep the previous deployment. We have to do
  # this because the reactiveclient is automatically used by springboot when
  # starter-webflux is used.
  autoconfigure:
    exclude:
      - org.springframework.boot.actuate.autoconfigure.elasticsearch.ElasticSearchReactiveHealthContributorAutoConfiguration
      - org.springframework.boot.autoconfigure.data.elasticsearch.ReactiveElasticsearchRepositoriesAutoConfiguration
      - org.springframework.boot.autoconfigure.data.elasticsearch.ReactiveElasticsearchRestClientAutoConfiguration
>>>>>>> 067349ae

network-store-server:
  preloading-strategy: COLLECTION

# this structure is shared among all microservices, if you change it, change it everywhere.
# customQuery allows a microservice to set query parameters specific to itself.
# if customQuery is empty, set queryBegin to "?", otherwise set it to "&".
# this allow the user to add additional query elements common to all microservices
# and to use the appropriate leading character depending on whether the microsevice
# uses custom query parameters or not. customQueryBegin in this file must always be '?',
# it is present only to be able to be overriden by deployments in the
# manyschemas mode. It is used only for microservices that have predefined
# query parameters, and it must be used if customQuery is not empty, otherwise
# the manyschema mode doesn't work, so define it everywhere because it doesn't
# hurt.
queryBegin: '?'
customQueryBegin: '?'
customQuery:
dbName: study
dbApi: jdbc<|MERGE_RESOLUTION|>--- conflicted
+++ resolved
@@ -48,35 +48,11 @@
       enabled: false
       host: elasticsearch
       port: 9200
-<<<<<<< HEAD
-
-  liquibase:
-    change-log: classpath:db/init-db.xml
-
-backing-services:
-  case:
-    base-uri: http://localhost:5000
-  single-line-diagram:
-    base-uri: http://localhost:5005
-  network-conversion:
-    base-uri: http://localhost:5003
-  geo-data:
-    base-uri: http://localhost:8087
-  network-map:
-    base-uri: http://localhost:5006
-  network-modification:
-    base-uri: http://localhost:5007
-  loadflow:
-    base-uri: http://localhost:5008
-  actions-server:
-    base-uri: http://localhost:5022
-  security-analysis-server:
-    base-uri: http://localhost:5023
-  report-server:
-    base-uri: http://localhost:5028
-=======
       client:
         timeout: 60  # Seconds
+    liquibase:
+      change-log: classpath:db/init-db.xml
+
   # disable reactive client autoconfiguration because we don't use it and it is
   # not configured so it tries to connect to localhost which fails. This means
   # we get an ugly error message at startup, and more importantly that the
@@ -89,7 +65,6 @@
       - org.springframework.boot.actuate.autoconfigure.elasticsearch.ElasticSearchReactiveHealthContributorAutoConfiguration
       - org.springframework.boot.autoconfigure.data.elasticsearch.ReactiveElasticsearchRepositoriesAutoConfiguration
       - org.springframework.boot.autoconfigure.data.elasticsearch.ReactiveElasticsearchRestClientAutoConfiguration
->>>>>>> 067349ae
 
 network-store-server:
   preloading-strategy: COLLECTION
