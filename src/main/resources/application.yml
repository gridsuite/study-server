server:
  port: 5001
  forward-headers-strategy: framework

spring:
  servlet:
    multipart:
      max-file-size: 100MB
      max-request-size: 103MB
  codec:
    max-in-memory-size: 100MB

  rabbitmq:
    addresses: localhost
    port: 5672

  cloud:
    function:
      definition: consumeSaResult;consumeSaStopped
    stream:
      bindings:
        publishStudyUpdate-out-0:
          destination: study.update
        consumeSaResult-in-0:
          destination: sa.result
        consumeSaStopped-in-0:
          destination: sa.stopped
      source: publishStudyUpdate
  datasource:
    url: ${dbApi}:${dbVendor}://${hostPort}/${dbName}${query}
    username: ${login}
    password: ${password}

  jpa:
    database: POSTGRESQL
    hibernate:
      ddl-auto: validate
      naming:
        physical-strategy: org.hibernate.boot.model.naming.PhysicalNamingStrategyStandardImpl
        implicit-strategy: org.hibernate.boot.model.naming.ImplicitNamingStrategyJpaCompliantImpl
    properties:
      dialect: org.hibernate.dialect.PostgreSQLDialect
      hibernate:
        format_sql: true
        # Used when action: create is uncommented
        hbm2ddl:
          delimiter: ;
      # Uncomment action to automatically generate the database sql schema file
      javax:
<<<<<<< HEAD
       persistence:
        schema-generation:
         scripts:
          #action: create
          #create-target: src/main/resources/study.sql
          create-source: metadata
=======
        persistence:
          schema-generation:
            scripts:
              #action: create
              create-target: src/main/resources/study.sql
              create-source: metadata

  data:
    elasticsearch:
      enabled: false
      host: localhost
      port: 9200
>>>>>>> 24059982

  liquibase:
    change-log: classpath:db/study-db.xml

backing-services:
  case:
    base-uri: http://localhost:5000
  single-line-diagram:
    base-uri: http://localhost:5005
  network-conversion:
    base-uri: http://localhost:5003
  geo-data:
    base-uri: http://localhost:8087
  network-map:
    base-uri: http://localhost:5006
  network-modification:
    base-uri: http://localhost:5007
  loadflow:
    base-uri: http://localhost:5008
  actions-server:
    base-uri: http://localhost:5022
  security-analysis-server:
    base-uri: http://localhost:5023
  report-server:
    base-uri: http://localhost:5028

network-store-server:
  preloading-strategy: COLLECTION
  base-uri: http://localhost:8080/

dbName: study
dbApi: jdbc<|MERGE_RESOLUTION|>--- conflicted
+++ resolved
@@ -47,19 +47,11 @@
           delimiter: ;
       # Uncomment action to automatically generate the database sql schema file
       javax:
-<<<<<<< HEAD
-       persistence:
-        schema-generation:
-         scripts:
-          #action: create
-          #create-target: src/main/resources/study.sql
-          create-source: metadata
-=======
         persistence:
           schema-generation:
             scripts:
               #action: create
-              create-target: src/main/resources/study.sql
+              #create-target: src/main/resources/study.sql
               create-source: metadata
 
   data:
@@ -67,7 +59,6 @@
       enabled: false
       host: localhost
       port: 9200
->>>>>>> 24059982
 
   liquibase:
     change-log: classpath:db/study-db.xml
