server:
  port: 5001
  forward-headers-strategy: framework

spring:
  servlet:
    multipart:
      max-file-size: 100MB
      max-request-size: 103MB
  codec:
    max-in-memory-size: 100MB

  rabbitmq:
    addresses: localhost
    port: 5672

  cloud:
    function:
      definition: consumeSaResult;consumeSaStopped
    stream:
      bindings:
        publishStudyUpdate-out-0:
          destination: study.update
        consumeSaResult-in-0:
          destination: sa.result
        consumeSaStopped-in-0:
          destination: sa.stopped
      source: publishStudyUpdate
  datasource:
    url: ${dbApi}:${dbVendor}://${hostPort}/${dbName}${query}
    username: ${login}
    password: ${password}

  jpa:
    database: POSTGRESQL
    hibernate:
      ddl-auto: validate
      naming:
        physical-strategy: org.hibernate.boot.model.naming.PhysicalNamingStrategyStandardImpl
        implicit-strategy: org.hibernate.boot.model.naming.ImplicitNamingStrategyJpaCompliantImpl
    properties:
      dialect: org.hibernate.dialect.PostgreSQLDialect
      hibernate:
        format_sql: true
        # Used when action: create is uncommented
        hbm2ddl:
          delimiter: ;
      # Uncomment action to automatically generate the database sql schema file
      javax:
        persistence:
          schema-generation:
            scripts:
              #action: create
              create-target: src/main/resources/study.sql
              create-source: metadata

  data:
    elasticsearch:
      enabled: false
      host: localhost
      port: 9200
<<<<<<< HEAD
      client:
        timeout: 60  # Seconds
=======
  # disable reactive client autoconfiguration because we don't use it and it is
  # not configured so it tries to connect to localhost which fails. This means
  # we get an ugly error message at startup, and more importantly that the
  # health probes fail, so things like k8s think the server is not working and
  # don't route traffic to it and keep the previous deployment. We have to do
  # this because the reactiveclient is automatically used by springboot when
  # starter-webflux is used.
  autoconfigure:
    exclude:
      - org.springframework.boot.actuate.autoconfigure.elasticsearch.ElasticSearchReactiveHealthContributorAutoConfiguration
      - org.springframework.boot.autoconfigure.data.elasticsearch.ReactiveElasticsearchRepositoriesAutoConfiguration
      - org.springframework.boot.autoconfigure.data.elasticsearch.ReactiveElasticsearchRestClientAutoConfiguration
>>>>>>> 9298ae63

backing-services:
  case:
    base-uri: http://localhost:5000
  single-line-diagram:
    base-uri: http://localhost:5005
  network-conversion:
    base-uri: http://localhost:5003
  geo-data:
    base-uri: http://localhost:8087
  network-map:
    base-uri: http://localhost:5006
  network-modification:
    base-uri: http://localhost:5007
  loadflow:
    base-uri: http://localhost:5008
  actions-server:
    base-uri: http://localhost:5022
  security-analysis-server:
    base-uri: http://localhost:5023
  report-server:
    base-uri: http://localhost:5028

network-store-server:
  preloading-strategy: COLLECTION
  base-uri: http://localhost:8080/

dbName: study
dbApi: jdbc<|MERGE_RESOLUTION|>--- conflicted
+++ resolved
@@ -59,10 +59,8 @@
       enabled: false
       host: localhost
       port: 9200
-<<<<<<< HEAD
       client:
         timeout: 60  # Seconds
-=======
   # disable reactive client autoconfiguration because we don't use it and it is
   # not configured so it tries to connect to localhost which fails. This means
   # we get an ugly error message at startup, and more importantly that the
@@ -75,7 +73,6 @@
       - org.springframework.boot.actuate.autoconfigure.elasticsearch.ElasticSearchReactiveHealthContributorAutoConfiguration
       - org.springframework.boot.autoconfigure.data.elasticsearch.ReactiveElasticsearchRepositoriesAutoConfiguration
       - org.springframework.boot.autoconfigure.data.elasticsearch.ReactiveElasticsearchRestClientAutoConfiguration
->>>>>>> 9298ae63
 
 backing-services:
   case:
