--- conflicted
+++ resolved
@@ -1,8 +1,6 @@
 CREATE TYPE IF NOT EXISTS study.loadFlowResult (
     status text
 );
-
-
 
 CREATE TABLE IF NOT EXISTS study.study (
     studyName text,
@@ -12,11 +10,9 @@
     caseFormat text,
     caseUuid uuid,
     casePrivate boolean,
-<<<<<<< HEAD
-    loadFlowResult study.loadFlowResult
-=======
     userId text,
     isPrivate boolean,
+    loadFlowResult study.loadFlowResult,
     PRIMARY KEY (userId, studyName)
 );
 
@@ -30,6 +26,7 @@
     casePrivate boolean,
     userId text,
     isPrivate boolean,
+    loadFlowResult study.loadFlowResult,
     PRIMARY KEY (userId, studyName)
 );
 
@@ -43,6 +40,6 @@
     casePrivate boolean,
     userId text,
     isPrivate boolean,
+    loadFlowResult study.loadFlowResult,
     PRIMARY KEY (userId, studyName)
->>>>>>> 784f0c9a
 );