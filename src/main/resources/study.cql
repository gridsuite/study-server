--- conflicted
+++ resolved
@@ -26,11 +26,8 @@
     userId text,
     isPrivate boolean,
     loadFlowResult study.loadFlowResult,
-<<<<<<< HEAD
+    securityAnalysisResultUuid uuid,
     loadFlowParameters study.loadFlowParameters,
-=======
-    securityAnalysisResultUuid uuid,
->>>>>>> b65d4989
     PRIMARY KEY (userId, studyName)
 );
 
@@ -46,11 +43,8 @@
     userId text,
     isPrivate boolean,
     loadFlowResult study.loadFlowResult,
-<<<<<<< HEAD
+    securityAnalysisResultUuid uuid,
     loadFlowParameters study.loadFlowParameters,
-=======
-    securityAnalysisResultUuid uuid,
->>>>>>> b65d4989
     PRIMARY KEY (userId, studyName)
 );
 
@@ -66,10 +60,8 @@
     userId text,
     isPrivate boolean,
     loadFlowResult study.loadFlowResult,
-<<<<<<< HEAD
+    securityAnalysisResultUuid uuid,
     loadFlowParameters study.loadFlowParameters,
-=======
-    securityAnalysisResultUuid uuid,
     PRIMARY KEY (userId, studyName)
 );
 
@@ -84,6 +76,5 @@
     studyName text,
     creationDate timestamp,
     userId text,
->>>>>>> b65d4989
     PRIMARY KEY (userId, studyName)
 );