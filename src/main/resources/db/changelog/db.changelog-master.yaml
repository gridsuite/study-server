databaseChangeLog:

  - include:
      file: changesets/changelog_2021-10-26T20:34:17Z.xml
      relativeToChangelogFile: true

  - include:
      file: changesets/changelog_2021-10-28T06:56:00Z.xml
      relativeToChangelogFile: true

  - include:
      file: changesets/changelog_2021-11-16T13:57:36Z.xml
      relativeToChangelogFile: true

  - include:
      file: changesets/changelog_2021-11-29T16:14:03Z.xml
      relativeToChangelogFile: true

  - include:
      file: changesets/changelog_2022-01-04T09:48:45Z.xml
      relativeToChangelogFile: true

  - include:
      file: changesets/changelog_2022-01-18T16:04:10Z.xml
      relativeToChangelogFile: true

  - include:
      file: changesets/changelog_2022-01-17T10:43:32Z.xml
      relativeToChangelogFile: true

  - include:
      file: changesets/changelog_2022-01-04T09:55:55Z.xml
      relativeToChangelogFile: true

  - include:
      file: changesets/changelog_2022-03-03T14:42:35Z.xml
      relativeToChangelogFile: true

  - include:
      file: changesets/changelog_2022-04-19T14:03:49Z.xml
      relativeToChangelogFile: true

  - include:
      file: changesets/changelog_2022-04-27T12:47:17Z.xml
      relativeToChangelogFile: true

  - include:
      file: changesets/changelog_2022-06-01T12:46:54Z.xml
      relativeToChangelogFile: true

  - include:
      file: changesets/changelog_2022-06-20T11:32:00Z.xml
      relativeToChangelogFile: true

  - include:
      file: changesets/changelog_2022-06-22T12:46:54Z.xml
      relativeToChangelogFile: true

  - include:
      file: changesets/changelog_2022-06-27T12:34:33Z.xml
      relativeToChangelogFile: true

  - include:
      file: changesets/changelog_2022-07-07T09:10:33Z.xml
      relativeToChangelogFile: true

  - include:
      file: changesets/changelog_2022-07-16T11:57:44Z.xml
      relativeToChangelogFile: true

  - include:
      file: changesets/changelog_2022-07-13T10:38:44Z.xml
      relativeToChangelogFile: true

  - include:
      file: changesets/changelog_2022-08-25T13:42:46Z.xml
      relativeToChangelogFile: true

  - include:
<<<<<<< HEAD
      file: changesets/changelog_2022-08-10T14:49:08Z.xml
=======
      file: changesets/changelog_2022-08-23T14:02:44Z.xml
>>>>>>> 7731341d
      relativeToChangelogFile: true<|MERGE_RESOLUTION|>--- conflicted
+++ resolved
@@ -77,9 +77,9 @@
       relativeToChangelogFile: true
 
   - include:
-<<<<<<< HEAD
+      file: changesets/changelog_2022-08-23T14:02:44Z.xml
+      relativeToChangelogFile: true
+
+  - include:
       file: changesets/changelog_2022-08-10T14:49:08Z.xml
-=======
-      file: changesets/changelog_2022-08-23T14:02:44Z.xml
->>>>>>> 7731341d
       relativeToChangelogFile: true