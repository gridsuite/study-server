--- conflicted
+++ resolved
@@ -284,9 +284,8 @@
       file: changesets/changelog_20250115T113701Z.xml
       relativeToChangelogFile: true
   - include:
-<<<<<<< HEAD
+      file: changesets/changelog_20250214T123321Z.xml
+      relativeToChangelogFile: true
+  - include:
       file: changesets/changelog_20250210T150519Z.xml
-=======
-      file: changesets/changelog_20250214T123321Z.xml
->>>>>>> 729b6043
       relativeToChangelogFile: true