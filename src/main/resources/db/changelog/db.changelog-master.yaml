--- conflicted
+++ resolved
@@ -156,10 +156,9 @@
       relativeToChangelogFile: true
 
   - include:
-<<<<<<< HEAD
-      file: changesets/changelog_20230704T125001Z.xml
-      relativeToChangelogFile: true
-=======
       file: changesets/changelog_20230705T155125Z.xml
       relativeToChangelogFile: true
->>>>>>> 6eea83be
+
+  - include:
+      file: changesets/changelog_20230704T125001Z.xml
+      relativeToChangelogFile: true