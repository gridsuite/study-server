databaseChangeLog:

  - include:
      file: changesets/changelog_2021-10-26T20:34:17Z.xml
      relativeToChangelogFile: true

  - include:
      file: changesets/changelog_2021-10-28T06:56:00Z.xml
      relativeToChangelogFile: true

  - include:
      file: changesets/changelog_2021-11-16T13:57:36Z.xml
      relativeToChangelogFile: true

  - include:
      file: changesets/changelog_2021-11-29T16:14:03Z.xml
      relativeToChangelogFile: true

  - include:
      file: changesets/changelog_2022-01-04T09:48:45Z.xml
      relativeToChangelogFile: true

  - include:
      file: changesets/changelog_2022-01-18T16:04:10Z.xml
      relativeToChangelogFile: true

  - include:
      file: changesets/changelog_2022-01-17T10:43:32Z.xml
      relativeToChangelogFile: true

  - include:
      file: changesets/changelog_2022-01-04T09:55:55Z.xml
      relativeToChangelogFile: true

  - include:
      file: changesets/changelog_2022-03-03T14:42:35Z.xml
      relativeToChangelogFile: true

  - include:
      file: changesets/changelog_2022-04-19T14:03:49Z.xml
      relativeToChangelogFile: true

  - include:
      file: changesets/changelog_2022-04-27T12:47:17Z.xml
      relativeToChangelogFile: true

  - include:
      file: changesets/changelog_2022-06-01T12:46:54Z.xml
      relativeToChangelogFile: true

  - include:
      file: changesets/changelog_2022-06-20T11:32:00Z.xml
      relativeToChangelogFile: true

  - include:
      file: changesets/changelog_2022-06-22T12:46:54Z.xml
      relativeToChangelogFile: true

  - include:
      file: changesets/changelog_2022-06-27T12:34:33Z.xml
      relativeToChangelogFile: true

  - include:
      file: changesets/changelog_2022-07-07T09:10:33Z.xml
      relativeToChangelogFile: true

  - include:
      file: changesets/changelog_2022-07-16T11:57:44Z.xml
      relativeToChangelogFile: true

  - include:
      file: changesets/changelog_2022-07-13T10:38:44Z.xml
      relativeToChangelogFile: true

  - include:
      file: changesets/changelog_2022-08-25T13:42:46Z.xml
      relativeToChangelogFile: true

  - include:
      file: changesets/changelog_2022-08-23T14:02:44Z.xml
      relativeToChangelogFile: true

  - include:
      file: changesets/changelog_2022-08-10T14:49:08Z.xml
      relativeToChangelogFile: true     

  - include:
      file: changesets/changelog_2022-09-23T12:36:18Z.xml
      relativeToChangelogFile: true

  - include:
      file: changesets/changelog_2022-09-28T14:00:21Z.xml
      relativeToChangelogFile: true

  - include:
      file: changesets/changelog_2022-10-27T15:11:50Z.xml
      relativeToChangelogFile: true

  - include:
      file: changesets/changelog_2022-11-22T15:26:54Z.xml
      relativeToChangelogFile: true

  - include:
      file: changesets/changelog_2022-11-18T14:53:27Z.xml
      relativeToChangelogFile: true

  - include:
      file: changesets/changelog_2023-01-06T11:42:00Z.xml
      relativeToChangelogFile: true

  - include:
      file: changesets/changelog_2022-12-21T09:17:29Z.xml
      relativeToChangelogFile: true

  - include:
      file: changesets/changelog_2023-03-06T09:31:39Z.xml
      relativeToChangelogFile: true

  - include:
<<<<<<< HEAD
      file: changesets/changelog_2023-04-05T10:25:35Z.xml
      relativeToChangelogFile: true
=======
      file: changesets/changelog_2023-04-07T12:15:34Z.xml
      relativeToChangelogFile: true
>>>>>>> 972b6635
<|MERGE_RESOLUTION|>--- conflicted
+++ resolved
@@ -117,10 +117,9 @@
       relativeToChangelogFile: true
 
   - include:
-<<<<<<< HEAD
-      file: changesets/changelog_2023-04-05T10:25:35Z.xml
-      relativeToChangelogFile: true
-=======
       file: changesets/changelog_2023-04-07T12:15:34Z.xml
       relativeToChangelogFile: true
->>>>>>> 972b6635
+
+  - include:
+      file: changesets/changelog_2023-04-05T10:25:35Z.xml
+      relativeToChangelogFile: true