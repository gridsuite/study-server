databaseChangeLog:

  - include:
      file: changesets/changelog_20211026T203417Z.xml
      relativeToChangelogFile: true

  - include:
      file: changesets/changelog_20211028T065600Z.xml
      relativeToChangelogFile: true

  - include:
      file: changesets/changelog_20211116T135736Z.xml
      relativeToChangelogFile: true

  - include:
      file: changesets/changelog_20211129T161403Z.xml
      relativeToChangelogFile: true

  - include:
      file: changesets/changelog_20220104T094845Z.xml
      relativeToChangelogFile: true

  - include:
      file: changesets/changelog_20220118T160410Z.xml
      relativeToChangelogFile: true

  - include:
      file: changesets/changelog_20220117T104332Z.xml
      relativeToChangelogFile: true

  - include:
      file: changesets/changelog_20220104T095555Z.xml
      relativeToChangelogFile: true

  - include:
      file: changesets/changelog_20220303T144235Z.xml
      relativeToChangelogFile: true

  - include:
      file: changesets/changelog_20220419T140349Z.xml
      relativeToChangelogFile: true

  - include:
      file: changesets/changelog_20220427T124717Z.xml
      relativeToChangelogFile: true

  - include:
      file: changesets/changelog_20220601T124654Z.xml
      relativeToChangelogFile: true

  - include:
      file: changesets/changelog_20220620T113200Z.xml
      relativeToChangelogFile: true

  - include:
      file: changesets/changelog_20220622T124654Z.xml
      relativeToChangelogFile: true

  - include:
      file: changesets/changelog_20220627T123433Z.xml
      relativeToChangelogFile: true

  - include:
      file: changesets/changelog_20220707T091033Z.xml
      relativeToChangelogFile: true

  - include:
      file: changesets/changelog_20220716T115744Z.xml
      relativeToChangelogFile: true

  - include:
      file: changesets/changelog_20220713T103844Z.xml
      relativeToChangelogFile: true

  - include:
      file: changesets/changelog_20220825T134246Z.xml
      relativeToChangelogFile: true

  - include:
      file: changesets/changelog_20220823T140244Z.xml
      relativeToChangelogFile: true

  - include:
      file: changesets/changelog_20220810T144908Z.xml
      relativeToChangelogFile: true

  - include:
      file: changesets/changelog_20220923T123618Z.xml
      relativeToChangelogFile: true

  - include:
      file: changesets/changelog_20220928T140021Z.xml
      relativeToChangelogFile: true

  - include:
      file: changesets/changelog_20221027T151150Z.xml
      relativeToChangelogFile: true

  - include:
      file: changesets/changelog_20221122T152654Z.xml
      relativeToChangelogFile: true

  - include:
      file: changesets/changelog_20221118T145327Z.xml
      relativeToChangelogFile: true

  - include:
      file: changesets/changelog_20230106T114200Z.xml
      relativeToChangelogFile: true

  - include:
      file: changesets/changelog_20221221T091729Z.xml
      relativeToChangelogFile: true

  - include:
      file: changesets/changelog_20230306T093139Z.xml
      relativeToChangelogFile: true

  - include:
      file: changesets/changelog_20230407T121534Z.xml
      relativeToChangelogFile: true

  - include:
      file: changesets/changelog_20230412T132332Z.xml
      relativeToChangelogFile: true

  - include:
      file: changesets/changelog_20230417T131334Z.xml
      relativeToChangelogFile: true

  - include:
      file: changesets/changelog_20230428T120005Z.xml
      relativeToChangelogFile: true

  - include:
      file: changesets/changelog_20230320T154025Z.xml
      relativeToChangelogFile: true

  - include:
      file: changesets/changelog_20230413T211156Z.xml
      relativeToChangelogFile: true

  - include:
      file: changesets/changelog_20230526T145728Z.xml
      relativeToChangelogFile: true

  - include:
      file: changesets/changelog_20230522T115251Z.xml
      relativeToChangelogFile: true

  - include:
      file: changesets/changelog_20230602T150222Z.xml
      relativeToChangelogFile: true

  - include:
      file: changesets/changelog_20230613T165914Z.xml
      relativeToChangelogFile: true

  - include:
      file: changesets/changelog_20230614T110354Z.xml
      relativeToChangelogFile: true

  - include:
      file: changesets/changelog_20230705T155125Z.xml
      relativeToChangelogFile: true

  - include:
      file: changesets/changelog_20230711T111525Z.xml
      relativeToChangelogFile: true

  - include:
      file: changesets/changelog_20230704T125001Z.xml
      relativeToChangelogFile: true

  - include:
      file: changesets/changelog_20230727T085511Z.xml
      relativeToChangelogFile: true

  - include:
      file: changesets/changelog_20230807T081915Z.xml
      relativeToChangelogFile: true

  - include:
      file: changesets/changelog_20230822T072138Z.xml
      relativeToChangelogFile: true

  - include:
      file: changesets/changelog_20230825T115511Z.xml
      relativeToChangelogFile: true

  - include:
      file: changesets/changelog_20230906T074248Z.xml
      relativeToChangelogFile: true

  - include:
      file: changesets/changelog_20230921T145300Z.xml
      relativeToChangelogFile: true

  - include:
      file: changesets/changelog_20230927T143833Z.xml
      relativeToChangelogFile: true

  - include:
      file: changesets/changelog_20230922T141912Z.xml
      relativeToChangelogFile: true

  - include:
      file: changesets/changelog_20231026T092506Z.xml
      relativeToChangelogFile: true

  - include:
      file: changesets/changelog_20231120T160709Z.xml
      relativeToChangelogFile: true

  - include:
      file: changesets/changelog_20231206T160229Z.xml
      relativeToChangelogFile: true

  - include:
      file: changesets/changelog_20231226T103727Z.xml
      relativeToChangelogFile: true

  - include:
      file: changesets/changelog_20231225T150247Z.xml
      relativeToChangelogFile: true
  - include:
      file: changesets/changelog_20231228T143308Z.xml
      relativeToChangelogFile: true
  - include:
      file: changesets/changelog_20240404T091326Z.xml
      relativeToChangelogFile: true
  - include:
      file: changesets/changelog_20240522T150750Z.xml
      relativeToChangelogFile: true
  - include:
      file: changesets/changelog_20240530T113417Z.xml
      relativeToChangelogFile: true
  - include:
      file: changesets/changelog_20240510T112233Z.xml
      relativeToChangelogFile: true
  - include:
      file: changesets/changelog_20240624T125455Z.xml
      relativeToChangelogFile: true
  - include:
<<<<<<< HEAD
      file: changesets/changelog_20240917T150210Z.xml
=======
      file: changesets/changelog_20240902T130809Z.xml
>>>>>>> 50fa0aa8
      relativeToChangelogFile: true<|MERGE_RESOLUTION|>--- conflicted
+++ resolved
@@ -242,9 +242,8 @@
       file: changesets/changelog_20240624T125455Z.xml
       relativeToChangelogFile: true
   - include:
-<<<<<<< HEAD
+      file: changesets/changelog_20240902T130809Z.xml
+      relativeToChangelogFile: true
+  - include:
       file: changesets/changelog_20240917T150210Z.xml
-=======
-      file: changesets/changelog_20240902T130809Z.xml
->>>>>>> 50fa0aa8
       relativeToChangelogFile: true