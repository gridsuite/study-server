--- conflicted
+++ resolved
@@ -121,9 +121,9 @@
       relativeToChangelogFile: true
 
   - include:
-<<<<<<< HEAD
+      file: changesets/changelog_2023-04-12T13:23:32Z.xml
+      relativeToChangelogFile: true
+
+  - include:
       file: changesets/changelog_2023-04-13T21:11:56Z.xml
-=======
-      file: changesets/changelog_2023-04-12T13:23:32Z.xml
->>>>>>> 94e38f41
       relativeToChangelogFile: true