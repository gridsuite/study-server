--- conflicted
+++ resolved
@@ -213,10 +213,9 @@
       relativeToChangelogFile: true
 
   - include:
-<<<<<<< HEAD
+      file: changesets/changelog_20231206T160229Z.xml
+      relativeToChangelogFile: true
+
+  - include:
       file: changesets/changelog_20231226T103727Z.xml
       relativeToChangelogFile: true
-=======
-      file: changesets/changelog_20231206T160229Z.xml
-      relativeToChangelogFile: true
->>>>>>> 168eb9fd
