databaseChangeLog:

  - include:
      file: changesets/changelog_20211026T203417Z.xml
      relativeToChangelogFile: true

  - include:
      file: changesets/changelog_20211028T065600Z.xml
      relativeToChangelogFile: true

  - include:
      file: changesets/changelog_20211116T135736Z.xml
      relativeToChangelogFile: true

  - include:
      file: changesets/changelog_20211129T161403Z.xml
      relativeToChangelogFile: true

  - include:
      file: changesets/changelog_20220104T094845Z.xml
      relativeToChangelogFile: true

  - include:
      file: changesets/changelog_20220118T160410Z.xml
      relativeToChangelogFile: true

  - include:
      file: changesets/changelog_20220117T104332Z.xml
      relativeToChangelogFile: true

  - include:
      file: changesets/changelog_20220104T095555Z.xml
      relativeToChangelogFile: true

  - include:
      file: changesets/changelog_20220303T144235Z.xml
      relativeToChangelogFile: true

  - include:
      file: changesets/changelog_20220419T140349Z.xml
      relativeToChangelogFile: true

  - include:
      file: changesets/changelog_20220427T124717Z.xml
      relativeToChangelogFile: true

  - include:
      file: changesets/changelog_20220601T124654Z.xml
      relativeToChangelogFile: true

  - include:
      file: changesets/changelog_20220620T113200Z.xml
      relativeToChangelogFile: true

  - include:
      file: changesets/changelog_20220622T124654Z.xml
      relativeToChangelogFile: true

  - include:
      file: changesets/changelog_20220627T123433Z.xml
      relativeToChangelogFile: true

  - include:
      file: changesets/changelog_20220707T091033Z.xml
      relativeToChangelogFile: true

  - include:
      file: changesets/changelog_20220716T115744Z.xml
      relativeToChangelogFile: true

  - include:
      file: changesets/changelog_20220713T103844Z.xml
      relativeToChangelogFile: true

  - include:
      file: changesets/changelog_20220825T134246Z.xml
      relativeToChangelogFile: true

  - include:
      file: changesets/changelog_20220823T140244Z.xml
      relativeToChangelogFile: true

  - include:
      file: changesets/changelog_20220810T144908Z.xml
      relativeToChangelogFile: true     

  - include:
      file: changesets/changelog_20220923T123618Z.xml
      relativeToChangelogFile: true

  - include:
      file: changesets/changelog_20220928T140021Z.xml
      relativeToChangelogFile: true

  - include:
      file: changesets/changelog_20221027T151150Z.xml
      relativeToChangelogFile: true

  - include:
      file: changesets/changelog_20221122T152654Z.xml
      relativeToChangelogFile: true

  - include:
      file: changesets/changelog_20221118T145327Z.xml
      relativeToChangelogFile: true

  - include:
      file: changesets/changelog_20230106T114200Z.xml
      relativeToChangelogFile: true

  - include:
      file: changesets/changelog_20221221T091729Z.xml
      relativeToChangelogFile: true

  - include:
      file: changesets/changelog_20230306T093139Z.xml
      relativeToChangelogFile: true

  - include:
      file: changesets/changelog_20230407T121534Z.xml
      relativeToChangelogFile: true

  - include:
      file: changesets/changelog_20230412T132332Z.xml
      relativeToChangelogFile: true

  - include:
      file: changesets/changelog_20230417T131334Z.xml
      relativeToChangelogFile: true

  - include:
      file: changesets/changelog_20230428T120005Z.xml
      relativeToChangelogFile: true

  - include:
      file: changesets/changelog_20230320T154025Z.xml
      relativeToChangelogFile: true

  - include:
      file: changesets/changelog_20230413T211156Z.xml
      relativeToChangelogFile: true

  - include:
      file: changesets/changelog_20230526T145728Z.xml
      relativeToChangelogFile: true

  - include:
      file: changesets/changelog_20230522T115251Z.xml
      relativeToChangelogFile: true

  - include:
      file: changesets/changelog_20230602T150222Z.xml
      relativeToChangelogFile: true

  - include:
      file: changesets/changelog_20230613T165914Z.xml
      relativeToChangelogFile: true

  - include:
      file: changesets/changelog_20230614T110354Z.xml
      relativeToChangelogFile: true

  - include:
      file: changesets/changelog_20230705T155125Z.xml
      relativeToChangelogFile: true

  - include:
      file: changesets/changelog_20230711T111525Z.xml
      relativeToChangelogFile: true

  - include:
      file: changesets/changelog_20230704T125001Z.xml
      relativeToChangelogFile: true

  - include:
      file: changesets/changelog_20230727T085511Z.xml
      relativeToChangelogFile: true

  - include:
      file: changesets/changelog_20230807T081915Z.xml
      relativeToChangelogFile: true

  - include:
      file: changesets/changelog_20230822T072138Z.xml
      relativeToChangelogFile: true

  - include:
      file: changesets/changelog_20230825T115511Z.xml
      relativeToChangelogFile: true

  - include:
      file: changesets/changelog_20230906T074248Z.xml
      relativeToChangelogFile: true
      
  - include:
<<<<<<< HEAD
      file: changesets/changelog_20230921T145300Z.xml
      relativeToChangelogFile: true
=======
      file: changesets/changelog_20230825T115511Z.xml
      relativeToChangelogFile: true

  - include:
      file: changesets/changelog_20230927T143833Z.xml
      relativeToChangelogFile: true
>>>>>>> f1c7b929
<|MERGE_RESOLUTION|>--- conflicted
+++ resolved
@@ -193,14 +193,9 @@
       relativeToChangelogFile: true
       
   - include:
-<<<<<<< HEAD
       file: changesets/changelog_20230921T145300Z.xml
       relativeToChangelogFile: true
-=======
-      file: changesets/changelog_20230825T115511Z.xml
-      relativeToChangelogFile: true
 
   - include:
       file: changesets/changelog_20230927T143833Z.xml
-      relativeToChangelogFile: true
->>>>>>> f1c7b929
+      relativeToChangelogFile: true