--- conflicted
+++ resolved
@@ -117,10 +117,9 @@
       relativeToChangelogFile: true
 
   - include:
-<<<<<<< HEAD
-      file: changesets/changelog_2023-04-12T13:23:32Z.xml
-      relativeToChangelogFile: true
-=======
       file: changesets/changelog_2023-04-07T12:15:34Z.xml
       relativeToChangelogFile: true
->>>>>>> d4297eab
+
+  - include:
+      file: changesets/changelog_2023-04-12T13:23:32Z.xml
+      relativeToChangelogFile: true