--- conflicted
+++ resolved
@@ -97,9 +97,9 @@
       relativeToChangelogFile: true
 
   - include:
-<<<<<<< HEAD
+      file: changesets/changelog_2022-11-22T15:26:54Z.xml
+      relativeToChangelogFile: true
+
+  - include:
       file: changesets/changelog_2022-11-18T14:53:27Z.xml
-=======
-      file: changesets/changelog_2022-11-22T15:26:54Z.xml
->>>>>>> 24e5a0c2
       relativeToChangelogFile: true