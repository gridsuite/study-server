--- conflicted
+++ resolved
@@ -285,13 +285,10 @@
       relativeToChangelogFile: true
   - include:
       file: changesets/changelog_20250214T123321Z.xml
-<<<<<<< HEAD
+      relativeToChangelogFile: true
+  - include:
+      file: changesets/changelog_20241213T141144Z.xml
       relativeToChangelogFile: true
   - include:
       file: changesets/changelog_20250214T151649Z.xml
-=======
-      relativeToChangelogFile: true  
-  - include:
-      file: changesets/changelog_20241213T141144Z.xml
->>>>>>> 7d0cf3fb
       relativeToChangelogFile: true