--- conflicted
+++ resolved
@@ -187,15 +187,15 @@
   - include:
       file: changesets/changelog_20230906T074248Z.xml
       relativeToChangelogFile: true
-      
+
   - include:
       file: changesets/changelog_20230825T115511Z.xml
       relativeToChangelogFile: true
 
   - include:
-<<<<<<< HEAD
+      file: changesets/changelog_20230927T143833Z.xml
+      relativeToChangelogFile: true
+
+  - include:
       file: changesets/changelog_20230922T141912Z.xml
-=======
-      file: changesets/changelog_20230927T143833Z.xml
->>>>>>> f1c7b929
       relativeToChangelogFile: true