--- conflicted
+++ resolved
@@ -209,7 +209,6 @@
       relativeToChangelogFile: true
 
   - include:
-<<<<<<< HEAD
       file: changesets/changelog_20231016T141912Z.xml
       relativeToChangelogFile: true
 
@@ -219,7 +218,8 @@
 
   - include:
       file: changesets/changelog_20231123T094557Z.xml
-=======
+      relativeToChangelogFile: true
+
+  - include:
       file: changesets/changelog_20231120T160709Z.xml
->>>>>>> 644d6fc2
       relativeToChangelogFile: true