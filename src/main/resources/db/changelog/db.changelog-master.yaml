--- conflicted
+++ resolved
@@ -133,13 +133,13 @@
       relativeToChangelogFile: true
 
   - include:
-<<<<<<< HEAD
-      file: changesets/changelog_20230522T115251Z.xml
-=======
       file: changesets/changelog_2023-03-20T15:40:25Z.xml
       relativeToChangelogFile: true
 
   - include:
       file: changesets/changelog_2023-04-13T21:11:56Z.xml
->>>>>>> d68a4081
+      relativeToChangelogFile: true
+
+  - include:
+      file: changesets/changelog_20230522T115251Z.xml
       relativeToChangelogFile: true