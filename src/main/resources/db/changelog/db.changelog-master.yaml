databaseChangeLog:

  - include:
      file: changesets/changelog_20211026T203417Z.xml
      relativeToChangelogFile: true

  - include:
      file: changesets/changelog_20211028T065600Z.xml
      relativeToChangelogFile: true

  - include:
      file: changesets/changelog_20211116T135736Z.xml
      relativeToChangelogFile: true

  - include:
      file: changesets/changelog_20211129T161403Z.xml
      relativeToChangelogFile: true

  - include:
      file: changesets/changelog_20220104T094845Z.xml
      relativeToChangelogFile: true

  - include:
      file: changesets/changelog_20220118T160410Z.xml
      relativeToChangelogFile: true

  - include:
      file: changesets/changelog_20220117T104332Z.xml
      relativeToChangelogFile: true

  - include:
      file: changesets/changelog_20220104T095555Z.xml
      relativeToChangelogFile: true

  - include:
      file: changesets/changelog_20220303T144235Z.xml
      relativeToChangelogFile: true

  - include:
      file: changesets/changelog_20220419T140349Z.xml
      relativeToChangelogFile: true

  - include:
      file: changesets/changelog_20220427T124717Z.xml
      relativeToChangelogFile: true

  - include:
      file: changesets/changelog_20220601T124654Z.xml
      relativeToChangelogFile: true

  - include:
      file: changesets/changelog_20220620T113200Z.xml
      relativeToChangelogFile: true

  - include:
      file: changesets/changelog_20220622T124654Z.xml
      relativeToChangelogFile: true

  - include:
      file: changesets/changelog_20220627T123433Z.xml
      relativeToChangelogFile: true

  - include:
      file: changesets/changelog_20220707T091033Z.xml
      relativeToChangelogFile: true

  - include:
      file: changesets/changelog_20220716T115744Z.xml
      relativeToChangelogFile: true

  - include:
      file: changesets/changelog_20220713T103844Z.xml
      relativeToChangelogFile: true

  - include:
      file: changesets/changelog_20220825T134246Z.xml
      relativeToChangelogFile: true

  - include:
      file: changesets/changelog_20220823T140244Z.xml
      relativeToChangelogFile: true

  - include:
      file: changesets/changelog_20220810T144908Z.xml
      relativeToChangelogFile: true

  - include:
      file: changesets/changelog_20220923T123618Z.xml
      relativeToChangelogFile: true

  - include:
      file: changesets/changelog_20220928T140021Z.xml
      relativeToChangelogFile: true

  - include:
      file: changesets/changelog_20221027T151150Z.xml
      relativeToChangelogFile: true

  - include:
      file: changesets/changelog_20221122T152654Z.xml
      relativeToChangelogFile: true

  - include:
      file: changesets/changelog_20221118T145327Z.xml
      relativeToChangelogFile: true

  - include:
      file: changesets/changelog_20230106T114200Z.xml
      relativeToChangelogFile: true

  - include:
      file: changesets/changelog_20221221T091729Z.xml
      relativeToChangelogFile: true

  - include:
      file: changesets/changelog_20230306T093139Z.xml
      relativeToChangelogFile: true

  - include:
      file: changesets/changelog_20230407T121534Z.xml
      relativeToChangelogFile: true

  - include:
      file: changesets/changelog_20230412T132332Z.xml
      relativeToChangelogFile: true

  - include:
      file: changesets/changelog_20230417T131334Z.xml
      relativeToChangelogFile: true

  - include:
      file: changesets/changelog_20230428T120005Z.xml
      relativeToChangelogFile: true

  - include:
      file: changesets/changelog_20230320T154025Z.xml
      relativeToChangelogFile: true

  - include:
      file: changesets/changelog_20230413T211156Z.xml
      relativeToChangelogFile: true

  - include:
      file: changesets/changelog_20230526T145728Z.xml
      relativeToChangelogFile: true

  - include:
      file: changesets/changelog_20230522T115251Z.xml
      relativeToChangelogFile: true

  - include:
      file: changesets/changelog_20230602T150222Z.xml
      relativeToChangelogFile: true

  - include:
      file: changesets/changelog_20230613T165914Z.xml
      relativeToChangelogFile: true

  - include:
      file: changesets/changelog_20230614T110354Z.xml
      relativeToChangelogFile: true

  - include:
      file: changesets/changelog_20230705T155125Z.xml
      relativeToChangelogFile: true

  - include:
      file: changesets/changelog_20230711T111525Z.xml
      relativeToChangelogFile: true

  - include:
      file: changesets/changelog_20230704T125001Z.xml
      relativeToChangelogFile: true

  - include:
      file: changesets/changelog_20230727T085511Z.xml
      relativeToChangelogFile: true

  - include:
      file: changesets/changelog_20230807T081915Z.xml
      relativeToChangelogFile: true

  - include:
      file: changesets/changelog_20230822T072138Z.xml
      relativeToChangelogFile: true

  - include:
      file: changesets/changelog_20230825T115511Z.xml
      relativeToChangelogFile: true

  - include:
      file: changesets/changelog_20230906T074248Z.xml
      relativeToChangelogFile: true

  - include:
      file: changesets/changelog_20230921T145300Z.xml
      relativeToChangelogFile: true

  - include:
      file: changesets/changelog_20230927T143833Z.xml
      relativeToChangelogFile: true

  - include:
      file: changesets/changelog_20230922T141912Z.xml
      relativeToChangelogFile: true

  - include:
      file: changesets/changelog_20231026T092506Z.xml
      relativeToChangelogFile: true

  - include:
      file: changesets/changelog_20231120T160709Z.xml
      relativeToChangelogFile: true

  - include:
      file: changesets/changelog_20231206T160229Z.xml
      relativeToChangelogFile: true

  - include:
      file: changesets/changelog_20231226T103727Z.xml
      relativeToChangelogFile: true

  - include:
      file: changesets/changelog_20231225T150247Z.xml
      relativeToChangelogFile: true
  - include:
      file: changesets/changelog_20231228T143308Z.xml
      relativeToChangelogFile: true
  - include:
      file: changesets/changelog_20240404T091326Z.xml
      relativeToChangelogFile: true
  - include:
      file: changesets/changelog_20240522T150750Z.xml
      relativeToChangelogFile: true
  - include:
      file: changesets/changelog_20240530T113417Z.xml
      relativeToChangelogFile: true
  - include:
      file: changesets/changelog_20240510T112233Z.xml
      relativeToChangelogFile: true
  - include:
      file: changesets/changelog_20240624T125455Z.xml
      relativeToChangelogFile: true
  - include:
      file: changesets/changelog_20240902T130809Z.xml
      relativeToChangelogFile: true
  - include:
      file: changesets/changelog_20241009T223735Z.xml
      relativeToChangelogFile: true
  - include:
      file: changesets/changelog_20241008T170740Z.xml
      relativeToChangelogFile: true
  - include:
      file: changesets/changelog_20241008T170741Z.xml
      relativeToChangelogFile: true
  - include:
      file: changesets/changelog_20241031T150610Z.xml
      relativeToChangelogFile: true
  - include:
      file: changesets/changelog_20241126T134816Z.xml
      relativeToChangelogFile: true
  - include:
      file: changesets/changelog_20241127T093705Z.xml
      relativeToChangelogFile: true
  - include:
      file: changesets/changelog_20241127T131127Z.xml
      relativeToChangelogFile: true
  - include:
      file: changesets/changelog_20241211T123019Z.xml
      relativeToChangelogFile: true
  - include:
      file: changesets/changelog_20241213T125757Z.xml
      relativeToChangelogFile: true
  - include:
      file: changesets/changelog_20241211T181846Z.xml
      relativeToChangelogFile: true
  - include:
      file: changesets/changelog_20250114T101757Z.xml
      relativeToChangelogFile: true
  - include:
      file: changesets/changelog_20250131T125535Z.xml
      relativeToChangelogFile: true
  - include:
      file: changesets/changelog_20250115T113701Z.xml
      relativeToChangelogFile: true
  - include:
      file: changesets/changelog_20250214T123321Z.xml
      relativeToChangelogFile: true
  - include:
      file: changesets/changelog_20241213T141144Z.xml
      relativeToChangelogFile: true
  - include:
      file: changesets/changelog_20250214T151649Z.xml
      relativeToChangelogFile: true

  - include:
      file: changesets/changelog_20250210T150519Z.xml
      relativeToChangelogFile: true
  - include:
      file: changesets/changelog_20250306T162917Z.xml
      relativeToChangelogFile: true
  - include:
      file: changesets/changelog_20250305T052203Z.xml
      relativeToChangelogFile: true
  - include:
      file: changesets/changelog_20250319T100036Z.xml
      relativeToChangelogFile: true
  - include:
      file: changesets/changelog_20250411T134806Z.xml
      relativeToChangelogFile: true
  - include:
      file: changesets/changelog_20250406T163555Z.xml
      relativeToChangelogFile: true
  - include:
      file: changesets/changelog_20250417T175716Z.xml
      relativeToChangelogFile: true
  - include:
      file: changesets/changelog_20250428T085441Z.xml
      relativeToChangelogFile: true
  - include:
      file: changesets/changelog_20250611T131313Z.xml
      relativeToChangelogFile: true
  - include:
      file: changesets/changelog_20250707T123805Z.xml
      relativeToChangelogFile: true
  - include:
      file: changesets/changelog_20250625T155045Z.xml
      relativeToChangelogFile: true
  - include:
<<<<<<< HEAD
      file: changesets/changelog_20250723T152653Z.xml
      relativeToChangelogFile: true
=======
      file: changesets/changelog_20250719T002545Z.xml
      relativeToChangelogFile: true
>>>>>>> a43d350d
<|MERGE_RESOLUTION|>--- conflicted
+++ resolved
@@ -327,10 +327,8 @@
       file: changesets/changelog_20250625T155045Z.xml
       relativeToChangelogFile: true
   - include:
-<<<<<<< HEAD
+      file: changesets/changelog_20250719T002545Z.xml
+      relativeToChangelogFile: true
+  - include:
       file: changesets/changelog_20250723T152653Z.xml
-      relativeToChangelogFile: true
-=======
-      file: changesets/changelog_20250719T002545Z.xml
-      relativeToChangelogFile: true
->>>>>>> a43d350d
+      relativeToChangelogFile: true