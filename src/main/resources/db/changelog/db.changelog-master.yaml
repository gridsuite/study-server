databaseChangeLog:

  - include:
      file: changesets/changelog_20211026T203417Z.xml
      relativeToChangelogFile: true

  - include:
      file: changesets/changelog_20211028T065600Z.xml
      relativeToChangelogFile: true

  - include:
      file: changesets/changelog_20211116T135736Z.xml
      relativeToChangelogFile: true

  - include:
      file: changesets/changelog_20211129T161403Z.xml
      relativeToChangelogFile: true

  - include:
      file: changesets/changelog_20220104T094845Z.xml
      relativeToChangelogFile: true

  - include:
      file: changesets/changelog_20220118T160410Z.xml
      relativeToChangelogFile: true

  - include:
      file: changesets/changelog_20220117T104332Z.xml
      relativeToChangelogFile: true

  - include:
      file: changesets/changelog_20220104T095555Z.xml
      relativeToChangelogFile: true

  - include:
      file: changesets/changelog_20220303T144235Z.xml
      relativeToChangelogFile: true

  - include:
      file: changesets/changelog_20220419T140349Z.xml
      relativeToChangelogFile: true

  - include:
      file: changesets/changelog_20220427T124717Z.xml
      relativeToChangelogFile: true

  - include:
      file: changesets/changelog_20220601T124654Z.xml
      relativeToChangelogFile: true

  - include:
      file: changesets/changelog_20220620T113200Z.xml
      relativeToChangelogFile: true

  - include:
      file: changesets/changelog_20220622T124654Z.xml
      relativeToChangelogFile: true

  - include:
      file: changesets/changelog_20220627T123433Z.xml
      relativeToChangelogFile: true

  - include:
      file: changesets/changelog_20220707T091033Z.xml
      relativeToChangelogFile: true

  - include:
      file: changesets/changelog_20220716T115744Z.xml
      relativeToChangelogFile: true

  - include:
      file: changesets/changelog_20220713T103844Z.xml
      relativeToChangelogFile: true

  - include:
      file: changesets/changelog_20220825T134246Z.xml
      relativeToChangelogFile: true

  - include:
      file: changesets/changelog_20220823T140244Z.xml
      relativeToChangelogFile: true

  - include:
      file: changesets/changelog_20220810T144908Z.xml
      relativeToChangelogFile: true

  - include:
      file: changesets/changelog_20220923T123618Z.xml
      relativeToChangelogFile: true

  - include:
      file: changesets/changelog_20220928T140021Z.xml
      relativeToChangelogFile: true

  - include:
      file: changesets/changelog_20221027T151150Z.xml
      relativeToChangelogFile: true

  - include:
      file: changesets/changelog_20221122T152654Z.xml
      relativeToChangelogFile: true

  - include:
      file: changesets/changelog_20221118T145327Z.xml
      relativeToChangelogFile: true

  - include:
      file: changesets/changelog_20230106T114200Z.xml
      relativeToChangelogFile: true

  - include:
      file: changesets/changelog_20221221T091729Z.xml
      relativeToChangelogFile: true

  - include:
      file: changesets/changelog_20230306T093139Z.xml
      relativeToChangelogFile: true

  - include:
      file: changesets/changelog_20230407T121534Z.xml
      relativeToChangelogFile: true

  - include:
      file: changesets/changelog_20230412T132332Z.xml
      relativeToChangelogFile: true

  - include:
      file: changesets/changelog_20230417T131334Z.xml
      relativeToChangelogFile: true

  - include:
      file: changesets/changelog_20230428T120005Z.xml
      relativeToChangelogFile: true

  - include:
      file: changesets/changelog_20230320T154025Z.xml
      relativeToChangelogFile: true

  - include:
      file: changesets/changelog_20230413T211156Z.xml
      relativeToChangelogFile: true

  - include:
      file: changesets/changelog_20230526T145728Z.xml
      relativeToChangelogFile: true

  - include:
      file: changesets/changelog_20230522T115251Z.xml
      relativeToChangelogFile: true

  - include:
      file: changesets/changelog_20230602T150222Z.xml
      relativeToChangelogFile: true

  - include:
      file: changesets/changelog_20230613T165914Z.xml
      relativeToChangelogFile: true

  - include:
      file: changesets/changelog_20230614T110354Z.xml
      relativeToChangelogFile: true

  - include:
      file: changesets/changelog_20230705T155125Z.xml
      relativeToChangelogFile: true

  - include:
      file: changesets/changelog_20230711T111525Z.xml
      relativeToChangelogFile: true

  - include:
      file: changesets/changelog_20230704T125001Z.xml
      relativeToChangelogFile: true

  - include:
      file: changesets/changelog_20230727T085511Z.xml
      relativeToChangelogFile: true

  - include:
      file: changesets/changelog_20230807T081915Z.xml
      relativeToChangelogFile: true

  - include:
      file: changesets/changelog_20230822T072138Z.xml
      relativeToChangelogFile: true

  - include:
      file: changesets/changelog_20230825T115511Z.xml
      relativeToChangelogFile: true

  - include:
      file: changesets/changelog_20230906T074248Z.xml
      relativeToChangelogFile: true

  - include:
      file: changesets/changelog_20230921T145300Z.xml
      relativeToChangelogFile: true

  - include:
      file: changesets/changelog_20230927T143833Z.xml
      relativeToChangelogFile: true

  - include:
      file: changesets/changelog_20230922T141912Z.xml
      relativeToChangelogFile: true

  - include:
      file: changesets/changelog_20231026T092506Z.xml
      relativeToChangelogFile: true

  - include:
      file: changesets/changelog_20231120T160709Z.xml
      relativeToChangelogFile: true

  - include:
      file: changesets/changelog_20231206T160229Z.xml
      relativeToChangelogFile: true

  - include:
      file: changesets/changelog_20231226T103727Z.xml
      relativeToChangelogFile: true

  - include:
      file: changesets/changelog_20231225T150247Z.xml
      relativeToChangelogFile: true
  - include:
      file: changesets/changelog_20231228T143308Z.xml
      relativeToChangelogFile: true
  - include:
      file: changesets/changelog_20240404T091326Z.xml
      relativeToChangelogFile: true
  - include:
      file: changesets/changelog_20240522T150750Z.xml
      relativeToChangelogFile: true
  - include:
      file: changesets/changelog_20240530T113417Z.xml
      relativeToChangelogFile: true
  - include:
      file: changesets/changelog_20240510T112233Z.xml
      relativeToChangelogFile: true
  - include:
      file: changesets/changelog_20240624T125455Z.xml
      relativeToChangelogFile: true
  - include:
      file: changesets/changelog_20240902T130809Z.xml
      relativeToChangelogFile: true
  - include:
      file: changesets/changelog_20241009T223735Z.xml
      relativeToChangelogFile: true
  - include:
      file: changesets/changelog_20241008T170740Z.xml
      relativeToChangelogFile: true
  - include:
      file: changesets/changelog_20241008T170741Z.xml
      relativeToChangelogFile: true
  - include:
      file: changesets/changelog_20241031T150610Z.xml
      relativeToChangelogFile: true
  - include:
      file: changesets/changelog_20241126T134816Z.xml
      relativeToChangelogFile: true
  - include:
      file: changesets/changelog_20241127T093705Z.xml
      relativeToChangelogFile: true
  - include:
<<<<<<< HEAD
      file: changesets/changelog_20241211T181846Z.xml
=======
      file: changesets/changelog_20241127T131127Z.xml
      relativeToChangelogFile: true
  - include:
      file: changesets/changelog_20241211T123019Z.xml
>>>>>>> 0c22b050
      relativeToChangelogFile: true<|MERGE_RESOLUTION|>--- conflicted
+++ resolved
@@ -263,12 +263,11 @@
       file: changesets/changelog_20241127T093705Z.xml
       relativeToChangelogFile: true
   - include:
-<<<<<<< HEAD
+      file: changesets/changelog_20241127T131127Z.xml
+      relativeToChangelogFile: true
+  - include:
+      file: changesets/changelog_20241211T123019Z.xml
+      relativeToChangelogFile: true
+  - include:
       file: changesets/changelog_20241211T181846Z.xml
-=======
-      file: changesets/changelog_20241127T131127Z.xml
-      relativeToChangelogFile: true
-  - include:
-      file: changesets/changelog_20241211T123019Z.xml
->>>>>>> 0c22b050
       relativeToChangelogFile: true