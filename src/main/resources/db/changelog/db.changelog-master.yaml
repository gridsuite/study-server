--- conflicted
+++ resolved
@@ -351,9 +351,8 @@
       file: changesets/changelog_20251013T112601Z.xml
       relativeToChangelogFile: true
   - include:
-<<<<<<< HEAD
+      file: changesets/changelog_20251110T113159Z.xml
+      relativeToChangelogFile: true
+  - include:
       file: changesets/changelog_20251113T131808Z.xml
-=======
-      file: changesets/changelog_20251110T113159Z.xml
->>>>>>> 493a51e0
       relativeToChangelogFile: true