--- conflicted
+++ resolved
@@ -181,9 +181,9 @@
       relativeToChangelogFile: true
 
   - include:
-<<<<<<< HEAD
+      file: changesets/changelog_20230822T072138Z.xml
+      relativeToChangelogFile: true
+
+  - include:
       file: changesets/changelog_20230829T145833Z.xml
-=======
-      file: changesets/changelog_20230822T072138Z.xml
->>>>>>> 36eb8ea1
       relativeToChangelogFile: true