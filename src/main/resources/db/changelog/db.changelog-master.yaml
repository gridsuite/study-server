databaseChangeLog:

  - include:
      file: changesets/changelog_20211026T203417Z.xml
      relativeToChangelogFile: true

  - include:
      file: changesets/changelog_20211028T065600Z.xml
      relativeToChangelogFile: true

  - include:
      file: changesets/changelog_20211116T135736Z.xml
      relativeToChangelogFile: true

  - include:
      file: changesets/changelog_20211129T161403Z.xml
      relativeToChangelogFile: true

  - include:
      file: changesets/changelog_20220104T094845Z.xml
      relativeToChangelogFile: true

  - include:
      file: changesets/changelog_20220118T160410Z.xml
      relativeToChangelogFile: true

  - include:
      file: changesets/changelog_20220117T104332Z.xml
      relativeToChangelogFile: true

  - include:
      file: changesets/changelog_20220104T095555Z.xml
      relativeToChangelogFile: true

  - include:
      file: changesets/changelog_20220303T144235Z.xml
      relativeToChangelogFile: true

  - include:
      file: changesets/changelog_20220419T140349Z.xml
      relativeToChangelogFile: true

  - include:
      file: changesets/changelog_20220427T124717Z.xml
      relativeToChangelogFile: true

  - include:
      file: changesets/changelog_20220601T124654Z.xml
      relativeToChangelogFile: true

  - include:
      file: changesets/changelog_20220620T113200Z.xml
      relativeToChangelogFile: true

  - include:
      file: changesets/changelog_20220622T124654Z.xml
      relativeToChangelogFile: true

  - include:
      file: changesets/changelog_20220627T123433Z.xml
      relativeToChangelogFile: true

  - include:
      file: changesets/changelog_20220707T091033Z.xml
      relativeToChangelogFile: true

  - include:
      file: changesets/changelog_20220716T115744Z.xml
      relativeToChangelogFile: true

  - include:
      file: changesets/changelog_20220713T103844Z.xml
      relativeToChangelogFile: true

  - include:
      file: changesets/changelog_20220825T134246Z.xml
      relativeToChangelogFile: true

  - include:
      file: changesets/changelog_20220823T140244Z.xml
      relativeToChangelogFile: true

  - include:
      file: changesets/changelog_20220810T144908Z.xml
      relativeToChangelogFile: true

  - include:
      file: changesets/changelog_20220923T123618Z.xml
      relativeToChangelogFile: true

  - include:
      file: changesets/changelog_20220928T140021Z.xml
      relativeToChangelogFile: true

  - include:
      file: changesets/changelog_20221027T151150Z.xml
      relativeToChangelogFile: true

  - include:
      file: changesets/changelog_20221122T152654Z.xml
      relativeToChangelogFile: true

  - include:
      file: changesets/changelog_20221118T145327Z.xml
      relativeToChangelogFile: true

  - include:
      file: changesets/changelog_20230106T114200Z.xml
      relativeToChangelogFile: true

  - include:
      file: changesets/changelog_20221221T091729Z.xml
      relativeToChangelogFile: true

  - include:
      file: changesets/changelog_20230306T093139Z.xml
      relativeToChangelogFile: true

  - include:
      file: changesets/changelog_20230407T121534Z.xml
      relativeToChangelogFile: true

  - include:
      file: changesets/changelog_20230412T132332Z.xml
      relativeToChangelogFile: true

  - include:
      file: changesets/changelog_20230417T131334Z.xml
      relativeToChangelogFile: true

  - include:
      file: changesets/changelog_20230428T120005Z.xml
      relativeToChangelogFile: true

  - include:
      file: changesets/changelog_20230320T154025Z.xml
      relativeToChangelogFile: true

  - include:
      file: changesets/changelog_20230413T211156Z.xml
      relativeToChangelogFile: true

  - include:
      file: changesets/changelog_20230526T145728Z.xml
      relativeToChangelogFile: true

  - include:
      file: changesets/changelog_20230522T115251Z.xml
      relativeToChangelogFile: true

  - include:
      file: changesets/changelog_20230602T150222Z.xml
      relativeToChangelogFile: true

  - include:
      file: changesets/changelog_20230613T165914Z.xml
      relativeToChangelogFile: true

  - include:
      file: changesets/changelog_20230614T110354Z.xml
      relativeToChangelogFile: true

  - include:
      file: changesets/changelog_20230705T155125Z.xml
      relativeToChangelogFile: true

  - include:
      file: changesets/changelog_20230711T111525Z.xml
      relativeToChangelogFile: true

  - include:
      file: changesets/changelog_20230704T125001Z.xml
      relativeToChangelogFile: true

  - include:
      file: changesets/changelog_20230727T085511Z.xml
      relativeToChangelogFile: true

  - include:
      file: changesets/changelog_20230807T081915Z.xml
      relativeToChangelogFile: true

  - include:
      file: changesets/changelog_20230822T072138Z.xml
      relativeToChangelogFile: true

  - include:
      file: changesets/changelog_20230825T115511Z.xml
      relativeToChangelogFile: true

  - include:
      file: changesets/changelog_20230906T074248Z.xml
      relativeToChangelogFile: true

  - include:
      file: changesets/changelog_20230921T145300Z.xml
      relativeToChangelogFile: true

  - include:
      file: changesets/changelog_20230927T143833Z.xml
      relativeToChangelogFile: true

  - include:
      file: changesets/changelog_20230922T141912Z.xml
      relativeToChangelogFile: true

  - include:
      file: changesets/changelog_20231026T092506Z.xml
      relativeToChangelogFile: true

  - include:
      file: changesets/changelog_20231120T160709Z.xml
      relativeToChangelogFile: true

  - include:
      file: changesets/changelog_20231206T160229Z.xml
      relativeToChangelogFile: true

  - include:
      file: changesets/changelog_20231226T103727Z.xml
      relativeToChangelogFile: true

  - include:
      file: changesets/changelog_20231225T150247Z.xml
      relativeToChangelogFile: true
  - include:
      file: changesets/changelog_20231228T143308Z.xml
      relativeToChangelogFile: true
  - include:
      file: changesets/changelog_20240404T091326Z.xml
      relativeToChangelogFile: true
  - include:
      file: changesets/changelog_20240522T150750Z.xml
      relativeToChangelogFile: true
  - include:
      file: changesets/changelog_20240530T113417Z.xml
      relativeToChangelogFile: true
  - include:
      file: changesets/changelog_20240510T112233Z.xml
      relativeToChangelogFile: true
  - include:
      file: changesets/changelog_20240624T125455Z.xml
      relativeToChangelogFile: true
  - include:
      file: changesets/changelog_20240902T130809Z.xml
      relativeToChangelogFile: true
  - include:
      file: changesets/changelog_20241009T223735Z.xml
      relativeToChangelogFile: true
  - include:
      file: changesets/changelog_20241008T170740Z.xml
      relativeToChangelogFile: true
  - include:
      file: changesets/changelog_20241008T170741Z.xml
      relativeToChangelogFile: true
  - include:
      file: changesets/changelog_20241031T150610Z.xml
      relativeToChangelogFile: true
  - include:
<<<<<<< HEAD
      file: changesets/changelog_20241127T093705Z.xml
=======
      file: changesets/changelog_20241126T134816Z.xml
>>>>>>> 6fbc31ea
      relativeToChangelogFile: true<|MERGE_RESOLUTION|>--- conflicted
+++ resolved
@@ -257,9 +257,8 @@
       file: changesets/changelog_20241031T150610Z.xml
       relativeToChangelogFile: true
   - include:
-<<<<<<< HEAD
+      file: changesets/changelog_20241126T134816Z.xml
+      relativeToChangelogFile: true
+  - include:
       file: changesets/changelog_20241127T093705Z.xml
-=======
-      file: changesets/changelog_20241126T134816Z.xml
->>>>>>> 6fbc31ea
       relativeToChangelogFile: true