/**
 * Copyright (c) 2021, RTE (http://www.rte-france.com)
 * This Source Code Form is subject to the terms of the Mozilla Public
 * License, v. 2.0. If a copy of the MPL was not distributed with this
 * file, You can obtain one at http://mozilla.org/MPL/2.0/.
 */
package org.gridsuite.study.server;

import com.powsybl.commons.PowsyblException;
import com.powsybl.iidm.network.Network;
import com.powsybl.iidm.network.VariantManager;
import com.powsybl.network.store.client.NetworkStoreService;
import com.powsybl.network.store.model.VariantInfos;
import org.gridsuite.study.server.elasticsearch.EquipmentInfosService;
import org.gridsuite.study.server.repository.StudyEntity;
import org.gridsuite.study.server.repository.StudyRepository;
import org.springframework.context.annotation.ComponentScan;
import org.springframework.context.annotation.Lazy;
import org.springframework.stereotype.Service;

<<<<<<< HEAD
import java.util.*;
import java.util.stream.Collectors;
=======
import java.util.Collection;
import java.util.List;
import java.util.UUID;
>>>>>>> c2a6ee65

import static org.gridsuite.study.server.StudyException.Type.NETWORK_NOT_FOUND;
import static org.gridsuite.study.server.StudyException.Type.STUDY_NOT_FOUND;

/**
 * @author Slimane amar <slimane.amar at rte-france.com
 */
@Service
@ComponentScan(basePackageClasses = {NetworkStoreService.class})
public class NetworkService {
    private final NetworkStoreService networkStoreService;

    private final EquipmentInfosService equipmentInfosService;

    private final StudyRepository studyRepository;

    NetworkService(NetworkStoreService networkStoreService,
                   @Lazy EquipmentInfosService equipmentInfosService,
                   StudyRepository studyRepository) {
        this.networkStoreService = networkStoreService;
        this.equipmentInfosService = equipmentInfosService;
        this.studyRepository = studyRepository;
    }

    UUID getNetworkUuid(UUID studyUuid) {
        UUID networkUuid = doGetNetworkUuid(studyUuid);
        if (networkUuid == null) {
            throw new StudyException(STUDY_NOT_FOUND);
        }
        return networkUuid;
    }

    UUID doGetNetworkUuid(UUID studyUuid) {
        return studyRepository.findById(studyUuid).map(StudyEntity::getNetworkUuid).orElse(null);
    }

    void deleteNetwork(UUID networkUuid) {
        try {
            networkStoreService.deleteNetwork(networkUuid);
        } catch (PowsyblException e) {
            throw new StudyException(NETWORK_NOT_FOUND, networkUuid.toString());
        }
    }

    void deleteVariants(UUID networkUuid, List<String> variantsToRemove) {
        try {
            Network network = networkStoreService.getNetwork(networkUuid);
            network.addListener(new NetworkVariantsListener(networkUuid, equipmentInfosService));
            VariantManager variantManager = network.getVariantManager();
            Collection<String> allVariants = variantManager.getVariantIds();
            variantsToRemove.forEach(v -> {
                if (allVariants.contains(v)) {
                    variantManager.removeVariant(v);
                }
            });
            networkStoreService.flush(network);
        } catch (PowsyblException e) {
            throw new StudyException(NETWORK_NOT_FOUND, networkUuid.toString());
        }
    }

    Mono<Void> createNetwork(UUID networkId, UUID sourceNetworkId, List<String> targetVariantIds) {
        networkStoreService.createNetwork(networkId, sourceNetworkId, targetVariantIds);
        return Mono.empty();
    }

    List<VariantInfos> doGetNetworkVariants(UUID networkUuid) {
        return networkStoreService.getVariantsInfos(networkUuid).stream().sorted(Comparator.comparing(VariantInfos::getNum)).collect(Collectors.toList());
    }
}<|MERGE_RESOLUTION|>--- conflicted
+++ resolved
@@ -18,14 +18,11 @@
 import org.springframework.context.annotation.Lazy;
 import org.springframework.stereotype.Service;
 
-<<<<<<< HEAD
-import java.util.*;
+import java.util.Comparator;
 import java.util.stream.Collectors;
-=======
 import java.util.Collection;
 import java.util.List;
 import java.util.UUID;
->>>>>>> c2a6ee65
 
 import static org.gridsuite.study.server.StudyException.Type.NETWORK_NOT_FOUND;
 import static org.gridsuite.study.server.StudyException.Type.STUDY_NOT_FOUND;
@@ -87,12 +84,11 @@
         }
     }
 
-    Mono<Void> createNetwork(UUID networkId, UUID sourceNetworkId, List<String> targetVariantIds) {
+    void createNetwork(UUID networkId, UUID sourceNetworkId, List<String> targetVariantIds) {
         networkStoreService.createNetwork(networkId, sourceNetworkId, targetVariantIds);
-        return Mono.empty();
     }
 
-    List<VariantInfos> doGetNetworkVariants(UUID networkUuid) {
+    List<VariantInfos> getNetworkVariants(UUID networkUuid) {
         return networkStoreService.getVariantsInfos(networkUuid).stream().sorted(Comparator.comparing(VariantInfos::getNum)).collect(Collectors.toList());
     }
 }