--- conflicted
+++ resolved
@@ -66,12 +66,9 @@
         BAD_JSON_FORMAT,
         UNKNOWN_ACTION_TYPE,
         MISSING_PARAMETER,
-<<<<<<< HEAD
+        DELETE_VOLTAGE_LEVEL_ON_LINE,
+        DELETE_ATTACHING_LINE,
         URI_SYNTAX,
-=======
-        DELETE_VOLTAGE_LEVEL_ON_LINE,
-        DELETE_ATTACHING_LINE;
->>>>>>> 3ed6e2a2
     }
 
     private final Type type;
