/**
 * Copyright (c) 2019, RTE (http://www.rte-france.com)
 * This Source Code Form is subject to the terms of the Mozilla Public
 * License, v. 2.0. If a copy of the MPL was not distributed with this
 * file, You can obtain one at http://mozilla.org/MPL/2.0/.
 */
package org.gridsuite.study.server;

import java.util.Objects;

/**
 * @author Abdelsalem Hedhili <abdelsalem.hedhili at rte-france.com>
 */
public class StudyException extends RuntimeException {

    public enum Type {
        STUDY_ALREADY_EXISTS,
        ELEMENT_NOT_FOUND,
        STUDY_NOT_FOUND,
        CASE_NOT_FOUND,
        LOADFLOW_NOT_RUNNABLE,
        LOADFLOW_RUNNING,
        LOADFLOW_ERROR,
        SECURITY_ANALYSIS_RUNNING,
        SECURITY_ANALYSIS_NOT_FOUND,
        SENSITIVITY_ANALYSIS_RUNNING,
        SENSITIVITY_ANALYSIS_NOT_FOUND,
        SENSITIVITY_ANALYSIS_ERROR,
        SHORT_CIRCUIT_ANALYSIS_NOT_FOUND,
        LOADFLOW_NOT_FOUND,
        SHORT_CIRCUIT_ANALYSIS_RUNNING,
        VOLTAGE_INIT_NOT_FOUND,
        VOLTAGE_INIT_RUNNING,
        DYNAMIC_SIMULATION_RUNNING,
        DYNAMIC_SIMULATION_NOT_FOUND,
        DYNAMIC_MAPPING_NOT_FOUND,
        NOT_ALLOWED,
        STUDY_CREATION_FAILED,
        CANT_DELETE_ROOT_NODE,
        DELETE_EQUIPMENT_FAILED,
        DELETE_NODE_FAILED,
        DELETE_STUDY_FAILED,
        CREATE_NETWORK_MODIFICATION_FAILED,
        UPDATE_NETWORK_MODIFICATION_FAILED,
        DELETE_NETWORK_MODIFICATION_FAILED,
        UNKNOWN_EQUIPMENT_TYPE,
        BAD_NODE_TYPE,
        NETWORK_NOT_FOUND,
        EQUIPMENT_NOT_FOUND,
        NETWORK_INDEXATION_FAILED,
        NODE_NOT_FOUND,
        NODE_NOT_BUILT,
        SVG_NOT_FOUND,
        NODE_NAME_ALREADY_EXIST,
        NODE_BUILD_ERROR,
        INVALIDATE_BUILD_FAILED,
        UNKNOWN_NOTIFICATION_TYPE,
        BAD_MODIFICATION_TYPE,
        GET_MODIFICATIONS_FAILED,
        GET_NETWORK_ELEMENT_FAILED,
        BAD_JSON_FORMAT,
        UNKNOWN_ACTION_TYPE,
        MISSING_PARAMETER,
        LOAD_SCALING_FAILED,
        DELETE_VOLTAGE_LEVEL_ON_LINE,
        DELETE_ATTACHING_LINE,
        GENERATOR_SCALING_FAILED,
        URI_SYNTAX,
        TIME_SERIES_BAD_TYPE,
        FILTERS_NOT_FOUND,
        NO_VOLTAGE_INIT_RESULTS_FOR_NODE,
        NO_VOLTAGE_INIT_MODIFICATIONS_GROUP_FOR_NODE,
        VOLTAGE_INIT_PARAMETERS_NOT_FOUND,
        CREATE_VOLTAGE_INIT_PARAMETERS_FAILED,
        UPDATE_VOLTAGE_INIT_PARAMETERS_FAILED,
        DELETE_COMPUTATION_RESULTS_FAILED,
<<<<<<< HEAD
=======
        STUDY_INDEXATION_FAILED,
        STUDY_CHECK_INDEXATION_FAILED
>>>>>>> 40c9b734
    }

    private final Type type;

    public StudyException(Type type) {
        super(Objects.requireNonNull(type.name()));
        this.type = type;
    }

    public StudyException(Type type, String message) {
        super(message);
        this.type = type;
    }

    Type getType() {
        return type;
    }
}<|MERGE_RESOLUTION|>--- conflicted
+++ resolved
@@ -74,11 +74,8 @@
         CREATE_VOLTAGE_INIT_PARAMETERS_FAILED,
         UPDATE_VOLTAGE_INIT_PARAMETERS_FAILED,
         DELETE_COMPUTATION_RESULTS_FAILED,
-<<<<<<< HEAD
-=======
         STUDY_INDEXATION_FAILED,
         STUDY_CHECK_INDEXATION_FAILED
->>>>>>> 40c9b734
     }
 
     private final Type type;
