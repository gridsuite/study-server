/**
 * Copyright (c) 2019, RTE (http://www.rte-france.com)
 * This Source Code Form is subject to the terms of the Mozilla Public
 * License, v. 2.0. If a copy of the MPL was not distributed with this
 * file, You can obtain one at http://mozilla.org/MPL/2.0/.
 */
package org.gridsuite.study.server;

import java.util.Objects;

/**
 * @author Abdelsalem Hedhili <abdelsalem.hedhili at rte-france.com>
 */
public class StudyException extends RuntimeException {

    public enum Type {
        STUDY_ALREADY_EXISTS,
        ELEMENT_NOT_FOUND,
        STUDY_NOT_FOUND,
        CASE_NOT_FOUND,
        LOADFLOW_NOT_RUNNABLE,
        LOADFLOW_RUNNING,
        SECURITY_ANALYSIS_RUNNING,
        SECURITY_ANALYSIS_NOT_FOUND,
        NOT_ALLOWED,
        STUDY_CREATION_FAILED,
        LINE_MODIFICATION_FAILED,
        LOAD_CREATION_FAILED,
        CANT_DELETE_ROOT_NODE,
        DELETE_EQUIPMENT_FAILED,
<<<<<<< HEAD
        UNKNOWN_EQUIPMENT_TYPE
=======
        GENERATOR_CREATION_FAILED
>>>>>>> 65970510
    }

    private final Type type;

    public static StudyException createEquipmentTypeUnknown(String type) {
        Objects.requireNonNull(type);
        return new StudyException(Type.UNKNOWN_EQUIPMENT_TYPE, "The equipment type : " + type + " is unknown");
    }

    public StudyException(Type type) {
        super(Objects.requireNonNull(type.name()));
        this.type = type;
    }

    StudyException(Type type, String message) {
        super(message);
        this.type = type;
    }

    Type getType() {
        return type;
    }
}<|MERGE_RESOLUTION|>--- conflicted
+++ resolved
@@ -28,11 +28,8 @@
         LOAD_CREATION_FAILED,
         CANT_DELETE_ROOT_NODE,
         DELETE_EQUIPMENT_FAILED,
-<<<<<<< HEAD
+        GENERATOR_CREATION_FAILED,
         UNKNOWN_EQUIPMENT_TYPE
-=======
-        GENERATOR_CREATION_FAILED
->>>>>>> 65970510
     }
 
     private final Type type;
