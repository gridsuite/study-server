--- conflicted
+++ resolved
@@ -25,11 +25,8 @@
         NOT_ALLOWED,
         STUDY_CREATION_FAILED,
         LINE_MODIFICATION_FAILED,
-<<<<<<< HEAD
-        LOAD_CREATION_FAILED
-=======
-        CANT_DELETE_ROOT_NODE,
->>>>>>> b830c74e
+        LOAD_CREATION_FAILED,
+        CANT_DELETE_ROOT_NODE
     }
 
     private final Type type;
