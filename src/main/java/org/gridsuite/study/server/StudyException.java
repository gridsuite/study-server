/**
 * Copyright (c) 2019, RTE (http://www.rte-france.com)
 * This Source Code Form is subject to the terms of the Mozilla Public
 * License, v. 2.0. If a copy of the MPL was not distributed with this
 * file, You can obtain one at http://mozilla.org/MPL/2.0/.
 */
package org.gridsuite.study.server;

import java.util.Objects;

/**
 * @author Abdelsalem Hedhili <abdelsalem.hedhili at rte-france.com>
 */
public class StudyException extends RuntimeException {

    public enum Type {
        STUDY_ALREADY_EXISTS,
        ELEMENT_NOT_FOUND,
        STUDY_NOT_FOUND,
        CASE_NOT_FOUND,
        LOADFLOW_NOT_RUNNABLE,
        LOADFLOW_RUNNING,
        SECURITY_ANALYSIS_RUNNING,
        SECURITY_ANALYSIS_NOT_FOUND,
        SENSITIVITY_ANALYSIS_RUNNING,
        SENSITIVITY_ANALYSIS_NOT_FOUND,
        SHORT_CIRCUIT_ANALYSIS_NOT_FOUND,
        SHORT_CIRCUIT_ANALYSIS_RUNNING,
        NOT_ALLOWED,
        STUDY_CREATION_FAILED,
        CANT_DELETE_ROOT_NODE,
        DELETE_EQUIPMENT_FAILED,
        DELETE_NODE_FAILED,
        DELETE_STUDY_FAILED,
        CREATE_NETWORK_MODIFICATION_FAILED,
        UPDATE_NETWORK_MODIFICATION_FAILED,
        DELETE_NETWORK_MODIFICATION_FAILED,
        UNKNOWN_EQUIPMENT_TYPE,
        BAD_NODE_TYPE,
        NETWORK_NOT_FOUND,
        EQUIPMENT_NOT_FOUND,
        NETWORK_INDEXATION_FAILED,
        NODE_NOT_FOUND,
        NODE_NOT_BUILT,
        SVG_NOT_FOUND,
        NODE_NAME_ALREADY_EXIST,
        NODE_BUILD_ERROR,
        INVALIDATE_BUILD_FAILED,
        UNKNOWN_NOTIFICATION_TYPE,
        BAD_MODIFICATION_TYPE,
        GET_MODIFICATIONS_FAILED,
        BAD_JSON_FORMAT,
        UNKNOWN_ACTION_TYPE,
        MISSING_PARAMETER,
<<<<<<< HEAD
        GENERATOR_SCALING_FAILED,
=======
        LOAD_SCALING_FAILED,
        DELETE_VOLTAGE_LEVEL_ON_LINE,
        DELETE_ATTACHING_LINE;
>>>>>>> ca2c2160
    }

    private final Type type;

    public StudyException(Type type) {
        super(Objects.requireNonNull(type.name()));
        this.type = type;
    }

    public StudyException(Type type, String message) {
        super(message);
        this.type = type;
    }

    Type getType() {
        return type;
    }
}<|MERGE_RESOLUTION|>--- conflicted
+++ resolved
@@ -52,13 +52,10 @@
         BAD_JSON_FORMAT,
         UNKNOWN_ACTION_TYPE,
         MISSING_PARAMETER,
-<<<<<<< HEAD
         GENERATOR_SCALING_FAILED,
-=======
         LOAD_SCALING_FAILED,
         DELETE_VOLTAGE_LEVEL_ON_LINE,
-        DELETE_ATTACHING_LINE;
->>>>>>> ca2c2160
+        DELETE_ATTACHING_LINE
     }
 
     private final Type type;
