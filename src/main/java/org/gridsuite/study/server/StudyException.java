--- conflicted
+++ resolved
@@ -73,12 +73,9 @@
         VOLTAGE_INIT_PARAMETERS_NOT_FOUND,
         CREATE_VOLTAGE_INIT_PARAMETERS_FAILED,
         UPDATE_VOLTAGE_INIT_PARAMETERS_FAILED,
-<<<<<<< HEAD
+        DELETE_COMPUTATION_RESULTS_FAILED,
         STUDY_INDEXATION_FAILED,
         STUDY_CHECK_INDEXATION_FAILED
-=======
-        DELETE_COMPUTATION_RESULTS_FAILED,
->>>>>>> f65bce9c
     }
 
     private final Type type;
