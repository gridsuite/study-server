--- conflicted
+++ resolved
@@ -21,13 +21,9 @@
         LOADFLOW_RUNNING,
         SECURITY_ANALYSIS_RUNNING,
         SECURITY_ANALYSIS_NOT_FOUND,
-<<<<<<< HEAD
         DYNAMIC_SIMULATION_NOT_FOUND,
-        NOT_ALLOWED
-=======
         NOT_ALLOWED,
         STUDY_CREATION_FAILED
->>>>>>> bf751aec
     }
 
     private final Type type;
