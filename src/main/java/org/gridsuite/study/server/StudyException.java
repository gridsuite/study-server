/**
 * Copyright (c) 2019, RTE (http://www.rte-france.com)
 * This Source Code Form is subject to the terms of the Mozilla Public
 * License, v. 2.0. If a copy of the MPL was not distributed with this
 * file, You can obtain one at http://mozilla.org/MPL/2.0/.
 */
package org.gridsuite.study.server;

import java.util.Objects;

/**
 * @author Abdelsalem Hedhili <abdelsalem.hedhili at rte-france.com>
 */
public class StudyException extends RuntimeException {

    public enum Type {
        STUDY_ALREADY_EXISTS,
        ELEMENT_NOT_FOUND,
        STUDY_NOT_FOUND,
        CASE_NOT_FOUND,
        LOADFLOW_NOT_RUNNABLE,
        LOADFLOW_RUNNING,
        SECURITY_ANALYSIS_RUNNING,
        SECURITY_ANALYSIS_NOT_FOUND,
        NOT_ALLOWED,
        STUDY_CREATION_FAILED,
        LINE_MODIFICATION_FAILED,
        LOAD_CREATION_FAILED,
        CANT_DELETE_ROOT_NODE,
<<<<<<< HEAD
        UNKNOWN_EQUIPMENT_TYPE
=======
        DELETE_EQUIPMENT_FAILED
>>>>>>> e55e79c9
    }

    private final Type type;

    public static StudyException createEquipmentTypeUnknown(String type) {
        Objects.requireNonNull(type);
        return new StudyException(Type.UNKNOWN_EQUIPMENT_TYPE, "The equipment type : " + type + " is unknown");
    }

    public StudyException(Type type) {
        super(Objects.requireNonNull(type.name()));
        this.type = type;
    }

    StudyException(Type type, String message) {
        super(message);
        this.type = type;
    }

    Type getType() {
        return type;
    }
}<|MERGE_RESOLUTION|>--- conflicted
+++ resolved
@@ -27,11 +27,8 @@
         LINE_MODIFICATION_FAILED,
         LOAD_CREATION_FAILED,
         CANT_DELETE_ROOT_NODE,
-<<<<<<< HEAD
+        DELETE_EQUIPMENT_FAILED,
         UNKNOWN_EQUIPMENT_TYPE
-=======
-        DELETE_EQUIPMENT_FAILED
->>>>>>> e55e79c9
     }
 
     private final Type type;
