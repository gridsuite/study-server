--- conflicted
+++ resolved
@@ -29,11 +29,8 @@
         CANT_DELETE_ROOT_NODE,
         DELETE_EQUIPMENT_FAILED,
         GENERATOR_CREATION_FAILED,
-<<<<<<< HEAD
+        LINE_CREATION_FAILED,
         UNKNOWN_EQUIPMENT_TYPE
-=======
-        LINE_CREATION_FAILED
->>>>>>> 1b5e5a17
     }
 
     private final Type type;
