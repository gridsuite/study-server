/**
 * Copyright (c) 2019, RTE (http://www.rte-france.com)
 * This Source Code Form is subject to the terms of the Mozilla Public
 * License, v. 2.0. If a copy of the MPL was not distributed with this
 * file, You can obtain one at http://mozilla.org/MPL/2.0/.
 */
package org.gridsuite.study.server;

import java.util.Objects;

/**
 * @author Abdelsalem Hedhili <abdelsalem.hedhili at rte-france.com>
 */
public class StudyException extends RuntimeException {

    public enum Type {
        STUDY_ALREADY_EXISTS,
        ELEMENT_NOT_FOUND,
        STUDY_NOT_FOUND,
        CASE_NOT_FOUND,
        LOADFLOW_NOT_RUNNABLE,
        LOADFLOW_RUNNING,
        SECURITY_ANALYSIS_RUNNING,
        SECURITY_ANALYSIS_NOT_FOUND,
        NOT_ALLOWED,
        STUDY_CREATION_FAILED,
        LINE_MODIFICATION_FAILED,
        LOAD_CREATION_FAILED,
        CANT_DELETE_ROOT_NODE,
        DELETE_EQUIPMENT_FAILED,
        GENERATOR_CREATION_FAILED,
        LINE_CREATION_FAILED,
        TWO_WINDINGS_TRANSFORMER_CREATION_FAILED,
        SUBSTATION_CREATION_FAILED,
<<<<<<< HEAD
        UNKNOWN_EQUIPMENT_TYPE,
        BAD_NODE_TYPE
=======
        VOLTAGE_LEVEL_CREATION_FAILED,
        UNKNOWN_EQUIPMENT_TYPE
>>>>>>> 479e6686
    }

    private final Type type;

    public static StudyException createEquipmentTypeUnknown(String type) {
        Objects.requireNonNull(type);
        return new StudyException(Type.UNKNOWN_EQUIPMENT_TYPE, "The equipment type : " + type + " is unknown");
    }

    public StudyException(Type type) {
        super(Objects.requireNonNull(type.name()));
        this.type = type;
    }

    StudyException(Type type, String message) {
        super(message);
        this.type = type;
    }

    Type getType() {
        return type;
    }
}<|MERGE_RESOLUTION|>--- conflicted
+++ resolved
@@ -32,13 +32,9 @@
         LINE_CREATION_FAILED,
         TWO_WINDINGS_TRANSFORMER_CREATION_FAILED,
         SUBSTATION_CREATION_FAILED,
-<<<<<<< HEAD
+        VOLTAGE_LEVEL_CREATION_FAILED,
         UNKNOWN_EQUIPMENT_TYPE,
         BAD_NODE_TYPE
-=======
-        VOLTAGE_LEVEL_CREATION_FAILED,
-        UNKNOWN_EQUIPMENT_TYPE
->>>>>>> 479e6686
     }
 
     private final Type type;
