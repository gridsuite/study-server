/**
 * Copyright (c) 2020, RTE (http://www.rte-france.com)
 * This Source Code Form is subject to the terms of the Mozilla Public
 * License, v. 2.0. If a copy of the MPL was not distributed with this
 * file, You can obtain one at http://mozilla.org/MPL/2.0/.
 */
package org.gridsuite.study.server.dto;

import io.swagger.annotations.ApiModel;
import lombok.Getter;
import lombok.NoArgsConstructor;
import lombok.experimental.SuperBuilder;
import org.gridsuite.study.server.repository.LoadFlowResultEntity;

/**
 * @author Abdelsalem Hedhili <abdelsalem.hedhili at rte-france.com>
 */
@SuperBuilder
@NoArgsConstructor
@Getter
@ApiModel("Study attributes")
public class StudyInfos extends BasicStudyInfos {

    String description;

    String caseFormat;

<<<<<<< HEAD
    String loadFlowStatus;

    LoadFlowResultEntity loadFlowResult;
=======
    boolean studyPrivate;

    LoadFlowResult loadFlowResult;
>>>>>>> bf78ca59
}<|MERGE_RESOLUTION|>--- conflicted
+++ resolved
@@ -25,13 +25,9 @@
 
     String caseFormat;
 
-<<<<<<< HEAD
     String loadFlowStatus;
 
     LoadFlowResultEntity loadFlowResult;
-=======
+
     boolean studyPrivate;
-
-    LoadFlowResult loadFlowResult;
->>>>>>> bf78ca59
 }