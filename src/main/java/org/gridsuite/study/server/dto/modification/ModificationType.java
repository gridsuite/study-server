--- conflicted
+++ resolved
@@ -83,47 +83,4 @@
                 throw new IllegalArgumentException("Enum unknown entry");
         }
     }
-<<<<<<< HEAD
-
-    public static StudyException.Type getExceptionFromType(ModificationType modificationType) {
-        switch (modificationType) {
-            case LOAD_CREATION:
-                return StudyException.Type.LOAD_CREATION_FAILED;
-            case LOAD_MODIFICATION:
-                return StudyException.Type.LOAD_MODIFICATION_FAILED;
-            case GENERATOR_CREATION:
-                return StudyException.Type.GENERATOR_CREATION_FAILED;
-            case SHUNT_COMPENSATOR_CREATION:
-                return StudyException.Type.SHUNT_COMPENSATOR_CREATION_FAILED;
-            case LINE_CREATION:
-                return StudyException.Type.LINE_CREATION_FAILED;
-            case TWO_WINDINGS_TRANSFORMER_CREATION:
-                return StudyException.Type.TWO_WINDINGS_TRANSFORMER_CREATION_FAILED;
-            case SUBSTATION_CREATION:
-                return StudyException.Type.SUBSTATION_CREATION_FAILED;
-            case VOLTAGE_LEVEL_CREATION:
-                return StudyException.Type.VOLTAGE_LEVEL_CREATION_FAILED;
-            case LINE_SPLIT_WITH_VOLTAGE_LEVEL:
-                return StudyException.Type.LINE_SPLIT_FAILED;
-            case LINE_ATTACH_TO_VOLTAGE_LEVEL:
-                return StudyException.Type.LINE_ATTACH_FAILED;
-            case GENERATOR_MODIFICATION:
-                return StudyException.Type.GENERATOR_MODIFICATION_FAILED;
-            case LINES_ATTACH_TO_SPLIT_LINES:
-                return StudyException.Type.LINES_ATTACH_TO_SPLIT_LINES;
-            case DELETE_VOLTAGE_LEVEL_ON_LINE:
-                return StudyException.Type.DELETE_VOLTAGE_LEVEL_ON_LINE;
-            case BRANCH_STATUS:
-                return StudyException.Type.BRANCH_STATUS_FAILED;
-            case DELETE_ATTACHING_LINE:
-                return StudyException.Type.DELETE_ATTACHING_LINE;
-            case GENERATOR_SCALING:
-                return StudyException.Type.GENERATOR_SCALING_FAILED;
-            default:
-                throw new PowsyblException("Argument " + modificationType + " not expected !!");
-        }
-    }
 }
-=======
-}
->>>>>>> ca2c2160
