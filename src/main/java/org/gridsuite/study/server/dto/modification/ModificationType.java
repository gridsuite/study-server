/**
 * Copyright (c) 2021, All partners of the iTesla project (http://www.itesla-project.eu/consortium)
 * This Source Code Form is subject to the terms of the Mozilla Public
 * License, v. 2.0. If a copy of the MPL was not distributed with this
 * file, You can obtain one at http://mozilla.org/MPL/2.0/.
 */
package org.gridsuite.study.server.dto.modification;

import com.powsybl.commons.PowsyblException;
import io.swagger.v3.oas.annotations.media.Schema;

/**
 * @author Slimane Amar <slimane.amar at rte-france.com>
 */
@Schema(type = "string", allowableValues = { "generators-modification" })
public enum ModificationType {
    EQUIPMENT_ATTRIBUTE_MODIFICATION,
    LOAD_CREATION,
    LOAD_MODIFICATION,
    GENERATOR_MODIFICATION,
    EQUIPMENT_DELETION,
    GENERATOR_CREATION,
    LINE_CREATION,
    TWO_WINDINGS_TRANSFORMER_CREATION,
    SUBSTATION_CREATION,
    VOLTAGE_LEVEL_CREATION,
    LINE_SPLIT_WITH_VOLTAGE_LEVEL,
    LINE_ATTACH_TO_VOLTAGE_LEVEL,
    GROOVY_SCRIPT,
    BRANCH_STATUS_MODIFICATION,
    SHUNT_COMPENSATOR_CREATION,
    LINES_ATTACH_TO_SPLIT_LINES,
<<<<<<< HEAD
    GENERATOR_SCALING;
=======
    LOAD_SCALING,
    DELETE_VOLTAGE_LEVEL_ON_LINE,
    DELETE_ATTACHING_LINE;
>>>>>>> ca2c2160

    // TODO transfer method to the enum
    public static String getUriFromType(ModificationType modificationType) {
        switch (modificationType) {
            case LOAD_CREATION:
                return "loads";
            case LOAD_MODIFICATION:
                return "loads-modification";
            case GENERATOR_CREATION:
                return "generators";
            case LINE_CREATION:
                return "lines";
            case TWO_WINDINGS_TRANSFORMER_CREATION:
                return "two-windings-transformers";
            case SUBSTATION_CREATION:
                return "substations";
            case SHUNT_COMPENSATOR_CREATION:
                return "shunt-compensators";
            case VOLTAGE_LEVEL_CREATION:
                return "voltage-levels";
            case LINE_SPLIT_WITH_VOLTAGE_LEVEL:
                return "line-splits";
            case LINE_ATTACH_TO_VOLTAGE_LEVEL:
                return "line-attach";
            case GENERATOR_MODIFICATION:
                return "generators-modification";
            case LINES_ATTACH_TO_SPLIT_LINES:
                return "lines-attach-to-split-lines";
<<<<<<< HEAD
            case GENERATOR_SCALING:
                return "generator-scaling";
=======
            case LOAD_SCALING:
                return "load-scaling";
            case DELETE_VOLTAGE_LEVEL_ON_LINE:
                return "delete-voltage-level-on-line";
            case DELETE_ATTACHING_LINE:
                return "delete-attaching-line";
>>>>>>> ca2c2160
            default:
                throw new PowsyblException("Argument " + modificationType + " not expected !!");
        }
    }

    public static ModificationType getTypeFromUri(String uri) {
        switch (uri) {
            case "generators-modification":
                return GENERATOR_MODIFICATION;
            default:
                throw new IllegalArgumentException("Enum unknown entry");
        }
    }
<<<<<<< HEAD

    public static StudyException.Type getExceptionFromType(ModificationType modificationType) {
        switch (modificationType) {
            case LOAD_CREATION:
                return StudyException.Type.LOAD_CREATION_FAILED;
            case LOAD_MODIFICATION:
                return StudyException.Type.LOAD_MODIFICATION_FAILED;
            case GENERATOR_CREATION:
                return StudyException.Type.GENERATOR_CREATION_FAILED;
            case SHUNT_COMPENSATOR_CREATION:
                return StudyException.Type.SHUNT_COMPENSATOR_CREATION_FAILED;
            case LINE_CREATION:
                return StudyException.Type.LINE_CREATION_FAILED;
            case TWO_WINDINGS_TRANSFORMER_CREATION:
                return StudyException.Type.TWO_WINDINGS_TRANSFORMER_CREATION_FAILED;
            case SUBSTATION_CREATION:
                return StudyException.Type.SUBSTATION_CREATION_FAILED;
            case VOLTAGE_LEVEL_CREATION:
                return StudyException.Type.VOLTAGE_LEVEL_CREATION_FAILED;
            case LINE_SPLIT_WITH_VOLTAGE_LEVEL:
                return StudyException.Type.LINE_SPLIT_FAILED;
            case LINE_ATTACH_TO_VOLTAGE_LEVEL:
                return StudyException.Type.LINE_ATTACH_FAILED;
            case GENERATOR_MODIFICATION:
                return StudyException.Type.GENERATOR_MODIFICATION_FAILED;
            case LINES_ATTACH_TO_SPLIT_LINES:
                return StudyException.Type.LINES_ATTACH_TO_SPLIT_LINES;
            case BRANCH_STATUS:
                return StudyException.Type.BRANCH_STATUS_FAILED;
            case GENERATOR_SCALING:
                return StudyException.Type.GENERATOR_SCALING_FAILED;
            default:
                throw new PowsyblException("Argument " + modificationType + " not expected !!");
        }
    }
}
=======
}
>>>>>>> ca2c2160
<|MERGE_RESOLUTION|>--- conflicted
+++ resolved
@@ -30,13 +30,11 @@
     BRANCH_STATUS_MODIFICATION,
     SHUNT_COMPENSATOR_CREATION,
     LINES_ATTACH_TO_SPLIT_LINES,
-<<<<<<< HEAD
-    GENERATOR_SCALING;
-=======
+    GENERATOR_SCALING,
     LOAD_SCALING,
     DELETE_VOLTAGE_LEVEL_ON_LINE,
     DELETE_ATTACHING_LINE;
->>>>>>> ca2c2160
+
 
     // TODO transfer method to the enum
     public static String getUriFromType(ModificationType modificationType) {
@@ -65,17 +63,14 @@
                 return "generators-modification";
             case LINES_ATTACH_TO_SPLIT_LINES:
                 return "lines-attach-to-split-lines";
-<<<<<<< HEAD
             case GENERATOR_SCALING:
                 return "generator-scaling";
-=======
             case LOAD_SCALING:
                 return "load-scaling";
             case DELETE_VOLTAGE_LEVEL_ON_LINE:
                 return "delete-voltage-level-on-line";
             case DELETE_ATTACHING_LINE:
                 return "delete-attaching-line";
->>>>>>> ca2c2160
             default:
                 throw new PowsyblException("Argument " + modificationType + " not expected !!");
         }
@@ -89,43 +84,4 @@
                 throw new IllegalArgumentException("Enum unknown entry");
         }
     }
-<<<<<<< HEAD
-
-    public static StudyException.Type getExceptionFromType(ModificationType modificationType) {
-        switch (modificationType) {
-            case LOAD_CREATION:
-                return StudyException.Type.LOAD_CREATION_FAILED;
-            case LOAD_MODIFICATION:
-                return StudyException.Type.LOAD_MODIFICATION_FAILED;
-            case GENERATOR_CREATION:
-                return StudyException.Type.GENERATOR_CREATION_FAILED;
-            case SHUNT_COMPENSATOR_CREATION:
-                return StudyException.Type.SHUNT_COMPENSATOR_CREATION_FAILED;
-            case LINE_CREATION:
-                return StudyException.Type.LINE_CREATION_FAILED;
-            case TWO_WINDINGS_TRANSFORMER_CREATION:
-                return StudyException.Type.TWO_WINDINGS_TRANSFORMER_CREATION_FAILED;
-            case SUBSTATION_CREATION:
-                return StudyException.Type.SUBSTATION_CREATION_FAILED;
-            case VOLTAGE_LEVEL_CREATION:
-                return StudyException.Type.VOLTAGE_LEVEL_CREATION_FAILED;
-            case LINE_SPLIT_WITH_VOLTAGE_LEVEL:
-                return StudyException.Type.LINE_SPLIT_FAILED;
-            case LINE_ATTACH_TO_VOLTAGE_LEVEL:
-                return StudyException.Type.LINE_ATTACH_FAILED;
-            case GENERATOR_MODIFICATION:
-                return StudyException.Type.GENERATOR_MODIFICATION_FAILED;
-            case LINES_ATTACH_TO_SPLIT_LINES:
-                return StudyException.Type.LINES_ATTACH_TO_SPLIT_LINES;
-            case BRANCH_STATUS:
-                return StudyException.Type.BRANCH_STATUS_FAILED;
-            case GENERATOR_SCALING:
-                return StudyException.Type.GENERATOR_SCALING_FAILED;
-            default:
-                throw new PowsyblException("Argument " + modificationType + " not expected !!");
-        }
-    }
 }
-=======
-}
->>>>>>> ca2c2160
