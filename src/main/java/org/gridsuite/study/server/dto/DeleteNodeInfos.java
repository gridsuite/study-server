/**
 * Copyright (c) 2022 RTE (http://www.rte-france.com)
 * This Source Code Form is subject to the terms of the Mozilla Public
 * License, v. 2.0. If a copy of the MPL was not distributed with this
 * file, You can obtain one at http://mozilla.org/MPL/2.0/.
 */
package org.gridsuite.study.server.dto;

import lombok.Getter;
import lombok.NoArgsConstructor;
import lombok.Setter;

import java.util.*;

/**
 * @author Franck Lecuyer <franck.lecuyer at rte-france.com>
 */

@NoArgsConstructor
@Getter
@Setter
public class DeleteNodeInfos {
    private List<UUID> removedNodeUuids = new ArrayList<>();

    private List<UUID> modificationGroupUuids = new ArrayList<>();

    private List<UUID> reportUuids = new ArrayList<>();

    private Map<UUID, List<String>> variantIds = new HashMap<>();

    private List<UUID> loadFlowResultUuids = new ArrayList<>();

    private List<UUID> securityAnalysisResultUuids = new ArrayList<>();

    private List<UUID> sensitivityAnalysisResultUuids = new ArrayList<>();

    private List<UUID> shortCircuitAnalysisResultUuids = new ArrayList<>();

    private List<UUID> oneBusShortCircuitAnalysisResultUuids = new ArrayList<>();

    private List<UUID> voltageInitResultUuids = new ArrayList<>();

    private List<UUID> dynamicSimulationResultUuids = new ArrayList<>();

    private List<UUID> dynamicSecurityAnalysisResultUuids = new ArrayList<>();

    private List<UUID> stateEstimationResultUuids = new ArrayList<>();

<<<<<<< HEAD
    private List<UUID> pccMinResultUuids = new ArrayList<>();
=======
    public void addRemovedNodeUuid(UUID removedNodeUuid) {
        removedNodeUuids.add(removedNodeUuid);
    }
>>>>>>> e3dbb42a

    public void addModificationGroupUuid(UUID modificationGroupUuid) {
        modificationGroupUuids.add(modificationGroupUuid);
    }

    public void addReportUuid(UUID reportUuid) {
        reportUuids.add(reportUuid);
    }

    public void addVariantId(UUID networkUuid, String variantId) {
        variantIds.getOrDefault(networkUuid, new ArrayList<>()).add(variantId);
    }

    public void addLoadFlowResultUuid(UUID loadFlowResultUuid) {
        loadFlowResultUuids.add(loadFlowResultUuid);
    }

    public void addSecurityAnalysisResultUuid(UUID securityAnalysisResultUuid) {
        securityAnalysisResultUuids.add(securityAnalysisResultUuid);
    }

    public void addDynamicSimulationResultUuid(UUID dynamicSimulationResultUuid) {
        dynamicSimulationResultUuids.add(dynamicSimulationResultUuid);
    }

    public void addDynamicSecurityAnalysisResultUuid(UUID dynamicSecurityAnalysisResultUuid) {
        dynamicSecurityAnalysisResultUuids.add(dynamicSecurityAnalysisResultUuid);
    }

    public void addSensitivityAnalysisResultUuid(UUID sensitivityAnalysisResultUuid) {
        sensitivityAnalysisResultUuids.add(sensitivityAnalysisResultUuid);
    }

    public void addShortCircuitAnalysisResultUuid(UUID shortCircuitAnalysisResultUuid) {
        shortCircuitAnalysisResultUuids.add(shortCircuitAnalysisResultUuid);
    }

    public void addOneBusShortCircuitAnalysisResultUuid(UUID oneBusShortCircuitAnalysisResultUuid) {
        oneBusShortCircuitAnalysisResultUuids.add(oneBusShortCircuitAnalysisResultUuid);
    }

    public void addVoltageInitResultUuid(UUID voltageInitResultUuid) {
        voltageInitResultUuids.add(voltageInitResultUuid);
    }

    public void addStateEstimationResultUuid(UUID stateEstimationResultUuid) {
        stateEstimationResultUuids.add(stateEstimationResultUuid);
    }

    public void addPccMinResultUuid(UUID pccMinResultUuid) {
        pccMinResultUuids.add(pccMinResultUuid);
    }

}<|MERGE_RESOLUTION|>--- conflicted
+++ resolved
@@ -46,13 +46,11 @@
 
     private List<UUID> stateEstimationResultUuids = new ArrayList<>();
 
-<<<<<<< HEAD
     private List<UUID> pccMinResultUuids = new ArrayList<>();
-=======
+
     public void addRemovedNodeUuid(UUID removedNodeUuid) {
         removedNodeUuids.add(removedNodeUuid);
     }
->>>>>>> e3dbb42a
 
     public void addModificationGroupUuid(UUID modificationGroupUuid) {
         modificationGroupUuids.add(modificationGroupUuid);
