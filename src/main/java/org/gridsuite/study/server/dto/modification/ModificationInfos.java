/*
  Copyright (c) 2021, RTE (http://www.rte-france.com)
  This Source Code Form is subject to the terms of the Mozilla Public
  License, v. 2.0. If a copy of the MPL was not distributed with this
  file, You can obtain one at http://mozilla.org/MPL/2.0/.
 */
package org.gridsuite.study.server.dto.modification;

import com.fasterxml.jackson.annotation.JsonSubTypes;
import com.fasterxml.jackson.annotation.JsonTypeInfo;
import io.swagger.v3.oas.annotations.media.Schema;
import lombok.Builder;
import lombok.Getter;
import lombok.NoArgsConstructor;
import lombok.Setter;
import lombok.ToString;
import lombok.experimental.SuperBuilder;

import java.time.ZonedDateTime;
import java.util.Set;
import java.util.UUID;

/**
 * @author Slimane Amar <slimane.amar at rte-france.com>
 */
@JsonTypeInfo(
    use = JsonTypeInfo.Id.NAME,
    property = "type",
    include = JsonTypeInfo.As.EXISTING_PROPERTY,
    visible = true
)
@JsonSubTypes({
    @JsonSubTypes.Type(value = ModificationInfos.class, name = "GROOVY_SCRIPT"),
    @JsonSubTypes.Type(value = EquipmentModificationInfos.class, name = "LOAD_CREATION"),
    @JsonSubTypes.Type(value = EquipmentModificationInfos.class, name = "LOAD_MODIFICATION"),
    @JsonSubTypes.Type(value = EquipmentModificationInfos.class, name = "GENERATOR_CREATION"),
    @JsonSubTypes.Type(value = EquipmentModificationInfos.class, name = "GENERATOR_MODIFICATION"),
    @JsonSubTypes.Type(value = EquipmentModificationInfos.class, name = "LINE_CREATION"),
    @JsonSubTypes.Type(value = EquipmentModificationInfos.class, name = "SUBSTATION_CREATION"),
    @JsonSubTypes.Type(value = EquipmentModificationInfos.class, name = "VOLTAGE_LEVEL_CREATION"),
    @JsonSubTypes.Type(value = EquipmentModificationInfos.class, name = "SHUNT_COMPENSATOR_CREATION"),
    @JsonSubTypes.Type(value = EquipmentModificationInfos.class, name = "TWO_WINDINGS_TRANSFORMER_CREATION"),
    @JsonSubTypes.Type(value = EquipmentDeletionInfos.class, name = "EQUIPMENT_DELETION"),
    @JsonSubTypes.Type(value = ModificationInfos.class, name = "LINE_SPLIT_WITH_VOLTAGE_LEVEL"),
    @JsonSubTypes.Type(value = ModificationInfos.class, name = "LINE_ATTACH_TO_VOLTAGE_LEVEL"),
    @JsonSubTypes.Type(value = ModificationInfos.class, name = "LINES_ATTACH_TO_SPLIT_LINES"),
<<<<<<< HEAD
    @JsonSubTypes.Type(value = EquipmentModificationInfos.class, name = "BRANCH_STATUS"),
    @JsonSubTypes.Type(value = EquipmentModificationInfos.class, name = "EQUIPMENT_ATTRIBUTE_MODIFICATION"),
    @JsonSubTypes.Type(value = ModificationInfos.class, name = "GENERATOR_SCALING")
=======
    @JsonSubTypes.Type(value = EquipmentModificationInfos.class, name = "BRANCH_STATUS_MODIFICATION"),
    @JsonSubTypes.Type(value = EquipmentModificationInfos.class, name = "EQUIPMENT_ATTRIBUTE_MODIFICATION"),
    @JsonSubTypes.Type(value = ModificationInfos.class, name = "LOAD_SCALING"),
    @JsonSubTypes.Type(value = ModificationInfos.class, name = "DELETE_VOLTAGE_LEVEL_ON_LINE"),
    @JsonSubTypes.Type(value = ModificationInfos.class, name = "DELETE_ATTACHING_LINE")
>>>>>>> ca2c2160
})
@SuperBuilder
@NoArgsConstructor
@Getter
@Setter
@ToString
@Schema(description = "Modification attributes")
public class ModificationInfos {
    @Schema(description = "Modification id")
    private UUID uuid;

    @Schema(description = "Modification date")
    ZonedDateTime date;

    @Schema(description = "Modification type")
    ModificationType type;

    @Schema(description = "Substations ID")
    @Builder.Default
    private Set<String> substationIds = Set.of();
}<|MERGE_RESOLUTION|>--- conflicted
+++ resolved
@@ -44,17 +44,12 @@
     @JsonSubTypes.Type(value = ModificationInfos.class, name = "LINE_SPLIT_WITH_VOLTAGE_LEVEL"),
     @JsonSubTypes.Type(value = ModificationInfos.class, name = "LINE_ATTACH_TO_VOLTAGE_LEVEL"),
     @JsonSubTypes.Type(value = ModificationInfos.class, name = "LINES_ATTACH_TO_SPLIT_LINES"),
-<<<<<<< HEAD
-    @JsonSubTypes.Type(value = EquipmentModificationInfos.class, name = "BRANCH_STATUS"),
-    @JsonSubTypes.Type(value = EquipmentModificationInfos.class, name = "EQUIPMENT_ATTRIBUTE_MODIFICATION"),
-    @JsonSubTypes.Type(value = ModificationInfos.class, name = "GENERATOR_SCALING")
-=======
+    @JsonSubTypes.Type(value = ModificationInfos.class, name = "GENERATOR_SCALING"),
     @JsonSubTypes.Type(value = EquipmentModificationInfos.class, name = "BRANCH_STATUS_MODIFICATION"),
     @JsonSubTypes.Type(value = EquipmentModificationInfos.class, name = "EQUIPMENT_ATTRIBUTE_MODIFICATION"),
     @JsonSubTypes.Type(value = ModificationInfos.class, name = "LOAD_SCALING"),
     @JsonSubTypes.Type(value = ModificationInfos.class, name = "DELETE_VOLTAGE_LEVEL_ON_LINE"),
     @JsonSubTypes.Type(value = ModificationInfos.class, name = "DELETE_ATTACHING_LINE")
->>>>>>> ca2c2160
 })
 @SuperBuilder
 @NoArgsConstructor
