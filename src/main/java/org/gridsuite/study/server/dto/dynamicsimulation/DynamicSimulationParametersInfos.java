/*
 * Copyright (c) 2022, RTE (http://www.rte-france.com)
 * This Source Code Form is subject to the terms of the Mozilla Public
 * License, v. 2.0. If a copy of the MPL was not distributed with this
 * file, You can obtain one at http://mozilla.org/MPL/2.0/.
 */

package org.gridsuite.study.server.dto.dynamicsimulation;

import com.fasterxml.jackson.annotation.JsonIgnoreProperties;
import com.fasterxml.jackson.annotation.JsonInclude;
import lombok.AllArgsConstructor;
import lombok.Getter;
import lombok.NoArgsConstructor;
import lombok.Setter;
<<<<<<< HEAD
import org.gridsuite.study.server.dto.dynamicsimulation.curve.CurveInfos;
=======
import org.gridsuite.study.server.dto.dynamicsimulation.network.NetworkInfos;
>>>>>>> 59201b3a
import org.gridsuite.study.server.dto.dynamicsimulation.solver.SolverInfos;

import java.util.List;

/**
 * @author Thang PHAM <quyet-thang.pham at rte-france.com>
 */
@NoArgsConstructor
@AllArgsConstructor
@Getter
@Setter
@JsonIgnoreProperties(ignoreUnknown = true)
public class DynamicSimulationParametersInfos {
    @JsonInclude(JsonInclude.Include.NON_EMPTY)
    private Double startTime;
    @JsonInclude(JsonInclude.Include.NON_EMPTY)
    private Double stopTime;
    private String mapping;
    private String solverId;
    private List<SolverInfos> solvers;
<<<<<<< HEAD
    private List<CurveInfos> curves;
=======
    private NetworkInfos network;
>>>>>>> 59201b3a
}<|MERGE_RESOLUTION|>--- conflicted
+++ resolved
@@ -13,11 +13,8 @@
 import lombok.Getter;
 import lombok.NoArgsConstructor;
 import lombok.Setter;
-<<<<<<< HEAD
 import org.gridsuite.study.server.dto.dynamicsimulation.curve.CurveInfos;
-=======
 import org.gridsuite.study.server.dto.dynamicsimulation.network.NetworkInfos;
->>>>>>> 59201b3a
 import org.gridsuite.study.server.dto.dynamicsimulation.solver.SolverInfos;
 
 import java.util.List;
@@ -38,9 +35,6 @@
     private String mapping;
     private String solverId;
     private List<SolverInfos> solvers;
-<<<<<<< HEAD
+    private NetworkInfos network;
     private List<CurveInfos> curves;
-=======
-    private NetworkInfos network;
->>>>>>> 59201b3a
 }