/*
 * Copyright (c) 2022, RTE (http://www.rte-france.com)
 * This Source Code Form is subject to the terms of the Mozilla Public
 * License, v. 2.0. If a copy of the MPL was not distributed with this
 * file, You can obtain one at http://mozilla.org/MPL/2.0/.
 */

package org.gridsuite.study.server.dto.dynamicsimulation;

import com.fasterxml.jackson.annotation.JsonIgnoreProperties;
import com.fasterxml.jackson.annotation.JsonInclude;
import lombok.AllArgsConstructor;
import lombok.Getter;
import lombok.NoArgsConstructor;
import lombok.Setter;
<<<<<<< HEAD
import org.gridsuite.study.server.dto.dynamicsimulation.network.NetworkInfos;
=======
>>>>>>> ca4aae37
import org.gridsuite.study.server.dto.dynamicsimulation.solver.SolverInfos;

import java.util.List;

/**
 * @author Thang PHAM <quyet-thang.pham at rte-france.com>
 */
@NoArgsConstructor
@AllArgsConstructor
@Getter
@Setter
@JsonIgnoreProperties(ignoreUnknown = true)
public class DynamicSimulationParametersInfos {
    @JsonInclude(JsonInclude.Include.NON_EMPTY)
<<<<<<< HEAD
    private Integer startTime;
    @JsonInclude(JsonInclude.Include.NON_EMPTY)
    private Integer stopTime;
    private String mapping;
    private String solverId;
    private List<SolverInfos> solvers;
    private NetworkInfos network;
=======
    private Double startTime;
    @JsonInclude(JsonInclude.Include.NON_EMPTY)
    private Double stopTime;
    private String mapping;
    private String solverId;
    private List<SolverInfos> solvers;
>>>>>>> ca4aae37
}<|MERGE_RESOLUTION|>--- conflicted
+++ resolved
@@ -13,10 +13,7 @@
 import lombok.Getter;
 import lombok.NoArgsConstructor;
 import lombok.Setter;
-<<<<<<< HEAD
 import org.gridsuite.study.server.dto.dynamicsimulation.network.NetworkInfos;
-=======
->>>>>>> ca4aae37
 import org.gridsuite.study.server.dto.dynamicsimulation.solver.SolverInfos;
 
 import java.util.List;
@@ -31,20 +28,11 @@
 @JsonIgnoreProperties(ignoreUnknown = true)
 public class DynamicSimulationParametersInfos {
     @JsonInclude(JsonInclude.Include.NON_EMPTY)
-<<<<<<< HEAD
-    private Integer startTime;
-    @JsonInclude(JsonInclude.Include.NON_EMPTY)
-    private Integer stopTime;
-    private String mapping;
-    private String solverId;
-    private List<SolverInfos> solvers;
-    private NetworkInfos network;
-=======
     private Double startTime;
     @JsonInclude(JsonInclude.Include.NON_EMPTY)
     private Double stopTime;
     private String mapping;
     private String solverId;
     private List<SolverInfos> solvers;
->>>>>>> ca4aae37
+    private NetworkInfos network;
 }