--- conflicted
+++ resolved
@@ -277,9 +277,6 @@
                 .bodyToMono(Void.class);
     }
 
-<<<<<<< HEAD
-    public Flux<EquipmentDeletionInfos> deleteEquipment(UUID studyUuid, String equipmentType, String equipmentId, UUID groupUuid, String variantId, UUID reportUuid) {
-=======
     public Mono<Void> updateEquipmentModification(String modifyEquipmentAttributes, ModificationType modificationType, UUID modificationUuid) {
         Objects.requireNonNull(modifyEquipmentAttributes);
 
@@ -298,8 +295,7 @@
                 .bodyToMono(Void.class);
     }
 
-    public Flux<EquipmentDeletionInfos> deleteEquipment(UUID studyUuid, String equipmentType, String equipmentId, UUID groupUuid, String variantId) {
->>>>>>> a20b122f
+    public Flux<EquipmentDeletionInfos> deleteEquipment(UUID studyUuid, String equipmentType, String equipmentId, UUID groupUuid, String variantId, UUID reportUuid) {
         Objects.requireNonNull(studyUuid);
         Objects.requireNonNull(equipmentType);
         Objects.requireNonNull(equipmentId);
