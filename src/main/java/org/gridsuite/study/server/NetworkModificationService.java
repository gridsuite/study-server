--- conflicted
+++ resolved
@@ -507,10 +507,7 @@
                 .build()
         );
     }
-<<<<<<< HEAD
-=======
-
->>>>>>> cb1b147f
+
     public void createModifications(UUID sourceGroupUuid, UUID groupUuid, UUID reportUuid) {
         Objects.requireNonNull(groupUuid);
         Objects.requireNonNull(sourceGroupUuid);
