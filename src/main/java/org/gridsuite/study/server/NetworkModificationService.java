--- conflicted
+++ resolved
@@ -494,7 +494,6 @@
         return result;
     }
 
-<<<<<<< HEAD
     public void notifyModificationEquipment(UUID studyUuid, UUID nodeUuid, String modificationType) {
         emitModificationEquipmentNotification(studyUuid, nodeUuid, modificationType);
     }
@@ -507,7 +506,7 @@
                 .setHeader(HEADER_UPDATE_TYPE, modificationType)
                 .build()
         );
-=======
+
     public void createModifications(UUID sourceGroupUuid, UUID groupUuid, UUID reportUuid) {
         Objects.requireNonNull(groupUuid);
         Objects.requireNonNull(sourceGroupUuid);
@@ -526,6 +525,5 @@
         } catch (HttpStatusCodeException e) {
             throw handleChangeError(e, STUDY_CREATION_FAILED);
         }
->>>>>>> b3983034
     }
 }