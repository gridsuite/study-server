--- conflicted
+++ resolved
@@ -85,8 +85,6 @@
                 .toUriString();
     }
 
-<<<<<<< HEAD
-=======
     public Flux<ModificationInfos> getModifications(UUID groupUuid) {
         Objects.requireNonNull(groupUuid);
         var path = UriComponentsBuilder.fromPath(GROUP_PATH)
@@ -97,7 +95,6 @@
             .bodyToFlux(new ParameterizedTypeReference<ModificationInfos>() { });
     }
 
->>>>>>> e1353a71
     public Mono<Void> deleteModifications(UUID groupUUid) {
         Objects.requireNonNull(groupUUid);
         return deleteNetworkModifications(groupUUid);
@@ -105,15 +102,9 @@
 
     private Mono<Void> deleteNetworkModifications(UUID groupUuid) {
         Objects.requireNonNull(groupUuid);
-<<<<<<< HEAD
-        var path = UriComponentsBuilder.fromPath("groups" + DELIMITER + "{groupUuid}")
+        var path = UriComponentsBuilder.fromPath(GROUP_PATH)
             .buildAndExpand(groupUuid)
             .toUriString();
-=======
-        var path = UriComponentsBuilder.fromPath(GROUP_PATH)
-                .buildAndExpand(groupUuid)
-                .toUriString();
->>>>>>> e1353a71
         return webClient.delete()
             .uri(getNetworkModificationServerURI(false) + path)
             .retrieve()
