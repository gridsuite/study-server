--- conflicted
+++ resolved
@@ -116,20 +116,17 @@
         }
     }
 
-<<<<<<< HEAD
-    List<EquipmentModificationInfos> changeSwitchState(UUID studyUuid, String switchId, boolean open, UUID groupUuid,
-            String variantId) {
-=======
-    Flux<EquipmentModificationInfos> changeSwitchState(UUID studyUuid, String switchId, boolean open, UUID groupUuid, String variantId, UUID reportUuid) {
->>>>>>> 6a569a9a
+    List<EquipmentModificationInfos> changeSwitchState(UUID studyUuid, String switchId, boolean open, UUID groupUuid, String variantId, UUID reportUuid) {
         Objects.requireNonNull(studyUuid);
         Objects.requireNonNull(switchId);
         List<EquipmentModificationInfos> result;
 
         UUID networkUuid = networkStoreService.getNetworkUuid(studyUuid);
         var uriComponentsBuilder = UriComponentsBuilder
-                .fromPath(buildPathFrom(networkUuid) + "switches" + DELIMITER + "{switchId}")
-                .queryParam(GROUP, groupUuid).queryParam("open", open);
+            .fromPath(buildPathFrom(networkUuid) + "switches" + DELIMITER + "{switchId}")
+            .queryParam(GROUP, groupUuid)
+            .queryParam(REPORT_UUID, reportUuid)
+            .queryParam("open", open);
         if (!StringUtils.isBlank(variantId)) {
             uriComponentsBuilder.queryParam(QUERY_PARAM_VARIANT_ID, variantId);
         }
@@ -137,7 +134,6 @@
             .buildAndExpand(switchId)
             .toUriString();
 
-<<<<<<< HEAD
         try {
             result = restTemplate.exchange(getNetworkModificationServerURI(true) + path, HttpMethod.PUT, null,
                     new ParameterizedTypeReference<List<EquipmentModificationInfos>>() {
@@ -145,15 +141,6 @@
         } catch (HttpStatusCodeException e) {
             if (HttpStatus.NOT_FOUND.equals(e.getStatusCode())) {
                 throw new StudyException(ELEMENT_NOT_FOUND);
-=======
-        return networkStoreService.getNetworkUuid(studyUuid).flatMapMany(networkUuid -> {
-            var uriComponentsBuilder = UriComponentsBuilder.fromPath(buildPathFrom(networkUuid) + "switches" + DELIMITER + "{switchId}")
-                .queryParam(GROUP, groupUuid)
-                .queryParam(REPORT_UUID, reportUuid)
-                .queryParam("open", open);
-            if (!StringUtils.isBlank(variantId)) {
-                uriComponentsBuilder.queryParam(QUERY_PARAM_VARIANT_ID, variantId);
->>>>>>> 6a569a9a
             }
             throw e;
         }
@@ -161,19 +148,14 @@
         return result;
     }
 
-<<<<<<< HEAD
-    public List<ModificationInfos> applyGroovyScript(UUID studyUuid, String groovyScript, UUID groupUuid,
-            String variantId) {
-=======
-    public Flux<ModificationInfos> applyGroovyScript(UUID studyUuid, String groovyScript, UUID groupUuid, String variantId, UUID reportUuid) {
->>>>>>> 6a569a9a
+    public List<ModificationInfos> applyGroovyScript(UUID studyUuid, String groovyScript, UUID groupUuid, String variantId, UUID reportUuid) {
         Objects.requireNonNull(studyUuid);
         Objects.requireNonNull(groovyScript);
         UUID networkUuid = networkStoreService.getNetworkUuid(studyUuid);
 
-<<<<<<< HEAD
         var uriComponentsBuilder = UriComponentsBuilder.fromPath(buildPathFrom(networkUuid) + "groovy")
-                .queryParam(GROUP, groupUuid);
+            .queryParam(GROUP, groupUuid)
+            .queryParam(REPORT_UUID, reportUuid);
         if (!StringUtils.isBlank(variantId)) {
             uriComponentsBuilder.queryParam(QUERY_PARAM_VARIANT_ID, variantId);
         }
@@ -182,53 +164,27 @@
             .toUriString();
 
         HttpEntity<String> httpEntity = new HttpEntity<>(groovyScript);
-=======
-        return networkStoreService.getNetworkUuid(studyUuid).flatMapMany(networkUuid -> {
-            var uriComponentsBuilder = UriComponentsBuilder.fromPath(buildPathFrom(networkUuid) + "groovy")
-                .queryParam(GROUP, groupUuid)
-                .queryParam(REPORT_UUID, reportUuid);
-            if (!StringUtils.isBlank(variantId)) {
-                uriComponentsBuilder.queryParam(QUERY_PARAM_VARIANT_ID, variantId);
-            }
-            var path = uriComponentsBuilder
-                .buildAndExpand()
-                .toUriString();
->>>>>>> 6a569a9a
 
         return restTemplate.exchange(getNetworkModificationServerURI(true) + path, HttpMethod.PUT, httpEntity,
                 new ParameterizedTypeReference<List<ModificationInfos>>() {
                 }).getBody();
     }
 
-<<<<<<< HEAD
-    List<ModificationInfos> changeLineStatus(UUID studyUuid, String lineId, String status, UUID groupUuid,
-            String variantId) {
+    List<ModificationInfos> changeLineStatus(UUID studyUuid, String lineId, String status, UUID groupUuid, String variantId, UUID reportUuid) {
         List<ModificationInfos> result;
         UUID networkUuid = networkStoreService.getNetworkUuid(studyUuid);
         var uriComponentsBuilder = UriComponentsBuilder
                 .fromPath(buildPathFrom(networkUuid) + "lines" + DELIMITER + "{lineId}" + DELIMITER + "status")
-                .queryParam(GROUP, groupUuid);
-        if (!StringUtils.isBlank(variantId)) {
-            uriComponentsBuilder.queryParam(QUERY_PARAM_VARIANT_ID, variantId);
-        }
-        var path = uriComponentsBuilder
-            .buildAndExpand(lineId)
-            .toUriString();
-
-        HttpEntity<String> httpEntity = new HttpEntity<>(status);
-=======
-    Flux<ModificationInfos> changeLineStatus(UUID studyUuid, String lineId, String status, UUID groupUuid, String variantId, UUID reportUuid) {
-        return networkStoreService.getNetworkUuid(studyUuid).flatMapMany(networkUuid -> {
-            var uriComponentsBuilder = UriComponentsBuilder.fromPath(buildPathFrom(networkUuid) + "lines" + DELIMITER + "{lineId}" + DELIMITER + "status")
                 .queryParam(GROUP, groupUuid)
                 .queryParam(REPORT_UUID, reportUuid);
-            if (!StringUtils.isBlank(variantId)) {
-                uriComponentsBuilder.queryParam(QUERY_PARAM_VARIANT_ID, variantId);
-            }
-            var path = uriComponentsBuilder
-                .buildAndExpand(lineId)
-                .toUriString();
->>>>>>> 6a569a9a
+        if (!StringUtils.isBlank(variantId)) {
+            uriComponentsBuilder.queryParam(QUERY_PARAM_VARIANT_ID, variantId);
+        }
+        var path = uriComponentsBuilder
+            .buildAndExpand(lineId)
+            .toUriString();
+
+        HttpEntity<String> httpEntity = new HttpEntity<>(status);
 
         try {
             result = restTemplate.exchange(getNetworkModificationServerURI(true) + path, HttpMethod.PUT, httpEntity,
@@ -241,7 +197,6 @@
         return result;
     }
 
-<<<<<<< HEAD
     private StudyException handleChangeError(String responseBody, StudyException.Type type) {
         String message = null;
         try {
@@ -258,7 +213,7 @@
     }
 
     public List<EquipmentModificationInfos> createEquipment(UUID studyUuid, String createEquipmentAttributes,
-            UUID groupUuid, ModificationType modificationType, String variantId) {
+            UUID groupUuid, ModificationType modificationType, String variantId, UUID reportUuid) {
         List<EquipmentModificationInfos> result;
         Objects.requireNonNull(studyUuid);
         Objects.requireNonNull(createEquipmentAttributes);
@@ -267,7 +222,8 @@
 
         var uriComponentsBuilder = UriComponentsBuilder
                 .fromPath(buildPathFrom(networkUuid) + ModificationType.getUriFromType(modificationType))
-                .queryParam(GROUP, groupUuid);
+                .queryParam(GROUP, groupUuid)
+                .queryParam(REPORT_UUID, reportUuid);
         if (!StringUtils.isBlank(variantId)) {
             uriComponentsBuilder.queryParam(QUERY_PARAM_VARIANT_ID, variantId);
         }
@@ -292,7 +248,7 @@
     }
 
     public List<EquipmentModificationInfos> modifyEquipment(UUID studyUuid, String modifyEquipmentAttributes,
-            UUID groupUuid, ModificationType modificationType, String variantId) {
+            UUID groupUuid, ModificationType modificationType, String variantId, UUID reportUuid) {
         List<EquipmentModificationInfos> result;
         Objects.requireNonNull(studyUuid);
         Objects.requireNonNull(modifyEquipmentAttributes);
@@ -301,13 +257,14 @@
 
         var uriComponentsBuilder = UriComponentsBuilder
                 .fromPath(buildPathFrom(networkUuid) + ModificationType.getUriFromType(modificationType))
-                .queryParam(GROUP, groupUuid);
-        if (!StringUtils.isBlank(variantId)) {
-            uriComponentsBuilder.queryParam(QUERY_PARAM_VARIANT_ID, variantId);
-        }
-        var path = uriComponentsBuilder
-            .buildAndExpand()
-            .toUriString();
+                .queryParam(GROUP, groupUuid)
+                .queryParam(REPORT_UUID, reportUuid);
+        if (!StringUtils.isBlank(variantId)) {
+            uriComponentsBuilder.queryParam(QUERY_PARAM_VARIANT_ID, variantId);
+        }
+        var path = uriComponentsBuilder
+                .buildAndExpand()
+                .toUriString();
 
         HttpHeaders headers = new HttpHeaders();
         headers.setContentType(MediaType.APPLICATION_JSON);
@@ -323,82 +280,6 @@
         }
 
         return result;
-=======
-    private Mono<? extends Throwable> handleChangeError(ClientResponse clientResponse, StudyException.Type type) {
-        return clientResponse.bodyToMono(String.class)
-            .switchIfEmpty(Mono.error(
-                new StudyException(type, clientResponse.statusCode().toString())
-            ))
-            .flatMap(body -> {
-                String message = null;
-                try {
-                    JsonNode node = new ObjectMapper().readTree(body).path("message");
-                    if (!node.isMissingNode()) {
-                        message = node.asText();
-                    }
-                } catch (JsonProcessingException e) {
-                    if (!body.isEmpty()) {
-                        message = body;
-                    }
-                }
-                return Mono.error(new StudyException(type, message));
-            });
-    }
-
-    public Flux<EquipmentModificationInfos> createEquipment(UUID studyUuid, String createEquipmentAttributes, UUID groupUuid,
-                                                            ModificationType modificationType, String variantId, UUID reportUuid) {
-        Objects.requireNonNull(studyUuid);
-        Objects.requireNonNull(createEquipmentAttributes);
-
-        return networkStoreService.getNetworkUuid(studyUuid).flatMapMany(networkUuid -> {
-            var uriComponentsBuilder = UriComponentsBuilder.fromPath(buildPathFrom(networkUuid) + ModificationType.getUriFromType(modificationType))
-                .queryParam(GROUP, groupUuid)
-                .queryParam(REPORT_UUID, reportUuid);
-            if (!StringUtils.isBlank(variantId)) {
-                uriComponentsBuilder.queryParam(QUERY_PARAM_VARIANT_ID, variantId);
-            }
-            var path = uriComponentsBuilder
-                .buildAndExpand()
-                .toUriString();
-            return webClient.post()
-                .uri(getNetworkModificationServerURI(true) + path)
-                .contentType(MediaType.APPLICATION_JSON)
-                .body(BodyInserters.fromValue(createEquipmentAttributes))
-                .retrieve()
-                .onStatus(httpStatus -> httpStatus != HttpStatus.OK, response ->
-                        handleChangeError(response, ModificationType.getExceptionFromType(modificationType)))
-                .bodyToFlux(new ParameterizedTypeReference<EquipmentModificationInfos>() {
-                });
-        });
-    }
-
-    public Flux<EquipmentModificationInfos> modifyEquipment(UUID studyUuid, String modifyEquipmentAttributes,
-                                                            UUID groupUuid, ModificationType modificationType, String variantId, UUID reportUuid) {
-        Objects.requireNonNull(studyUuid);
-        Objects.requireNonNull(modifyEquipmentAttributes);
-
-        return networkStoreService.getNetworkUuid(studyUuid).flatMapMany(networkUuid -> {
-            var uriComponentsBuilder = UriComponentsBuilder.fromPath(buildPathFrom(networkUuid) + ModificationType.getUriFromType(modificationType))
-                .queryParam(GROUP, groupUuid)
-                .queryParam(REPORT_UUID, reportUuid);
-            if (!StringUtils.isBlank(variantId)) {
-                uriComponentsBuilder.queryParam(QUERY_PARAM_VARIANT_ID, variantId);
-            }
-            var path = uriComponentsBuilder
-                    .buildAndExpand()
-                    .toUriString();
-
-            return webClient.put()
-                    .uri(getNetworkModificationServerURI(true) + path)
-                    .contentType(MediaType.APPLICATION_JSON)
-                    .body(BodyInserters.fromValue(modifyEquipmentAttributes))
-                    .retrieve()
-                    .onStatus(httpStatus -> httpStatus != HttpStatus.OK, response ->
-                            handleChangeError(response, ModificationType.getExceptionFromType(modificationType)))
-                    .bodyToFlux(new ParameterizedTypeReference<EquipmentModificationInfos>() {
-                    });
-        });
->>>>>>> 6a569a9a
     }
 
     public void updateEquipmentCreation(String createEquipmentAttributes, ModificationType modificationType,
@@ -408,8 +289,8 @@
         var uriComponentsBuilder = UriComponentsBuilder.fromPath(MODIFICATIONS_PATH + DELIMITER + modificationUuid
                 + DELIMITER + ModificationType.getUriFromType(modificationType) + "-creation");
         var path = uriComponentsBuilder
-            .buildAndExpand()
-            .toUriString();
+                .buildAndExpand()
+                .toUriString();
 
         HttpHeaders headers = new HttpHeaders();
         headers.setContentType(MediaType.APPLICATION_JSON);
@@ -427,11 +308,7 @@
     public void updateEquipmentModification(String modifyEquipmentAttributes, ModificationType modificationType, UUID modificationUuid) {
         Objects.requireNonNull(modifyEquipmentAttributes);
 
-<<<<<<< HEAD
-        var uriComponentsBuilder = UriComponentsBuilder.fromPath(MODIFICATIONS_PATH + DELIMITER + modificationUuid + DELIMITER + ModificationType.getUriFromType(modificationType) + "-modification");
-=======
-        var uriComponentsBuilder = UriComponentsBuilder.fromPath("modifications" + DELIMITER + modificationUuid + DELIMITER + ModificationType.getUriFromType(modificationType));
->>>>>>> 6a569a9a
+        var uriComponentsBuilder = UriComponentsBuilder.fromPath(MODIFICATIONS_PATH + DELIMITER + modificationUuid + DELIMITER + ModificationType.getUriFromType(modificationType));
         var path = uriComponentsBuilder
                 .buildAndExpand()
                 .toUriString();
@@ -443,39 +320,23 @@
         }
     }
 
-<<<<<<< HEAD
-    public List<EquipmentDeletionInfos> deleteEquipment(UUID studyUuid, String equipmentType, String equipmentId, UUID groupUuid, String variantId) {
+    public List<EquipmentDeletionInfos> deleteEquipment(UUID studyUuid, String equipmentType, String equipmentId, UUID groupUuid, String variantId, UUID reportUuid) {
         List<EquipmentDeletionInfos> result;
-=======
-    public Flux<EquipmentDeletionInfos> deleteEquipment(UUID studyUuid, String equipmentType, String equipmentId, UUID groupUuid, String variantId, UUID reportUuid) {
->>>>>>> 6a569a9a
         Objects.requireNonNull(studyUuid);
         Objects.requireNonNull(equipmentType);
         Objects.requireNonNull(equipmentId);
 
-<<<<<<< HEAD
         UUID networkUuid = networkStoreService.getNetworkUuid(studyUuid);
         var uriComponentsBuilder = UriComponentsBuilder.fromPath(buildPathFrom(networkUuid) + "equipments" + DELIMITER
                 + "type" + DELIMITER + "{equipmentType}" + DELIMITER + "id" + DELIMITER + "{equipmentId}")
-                .queryParam(GROUP, groupUuid);
-        if (!StringUtils.isBlank(variantId)) {
-            uriComponentsBuilder.queryParam(QUERY_PARAM_VARIANT_ID, variantId);
-        }
-        var path = uriComponentsBuilder
-            .buildAndExpand(equipmentType, equipmentId)
-            .toUriString();
-=======
-        return networkStoreService.getNetworkUuid(studyUuid).flatMapMany(networkUuid -> {
-            var uriComponentsBuilder = UriComponentsBuilder.fromPath(buildPathFrom(networkUuid) + "equipments" + DELIMITER + "type" + DELIMITER + "{equipmentType}" + DELIMITER + "id" + DELIMITER + "{equipmentId}")
                 .queryParam(GROUP, groupUuid)
                 .queryParam(REPORT_UUID, reportUuid);
-            if (!StringUtils.isBlank(variantId)) {
-                uriComponentsBuilder.queryParam(QUERY_PARAM_VARIANT_ID, variantId);
-            }
-            var path = uriComponentsBuilder
-                .buildAndExpand(equipmentType, equipmentId)
-                .toUriString();
->>>>>>> 6a569a9a
+        if (!StringUtils.isBlank(variantId)) {
+            uriComponentsBuilder.queryParam(QUERY_PARAM_VARIANT_ID, variantId);
+        }
+        var path = uriComponentsBuilder
+            .buildAndExpand(equipmentType, equipmentId)
+            .toUriString();
 
         try {
             result = restTemplate.exchange(getNetworkModificationServerURI(true) + path, HttpMethod.DELETE, null,
@@ -493,7 +354,7 @@
         String receiver;
         try {
             receiver = URLEncoder.encode(objectMapper.writeValueAsString(new Receiver(nodeUuid)),
-                    StandardCharsets.UTF_8);
+                StandardCharsets.UTF_8);
         } catch (JsonProcessingException e) {
             throw new UncheckedIOException(e);
         }
@@ -548,12 +409,11 @@
         Objects.requireNonNull(modificationUuid);
         var path = UriComponentsBuilder.fromPath(GROUP_PATH
                 + DELIMITER + MODIFICATIONS_PATH + DELIMITER + "move")
-                .queryParam("modificationsToMove", modificationUuid);
+            .queryParam("modificationsToMove", modificationUuid);
         if (beforeUuid != null) {
             path.queryParam("before", beforeUuid);
         }
 
-<<<<<<< HEAD
         try {
             restTemplate.put(getNetworkModificationServerURI(false)
                             + path.buildAndExpand(groupUuid, modificationUuid).toUriString(), null);
@@ -563,16 +423,11 @@
                 throw e;
             }
         }
-=======
-        return webClient.put()
-            .uri(getNetworkModificationServerURI(false) + path.buildAndExpand(groupUuid, modificationUuid).toUriString())
-            .retrieve()
-            .onStatus(httpStatus -> httpStatus == HttpStatus.NOT_FOUND, r -> Mono.empty()) // Ignore because modification group does not exist if no modifications
-            .bodyToMono(Void.class);
-    }
-
-    public Flux<ModificationInfos> updateLineSplitWithVoltageLevel(String lineSplitWithVoltageLevelAttributes,
+    }
+
+    public List<EquipmentModificationInfos> updateLineSplitWithVoltageLevel(String lineSplitWithVoltageLevelAttributes,
         ModificationType modificationType, UUID modificationUuid) {
+        List<EquipmentModificationInfos> result = null;
         UriComponentsBuilder uriComponentsBuilder;
         uriComponentsBuilder = UriComponentsBuilder.fromPath("modifications" + DELIMITER + modificationUuid + DELIMITER + ModificationType.getUriFromType(
             modificationType));
@@ -580,41 +435,49 @@
             .buildAndExpand()
             .toUriString();
 
-        return webClient.put()
-            .uri(getNetworkModificationServerURI(false) + path)
-            .contentType(MediaType.APPLICATION_JSON)
-            .body(BodyInserters.fromValue(lineSplitWithVoltageLevelAttributes))
-            .retrieve()
-            .onStatus(httpStatus -> httpStatus != HttpStatus.OK, response ->
-                handleChangeError(response, ModificationType.getExceptionFromType(modificationType)))
-            .bodyToFlux(new ParameterizedTypeReference<>() {
-            });
-    }
-
-    public Flux<ModificationInfos> splitLineWithVoltageLevel(UUID studyUuid, String lineSplitWithVoltageLevelAttributes,
+        HttpHeaders headers = new HttpHeaders();
+        headers.setContentType(MediaType.APPLICATION_JSON);
+
+        HttpEntity<String> httpEntity = new HttpEntity<String>(lineSplitWithVoltageLevelAttributes, headers);
+
+        try {
+            result = restTemplate.exchange(getNetworkModificationServerURI(false) + path, HttpMethod.PUT, httpEntity, new ParameterizedTypeReference<List<EquipmentModificationInfos>>() { }).getBody();
+        } catch (HttpStatusCodeException e) {
+            throw handleChangeError(e.getResponseBodyAsString(), ModificationType.getExceptionFromType(modificationType));
+        } catch (Exception e) {
+            throw e;
+        }
+
+        return result;
+    }
+
+    public List<EquipmentModificationInfos> splitLineWithVoltageLevel(UUID studyUuid, String lineSplitWithVoltageLevelAttributes,
         UUID groupUuid, ModificationType modificationType, String variantId, UUID reportUuid) {
-        return networkStoreService.getNetworkUuid(studyUuid)
-            .flatMapMany(networkUuid -> {
-                UriComponentsBuilder uriComponentsBuilder = UriComponentsBuilder.fromPath(
-                        buildPathFrom(networkUuid) + ModificationType.getUriFromType(modificationType))
-                    .queryParam(GROUP, groupUuid)
-                    .queryParam(REPORT_UUID, reportUuid);
-                if (!StringUtils.isBlank(variantId)) {
-                    uriComponentsBuilder.queryParam(QUERY_PARAM_VARIANT_ID, variantId);
-                }
-                var path = uriComponentsBuilder
-                    .buildAndExpand()
-                    .toUriString();
-                return webClient.post()
-                    .uri(getNetworkModificationServerURI(true) + path)
-                    .contentType(MediaType.APPLICATION_JSON)
-                    .body(BodyInserters.fromValue(lineSplitWithVoltageLevelAttributes))
-                    .retrieve()
-                    .onStatus(httpStatus -> httpStatus != HttpStatus.OK, response ->
-                        handleChangeError(response, ModificationType.getExceptionFromType(modificationType)))
-                    .bodyToFlux(new ParameterizedTypeReference<EquipmentModificationInfos>() {
-                    });
-            });
->>>>>>> 6a569a9a
+        List<EquipmentModificationInfos> result;
+        UUID networkUuid = networkStoreService.getNetworkUuid(studyUuid);
+
+        UriComponentsBuilder uriComponentsBuilder = UriComponentsBuilder.fromPath(
+                buildPathFrom(networkUuid) + ModificationType.getUriFromType(modificationType))
+            .queryParam(GROUP, groupUuid)
+            .queryParam(REPORT_UUID, reportUuid);
+        if (!StringUtils.isBlank(variantId)) {
+            uriComponentsBuilder.queryParam(QUERY_PARAM_VARIANT_ID, variantId);
+        }
+        var path = uriComponentsBuilder
+            .buildAndExpand()
+            .toUriString();
+
+        HttpHeaders headers = new HttpHeaders();
+        headers.setContentType(MediaType.APPLICATION_JSON);
+
+        HttpEntity<String> httpEntity = new HttpEntity<String>(lineSplitWithVoltageLevelAttributes, headers);
+
+        try {
+            result = restTemplate.exchange(getNetworkModificationServerURI(true) + path, HttpMethod.POST, httpEntity, new ParameterizedTypeReference<List<EquipmentModificationInfos>>() { }).getBody();
+        } catch (HttpStatusCodeException e) {
+            throw handleChangeError(e.getResponseBodyAsString(), ModificationType.getExceptionFromType(modificationType));
+        }
+
+        return result;
     }
 }