/*
  Copyright (c) 2021, RTE (http://www.rte-france.com)
  This Source Code Form is subject to the terms of the Mozilla Public
  License, v. 2.0. If a copy of the MPL was not distributed with this
  file, You can obtain one at http://mozilla.org/MPL/2.0/.
 */
package org.gridsuite.study.server;

import com.fasterxml.jackson.core.JsonProcessingException;
import com.fasterxml.jackson.databind.JsonNode;
import com.fasterxml.jackson.databind.ObjectMapper;
<<<<<<< HEAD
import org.gridsuite.study.server.dto.modification.EquipmentDeletionInfos;
=======
>>>>>>> 8d774dd2
import org.gridsuite.study.server.dto.modification.EquipmentModificationInfos;
import org.gridsuite.study.server.dto.modification.ModificationInfos;
import org.springframework.beans.factory.annotation.Autowired;
import org.springframework.beans.factory.annotation.Value;
import org.springframework.core.ParameterizedTypeReference;
import org.springframework.http.HttpStatus;
import org.springframework.http.MediaType;
import org.springframework.stereotype.Service;
import org.springframework.web.reactive.function.BodyInserters;
import org.springframework.web.reactive.function.client.ClientResponse;
import org.springframework.web.reactive.function.client.WebClient;
import org.springframework.web.util.UriComponentsBuilder;
import reactor.core.publisher.Flux;
import reactor.core.publisher.Mono;

import java.util.Objects;
import java.util.UUID;

import static org.gridsuite.study.server.StudyConstants.NETWORK_MODIFICATION_API_VERSION;
import static org.gridsuite.study.server.StudyException.Type.DELETE_EQUIPMENT_FAILED;
import static org.gridsuite.study.server.StudyException.Type.ELEMENT_NOT_FOUND;
import static org.gridsuite.study.server.StudyException.Type.LINE_MODIFICATION_FAILED;
import static org.gridsuite.study.server.StudyException.Type.LOAD_CREATION_FAILED;

/**
 * @author Slimane amar <slimane.amar at rte-france.com
 * @author Franck Lecuyer <franck.lecuyer at rte-france.com>
 */
@Service
public class NetworkModificationService {

    private static final String DELIMITER = "/";

    private String networkModificationServerBaseUri;

    private final NetworkStoreService networkStoreService;

    private final WebClient webClient;

    @Autowired
    NetworkModificationService(@Value("${backing-services.network-modification.base-uri:http://network-modification-server/}") String networkModificationServerBaseUri,
                               NetworkStoreService networkStoreService,
                               WebClient.Builder webClientBuilder) {
        this.networkModificationServerBaseUri = networkModificationServerBaseUri;
        this.networkStoreService = networkStoreService;
        this.webClient = webClientBuilder.build();
    }

    void setNetworkModificationServerBaseUri(String networkModificationServerBaseUri) {
        this.networkModificationServerBaseUri = networkModificationServerBaseUri + DELIMITER;
    }

    private String getNetworkModificationServerURI(boolean addNetworksPart) {
        return this.networkModificationServerBaseUri + DELIMITER + NETWORK_MODIFICATION_API_VERSION + DELIMITER + (addNetworksPart ? "networks" + DELIMITER : "");
    }

    private String buildPathFrom(UUID networkUuid) {
        return UriComponentsBuilder.fromPath("{networkUuid}" + DELIMITER)
                .buildAndExpand(networkUuid)
                .toUriString();
    }

    public Flux<ModificationInfos> getModifications(UUID groupUuid) {
        Objects.requireNonNull(groupUuid);
        var path = UriComponentsBuilder.fromPath("groups" + DELIMITER + "{groupUuid}")
            .buildAndExpand(groupUuid)
            .toUriString();
        return webClient.get().uri(getNetworkModificationServerURI(false) + path)
            .retrieve()
            .bodyToFlux(new ParameterizedTypeReference<ModificationInfos>() { });
    }

    public Mono<Void> deleteModifications(UUID groupUUid) {
        Objects.requireNonNull(groupUUid);
        return deleteNetworkModifications(groupUUid);
    }

    Mono<Void> deleteNetworkModifications(UUID groupUuid) {
        Objects.requireNonNull(groupUuid);
        var path = UriComponentsBuilder.fromPath("groups" + DELIMITER + "{groupUuid}")
                .buildAndExpand(groupUuid)
                .toUriString();
        return webClient.delete()
                .uri(getNetworkModificationServerURI(false) + path)
                .retrieve()
                .onStatus(httpStatus -> httpStatus == HttpStatus.NOT_FOUND, r -> Mono.empty()) // Ignore because modification group does not exist if no modifications
                .bodyToMono(Void.class);
    }

    Flux<EquipmentModificationInfos> changeSwitchState(UUID studyUuid, String switchId, boolean open, UUID groupUuid) {
        Objects.requireNonNull(studyUuid);
        Objects.requireNonNull(switchId);
        return networkStoreService.getNetworkUuid(studyUuid).flatMapMany(networkUuid -> {
            var path = UriComponentsBuilder.fromPath(buildPathFrom(networkUuid) + "switches" + DELIMITER + "{switchId}")
                .queryParam("group", groupUuid)
                .queryParam("open", open)
                    .buildAndExpand(switchId)
                    .toUriString();

            return webClient.put()
                    .uri(getNetworkModificationServerURI(true) + path)
                    .retrieve()
                    .onStatus(httpStatus -> httpStatus == HttpStatus.NOT_FOUND, clientResponse -> Mono.error(new StudyException(ELEMENT_NOT_FOUND)))
                    .bodyToFlux(new ParameterizedTypeReference<EquipmentModificationInfos>() {
                    });
        });
    }

    public Flux<EquipmentModificationInfos> applyGroovyScript(UUID studyUuid, String groovyScript, UUID groupUuid) {
        Objects.requireNonNull(studyUuid);
        Objects.requireNonNull(groovyScript);
        return networkStoreService.getNetworkUuid(studyUuid).flatMapMany(networkUuid -> {
            var path = UriComponentsBuilder.fromPath(buildPathFrom(networkUuid) + "groovy")
                .queryParam("group", groupUuid)
                .buildAndExpand()
                    .toUriString();

            return webClient.put()
                    .uri(getNetworkModificationServerURI(true) + path)
                    .body(BodyInserters.fromValue(groovyScript))
                    .retrieve()
                    .bodyToFlux(new ParameterizedTypeReference<EquipmentModificationInfos>() {
                    });
        });
    }

    Flux<EquipmentModificationInfos> applyLineChanges(UUID studyUuid, String lineId, String status, UUID groupUuid) {
        Objects.requireNonNull(studyUuid);
        Objects.requireNonNull(lineId);
        return networkStoreService.getNetworkUuid(studyUuid).flatMapMany(networkUuid -> {
            var path = UriComponentsBuilder.fromPath(buildPathFrom(networkUuid) + "lines" + DELIMITER + "{lineId}" + DELIMITER + "status")
                .queryParam("group", groupUuid)
                .buildAndExpand(lineId)
                    .toUriString();

            return webClient.put()
                    .uri(getNetworkModificationServerURI(true) + path)
                    .body(BodyInserters.fromValue(status))
                    .retrieve()
                    .onStatus(httpStatus -> httpStatus != HttpStatus.OK, response ->
                        handleChangeError(response, LINE_MODIFICATION_FAILED)
                    )
                    .bodyToFlux(new ParameterizedTypeReference<EquipmentModificationInfos>() {
                    });
        });
    }

    private Mono<? extends Throwable> handleChangeError(ClientResponse clientResponse, StudyException.Type type) {
        return clientResponse.bodyToMono(String.class).flatMap(body -> {
            String message = null;
            try {
                JsonNode node = new ObjectMapper().readTree(body).path("message");
                if (!node.isMissingNode()) {
                    message = node.asText();
                }
            } catch (JsonProcessingException e) {
                if (!body.isEmpty()) {
                    message = body;
                }
            }
            return Mono.error(new StudyException(type, message));
        });
    }

    public Flux<EquipmentModificationInfos> createLoad(UUID studyUuid, String createLoadAttributes, UUID groupUuid) {
        Objects.requireNonNull(studyUuid);
        Objects.requireNonNull(createLoadAttributes);
        return networkStoreService.getNetworkUuid(studyUuid).flatMapMany(networkUuid -> {
<<<<<<< HEAD
            var path = UriComponentsBuilder.fromPath(buildPathFrom(networkUuid) + "createLoad")
=======
            var path = UriComponentsBuilder.fromPath(buildPathFrom(networkUuid) + "loads")
>>>>>>> 8d774dd2
                .queryParam("group", groupUuid)
                .buildAndExpand()
                .toUriString();

            return webClient.put()
                .uri(getNetworkModificationServerURI(true) + path)
                .contentType(MediaType.APPLICATION_JSON)
                .body(BodyInserters.fromValue(createLoadAttributes))
                .retrieve()
                .onStatus(httpStatus -> httpStatus != HttpStatus.OK, response ->
                        handleChangeError(response, LOAD_CREATION_FAILED))
                .bodyToFlux(new ParameterizedTypeReference<EquipmentModificationInfos>() {
                });
<<<<<<< HEAD
        });
    }

    public Flux<EquipmentDeletionInfos> deleteEquipment(UUID studyUuid, String equipmentType, String equipmentId, UUID groupUuid) {
        Objects.requireNonNull(studyUuid);
        Objects.requireNonNull(equipmentType);
        Objects.requireNonNull(equipmentId);

        return networkStoreService.getNetworkUuid(studyUuid).flatMapMany(networkUuid -> {
            var path = UriComponentsBuilder.fromPath(buildPathFrom(networkUuid) + "equipments" + DELIMITER + "type" + DELIMITER + "{equipmentType}" + DELIMITER + "id" + DELIMITER + "{equipmentId}")
                .queryParam("group", groupUuid)
                .buildAndExpand(equipmentType, equipmentId)
                .toUriString();

            return webClient.delete()
                .uri(getNetworkModificationServerURI(true) + path)
                .retrieve()
                .onStatus(httpStatus -> httpStatus != HttpStatus.OK, response ->
                    handleChangeError(response, DELETE_EQUIPMENT_FAILED))
                .bodyToFlux(new ParameterizedTypeReference<EquipmentDeletionInfos>() {
                });
=======
>>>>>>> 8d774dd2
        });
    }
}<|MERGE_RESOLUTION|>--- conflicted
+++ resolved
@@ -9,10 +9,7 @@
 import com.fasterxml.jackson.core.JsonProcessingException;
 import com.fasterxml.jackson.databind.JsonNode;
 import com.fasterxml.jackson.databind.ObjectMapper;
-<<<<<<< HEAD
 import org.gridsuite.study.server.dto.modification.EquipmentDeletionInfos;
-=======
->>>>>>> 8d774dd2
 import org.gridsuite.study.server.dto.modification.EquipmentModificationInfos;
 import org.gridsuite.study.server.dto.modification.ModificationInfos;
 import org.springframework.beans.factory.annotation.Autowired;
@@ -181,11 +178,7 @@
         Objects.requireNonNull(studyUuid);
         Objects.requireNonNull(createLoadAttributes);
         return networkStoreService.getNetworkUuid(studyUuid).flatMapMany(networkUuid -> {
-<<<<<<< HEAD
-            var path = UriComponentsBuilder.fromPath(buildPathFrom(networkUuid) + "createLoad")
-=======
             var path = UriComponentsBuilder.fromPath(buildPathFrom(networkUuid) + "loads")
->>>>>>> 8d774dd2
                 .queryParam("group", groupUuid)
                 .buildAndExpand()
                 .toUriString();
@@ -199,7 +192,6 @@
                         handleChangeError(response, LOAD_CREATION_FAILED))
                 .bodyToFlux(new ParameterizedTypeReference<EquipmentModificationInfos>() {
                 });
-<<<<<<< HEAD
         });
     }
 
@@ -221,8 +213,6 @@
                     handleChangeError(response, DELETE_EQUIPMENT_FAILED))
                 .bodyToFlux(new ParameterizedTypeReference<EquipmentDeletionInfos>() {
                 });
-=======
->>>>>>> 8d774dd2
         });
     }
 }