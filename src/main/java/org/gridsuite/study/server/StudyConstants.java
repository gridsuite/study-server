--- conflicted
+++ resolved
@@ -53,11 +53,8 @@
     public static final String QUERY_PARAM_REPORT_DEFAULT_NAME = "defaultName";
     public static final String QUERY_PARAM_RECEIVER = "receiver";
     public static final String HEADER_RECEIVER = "receiver";
-<<<<<<< HEAD
     public static final String HEADER_BUS_ID = "busId";
-=======
     public static final String HEADER_IMPORT_PARAMETERS = "importParameters";
->>>>>>> 6b8b9f87
     public static final String HEADER_MESSAGE = "message";
     public static final String HEADER_USER_ID = "userId";
 
