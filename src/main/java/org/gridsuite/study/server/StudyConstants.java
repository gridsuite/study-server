/**
 * Copyright (c) 2019, RTE (http://www.rte-france.com)
 * This Source Code Form is subject to the terms of the Mozilla Public
 * License, v. 2.0. If a copy of the MPL was not distributed with this
 * file, You can obtain one at http://mozilla.org/MPL/2.0/.
 */
package org.gridsuite.study.server;

/**
 * @author Abdelsalem Hedhili <abdelsalem.hedhili at rte-france.com>
 */

public final class StudyConstants {

    private StudyConstants() {
    }

    public static final String CASE_API_VERSION = "v1";
    public static final String SINGLE_LINE_DIAGRAM_API_VERSION = "v1";
    public static final String NETWORK_CONVERSION_API_VERSION = "v1";
    public static final String GEO_DATA_API_VERSION = "v1";
    public static final String NETWORK_STORE_API_VERSION = "v1";
    public static final String NETWORK_MODIFICATION_API_VERSION = "v1";
    public static final String LOADFLOW_API_VERSION = "v1";
    public static final String USER_ADMIN_API_VERSION = "v1";
    public static final String SECURITY_ANALYSIS_API_VERSION = "v1";
    public static final String DYNAMIC_SIMULATION_API_VERSION = "v1";
    public static final String SENSITIVITY_ANALYSIS_API_VERSION = "v1";
    public static final String ACTIONS_API_VERSION = "v1";
    public static final String NETWORK_MAP_API_VERSION = "v1";
    public static final String REPORT_API_VERSION = "v1";
    public static final String SHORT_CIRCUIT_API_VERSION = "v1";
    public static final String VOLTAGE_INIT_API_VERSION = "v1";
    public static final String TIME_SERIES_API_VERSION = "v1";
    public static final String DYNAMIC_MAPPING_API_VERSION = ""; // mapping server is now without version, must be v1 in the next time
    public static final String FILTER_API_VERSION = "v1";
    public static final String STATE_ESTIMATION_API_VERSION = "v1";

    public static final String NETWORK_UUID = "networkUuid";
    public static final String CASE_UUID = "caseUuid";
    public static final String CASE_FORMAT = "caseFormat";

    public static final String DELIMITER = "/";
    public static final String QUERY_PARAM_VARIANT_ID = "variantId";
    public static final String QUERY_PARAM_EQUIPMENT_TYPE = "equipmentType";
    public static final String QUERY_PARAM_ELEMENT_TYPE = "elementType";
    public static final String QUERY_PARAM_NOMINAL_VOLTAGES = "nominalVoltages";
    public static final String QUERY_PARAM_INFO_TYPE = "infoType";
    public static final String QUERY_PARAM_OPTIONAL_PARAMS = "optionalParameters";
    public static final String QUERY_FORMAT_OPTIONAL_PARAMS = QUERY_PARAM_OPTIONAL_PARAMS + "[%s]";
    public static final String QUERY_PARAM_SUBSTATIONS_IDS = "substationsIds";
    public static final String QUERY_PARAM_SUBSTATION_ID = "substationId";

    public static final String GROUP_UUID = "groupUuid";
    public static final String REPORT_UUID = "reportUuid";
    public static final String UUIDS = "uuids";
    public static final String QUERY_PARAM_ERROR_ON_GROUP_NOT_FOUND = "errorOnGroupNotFound";
    public static final String QUERY_PARAM_REPORT_DEFAULT_NAME = "defaultName";
    public static final String QUERY_PARAM_REPORT_SEVERITY_LEVEL = "severityLevels";
<<<<<<< HEAD
    public static final String QUERY_PARAM_MESSAGE_FILTER = "message";
=======
>>>>>>> e22268d4
    public static final String QUERY_PARAM_RECEIVER = "receiver";
    public static final String QUERY_PARAM_REPORT_UUID = "reportUuid";
    public static final String QUERY_PARAM_REPORTER_ID = "reporterId";
    public static final String QUERY_PARAM_REPORT_TYPE = "reportType";
    public static final String HEADER_RECEIVER = "receiver";
    public static final String HEADER_BUS_ID = "busId";
    public static final String HEADER_IMPORT_PARAMETERS = "importParameters";
    public static final String HEADER_MESSAGE = "message";
    public static final String HEADER_USER_ID = "userId";
    public static final String QUERY_PARAM_ONLY_STASHED = "onlyStashed";
    public static final String QUERY_PARAM_STASHED = "stashed";
    public static final String QUERY_PARAM_ACTIVATED = "activated";
    public static final String PATH_PARAM_PARAMETERS = "parameters";

    public enum SldDisplayMode {
        FEEDER_POSITION,
        STATE_VARIABLE
    }

    public enum ModificationsActionType {
        MOVE, COPY, INSERT
    }

    public enum Severity {
        UNKNOWN,
        TRACE,
        DEBUG,
        INFO,
        WARN,
        ERROR,
        FATAL
    }
}<|MERGE_RESOLUTION|>--- conflicted
+++ resolved
@@ -57,10 +57,8 @@
     public static final String QUERY_PARAM_ERROR_ON_GROUP_NOT_FOUND = "errorOnGroupNotFound";
     public static final String QUERY_PARAM_REPORT_DEFAULT_NAME = "defaultName";
     public static final String QUERY_PARAM_REPORT_SEVERITY_LEVEL = "severityLevels";
-<<<<<<< HEAD
     public static final String QUERY_PARAM_MESSAGE_FILTER = "message";
-=======
->>>>>>> e22268d4
+
     public static final String QUERY_PARAM_RECEIVER = "receiver";
     public static final String QUERY_PARAM_REPORT_UUID = "reportUuid";
     public static final String QUERY_PARAM_REPORTER_ID = "reporterId";
