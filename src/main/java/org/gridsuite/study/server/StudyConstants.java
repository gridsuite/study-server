/**
 * Copyright (c) 2019, RTE (http://www.rte-france.com)
 * This Source Code Form is subject to the terms of the Mozilla Public
 * License, v. 2.0. If a copy of the MPL was not distributed with this
 * file, You can obtain one at http://mozilla.org/MPL/2.0/.
 */
package org.gridsuite.study.server;

/**
 * @author Abdelsalem Hedhili <abdelsalem.hedhili at rte-france.com>
 */

final class StudyConstants {

    private StudyConstants() {
    }

    static final String CASE_API_VERSION = "v1";
    static final String SINGLE_LINE_DIAGRAM_API_VERSION = "v1";
    static final String NETWORK_CONVERSION_API_VERSION = "v1";
    static final String GEO_DATA_API_VERSION = "v1";
    static final String NETWORK_MODIFICATION_API_VERSION = "v1";
    static final String LOADFLOW_API_VERSION = "v1";
    static final String SECURITY_ANALYSIS_API_VERSION = "v1";
    static final String ACTIONS_API_VERSION = "v1";
<<<<<<< HEAD
    static final String DYNAMIC_SIMULATION_API_VERSION = "v1";
=======
    static final String NETWORK_MAP_API_VERSION = "v1";
>>>>>>> bf751aec

    static final String NETWORK_UUID = "networkUuid";
    static final String CASE_UUID = "caseUuid";

    static final String DELIMITER = "/";
}<|MERGE_RESOLUTION|>--- conflicted
+++ resolved
@@ -23,11 +23,8 @@
     static final String LOADFLOW_API_VERSION = "v1";
     static final String SECURITY_ANALYSIS_API_VERSION = "v1";
     static final String ACTIONS_API_VERSION = "v1";
-<<<<<<< HEAD
     static final String DYNAMIC_SIMULATION_API_VERSION = "v1";
-=======
     static final String NETWORK_MAP_API_VERSION = "v1";
->>>>>>> bf751aec
 
     static final String NETWORK_UUID = "networkUuid";
     static final String CASE_UUID = "caseUuid";
