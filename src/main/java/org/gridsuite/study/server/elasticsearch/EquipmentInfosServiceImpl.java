/*
  Copyright (c) 2021, RTE (http://www.rte-france.com)
  This Source Code Form is subject to the terms of the Mozilla Public
  License, v. 2.0. If a copy of the MPL was not distributed with this
  file, You can obtain one at http://mozilla.org/MPL/2.0/.
 */
package org.gridsuite.study.server.elasticsearch;

import org.elasticsearch.index.query.*;
import org.gridsuite.study.server.dto.EquipmentInfos;
import org.gridsuite.study.server.dto.TombstonedEquipmentInfos;
import org.springframework.data.domain.PageRequest;
import org.springframework.data.elasticsearch.core.ElasticsearchOperations;
import org.springframework.data.elasticsearch.core.SearchHit;
import org.springframework.data.elasticsearch.core.query.NativeSearchQuery;
import org.springframework.data.elasticsearch.core.query.NativeSearchQueryBuilder;
import org.springframework.lang.NonNull;

import java.util.List;
import java.util.UUID;
import java.util.stream.Collectors;

/**
 * A class to implement elasticsearch indexing
 *
 * @author Slimane Amar <slimane.amar at rte-france.com>
 * @author Nicolas Noir <nicolas.noir at rte-france.com>
 */
public class EquipmentInfosServiceImpl implements EquipmentInfosService {

    private static final int PAGE_MAX_SIZE = 400;

    private final EquipmentInfosRepository equipmentInfosRepository;

    private final TombstonedEquipmentInfosRepository tombstonedEquipmentInfosRepository;

    private final ElasticsearchOperations elasticsearchOperations;

    public EquipmentInfosServiceImpl(EquipmentInfosRepository equipmentInfosRepository, TombstonedEquipmentInfosRepository tombstonedEquipmentInfosRepository, ElasticsearchOperations elasticsearchOperations) {
        this.equipmentInfosRepository = equipmentInfosRepository;
        this.tombstonedEquipmentInfosRepository = tombstonedEquipmentInfosRepository;
        this.elasticsearchOperations = elasticsearchOperations;
    }

    @Override
    public EquipmentInfos addEquipmentInfos(@NonNull EquipmentInfos equipmentInfos) {
        return equipmentInfosRepository.save(equipmentInfos);
    }

    @Override
    public TombstonedEquipmentInfos addTombstonedEquipmentInfos(TombstonedEquipmentInfos tombstonedEquipmentInfos) {
        return tombstonedEquipmentInfosRepository.save(tombstonedEquipmentInfos);
    }

    @Override
    public List<EquipmentInfos> findAllEquipmentInfos(@NonNull UUID networkUuid) {
        return equipmentInfosRepository.findAllByNetworkUuid(networkUuid);
    }

    @Override
    public List<TombstonedEquipmentInfos> findAllTombstonedEquipmentInfos(@NonNull UUID networkUuid) {
        return tombstonedEquipmentInfosRepository.findAllByNetworkUuid(networkUuid);
    }

    @Override
    public void deleteVariants(@NonNull UUID networkUuid, List<String> variantIds) {
        variantIds.forEach(variantId -> {
            equipmentInfosRepository.deleteAllByNetworkUuidAndVariantId(networkUuid, variantId);
            tombstonedEquipmentInfosRepository.deleteAllByNetworkUuidAndVariantId(networkUuid, variantId);
        });
    }

    @Override
    public void deleteAll(@NonNull UUID networkUuid) {
        equipmentInfosRepository.deleteAllByNetworkUuid(networkUuid);
        tombstonedEquipmentInfosRepository.deleteAllByNetworkUuid(networkUuid);

    }

    @Override
    public List<EquipmentInfos> searchEquipments(@NonNull final String query) {
        NativeSearchQuery nativeSearchQuery = new NativeSearchQueryBuilder()
<<<<<<< HEAD
                .withQuery(QueryBuilders.queryStringQuery(query))
                .withPageable(PageRequest.of(0, PAGE_MAX_SIZE))
                .build();
=======
            .withQuery(QueryBuilders.queryStringQuery(query))
            .withPageable(PageRequest.of(0, PAGE_MAX_SIZE))
            .withSorts()
            .build();
>>>>>>> 66726292

        return elasticsearchOperations.search(nativeSearchQuery, EquipmentInfos.class)
                .stream()
                .map(SearchHit::getContent)
                .collect(Collectors.toList());
    }

    @Override
    public List<EquipmentInfos> searchEquipments(@NonNull final BoolQueryBuilder query) {
        NativeSearchQuery nativeSearchQuery = new NativeSearchQueryBuilder()
                .withQuery(query)
                .withPageable(PageRequest.of(0, PAGE_MAX_SIZE))
                .withSorts()
                .build();

        return elasticsearchOperations.search(nativeSearchQuery, EquipmentInfos.class)
                .stream()
                .map(SearchHit::getContent)
                .collect(Collectors.toList());
    }

    @Override
    public List<TombstonedEquipmentInfos> searchTombstonedEquipments(@NonNull final String query) {
        NativeSearchQuery nativeSearchQuery = new NativeSearchQueryBuilder()
                .withQuery(QueryBuilders.queryStringQuery(query))
                .withPageable(PageRequest.of(0, PAGE_MAX_SIZE))
                .build();

        return elasticsearchOperations.search(nativeSearchQuery, TombstonedEquipmentInfos.class)
                .stream()
                .map(SearchHit::getContent)
                .collect(Collectors.toList());
    }
}<|MERGE_RESOLUTION|>--- conflicted
+++ resolved
@@ -80,17 +80,10 @@
     @Override
     public List<EquipmentInfos> searchEquipments(@NonNull final String query) {
         NativeSearchQuery nativeSearchQuery = new NativeSearchQueryBuilder()
-<<<<<<< HEAD
-                .withQuery(QueryBuilders.queryStringQuery(query))
-                .withPageable(PageRequest.of(0, PAGE_MAX_SIZE))
-                .build();
-=======
             .withQuery(QueryBuilders.queryStringQuery(query))
             .withPageable(PageRequest.of(0, PAGE_MAX_SIZE))
             .withSorts()
             .build();
->>>>>>> 66726292
-
         return elasticsearchOperations.search(nativeSearchQuery, EquipmentInfos.class)
                 .stream()
                 .map(SearchHit::getContent)
