--- conflicted
+++ resolved
@@ -37,11 +37,7 @@
 
     UUID securityAnalysisResultUuid;
 
-<<<<<<< HEAD
-    RealizationStatus realizationStatus;
-=======
     BuildStatus buildStatus;
->>>>>>> 683d3ac7
 
     @Override
     public NodeType getType() {
