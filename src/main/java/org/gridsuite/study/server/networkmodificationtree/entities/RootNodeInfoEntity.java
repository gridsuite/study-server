/*
 * Copyright (c) 2021, RTE (http://www.rte-france.com)
 * This Source Code Form is subject to the terms of the Mozilla Public
 * License, v. 2.0. If a copy of the MPL was not distributed with this
 * file, You can obtain one at http://mozilla.org/MPL/2.0/.
 */

package org.gridsuite.study.server.networkmodificationtree.entities;

import lombok.Getter;
import lombok.NoArgsConstructor;
import lombok.Setter;
import org.gridsuite.study.server.dto.LoadFlowStatus;
<<<<<<< HEAD
import org.gridsuite.study.server.networkmodificationtree.dto.RealizationStatus;
=======
import org.gridsuite.study.server.networkmodificationtree.dto.BuildStatus;
>>>>>>> 683d3ac7
import org.gridsuite.study.server.repository.LoadFlowResultEntity;

import javax.persistence.CascadeType;
import javax.persistence.Column;
import javax.persistence.Entity;
import javax.persistence.EnumType;
import javax.persistence.Enumerated;
import javax.persistence.FetchType;
import javax.persistence.ForeignKey;
import javax.persistence.JoinColumn;
import javax.persistence.OneToOne;
import javax.persistence.Table;
import java.util.UUID;

/**
 * @author Jacques Borsenberger <jacques.borsenberger at rte-france.com>
 */
@NoArgsConstructor
@Getter
@Setter
@Entity
@Table(name = "RootNodeInfo")
public class RootNodeInfoEntity extends AbstractNodeInfoEntity {
    @Column
    UUID networkModificationId;

    @Column(name = "loadFlowStatus")
    @Enumerated(EnumType.STRING)
    private LoadFlowStatus loadFlowStatus;

    @OneToOne(cascade = CascadeType.ALL, orphanRemoval = true, fetch = FetchType.LAZY)
    @JoinColumn(name = "loadFlowResultEntity_id",
        referencedColumnName  =  "id",
        foreignKey = @ForeignKey(
            name = "loadFlowResult_id_fk"
        ))
    private LoadFlowResultEntity loadFlowResult;

    @Column(name = "securityAnalysisResultUuid")
    private UUID securityAnalysisResultUuid;

<<<<<<< HEAD
    @Column(name = "realizationStatus", nullable = false)
    @Enumerated(EnumType.STRING)
    private RealizationStatus realizationStatus;
=======
    @Column(name = "buildStatus", nullable = false)
    @Enumerated(EnumType.STRING)
    private BuildStatus buildStatus;
>>>>>>> 683d3ac7
}<|MERGE_RESOLUTION|>--- conflicted
+++ resolved
@@ -11,11 +11,7 @@
 import lombok.NoArgsConstructor;
 import lombok.Setter;
 import org.gridsuite.study.server.dto.LoadFlowStatus;
-<<<<<<< HEAD
-import org.gridsuite.study.server.networkmodificationtree.dto.RealizationStatus;
-=======
 import org.gridsuite.study.server.networkmodificationtree.dto.BuildStatus;
->>>>>>> 683d3ac7
 import org.gridsuite.study.server.repository.LoadFlowResultEntity;
 
 import javax.persistence.CascadeType;
@@ -57,13 +53,7 @@
     @Column(name = "securityAnalysisResultUuid")
     private UUID securityAnalysisResultUuid;
 
-<<<<<<< HEAD
-    @Column(name = "realizationStatus", nullable = false)
-    @Enumerated(EnumType.STRING)
-    private RealizationStatus realizationStatus;
-=======
     @Column(name = "buildStatus", nullable = false)
     @Enumerated(EnumType.STRING)
     private BuildStatus buildStatus;
->>>>>>> 683d3ac7
 }