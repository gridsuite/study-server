/*
 * Copyright (c) 2021, RTE (http://www.rte-france.com)
 * This Source Code Form is subject to the terms of the Mozilla Public
 * License, v. 2.0. If a copy of the MPL was not distributed with this
 * file, You can obtain one at http://mozilla.org/MPL/2.0/.
 */

package org.gridsuite.study.server.networkmodificationtree;

import org.gridsuite.study.server.StudyService;
import org.gridsuite.study.server.networkmodificationtree.dto.AbstractNode;
import org.gridsuite.study.server.networkmodificationtree.dto.NetworkModificationNode;
import org.gridsuite.study.server.networkmodificationtree.entities.NetworkModificationNodeInfoEntity;
import org.gridsuite.study.server.networkmodificationtree.repositories.NetworkModificationNodeInfoRepository;

import java.util.Optional;
import java.util.UUID;

/**
 * @author Jacques Borsenberger <jacques.borsenberger at rte-france.com
 */
public class NetworkModificationNodeInfoRepositoryProxy extends AbstractNodeRepositoryProxy<NetworkModificationNodeInfoEntity, NetworkModificationNodeInfoRepository, NetworkModificationNode> {
    public NetworkModificationNodeInfoRepositoryProxy(NetworkModificationNodeInfoRepository networkModificationNodeInfoRepository) {
        super(networkModificationNodeInfoRepository);
    }

    @Override
    public NetworkModificationNodeInfoEntity toEntity(AbstractNode node) {
        NetworkModificationNode modificationNode = (NetworkModificationNode) node;
        var networkModificationNodeInfoEntity = new NetworkModificationNodeInfoEntity(modificationNode.getNetworkModification(),
                                                                                      modificationNode.getVariantId(),
                                                                                      modificationNode.getLoadFlowStatus(),
                                                                                      StudyService.toEntity(modificationNode.getLoadFlowResult()),
                                                                                      modificationNode.getSecurityAnalysisResultUuid());
        return completeEntityNodeInfo(node, networkModificationNodeInfoEntity);
    }

    @Override
    public NetworkModificationNode toDto(NetworkModificationNodeInfoEntity node) {
        return completeNodeInfo(node, new NetworkModificationNode(node.getNetworkModificationId(),
                                                                  node.getVariantId(),
                                                                  node.getLoadFlowStatus(),
                                                                  StudyService.fromEntity(node.getLoadFlowResult()),
                                                                  node.getSecurityAnalysisResultUuid()));
    }
<<<<<<< HEAD
=======

    @Override
    public Optional<String> getVariantId(AbstractNode node, boolean generateId) {
        NetworkModificationNode networkModificationNode = (NetworkModificationNode) node;
        if (networkModificationNode.getVariantId() == null && generateId) {
            networkModificationNode.setVariantId(UUID.randomUUID().toString());  // variant id generated with UUID format ????
            updateNode(networkModificationNode);
        }
        return Optional.ofNullable(networkModificationNode.getVariantId());
    }

    @Override
    public Optional<UUID> getModificationGroupUuid(AbstractNode node, boolean generateId) {
        NetworkModificationNode networkModificationNode = (NetworkModificationNode) node;
        if (networkModificationNode.getNetworkModification() == null && generateId) {
            networkModificationNode.setNetworkModification(UUID.randomUUID());
            updateNode(networkModificationNode);
        }
        return Optional.ofNullable(networkModificationNode.getNetworkModification());
    }
>>>>>>> 16b61d2f
}<|MERGE_RESOLUTION|>--- conflicted
+++ resolved
@@ -43,8 +43,6 @@
                                                                   StudyService.fromEntity(node.getLoadFlowResult()),
                                                                   node.getSecurityAnalysisResultUuid()));
     }
-<<<<<<< HEAD
-=======
 
     @Override
     public Optional<String> getVariantId(AbstractNode node, boolean generateId) {
@@ -65,5 +63,4 @@
         }
         return Optional.ofNullable(networkModificationNode.getNetworkModification());
     }
->>>>>>> 16b61d2f
 }