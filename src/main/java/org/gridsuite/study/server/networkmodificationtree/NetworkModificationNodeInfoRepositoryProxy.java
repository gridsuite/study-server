/*
 * Copyright (c) 2021, RTE (http://www.rte-france.com)
 * This Source Code Form is subject to the terms of the Mozilla Public
 * License, v. 2.0. If a copy of the MPL was not distributed with this
 * file, You can obtain one at http://mozilla.org/MPL/2.0/.
 */

package org.gridsuite.study.server.networkmodificationtree;

import org.gridsuite.study.server.dto.NodeModificationInfos;
import org.gridsuite.study.server.networkmodificationtree.dto.AbstractNode;
import org.gridsuite.study.server.networkmodificationtree.dto.BuildStatus;
import org.gridsuite.study.server.networkmodificationtree.dto.NetworkModificationNode;
import org.gridsuite.study.server.networkmodificationtree.dto.NodeBuildStatus;
import org.gridsuite.study.server.networkmodificationtree.entities.NetworkModificationNodeInfoEntity;
import org.gridsuite.study.server.repository.networkmodificationtree.NetworkModificationNodeInfoRepository;

import java.util.HashSet;
import java.util.List;
import java.util.Objects;
import java.util.UUID;

/**
 * @author Jacques Borsenberger <jacques.borsenberger at rte-france.com
 */
public class NetworkModificationNodeInfoRepositoryProxy extends AbstractNodeRepositoryProxy<NetworkModificationNodeInfoEntity, NetworkModificationNodeInfoRepository, NetworkModificationNode> {
    public NetworkModificationNodeInfoRepositoryProxy(NetworkModificationNodeInfoRepository networkModificationNodeInfoRepository) {
        super(networkModificationNodeInfoRepository);
    }

    @Override
    public void createNodeInfo(AbstractNode nodeInfo) {
        NetworkModificationNode networkModificationNode = (NetworkModificationNode) nodeInfo;
        if (Objects.isNull(networkModificationNode.getNodeBuildStatus())) {
            networkModificationNode.setNodeBuildStatus(NodeBuildStatus.from(BuildStatus.NOT_BUILT));
        }
        if (networkModificationNode.getModificationGroupUuid() == null) {
            networkModificationNode.setModificationGroupUuid(UUID.randomUUID());
        }
        if (networkModificationNode.getVariantId() == null) {
            networkModificationNode.setVariantId(UUID.randomUUID().toString());
        }
        super.createNodeInfo(networkModificationNode);
    }

    @Override
    public NetworkModificationNodeInfoEntity toEntity(AbstractNode node) {
        NetworkModificationNode modificationNode = (NetworkModificationNode) node;
        var networkModificationNodeInfoEntity = new NetworkModificationNodeInfoEntity(modificationNode.getModificationGroupUuid(),
            modificationNode.getVariantId(),
            modificationNode.getModificationsToExclude(),
            modificationNode.getShortCircuitAnalysisResultUuid(),
            modificationNode.getLoadFlowResultUuid(),
            modificationNode.getVoltageInitResultUuid(),
            modificationNode.getSecurityAnalysisResultUuid(),
            modificationNode.getSensitivityAnalysisResultUuid(),
            modificationNode.getDynamicSimulationResultUuid(),
            modificationNode.getNodeBuildStatus().toEntity());
        return completeEntityNodeInfo(node, networkModificationNodeInfoEntity);
    }

    @Override
    public NetworkModificationNode toDto(NetworkModificationNodeInfoEntity node) {
        @SuppressWarnings("unused")
        int ignoreSize = node.getModificationsToExclude().size(); // to load the lazy collection
        return completeNodeInfo(node, new NetworkModificationNode(node.getModificationGroupUuid(),
            node.getVariantId(),
<<<<<<< HEAD
            new HashSet<>(node.getModificationsToExclude()), // Need to create a new set because it is a persistent set (org.hibernate.collection.internal.PersistentSet)
            node.getLoadFlowStatus(),
            LoadflowService.fromEntity(node.getLoadFlowResult()),
=======
            node.getModificationsToExclude(),
            node.getLoadFlowResultUuid(),
>>>>>>> 9641dfd8
            node.getShortCircuitAnalysisResultUuid(),
            node.getVoltageInitResultUuid(),
            node.getSecurityAnalysisResultUuid(),
            node.getSensitivityAnalysisResultUuid(),
            node.getDynamicSimulationResultUuid(),
            node.getNodeBuildStatus().toDto()));
    }

    @Override
    public String getVariantId(AbstractNode node) {
        return ((NetworkModificationNode) node).getVariantId();
    }

    @Override
    public UUID getModificationGroupUuid(AbstractNode node) {
        return ((NetworkModificationNode) node).getModificationGroupUuid();
    }

    @Override
    public void handleExcludeModification(AbstractNode node, UUID modificationUuid, boolean active) {
        NetworkModificationNode networkModificationNode = (NetworkModificationNode) node;
        if (networkModificationNode.getModificationsToExclude() == null) {
            networkModificationNode.setModificationsToExclude(new HashSet<>());
        }
        if (!active) {
            networkModificationNode.getModificationsToExclude().add(modificationUuid);
        } else {
            networkModificationNode.getModificationsToExclude().remove(modificationUuid);
        }
        updateNode(networkModificationNode);
    }

    @Override
    public void removeModificationsToExclude(AbstractNode node, List<UUID> modificationsUuids) {
        NetworkModificationNode networkModificationNode = (NetworkModificationNode) node;
        if (networkModificationNode.getModificationsToExclude() != null) {
            modificationsUuids.forEach(networkModificationNode.getModificationsToExclude()::remove);
            updateNode(networkModificationNode);
        }
    }

    @Override
    public void updateShortCircuitAnalysisResultUuid(AbstractNode node, UUID shortCircuitAnalysisUuid) {
        NetworkModificationNode modificationNode = (NetworkModificationNode) node;
        modificationNode.setShortCircuitAnalysisResultUuid(shortCircuitAnalysisUuid);
        updateNode(modificationNode, "shortCircuitAnalysisResultUuid");
    }

    @Override
    public void updateLoadFlowResultUuid(AbstractNode node, UUID loadFlowUuid) {
        NetworkModificationNode modificationNode = (NetworkModificationNode) node;
        modificationNode.setLoadFlowResultUuid(loadFlowUuid);
        updateNode(modificationNode, "loadFlowResultUuid");
    }

    @Override
    public UUID getShortCircuitAnalysisResultUuid(AbstractNode node) {
        return ((NetworkModificationNode) node).getShortCircuitAnalysisResultUuid();
    }

    @Override
    public UUID getLoadFlowResultUuid(AbstractNode node) {
        return ((NetworkModificationNode) node).getLoadFlowResultUuid();
    }

    @Override
    public void updateVoltageInitResultUuid(AbstractNode node, UUID voltageInitUuid) {
        NetworkModificationNode modificationNode = (NetworkModificationNode) node;
        modificationNode.setVoltageInitResultUuid(voltageInitUuid);
        updateNode(modificationNode, "voltageInitResultUuid");
    }

    @Override
    public UUID getVoltageInitResultUuid(AbstractNode node) {
        return ((NetworkModificationNode) node).getVoltageInitResultUuid();
    }

    @Override
    public void updateSecurityAnalysisResultUuid(AbstractNode node, UUID securityAnalysisResultUuid) {
        NetworkModificationNode modificationNode = (NetworkModificationNode) node;
        modificationNode.setSecurityAnalysisResultUuid(securityAnalysisResultUuid);
        updateNode(modificationNode, "securityAnalysisResultUuid");
    }

    @Override
    public UUID getSecurityAnalysisResultUuid(AbstractNode node) {
        return ((NetworkModificationNode) node).getSecurityAnalysisResultUuid();
    }

    @Override
    public void updateSensitivityAnalysisResultUuid(AbstractNode node, UUID sensitivityAnalysisResultUuid) {
        NetworkModificationNode modificationNode = (NetworkModificationNode) node;
        modificationNode.setSensitivityAnalysisResultUuid(sensitivityAnalysisResultUuid);
        updateNode(modificationNode, "sensitivityAnalysisResultUuid");
    }

    @Override
    public UUID getSensitivityAnalysisResultUuid(AbstractNode node) {
        return ((NetworkModificationNode) node).getSensitivityAnalysisResultUuid();
    }

    @Override
    public void updateDynamicSimulationResultUuid(AbstractNode node, UUID dynamicSimulationResultUuid) {
        NetworkModificationNode modificationNode = (NetworkModificationNode) node;
        modificationNode.setDynamicSimulationResultUuid(dynamicSimulationResultUuid);
        updateNode(modificationNode, "dynamicSimulationResultUuid");
    }

    @Override
    public UUID getDynamicSimulationResultUuid(AbstractNode node) {
        return ((NetworkModificationNode) node).getDynamicSimulationResultUuid();
    }

    private void updateNode(NetworkModificationNode node, List<UUID> changedNodes) {
        updateNode(node);
        changedNodes.add(node.getId());
    }

    @Override
    public void updateNodeBuildStatus(AbstractNode node, NodeBuildStatus nodeBuildStatus, List<UUID> changedNodes) {
        NetworkModificationNode modificationNode = (NetworkModificationNode) node;
        modificationNode.setNodeBuildStatus(nodeBuildStatus);
        updateNode(modificationNode, changedNodes);
    }

    @Override
    public NodeBuildStatus getNodeBuildStatus(AbstractNode node) {
        return ((NetworkModificationNode) node).getNodeBuildStatus();
    }

    @Override
    public void invalidateNodeBuildStatus(AbstractNode node, List<UUID> changedNodes) {
        NetworkModificationNode modificationNode = (NetworkModificationNode) node;
        if (!modificationNode.getNodeBuildStatus().isBuilt()) {
            return;
        }

        modificationNode.setNodeBuildStatus(NodeBuildStatus.from(BuildStatus.NOT_BUILT));
        modificationNode.setVariantId(UUID.randomUUID().toString());
        modificationNode.setReportUuid(UUID.randomUUID());
        updateNode(modificationNode, changedNodes);
    }

    @Override
    public NodeModificationInfos getNodeModificationInfos(AbstractNode node) {
        NetworkModificationNode networkModificationNode = (NetworkModificationNode) node;
        return NodeModificationInfos.builder()
            .id(networkModificationNode.getId())
            .modificationGroupUuid(networkModificationNode.getModificationGroupUuid())
            .variantId(networkModificationNode.getVariantId())
            .reportUuid(networkModificationNode.getReportUuid())
            .loadFlowUuid(networkModificationNode.getLoadFlowResultUuid())
            .securityAnalysisUuid(networkModificationNode.getSecurityAnalysisResultUuid())
            .sensitivityAnalysisUuid(networkModificationNode.getSensitivityAnalysisResultUuid())
            .shortCircuitAnalysisUuid(networkModificationNode.getShortCircuitAnalysisResultUuid())
            .voltageInitUuid(networkModificationNode.getVoltageInitResultUuid())
            .dynamicSimulationUuid(networkModificationNode.getDynamicSimulationResultUuid())
            .build();
    }
}<|MERGE_RESOLUTION|>--- conflicted
+++ resolved
@@ -65,14 +65,8 @@
         int ignoreSize = node.getModificationsToExclude().size(); // to load the lazy collection
         return completeNodeInfo(node, new NetworkModificationNode(node.getModificationGroupUuid(),
             node.getVariantId(),
-<<<<<<< HEAD
             new HashSet<>(node.getModificationsToExclude()), // Need to create a new set because it is a persistent set (org.hibernate.collection.internal.PersistentSet)
-            node.getLoadFlowStatus(),
-            LoadflowService.fromEntity(node.getLoadFlowResult()),
-=======
-            node.getModificationsToExclude(),
             node.getLoadFlowResultUuid(),
->>>>>>> 9641dfd8
             node.getShortCircuitAnalysisResultUuid(),
             node.getVoltageInitResultUuid(),
             node.getSecurityAnalysisResultUuid(),
