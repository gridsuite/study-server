--- conflicted
+++ resolved
@@ -11,7 +11,6 @@
 import lombok.Getter;
 import lombok.NoArgsConstructor;
 import lombok.Setter;
-<<<<<<< HEAD
 
 import javax.persistence.CollectionTable;
 import javax.persistence.Column;
@@ -21,11 +20,6 @@
 import javax.persistence.Index;
 import javax.persistence.Table;
 
-=======
-import org.gridsuite.study.server.dto.LoadFlowStatus;
-import org.gridsuite.study.server.repository.LoadFlowResultEntity;
-
->>>>>>> ac56919b
 import javax.persistence.*;
 import java.util.Set;
 import java.util.UUID;
@@ -72,13 +66,8 @@
 
     @Embedded
     @AttributeOverrides(value = {
-<<<<<<< HEAD
-            @AttributeOverride(name = "localBuildStatus", column = @Column(name = "localBuildStatus", nullable = false)),
-            @AttributeOverride(name = "globalBuildStatus", column = @Column(name = "globalBuildStatus", nullable = false))
-=======
         @AttributeOverride(name = "localBuildStatus", column = @Column(name = "localBuildStatus", nullable = false)),
         @AttributeOverride(name = "globalBuildStatus", column = @Column(name = "globalBuildStatus", nullable = false))
->>>>>>> ac56919b
     })
     private NodeBuildStatusEmbeddable nodeBuildStatus;
 }