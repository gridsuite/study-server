/*
 * Copyright (c) 2021, RTE (http://www.rte-france.com)
 * This Source Code Form is subject to the terms of the Mozilla Public
 * License, v. 2.0. If a copy of the MPL was not distributed with this
 * file, You can obtain one at http://mozilla.org/MPL/2.0/.
 */

package org.gridsuite.study.server.networkmodificationtree.entities;

import lombok.AllArgsConstructor;
import lombok.Getter;
import lombok.NoArgsConstructor;
import lombok.Setter;

import javax.persistence.CollectionTable;
import javax.persistence.Column;
import javax.persistence.ElementCollection;
import javax.persistence.Entity;
import javax.persistence.ForeignKey;
import javax.persistence.Index;
import javax.persistence.Table;

import javax.persistence.*;
import java.util.Set;
import java.util.UUID;

/**
 * @author Jacques Borsenberger <jacques.borsenberger at rte-france.com>
 */
@NoArgsConstructor
@AllArgsConstructor
@Getter
@Setter
@Entity
@Table(name = "NetworkModificationNodeInfo  ")
public class NetworkModificationNodeInfoEntity extends AbstractNodeInfoEntity {

    @Column
    private UUID modificationGroupUuid;

    @Column
    private String variantId;

    @Column(name = "modificationsToExclude")
    @ElementCollection
    @CollectionTable(foreignKey = @ForeignKey(name = "networkModificationNodeInfoEntity_modificationsToExclude_fk"), indexes = {@Index(name = "networkModificationNodeInfoEntity_modificationsToExclude_idx", columnList = "network_modification_node_info_entity_id_node")})
    private Set<UUID> modificationsToExclude;

    @Column(name = "shortCircuitAnalysisResultUuid")
    private UUID shortCircuitAnalysisResultUuid;

<<<<<<< HEAD
    @Column(name = "oneBusShortCircuitAnalysisResultUuid")
    private UUID oneBusShortCircuitAnalysisResultUuid;
=======
    @Column(name = "loadflowResultUuid")
    private UUID loadFlowResultUuid;
>>>>>>> 9641dfd8

    @Column(name = "voltageInitResultUuid")
    private UUID voltageInitResultUuid;

    @Column(name = "securityAnalysisResultUuid")
    private UUID securityAnalysisResultUuid;

    @Column(name = "sensitivityAnalysisResultUuid")
    private UUID sensitivityAnalysisResultUuid;

    @Column(name = "dynamicSimulationResultUuid")
    private UUID dynamicSimulationResultUuid;

    @Embedded
    @AttributeOverrides(value = {
        @AttributeOverride(name = "localBuildStatus", column = @Column(name = "localBuildStatus", nullable = false)),
        @AttributeOverride(name = "globalBuildStatus", column = @Column(name = "globalBuildStatus", nullable = false))
    })
    private NodeBuildStatusEmbeddable nodeBuildStatus;
}<|MERGE_RESOLUTION|>--- conflicted
+++ resolved
@@ -49,13 +49,11 @@
     @Column(name = "shortCircuitAnalysisResultUuid")
     private UUID shortCircuitAnalysisResultUuid;
 
-<<<<<<< HEAD
     @Column(name = "oneBusShortCircuitAnalysisResultUuid")
     private UUID oneBusShortCircuitAnalysisResultUuid;
-=======
+
     @Column(name = "loadflowResultUuid")
     private UUID loadFlowResultUuid;
->>>>>>> 9641dfd8
 
     @Column(name = "voltageInitResultUuid")
     private UUID voltageInitResultUuid;
