--- conflicted
+++ resolved
@@ -36,11 +36,7 @@
 
     UUID securityAnalysisResultUuid;
 
-<<<<<<< HEAD
-    RealizationStatus realizationStatus;
-=======
     BuildStatus buildStatus;
->>>>>>> 683d3ac7
 
     @Override
     public NodeType getType() {
