/*
 * Copyright (c) 2021, RTE (http://www.rte-france.com)
 * This Source Code Form is subject to the terms of the Mozilla Public
 * License, v. 2.0. If a copy of the MPL was not distributed with this
 * file, You can obtain one at http://mozilla.org/MPL/2.0/.
 */
package org.gridsuite.study.server.networkmodificationtree.dto;

import lombok.AllArgsConstructor;
import lombok.Getter;
import lombok.NoArgsConstructor;
import lombok.Setter;
import lombok.experimental.SuperBuilder;
import org.gridsuite.study.server.networkmodificationtree.entities.NodeType;

import java.util.HashSet;
import java.util.Set;
import java.util.UUID;

/**
 * @author Jacques Borsenberger <jacques.borsenberger at rte-france.com>
 */
@SuperBuilder
@NoArgsConstructor
@AllArgsConstructor
@Getter
@Setter
public class RootNode extends AbstractNode {
    UUID studyId;

<<<<<<< HEAD
    UUID networkModification;

    LoadFlowStatus loadFlowStatus;

    LoadFlowResult loadFlowResult;

    UUID securityAnalysisResultUuid;

    BuildStatus buildStatus;

    Set<UUID> modificationsToExclude = new HashSet<>();

=======
>>>>>>> 5afdbce5
    @Override
    public NodeType getType() {
        return NodeType.ROOT;
    }
}<|MERGE_RESOLUTION|>--- conflicted
+++ resolved
@@ -13,8 +13,6 @@
 import lombok.experimental.SuperBuilder;
 import org.gridsuite.study.server.networkmodificationtree.entities.NodeType;
 
-import java.util.HashSet;
-import java.util.Set;
 import java.util.UUID;
 
 /**
@@ -28,21 +26,6 @@
 public class RootNode extends AbstractNode {
     UUID studyId;
 
-<<<<<<< HEAD
-    UUID networkModification;
-
-    LoadFlowStatus loadFlowStatus;
-
-    LoadFlowResult loadFlowResult;
-
-    UUID securityAnalysisResultUuid;
-
-    BuildStatus buildStatus;
-
-    Set<UUID> modificationsToExclude = new HashSet<>();
-
-=======
->>>>>>> 5afdbce5
     @Override
     public NodeType getType() {
         return NodeType.ROOT;
