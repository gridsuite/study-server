--- conflicted
+++ resolved
@@ -12,11 +12,7 @@
 import org.gridsuite.study.server.dto.LoadFlowInfos;
 import org.gridsuite.study.server.dto.LoadFlowStatus;
 import org.gridsuite.study.server.networkmodificationtree.dto.AbstractNode;
-<<<<<<< HEAD
-import org.gridsuite.study.server.networkmodificationtree.dto.RealizationStatus;
-=======
 import org.gridsuite.study.server.networkmodificationtree.dto.BuildStatus;
->>>>>>> 683d3ac7
 import org.gridsuite.study.server.networkmodificationtree.dto.RootNode;
 import org.gridsuite.study.server.networkmodificationtree.entities.RootNodeInfoEntity;
 import org.gridsuite.study.server.networkmodificationtree.repositories.RootNodeInfoRepository;
@@ -47,11 +43,7 @@
         rootNodeInfoEntity.setLoadFlowStatus(rootNode.getLoadFlowStatus());
         rootNodeInfoEntity.setLoadFlowResult(StudyService.toEntity(rootNode.getLoadFlowResult()));
         rootNodeInfoEntity.setSecurityAnalysisResultUuid(rootNode.getSecurityAnalysisResultUuid());
-<<<<<<< HEAD
-        rootNodeInfoEntity.setRealizationStatus(rootNode.getRealizationStatus());
-=======
         rootNodeInfoEntity.setBuildStatus(rootNode.getBuildStatus());
->>>>>>> 683d3ac7
         rootNodeInfoEntity.setIdNode(node.getId());
         rootNodeInfoEntity.setName("Root");
         return rootNodeInfoEntity;
@@ -64,11 +56,7 @@
                                                    node.getLoadFlowStatus(),
                                                    StudyService.fromEntity(node.getLoadFlowResult()),
                                                    node.getSecurityAnalysisResultUuid(),
-<<<<<<< HEAD
-                                                   node.getRealizationStatus()));
-=======
                                                    node.getBuildStatus()));
->>>>>>> 683d3ac7
     }
 
     @Override
@@ -126,30 +114,13 @@
     }
 
     @Override
-<<<<<<< HEAD
-    public void updateRealizationStatus(AbstractNode node, RealizationStatus realizationStatus) {
-        RootNode rootNode = (RootNode) node;
-        rootNode.setRealizationStatus(realizationStatus);
-=======
     public void updateBuildStatus(AbstractNode node, BuildStatus buildStatus) {
         RootNode rootNode = (RootNode) node;
         rootNode.setBuildStatus(buildStatus);
->>>>>>> 683d3ac7
         updateNode(rootNode);
     }
 
     @Override
-<<<<<<< HEAD
-    public RealizationStatus getRealizationStatus(AbstractNode node) {
-        return ((RootNode) node).getRealizationStatus();
-    }
-
-    @Override
-    public void invalidateRealizationStatus(AbstractNode node) {
-        RootNode rootNode = (RootNode) node;
-        if (rootNode.getRealizationStatus() == RealizationStatus.REALIZED) {
-            rootNode.setRealizationStatus(RealizationStatus.REALIZED_INVALID);
-=======
     public BuildStatus getBuildStatus(AbstractNode node) {
         return ((RootNode) node).getBuildStatus();
     }
@@ -159,7 +130,6 @@
         RootNode rootNode = (RootNode) node;
         if (rootNode.getBuildStatus() == BuildStatus.BUILT) {
             rootNode.setBuildStatus(BuildStatus.BUILT_INVALID);
->>>>>>> 683d3ac7
             updateNode(rootNode);
         }
     }
