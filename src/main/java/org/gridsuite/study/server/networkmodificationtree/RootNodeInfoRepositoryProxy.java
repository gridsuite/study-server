/*
 * Copyright (c) 2021, RTE (http://www.rte-france.com)
 * This Source Code Form is subject to the terms of the Mozilla Public
 * License, v. 2.0. If a copy of the MPL was not distributed with this
 * file, You can obtain one at http://mozilla.org/MPL/2.0/.
 */

package org.gridsuite.study.server.networkmodificationtree;

import org.gridsuite.study.server.StudyService;
import org.gridsuite.study.server.networkmodificationtree.dto.AbstractNode;
import org.gridsuite.study.server.networkmodificationtree.dto.RootNode;
import org.gridsuite.study.server.networkmodificationtree.entities.RootNodeInfoEntity;
import org.gridsuite.study.server.networkmodificationtree.repositories.RootNodeInfoRepository;

import java.util.Optional;
import java.util.UUID;

/**
 * @author Jacques Borsenberger <jacques.borsenberger at rte-france.com
 */
public class RootNodeInfoRepositoryProxy extends AbstractNodeRepositoryProxy<RootNodeInfoEntity, RootNodeInfoRepository, RootNode> {
    public RootNodeInfoRepositoryProxy(RootNodeInfoRepository rootNodeInfoRepository) {
        super(rootNodeInfoRepository);
    }

    @Override
    public RootNodeInfoEntity toEntity(AbstractNode node) {
        RootNode rootNode = (RootNode) node;
        var rootNodeInfoEntity = new RootNodeInfoEntity();
        rootNodeInfoEntity.setNetworkModificationId(rootNode.getNetworkModification());
        rootNodeInfoEntity.setLoadFlowStatus(rootNode.getLoadFlowStatus());
        rootNodeInfoEntity.setLoadFlowResult(StudyService.toEntity(rootNode.getLoadFlowResult()));
        rootNodeInfoEntity.setSecurityAnalysisResultUuid(rootNode.getSecurityAnalysisResultUuid());
        rootNodeInfoEntity.setIdNode(node.getId());
        rootNodeInfoEntity.setName("Root");
        return rootNodeInfoEntity;
    }

    @Override
    public RootNode toDto(RootNodeInfoEntity node) {
        return completeNodeInfo(node, new RootNode(null,
                                                   node.getNetworkModificationId(),
                                                   node.getLoadFlowStatus(),
                                                   StudyService.fromEntity(node.getLoadFlowResult()),
                                                   node.getSecurityAnalysisResultUuid()));
    }
<<<<<<< HEAD
=======

    @Override
    public Optional<String> getVariantId(AbstractNode node, boolean generateId) {
        return Optional.of("");  // we will use the network initial variant
    }

    @Override
    public Optional<UUID> getModificationGroupUuid(AbstractNode node, boolean generateId) {
        RootNode rootNode = (RootNode) node;
        if (rootNode.getNetworkModification() == null && generateId) {
            rootNode.setNetworkModification(UUID.randomUUID());
            updateNode(rootNode);
        }
        return Optional.ofNullable(rootNode.getNetworkModification());
    }
>>>>>>> 16b61d2f
}<|MERGE_RESOLUTION|>--- conflicted
+++ resolved
@@ -45,8 +45,6 @@
                                                    StudyService.fromEntity(node.getLoadFlowResult()),
                                                    node.getSecurityAnalysisResultUuid()));
     }
-<<<<<<< HEAD
-=======
 
     @Override
     public Optional<String> getVariantId(AbstractNode node, boolean generateId) {
@@ -62,5 +60,4 @@
         }
         return Optional.ofNullable(rootNode.getNetworkModification());
     }
->>>>>>> 16b61d2f
 }