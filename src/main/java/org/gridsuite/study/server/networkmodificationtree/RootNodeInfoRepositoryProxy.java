--- conflicted
+++ resolved
@@ -12,14 +12,6 @@
 import org.gridsuite.study.server.networkmodificationtree.entities.RootNodeInfoEntity;
 import org.gridsuite.study.server.networkmodificationtree.repositories.RootNodeInfoRepository;
 
-<<<<<<< HEAD
-import java.util.HashSet;
-import java.util.List;
-import java.util.Optional;
-import java.util.UUID;
-
-=======
->>>>>>> 5afdbce5
 /**
  * @author Jacques Borsenberger <jacques.borsenberger at rte-france.com
  */
@@ -33,123 +25,16 @@
         var rootNodeInfoEntity = new RootNodeInfoEntity();
         rootNodeInfoEntity.setIdNode(node.getId());
         rootNodeInfoEntity.setName("Root");
-        rootNodeInfoEntity.setModificationsToExclude(rootNode.getModificationsToExclude());
         return rootNodeInfoEntity;
     }
 
     @Override
     public RootNode toDto(RootNodeInfoEntity node) {
-<<<<<<< HEAD
-        @SuppressWarnings("unused")
-        int ignoreSize = node.getModificationsToExclude().size(); // to load the lazy collection
-        return completeNodeInfo(node, new RootNode(null,
-                                                   node.getNetworkModificationId(),
-                                                   node.getLoadFlowStatus(),
-                                                   StudyService.fromEntity(node.getLoadFlowResult()),
-                                                   node.getSecurityAnalysisResultUuid(),
-                                                   node.getBuildStatus(),
-                                                   node.getModificationsToExclude()));
-    }
-
-    @Override
-    public Optional<String> getVariantId(AbstractNode node, boolean generateId) {
-        return Optional.of("");  // we will use the network initial variant
-    }
-
-    @Override
-    public Optional<UUID> getModificationGroupUuid(AbstractNode node, boolean generateId) {
-        RootNode rootNode = (RootNode) node;
-        if (rootNode.getNetworkModification() == null && generateId) {
-            rootNode.setNetworkModification(UUID.randomUUID());
-            updateNode(rootNode);
-        }
-        return Optional.ofNullable(rootNode.getNetworkModification());
-    }
-
-    @Override
-    public LoadFlowStatus getLoadFlowStatus(AbstractNode node) {
-        LoadFlowStatus status = ((RootNode) node).getLoadFlowStatus();
-        return status != null ? status : LoadFlowStatus.NOT_DONE;
-    }
-
-    @Override
-    public void updateLoadFlowResultAndStatus(AbstractNode node, LoadFlowResult loadFlowResult, LoadFlowStatus loadFlowStatus) {
-        RootNode rootNode = (RootNode) node;
-        rootNode.setLoadFlowResult(loadFlowResult);
-        rootNode.setLoadFlowStatus(loadFlowStatus);
-        updateNode(rootNode);
-    }
-
-    @Override
-    public void updateLoadFlowStatus(AbstractNode node, LoadFlowStatus loadFlowStatus) {
-        RootNode rootNode = (RootNode) node;
-        rootNode.setLoadFlowStatus(loadFlowStatus);
-        updateNode(rootNode);
-    }
-
-    @Override
-    public LoadFlowInfos getLoadFlowInfos(AbstractNode node) {
-        RootNode rootNode = (RootNode) node;
-        return LoadFlowInfos.builder().loadFlowStatus(rootNode.getLoadFlowStatus()).loadFlowResult(rootNode.getLoadFlowResult()).build();
-    }
-
-    @Override
-    public void updateSecurityAnalysisResultUuid(AbstractNode node, UUID securityAnalysisResultUuid) {
-        RootNode rootNode = (RootNode) node;
-        rootNode.setSecurityAnalysisResultUuid(securityAnalysisResultUuid);
-        updateNode(rootNode);
-    }
-
-    @Override
-    public UUID getSecurityAnalysisResultUuid(AbstractNode node) {
-        return ((RootNode) node).getSecurityAnalysisResultUuid();
-    }
-
-    @Override
-    public void updateBuildStatus(AbstractNode node, BuildStatus buildStatus, List<UUID> changedNodes) {
-        RootNode rootNode = (RootNode) node;
-        rootNode.setBuildStatus(buildStatus);
-        changedNodes.add(rootNode.getId());
-        updateNode(rootNode);
-    }
-
-    @Override
-    public BuildStatus getBuildStatus(AbstractNode node) {
-        return ((RootNode) node).getBuildStatus();
-    }
-
-    @Override
-    public void invalidateBuildStatus(AbstractNode node, List<UUID> changedNodes) {
-        RootNode rootNode = (RootNode) node;
-        if (rootNode.getBuildStatus() == BuildStatus.BUILT) {
-            updateBuildStatus(node, BuildStatus.BUILT_INVALID, changedNodes);
-        }
-    }
-
-    @Override
-    public void handleExcludeModification(AbstractNode node, UUID modificationUuid, boolean active) {
-        RootNode rootNode = (RootNode) node;
-        if (rootNode.getModificationsToExclude() == null) {
-            rootNode.setModificationsToExclude(new HashSet<>());
-        }
-        if (!active) {
-            rootNode.getModificationsToExclude().add(modificationUuid);
-        } else {
-            rootNode.getModificationsToExclude().remove(modificationUuid);
-        }
-        updateNode(rootNode);
-    }
-
-    @Override
-    public void removeModificationToExclude(AbstractNode node, UUID modificationUuid) {
-        // Do nothing : no modifications associated to this node
-=======
         return completeNodeInfo(node, new RootNode(null));
     }
 
     @Override
     public String getVariantId(AbstractNode node, boolean generateId) {
         return "";  // we will use the network initial variant
->>>>>>> 5afdbce5
     }
 }