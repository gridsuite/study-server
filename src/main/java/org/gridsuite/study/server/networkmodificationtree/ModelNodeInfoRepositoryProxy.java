/*
 * Copyright (c) 2021, RTE (http://www.rte-france.com)
 * This Source Code Form is subject to the terms of the Mozilla Public
 * License, v. 2.0. If a copy of the MPL was not distributed with this
 * file, You can obtain one at http://mozilla.org/MPL/2.0/.
 */

package org.gridsuite.study.server.networkmodificationtree;

import com.powsybl.loadflow.LoadFlowResult;
import org.gridsuite.study.server.dto.LoadFlowInfos;
import org.gridsuite.study.server.dto.LoadFlowStatus;
import org.gridsuite.study.server.networkmodificationtree.dto.AbstractNode;
import org.gridsuite.study.server.networkmodificationtree.dto.ModelNode;
<<<<<<< HEAD
import org.gridsuite.study.server.networkmodificationtree.dto.RealizationStatus;
=======
import org.gridsuite.study.server.networkmodificationtree.dto.BuildStatus;
>>>>>>> 683d3ac7
import org.gridsuite.study.server.networkmodificationtree.entities.ModelNodeInfoEntity;
import org.gridsuite.study.server.networkmodificationtree.repositories.ModelNodeInfoRepository;

import java.util.Optional;
import java.util.UUID;

/**
 * @author Jacques Borsenberger <jacques.borsenberger at rte-france.com
 */
public class ModelNodeInfoRepositoryProxy extends AbstractNodeRepositoryProxy<ModelNodeInfoEntity, ModelNodeInfoRepository, ModelNode> {
    public ModelNodeInfoRepositoryProxy(ModelNodeInfoRepository modelNodeInfoRepository) {
        super(modelNodeInfoRepository);
    }

    @Override
    public ModelNodeInfoEntity toEntity(AbstractNode node) {
        var modelNodeInfoEntity = new ModelNodeInfoEntity(((ModelNode) node).getModel());
        return completeEntityNodeInfo(node, modelNodeInfoEntity);

    }

    @Override
    public ModelNode toDto(ModelNodeInfoEntity node) {
        return completeNodeInfo(node, new ModelNode(node.getModel()));
    }

    @Override
    public Optional<String> getVariantId(AbstractNode node, boolean generateId) {
        return Optional.empty();
    }

    @Override
    public Optional<UUID> getModificationGroupUuid(AbstractNode node, boolean generateId) {
        return Optional.empty();
    }

    @Override
    public LoadFlowStatus getLoadFlowStatus(AbstractNode node) {
        return LoadFlowStatus.NOT_DONE;
    }

    @Override
    public void updateLoadFlowResultAndStatus(AbstractNode node, LoadFlowResult loadFlowResult, LoadFlowStatus loadFlowStatus) {
        // Do nothing : no loadflow result and status associated to this node
    }

    @Override
    public void updateLoadFlowStatus(AbstractNode node, LoadFlowStatus loadFlowStatus) {
        // Do nothing : no loadflow status associated to this node
    }

    @Override
    public LoadFlowInfos getLoadFlowInfos(AbstractNode node) {
        return LoadFlowInfos.builder().loadFlowStatus(LoadFlowStatus.NOT_DONE).build();
    }

    @Override
    public void updateSecurityAnalysisResultUuid(AbstractNode node, UUID securityAnalysisResultUuid) {
        // Do nothing : no security analysis result associated to this node
    }

    @Override
    public UUID getSecurityAnalysisResultUuid(AbstractNode node) {
        return null;
    }

    @Override
<<<<<<< HEAD
    public void updateRealizationStatus(AbstractNode node, RealizationStatus realizationStatus) {
        // Do nothing : no realization associated to this node
    }

    @Override
    public RealizationStatus getRealizationStatus(AbstractNode node) {
        return RealizationStatus.NOT_REALIZED;
    }

    @Override
    public void invalidateRealizationStatus(AbstractNode node) {
        // Do nothing : no realization associated to this node
=======
    public void updateBuildStatus(AbstractNode node, BuildStatus buildStatus) {
        // Do nothing : no build associated to this node
    }

    @Override
    public BuildStatus getBuildStatus(AbstractNode node) {
        return BuildStatus.NOT_BUILT;
    }

    @Override
    public void invalidateBuildStatus(AbstractNode node) {
        // Do nothing : no build associated to this node
>>>>>>> 683d3ac7
    }
}<|MERGE_RESOLUTION|>--- conflicted
+++ resolved
@@ -12,11 +12,7 @@
 import org.gridsuite.study.server.dto.LoadFlowStatus;
 import org.gridsuite.study.server.networkmodificationtree.dto.AbstractNode;
 import org.gridsuite.study.server.networkmodificationtree.dto.ModelNode;
-<<<<<<< HEAD
-import org.gridsuite.study.server.networkmodificationtree.dto.RealizationStatus;
-=======
 import org.gridsuite.study.server.networkmodificationtree.dto.BuildStatus;
->>>>>>> 683d3ac7
 import org.gridsuite.study.server.networkmodificationtree.entities.ModelNodeInfoEntity;
 import org.gridsuite.study.server.networkmodificationtree.repositories.ModelNodeInfoRepository;
 
@@ -84,20 +80,6 @@
     }
 
     @Override
-<<<<<<< HEAD
-    public void updateRealizationStatus(AbstractNode node, RealizationStatus realizationStatus) {
-        // Do nothing : no realization associated to this node
-    }
-
-    @Override
-    public RealizationStatus getRealizationStatus(AbstractNode node) {
-        return RealizationStatus.NOT_REALIZED;
-    }
-
-    @Override
-    public void invalidateRealizationStatus(AbstractNode node) {
-        // Do nothing : no realization associated to this node
-=======
     public void updateBuildStatus(AbstractNode node, BuildStatus buildStatus) {
         // Do nothing : no build associated to this node
     }
@@ -110,6 +92,5 @@
     @Override
     public void invalidateBuildStatus(AbstractNode node) {
         // Do nothing : no build associated to this node
->>>>>>> 683d3ac7
     }
 }