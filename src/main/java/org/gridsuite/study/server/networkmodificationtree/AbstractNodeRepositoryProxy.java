/*
 * Copyright (c) 2021, RTE (http://www.rte-france.com)
 * This Source Code Form is subject to the terms of the Mozilla Public
 * License, v. 2.0. If a copy of the MPL was not distributed with this
 * file, You can obtain one at http://mozilla.org/MPL/2.0/.
 */

package org.gridsuite.study.server.networkmodificationtree;

import org.gridsuite.study.server.StudyException;
import org.gridsuite.study.server.dto.NodeModificationInfos;
import org.gridsuite.study.server.networkmodificationtree.dto.AbstractNode;
import org.gridsuite.study.server.networkmodificationtree.dto.BuildStatus;
import org.gridsuite.study.server.networkmodificationtree.dto.NodeBuildStatus;
import org.gridsuite.study.server.networkmodificationtree.entities.AbstractNodeInfoEntity;
import org.gridsuite.study.server.repository.networkmodificationtree.NodeInfoRepository;
import org.gridsuite.study.server.utils.PropertyUtils;

import java.util.*;
import java.util.function.Function;
import java.util.stream.Collectors;

/**
 * @author Jacques Borsenberger <jacques.borsenberger at rte-france.com>
 */
public abstract class AbstractNodeRepositoryProxy<NodeInfoEntity extends AbstractNodeInfoEntity, NodeInfoEntityRepository extends NodeInfoRepository<NodeInfoEntity>, NodeDto extends AbstractNode> {

    final NodeInfoEntityRepository nodeInfoRepository;

    protected AbstractNodeRepositoryProxy(NodeInfoEntityRepository nodeInfoRepository) {
        this.nodeInfoRepository = nodeInfoRepository;
    }

    public abstract NodeInfoEntity toEntity(AbstractNode node);

    public abstract NodeDto toDto(NodeInfoEntity node);

    public String getVariantId(AbstractNode node) {
        return null;
    }

    public UUID getModificationGroupUuid(AbstractNode node) {
        return null;
    }

    public NodeBuildStatus getNodeBuildStatus(AbstractNode node) {
        return NodeBuildStatus.from(BuildStatus.NOT_BUILT);
    }

<<<<<<< HEAD
    public void updateShortCircuitAnalysisResultUuid(AbstractNode node, UUID shortCircuitAnalysisResultUuid) {
=======
    public LoadFlowInfos getLoadFlowInfos(AbstractNode node) {
        return LoadFlowInfos.builder().loadFlowStatus(LoadFlowStatus.NOT_DONE).build();
    }

    public NodeBuildStatus getNodeBuildStatus(AbstractNode node) {
        return NodeBuildStatus.from(BuildStatus.NOT_BUILT);
    }

    public void updateLoadFlowResultAndStatus(AbstractNode node, LoadFlowResult loadFlowResult, LoadFlowStatus loadFlowStatus) {
    }

    public void updateLoadFlowStatus(AbstractNode node, LoadFlowStatus loadFlowStatus) {
>>>>>>> ac56919b
    }

    public void updateLoadFlowResultUuid(AbstractNode node, UUID loadFlowResultUuid) {
    }

    public void updateVoltageInitResultUuid(AbstractNode node, UUID voltageInitResultUuid) {
    }

    public void updateSecurityAnalysisResultUuid(AbstractNode node, UUID securityAnalysisResultUuid) {
    }

    public UUID getSecurityAnalysisResultUuid(AbstractNode node) {
        return null;
    }

    public void updateDynamicSimulationResultUuid(AbstractNode node, UUID dynamicSimulationResultUuid) {
    }

    public UUID getDynamicSimulationResultUuid(AbstractNode node) {
        return null;
    }

    public void updateSensitivityAnalysisResultUuid(AbstractNode node, UUID sensitivityAnalysisResultUuid) {
    }

    public UUID getSensitivityAnalysisResultUuid(AbstractNode node) {
        return null;
    }

    public UUID getShortCircuitAnalysisResultUuid(AbstractNode node) {
        return null;
    }

    public UUID getLoadFlowResultUuid(AbstractNode node) {
        return null;
    }

    public UUID getVoltageInitResultUuid(AbstractNode node) {
        return null;
    }

    public void handleExcludeModification(AbstractNode node, UUID modificationUuid, boolean active) {
    }

    public void removeModificationsToExclude(AbstractNode node, List<UUID> modificationUuid) {
    }

    public void updateNodeBuildStatus(AbstractNode node, NodeBuildStatus nodeBuildStatus, List<UUID> changedNodes) {
    }

    public void invalidateNodeBuildStatus(AbstractNode node, List<UUID> changedNodes) {
    }

    public void createNodeInfo(AbstractNode nodeInfo) {
        if (nodeInfo.getReportUuid() == null) {
            nodeInfo.setReportUuid(UUID.randomUUID());
        }
        nodeInfoRepository.save(toEntity(nodeInfo));
    }

    public void deleteByNodeId(UUID id) {
        nodeInfoRepository.deleteById(id);
    }

    public NodeDto getNode(UUID id) {
        return toDto(nodeInfoRepository.findById(id).orElseThrow(() -> new StudyException(StudyException.Type.ELEMENT_NOT_FOUND)));
    }

    protected NodeDto completeNodeInfo(AbstractNodeInfoEntity nodeInfoEntity, NodeDto node) {
        node.setId(nodeInfoEntity.getId());
        node.setName(nodeInfoEntity.getName());
        node.setDescription(nodeInfoEntity.getDescription());
        node.setReadOnly(nodeInfoEntity.getReadOnly());
        node.setReportUuid(nodeInfoEntity.getReportUuid());
        return node;
    }

    protected NodeInfoEntity completeEntityNodeInfo(AbstractNode node, NodeInfoEntity entity) {
        entity.setIdNode(node.getId());
        entity.setName(node.getName());
        entity.setDescription(node.getDescription());
        entity.setReadOnly(node.getReadOnly());
        entity.setReportUuid(node.getReportUuid());
        return entity;
    }

    public void updateNode(AbstractNode node, String... authorizedNullProperties) {
        NodeDto persistedNode = getNode(node.getId());
        /* using only DTO values not jpa Entity */
        PropertyUtils.copyNonNullProperties(node, persistedNode, authorizedNullProperties);

        NodeInfoEntity entity = toEntity(persistedNode);
        entity.markNotNew();
        nodeInfoRepository.save(entity);
    }

    public Map<UUID, NodeDto> getAll(Collection<UUID> ids) {
        return nodeInfoRepository.findAllById(ids).stream().map(this::toDto).collect(Collectors.toMap(NodeDto::getId, Function.identity()));
    }

    public void deleteAll(Set<UUID> collect) {
        nodeInfoRepository.deleteByIdNodeIn(collect);
    }

    public String getVariantId(UUID nodeUuid) {
        return getVariantId(getNode(nodeUuid));
    }

    public UUID getModificationGroupUuid(UUID nodeUuid) {
        return getModificationGroupUuid(getNode(nodeUuid));
    }

    public UUID getReportUuid(UUID nodeUuid) {
        return getNode(nodeUuid).getReportUuid();
    }

    public void updateShortCircuitAnalysisResultUuid(UUID nodeUuid, UUID shortCircuitAnalysisResultUuid) {
        updateShortCircuitAnalysisResultUuid(getNode(nodeUuid), shortCircuitAnalysisResultUuid);
    }

    public void updateLoadFlowResultUuid(UUID nodeUuid, UUID loadFlowResultUuid) {
        updateLoadFlowResultUuid(getNode(nodeUuid), loadFlowResultUuid);
    }

    public void updateVoltageInitResultUuid(UUID nodeUuid, UUID voltageInitResultUuid) {
        updateVoltageInitResultUuid(getNode(nodeUuid), voltageInitResultUuid);
    }

    public void updateSecurityAnalysisResultUuid(UUID nodeUuid, UUID securityAnalysisResultUuid) {
        updateSecurityAnalysisResultUuid(getNode(nodeUuid), securityAnalysisResultUuid);
    }

    public UUID getSecurityAnalysisResultUuid(UUID nodeUuid) {
        return getSecurityAnalysisResultUuid(getNode(nodeUuid));
    }

    public void updateDynamicSimulationResultUuid(UUID nodeUuid, UUID dynamicSimulationResultUuid) {
        updateDynamicSimulationResultUuid(getNode(nodeUuid), dynamicSimulationResultUuid);
    }

    public UUID getDynamicSimulationResultUuid(UUID nodeUuid) {
        return getDynamicSimulationResultUuid(getNode(nodeUuid));
    }

    public void updateSensitivityAnalysisResultUuid(UUID nodeUuid, UUID sensitivityAnalysisResultUuid) {
        updateSensitivityAnalysisResultUuid(getNode(nodeUuid), sensitivityAnalysisResultUuid);
    }

    public UUID getSensitivityAnalysisResultUuid(UUID nodeUuid) {
        return getSensitivityAnalysisResultUuid(getNode(nodeUuid));
    }

    public UUID getShortCircuitAnalysisResultUuid(UUID nodeUuid) {
        return getShortCircuitAnalysisResultUuid(getNode(nodeUuid));
    }

    public UUID getLoadFlowResultUuid(UUID nodeUuid) {
        return getLoadFlowResultUuid(getNode(nodeUuid));
    }

    public UUID getVoltageInitResultUuid(UUID nodeUuid) {
        return getVoltageInitResultUuid(getNode(nodeUuid));
    }

    public void updateNodeBuildStatus(UUID nodeUuid, NodeBuildStatus nodeBuildStatus, List<UUID> changedNodes) {
        updateNodeBuildStatus(getNode(nodeUuid), nodeBuildStatus, changedNodes);
    }

    public NodeBuildStatus getNodeBuildStatus(UUID nodeUuid) {
        return getNodeBuildStatus(getNode(nodeUuid));
    }

    public void invalidateNodeBuildStatus(UUID nodeUuid, List<UUID> changedNodes) {
        invalidateNodeBuildStatus(getNode(nodeUuid), changedNodes);
    }

    public void handleExcludeModification(UUID nodeUuid, UUID modificationUuid, boolean active) {
        handleExcludeModification(getNode(nodeUuid), modificationUuid, active);
    }

    public void removeModificationsToExclude(UUID nodeUuid, List<UUID> modificationUuid) {
        removeModificationsToExclude(getNode(nodeUuid), modificationUuid);
    }

    public Boolean isReadOnly(UUID nodeUuid) {
        return getNode(nodeUuid).getReadOnly();
    }

    public NodeModificationInfos getNodeModificationInfos(AbstractNode node) {
        return null;
    }

    public NodeModificationInfos getNodeModificationInfos(UUID nodeUuid) {
        return getNodeModificationInfos(getNode(nodeUuid));
    }
}<|MERGE_RESOLUTION|>--- conflicted
+++ resolved
@@ -43,26 +43,11 @@
         return null;
     }
 
+    public void updateShortCircuitAnalysisResultUuid(AbstractNode node, UUID shortCircuitAnalysisResultUuid) {
+    }
+
     public NodeBuildStatus getNodeBuildStatus(AbstractNode node) {
         return NodeBuildStatus.from(BuildStatus.NOT_BUILT);
-    }
-
-<<<<<<< HEAD
-    public void updateShortCircuitAnalysisResultUuid(AbstractNode node, UUID shortCircuitAnalysisResultUuid) {
-=======
-    public LoadFlowInfos getLoadFlowInfos(AbstractNode node) {
-        return LoadFlowInfos.builder().loadFlowStatus(LoadFlowStatus.NOT_DONE).build();
-    }
-
-    public NodeBuildStatus getNodeBuildStatus(AbstractNode node) {
-        return NodeBuildStatus.from(BuildStatus.NOT_BUILT);
-    }
-
-    public void updateLoadFlowResultAndStatus(AbstractNode node, LoadFlowResult loadFlowResult, LoadFlowStatus loadFlowStatus) {
-    }
-
-    public void updateLoadFlowStatus(AbstractNode node, LoadFlowStatus loadFlowStatus) {
->>>>>>> ac56919b
     }
 
     public void updateLoadFlowResultUuid(AbstractNode node, UUID loadFlowResultUuid) {
