/*
 * Copyright (c) 2021, RTE (http://www.rte-france.com)
 * This Source Code Form is subject to the terms of the Mozilla Public
 * License, v. 2.0. If a copy of the MPL was not distributed with this
 * file, You can obtain one at http://mozilla.org/MPL/2.0/.
 */

package org.gridsuite.study.server.networkmodificationtree;

import org.gridsuite.study.server.StudyException;
import org.gridsuite.study.server.networkmodificationtree.dto.AbstractNode;
<<<<<<< HEAD
=======
import org.gridsuite.study.server.networkmodificationtree.dto.BuildStatus;
import org.gridsuite.study.server.networkmodificationtree.dto.NetworkModificationNode;
import org.gridsuite.study.server.networkmodificationtree.dto.NodeBuildStatus;
>>>>>>> 50fa0aa8
import org.gridsuite.study.server.networkmodificationtree.entities.AbstractNodeInfoEntity;
import org.gridsuite.study.server.networkmodificationtree.entities.NodeType;
import org.gridsuite.study.server.repository.networkmodificationtree.NodeInfoRepository;

import java.util.*;

/**
 * @author Jacques Borsenberger <jacques.borsenberger at rte-france.com>
 */
public abstract class AbstractNodeRepositoryProxy<T extends AbstractNodeInfoEntity, R extends NodeInfoRepository<T>, U extends AbstractNode> {

    final R nodeInfoRepository;

    protected AbstractNodeRepositoryProxy(R nodeInfoRepository) {
        this.nodeInfoRepository = nodeInfoRepository;
    }

    public abstract U toDto(T node);

<<<<<<< HEAD
=======
    public String getVariantId(AbstractNode node) {
        return null;
    }

    public UUID getModificationGroupUuid(AbstractNode node) {
        return null;
    }

    public void updateComputationResultUuid(AbstractNode node, UUID resultUuid, ComputationType computationType) {
    }

    public void updateComputationReportUuid(AbstractNode node, UUID reportUuid, ComputationType computationType) {
    }

    public void setModificationReports(AbstractNode node, Map<UUID, UUID> reports) {
    }

    public void setComputationsReports(AbstractNode node, Map<String, UUID> reports) {
    }

    public NodeBuildStatus getNodeBuildStatus(AbstractNode node) {
        return NodeBuildStatus.from(BuildStatus.NOT_BUILT);
    }

    /**
     * @param node fetched network modification node
     * @param computationType type of the fetched computation
     * @return UUID of the computation of this type, done on this node
     */
    public UUID getComputationResultUuid(AbstractNode node, ComputationType computationType) {
        return null;
    }

    public Map<String, UUID> getComputationReports(AbstractNode node) {
        return new HashMap<>();
    }

    public Map<UUID, UUID> getModificationReports(AbstractNode node) {
        return new HashMap<>();
    }

    public UUID getReportUuid(AbstractNode node) {
        return null;
    }

    public void handleExcludeModification(AbstractNode node, UUID modificationUuid, boolean active) {
    }

    public void removeModificationsToExclude(AbstractNode node, List<UUID> modificationUuid) {
    }

    public void updateNodeBuildStatus(AbstractNode node, NodeBuildStatus nodeBuildStatus, List<UUID> changedNodes) {
    }

    public void invalidateNodeBuildStatus(AbstractNode node, List<UUID> changedNodes) {
    }

    public void createNodeInfo(AbstractNode nodeInfo) {
        if (nodeInfo.getType() == NodeType.NETWORK_MODIFICATION) {
            NetworkModificationNode node = (NetworkModificationNode) nodeInfo;
            if (node.getModificationReports() == null) {
                node.setModificationReports(Map.of(node.getId(), UUID.randomUUID()));
            }
        }
        nodeInfoRepository.save(toEntity(nodeInfo));
    }

>>>>>>> 50fa0aa8
    public void deleteByNodeId(UUID id) {
        nodeInfoRepository.deleteById(id);
    }

    public U getNode(UUID id) {
        return toDto(nodeInfoRepository.findById(id).orElseThrow(() -> new StudyException(StudyException.Type.ELEMENT_NOT_FOUND)));
    }

    protected U completeNodeInfo(AbstractNodeInfoEntity nodeInfoEntity, U node) {
        node.setId(nodeInfoEntity.getId());
        node.setName(nodeInfoEntity.getName());
        node.setDescription(nodeInfoEntity.getDescription());
        node.setReadOnly(nodeInfoEntity.getReadOnly());
        return node;
    }

<<<<<<< HEAD
    public List<U> getAll(Collection<UUID> ids) {
        return nodeInfoRepository.findAllById(ids).stream().map(this::toDto).toList();
=======
    protected T completeEntityNodeInfo(AbstractNode node, T entity) {
        entity.setIdNode(node.getId());
        entity.setName(node.getName());
        entity.setDescription(node.getDescription());
        entity.setReadOnly(node.getReadOnly());
        return entity;
    }

    public void updateNode(AbstractNode node, String... authorizedNullProperties) {
        U persistedNode = getNode(node.getId());
        /* using only DTO values not jpa Entity */
        PropertyUtils.copyNonNullProperties(node, persistedNode, authorizedNullProperties);

        T entity = toEntity(persistedNode);
        entity.markNotNew();
        nodeInfoRepository.save(entity);
    }

    public Map<UUID, U> getAll(Collection<UUID> ids) {
        return nodeInfoRepository.findAllById(ids).stream().map(this::toDto).collect(Collectors.toMap(U::getId, Function.identity()));
>>>>>>> 50fa0aa8
    }

    public List<U> getAllInOrder(List<UUID> ids) {
        ArrayList<U> res = new ArrayList<>();
        ids.forEach(nodeId -> res.add(nodeInfoRepository.findById(nodeId).map(this::toDto).orElseThrow()));
        return res;
    }

    public void deleteAll(Set<UUID> collect) {
        nodeInfoRepository.deleteByIdNodeIn(collect);
    }

<<<<<<< HEAD
=======
    public String getVariantId(UUID nodeUuid) {
        return getVariantId(getNode(nodeUuid));
    }

    public UUID getModificationGroupUuid(UUID nodeUuid) {
        return getModificationGroupUuid(getNode(nodeUuid));
    }

    public void updateComputationResultUuid(UUID nodeUuid, UUID computationResultUuid, ComputationType computationType) {
        updateComputationResultUuid(getNode(nodeUuid), computationResultUuid, computationType);
    }

    public UUID getComputationResultUuid(UUID nodeUuid, ComputationType computationType) {
        return getComputationResultUuid(getNode(nodeUuid), computationType);
    }

    public Map<String, UUID> getComputationReports(UUID nodeUuid) {
        return getComputationReports(getNode(nodeUuid));
    }

    public Map<UUID, UUID> getModificationReports(UUID nodeUuid) {
        return getModificationReports(getNode(nodeUuid));
    }

    public UUID getReportUuid(UUID nodeUuid) {
        return getReportUuid(getNode(nodeUuid));
    }

    public void updateComputationReportUuid(UUID nodeUuid, UUID reportUuid, ComputationType computationType) {
        updateComputationReportUuid(getNode(nodeUuid), reportUuid, computationType);
    }

    public void setModificationReports(UUID nodeUuid, Map<UUID, UUID> reports) {
        setModificationReports(getNode(nodeUuid), reports);
    }

    public void setComputationsReports(UUID nodeUuid, Map<String, UUID> reports) {
        setComputationsReports(getNode(nodeUuid), reports);
    }

    public void updateNodeBuildStatus(UUID nodeUuid, NodeBuildStatus nodeBuildStatus, List<UUID> changedNodes) {
        updateNodeBuildStatus(getNode(nodeUuid), nodeBuildStatus, changedNodes);
    }

    public NodeBuildStatus getNodeBuildStatus(UUID nodeUuid) {
        return getNodeBuildStatus(getNode(nodeUuid));
    }

    public void invalidateNodeBuildStatus(UUID nodeUuid, List<UUID> changedNodes) {
        invalidateNodeBuildStatus(getNode(nodeUuid), changedNodes);
    }

    public void handleExcludeModification(UUID nodeUuid, UUID modificationUuid, boolean active) {
        handleExcludeModification(getNode(nodeUuid), modificationUuid, active);
    }

    public void removeModificationsToExclude(UUID nodeUuid, List<UUID> modificationUuid) {
        removeModificationsToExclude(getNode(nodeUuid), modificationUuid);
    }

>>>>>>> 50fa0aa8
    public Boolean isReadOnly(UUID nodeUuid) {
        return nodeInfoRepository.findById(nodeUuid).orElseThrow(() -> new StudyException(StudyException.Type.NODE_NOT_FOUND)).getReadOnly();
    }
}<|MERGE_RESOLUTION|>--- conflicted
+++ resolved
@@ -9,12 +9,6 @@
 
 import org.gridsuite.study.server.StudyException;
 import org.gridsuite.study.server.networkmodificationtree.dto.AbstractNode;
-<<<<<<< HEAD
-=======
-import org.gridsuite.study.server.networkmodificationtree.dto.BuildStatus;
-import org.gridsuite.study.server.networkmodificationtree.dto.NetworkModificationNode;
-import org.gridsuite.study.server.networkmodificationtree.dto.NodeBuildStatus;
->>>>>>> 50fa0aa8
 import org.gridsuite.study.server.networkmodificationtree.entities.AbstractNodeInfoEntity;
 import org.gridsuite.study.server.networkmodificationtree.entities.NodeType;
 import org.gridsuite.study.server.repository.networkmodificationtree.NodeInfoRepository;
@@ -34,76 +28,6 @@
 
     public abstract U toDto(T node);
 
-<<<<<<< HEAD
-=======
-    public String getVariantId(AbstractNode node) {
-        return null;
-    }
-
-    public UUID getModificationGroupUuid(AbstractNode node) {
-        return null;
-    }
-
-    public void updateComputationResultUuid(AbstractNode node, UUID resultUuid, ComputationType computationType) {
-    }
-
-    public void updateComputationReportUuid(AbstractNode node, UUID reportUuid, ComputationType computationType) {
-    }
-
-    public void setModificationReports(AbstractNode node, Map<UUID, UUID> reports) {
-    }
-
-    public void setComputationsReports(AbstractNode node, Map<String, UUID> reports) {
-    }
-
-    public NodeBuildStatus getNodeBuildStatus(AbstractNode node) {
-        return NodeBuildStatus.from(BuildStatus.NOT_BUILT);
-    }
-
-    /**
-     * @param node fetched network modification node
-     * @param computationType type of the fetched computation
-     * @return UUID of the computation of this type, done on this node
-     */
-    public UUID getComputationResultUuid(AbstractNode node, ComputationType computationType) {
-        return null;
-    }
-
-    public Map<String, UUID> getComputationReports(AbstractNode node) {
-        return new HashMap<>();
-    }
-
-    public Map<UUID, UUID> getModificationReports(AbstractNode node) {
-        return new HashMap<>();
-    }
-
-    public UUID getReportUuid(AbstractNode node) {
-        return null;
-    }
-
-    public void handleExcludeModification(AbstractNode node, UUID modificationUuid, boolean active) {
-    }
-
-    public void removeModificationsToExclude(AbstractNode node, List<UUID> modificationUuid) {
-    }
-
-    public void updateNodeBuildStatus(AbstractNode node, NodeBuildStatus nodeBuildStatus, List<UUID> changedNodes) {
-    }
-
-    public void invalidateNodeBuildStatus(AbstractNode node, List<UUID> changedNodes) {
-    }
-
-    public void createNodeInfo(AbstractNode nodeInfo) {
-        if (nodeInfo.getType() == NodeType.NETWORK_MODIFICATION) {
-            NetworkModificationNode node = (NetworkModificationNode) nodeInfo;
-            if (node.getModificationReports() == null) {
-                node.setModificationReports(Map.of(node.getId(), UUID.randomUUID()));
-            }
-        }
-        nodeInfoRepository.save(toEntity(nodeInfo));
-    }
-
->>>>>>> 50fa0aa8
     public void deleteByNodeId(UUID id) {
         nodeInfoRepository.deleteById(id);
     }
@@ -120,31 +44,8 @@
         return node;
     }
 
-<<<<<<< HEAD
     public List<U> getAll(Collection<UUID> ids) {
         return nodeInfoRepository.findAllById(ids).stream().map(this::toDto).toList();
-=======
-    protected T completeEntityNodeInfo(AbstractNode node, T entity) {
-        entity.setIdNode(node.getId());
-        entity.setName(node.getName());
-        entity.setDescription(node.getDescription());
-        entity.setReadOnly(node.getReadOnly());
-        return entity;
-    }
-
-    public void updateNode(AbstractNode node, String... authorizedNullProperties) {
-        U persistedNode = getNode(node.getId());
-        /* using only DTO values not jpa Entity */
-        PropertyUtils.copyNonNullProperties(node, persistedNode, authorizedNullProperties);
-
-        T entity = toEntity(persistedNode);
-        entity.markNotNew();
-        nodeInfoRepository.save(entity);
-    }
-
-    public Map<UUID, U> getAll(Collection<UUID> ids) {
-        return nodeInfoRepository.findAllById(ids).stream().map(this::toDto).collect(Collectors.toMap(U::getId, Function.identity()));
->>>>>>> 50fa0aa8
     }
 
     public List<U> getAllInOrder(List<UUID> ids) {
@@ -157,69 +58,6 @@
         nodeInfoRepository.deleteByIdNodeIn(collect);
     }
 
-<<<<<<< HEAD
-=======
-    public String getVariantId(UUID nodeUuid) {
-        return getVariantId(getNode(nodeUuid));
-    }
-
-    public UUID getModificationGroupUuid(UUID nodeUuid) {
-        return getModificationGroupUuid(getNode(nodeUuid));
-    }
-
-    public void updateComputationResultUuid(UUID nodeUuid, UUID computationResultUuid, ComputationType computationType) {
-        updateComputationResultUuid(getNode(nodeUuid), computationResultUuid, computationType);
-    }
-
-    public UUID getComputationResultUuid(UUID nodeUuid, ComputationType computationType) {
-        return getComputationResultUuid(getNode(nodeUuid), computationType);
-    }
-
-    public Map<String, UUID> getComputationReports(UUID nodeUuid) {
-        return getComputationReports(getNode(nodeUuid));
-    }
-
-    public Map<UUID, UUID> getModificationReports(UUID nodeUuid) {
-        return getModificationReports(getNode(nodeUuid));
-    }
-
-    public UUID getReportUuid(UUID nodeUuid) {
-        return getReportUuid(getNode(nodeUuid));
-    }
-
-    public void updateComputationReportUuid(UUID nodeUuid, UUID reportUuid, ComputationType computationType) {
-        updateComputationReportUuid(getNode(nodeUuid), reportUuid, computationType);
-    }
-
-    public void setModificationReports(UUID nodeUuid, Map<UUID, UUID> reports) {
-        setModificationReports(getNode(nodeUuid), reports);
-    }
-
-    public void setComputationsReports(UUID nodeUuid, Map<String, UUID> reports) {
-        setComputationsReports(getNode(nodeUuid), reports);
-    }
-
-    public void updateNodeBuildStatus(UUID nodeUuid, NodeBuildStatus nodeBuildStatus, List<UUID> changedNodes) {
-        updateNodeBuildStatus(getNode(nodeUuid), nodeBuildStatus, changedNodes);
-    }
-
-    public NodeBuildStatus getNodeBuildStatus(UUID nodeUuid) {
-        return getNodeBuildStatus(getNode(nodeUuid));
-    }
-
-    public void invalidateNodeBuildStatus(UUID nodeUuid, List<UUID> changedNodes) {
-        invalidateNodeBuildStatus(getNode(nodeUuid), changedNodes);
-    }
-
-    public void handleExcludeModification(UUID nodeUuid, UUID modificationUuid, boolean active) {
-        handleExcludeModification(getNode(nodeUuid), modificationUuid, active);
-    }
-
-    public void removeModificationsToExclude(UUID nodeUuid, List<UUID> modificationUuid) {
-        removeModificationsToExclude(getNode(nodeUuid), modificationUuid);
-    }
-
->>>>>>> 50fa0aa8
     public Boolean isReadOnly(UUID nodeUuid) {
         return nodeInfoRepository.findById(nodeUuid).orElseThrow(() -> new StudyException(StudyException.Type.NODE_NOT_FOUND)).getReadOnly();
     }
