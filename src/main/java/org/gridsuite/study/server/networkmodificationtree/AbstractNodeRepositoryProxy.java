--- conflicted
+++ resolved
@@ -51,35 +51,12 @@
         return NodeBuildStatus.from(BuildStatus.NOT_BUILT);
     }
 
-<<<<<<< HEAD
+    /**
+     * @param node fetched network modification node
+     * @param computationType type of the fetched computation
+     * @return UUID of the computation of this type, done on this node
+     */
     public UUID getComputationResultUuid(AbstractNode node, ComputationType computationType) {
-=======
-    public UUID getSecurityAnalysisResultUuid(AbstractNode node) {
-        return null;
-    }
-
-    public UUID getDynamicSimulationResultUuid(AbstractNode node) {
-        return null;
-    }
-
-    public UUID getSensitivityAnalysisResultUuid(AbstractNode node) {
-        return null;
-    }
-
-    public UUID getShortCircuitAnalysisResultUuid(AbstractNode node) {
-        return null;
-    }
-
-    public UUID getOneBusShortCircuitAnalysisResultUuid(AbstractNode node) {
-        return null;
-    }
-
-    public UUID getLoadFlowResultUuid(AbstractNode node) {
-        return null;
-    }
-
-    public UUID getVoltageInitResultUuid(AbstractNode node) {
->>>>>>> ce6deb9a
         return null;
     }
 
@@ -166,33 +143,6 @@
 
     public void updateComputationResultUuid(UUID nodeUuid, UUID computationResultUuid, ComputationType computationType) {
         updateComputationResultUuid(getNode(nodeUuid), computationResultUuid, computationType);
-<<<<<<< HEAD
-=======
-    }
-
-    public UUID getSecurityAnalysisResultUuid(UUID nodeUuid) {
-        return getSecurityAnalysisResultUuid(getNode(nodeUuid));
-    }
-
-    public UUID getDynamicSimulationResultUuid(UUID nodeUuid) {
-        return getDynamicSimulationResultUuid(getNode(nodeUuid));
-    }
-
-    public UUID getSensitivityAnalysisResultUuid(UUID nodeUuid) {
-        return getSensitivityAnalysisResultUuid(getNode(nodeUuid));
-    }
-
-    public UUID getShortCircuitAnalysisResultUuid(UUID nodeUuid) {
-        return getShortCircuitAnalysisResultUuid(getNode(nodeUuid));
-    }
-
-    public UUID getOneBusShortCircuitAnalysisResultUuid(UUID nodeUuid) {
-        return getOneBusShortCircuitAnalysisResultUuid(getNode(nodeUuid));
-    }
-
-    public UUID getLoadFlowResultUuid(UUID nodeUuid) {
-        return getLoadFlowResultUuid(getNode(nodeUuid));
->>>>>>> ce6deb9a
     }
 
     public UUID getComputationResultUuid(UUID nodeUuid, ComputationType computationType) {
