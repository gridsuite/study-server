/*
 * Copyright (c) 2021, RTE (http://www.rte-france.com)
 * This Source Code Form is subject to the terms of the Mozilla Public
 * License, v. 2.0. If a copy of the MPL was not distributed with this
 * file, You can obtain one at http://mozilla.org/MPL/2.0/.
 */

package org.gridsuite.study.server.networkmodificationtree;

import com.powsybl.loadflow.LoadFlowResult;
import org.gridsuite.study.server.StudyException;
import org.gridsuite.study.server.dto.LoadFlowInfos;
import org.gridsuite.study.server.dto.LoadFlowStatus;
import org.gridsuite.study.server.networkmodificationtree.dto.AbstractNode;
import org.gridsuite.study.server.networkmodificationtree.dto.BuildStatus;
import org.gridsuite.study.server.networkmodificationtree.entities.AbstractNodeInfoEntity;
import org.gridsuite.study.server.networkmodificationtree.repositories.NodeInfoRepository;
import org.gridsuite.study.server.utils.PropertyUtils;

import java.util.Collection;
import java.util.List;
import java.util.Map;
import java.util.Set;
import java.util.UUID;
import java.util.function.Function;
import java.util.stream.Collectors;

/**
 * @author Jacques Borsenberger <jacques.borsenberger at rte-france.com>
 */
public abstract class AbstractNodeRepositoryProxy<NodeInfoEntity extends AbstractNodeInfoEntity, NodeInfoEntityRepository extends NodeInfoRepository<NodeInfoEntity>, NodeDto extends AbstractNode> {

    final NodeInfoEntityRepository nodeInfoRepository;

    protected AbstractNodeRepositoryProxy(NodeInfoEntityRepository nodeInfoRepository) {
        this.nodeInfoRepository = nodeInfoRepository;
    }

    public abstract NodeInfoEntity toEntity(AbstractNode node);

    public abstract NodeDto toDto(NodeInfoEntity node);

    public String getVariantId(AbstractNode node, boolean generateId) {
        return null;
    }

    public UUID getModificationGroupUuid(AbstractNode node, boolean generateId) {
        return null;
    }

    public LoadFlowStatus getLoadFlowStatus(AbstractNode node) {
        return LoadFlowStatus.NOT_DONE;
    }

    public LoadFlowInfos getLoadFlowInfos(AbstractNode node) {
        return LoadFlowInfos.builder().loadFlowStatus(LoadFlowStatus.NOT_DONE).build();
    }

    public BuildStatus getBuildStatus(AbstractNode node) {
        return BuildStatus.NOT_BUILT;
    }

    public void updateLoadFlowResultAndStatus(AbstractNode node, LoadFlowResult loadFlowResult, LoadFlowStatus loadFlowStatus) {
    }

    public void updateLoadFlowStatus(AbstractNode node, LoadFlowStatus loadFlowStatus) {
    }

    public void updateSecurityAnalysisResultUuid(AbstractNode node, UUID securityAnalysisResultUuid) {
    }

    public UUID getSecurityAnalysisResultUuid(AbstractNode node) {
        return null;
    }

<<<<<<< HEAD
    public abstract void updateBuildStatus(AbstractNode node, BuildStatus buildStatus, List<UUID> changedNodes);

    public abstract void invalidateBuildStatus(AbstractNode node, List<UUID> changedNodes);

    public abstract void handleExcludeModification(AbstractNode node, UUID modificationUuid, boolean active);

    public abstract void removeModificationToExclude(AbstractNode node, UUID modificationUuid);
=======
    public void updateBuildStatus(AbstractNode node, BuildStatus buildStatus) {
    }

    public void invalidateBuildStatus(AbstractNode node) {
    }
>>>>>>> 5afdbce5

    public void createNodeInfo(AbstractNode nodeInfo) {
        nodeInfoRepository.save(toEntity(nodeInfo));
    }

    public void deleteByNodeId(UUID id) {
        nodeInfoRepository.deleteById(id);
    }

    public NodeDto getNode(UUID id) {
        return toDto(nodeInfoRepository.findById(id).orElseThrow(() -> new StudyException(StudyException.Type.ELEMENT_NOT_FOUND)));
    }

    protected NodeDto completeNodeInfo(AbstractNodeInfoEntity nodeInfoEntity, NodeDto node) {
        node.setId(nodeInfoEntity.getId());
        node.setName(nodeInfoEntity.getName());
        node.setDescription(nodeInfoEntity.getDescription());
        return node;
    }

    protected NodeInfoEntity completeEntityNodeInfo(AbstractNode node, NodeInfoEntity entity) {
        entity.setIdNode(node.getId());
        entity.setName(node.getName());
        entity.setDescription(node.getDescription());
        return entity;
    }

    public void updateNode(AbstractNode node) {
        var persistedNode = getNode(node.getId());
        /* using only DTO values not jpa Entity */
        PropertyUtils.copyNonNullProperties(node, persistedNode);
        var entity = toEntity(persistedNode);
        entity.markNotNew();
        nodeInfoRepository.save(entity);
    }

    public Map<UUID, NodeDto> getAll(Collection<UUID> ids) {
        return nodeInfoRepository.findAllById(ids).stream().map(this::toDto).collect(Collectors.toMap(NodeDto::getId, Function.identity()));
    }

    public void deleteAll(Set<UUID> collect) {
        nodeInfoRepository.deleteByIdNodeIn(collect);
    }

    public String getVariantId(UUID nodeUuid, boolean generateId) {
        return getVariantId(getNode(nodeUuid), generateId);
    }

    public UUID getModificationGroupUuid(UUID nodeUuid, boolean generateId) {
        return getModificationGroupUuid(getNode(nodeUuid), generateId);
    }

    public LoadFlowStatus getLoadFlowStatus(UUID nodeUuid) {
        return getLoadFlowStatus(getNode(nodeUuid));
    }

    public void updateLoadFlowResultAndStatus(UUID nodeUuid, LoadFlowResult loadFlowResult, LoadFlowStatus loadFlowStatus) {
        updateLoadFlowResultAndStatus(getNode(nodeUuid), loadFlowResult, loadFlowStatus);
    }

    public void updateLoadFlowStatus(UUID nodeUuid, LoadFlowStatus loadFlowStatus) {
        updateLoadFlowStatus(getNode(nodeUuid), loadFlowStatus);
    }

    public LoadFlowInfos getLoadFlowInfos(UUID nodeUuid) {
        return getLoadFlowInfos(getNode(nodeUuid));
    }

    public void updateSecurityAnalysisResultUuid(UUID nodeUuid, UUID securityAnalysisResultUuid) {
        updateSecurityAnalysisResultUuid(getNode(nodeUuid), securityAnalysisResultUuid);
    }

    public UUID getSecurityAnalysisResultUuid(UUID nodeUuid) {
        return getSecurityAnalysisResultUuid(getNode(nodeUuid));
    }

    public void updateBuildStatus(UUID nodeUuid, BuildStatus buildStatus, List<UUID> changedNodes) {
        updateBuildStatus(getNode(nodeUuid), buildStatus, changedNodes);
    }

    public BuildStatus getBuildStatus(UUID nodeUuid) {
        return getBuildStatus(getNode(nodeUuid));
    }

    public void invalidateBuildStatus(UUID nodeUuid, List<UUID> changedNodes) {
        invalidateBuildStatus(getNode(nodeUuid), changedNodes);
    }

    public void handleExcludeModification(UUID nodeUuid, UUID modificationUuid, boolean active) {
        handleExcludeModification(getNode(nodeUuid), modificationUuid, active);
    }

    public void removeModificationToExclude(UUID nodeUuid, UUID modificationUuid) {
        removeModificationToExclude(getNode(nodeUuid), modificationUuid);
    }
}<|MERGE_RESOLUTION|>--- conflicted
+++ resolved
@@ -73,21 +73,17 @@
         return null;
     }
 
-<<<<<<< HEAD
-    public abstract void updateBuildStatus(AbstractNode node, BuildStatus buildStatus, List<UUID> changedNodes);
-
-    public abstract void invalidateBuildStatus(AbstractNode node, List<UUID> changedNodes);
-
-    public abstract void handleExcludeModification(AbstractNode node, UUID modificationUuid, boolean active);
-
-    public abstract void removeModificationToExclude(AbstractNode node, UUID modificationUuid);
-=======
-    public void updateBuildStatus(AbstractNode node, BuildStatus buildStatus) {
+    public void handleExcludeModification(AbstractNode node, UUID modificationUuid, boolean active) {
     }
 
-    public void invalidateBuildStatus(AbstractNode node) {
+    public void removeModificationToExclude(AbstractNode node, UUID modificationUuid) {
     }
->>>>>>> 5afdbce5
+
+    public void updateBuildStatus(AbstractNode node, BuildStatus buildStatus, List<UUID> changedNodes) {
+    }
+
+    public void invalidateBuildStatus(AbstractNode node, List<UUID> changedNodes) {
+    }
 
     public void createNodeInfo(AbstractNode nodeInfo) {
         nodeInfoRepository.save(toEntity(nodeInfo));
