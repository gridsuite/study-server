--- conflicted
+++ resolved
@@ -31,12 +31,9 @@
 import org.gridsuite.study.server.networkmodificationtree.dto.NetworkModificationNode;
 import org.gridsuite.study.server.networkmodificationtree.dto.RootNode;
 import org.gridsuite.study.server.service.*;
-<<<<<<< HEAD
 import org.springframework.data.domain.Pageable;
-=======
 import org.gridsuite.study.server.service.shortcircuit.ShortCircuitService;
 import org.gridsuite.study.server.service.shortcircuit.ShortcircuitAnalysisType;
->>>>>>> 7bf264bf
 import org.springframework.http.ContentDisposition;
 import org.springframework.http.HttpHeaders;
 import org.springframework.http.MediaType;
@@ -582,15 +579,10 @@
         @ApiResponse(responseCode = "204", description = "No short circuit analysis has been done yet"),
         @ApiResponse(responseCode = "404", description = "The short circuit analysis has not been found")})
     public ResponseEntity<String> getShortCircuitResult(@Parameter(description = "study UUID") @PathVariable("studyUuid") UUID studyUuid,
-<<<<<<< HEAD
                                                                @Parameter(description = "nodeUuid") @PathVariable("nodeUuid") UUID nodeUuid,
-                                                               @Parameter(description = "Full or only those with limit violations or none fault results") @RequestParam(name = "mode", required = false, defaultValue = "WITH_LIMIT_VIOLATIONS") String mode) {
-        String result = shortCircuitService.getShortCircuitAnalysisResult(nodeUuid, mode);
-=======
-                                                        @Parameter(description = "nodeUuid") @PathVariable("nodeUuid") UUID nodeUuid,
-                                                        @Parameter(description = "type") @RequestParam(value = "type", required = false, defaultValue = "ALL_BUSES") ShortcircuitAnalysisType type) {
-        String result = shortCircuitService.getShortCircuitAnalysisResult(nodeUuid, type);
->>>>>>> 7bf264bf
+                                                               @Parameter(description = "Full or only those with limit violations or none fault results") @RequestParam(name = "mode", required = false, defaultValue = "WITH_LIMIT_VIOLATIONS") String mode,
+                                                               @Parameter(description = "type") @RequestParam(value = "type", required = false, defaultValue = "ALL_BUSES") ShortcircuitAnalysisType type) {
+        String result = shortCircuitService.getShortCircuitAnalysisResult(nodeUuid, mode, type);
         return result != null ? ResponseEntity.ok().body(result) :
                 ResponseEntity.noContent().build();
     }
