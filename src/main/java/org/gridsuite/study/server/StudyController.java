--- conflicted
+++ resolved
@@ -749,17 +749,10 @@
     @Operation(summary = "update a load creation in the study network")
     @ApiResponses(value = {@ApiResponse(responseCode = "200", description = "The load creation has been updated")})
     public ResponseEntity<Void> updateLoadCreation(@PathVariable("studyUuid") UUID studyUuid,
-<<<<<<< HEAD
                                                  @PathVariable("modificationUuid") UUID modificationUuid,
                                                  @PathVariable("nodeUuid") UUID nodeUuid,
                                                  @RequestBody String createLoadAttributes) {
         studyService.assertNoBuildNoComputation(studyUuid, nodeUuid);
-=======
-                                                         @PathVariable("modificationUuid") UUID modificationUuid,
-                                                         @PathVariable("nodeUuid") UUID nodeUuid,
-                                                         @RequestBody String createLoadAttributes) {
-        studyService.assertComputationNotRunning(nodeUuid);
->>>>>>> bd670dc0
         studyService.updateEquipmentCreation(studyUuid, createLoadAttributes, ModificationType.LOAD_CREATION, nodeUuid, modificationUuid);
         return ResponseEntity.ok().build();
     }
