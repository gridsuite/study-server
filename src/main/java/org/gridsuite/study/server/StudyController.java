--- conflicted
+++ resolved
@@ -611,11 +611,7 @@
                                                         @Nullable @Parameter(description = "move before, if no value move to end") @RequestParam(value = "beforeUuid") UUID beforeUuid,
                                                         @RequestHeader("userId") String userId) {
         studyService.assertCanModifyNode(studyUuid, nodeUuid);
-<<<<<<< HEAD
-        studyService.reorderModification(studyUuid, nodeUuid, modificationUuid, beforeUuid, userId);
-=======
-        studyService.moveModifications(studyUuid, nodeUuid, nodeUuid, List.of(modificationUuid), beforeUuid);
->>>>>>> 686ef176
+        studyService.moveModifications(studyUuid, nodeUuid, nodeUuid, List.of(modificationUuid), beforeUuid, userId);
         return ResponseEntity.ok().build();
     }
 
@@ -624,28 +620,22 @@
     @ApiResponses(value = {@ApiResponse(responseCode = "200", description = "The modification list has been updated. Modifications in failure are returned.")})
     public ResponseEntity<String> moveOrCopyModifications(@PathVariable("studyUuid") UUID studyUuid,
                                                          @PathVariable("nodeUuid") UUID nodeUuid,
-<<<<<<< HEAD
-                                                         @RequestBody List<UUID> modificationsUuidList,
-                                                         @RequestHeader("userId") String userId) {
-        studyService.assertCanModifyNode(studyUuid, nodeUuid);
-        return ResponseEntity.ok().contentType(MediaType.APPLICATION_JSON).body(studyService.duplicateModifications(studyUuid, nodeUuid, modificationsUuidList, userId));
-=======
                                                          @RequestParam("action") UpdateModificationAction action,
                                                          @Nullable @RequestParam("originNodeUuid") UUID originNodeUuid,
-                                                         @RequestBody List<UUID> modificationsToCopyUuidList) {
+                                                         @RequestBody List<UUID> modificationsToCopyUuidList,
+                                                         @RequestHeader("userId") String userId) {
         studyService.assertCanModifyNode(studyUuid, nodeUuid);
         if (originNodeUuid != null) {
             studyService.assertCanModifyNode(studyUuid, originNodeUuid);
         }
         switch (action) {
             case COPY:
-                return ResponseEntity.ok().contentType(MediaType.APPLICATION_JSON).body(studyService.duplicateModifications(studyUuid, nodeUuid, modificationsToCopyUuidList));
+                return ResponseEntity.ok().contentType(MediaType.APPLICATION_JSON).body(studyService.duplicateModifications(studyUuid, nodeUuid, modificationsToCopyUuidList, userId));
             case MOVE:
-                return ResponseEntity.ok().contentType(MediaType.APPLICATION_JSON).body(studyService.moveModifications(studyUuid, nodeUuid, originNodeUuid, modificationsToCopyUuidList, null));
+                return ResponseEntity.ok().contentType(MediaType.APPLICATION_JSON).body(studyService.moveModifications(studyUuid, nodeUuid, originNodeUuid, modificationsToCopyUuidList, null, userId));
             default:
                 throw new StudyException(Type.UNKNOWN_ACTION_TYPE);
         }
->>>>>>> 686ef176
     }
 
     @PutMapping(value = "/studies/{studyUuid}/nodes/{nodeUuid}/network-modification/lines/{lineId}/status", consumes = MediaType.TEXT_PLAIN_VALUE)
