--- conflicted
+++ resolved
@@ -726,7 +726,7 @@
     }
 
     @PutMapping(value = "/studies/{studyUuid}/nodes/{nodeUuid}/network-modification/loads")
-    @Operation(summary = "modify an load in the study network")
+    @Operation(summary = "modify a load in the study network")
     @ApiResponses(value = {@ApiResponse(responseCode = "200", description = "The load has been modified")})
     public ResponseEntity<Mono<Void>> modifyLoad(@PathVariable("studyUuid") UUID studyUuid,
                                                  @PathVariable("nodeUuid") UUID nodeUuid,
@@ -757,11 +757,7 @@
                 .then(studyService.updateEquipmentModification(studyUuid, modifyLoadAttributes, ModificationType.LOAD_MODIFICATION, nodeUuid, modificationUuid)));
     }
 
-<<<<<<< HEAD
     @PutMapping(value = "/studies/{studyUuid}/nodes/{nodeUuid}/network-modification/modifications/{typeModification}/{modificationUuid}")
-=======
-    @PutMapping(value = "/studies/{studyUuid}/nodes/{nodeUuid}/network-modification/modifications/{modificationUuid}/{typeModification}")
->>>>>>> 1f8f4dcc
     @Operation(summary = "update a generator modification in the study network")
     @ApiResponses(value = {@ApiResponse(responseCode = "200", description = "The generator modification has been updated")})
     public ResponseEntity<Mono<Void>> updateGeneratorModification(@PathVariable("studyUuid") UUID studyUuid,
