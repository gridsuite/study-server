--- conflicted
+++ resolved
@@ -198,26 +198,17 @@
     @PutMapping(value = "/studies/{studyName}/network-modification/switches/{switchId}")
     @ApiOperation(value = "update a switch position", produces = "application/json")
     @ApiResponses(value = {@ApiResponse(code = 200, message = "The switch is updated")})
-<<<<<<< HEAD
     public Mono<ResponseEntity<Void>> changeSwitchState(@PathVariable("studyName") String studyName,
                                                           @PathVariable("switchId") String switchId,
                                                           @RequestParam("open") boolean open) {
         return studyService.changeSwitchState(studyName, switchId, open).flatMap(e -> Mono.just(ResponseEntity.ok().build()));
-=======
-    public ResponseEntity<Void> changeSwitchState(@PathVariable("studyName") String studyName,
-                                                  @PathVariable("switchId") String switchId,
-                                                  @RequestParam("open") boolean open) {
-        studyService.changeSwitchState(studyName, switchId, open);
-        return  ResponseEntity.ok().build();
->>>>>>> aa1aed9f
     }
 
     @PutMapping(value = "/studies/{studyName}/loadflow/run")
     @ApiOperation(value = "run loadflow on study", produces = "application/json")
     @ApiResponses(value = {@ApiResponse(code = 200, message = "The loadflow has started")})
-    public ResponseEntity<Void> runLoadFlow(@PathVariable("studyName") String studyName) {
-        studyService.runLoadFlow(studyName);
-        return  ResponseEntity.ok().build();
+    public Mono<ResponseEntity<Object>> runLoadFlow(@PathVariable("studyName") String studyName) {
+        return studyService.runLoadFlow(studyName).flatMap(e -> Mono.just(ResponseEntity.ok().build()));
     }
 
     @PostMapping(value = "/studies/{studyName}/rename")
