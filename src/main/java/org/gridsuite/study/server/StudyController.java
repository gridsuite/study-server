--- conflicted
+++ resolved
@@ -592,7 +592,7 @@
             @Parameter(description = "The limit reduction") @RequestParam(name = "limitReduction", required = false) Float limitReduction,
             @RequestHeader(HEADER_USER_ID) String userId) {
         studyService.assertIsNodeNotReadOnly(nodeUuid);
-        studyService.runLoadFlow(studyUuid, nodeUuid, userId, limitReduction);
+        studyService.runLoadFlow(studyUuid, nodeUuid, studyService.getStudyFirstTimePointUuid(studyUuid), userId, limitReduction);
         return ResponseEntity.ok().build();
     }
 
@@ -626,14 +626,9 @@
     @Operation(summary = "stop loadflow on study")
     @ApiResponses(value = {@ApiResponse(responseCode = "200", description = "The loadflow has been stopped")})
     public ResponseEntity<Void> stopLoadFlow(@Parameter(description = "Study uuid") @PathVariable("studyUuid") UUID studyUuid,
-<<<<<<< HEAD
-                                                         @Parameter(description = "nodeUuid") @PathVariable("nodeUuid") UUID nodeUuid) {
-        loadflowService.stopLoadFlow(studyUuid, nodeUuid, studyService.getStudyFirstTimePointUuid(studyUuid));
-=======
                                              @Parameter(description = "nodeUuid") @PathVariable("nodeUuid") UUID nodeUuid,
                                              @RequestHeader(HEADER_USER_ID) String userId) {
-        loadflowService.stopLoadFlow(studyUuid, nodeUuid, userId);
->>>>>>> 50fa0aa8
+        loadflowService.stopLoadFlow(studyUuid, nodeUuid, studyService.getStudyFirstTimePointUuid(studyUuid), userId);
         return ResponseEntity.ok().build();
     }
 
@@ -646,7 +641,7 @@
             @RequestParam(value = "busId", required = false) Optional<String> busId,
             @RequestHeader(HEADER_USER_ID) String userId) {
         studyService.assertIsNodeNotReadOnly(nodeUuid);
-        studyService.runShortCircuit(studyUuid, nodeUuid, busId, userId);
+        studyService.runShortCircuit(studyUuid, nodeUuid, studyService.getStudyUuidFromNodeUuid(studyUuid), busId, userId);
         return ResponseEntity.ok().build();
     }
 
@@ -654,14 +649,9 @@
     @Operation(summary = "stop security analysis on study")
     @ApiResponses(value = {@ApiResponse(responseCode = "200", description = "The short circuit analysis has been stopped")})
     public ResponseEntity<Void> stopShortCircuitAnalysis(@Parameter(description = "Study uuid") @PathVariable("studyUuid") UUID studyUuid,
-<<<<<<< HEAD
-                                                     @Parameter(description = "nodeUuid") @PathVariable("nodeUuid") UUID nodeUuid) {
-        shortCircuitService.stopShortCircuitAnalysis(studyUuid, nodeUuid, studyService.getStudyFirstTimePointUuid(studyUuid));
-=======
                                                          @Parameter(description = "nodeUuid") @PathVariable("nodeUuid") UUID nodeUuid,
                                                          @RequestHeader(HEADER_USER_ID) String userId) {
-        shortCircuitService.stopShortCircuitAnalysis(studyUuid, nodeUuid, userId);
->>>>>>> 50fa0aa8
+        shortCircuitService.stopShortCircuitAnalysis(studyUuid, nodeUuid, studyService.getStudyFirstTimePointUuid(studyUuid), userId);
         return ResponseEntity.ok().build();
     }
 
@@ -720,7 +710,7 @@
             @PathVariable("nodeUuid") UUID nodeUuid,
             @RequestHeader(HEADER_USER_ID) String userId) {
         studyService.assertIsNodeNotReadOnly(nodeUuid);
-        studyService.runVoltageInit(studyUuid, nodeUuid, userId);
+        studyService.runVoltageInit(studyUuid, nodeUuid, studyService.getStudyFirstTimePointUuid(studyUuid), userId);
         return ResponseEntity.ok().build();
     }
 
@@ -1038,14 +1028,9 @@
     @Operation(summary = "stop security analysis on study")
     @ApiResponses(value = {@ApiResponse(responseCode = "200", description = "The security analysis has been stopped")})
     public ResponseEntity<Void> stopSecurityAnalysis(@Parameter(description = "Study uuid") @PathVariable("studyUuid") UUID studyUuid,
-<<<<<<< HEAD
-                                                           @Parameter(description = "nodeUuid") @PathVariable("nodeUuid") UUID nodeUuid) {
-        securityAnalysisService.stopSecurityAnalysis(studyUuid, nodeUuid, studyService.getStudyFirstTimePointUuid(studyUuid));
-=======
                                                      @Parameter(description = "nodeUuid") @PathVariable("nodeUuid") UUID nodeUuid,
                                                      @RequestHeader(HEADER_USER_ID) String userId) {
-        securityAnalysisService.stopSecurityAnalysis(studyUuid, nodeUuid, userId);
->>>>>>> 50fa0aa8
+        securityAnalysisService.stopSecurityAnalysis(studyUuid, nodeUuid, studyService.getStudyFirstTimePointUuid(studyUuid), userId);
         return ResponseEntity.ok().build();
     }
 
@@ -1081,7 +1066,7 @@
                                                                     @Parameter(description = "the message filter") @RequestParam(name = "message", required = false) String messageFilter,
                                                                     @Parameter(description = "Severity levels filter") @RequestParam(name = "severityLevels", required = false) Set<String> severityLevels) {
         studyService.assertIsStudyAndNodeExist(studyUuid, nodeUuid);
-        return ResponseEntity.ok().contentType(MediaType.APPLICATION_JSON).body(studyService.getParentNodesReportLogs(nodeUuid, messageFilter, severityLevels));
+        return ResponseEntity.ok().contentType(MediaType.APPLICATION_JSON).body(studyService.getParentNodesReportLogs(nodeUuid, studyService.getStudyFirstTimePointUuid(studyUuid), messageFilter, severityLevels));
     }
 
     @GetMapping(value = "/svg-component-libraries")
@@ -1498,14 +1483,9 @@
     @Operation(summary = "stop sensitivity analysis on study")
     @ApiResponses(value = {@ApiResponse(responseCode = "200", description = "The sensitivity analysis has been stopped")})
     public ResponseEntity<Void> stopSensitivityAnalysis(@Parameter(description = "Study uuid") @PathVariable("studyUuid") UUID studyUuid,
-<<<<<<< HEAD
-                                                        @Parameter(description = "nodeUuid") @PathVariable("nodeUuid") UUID nodeUuid) {
-        sensitivityAnalysisService.stopSensitivityAnalysis(studyUuid, nodeUuid, studyService.getStudyFirstTimePointUuid(studyUuid));
-=======
                                                         @Parameter(description = "nodeUuid") @PathVariable("nodeUuid") UUID nodeUuid,
                                                         @RequestHeader(HEADER_USER_ID) String userId) {
-        sensitivityAnalysisService.stopSensitivityAnalysis(studyUuid, nodeUuid, userId);
->>>>>>> 50fa0aa8
+        sensitivityAnalysisService.stopSensitivityAnalysis(studyUuid, nodeUuid, studyService.getStudyFirstTimePointUuid(studyUuid), userId);
         return ResponseEntity.ok().build();
     }
 
@@ -1849,14 +1829,9 @@
     @Operation(summary = "stop sensitivity analysis non evacuated energy on study")
     @ApiResponses(value = {@ApiResponse(responseCode = "200", description = "The sensitivity analysis non evacuated energy has been stopped")})
     public ResponseEntity<Void> stopNonEvacuatedEnergy(@Parameter(description = "Study uuid") @PathVariable("studyUuid") UUID studyUuid,
-<<<<<<< HEAD
-                                                       @Parameter(description = "nodeUuid") @PathVariable("nodeUuid") UUID nodeUuid) {
-        nonEvacuatedEnergyService.stopNonEvacuatedEnergy(studyUuid, nodeUuid, studyService.getStudyFirstTimePointUuid(studyUuid));
-=======
                                                        @Parameter(description = "nodeUuid") @PathVariable("nodeUuid") UUID nodeUuid,
                                                        @RequestHeader(HEADER_USER_ID) String userId) {
-        nonEvacuatedEnergyService.stopNonEvacuatedEnergy(studyUuid, nodeUuid, userId);
->>>>>>> 50fa0aa8
+        nonEvacuatedEnergyService.stopNonEvacuatedEnergy(studyUuid, nodeUuid, studyService.getStudyFirstTimePointUuid(studyUuid), userId);
         return ResponseEntity.ok().build();
     }
 
