/*
 * Copyright (c) 2021, RTE (http://www.rte-france.com)
 * This Source Code Form is subject to the terms of the Mozilla Public
 * License, v. 2.0. If a copy of the MPL was not distributed with this
 * file, You can obtain one at http://mozilla.org/MPL/2.0/.
 */
package org.gridsuite.study.server;

import com.powsybl.commons.reporter.ReporterModel;
import com.powsybl.loadflow.LoadFlowParameters;
import com.powsybl.shortcircuit.ShortCircuitParameters;
import io.swagger.v3.oas.annotations.Operation;
import io.swagger.v3.oas.annotations.Parameter;
import io.swagger.v3.oas.annotations.responses.ApiResponse;
import io.swagger.v3.oas.annotations.responses.ApiResponses;
import io.swagger.v3.oas.annotations.tags.Tag;

import org.apache.commons.lang3.StringUtils;
import org.gridsuite.study.server.StudyException.Type;
import org.gridsuite.study.server.dto.*;
import org.gridsuite.study.server.dto.modification.ModificationType;
import org.gridsuite.study.server.elasticsearch.EquipmentInfosService;
import org.gridsuite.study.server.networkmodificationtree.dto.AbstractNode;
import org.gridsuite.study.server.networkmodificationtree.dto.InsertMode;
import org.gridsuite.study.server.networkmodificationtree.dto.RootNode;
import org.gridsuite.study.server.service.*;
import org.springframework.http.*;
import org.springframework.web.bind.WebDataBinder;
import org.springframework.web.bind.annotation.*;

import javax.annotation.Nullable;

import java.beans.PropertyEditorSupport;
import java.nio.charset.StandardCharsets;
import java.util.*;

/**
 * @author Abdelsalem Hedhili <abdelsalem.hedhili at rte-france.com>
 * @author Franck Lecuyer <franck.lecuyer at rte-france.com>
 */

@RestController
@RequestMapping(value = "/" + StudyApi.API_VERSION)
@Tag(name = "Study server")
public class StudyController {

    private final StudyService studyService;
    private final NetworkService networkStoreService;
    private final NetworkModificationTreeService networkModificationTreeService;
    private final SingleLineDiagramService singleLineDiagramService;
    private final NetworkConversionService networkConversionService;
    private final SecurityAnalysisService securityAnalysisService;
    private final SensitivityAnalysisService sensitivityAnalysisService;
    private final ShortCircuitService shortCircuitService;
    private final CaseService caseService;

    public StudyController(StudyService studyService,
            NetworkService networkStoreService,
            NetworkModificationTreeService networkModificationTreeService,
            SingleLineDiagramService singleLineDiagramService,
            NetworkConversionService networkConversionService,
            SecurityAnalysisService securityAnalysisService,
            SensitivityAnalysisService sensitivityAnalysisService,
            ShortCircuitService shortCircuitService,
            CaseService caseService) {
        this.studyService = studyService;
        this.networkModificationTreeService = networkModificationTreeService;
        this.networkStoreService = networkStoreService;
        this.singleLineDiagramService = singleLineDiagramService;
        this.networkConversionService = networkConversionService;
        this.securityAnalysisService = securityAnalysisService;
        this.sensitivityAnalysisService = sensitivityAnalysisService;
        this.shortCircuitService = shortCircuitService;
        this.caseService = caseService;
    }

    @InitBinder
    public void initBinder(WebDataBinder webdataBinder) {
        webdataBinder.registerCustomEditor(EquipmentInfosService.FieldSelector.class,
            new MyEnumConverter<>(EquipmentInfosService.FieldSelector.class));
        webdataBinder.registerCustomEditor(ModificationType.class, new MyModificationTypeConverter());
    }

    @GetMapping(value = "/studies")
    @Operation(summary = "Get all studies")
    @ApiResponses(value = {@ApiResponse(responseCode = "200", description = "The list of studies")})
    public ResponseEntity<List<CreatedStudyBasicInfos>> getStudyList() {
        return ResponseEntity.ok().contentType(MediaType.APPLICATION_JSON).body(studyService.getStudies());
    }

    @GetMapping(value = "/studies/{studyUuid}/case/name")
    @Operation(summary = "Get study case name")
    @ApiResponses(value = {@ApiResponse(responseCode = "200", description = "The study case name"),
                           @ApiResponse(responseCode = "204", description = "The study has no case name attached")})
    public ResponseEntity<String> getStudyCaseName(@PathVariable("studyUuid") UUID studyUuid) {
        String studyCaseName = studyService.getStudyCaseName(studyUuid);
        return StringUtils.isEmpty(studyCaseName) ? ResponseEntity.noContent().build() : ResponseEntity.ok().body(studyCaseName);
    }

    @GetMapping(value = "/study_creation_requests")
    @Operation(summary = "Get all study creation requests for a user")
    @ApiResponses(value = {@ApiResponse(responseCode = "200", description = "The list of study creation requests")})
    public ResponseEntity<List<BasicStudyInfos>> getStudyCreationRequestList() {
        return ResponseEntity.ok().contentType(MediaType.APPLICATION_JSON).body(studyService.getStudiesCreationRequests());
    }

    @GetMapping(value = "/studies/metadata")
    @Operation(summary = "Get studies metadata")
    @ApiResponses(value = {@ApiResponse(responseCode = "200", description = "The list of studies metadata")})
    public ResponseEntity<List<CreatedStudyBasicInfos>> getStudyListMetadata(@RequestParam("ids") List<UUID> uuids) {
        return ResponseEntity.ok().contentType(MediaType.APPLICATION_JSON).body(studyService.getStudiesMetadata(uuids));
    }

    @PostMapping(value = "/studies/cases/{caseUuid}")
    @Operation(summary = "create a study from an existing case")
    @ApiResponses(value = {
        @ApiResponse(responseCode = "200", description = "The id of the network imported"),
        @ApiResponse(responseCode = "409", description = "The study already exists or the case doesn't exist")})
    public ResponseEntity<BasicStudyInfos> createStudyFromExistingCase(@PathVariable("caseUuid") UUID caseUuid,
                                                                             @RequestParam(required = false, value = "studyUuid") UUID studyUuid,
                                                                             @RequestBody(required = false) Map<String, Object> importParameters,
                                                                             @RequestHeader("userId") String userId) {
        caseService.assertCaseExists(caseUuid);
        BasicStudyInfos createStudy = studyService.createStudy(caseUuid, userId, studyUuid, importParameters);
        return ResponseEntity.ok().body(createStudy);
    }

    @PostMapping(value = "/studies")
    @Operation(summary = "create a study from an existing one")
    @ApiResponses(value = {
        @ApiResponse(responseCode = "200", description = "The study was successfully created"),
        @ApiResponse(responseCode = "404", description = "The source study doesn't exist")})
    public ResponseEntity<BasicStudyInfos> createStudy(@RequestParam("duplicateFrom") UUID sourceStudyUuid,
                                                             @RequestParam(required = false, value = "studyUuid") UUID studyUuid,
                                                             @RequestHeader("userId") String userId) {
        BasicStudyInfos createStudy = studyService.createStudy(sourceStudyUuid, studyUuid, userId);
        return createStudy != null ? ResponseEntity.ok().contentType(MediaType.APPLICATION_JSON).body(createStudy) :
                ResponseEntity.notFound().build();
    }

    @GetMapping(value = "/studies/{studyUuid}")
    @Operation(summary = "get a study")
    @ApiResponses(value = {
        @ApiResponse(responseCode = "200", description = "The study information"),
        @ApiResponse(responseCode = "404", description = "The study doesn't exist")})
    public ResponseEntity<StudyInfos> getStudy(@PathVariable("studyUuid") UUID studyUuid) {
        return ResponseEntity.ok().contentType(MediaType.APPLICATION_JSON).body(studyService.getStudyInfos(studyUuid));
    }

    @DeleteMapping(value = "/studies/{studyUuid}")
    @Operation(summary = "delete the study")
    @ApiResponse(responseCode = "200", description = "Study deleted")
    public ResponseEntity<Void> deleteStudy(@PathVariable("studyUuid") UUID studyUuid,
                                                  @RequestHeader("userId") String userId) {
        studyService.deleteStudyIfNotCreationInProgress(studyUuid, userId);
        return ResponseEntity.ok().build();
    }

    @PostMapping(value = "/studies/{studyUuid}/tree/nodes", params = {"nodeToCopyUuid", "referenceNodeUuid", "insertMode"})
    @Operation(summary = "duplicate a node")
    @ApiResponses(value = {
        @ApiResponse(responseCode = "200", description = "The node was successfully created"),
        @ApiResponse(responseCode = "403", description = "The node can't be copied above the root node"),
        @ApiResponse(responseCode = "404", description = "The source study or node doesn't exist")})
    public ResponseEntity<Void> duplicateNode(@PathVariable("studyUuid") UUID studyUuid,
                                              @Parameter(description = "The node we want to copy") @RequestParam("nodeToCopyUuid") UUID nodeToCopyUuid,
                                              @Parameter(description = "The reference node to where we want to paste") @RequestParam("referenceNodeUuid") UUID referenceNodeUuid,
                                              @Parameter(description = "the position where the node will be pasted relative to the reference node") @RequestParam(name = "insertMode") InsertMode insertMode,
                                              @RequestHeader("userId") String userId) {
        studyService.duplicateStudyNode(studyUuid, nodeToCopyUuid, referenceNodeUuid, insertMode, userId);
        return ResponseEntity.ok().build();
    }

    @PostMapping(value = "/studies/{studyUuid}/tree/nodes", params = {"nodeToCutUuid", "referenceNodeUuid", "insertMode"})
    @Operation(summary = "cut and paste a node")
    @ApiResponses(value = {
        @ApiResponse(responseCode = "200", description = "The node was successfully created"),
        @ApiResponse(responseCode = "403", description = "The node can't be copied above the root node nor around itself"),
        @ApiResponse(responseCode = "404", description = "The source study or node doesn't exist")})
    public ResponseEntity<Void> cutAndPasteNode(@PathVariable("studyUuid") UUID studyUuid,
                                              @Parameter(description = "The node we want to cut") @RequestParam("nodeToCutUuid") UUID nodeToCutUuid,
                                              @Parameter(description = "The reference node to where we want to paste") @RequestParam("referenceNodeUuid") UUID referenceNodeUuid,
                                              @Parameter(description = "the position where the node will be pasted relative to the reference node") @RequestParam(name = "insertMode") InsertMode insertMode,
                                              @RequestHeader("userId") String userId) {
        studyService.moveStudyNode(studyUuid, nodeToCutUuid, referenceNodeUuid, insertMode, userId);
        return ResponseEntity.ok().build();
    }

    @GetMapping(value = "/studies/{studyUuid}/nodes/{nodeUuid}/network/voltage-levels/{voltageLevelId}/svg")
    @Operation(summary = "get the voltage level diagram for the given network and voltage level")
    @ApiResponses(value = {@ApiResponse(responseCode = "200", description = "The svg"),
        @ApiResponse(responseCode = "404", description = "The voltage level has not been found")})
    public ResponseEntity<byte[]> getVoltageLevelDiagram(
            @PathVariable("studyUuid") UUID studyUuid,
            @PathVariable("nodeUuid") UUID nodeUuid,
            @PathVariable("voltageLevelId") String voltageLevelId,
            @Parameter(description = "useName") @RequestParam(name = "useName", defaultValue = "false") boolean useName,
            @Parameter(description = "centerLabel") @RequestParam(name = "centerLabel", defaultValue = "false") boolean centerLabel,
            @Parameter(description = "diagonalLabel") @RequestParam(name = "diagonalLabel", defaultValue = "false") boolean diagonalLabel,
            @Parameter(description = "topologicalColoring") @RequestParam(name = "topologicalColoring", defaultValue = "false") boolean topologicalColoring,
            @Parameter(description = "component library name") @RequestParam(name = "componentLibrary", required = false) String componentLibrary,
            @Parameter(description = "Sld display mode") @RequestParam(name = "sldDisplayMode", defaultValue = "STATE_VARIABLE") StudyConstants.SldDisplayMode sldDisplayMode,
            @Parameter(description = "language") @RequestParam(name = "language", defaultValue = "en") String language) {
        DiagramParameters diagramParameters = DiagramParameters.builder()
                .useName(useName)
                .labelCentered(centerLabel)
                .diagonalLabel(diagonalLabel)
                .topologicalColoring(topologicalColoring)
                .componentLibrary(componentLibrary)
                .sldDisplayMode(sldDisplayMode)
                .language(language)
                .build();
        byte[] result = studyService.getVoltageLevelSvg(
                studyUuid,
                voltageLevelId,
                diagramParameters,
                nodeUuid);
        return result != null ? ResponseEntity.ok().contentType(MediaType.APPLICATION_XML).body(result) :
            ResponseEntity.noContent().build();
    }

    @GetMapping(value = "/studies/{studyUuid}/nodes/{nodeUuid}/network/voltage-levels/{voltageLevelId}/svg-and-metadata")
    @Operation(summary = "get the voltage level diagram for the given network and voltage level")
    @ApiResponses(value = {@ApiResponse(responseCode = "200", description = "The svg and metadata"),
        @ApiResponse(responseCode = "404", description = "The voltage level has not been found")})
    public ResponseEntity<String> getVoltageLevelDiagramAndMetadata(
            @PathVariable("studyUuid") UUID studyUuid,
            @PathVariable("nodeUuid") UUID nodeUuid,
            @PathVariable("voltageLevelId") String voltageLevelId,
            @Parameter(description = "useName") @RequestParam(name = "useName", defaultValue = "false") boolean useName,
            @Parameter(description = "centerLabel") @RequestParam(name = "centerLabel", defaultValue = "false") boolean centerLabel,
            @Parameter(description = "diagonalLabel") @RequestParam(name = "diagonalLabel", defaultValue = "false") boolean diagonalLabel,
            @Parameter(description = "topologicalColoring") @RequestParam(name = "topologicalColoring", defaultValue = "false") boolean topologicalColoring,
            @Parameter(description = "component library name") @RequestParam(name = "componentLibrary", required = false) String componentLibrary,
            @Parameter(description = "Sld display mode") @RequestParam(name = "sldDisplayMode", defaultValue = "STATE_VARIABLE") StudyConstants.SldDisplayMode sldDisplayMode,
            @Parameter(description = "language") @RequestParam(name = "language", defaultValue = "en") String language) {
        DiagramParameters diagramParameters = DiagramParameters.builder()
                .useName(useName)
                .labelCentered(centerLabel)
                .diagonalLabel(diagonalLabel)
                .topologicalColoring(topologicalColoring)
                .componentLibrary(componentLibrary)
                .sldDisplayMode(sldDisplayMode)
                .language(language)
                .build();
        String result = studyService.getVoltageLevelSvgAndMetadata(
                studyUuid,
                voltageLevelId,
                diagramParameters,
                nodeUuid);
        return result != null ? ResponseEntity.ok().contentType(MediaType.APPLICATION_JSON).body(result) :
            ResponseEntity.noContent().build();
    }

    @GetMapping(value = "/studies/{studyUuid}/nodes/{nodeUuid}/network/voltage-levels")
    @Operation(summary = "get the voltage levels for a given network")
    @ApiResponse(responseCode = "200", description = "The voltage level list of the network")
    public ResponseEntity<List<VoltageLevelInfos>> getNetworkVoltageLevels(
            @PathVariable("studyUuid") UUID studyUuid,
            @PathVariable("nodeUuid") UUID nodeUuid) {
        return ResponseEntity.ok().contentType(MediaType.APPLICATION_JSON).body(studyService.getVoltageLevels(studyUuid, nodeUuid));
    }

    @GetMapping(value = "/studies/{studyUuid}/nodes/{nodeUuid}/network/voltage-levels/{voltageLevelId}/buses")
    @Operation(summary = "get buses the for a given network and a given voltage level")
    @ApiResponse(responseCode = "200", description = "The buses list of the network for given voltage level")
    public ResponseEntity<List<IdentifiableInfos>> getVoltageLevelBuses(
            @PathVariable("studyUuid") UUID studyUuid,
            @PathVariable("nodeUuid") UUID nodeUuid,
            @PathVariable("voltageLevelId") String voltageLevelId,
            @Parameter(description = "Should get in upstream built node ?") @RequestParam(value = "inUpstreamBuiltParentNode", required = false, defaultValue = "true") boolean inUpstreamBuiltParentNode) {
        return ResponseEntity.ok().contentType(MediaType.APPLICATION_JSON).body(studyService.getVoltageLevelBuses(studyUuid, nodeUuid, voltageLevelId, inUpstreamBuiltParentNode));
    }

    @GetMapping(value = "/studies/{studyUuid}/nodes/{nodeUuid}/network/voltage-levels/{voltageLevelId}/busbar-sections")
    @Operation(summary = "get the busbar sections for a given network and a given voltage level")
    @ApiResponse(responseCode = "200", description = "The busbar sections list of the network for given voltage level")
    public ResponseEntity<List<IdentifiableInfos>> getVoltageLevelBusbarSections(
            @PathVariable("studyUuid") UUID studyUuid,
            @PathVariable("nodeUuid") UUID nodeUuid,
            @PathVariable("voltageLevelId") String voltageLevelId,
            @Parameter(description = "Should get in upstream built node ?") @RequestParam(value = "inUpstreamBuiltParentNode", required = false, defaultValue = "true") boolean inUpstreamBuiltParentNode) {
        return ResponseEntity.ok().contentType(MediaType.APPLICATION_JSON).body(studyService.getVoltageLevelBusbarSections(studyUuid, nodeUuid, voltageLevelId, inUpstreamBuiltParentNode));
    }

    @GetMapping(value = "/studies/{studyUuid}/nodes/{nodeUuid}/geo-data/lines")
    @Operation(summary = "Get Network lines graphics")
    @ApiResponses(value = {@ApiResponse(responseCode = "200", description = "The list of lines graphics")})
    public ResponseEntity<String> getLinesGraphics(
            @PathVariable("studyUuid") UUID studyUuid,
            @PathVariable("nodeUuid") UUID nodeUuid) {

        return ResponseEntity.ok().contentType(MediaType.APPLICATION_JSON).body(studyService.getLinesGraphics(networkStoreService.getNetworkUuid(studyUuid), nodeUuid));
    }

    @GetMapping(value = "/studies/{studyUuid}/nodes/{nodeUuid}/geo-data/substations")
    @Operation(summary = "Get Network substations graphics")
    @ApiResponses(value = {@ApiResponse(responseCode = "200", description = "The list of substations graphics")})
    public ResponseEntity<String> getSubstationsGraphic(
            @PathVariable("studyUuid") UUID studyUuid,
            @PathVariable("nodeUuid") UUID nodeUuid) {

        return ResponseEntity.ok().contentType(MediaType.APPLICATION_JSON).body(studyService.getSubstationsGraphics(networkStoreService.getNetworkUuid(studyUuid), nodeUuid));
    }

    @GetMapping(value = "/studies/{studyUuid}/nodes/{nodeUuid}/network-map/lines")
    @Operation(summary = "Get Network lines description")
    @ApiResponses(value = {@ApiResponse(responseCode = "200", description = "The list of lines data")})
    public ResponseEntity<String> getLinesMapData(
            @PathVariable("studyUuid") UUID studyUuid,
            @PathVariable("nodeUuid") UUID nodeUuid,
            @Parameter(description = "Substations id") @RequestParam(name = "substationId", required = false) List<String> substationsIds,
            @Parameter(description = "Should get in upstream built node ?") @RequestParam(value = "inUpstreamBuiltParentNode", required = false, defaultValue = "true") boolean inUpstreamBuiltParentNode) {

        return ResponseEntity.ok().contentType(MediaType.APPLICATION_JSON).body(studyService.getLinesMapData(studyUuid, nodeUuid, substationsIds, inUpstreamBuiltParentNode));
    }

    @GetMapping(value = "/studies/{studyUuid}/nodes/{nodeUuid}/network-map/lines/{lineId}")
    @Operation(summary = "Get specific line description")
    @ApiResponses(value = {@ApiResponse(responseCode = "200", description = "The line data")})
    public ResponseEntity<String> getLineMapData(
            @Parameter(description = "study uuid") @PathVariable("studyUuid") UUID studyUuid,
            @Parameter(description = "node uuid") @PathVariable("nodeUuid") UUID nodeUuid,
            @Parameter(description = "line id") @PathVariable("lineId") String lineId,
            @Parameter(description = "Should get in upstream built node ?") @RequestParam(value = "inUpstreamBuiltParentNode", required = false, defaultValue = "true") boolean inUpstreamBuiltParentNode) {

        return ResponseEntity.ok().contentType(MediaType.APPLICATION_JSON).body(studyService.getLineMapData(studyUuid, nodeUuid, lineId, inUpstreamBuiltParentNode));
    }

    @GetMapping(value = "/studies/{studyUuid}/nodes/{nodeUuid}/network-map/substations")
    @Operation(summary = "Get Network substations description")
    @ApiResponses(value = {@ApiResponse(responseCode = "200", description = "The list of substations data")})
    public ResponseEntity<String> getSubstationsMapData(
            @PathVariable("studyUuid") UUID studyUuid,
            @PathVariable("nodeUuid") UUID nodeUuid,
            @Parameter(description = "Substations id") @RequestParam(name = "substationId", required = false) List<String> substationsIds,
            @Parameter(description = "Should get in upstream built node ?") @RequestParam(value = "inUpstreamBuiltParentNode", required = false, defaultValue = "true") boolean inUpstreamBuiltParentNode) {

        return ResponseEntity.ok().contentType(MediaType.APPLICATION_JSON).body(studyService.getSubstationsMapData(studyUuid, nodeUuid, substationsIds, inUpstreamBuiltParentNode));
    }

    @GetMapping(value = "/studies/{studyUuid}/nodes/{nodeUuid}/network-map/substations/{substationId}")
    @Operation(summary = "Get specific substation description")
    @ApiResponses(value = {@ApiResponse(responseCode = "200", description = "The substation data")})
    public ResponseEntity<String> getSubstationMapData(
            @Parameter(description = "study uuid") @PathVariable("studyUuid") UUID studyUuid,
            @Parameter(description = "node uuid") @PathVariable("nodeUuid") UUID nodeUuid,
            @Parameter(description = "substation Id") @PathVariable("substationId") String substationId,
            @Parameter(description = "Should get in upstream built node ?") @RequestParam(value = "inUpstreamBuiltParentNode", required = false, defaultValue = "true") boolean inUpstreamBuiltParentNode) {

        return ResponseEntity.ok().contentType(MediaType.APPLICATION_JSON).body(studyService.getSubstationMapData(studyUuid, nodeUuid, substationId, inUpstreamBuiltParentNode));
    }

    @GetMapping(value = "/studies/{studyUuid}/nodes/{nodeUuid}/network-map/2-windings-transformers")
    @Operation(summary = "Get Network 2 windings transformers description")
    @ApiResponses(value = {@ApiResponse(responseCode = "200", description = "The list of 2 windings transformers data")})
    public ResponseEntity<String> getTwoWindingsTransformersMapData(
            @PathVariable("studyUuid") UUID studyUuid,
            @PathVariable("nodeUuid") UUID nodeUuid,
            @Parameter(description = "Substations id") @RequestParam(name = "substationId", required = false) List<String> substationsIds) {

        return ResponseEntity.ok().contentType(MediaType.APPLICATION_JSON).body(studyService.getTwoWindingsTransformersMapData(studyUuid, nodeUuid, substationsIds));
    }

    @GetMapping(value = "/studies/{studyUuid}/nodes/{nodeUuid}/network-map/2-windings-transformers/{twoWindingsTransformerId}")
    @Operation(summary = "Get specific two windings transformer description")
    @ApiResponses(value = {@ApiResponse(responseCode = "200", description = "The two windings transformer data")})
    public ResponseEntity<String> getTwoWindingsTransformerMapData(
            @Parameter(description = "study uuid") @PathVariable("studyUuid") UUID studyUuid,
            @Parameter(description = "node uuid") @PathVariable("nodeUuid") UUID nodeUuid,
            @Parameter(description = "two windings transformer id") @PathVariable("twoWindingsTransformerId") String twoWindingsTransformerId,
            @Parameter(description = "Should get in upstream built node ?") @RequestParam(value = "inUpstreamBuiltParentNode", required = false, defaultValue = "true") boolean inUpstreamBuiltParentNode) {

        return ResponseEntity.ok().contentType(MediaType.APPLICATION_JSON).body(studyService.getTwoWindingsTransformerMapData(studyUuid, nodeUuid, twoWindingsTransformerId, inUpstreamBuiltParentNode));
    }

    @GetMapping(value = "/studies/{studyUuid}/nodes/{nodeUuid}/network-map/3-windings-transformers")
    @Operation(summary = "Get Network 3 windings transformers description")
    @ApiResponses(value = {@ApiResponse(responseCode = "200", description = "The list of 3 windings transformers data")})
    public ResponseEntity<String> getThreeWindingsTransformersMapData(
            @PathVariable("studyUuid") UUID studyUuid,
            @PathVariable("nodeUuid") UUID nodeUuid,
            @Parameter(description = "Substations id") @RequestParam(name = "substationId", required = false) List<String> substationsIds) {

        return ResponseEntity.ok().contentType(MediaType.APPLICATION_JSON).body(studyService.getThreeWindingsTransformersMapData(studyUuid, nodeUuid, substationsIds));
    }

    @GetMapping(value = "/studies/{studyUuid}/nodes/{nodeUuid}/network-map/generators")
    @Operation(summary = "Get Network generators description")
    @ApiResponses(value = {@ApiResponse(responseCode = "200", description = "The list of generators data")})
    public ResponseEntity<String> getGeneratorsMapData(
            @PathVariable("studyUuid") UUID studyUuid,
            @PathVariable("nodeUuid") UUID nodeUuid,
            @Parameter(description = "Substations id") @RequestParam(name = "substationId", required = false) List<String> substationsIds,
            @Parameter(description = "Should get in upstream built node ?") @RequestParam(value = "inUpstreamBuiltParentNode", required = false, defaultValue = "true") boolean inUpstreamBuiltParentNode) {

        return ResponseEntity.ok().contentType(MediaType.APPLICATION_JSON).body(studyService.getGeneratorsMapData(studyUuid, nodeUuid, substationsIds, inUpstreamBuiltParentNode));
    }

    @GetMapping(value = "/studies/{studyUuid}/nodes/{nodeUuid}/network-map/generators/{generatorId}")
    @Operation(summary = "Get specific generator description")
    @ApiResponses(value = {@ApiResponse(responseCode = "200", description = "The generator data")})
    public ResponseEntity<String> getGeneratorMapData(
            @PathVariable("studyUuid") UUID studyUuid,
            @PathVariable("nodeUuid") UUID nodeUuid,
            @Parameter(description = "generator id") @PathVariable("generatorId") String generatorId,
            @Parameter(description = "Should get in upstream built node ?") @RequestParam(value = "inUpstreamBuiltParentNode", required = false, defaultValue = "true") boolean inUpstreamBuiltParentNode) {

        return ResponseEntity.ok().contentType(MediaType.APPLICATION_JSON).body(studyService.getGeneratorMapData(studyUuid, nodeUuid, generatorId, inUpstreamBuiltParentNode));
    }

    @GetMapping(value = "/studies/{studyUuid}/nodes/{nodeUuid}/network-map/batteries")
    @Operation(summary = "Get Network batteries description")
    @ApiResponses(value = {@ApiResponse(responseCode = "200", description = "The list of batteries data")})
    public ResponseEntity<String> getBatteriesMapData(
            @PathVariable("studyUuid") UUID studyUuid,
            @PathVariable("nodeUuid") UUID nodeUuid,
            @Parameter(description = "Substations id") @RequestParam(name = "substationId", required = false) List<String> substationsIds) {

        return ResponseEntity.ok().contentType(MediaType.APPLICATION_JSON).body(studyService.getBatteriesMapData(studyUuid, nodeUuid, substationsIds));
    }

    @GetMapping(value = "/studies/{studyUuid}/nodes/{nodeUuid}/network-map/dangling-lines")
    @Operation(summary = "Get Network dangling lines description")
    @ApiResponses(value = {@ApiResponse(responseCode = "200", description = "The list of dangling lines data")})
    public ResponseEntity<String> getDanglingLinesMapData(
            @PathVariable("studyUuid") UUID studyUuid,
            @PathVariable("nodeUuid") UUID nodeUuid,
            @Parameter(description = "Substations id") @RequestParam(name = "substationId", required = false) List<String> substationsIds) {

        return ResponseEntity.ok().contentType(MediaType.APPLICATION_JSON).body(studyService.getDanglingLinesMapData(studyUuid, nodeUuid, substationsIds));
    }

    @GetMapping(value = "/studies/{studyUuid}/nodes/{nodeUuid}/network-map/hvdc-lines")
    @Operation(summary = "Get Network hvdc lines description")
    @ApiResponses(value = {@ApiResponse(responseCode = "200", description = "The list of hvdc lines data")})
    public ResponseEntity<String> getHvdcLinesMapData(
            @PathVariable("studyUuid") UUID studyUuid,
            @PathVariable("nodeUuid") UUID nodeUuid,
            @Parameter(description = "Substations id") @RequestParam(name = "substationId", required = false) List<String> substationsIds) {

        return ResponseEntity.ok().contentType(MediaType.APPLICATION_JSON).body(studyService.getHvdcLinesMapData(studyUuid, nodeUuid, substationsIds));
    }

    @GetMapping(value = "/studies/{studyUuid}/nodes/{nodeUuid}/network-map/lcc-converter-stations")
    @Operation(summary = "Get Network lcc converter stations description")
    @ApiResponses(value = {@ApiResponse(responseCode = "200", description = "The list of lcc converter stations data")})
    public ResponseEntity<String> getLccConverterStationsMapData(
            @PathVariable("studyUuid") UUID studyUuid,
            @PathVariable("nodeUuid") UUID nodeUuid,
            @Parameter(description = "Substations id") @RequestParam(name = "substationId", required = false) List<String> substationsIds) {

        return ResponseEntity.ok().contentType(MediaType.APPLICATION_JSON).body(studyService.getLccConverterStationsMapData(studyUuid, nodeUuid, substationsIds));
    }

    @GetMapping(value = "/studies/{studyUuid}/nodes/{nodeUuid}/network-map/vsc-converter-stations")
    @Operation(summary = "Get Network vsc converter stations description")
    @ApiResponses(value = {@ApiResponse(responseCode = "200", description = "The list of vsc converter stations data")})
    public ResponseEntity<String> getVscConverterStationsMapData(
            @PathVariable("studyUuid") UUID studyUuid,
            @PathVariable("nodeUuid") UUID nodeUuid,
            @Parameter(description = "Substations id") @RequestParam(name = "substationId", required = false) List<String> substationsIds) {

        return ResponseEntity.ok().contentType(MediaType.APPLICATION_JSON).body(studyService.getVscConverterStationsMapData(studyUuid, nodeUuid, substationsIds));
    }

    @GetMapping(value = "/studies/{studyUuid}/nodes/{nodeUuid}/network-map/loads")
    @Operation(summary = "Get Network loads description")
    @ApiResponses(value = {@ApiResponse(responseCode = "200", description = "The list of loads data")})
    public ResponseEntity<String> getLoadsMapData(
            @PathVariable("studyUuid") UUID studyUuid,
            @PathVariable("nodeUuid") UUID nodeUuid,
            @Parameter(description = "Substations id") @RequestParam(name = "substationId", required = false) List<String> substationsIds,
            @Parameter(description = "Should get in upstream built node ?") @RequestParam(value = "inUpstreamBuiltParentNode", required = false, defaultValue = "true") boolean inUpstreamBuiltParentNode) {

        return ResponseEntity.ok().contentType(MediaType.APPLICATION_JSON).body(studyService.getLoadsMapData(studyUuid, nodeUuid, substationsIds, inUpstreamBuiltParentNode));
    }

    @GetMapping(value = "/studies/{studyUuid}/nodes/{nodeUuid}/network-map/loads/{loadId}")
    @Operation(summary = "Get specific load description")
    @ApiResponses(value = {@ApiResponse(responseCode = "200", description = "The load data")})
    public ResponseEntity<String> getLoadMapData(
            @Parameter(description = "study uuid") @PathVariable("studyUuid") UUID studyUuid,
            @Parameter(description = "node uuid") @PathVariable("nodeUuid") UUID nodeUuid,
            @Parameter(description = "load id") @PathVariable("loadId") String loadId,
            @Parameter(description = "Should get in upstream built node ?") @RequestParam(value = "inUpstreamBuiltParentNode", required = false, defaultValue = "true") boolean inUpstreamBuiltParentNode) {

        return ResponseEntity.ok().contentType(MediaType.APPLICATION_JSON).body(studyService.getLoadMapData(studyUuid, nodeUuid, loadId, inUpstreamBuiltParentNode));
    }

    @GetMapping(value = "/studies/{studyUuid}/nodes/{nodeUuid}/network-map/shunt-compensators")
    @Operation(summary = "Get Network shunt compensators description")
    @ApiResponses(value = {@ApiResponse(responseCode = "200", description = "The list of shunt compensators data")})
    public ResponseEntity<String> getShuntCompensatorsMapData(
            @PathVariable("studyUuid") UUID studyUuid,
            @PathVariable("nodeUuid") UUID nodeUuid,
            @Parameter(description = "Substations id") @RequestParam(name = "substationId", required = false) List<String> substationsIds) {

        return ResponseEntity.ok().contentType(MediaType.APPLICATION_JSON).body(studyService.getShuntCompensatorsMapData(studyUuid, nodeUuid, substationsIds));
    }

    @GetMapping(value = "/studies/{studyUuid}/nodes/{nodeUuid}/network-map/shunt-compensators/{shuntCompensatorId}")
    @Operation(summary = "Get specific shunt compensator description")
    @ApiResponses(value = {@ApiResponse(responseCode = "200", description = "The shunt compensator data")})
    public ResponseEntity<String> getShuntCompensatorMapData(
            @PathVariable("studyUuid") UUID studyUuid,
            @PathVariable("nodeUuid") UUID nodeUuid,
            @Parameter(description = "shunt compensator id") @PathVariable("shuntCompensatorId") String shuntCompensatorId,
            @Parameter(description = "Should get in upstream built node ?") @RequestParam(value = "inUpstreamBuiltParentNode", required = false, defaultValue = "true") boolean inUpstreamBuiltParentNode) {

        return ResponseEntity.ok().contentType(MediaType.APPLICATION_JSON).body(studyService.getShuntCompensatorMapData(studyUuid, nodeUuid, shuntCompensatorId, inUpstreamBuiltParentNode));
    }

    @GetMapping(value = "/studies/{studyUuid}/nodes/{nodeUuid}/network-map/static-var-compensators")
    @Operation(summary = "Get Network static var compensators description")
    @ApiResponses(value = {@ApiResponse(responseCode = "200", description = "The list of static var compensators data")})
    public ResponseEntity<String> getStaticVarCompensatorsMapData(
            @PathVariable("studyUuid") UUID studyUuid,
            @PathVariable("nodeUuid") UUID nodeUuid,
            @Parameter(description = "Substations id") @RequestParam(name = "substationId", required = false) List<String> substationsIds) {

        return ResponseEntity.ok().contentType(MediaType.APPLICATION_JSON).body(studyService.getStaticVarCompensatorsMapData(studyUuid, nodeUuid, substationsIds));
    }

    @GetMapping(value = "/studies/{studyUuid}/nodes/{nodeUuid}/network-map/voltage-levels/{voltageLevelId}")
    @Operation(summary = "Get specific voltage level description")
    @ApiResponses(value = {@ApiResponse(responseCode = "200", description = "The voltage level data")})
    public ResponseEntity<String> getVoltageLevelMapData(
            @Parameter(description = "study uuid") @PathVariable("studyUuid") UUID studyUuid,
            @Parameter(description = "node uuid") @PathVariable("nodeUuid") UUID nodeUuid,
            @Parameter(description = "voltage level id") @PathVariable("voltageLevelId") String voltageLevelId,
            @Parameter(description = "Should get in upstream built node ?") @RequestParam(value = "inUpstreamBuiltParentNode", required = false, defaultValue = "true") boolean inUpstreamBuiltParentNode) {

        return ResponseEntity.ok().contentType(MediaType.APPLICATION_JSON).body(studyService.getVoltageLevelMapData(studyUuid, nodeUuid, voltageLevelId, inUpstreamBuiltParentNode));
    }

    @GetMapping(value = "/studies/{studyUuid}/nodes/{nodeUuid}/network-map/voltage-levels")
    @Operation(summary = "Get network voltage level description")
    @ApiResponses(value = {@ApiResponse(responseCode = "200", description = "The voltage levels data")})
    public ResponseEntity<String> getVoltageLevelsMapData(
            @PathVariable("studyUuid") UUID studyUuid,
            @PathVariable("nodeUuid") UUID nodeUuid,
            @Parameter(description = "Substations id") @RequestParam(name = "substationId", required = false) List<String> substationsIds,
            @Parameter(description = "Should get in upstream built node ?") @RequestParam(value = "inUpstreamBuiltParentNode", required = false, defaultValue = "true") boolean inUpstreamBuiltParentNode) {

        return ResponseEntity.ok().contentType(MediaType.APPLICATION_JSON).body(studyService.getVoltageLevelsMapData(studyUuid, nodeUuid, substationsIds, inUpstreamBuiltParentNode));
    }

    @GetMapping(value = "/studies/{studyUuid}/nodes/{nodeUuid}/network-map/voltage-levels-equipments")
    @Operation(summary = "Get equipment of voltage levels")
    @ApiResponses(value = {@ApiResponse(responseCode = "200", description = "The voltage levels data")})
    public ResponseEntity<String> getVoltageLevelsAndEquipments(
            @PathVariable("studyUuid") UUID studyUuid,
            @PathVariable("nodeUuid") UUID nodeUuid,
            @Parameter(description = "Substations id") @RequestParam(name = "substationId", required = false) List<String> substationsIds,
            @Parameter(description = "Should get in upstream built node ?") @RequestParam(value = "inUpstreamBuiltParentNode", required = false, defaultValue = "true") boolean inUpstreamBuiltParentNode) {

        return ResponseEntity.ok().contentType(MediaType.APPLICATION_JSON).body(studyService.getVoltageLevelsAndEquipment(studyUuid, nodeUuid, substationsIds, inUpstreamBuiltParentNode));
    }

    @GetMapping(value = "/studies/{studyUuid}/nodes/{nodeUuid}/network-map/all")
    @Operation(summary = "Get Network equipments description")
    @ApiResponses(value = {@ApiResponse(responseCode = "200", description = "The list of equipments data")})
    public ResponseEntity<String> getAllMapData(
            @PathVariable("studyUuid") UUID studyUuid,
            @PathVariable("nodeUuid") UUID nodeUuid,
            @Parameter(description = "Substations id") @RequestParam(name = "substationId", required = false) List<String> substationsIds) {

        return ResponseEntity.ok().contentType(MediaType.APPLICATION_JSON).body(studyService.getAllMapData(studyUuid, nodeUuid, substationsIds));
    }

    @PutMapping(value = "/studies/{studyUuid}/nodes/{nodeUuid}/network-modification/{modificationUuid}")
    @Operation(summary = "move network modification before another")
    @ApiResponses(value = {@ApiResponse(responseCode = "200", description = "The modification order is updated")})
    public ResponseEntity<Void> moveModification(@PathVariable("studyUuid") UUID studyUuid,
                                                        @PathVariable("nodeUuid") UUID nodeUuid,
                                                        @PathVariable("modificationUuid") UUID modificationUuid,
                                                        @Nullable @Parameter(description = "move before, if no value move to end") @RequestParam(value = "beforeUuid") UUID beforeUuid,
                                                        @RequestHeader("userId") String userId) {
        studyService.assertCanModifyNode(studyUuid, nodeUuid);
        studyService.moveModifications(studyUuid, nodeUuid, nodeUuid, List.of(modificationUuid), beforeUuid, userId);
        return ResponseEntity.ok().build();
    }

    @PutMapping(value = "/studies/{studyUuid}/nodes/{nodeUuid}", produces = MediaType.APPLICATION_JSON_VALUE)
    @Operation(summary = "For a list of network modifications passed in body, copy or cut, then append them to target node")
    @ApiResponses(value = {@ApiResponse(responseCode = "200", description = "The modification list has been updated. Modifications in failure are returned.")})
    public ResponseEntity<String> moveOrCopyModifications(@PathVariable("studyUuid") UUID studyUuid,
                                                         @PathVariable("nodeUuid") UUID nodeUuid,
                                                         @RequestParam("action") UpdateModificationAction action,
                                                         @Nullable @RequestParam("originNodeUuid") UUID originNodeUuid,
                                                         @RequestBody List<UUID> modificationsToCopyUuidList,
                                                         @RequestHeader("userId") String userId) {
        studyService.assertCanModifyNode(studyUuid, nodeUuid);
        if (originNodeUuid != null) {
            studyService.assertCanModifyNode(studyUuid, originNodeUuid);
        }
        switch (action) {
            case COPY:
                return ResponseEntity.ok().contentType(MediaType.APPLICATION_JSON).body(studyService.duplicateModifications(studyUuid, nodeUuid, modificationsToCopyUuidList, userId));
            case MOVE:
                return ResponseEntity.ok().contentType(MediaType.APPLICATION_JSON).body(studyService.moveModifications(studyUuid, nodeUuid, originNodeUuid, modificationsToCopyUuidList, null, userId));
            default:
                throw new StudyException(Type.UNKNOWN_ACTION_TYPE);
        }
    }

    @PutMapping(value = "/studies/{studyUuid}/nodes/{nodeUuid}/loadflow/run")
    @Operation(summary = "run loadflow on study")
    @ApiResponses(value = {@ApiResponse(responseCode = "200", description = "The loadflow has started")})
    public ResponseEntity<Void> runLoadFlow(
            @PathVariable("studyUuid") UUID studyUuid,
            @PathVariable("nodeUuid") UUID nodeUuid) {
        studyService.assertIsNodeNotReadOnly(nodeUuid);
        studyService.assertLoadFlowRunnable(nodeUuid);
        studyService.runLoadFlow(studyUuid, nodeUuid);
        return ResponseEntity.ok().build();
    }

    @PutMapping(value = "/studies/{studyUuid}/nodes/{nodeUuid}/shortcircuit/run")
    @Operation(summary = "run short circuit analysis on study")
    @ApiResponses(value = {@ApiResponse(responseCode = "200", description = "The short circuit analysis has started")})
    public ResponseEntity<UUID> runShortCircuit(
            @PathVariable("studyUuid") UUID studyUuid,
            @PathVariable("nodeUuid") UUID nodeUuid) {
        studyService.assertIsNodeNotReadOnly(nodeUuid);
        return ResponseEntity.ok().body(studyService.runShortCircuit(studyUuid, nodeUuid));
    }

    @PutMapping(value = "/studies/{studyUuid}/nodes/{nodeUuid}/shortcircuit/stop")
    @Operation(summary = "stop security analysis on study")
    @ApiResponses(value = {@ApiResponse(responseCode = "200", description = "The security analysis has been stopped")})
    public ResponseEntity<Void> stopShortCircuitAnalysis(@Parameter(description = "Study uuid") @PathVariable("studyUuid") UUID studyUuid,
                                                     @Parameter(description = "nodeUuid") @PathVariable("nodeUuid") UUID nodeUuid) {
        shortCircuitService.stopShortCircuitAnalysis(studyUuid, nodeUuid);
        return ResponseEntity.ok().build();
    }

    @GetMapping(value = "/studies/{studyUuid}/nodes/{nodeUuid}/shortcircuit/result")
    @Operation(summary = "Get a short circuit analysis result on study")
    @ApiResponses(value = {@ApiResponse(responseCode = "200", description = "The short circuit analysis result"),
        @ApiResponse(responseCode = "204", description = "No short circuit analysis has been done yet"),
        @ApiResponse(responseCode = "404", description = "The short circuit analysis has not been found")})
    public ResponseEntity<String> getShortCircuitResult(@Parameter(description = "study UUID") @PathVariable("studyUuid") UUID studyUuid,
                                                               @Parameter(description = "nodeUuid") @PathVariable("nodeUuid") UUID nodeUuid) {
        String result = shortCircuitService.getShortCircuitAnalysisResult(nodeUuid);
        return result != null ? ResponseEntity.ok().body(result) :
                ResponseEntity.noContent().build();
    }

    @GetMapping(value = "/studies/{studyUuid}/nodes/{nodeUuid}/shortcircuit/status")
    @Operation(summary = "Get the short circuit analysis status on study")
    @ApiResponses(value = {@ApiResponse(responseCode = "200", description = "The short circuit analysis status"),
        @ApiResponse(responseCode = "204", description = "No short circuit analysis has been done yet"),
        @ApiResponse(responseCode = "404", description = "The short circuit analysis status has not been found")})
    public ResponseEntity<String> getShortCircuitAnalysisStatus(@Parameter(description = "Study UUID") @PathVariable("studyUuid") UUID studyUuid,
                                                               @Parameter(description = "nodeUuid") @PathVariable("nodeUuid") UUID nodeUuid) {
        String result = shortCircuitService.getShortCircuitAnalysisStatus(nodeUuid);
        return result != null ? ResponseEntity.ok().body(result) :
                ResponseEntity.noContent().build();
    }

    @GetMapping(value = "/export-network-formats")
    @Operation(summary = "get the available export format")
    @ApiResponses(value = {@ApiResponse(responseCode = "200", description = "The available export format")})
    public ResponseEntity<String> getExportFormats() {
        String formatsJson = networkConversionService.getExportFormats();
        return ResponseEntity.ok().contentType(MediaType.APPLICATION_JSON).body(formatsJson);
    }

    @GetMapping(value = "/studies/{studyUuid}/nodes/{nodeUuid}/export-network/{format}")
    @Operation(summary = "export the study's network in the given format")
    @ApiResponses(value = {@ApiResponse(responseCode = "200", description = "The network in the given format")})
    public ResponseEntity<byte[]> exportNetwork(
            @PathVariable("studyUuid") UUID studyUuid,
            @PathVariable("nodeUuid") UUID nodeUuid,
            @PathVariable("format") String format,
            @RequestParam(value = "formatParameters", required = false) String parametersJson) {

        studyService.assertRootNodeOrBuiltNode(studyUuid, nodeUuid);
        ExportNetworkInfos exportNetworkInfos = studyService.exportNetwork(studyUuid, nodeUuid, format, parametersJson);

        HttpHeaders header = new HttpHeaders();
        header.setContentDisposition(ContentDisposition.builder("attachment").filename(exportNetworkInfos.getFileName(), StandardCharsets.UTF_8).build());
        return ResponseEntity.ok().headers(header).contentType(MediaType.APPLICATION_OCTET_STREAM).body(exportNetworkInfos.getNetworkData());
    }

    @PostMapping(value = "/studies/{studyUuid}/nodes/{nodeUuid}/security-analysis/run")
    @Operation(summary = "run security analysis on study")
    @ApiResponses(value = {@ApiResponse(responseCode = "200", description = "The security analysis has started")})
    public ResponseEntity<UUID> runSecurityAnalysis(@Parameter(description = "studyUuid") @PathVariable("studyUuid") UUID studyUuid,
                                                          @Parameter(description = "nodeUuid") @PathVariable("nodeUuid") UUID nodeUuid,
                                                          @Parameter(description = "Contingency list names") @RequestParam(name = "contingencyListName", required = false) List<String> contingencyListNames,
                                                          @RequestBody(required = false) String parameters) {
        List<String> nonNullcontingencyListNames = contingencyListNames != null ? contingencyListNames : Collections.emptyList();
        String nonNullParameters = Objects.toString(parameters, "");
        studyService.assertIsNodeNotReadOnly(nodeUuid);

        return ResponseEntity.ok().body(studyService.runSecurityAnalysis(studyUuid, nonNullcontingencyListNames, nonNullParameters, nodeUuid));
    }

    @GetMapping(value = "/studies/{studyUuid}/nodes/{nodeUuid}/security-analysis/result")
    @Operation(summary = "Get a security analysis result on study")
    @ApiResponses(value = {@ApiResponse(responseCode = "200", description = "The security analysis result"),
        @ApiResponse(responseCode = "204", description = "No security analysis has been done yet"),
        @ApiResponse(responseCode = "404", description = "The security analysis has not been found")})
    public ResponseEntity<String> getSecurityAnalysisResult(@Parameter(description = "study UUID") @PathVariable("studyUuid") UUID studyUuid,
                                                                  @Parameter(description = "nodeUuid") @PathVariable("nodeUuid") UUID nodeUuid,
                                                                  @Parameter(description = "Limit types") @RequestParam(name = "limitType", required = false) List<String> limitTypes) {
        List<String> nonNullLimitTypes = limitTypes != null ? limitTypes : Collections.emptyList();
        String result = securityAnalysisService.getSecurityAnalysisResult(nodeUuid, nonNullLimitTypes);
        return result != null ? ResponseEntity.ok().body(result) :
               ResponseEntity.noContent().build();
    }

    @GetMapping(value = "/studies/{studyUuid}/nodes/{nodeUuid}/contingency-count")
    @Operation(summary = "Get contingency count for a list of contingency list on a study")
    @ApiResponses(value = {@ApiResponse(responseCode = "200", description = "The contingency count")})
    public ResponseEntity<Integer> getContingencyCount(@Parameter(description = "Study UUID") @PathVariable("studyUuid") UUID studyUuid,
                                                             @Parameter(description = "Node UUID") @PathVariable("nodeUuid") UUID nodeUuid,
                                                             @Parameter(description = "Contingency list names") @RequestParam(name = "contingencyListName", required = false) List<String> contingencyListNames) {
        List<String> nonNullContingencyListNames = contingencyListNames != null ? contingencyListNames : Collections.emptyList();
        return ResponseEntity.ok().body(studyService.getContingencyCount(studyUuid, nonNullContingencyListNames, nodeUuid));
    }

    @PostMapping(value = "/studies/{studyUuid}/loadflow/parameters")
    @Operation(summary = "set loadflow parameters on study, reset to default ones if empty body")
    @ApiResponses(value = {@ApiResponse(responseCode = "200", description = "The loadflow parameters are set")})
    public ResponseEntity<Void> setLoadflowParameters(
            @PathVariable("studyUuid") UUID studyUuid,
            @RequestBody(required = false) LoadFlowParameters lfParameter,
            @RequestHeader("userId") String userId) {
        studyService.setLoadFlowParameters(studyUuid, lfParameter, userId);
        return ResponseEntity.ok().build();
    }

    @GetMapping(value = "/studies/{studyUuid}/loadflow/parameters")
    @Operation(summary = "Get loadflow parameters on study")
    @ApiResponses(value = {@ApiResponse(responseCode = "200", description = "The loadflow parameters")})
    public ResponseEntity<LoadFlowParameters> getLoadflowParameters(
            @PathVariable("studyUuid") UUID studyUuid) {
        return ResponseEntity.ok().body(studyService.getLoadFlowParameters(studyUuid));
    }

    @PostMapping(value = "/studies/{studyUuid}/loadflow/provider")
    @Operation(summary = "set load flow provider for the specified study, no body means reset to default provider")
    @ApiResponses(value = {@ApiResponse(responseCode = "200", description = "The load flow provider is set")})
    public ResponseEntity<Void> setLoadflowProvider(@PathVariable("studyUuid") UUID studyUuid,
                                                          @RequestBody(required = false) String provider,
                                                          @RequestHeader("userId") String userId) {
        studyService.updateLoadFlowProvider(studyUuid, provider, userId);
        return ResponseEntity.ok().build();
    }

    @GetMapping(value = "/studies/{studyUuid}/loadflow/provider")
    @Operation(summary = "Get load flow provider for a specified study, empty string means default provider")
    @ApiResponses(value = {@ApiResponse(responseCode = "200", description = "The load flow provider is returned")})
    public ResponseEntity<String> getLoadflowProvider(@PathVariable("studyUuid") UUID studyUuid) {
        return ResponseEntity.ok().body(studyService.getLoadFlowProvider(studyUuid));
    }

    @PostMapping(value = "/studies/{studyUuid}/short-circuit-analysis/parameters")
    @Operation(summary = "set short-circuit analysis parameters on study, reset to default ones if empty body")
    @ApiResponses(value = {@ApiResponse(responseCode = "200", description = "The short-circuit analysis parameters are set")})
    public ResponseEntity<Void> setShortCircuitParameters(
            @PathVariable("studyUuid") UUID studyUuid,
            @RequestBody(required = false) ShortCircuitParameters shortCircuitParameters,
            @RequestHeader("userId") String userId) {
        studyService.setShortCircuitParameters(studyUuid, shortCircuitParameters, userId);
        return ResponseEntity.ok().build();
    }

    @GetMapping(value = "/studies/{studyUuid}/short-circuit-analysis/parameters")
    @Operation(summary = "Get short-circuit analysis parameters on study")
    @ApiResponses(value = {@ApiResponse(responseCode = "200", description = "The short-circuit analysis parameters")})
    public ResponseEntity<ShortCircuitParameters> getShortCircuitParameters(
            @PathVariable("studyUuid") UUID studyUuid) {
        return ResponseEntity.ok().body(studyService.getShortCircuitParameters(studyUuid));
    }

    @GetMapping(value = "/studies/{studyUuid}/nodes/{nodeUuid}/network/substations/{substationId}/svg")
    @Operation(summary = "get the substation diagram for the given network and substation")
    @ApiResponses(value = {@ApiResponse(responseCode = "200", description = "The svg"),
        @ApiResponse(responseCode = "404", description = "The substation has not been found")})
    public ResponseEntity<byte[]> getSubstationDiagram(
            @PathVariable("studyUuid") UUID studyUuid,
            @PathVariable("nodeUuid") UUID nodeUuid,
            @PathVariable("substationId") String substationId,
            @Parameter(description = "useName") @RequestParam(name = "useName", defaultValue = "false") boolean useName,
            @Parameter(description = "centerLabel") @RequestParam(name = "centerLabel", defaultValue = "false") boolean centerLabel,
            @Parameter(description = "diagonalLabel") @RequestParam(name = "diagonalLabel", defaultValue = "false") boolean diagonalLabel,
            @Parameter(description = "topologicalColoring") @RequestParam(name = "topologicalColoring", defaultValue = "false") boolean topologicalColoring,
            @Parameter(description = "substationLayout") @RequestParam(name = "substationLayout", defaultValue = "horizontal") String substationLayout,
            @Parameter(description = "component library name") @RequestParam(name = "componentLibrary", required = false) String componentLibrary,
            @Parameter(description = "language") @RequestParam(name = "language", defaultValue = "en") String language) {
        DiagramParameters diagramParameters = DiagramParameters.builder()
                .useName(useName)
                .labelCentered(centerLabel)
                .diagonalLabel(diagonalLabel)
                .topologicalColoring(topologicalColoring)
                .componentLibrary(componentLibrary)
                .language(language)
                .build();
        byte[] result = studyService.getSubstationSvg(studyUuid, substationId,
                diagramParameters, substationLayout, nodeUuid);
        return result != null ? ResponseEntity.ok().contentType(MediaType.APPLICATION_XML).body(result) :
                ResponseEntity.noContent().build();
    }

    @GetMapping(value = "/studies/{studyUuid}/nodes/{nodeUuid}/network/substations/{substationId}/svg-and-metadata")
    @Operation(summary = "get the substation diagram for the given network and substation")
    @ApiResponses(value = {@ApiResponse(responseCode = "200", description = "The svg and metadata"),
        @ApiResponse(responseCode = "404", description = "The substation has not been found")})
    public ResponseEntity<String> getSubstationDiagramAndMetadata(
            @PathVariable("studyUuid") UUID studyUuid,
            @PathVariable("nodeUuid") UUID nodeUuid,
            @PathVariable("substationId") String substationId,
            @Parameter(description = "useName") @RequestParam(name = "useName", defaultValue = "false") boolean useName,
            @Parameter(description = "centerLabel") @RequestParam(name = "centerLabel", defaultValue = "false") boolean centerLabel,
            @Parameter(description = "diagonalLabel") @RequestParam(name = "diagonalLabel", defaultValue = "false") boolean diagonalLabel,
            @Parameter(description = "topologicalColoring") @RequestParam(name = "topologicalColoring", defaultValue = "false") boolean topologicalColoring,
            @Parameter(description = "substationLayout") @RequestParam(name = "substationLayout", defaultValue = "horizontal") String substationLayout,
            @Parameter(description = "component library name") @RequestParam(name = "componentLibrary", required = false) String componentLibrary,
            @Parameter(description = "language") @RequestParam(name = "language", defaultValue = "en") String language) {
        DiagramParameters diagramParameters = DiagramParameters.builder()
                .useName(useName)
                .labelCentered(centerLabel)
                .diagonalLabel(diagonalLabel)
                .topologicalColoring(topologicalColoring)
                .componentLibrary(componentLibrary)
                .language(language)
                .build();
        String result = studyService.getSubstationSvgAndMetadata(
                studyUuid,
                substationId,
                diagramParameters,
                substationLayout,
                nodeUuid);
        return result != null ? ResponseEntity.ok().contentType(MediaType.APPLICATION_JSON).body(result) :
            ResponseEntity.noContent().build();
    }

    @GetMapping(value = "/studies/{studyUuid}/nodes/{nodeUuid}/network-area-diagram")
    @Operation(summary = "get the network area diagram for the given network and voltage levels")
    @ApiResponse(responseCode = "200", description = "The svg")
    public ResponseEntity<String> getNeworkAreaDiagram(
            @PathVariable("studyUuid") UUID studyUuid,
            @PathVariable("nodeUuid") UUID nodeUuid,
            @Parameter(description = "Voltage levels ids") @RequestParam(name = "voltageLevelsIds") List<String> voltageLevelsIds,
            @Parameter(description = "depth") @RequestParam(name = "depth", defaultValue = "0") int depth) {
        return ResponseEntity.ok().contentType(MediaType.APPLICATION_JSON).body(studyService.getNeworkAreaDiagram(studyUuid, nodeUuid, voltageLevelsIds, depth));
    }

    @GetMapping(value = "/studies/{studyUuid}/nodes/{nodeUuid}/security-analysis/status")
    @Operation(summary = "Get the security analysis status on study")
    @ApiResponses(value = {@ApiResponse(responseCode = "200", description = "The security analysis status"),
        @ApiResponse(responseCode = "204", description = "No security analysis has been done yet"),
        @ApiResponse(responseCode = "404", description = "The security analysis status has not been found")})
    public ResponseEntity<String> getSecurityAnalysisStatus(@Parameter(description = "Study UUID") @PathVariable("studyUuid") UUID studyUuid,
                                                                  @Parameter(description = "nodeUuid") @PathVariable("nodeUuid") UUID nodeUuid) {
        SecurityAnalysisStatus status = securityAnalysisService.getSecurityAnalysisStatus(nodeUuid);
        return status != null ? ResponseEntity.ok().body(status.name()) :
                ResponseEntity.noContent().build();
    }

    @PutMapping(value = "/studies/{studyUuid}/nodes/{nodeUuid}/security-analysis/stop")
    @Operation(summary = "stop security analysis on study")
    @ApiResponses(value = {@ApiResponse(responseCode = "200", description = "The security analysis has been stopped")})
    public ResponseEntity<Void> stopSecurityAnalysis(@Parameter(description = "Study uuid") @PathVariable("studyUuid") UUID studyUuid,
                                                           @Parameter(description = "nodeUuid") @PathVariable("nodeUuid") UUID nodeUuid) {
        securityAnalysisService.stopSecurityAnalysis(studyUuid, nodeUuid);
        return ResponseEntity.ok().build();
    }

    @GetMapping(value = "/studies/{studyUuid}/nodes/{nodeUuid}/report", produces = MediaType.APPLICATION_JSON_VALUE)
    @Operation(summary = "Get node report")
    @ApiResponses(value = {@ApiResponse(responseCode = "200", description = "The node report"), @ApiResponse(responseCode = "404", description = "The study/node is not found")})
    public ResponseEntity<List<ReporterModel>> getNodeReport(@Parameter(description = "Node uuid") @PathVariable("nodeUuid") UUID nodeUuid,
                                                             @Parameter(description = "Node only report") @RequestParam(value = "nodeOnlyReport", required = false, defaultValue = "true") boolean nodeOnlyReport) {
        return ResponseEntity.ok().contentType(MediaType.APPLICATION_JSON).body(studyService.getNodeReport(nodeUuid, nodeOnlyReport));
    }

    @DeleteMapping(value = "/studies/{studyUuid}/nodes/{nodeUuid}/report")
    @Operation(summary = "Delete node report")
    @ApiResponses(value = {@ApiResponse(responseCode = "200", description = "The node report has been deleted"), @ApiResponse(responseCode = "404", description = "The study/node is not found")})
    public ResponseEntity<Void> deleteNodeReport(@Parameter(description = "Node uuid") @PathVariable("nodeUuid") UUID nodeUuid) {
        studyService.deleteNodeReport(nodeUuid);
        return ResponseEntity.ok().build();
    }

    @GetMapping(value = "/svg-component-libraries")
    @Operation(summary = "Get a list of the available svg component libraries")
    @ApiResponse(responseCode = "200", description = "The list of the available svg component libraries")
    public ResponseEntity<List<String>> getAvailableSvgComponentLibraries() {
        List<String> libraries = singleLineDiagramService.getAvailableSvgComponentLibraries();
        return ResponseEntity.ok().contentType(MediaType.APPLICATION_JSON).body(libraries);
    }

    @GetMapping(value = "/studies/{studyUuid}/nodes/{nodeUuid}/network-modifications", produces = MediaType.TEXT_PLAIN_VALUE)
    @Operation(summary = "Get network modifications from a node")
    @ApiResponses(value = {@ApiResponse(responseCode = "200", description = "The network modifications was returned"), @ApiResponse(responseCode = "404", description = "The study/node is not found")})
    public ResponseEntity<String> getNetworkModifications(@Parameter(description = "Study UUID") @PathVariable("studyUuid") UUID studyUuid,
                                                          @Parameter(description = "Node UUID") @PathVariable("nodeUuid") UUID nodeUuid) {
        // Return json string because modification dtos are not available here
        return ResponseEntity.ok().contentType(MediaType.TEXT_PLAIN).body(networkModificationTreeService.getNetworkModifications(nodeUuid));
    }

    @PostMapping(value = "/studies/{studyUuid}/nodes/{nodeUuid}/network-modifications")
    @Operation(summary = "Create a network modification for a node")
    @ApiResponses(value = {@ApiResponse(responseCode = "200", description = "The network modification was created"), @ApiResponse(responseCode = "404", description = "The study/node is not found")})
    public ResponseEntity<Void> createNetworkModification(@Parameter(description = "Study UUID") @PathVariable("studyUuid") UUID studyUuid,
                                                          @Parameter(description = "Node UUID") @PathVariable("nodeUuid") UUID nodeUuid,
                                                          @RequestBody String modificationAttributes,
                                                          @RequestHeader("userId") String userId) {
        studyService.assertCanModifyNode(studyUuid, nodeUuid);
        studyService.createNetworkModification(studyUuid, modificationAttributes, nodeUuid, userId);
        return ResponseEntity.ok().build();
    }

    @PutMapping(value = "/studies/{studyUuid}/nodes/{nodeUuid}/network-modifications/{uuid}")
    @Operation(summary = "Update a modification in the study network")
    @ApiResponses(value = {@ApiResponse(responseCode = "200", description = "The network modification was updated"), @ApiResponse(responseCode = "404", description = "The study/node is not found")})
    public ResponseEntity<Void> updateNetworkModification(@Parameter(description = "Study UUID") @PathVariable("studyUuid") UUID studyUuid,
                                                          @Parameter(description = "Node UUID") @PathVariable("nodeUuid") UUID nodeUuid,
                                                          @Parameter(description = "Network modification UUID") @PathVariable("uuid") UUID networkModificationUuid,
                                                          @RequestBody String modificationAttributes,
                                                          @RequestHeader("userId") String userId) {
        studyService.assertCanModifyNode(studyUuid, nodeUuid);
        studyService.updateNetworkModification(studyUuid, modificationAttributes, nodeUuid, networkModificationUuid, userId);
        return ResponseEntity.ok().build();
    }

    @DeleteMapping(value = "/studies/{studyUuid}/nodes/{nodeUuid}/network-modifications")
    @Operation(summary = "Delete network modifications for a node")
    @ApiResponses(value = {@ApiResponse(responseCode = "200", description = "The network modifications was deleted"), @ApiResponse(responseCode = "404", description = "The study/node is not found")})
    public ResponseEntity<Void> deleteNetworkModifications(@Parameter(description = "Study UUID") @PathVariable("studyUuid") UUID studyUuid,
                                                           @Parameter(description = "Node UUID") @PathVariable("nodeUuid") UUID nodeUuid,
                                                           @Parameter(description = "Network modification UUIDs") @RequestParam("uuids") List<UUID> networkModificationUuids,
                                                           @RequestHeader("userId") String userId) {
        studyService.assertCanModifyNode(studyUuid, nodeUuid);
        studyService.deleteNetworkModifications(studyUuid, nodeUuid, networkModificationUuids, userId);
        return ResponseEntity.ok().build();
    }

    @GetMapping(value = "/search", produces = MediaType.APPLICATION_JSON_VALUE)
    @Operation(summary = "Search studies in elasticsearch")
    @ApiResponses(value = {@ApiResponse(responseCode = "200", description = "List of studies found")})
    public ResponseEntity<List<CreatedStudyBasicInfos>> searchStudies(@Parameter(description = "Lucene query") @RequestParam(value = "q") String query) {
        return ResponseEntity.ok().contentType(MediaType.APPLICATION_JSON).body(studyService.searchStudies(query));
    }

    @GetMapping(value = "/studies/{studyUuid}/nodes/{nodeUuid}/search", produces = MediaType.APPLICATION_JSON_VALUE)
    @Operation(summary = "Search equipments in elasticsearch")
    @ApiResponses(value = {
        @ApiResponse(responseCode = "200", description = "List of equipments found"),
        @ApiResponse(responseCode = "404", description = "The study not found"),
        @ApiResponse(responseCode = "400", description = "The fieLd selector is unknown")
    })
    public ResponseEntity<List<EquipmentInfos>> searchEquipments(
        @Parameter(description = "Study uuid") @PathVariable("studyUuid") UUID studyUuid,
        @Parameter(description = "Node uuid") @PathVariable("nodeUuid") UUID nodeUuid,
        @Parameter(description = "User input") @RequestParam(value = "userInput") String userInput,
        @Parameter(description = "What against to match") @RequestParam(value = "fieldSelector") EquipmentInfosService.FieldSelector fieldSelector,
        @Parameter(description = "Should search in upstream built node") @RequestParam(value = "inUpstreamBuiltParentNode", required = false, defaultValue = "true") boolean inUpstreamBuiltParentNode,
        @Parameter(description = "Equipment type") @RequestParam(value = "equipmentType", required = false) String equipmentType) {
        return ResponseEntity.ok().contentType(MediaType.APPLICATION_JSON)
            .body(studyService.searchEquipments(studyUuid, nodeUuid, userInput, fieldSelector, equipmentType, inUpstreamBuiltParentNode));
    }

    @PostMapping(value = "/studies/{studyUuid}/tree/nodes/{id}")
    @Operation(summary = "Create a node as before / after the given node ID")
    @ApiResponses(value = {
        @ApiResponse(responseCode = "200", description = "The node has been added"),
        @ApiResponse(responseCode = "404", description = "The study or the node not found")})
    public ResponseEntity<AbstractNode> createNode(@RequestBody AbstractNode node,
                                                         @Parameter(description = "study uuid") @PathVariable("studyUuid") UUID studyUuid,
                                                         @Parameter(description = "parent id of the node created") @PathVariable(name = "id") UUID referenceId,
                                                         @Parameter(description = "node is inserted before the given node ID") @RequestParam(name = "mode", required = false, defaultValue = "CHILD") InsertMode insertMode,
                                                         @RequestHeader("userId") String userId) {
        return ResponseEntity.ok().contentType(MediaType.APPLICATION_JSON).body(networkModificationTreeService.createNode(studyUuid, referenceId, node, insertMode, userId));
    }

    @DeleteMapping(value = "/studies/{studyUuid}/tree/nodes/{id}")
    @Operation(summary = "Delete node with given id")
    @ApiResponses(value = {
        @ApiResponse(responseCode = "200", description = "the nodes have been successfully deleted"),
        @ApiResponse(responseCode = "404", description = "The study or the node not found")})
    public ResponseEntity<Void> deleteNode(@Parameter(description = "study uuid") @PathVariable("studyUuid") UUID studyUuid,
                                                 @Parameter(description = "id of child to remove") @PathVariable("id") UUID nodeId,
                                                 @Parameter(description = "deleteChildren") @RequestParam(value = "deleteChildren", defaultValue = "false") boolean deleteChildren,
                                                 @RequestHeader("userId") String userId) {
        studyService.deleteNode(studyUuid, nodeId, deleteChildren, userId);
        return ResponseEntity.ok().build();
    }

    @GetMapping(value = "/studies/{studyUuid}/tree")
    @Operation(summary = "Get network modification tree for the given study")
    @ApiResponses(value = {
        @ApiResponse(responseCode = "200", description = "network modification tree"),
        @ApiResponse(responseCode = "404", description = "The study or the node not found")})
    public ResponseEntity<RootNode> getNetworkModificationTree(@Parameter(description = "study uuid") @PathVariable("studyUuid") UUID studyUuid) {
        RootNode rootNode = networkModificationTreeService.getStudyTree(studyUuid);
        return rootNode != null ?
            ResponseEntity.ok().contentType(MediaType.APPLICATION_JSON).body(rootNode)
            : ResponseEntity.notFound().build();
    }

    @PutMapping(value = "/studies/{studyUuid}/tree/nodes")
    @Operation(summary = "update node")
    @ApiResponses(value = {
        @ApiResponse(responseCode = "200", description = "the node has been updated"),
        @ApiResponse(responseCode = "404", description = "The study or the node not found")})
    public ResponseEntity<Void> updateNode(@RequestBody AbstractNode node,
                                                 @Parameter(description = "study uuid") @PathVariable("studyUuid") UUID studyUuid,
                                                 @RequestHeader("userId") String userId) {
        networkModificationTreeService.updateNode(studyUuid, node, userId);
        return ResponseEntity.ok().build();
    }

    @GetMapping(value = "/studies/{studyUuid}/tree/nodes/{id}")
    @Operation(summary = "get simplified node")
    @ApiResponses(value = {
        @ApiResponse(responseCode = "200", description = "simplified nodes (without children"),
        @ApiResponse(responseCode = "404", description = "The study or the node not found")})
    public ResponseEntity<AbstractNode> getNode(@Parameter(description = "study uuid") @PathVariable("studyUuid") UUID studyUuid,
                                                @Parameter(description = "node uuid") @PathVariable("id") UUID nodeId) {
        AbstractNode node = networkModificationTreeService.getNode(nodeId);
        return node != null ?
                ResponseEntity.ok().contentType(MediaType.APPLICATION_JSON).body(node)
                : ResponseEntity.notFound().build();
    }

    @RequestMapping(value = "/studies/{studyUuid}/nodes", method = RequestMethod.HEAD)
    @Operation(summary = "Test if a node name exists")
    @ApiResponses(value = {
        @ApiResponse(responseCode = "200", description = "node name exists"),
        @ApiResponse(responseCode = "204", description = "node name doesn't exist"),
    })
    public ResponseEntity<Void> nodeNameExists(@Parameter(description = "Study uuid") @PathVariable("studyUuid") UUID studyUuid,
                                               @Parameter(description = "Node name") @RequestParam("nodeName") String nodeName) {

        return networkModificationTreeService.isNodeNameExists(studyUuid, nodeName) ? ResponseEntity.ok().build() : ResponseEntity.noContent().build();
    }

    @GetMapping(value = "/studies/{studyUuid}/nodes/nextUniqueName")
    @Operation(summary = "Get unique node name")
    @ApiResponses(value = {@ApiResponse(responseCode = "200", description = "unique node name generated")})

    public ResponseEntity<String> getUniqueNodeName(@Parameter(description = "Study uuid") @PathVariable("studyUuid") UUID studyUuid) {

        return ResponseEntity.ok().body(networkModificationTreeService.getUniqueNodeName(studyUuid));
    }

    @GetMapping(value = "/studies/{studyUuid}/nodes/{nodeUuid}/loadflow/infos")
    @Operation(summary = "get the load flow information (status and result) on study")
    @ApiResponses(value = {
        @ApiResponse(responseCode = "200", description = "The load flow informations"),
        @ApiResponse(responseCode = "404", description = "The study or node doesn't exist")})
    public ResponseEntity<LoadFlowInfos> getLoadFlowInfos(@PathVariable("studyUuid") UUID studyUuid,
                                                                @PathVariable("nodeUuid") UUID nodeUuid) {
        return ResponseEntity.ok().contentType(MediaType.APPLICATION_JSON).body(studyService.getLoadFlowInfos(studyUuid, nodeUuid));
    }

    @PostMapping(value = "/studies/{studyUuid}/nodes/{nodeUuid}/build")
    @Operation(summary = "build a study node")
    @ApiResponses(value = {@ApiResponse(responseCode = "200", description = "The study node has been built"),
                           @ApiResponse(responseCode = "404", description = "The study or node doesn't exist"),
                           @ApiResponse(responseCode = "403", description = "The study node is not a model node")})
    public ResponseEntity<Void> buildNode(@Parameter(description = "Study uuid") @PathVariable("studyUuid") UUID studyUuid,
                                                @Parameter(description = "nodeUuid") @PathVariable("nodeUuid") UUID nodeUuid) {
        studyService.assertNoBuildNoComputation(studyUuid, nodeUuid);
        studyService.buildNode(studyUuid, nodeUuid);
        return ResponseEntity.ok().build();
    }

    @PutMapping(value = "/studies/{studyUuid}/nodes/{nodeUuid}/build/stop")
    @Operation(summary = "stop a node build")
    @ApiResponses(value = {@ApiResponse(responseCode = "200", description = "The build has been stopped"),
                           @ApiResponse(responseCode = "404", description = "The study or node doesn't exist")})
    public ResponseEntity<Void> stopBuild(@Parameter(description = "Study uuid") @PathVariable("studyUuid") UUID studyUuid,
                                                      @Parameter(description = "nodeUuid") @PathVariable("nodeUuid") UUID nodeUuid) {
        studyService.stopBuild(studyUuid, nodeUuid);
        return ResponseEntity.ok().build();
    }

    @PutMapping(value = "/studies/{studyUuid}/nodes/{nodeUuid}/network_modifications/{modificationUuid}")
    @Operation(summary = "Activate/Deactivate a modification in a modification group associated with a study node")
    @ApiResponses(value = {@ApiResponse(responseCode = "200", description = "The modification has been activated/deactivated"),
                           @ApiResponse(responseCode = "404", description = "The study/node/modification doesn't exist")})
    public ResponseEntity<Void> changeModificationActiveState(@PathVariable("studyUuid") UUID studyUuid,
                                                              @PathVariable("nodeUuid") UUID nodeUuid,
                                                              @PathVariable("modificationUuid") UUID modificationUuid,
                                                              @Parameter(description = "active") @RequestParam("active") boolean active,
                                                              @RequestHeader("userId") String userId) {
        studyService.assertCanModifyNode(studyUuid, nodeUuid);
        studyService.changeModificationActiveState(studyUuid, nodeUuid, modificationUuid, active, userId);
        return ResponseEntity.ok().build();
    }

    @GetMapping(value = "/loadflow-default-provider")
    @Operation(summary = "get load flow default provider value")
    @ApiResponses(@ApiResponse(responseCode = "200", description = "the load flow default provider value has been found"))
    public ResponseEntity<String> getDefaultLoadflowProvider() {
        return ResponseEntity.ok().body(studyService.getDefaultLoadflowProviderValue());
    }

    @PostMapping(value = "/studies/{studyUuid}/reindex-all")
    @Operation(summary = "reindex the study")
    @ApiResponse(responseCode = "200", description = "Study reindexed")
    public ResponseEntity<Void> reindexStudy(@Parameter(description = "study uuid") @PathVariable("studyUuid") UUID studyUuid) {
        studyService.reindexStudy(studyUuid);
        return ResponseEntity.ok().build();
    }

    @PostMapping(value = "/studies/{studyUuid}/notification")
    @Operation(summary = "Create study related notification")
    @ApiResponses(value = {
        @ApiResponse(responseCode = "200", description = "The notification has been sent"),
        @ApiResponse(responseCode = "400", description = "The notification type is unknown")
    })
    public ResponseEntity<Void> notify(@PathVariable("studyUuid") UUID studyUuid,
                                             @RequestParam("type") String notificationType) {
        studyService.notify(notificationType, studyUuid);
        return ResponseEntity.ok().build();
    }

    @PostMapping(value = "/studies/{studyUuid}/nodes/{nodeUuid}/sensitivity-analysis/run")
    @Operation(summary = "run sensitivity analysis on study")
    @ApiResponses(value = {@ApiResponse(responseCode = "200", description = "The sensitivity analysis has started")})
    public ResponseEntity<UUID> runSensitivityAnalysis(@Parameter(description = "studyUuid") @PathVariable("studyUuid") UUID studyUuid,
                                                       @Parameter(description = "nodeUuid") @PathVariable("nodeUuid") UUID nodeUuid,
                                                       @RequestBody String sensitivityAnalysisInput) {
        studyService.assertIsNodeNotReadOnly(nodeUuid);
        return ResponseEntity.ok().body(studyService.runSensitivityAnalysis(studyUuid, nodeUuid, sensitivityAnalysisInput));
    }

    @GetMapping(value = "/studies/{studyUuid}/nodes/{nodeUuid}/sensitivity-analysis/result")
    @Operation(summary = "Get a sensitivity analysis result on study")
    @ApiResponses(value = {@ApiResponse(responseCode = "200", description = "The sensitivity analysis result"),
        @ApiResponse(responseCode = "204", description = "No sensitivity analysis has been done yet"),
        @ApiResponse(responseCode = "404", description = "The sensitivity analysis has not been found")})
    public ResponseEntity<String> getSensitivityAnalysisResult(@Parameter(description = "study UUID") @PathVariable("studyUuid") UUID studyUuid,
                                                               @Parameter(description = "nodeUuid") @PathVariable("nodeUuid") UUID nodeUuid) {
        String result = sensitivityAnalysisService.getSensitivityAnalysisResult(nodeUuid);
        return result != null ? ResponseEntity.ok().body(result) :
            ResponseEntity.noContent().build();
    }

    @GetMapping(value = "/studies/{studyUuid}/nodes/{nodeUuid}/sensitivity-analysis/status")
    @Operation(summary = "Get the sensitivity analysis status on study")
    @ApiResponses(value = {@ApiResponse(responseCode = "200", description = "The sensitivity analysis status"),
        @ApiResponse(responseCode = "204", description = "No sensitivity analysis has been done yet"),
        @ApiResponse(responseCode = "404", description = "The sensitivity analysis status has not been found")})
    public ResponseEntity<String> getSensitivityAnalysisStatus(@Parameter(description = "Study UUID") @PathVariable("studyUuid") UUID studyUuid,
                                                               @Parameter(description = "nodeUuid") @PathVariable("nodeUuid") UUID nodeUuid) {
        String result = sensitivityAnalysisService.getSensitivityAnalysisStatus(nodeUuid);
        return result != null ? ResponseEntity.ok().body(result) :
            ResponseEntity.noContent().build();
    }

    @PutMapping(value = "/studies/{studyUuid}/nodes/{nodeUuid}/sensitivity-analysis/stop")
    @Operation(summary = "stop sensitivity analysis on study")
    @ApiResponses(value = {@ApiResponse(responseCode = "200", description = "The sensitivity analysis has been stopped")})
    public ResponseEntity<Void> stopSensitivityAnalysis(@Parameter(description = "Study uuid") @PathVariable("studyUuid") UUID studyUuid,
                                                        @Parameter(description = "nodeUuid") @PathVariable("nodeUuid") UUID nodeUuid) {
        sensitivityAnalysisService.stopSensitivityAnalysis(studyUuid, nodeUuid);
        return ResponseEntity.ok().build();
    }

<<<<<<< HEAD
    @PostMapping(value = "/studies/{studyUuid}/nodes/{nodeUuid}/dynamic-simulation/run")
    @Operation(summary = "run dynamic simulation on study")
    @ApiResponses(value = {@ApiResponse(responseCode = "200", description = "The dynamic simulation has started")})
    public ResponseEntity<UUID> runDynamicSimulation(@Parameter(description = "studyUuid") @PathVariable("studyUuid") UUID studyUuid,
                                                     @Parameter(description = "nodeUuid") @PathVariable("nodeUuid") UUID nodeUuid,
                                                     @Parameter(description = "mappingName") @RequestParam("mappingName") String mappingName,
                                                     @RequestBody(required = false) String parameters) {
        String nonNullParameters = Objects.toString(parameters, "");

        return ResponseEntity.ok().body(studyService.runDynamicSimulation(studyUuid, nodeUuid, nonNullParameters, mappingName));
    }

    @GetMapping(value = "/studies/{studyUuid}/nodes/{nodeUuid}/dynamic-simulation/result/timeseries")
    @Operation(summary = "Get all time series of dynamic simulation result on study")
    @ApiResponses(value = {@ApiResponse(responseCode = "200", description = "All time series of dynamic simulation result"),
        @ApiResponse(responseCode = "204", description = "No dynamic simulation has been done yet"),
        @ApiResponse(responseCode = "404", description = "The dynamic simulation has not been found")})
    public ResponseEntity<String> getDynamicSimulationTimeSeriesResult(@Parameter(description = "study UUID") @PathVariable("studyUuid") UUID studyUuid,
                                                                       @Parameter(description = "nodeUuid") @PathVariable("nodeUuid") UUID nodeUuid) {
        String result = studyService.getDynamicSimulationTimeSeries(nodeUuid);
        return result != null ? ResponseEntity.ok().body(result) :
                ResponseEntity.noContent().build();
    }

    @GetMapping(value = "/studies/{studyUuid}/nodes/{nodeUuid}/dynamic-simulation/result/timeline")
    @Operation(summary = "Get a timeline of dynamic simulation result on study")
    @ApiResponses(value = {@ApiResponse(responseCode = "200", description = "The timeline of dynamic simulation result"),
        @ApiResponse(responseCode = "204", description = "No dynamic simulation has been done yet"),
        @ApiResponse(responseCode = "404", description = "The dynamic simulation has not been found")})
    public ResponseEntity<String> getDynamicSimulationTimeLineResult(@Parameter(description = "study UUID") @PathVariable("studyUuid") UUID studyUuid,
                                                                     @Parameter(description = "nodeUuid") @PathVariable("nodeUuid") UUID nodeUuid) {
        String result = studyService.getDynamicSimulationTimeLine(nodeUuid);
        return result != null ? ResponseEntity.ok().body(result) :
                ResponseEntity.noContent().build();
    }

    @GetMapping(value = "/studies/{studyUuid}/nodes/{nodeUuid}/dynamic-simulation/result/status")
    @Operation(summary = "Get the status of dynamic simulation result on study")
    @ApiResponses(value = {@ApiResponse(responseCode = "200", description = "The status of dynamic simulation result"),
        @ApiResponse(responseCode = "204", description = "No dynamic simulation has been done yet"),
        @ApiResponse(responseCode = "404", description = "The dynamic simulation has not been found")})
    public ResponseEntity<String> getDynamicSimulationStatusResult(@Parameter(description = "study UUID") @PathVariable("studyUuid") UUID studyUuid,
                                                                   @Parameter(description = "nodeUuid") @PathVariable("nodeUuid") UUID nodeUuid) {
        String result = studyService.getDynamicSimulationStatus(nodeUuid);
        return result != null ? ResponseEntity.ok().body(result) :
                ResponseEntity.noContent().build();
=======
    enum UpdateModificationAction {
        MOVE, COPY
    }

    static class MyEnumConverter<E extends Enum<E>> extends PropertyEditorSupport {
        private final Class<E> enumClass;

        public MyEnumConverter(Class<E> enumClass) {
            this.enumClass = enumClass;
        }

        @Override
        public void setAsText(final String text) throws IllegalArgumentException {
            try {
                E value = Enum.valueOf(enumClass, text.toUpperCase());
                setValue(value);
            } catch (IllegalArgumentException ex) {
                String avail = StringUtils.join(enumClass.getEnumConstants(), ", ");
                throw new IllegalArgumentException(String.format("Enum unknown entry '%s' should be among %s", text, avail));
            }
        }
    }

    static class MyModificationTypeConverter extends PropertyEditorSupport {

        public MyModificationTypeConverter() {
            super();
        }

        @Override
        public void setAsText(final String text) throws IllegalArgumentException {
            setValue(ModificationType.getTypeFromUri(text));
        }
>>>>>>> f701a503
    }
}<|MERGE_RESOLUTION|>--- conflicted
+++ resolved
@@ -1167,7 +1167,6 @@
         return ResponseEntity.ok().build();
     }
 
-<<<<<<< HEAD
     @PostMapping(value = "/studies/{studyUuid}/nodes/{nodeUuid}/dynamic-simulation/run")
     @Operation(summary = "run dynamic simulation on study")
     @ApiResponses(value = {@ApiResponse(responseCode = "200", description = "The dynamic simulation has started")})
@@ -1214,7 +1213,8 @@
         String result = studyService.getDynamicSimulationStatus(nodeUuid);
         return result != null ? ResponseEntity.ok().body(result) :
                 ResponseEntity.noContent().build();
-=======
+    }
+
     enum UpdateModificationAction {
         MOVE, COPY
     }
@@ -1248,6 +1248,6 @@
         public void setAsText(final String text) throws IllegalArgumentException {
             setValue(ModificationType.getTypeFromUri(text));
         }
->>>>>>> f701a503
-    }
+    }
+
 }