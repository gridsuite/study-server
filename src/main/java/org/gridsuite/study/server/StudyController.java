--- conflicted
+++ resolved
@@ -1167,7 +1167,6 @@
         return ResponseEntity.ok().build();
     }
 
-<<<<<<< HEAD
     @GetMapping(value = "/studies/{studyUuid}/nodes/{nodeUuid}/network-map/map-equipments-data")
     @Operation(summary = "Get network map equipments data")
     @ApiResponses(value = {@ApiResponse(responseCode = "200", description = "The lists of lines and substations data")})
@@ -1180,7 +1179,6 @@
         return ResponseEntity.ok().contentType(MediaType.APPLICATION_JSON).body(studyService.getMapEquipmentsMapData(studyUuid, nodeUuid, inUpstreamBuiltParentNode, substationsIds));
     }
 
-=======
     enum UpdateModificationAction {
         MOVE, COPY
     }
@@ -1215,5 +1213,4 @@
             setValue(ModificationType.getTypeFromUri(text));
         }
     }
->>>>>>> f701a503
 }