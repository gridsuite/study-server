/**
 * Copyright (c) 2021, RTE (http://www.rte-france.com)
 * This Source Code Form is subject to the terms of the Mozilla Public
 * License, v. 2.0. If a copy of the MPL was not distributed with this
 * file, You can obtain one at http://mozilla.org/MPL/2.0/.
 */
package org.gridsuite.study.server;

import com.powsybl.commons.reporter.ReporterModel;
import com.powsybl.loadflow.LoadFlowParameters;
import io.swagger.v3.oas.annotations.Operation;
import io.swagger.v3.oas.annotations.Parameter;
import io.swagger.v3.oas.annotations.responses.ApiResponse;
import io.swagger.v3.oas.annotations.responses.ApiResponses;
import io.swagger.v3.oas.annotations.tags.Tag;
import org.gridsuite.study.server.dto.*;
import org.gridsuite.study.server.dto.modification.ModificationInfos;
import org.springframework.http.*;
import org.springframework.http.codec.multipart.FilePart;
import org.springframework.web.bind.annotation.*;
import org.springframework.web.server.ResponseStatusException;
import reactor.core.publisher.Flux;
import reactor.core.publisher.Mono;

import java.nio.charset.StandardCharsets;
import java.util.*;
import java.util.logging.Level;

/**
 * @author Abdelsalem Hedhili <abdelsalem.hedhili at rte-france.com>
 * @author Franck Lecuyer <franck.lecuyer at rte-france.com>
 */

@RestController
@RequestMapping(value = "/" + StudyApi.API_VERSION)
@Tag(name = "Study server")
public class StudyController {

    private final StudyService studyService;
    private final ReportService reportService;
    private final NetworkStoreService networkStoreService;
    private final NetworkModificationService networkModificationService;

    public StudyController(StudyService studyService, NetworkStoreService networkStoreService, NetworkModificationService networkModificationService, ReportService reportService) {
        this.studyService = studyService;
        this.reportService = reportService;
        this.networkStoreService = networkStoreService;
        this.networkModificationService = networkModificationService;
    }

    @GetMapping(value = "/studies")
    @Operation(summary = "Get all studies for a user")
    @ApiResponses(value = {@ApiResponse(responseCode = "200", description = "The list of studies")})
    public ResponseEntity<Flux<CreatedStudyBasicInfos>> getStudyList(@RequestHeader("userId") String userId) {
        return ResponseEntity.ok().contentType(MediaType.APPLICATION_JSON).body(studyService.getStudyList(userId));
    }

    @GetMapping(value = "/study_creation_requests")
    @Operation(summary = "Get all study creation requests for a user")
    @ApiResponses(value = {@ApiResponse(responseCode = "200", description = "The list of study creation requests")})
    public ResponseEntity<Flux<BasicStudyInfos>> getStudyCreationRequestList(@RequestHeader("userId") String userId) {
        Flux<BasicStudyInfos> studies = studyService.getStudyCreationRequests(userId);
        return ResponseEntity.ok().contentType(MediaType.APPLICATION_JSON).body(studies);
    }

    @GetMapping(value = "/studies/metadata")
    @Operation(summary = "Get studies metadata")
    @ApiResponses(value = {@ApiResponse(responseCode = "200", description = "The list of studies metadata")})
    public ResponseEntity<Flux<CreatedStudyBasicInfos>> getStudyListMetadata(@RequestHeader("userId") String userId, @RequestHeader("uuids") List<UUID> uuids) {
        return ResponseEntity.ok().contentType(MediaType.APPLICATION_JSON).body(studyService.getStudyListMetadata(uuids, userId));
    }

    @PostMapping(value = "/studies/{studyName}/cases/{caseUuid}")
    @Operation(summary = "create a study from an existing case")
    @ApiResponses(value = {
            @ApiResponse(responseCode = "200", description = "The id of the network imported"),
            @ApiResponse(responseCode = "409", description = "The study already exist or the case doesn't exists")})
    public ResponseEntity<Mono<BasicStudyInfos>> createStudyFromExistingCase(@PathVariable("studyName") String studyName,
                                                                             @PathVariable("caseUuid") UUID caseUuid,
                                                                             @RequestParam("description") String description,
                                                                             @RequestParam(required = false, value = "studyUuid") UUID studyUuid,
                                                                             @RequestParam("isPrivate") Boolean isPrivate,
                                                                             @RequestHeader("userId") String userId) {
        Mono<BasicStudyInfos> createStudy = studyService.createStudy(studyName, caseUuid, description, userId, isPrivate, studyUuid)
                .log(StudyService.ROOT_CATEGORY_REACTOR, Level.FINE);
        return ResponseEntity.ok().body(studyService.assertCaseExists(caseUuid).then(createStudy));
    }

    @PostMapping(value = "/studies/{studyName}", consumes = MediaType.MULTIPART_FORM_DATA_VALUE)
    @Operation(summary = "create a study and import the case")
    @ApiResponses(value = {
            @ApiResponse(responseCode = "200", description = "The id of the network imported"),
            @ApiResponse(responseCode = "409", description = "The study already exist"),
            @ApiResponse(responseCode = "500", description = "The storage is down or a file with the same name already exists")})
    public ResponseEntity<Mono<BasicStudyInfos>> createStudy(@PathVariable("studyName") String studyName,
                                                             @RequestPart("caseFile") FilePart caseFile,
                                                             @RequestParam("description") String description,
                                                             @RequestParam(required = false, value = "studyUuid") UUID studyUuid,
                                                             @RequestParam("isPrivate") Boolean isPrivate,
                                                             @RequestHeader("userId") String userId) {
        Mono<BasicStudyInfos> createStudy = studyService.createStudy(studyName, Mono.just(caseFile), description, userId, isPrivate, studyUuid)
                .log(StudyService.ROOT_CATEGORY_REACTOR, Level.FINE);
        return ResponseEntity.ok().body(createStudy);
    }

    @GetMapping(value = "/studies/{studyUuid}")
    @Operation(summary = "get a study")
    @ApiResponses(value = {
            @ApiResponse(responseCode = "200", description = "The study information"),
            @ApiResponse(responseCode = "404", description = "The study doesn't exist")})
    public ResponseEntity<Mono<StudyInfos>> getStudy(@PathVariable("studyUuid") UUID studyUuid,
                                                     @RequestHeader("userId") String headerUserId) {
        Mono<StudyInfos> studyMono = studyService.getCurrentUserStudy(studyUuid, headerUserId);
        return ResponseEntity.ok().contentType(MediaType.APPLICATION_JSON).body(studyMono.switchIfEmpty(Mono.error(new ResponseStatusException(HttpStatus.NOT_FOUND))));
    }

    @GetMapping(value = "/{userId}/studies/{studyName}/exists")
    @Operation(summary = "Check if the study exists")
    @ApiResponses(value = {@ApiResponse(responseCode = "200", description = "If the study exists or not.")})
    public ResponseEntity<Mono<Boolean>> studyExists(@PathVariable("studyName") String studyName,
                                                     @PathVariable("userId") String userId) {
        return ResponseEntity.ok().contentType(MediaType.APPLICATION_JSON).body(studyService.studyExists(studyName, userId));
    }

    @DeleteMapping(value = "/studies/{studyUuid}")
    @Operation(summary = "delete the study")
    @ApiResponse(responseCode = "200", description = "Study deleted")
    public ResponseEntity<Mono<Void>> deleteStudy(@PathVariable("studyUuid") UUID studyUuid,
                                                  @RequestHeader("userId") String userId) {
        return ResponseEntity.ok().contentType(MediaType.APPLICATION_JSON).body(
                studyService.deleteStudyIfNotCreationInProgress(studyUuid, userId));
    }

    @GetMapping(value = "/studies/{studyUuid}/network/voltage-levels/{voltageLevelId}/svg")
    @Operation(summary = "get the voltage level diagram for the given network and voltage level")
    @ApiResponse(responseCode = "200", description = "The svg")
    public ResponseEntity<Mono<byte[]>> getVoltageLevelDiagram(
            @PathVariable("studyUuid") UUID studyUuid,
            @PathVariable("voltageLevelId") String voltageLevelId,
            @Parameter(description = "useName") @RequestParam(name = "useName", defaultValue = "false") boolean useName,
            @Parameter(description = "centerLabel") @RequestParam(name = "centerLabel", defaultValue = "false") boolean centerLabel,
            @Parameter(description = "diagonalLabel") @RequestParam(name = "diagonalLabel", defaultValue = "false") boolean diagonalLabel,
            @Parameter(description = "topologicalColoring") @RequestParam(name = "topologicalColoring", defaultValue = "false") boolean topologicalColoring,
            @Parameter(description = "component library name") @RequestParam(name = "componentLibrary", required = false) String componentLibrary) {

<<<<<<< HEAD
        return ResponseEntity.ok().contentType(MediaType.APPLICATION_XML).body(networkStoreService.getNetworkUuid(studyUuid).flatMap(uuid -> studyService.getVoltageLevelSvg(uuid, voltageLevelId, useName, centerLabel, diagonalLabel, topologicalColoring)));
=======
        return ResponseEntity.ok().contentType(MediaType.APPLICATION_XML).body(studyService.getNetworkUuid(studyUuid).flatMap(uuid -> studyService.getVoltageLevelSvg(uuid, voltageLevelId, useName, centerLabel, diagonalLabel, topologicalColoring, componentLibrary)));
>>>>>>> b3b5d574
    }

    @GetMapping(value = "/studies/{studyUuid}/network/voltage-levels/{voltageLevelId}/svg-and-metadata")
    @Operation(summary = "get the voltage level diagram for the given network and voltage level")
    @ApiResponse(responseCode = "200", description = "The svg and metadata")
    public ResponseEntity<Mono<String>> getVoltageLevelDiagramAndMetadata(
            @PathVariable("studyUuid") UUID studyUuid,
            @PathVariable("voltageLevelId") String voltageLevelId,
            @Parameter(description = "useName") @RequestParam(name = "useName", defaultValue = "false") boolean useName,
            @Parameter(description = "centerLabel") @RequestParam(name = "centerLabel", defaultValue = "false") boolean centerLabel,
            @Parameter(description = "diagonalLabel") @RequestParam(name = "diagonalLabel", defaultValue = "false") boolean diagonalLabel,
            @Parameter(description = "topologicalColoring") @RequestParam(name = "topologicalColoring", defaultValue = "false") boolean topologicalColoring,
            @Parameter(description = "component library name") @RequestParam(name = "componentLibrary", required = false) String componentLibrary) {

<<<<<<< HEAD
        return ResponseEntity.ok().contentType(MediaType.APPLICATION_JSON).body(networkStoreService.getNetworkUuid(studyUuid).flatMap(uuid -> studyService.getVoltageLevelSvgAndMetadata(uuid, voltageLevelId, useName, centerLabel, diagonalLabel, topologicalColoring)));
=======
        return ResponseEntity.ok().contentType(MediaType.APPLICATION_JSON).body(studyService.getNetworkUuid(studyUuid).flatMap(uuid -> studyService.getVoltageLevelSvgAndMetadata(uuid, voltageLevelId, useName, centerLabel, diagonalLabel, topologicalColoring, componentLibrary)));
>>>>>>> b3b5d574
    }

    @GetMapping(value = "/studies/{studyUuid}/network/voltage-levels")
    @Operation(summary = "get the voltage levels for a given network")
    @ApiResponse(responseCode = "200", description = "The voltage level list of the network")
    public ResponseEntity<Mono<List<VoltageLevelInfos>>> getNetworkVoltageLevels(
            @PathVariable("studyUuid") UUID studyUuid) {

        Mono<UUID> networkUuid = networkStoreService.getNetworkUuid(studyUuid);
        return ResponseEntity.ok().contentType(MediaType.APPLICATION_JSON).body(networkUuid.flatMap(networkStoreService::getNetworkVoltageLevels));
    }

    @GetMapping(value = "/studies/{studyUuid}/geo-data/lines")
    @Operation(summary = "Get Network lines graphics")
    @ApiResponses(value = {@ApiResponse(responseCode = "200", description = "The list of lines graphics")})
    public ResponseEntity<Mono<String>> getLinesGraphics(
            @PathVariable("studyUuid") UUID studyUuid) {

        return ResponseEntity.ok().contentType(MediaType.APPLICATION_JSON).body(networkStoreService.getNetworkUuid(studyUuid).flatMap(studyService::getLinesGraphics));
    }

    @GetMapping(value = "/studies/{studyUuid}/geo-data/substations")
    @Operation(summary = "Get Network substations graphics")
    @ApiResponses(value = {@ApiResponse(responseCode = "200", description = "The list of substations graphics")})
    public ResponseEntity<Mono<String>> getSubstationsGraphic(
            @PathVariable("studyUuid") UUID studyUuid) {

        return ResponseEntity.ok().contentType(MediaType.APPLICATION_JSON).body(networkStoreService.getNetworkUuid(studyUuid).flatMap(studyService::getSubstationsGraphics));
    }

    @GetMapping(value = "/studies/{studyUuid}/network-map/lines")
    @Operation(summary = "Get Network lines description")
    @ApiResponses(value = {@ApiResponse(responseCode = "200", description = "The list of lines data")})
    public ResponseEntity<Mono<String>> getLinesMapData(
            @PathVariable("studyUuid") UUID studyUuid,
            @Parameter(description = "Substations id") @RequestParam(name = "substationId", required = false) List<String> substationsIds) {

        return ResponseEntity.ok().contentType(MediaType.APPLICATION_JSON).body(networkStoreService.getNetworkUuid(studyUuid)
                .flatMap(uuid -> studyService.getLinesMapData(uuid, substationsIds)));
    }

    @GetMapping(value = "/studies/{studyUuid}/network-map/substations")
    @Operation(summary = "Get Network substations description")
    @ApiResponses(value = {@ApiResponse(responseCode = "200", description = "The list of substations data")})
    public ResponseEntity<Mono<String>> getSubstationsMapData(
            @PathVariable("studyUuid") UUID studyUuid,
            @Parameter(description = "Substations id") @RequestParam(name = "substationId", required = false) List<String> substationsIds) {

        return ResponseEntity.ok().contentType(MediaType.APPLICATION_JSON).body(networkStoreService.getNetworkUuid(studyUuid)
                .flatMap(uuid -> studyService.getSubstationsMapData(uuid, substationsIds)));
    }

    @GetMapping(value = "/studies/{studyUuid}/network-map/2-windings-transformers")
    @Operation(summary = "Get Network 2 windings transformers description")
    @ApiResponses(value = {@ApiResponse(responseCode = "200", description = "The list of 2 windings transformers data")})
    public ResponseEntity<Mono<String>> getTwoWindingsTransformersMapData(
            @PathVariable("studyUuid") UUID studyUuid,
            @Parameter(description = "Substations id") @RequestParam(name = "substationId", required = false) List<String> substationsIds) {

        return ResponseEntity.ok().contentType(MediaType.APPLICATION_JSON).body(networkStoreService.getNetworkUuid(studyUuid)
                .flatMap(uuid -> studyService.getTwoWindingsTransformersMapData(uuid, substationsIds)));
    }

    @GetMapping(value = "/studies/{studyUuid}/network-map/3-windings-transformers")
    @Operation(summary = "Get Network 3 windings transformers description")
    @ApiResponses(value = {@ApiResponse(responseCode = "200", description = "The list of 3 windings transformers data")})
    public ResponseEntity<Mono<String>> getThreeWindingsTransformersMapData(
            @PathVariable("studyUuid") UUID studyUuid,
            @Parameter(description = "Substations id") @RequestParam(name = "substationId", required = false) List<String> substationsIds) {

        return ResponseEntity.ok().contentType(MediaType.APPLICATION_JSON).body(networkStoreService.getNetworkUuid(studyUuid)
                .flatMap(uuid -> studyService.getThreeWindingsTransformersMapData(uuid, substationsIds)));
    }

    @GetMapping(value = "/studies/{studyUuid}/network-map/generators")
    @Operation(summary = "Get Network generators description")
    @ApiResponses(value = {@ApiResponse(responseCode = "200", description = "The list of generators data")})
    public ResponseEntity<Mono<String>> getGeneratorsMapData(
            @PathVariable("studyUuid") UUID studyUuid,
            @Parameter(description = "Substations id") @RequestParam(name = "substationId", required = false) List<String> substationsIds) {

        return ResponseEntity.ok().contentType(MediaType.APPLICATION_JSON).body(networkStoreService.getNetworkUuid(studyUuid)
                .flatMap(uuid -> studyService.getGeneratorsMapData(uuid, substationsIds)));
    }

    @GetMapping(value = "/studies/{studyUuid}/network-map/batteries")
    @Operation(summary = "Get Network batteries description")
    @ApiResponses(value = {@ApiResponse(responseCode = "200", description = "The list of batteries data")})
    public ResponseEntity<Mono<String>> getBatteriesMapData(
            @PathVariable("studyUuid") UUID studyUuid,
            @Parameter(description = "Substations id") @RequestParam(name = "substationId", required = false) List<String> substationsIds) {

        return ResponseEntity.ok().contentType(MediaType.APPLICATION_JSON).body(networkStoreService.getNetworkUuid(studyUuid)
                .flatMap(uuid -> studyService.getBatteriesMapData(uuid, substationsIds)));
    }

    @GetMapping(value = "/studies/{studyUuid}/network-map/dangling-lines")
    @Operation(summary = "Get Network dangling lines description")
    @ApiResponses(value = {@ApiResponse(responseCode = "200", description = "The list of dangling lines data")})
    public ResponseEntity<Mono<String>> getDanglingLinesMapData(
            @PathVariable("studyUuid") UUID studyUuid,
            @Parameter(description = "Substations id") @RequestParam(name = "substationId", required = false) List<String> substationsIds) {

        return ResponseEntity.ok().contentType(MediaType.APPLICATION_JSON).body(networkStoreService.getNetworkUuid(studyUuid)
                .flatMap(uuid -> studyService.getDanglingLinesMapData(uuid, substationsIds)));
    }

    @GetMapping(value = "/studies/{studyUuid}/network-map/hvdc-lines")
    @Operation(summary = "Get Network hvdc lines description")
    @ApiResponses(value = {@ApiResponse(responseCode = "200", description = "The list of hvdc lines data")})
    public ResponseEntity<Mono<String>> getHvdcLinesMapData(
            @PathVariable("studyUuid") UUID studyUuid,
            @Parameter(description = "Substations id") @RequestParam(name = "substationId", required = false) List<String> substationsIds) {

        return ResponseEntity.ok().contentType(MediaType.APPLICATION_JSON).body(networkStoreService.getNetworkUuid(studyUuid)
                .flatMap(uuid -> studyService.getHvdcLinesMapData(uuid, substationsIds)));
    }

    @GetMapping(value = "/studies/{studyUuid}/network-map/lcc-converter-stations")
    @Operation(summary = "Get Network lcc converter stations description")
    @ApiResponses(value = {@ApiResponse(responseCode = "200", description = "The list of lcc converter stations data")})
    public ResponseEntity<Mono<String>> getLccConverterStationsMapData(
            @PathVariable("studyUuid") UUID studyUuid,
            @Parameter(description = "Substations id") @RequestParam(name = "substationId", required = false) List<String> substationsIds) {

        return ResponseEntity.ok().contentType(MediaType.APPLICATION_JSON).body(networkStoreService.getNetworkUuid(studyUuid)
                .flatMap(uuid -> studyService.getLccConverterStationsMapData(uuid, substationsIds)));
    }

    @GetMapping(value = "/studies/{studyUuid}/network-map/vsc-converter-stations")
    @Operation(summary = "Get Network vsc converter stations description")
    @ApiResponses(value = {@ApiResponse(responseCode = "200", description = "The list of vsc converter stations data")})
    public ResponseEntity<Mono<String>> getVscConverterStationsMapData(
            @PathVariable("studyUuid") UUID studyUuid,
            @Parameter(description = "Substations id") @RequestParam(name = "substationId", required = false) List<String> substationsIds) {

        return ResponseEntity.ok().contentType(MediaType.APPLICATION_JSON).body(networkStoreService.getNetworkUuid(studyUuid)
                .flatMap(uuid -> studyService.getVscConverterStationsMapData(uuid, substationsIds)));
    }

    @GetMapping(value = "/studies/{studyUuid}/network-map/loads")
    @Operation(summary = "Get Network loads description")
    @ApiResponses(value = {@ApiResponse(responseCode = "200", description = "The list of loads data")})
    public ResponseEntity<Mono<String>> getLoadsMapData(
            @PathVariable("studyUuid") UUID studyUuid,
            @Parameter(description = "Substations id") @RequestParam(name = "substationId", required = false) List<String> substationsIds) {

        return ResponseEntity.ok().contentType(MediaType.APPLICATION_JSON).body(networkStoreService.getNetworkUuid(studyUuid)
                .flatMap(uuid -> studyService.getLoadsMapData(uuid, substationsIds)));
    }

    @GetMapping(value = "/studies/{studyUuid}/network-map/shunt-compensators")
    @Operation(summary = "Get Network shunt compensators description")
    @ApiResponses(value = {@ApiResponse(responseCode = "200", description = "The list of shunt compensators data")})
    public ResponseEntity<Mono<String>> getShuntCompensatorsMapData(
            @PathVariable("studyUuid") UUID studyUuid,
            @Parameter(description = "Substations id") @RequestParam(name = "substationId", required = false) List<String> substationsIds) {

        return ResponseEntity.ok().contentType(MediaType.APPLICATION_JSON).body(networkStoreService.getNetworkUuid(studyUuid)
                .flatMap(uuid -> studyService.getShuntCompensatorsMapData(uuid, substationsIds)));
    }

    @GetMapping(value = "/studies/{studyUuid}/network-map/static-var-compensators")
    @Operation(summary = "Get Network static var compensators description")
    @ApiResponses(value = {@ApiResponse(responseCode = "200", description = "The list of static var compensators data")})
    public ResponseEntity<Mono<String>> getStaticVarCompensatorsMapData(
            @PathVariable("studyUuid") UUID studyUuid,
            @Parameter(description = "Substations id") @RequestParam(name = "substationId", required = false) List<String> substationsIds) {

        return ResponseEntity.ok().contentType(MediaType.APPLICATION_JSON).body(networkStoreService.getNetworkUuid(studyUuid)
                .flatMap(uuid -> studyService.getStaticVarCompensatorsMapData(uuid, substationsIds)));
    }

    @GetMapping(value = "/studies/{studyUuid}/network-map/all")
    @Operation(summary = "Get Network equipments description")
    @ApiResponses(value = {@ApiResponse(responseCode = "200", description = "The list of equipments data")})
    public ResponseEntity<Mono<String>> getAllMapData(
            @PathVariable("studyUuid") UUID studyUuid,
            @Parameter(description = "Substations id") @RequestParam(name = "substationId", required = false) List<String> substationsIds) {

        return ResponseEntity.ok().contentType(MediaType.APPLICATION_JSON).body(networkStoreService.getNetworkUuid(studyUuid)
                .flatMap(uuid -> studyService.getAllMapData(uuid, substationsIds)));
    }

    @PutMapping(value = "/studies/{studyUuid}/network-modification/switches/{switchId}")
    @Operation(summary = "update a switch position")
    @ApiResponses(value = {@ApiResponse(responseCode = "200", description = "The switch is updated")})
    public ResponseEntity<Mono<Void>> changeSwitchState(@PathVariable("studyUuid") UUID studyUuid,
                                                        @PathVariable("switchId") String switchId,
                                                        @RequestParam("open") boolean open) {

        return ResponseEntity.ok().body(studyService.assertComputationNotRunning(studyUuid)
                .then(studyService.changeSwitchState(studyUuid, switchId, open)));
    }

    @PutMapping(value = "/studies/{studyUuid}/network-modification/groovy")
    @Operation(summary = "change an equipment state in the network")
    @ApiResponses(value = {@ApiResponse(responseCode = "200", description = "The equipment is updated")})
    public ResponseEntity<Mono<Void>> applyGroovyScript(@PathVariable("studyUuid") UUID studyUuid,
                                                        @RequestBody String groovyScript) {

        return ResponseEntity.ok().body(studyService.applyGroovyScript(studyUuid, groovyScript).then());
    }

    @GetMapping(value = "/studies/{studyUuid}/network/modifications")
    @Operation(summary = "Get all network modifications")
    @ApiResponses(value = {@ApiResponse(responseCode = "200", description = "The list of network modifications")})
    public ResponseEntity<Flux<ModificationInfos>> getModifications(@PathVariable("studyUuid") UUID studyUuid) {
        return ResponseEntity.ok().body(networkModificationService.getModifications(studyUuid));
    }

    @DeleteMapping(value = "/studies/{studyUuid}/network/modifications")
    @Operation(summary = "Delete all network modifications")
    @ApiResponses(value = {@ApiResponse(responseCode = "200", description = "Network modifications deleted")})
    public ResponseEntity<Mono<Void>> deleteModifications(@PathVariable("studyUuid") UUID studyUuid) {
        return ResponseEntity.ok().body(networkModificationService.deleteModifications(studyUuid));
    }

    @PutMapping(value = "/studies/{studyUuid}/network-modification/lines/{lineId}/status", consumes = MediaType.TEXT_PLAIN_VALUE)
    @Operation(summary = "Change the given line status")
    @ApiResponses(value = {@ApiResponse(responseCode = "200", description = "Line status changed")})
    public ResponseEntity<Mono<Void>> changeLineStatus(
            @PathVariable("studyUuid") UUID studyUuid,
            @PathVariable("lineId") String lineId,
            @RequestBody String status) {
        return ResponseEntity.ok().body(studyService.changeLineStatus(studyUuid, lineId, status));
    }

    @PutMapping(value = "/studies/{studyUuid}/loadflow/run")
    @Operation(summary = "run loadflow on study")
    @ApiResponses(value = {@ApiResponse(responseCode = "200", description = "The loadflow has started")})
    public ResponseEntity<Mono<Void>> runLoadFlow(
            @PathVariable("studyUuid") UUID studyUuid) {

        return ResponseEntity.ok().body(studyService.assertLoadFlowRunnable(studyUuid)
                .then(studyService.runLoadFlow(studyUuid)));
    }

    @PostMapping(value = "/studies/{studyUuid}/rename")
    @Operation(summary = "Update the study name")
    @ApiResponses(value = {@ApiResponse(responseCode = "200", description = "The updated study")})
    public ResponseEntity<Mono<CreatedStudyBasicInfos>> renameStudy(@RequestHeader("userId") String headerUserId,
                                                                    @PathVariable("studyUuid") UUID studyUuid,
                                                                    @RequestBody RenameStudyAttributes renameStudyAttributes) {

        Mono<CreatedStudyBasicInfos> studyMono = studyService.renameStudy(studyUuid, headerUserId, renameStudyAttributes.getNewStudyName());
        return ResponseEntity.ok().contentType(MediaType.APPLICATION_JSON).body(studyMono);
    }

    @PostMapping(value = "/studies/{studyUuid}/public")
    @Operation(summary = "set study to public")
    @ApiResponses(value = {@ApiResponse(responseCode = "200", description = "The switch is public")})
    public ResponseEntity<Mono<StudyInfos>> makeStudyPublic(@PathVariable("studyUuid") UUID studyUuid,
                                                            @RequestHeader("userId") String headerUserId) {

        return ResponseEntity.ok().body(studyService.changeStudyAccessRights(studyUuid, headerUserId, false));
    }

    @PostMapping(value = "/studies/{studyUuid}/private")
    @Operation(summary = "set study to private")
    @ApiResponses(value = {@ApiResponse(responseCode = "200", description = "The study is private")})
    public ResponseEntity<Mono<StudyInfos>> makeStudyPrivate(@PathVariable("studyUuid") UUID studyUuid,
                                                             @RequestHeader("userId") String headerUserId) {

        return ResponseEntity.ok().body(studyService.changeStudyAccessRights(studyUuid, headerUserId, true));
    }

    @GetMapping(value = "/export-network-formats")
    @Operation(summary = "get the available export format")
    @ApiResponses(value = {@ApiResponse(responseCode = "200", description = "The available export format")})
    public ResponseEntity<Mono<Collection<String>>> getExportFormats() {
        Mono<Collection<String>> formatsMono = studyService.getExportFormats();
        return ResponseEntity.ok().contentType(MediaType.APPLICATION_JSON).body(formatsMono);
    }

    @GetMapping(value = "/studies/{studyUuid}/export-network/{format}")
    @Operation(summary = "export the study's network in the given format")
    @ApiResponses(value = {@ApiResponse(responseCode = "200", description = "The network in the given format")})
    public Mono<ResponseEntity<byte[]>> exportNetwork(
            @PathVariable("studyUuid") UUID studyUuid,
            @PathVariable("format") String format) {

        Mono<ExportNetworkInfos> exportNetworkInfosMono = studyService.exportNetwork(studyUuid, format);
        return exportNetworkInfosMono.map(exportNetworkInfos -> {
            HttpHeaders header = new HttpHeaders();
            header.setContentDisposition(ContentDisposition.builder("attachment").filename(exportNetworkInfos.getFileName(), StandardCharsets.UTF_8).build());
            return ResponseEntity.ok().headers(header).contentType(MediaType.APPLICATION_OCTET_STREAM).body(exportNetworkInfos.getNetworkData());
        });
    }

    @PostMapping(value = "/studies/{studyUuid}/security-analysis/run")
    @Operation(summary = "run security analysis on study")
    @ApiResponses(value = {@ApiResponse(responseCode = "200", description = "The security analysis has started")})
    public ResponseEntity<Mono<UUID>> runSecurityAnalysis(@Parameter(description = "studyUuid") @PathVariable("studyUuid") UUID studyUuid,
                                                          @Parameter(description = "Contingency list names") @RequestParam(name = "contingencyListName", required = false) List<String> contigencyListNames,
                                                          @RequestBody(required = false) String parameters) {
        List<String> nonNullcontingencyListNames = contigencyListNames != null ? contigencyListNames : Collections.emptyList();
        String nonNullParameters = Objects.toString(parameters, "");
        return ResponseEntity.ok().body(studyService.runSecurityAnalysis(studyUuid, nonNullcontingencyListNames, nonNullParameters));
    }

    @GetMapping(value = "/studies/{studyUuid}/security-analysis/result")
    @Operation(summary = "Get a security analysis result on study")
    @ApiResponses(value = {@ApiResponse(responseCode = "200", description = "The security analysis result"),
            @ApiResponse(responseCode = "404", description = "The security analysis has not been found")})
    public Mono<ResponseEntity<String>> getSecurityAnalysisResult(@Parameter(description = "study UUID") @PathVariable("studyUuid") UUID studyUuid,
                                                                  @Parameter(description = "Limit types") @RequestParam(name = "limitType", required = false) List<String> limitTypes) {
        List<String> nonNullLimitTypes = limitTypes != null ? limitTypes : Collections.emptyList();
        return studyService.getSecurityAnalysisResult(studyUuid, nonNullLimitTypes)
                .map(result -> ResponseEntity.ok().body(result))
                .defaultIfEmpty(ResponseEntity.notFound().build());
    }

    @GetMapping(value = "/studies/{studyUuid}/contingency-count")
    @Operation(summary = "Get contingency count for a list of contingency list on a study")
    @ApiResponses(value = {@ApiResponse(responseCode = "200", description = "The contingency count")})
    public Mono<ResponseEntity<Integer>> getContingencyCount(@Parameter(description = "Study name") @PathVariable("studyUuid") UUID studyUuid,
                                                             @Parameter(description = "Contingency list names") @RequestParam(name = "contingencyListName", required = false) List<String> contigencyListNames) {
        List<String> nonNullcontigencyListNames = contigencyListNames != null ? contigencyListNames : Collections.emptyList();
        return studyService.getContingencyCount(studyUuid, nonNullcontigencyListNames)
                .map(count -> ResponseEntity.ok().body(count));
    }

    @PostMapping(value = "/studies/{studyUuid}/loadflow/parameters")
    @Operation(summary = "set loadflow parameters on study, reset to default ones if empty body")
    @ApiResponses(value = {@ApiResponse(responseCode = "200", description = "The loadflow parameters are set")})
    public ResponseEntity<Mono<Void>> setLoadflowParameters(
            @PathVariable("studyUuid") UUID studyUuid,
            @RequestBody(required = false) LoadFlowParameters lfParameter) {
        return ResponseEntity.ok().body(studyService.setLoadFlowParameters(studyUuid, lfParameter));
    }

    @GetMapping(value = "/studies/{studyUuid}/loadflow/parameters")
    @Operation(summary = "Get loadflow parameters on study")
    @ApiResponses(value = {@ApiResponse(responseCode = "200", description = "The loadflow parameters")})
    public ResponseEntity<Mono<LoadFlowParameters>> getLoadflowParameters(
            @PathVariable("studyUuid") UUID studyUuid) {
        return ResponseEntity.ok().body(studyService.getLoadFlowParameters(studyUuid));
    }

    @PostMapping(value = "/studies/{studyUuid}/loadflow/provider")
    @Operation(summary = "set load flow provider for the specified study, no body means reset to default provider")
    @ApiResponses(value = {@ApiResponse(responseCode = "200", description = "The load flow provider is set")})
    public ResponseEntity<Mono<Void>> setLoadflowProvider(@PathVariable("studyUuid") UUID studyUuid,
                                                          @RequestBody(required = false) String provider) {
        return ResponseEntity.ok().body(studyService.updateLoadFlowProvider(studyUuid, provider));
    }

    @GetMapping(value = "/studies/{studyUuid}/loadflow/provider")
    @Operation(summary = "Get load flow provider for a specified study, empty string means default provider")
    @ApiResponses(value = {@ApiResponse(responseCode = "200", description = "The load flow provider is returned")})
    public ResponseEntity<Mono<String>> getLoadflowProvider(@PathVariable("studyUuid") UUID studyUuid) {
        return ResponseEntity.ok().body(studyService.getLoadFlowProvider(studyUuid));
    }

    @GetMapping(value = "/studies/{studyUuid}/network/substations/{substationId}/svg")
    @Operation(summary = "get the substation diagram for the given network and substation")
    @ApiResponse(responseCode = "200", description = "The svg")
    public ResponseEntity<Mono<byte[]>> getSubstationDiagram(
            @PathVariable("studyUuid") UUID studyUuid,
            @PathVariable("substationId") String substationId,
            @Parameter(description = "useName") @RequestParam(name = "useName", defaultValue = "false") boolean useName,
            @Parameter(description = "centerLabel") @RequestParam(name = "centerLabel", defaultValue = "false") boolean centerLabel,
            @Parameter(description = "diagonalLabel") @RequestParam(name = "diagonalLabel", defaultValue = "false") boolean diagonalLabel,
            @Parameter(description = "topologicalColoring") @RequestParam(name = "topologicalColoring", defaultValue = "false") boolean topologicalColoring,
            @Parameter(description = "substationLayout") @RequestParam(name = "substationLayout", defaultValue = "horizontal") String substationLayout,
            @Parameter(description = "component library name") @RequestParam(name = "componentLibrary", required = false) String componentLibrary) {

<<<<<<< HEAD
        return ResponseEntity.ok().contentType(MediaType.APPLICATION_XML).body(networkStoreService.getNetworkUuid(studyUuid).flatMap(uuid ->
                studyService.getSubstationSvg(uuid, substationId, useName, centerLabel, diagonalLabel, topologicalColoring, substationLayout)));
=======
        return ResponseEntity.ok().contentType(MediaType.APPLICATION_XML).body(studyService.getNetworkUuid(studyUuid).flatMap(uuid ->
                studyService.getSubstationSvg(uuid, substationId, useName, centerLabel, diagonalLabel, topologicalColoring, substationLayout, componentLibrary)));
>>>>>>> b3b5d574
    }

    @GetMapping(value = "/studies/{studyUuid}/network/substations/{substationId}/svg-and-metadata")
    @Operation(summary = "get the substation diagram for the given network and substation")
    @ApiResponse(responseCode = "200", description = "The svg and metadata")
    public ResponseEntity<Mono<String>> getSubstationDiagramAndMetadata(
            @PathVariable("studyUuid") UUID studyUuid,
            @PathVariable("substationId") String substationId,
            @Parameter(description = "useName") @RequestParam(name = "useName", defaultValue = "false") boolean useName,
            @Parameter(description = "centerLabel") @RequestParam(name = "centerLabel", defaultValue = "false") boolean centerLabel,
            @Parameter(description = "diagonalLabel") @RequestParam(name = "diagonalLabel", defaultValue = "false") boolean diagonalLabel,
            @Parameter(description = "topologicalColoring") @RequestParam(name = "topologicalColoring", defaultValue = "false") boolean topologicalColoring,
            @Parameter(description = "substationLayout") @RequestParam(name = "substationLayout", defaultValue = "horizontal") String substationLayout,
            @Parameter(description = "component library name") @RequestParam(name = "componentLibrary", required = false) String componentLibrary) {

<<<<<<< HEAD
        return ResponseEntity.ok().contentType(MediaType.APPLICATION_JSON).body(networkStoreService.getNetworkUuid(studyUuid).flatMap(uuid ->
                studyService.getSubstationSvgAndMetadata(uuid, substationId, useName, centerLabel, diagonalLabel, topologicalColoring, substationLayout)));
=======
        return ResponseEntity.ok().contentType(MediaType.APPLICATION_JSON).body(studyService.getNetworkUuid(studyUuid).flatMap(uuid ->
                studyService.getSubstationSvgAndMetadata(uuid, substationId, useName, centerLabel, diagonalLabel, topologicalColoring, substationLayout, componentLibrary)));
>>>>>>> b3b5d574
    }

    @GetMapping(value = "/studies/{studyUuid}/security-analysis/status")
    @Operation(summary = "Get the security analysis status on study")
    @ApiResponses(value = {@ApiResponse(responseCode = "200", description = "The security analysis status"),
            @ApiResponse(responseCode = "404", description = "The security analysis status has not been found")})
    public Mono<ResponseEntity<String>> getSecurityAnalysisStatus(@Parameter(description = "Study UUID") @PathVariable("studyUuid") UUID studyUuid) {
        return studyService.getSecurityAnalysisStatus(studyUuid)
                .map(result -> ResponseEntity.ok().body(result))
                .defaultIfEmpty(ResponseEntity.notFound().build());
    }

    @PutMapping(value = "/studies/{studyUuid}/security-analysis/stop")
    @Operation(summary = "stop security analysis on study")
    @ApiResponses(value = {@ApiResponse(responseCode = "200", description = "The security analysis has been stopped")})
    public ResponseEntity<Mono<Void>> stopSecurityAnalysis(@Parameter(description = "Study name") @PathVariable("studyUuid") UUID studyUuid) {
        return ResponseEntity.ok().body(studyService.stopSecurityAnalysis(studyUuid));
    }

    @GetMapping(value = "/studies/{studyUuid}/report", produces = MediaType.APPLICATION_JSON_VALUE)
<<<<<<< HEAD
    @ApiOperation(value = "Get study report")
    @ApiResponses(value = {@ApiResponse(code = 200, message = "The report for study"), @ApiResponse(code = 404, message = "The study not found")})
    public ResponseEntity<Mono<ReporterModel>> getReport(@ApiParam(value = "Study uuid") @PathVariable("studyUuid") UUID studyUuid) {
        return ResponseEntity.ok().contentType(MediaType.APPLICATION_JSON).body(networkStoreService.getNetworkUuid(studyUuid).flatMap(reportService::getReport));
    }

    @DeleteMapping(value = "/studies/{studyUuid}/report")
    @ApiOperation(value = "Delete study report")
    @ApiResponses(value = {@ApiResponse(code = 200, message = "The report for study deleted"), @ApiResponse(code = 404, message = "The study not found")})
    public ResponseEntity<Mono<Void>> deleteReport(@ApiParam(value = "Study uuid") @PathVariable("studyUuid") UUID studyUuid) {
        return ResponseEntity.ok().contentType(MediaType.APPLICATION_JSON).body(networkStoreService.getNetworkUuid(studyUuid).flatMap(reportService::deleteReport));
=======
    @Operation(summary = "Get study report")
    @ApiResponses(value = {@ApiResponse(responseCode = "200", description = "The report for study"), @ApiResponse(responseCode = "404", description = "The study not found")})
    public ResponseEntity<Mono<ReporterModel>> getReport(@Parameter(description = "Study uuid") @PathVariable("studyUuid") UUID studyUuid) {
        return ResponseEntity.ok().contentType(MediaType.APPLICATION_JSON).body(studyService.getNetworkUuid(studyUuid).flatMap(reportService::getReport));
    }

    @DeleteMapping(value = "/studies/{studyUuid}/report")
    @Operation(summary = "Delete study report")
    @ApiResponses(value = {@ApiResponse(responseCode = "200", description = "The report for study deleted"), @ApiResponse(responseCode = "404", description = "The study not found")})
    public ResponseEntity<Mono<Void>> deleteReport(@Parameter(description = "Study uuid") @PathVariable("studyUuid") UUID studyUuid) {
        return ResponseEntity.ok().contentType(MediaType.APPLICATION_JSON).body(studyService.getNetworkUuid(studyUuid).flatMap(reportService::deleteReport));
>>>>>>> b3b5d574
    }

    @GetMapping(value = "/svg-component-libraries")
    @Operation(summary = "Get a list of the available svg component libraries")
    @ApiResponse(responseCode = "200", description = "The list of the available svg component libraries")
    public ResponseEntity<Mono<List<String>>> getAvailableSvgComponentLibraries() {
        Mono<List<String>> libraries = studyService.getAvailableSvgComponentLibraries();
        return ResponseEntity.ok().contentType(MediaType.APPLICATION_JSON).body(libraries);
    }
}<|MERGE_RESOLUTION|>--- conflicted
+++ resolved
@@ -143,11 +143,7 @@
             @Parameter(description = "topologicalColoring") @RequestParam(name = "topologicalColoring", defaultValue = "false") boolean topologicalColoring,
             @Parameter(description = "component library name") @RequestParam(name = "componentLibrary", required = false) String componentLibrary) {
 
-<<<<<<< HEAD
-        return ResponseEntity.ok().contentType(MediaType.APPLICATION_XML).body(networkStoreService.getNetworkUuid(studyUuid).flatMap(uuid -> studyService.getVoltageLevelSvg(uuid, voltageLevelId, useName, centerLabel, diagonalLabel, topologicalColoring)));
-=======
-        return ResponseEntity.ok().contentType(MediaType.APPLICATION_XML).body(studyService.getNetworkUuid(studyUuid).flatMap(uuid -> studyService.getVoltageLevelSvg(uuid, voltageLevelId, useName, centerLabel, diagonalLabel, topologicalColoring, componentLibrary)));
->>>>>>> b3b5d574
+        return ResponseEntity.ok().contentType(MediaType.APPLICATION_XML).body(networkStoreService.getNetworkUuid(studyUuid).flatMap(uuid -> studyService.getVoltageLevelSvg(uuid, voltageLevelId, useName, centerLabel, diagonalLabel, topologicalColoring, componentLibrary)));
     }
 
     @GetMapping(value = "/studies/{studyUuid}/network/voltage-levels/{voltageLevelId}/svg-and-metadata")
@@ -162,11 +158,7 @@
             @Parameter(description = "topologicalColoring") @RequestParam(name = "topologicalColoring", defaultValue = "false") boolean topologicalColoring,
             @Parameter(description = "component library name") @RequestParam(name = "componentLibrary", required = false) String componentLibrary) {
 
-<<<<<<< HEAD
-        return ResponseEntity.ok().contentType(MediaType.APPLICATION_JSON).body(networkStoreService.getNetworkUuid(studyUuid).flatMap(uuid -> studyService.getVoltageLevelSvgAndMetadata(uuid, voltageLevelId, useName, centerLabel, diagonalLabel, topologicalColoring)));
-=======
-        return ResponseEntity.ok().contentType(MediaType.APPLICATION_JSON).body(studyService.getNetworkUuid(studyUuid).flatMap(uuid -> studyService.getVoltageLevelSvgAndMetadata(uuid, voltageLevelId, useName, centerLabel, diagonalLabel, topologicalColoring, componentLibrary)));
->>>>>>> b3b5d574
+        return ResponseEntity.ok().contentType(MediaType.APPLICATION_JSON).body(networkStoreService.getNetworkUuid(studyUuid).flatMap(uuid -> studyService.getVoltageLevelSvgAndMetadata(uuid, voltageLevelId, useName, centerLabel, diagonalLabel, topologicalColoring, componentLibrary)));
     }
 
     @GetMapping(value = "/studies/{studyUuid}/network/voltage-levels")
@@ -535,13 +527,8 @@
             @Parameter(description = "substationLayout") @RequestParam(name = "substationLayout", defaultValue = "horizontal") String substationLayout,
             @Parameter(description = "component library name") @RequestParam(name = "componentLibrary", required = false) String componentLibrary) {
 
-<<<<<<< HEAD
         return ResponseEntity.ok().contentType(MediaType.APPLICATION_XML).body(networkStoreService.getNetworkUuid(studyUuid).flatMap(uuid ->
-                studyService.getSubstationSvg(uuid, substationId, useName, centerLabel, diagonalLabel, topologicalColoring, substationLayout)));
-=======
-        return ResponseEntity.ok().contentType(MediaType.APPLICATION_XML).body(studyService.getNetworkUuid(studyUuid).flatMap(uuid ->
                 studyService.getSubstationSvg(uuid, substationId, useName, centerLabel, diagonalLabel, topologicalColoring, substationLayout, componentLibrary)));
->>>>>>> b3b5d574
     }
 
     @GetMapping(value = "/studies/{studyUuid}/network/substations/{substationId}/svg-and-metadata")
@@ -557,13 +544,8 @@
             @Parameter(description = "substationLayout") @RequestParam(name = "substationLayout", defaultValue = "horizontal") String substationLayout,
             @Parameter(description = "component library name") @RequestParam(name = "componentLibrary", required = false) String componentLibrary) {
 
-<<<<<<< HEAD
         return ResponseEntity.ok().contentType(MediaType.APPLICATION_JSON).body(networkStoreService.getNetworkUuid(studyUuid).flatMap(uuid ->
-                studyService.getSubstationSvgAndMetadata(uuid, substationId, useName, centerLabel, diagonalLabel, topologicalColoring, substationLayout)));
-=======
-        return ResponseEntity.ok().contentType(MediaType.APPLICATION_JSON).body(studyService.getNetworkUuid(studyUuid).flatMap(uuid ->
                 studyService.getSubstationSvgAndMetadata(uuid, substationId, useName, centerLabel, diagonalLabel, topologicalColoring, substationLayout, componentLibrary)));
->>>>>>> b3b5d574
     }
 
     @GetMapping(value = "/studies/{studyUuid}/security-analysis/status")
@@ -584,31 +566,17 @@
     }
 
     @GetMapping(value = "/studies/{studyUuid}/report", produces = MediaType.APPLICATION_JSON_VALUE)
-<<<<<<< HEAD
-    @ApiOperation(value = "Get study report")
-    @ApiResponses(value = {@ApiResponse(code = 200, message = "The report for study"), @ApiResponse(code = 404, message = "The study not found")})
-    public ResponseEntity<Mono<ReporterModel>> getReport(@ApiParam(value = "Study uuid") @PathVariable("studyUuid") UUID studyUuid) {
-        return ResponseEntity.ok().contentType(MediaType.APPLICATION_JSON).body(networkStoreService.getNetworkUuid(studyUuid).flatMap(reportService::getReport));
-    }
-
-    @DeleteMapping(value = "/studies/{studyUuid}/report")
-    @ApiOperation(value = "Delete study report")
-    @ApiResponses(value = {@ApiResponse(code = 200, message = "The report for study deleted"), @ApiResponse(code = 404, message = "The study not found")})
-    public ResponseEntity<Mono<Void>> deleteReport(@ApiParam(value = "Study uuid") @PathVariable("studyUuid") UUID studyUuid) {
-        return ResponseEntity.ok().contentType(MediaType.APPLICATION_JSON).body(networkStoreService.getNetworkUuid(studyUuid).flatMap(reportService::deleteReport));
-=======
     @Operation(summary = "Get study report")
     @ApiResponses(value = {@ApiResponse(responseCode = "200", description = "The report for study"), @ApiResponse(responseCode = "404", description = "The study not found")})
     public ResponseEntity<Mono<ReporterModel>> getReport(@Parameter(description = "Study uuid") @PathVariable("studyUuid") UUID studyUuid) {
-        return ResponseEntity.ok().contentType(MediaType.APPLICATION_JSON).body(studyService.getNetworkUuid(studyUuid).flatMap(reportService::getReport));
+        return ResponseEntity.ok().contentType(MediaType.APPLICATION_JSON).body(networkStoreService.getNetworkUuid(studyUuid).flatMap(reportService::getReport));
     }
 
     @DeleteMapping(value = "/studies/{studyUuid}/report")
     @Operation(summary = "Delete study report")
     @ApiResponses(value = {@ApiResponse(responseCode = "200", description = "The report for study deleted"), @ApiResponse(responseCode = "404", description = "The study not found")})
     public ResponseEntity<Mono<Void>> deleteReport(@Parameter(description = "Study uuid") @PathVariable("studyUuid") UUID studyUuid) {
-        return ResponseEntity.ok().contentType(MediaType.APPLICATION_JSON).body(studyService.getNetworkUuid(studyUuid).flatMap(reportService::deleteReport));
->>>>>>> b3b5d574
+        return ResponseEntity.ok().contentType(MediaType.APPLICATION_JSON).body(networkStoreService.getNetworkUuid(studyUuid).flatMap(reportService::deleteReport));
     }
 
     @GetMapping(value = "/svg-component-libraries")
