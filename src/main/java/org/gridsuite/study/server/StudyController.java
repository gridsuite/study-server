--- conflicted
+++ resolved
@@ -690,11 +690,7 @@
     public ResponseEntity<Mono<Void>> deleteEquipment(@Parameter(description = "Study uuid") @PathVariable("studyUuid") UUID studyUuid,
                                                       @Parameter(description = "Equipment type") @PathVariable("equipmentType") String equipmentType,
                                                       @Parameter(description = "Equipment id") @PathVariable("equipmentId") String equipmentId) {
-<<<<<<< HEAD
         return ResponseEntity.ok().body(studyService.assertComputationNotRunning(studyUuid).then(studyService.deleteEquipment(studyUuid, equipmentType, equipmentId)));
-=======
-        return ResponseEntity.ok().body(studyService.assertComputationNotRunning(studyUuid)
-            .then(studyService.deleteEquipment(studyUuid, equipmentType, equipmentId)));
     }
 
     @PutMapping(value = "/studies/{studyUuid}/network-modification/generators")
@@ -704,6 +700,5 @@
                                                  @RequestBody String createGeneratorAttributes) {
         return ResponseEntity.ok().body(studyService.assertComputationNotRunning(studyUuid)
             .then(studyService.createEquipment(studyUuid, createGeneratorAttributes, ModificationType.GENERATOR_CREATION)));
->>>>>>> 8d11c198
     }
 }