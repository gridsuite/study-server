--- conflicted
+++ resolved
@@ -576,35 +576,6 @@
         return ResponseEntity.ok().contentType(MediaType.APPLICATION_JSON).body(studyService.getAllMapData(studyUuid, nodeUuid, substationsIds));
     }
 
-<<<<<<< HEAD
-    @PutMapping(value = "/studies/{studyUuid}/nodes/{nodeUuid}/network-modification/switches/{switchId}")
-    @Operation(summary = "update a switch position")
-    @ApiResponses(value = {@ApiResponse(responseCode = "200", description = "The switch is updated")})
-    public ResponseEntity<Void> changeSwitchState(@PathVariable("studyUuid") UUID studyUuid,
-                                                        @PathVariable("switchId") String switchId,
-                                                        @PathVariable("nodeUuid") UUID nodeUuid,
-                                                        @Parameter(description = "Switch open state") @RequestParam("open") boolean open,
-                                                        @RequestHeader("userId") String userId) {
-        studyService.assertCanModifyNode(studyUuid, nodeUuid);
-        studyService.changeSwitchState(studyUuid, switchId, open, nodeUuid, userId);
-        return ResponseEntity.ok().build();
-    }
-
-    @PutMapping(value = "/studies/{studyUuid}/nodes/{nodeUuid}/network-modification/groovy")
-    @Operation(summary = "change an equipment state in the network")
-    @ApiResponses(value = {@ApiResponse(responseCode = "200", description = "The equipment is updated")})
-    public ResponseEntity<Void> applyGroovyScript(@PathVariable("studyUuid") UUID studyUuid,
-                                                        @PathVariable("nodeUuid") UUID nodeUuid,
-                                                        @RequestBody String groovyScript,
-                                                        @RequestHeader("userId") String userId) {
-        studyService.assertCanModifyNode(studyUuid, nodeUuid);
-        studyService.applyGroovyScript(studyUuid, groovyScript, nodeUuid, userId);
-
-        return ResponseEntity.ok().build();
-    }
-
-=======
->>>>>>> 083410ff
     @PutMapping(value = "/studies/{studyUuid}/nodes/{nodeUuid}/network-modification/{modificationUuid}")
     @Operation(summary = "move network modification before another")
     @ApiResponses(value = {@ApiResponse(responseCode = "200", description = "The modification order is updated")})
@@ -641,23 +612,6 @@
         }
     }
 
-<<<<<<< HEAD
-    @PutMapping(value = "/studies/{studyUuid}/nodes/{nodeUuid}/network-modification/lines/{lineId}/status", consumes = MediaType.TEXT_PLAIN_VALUE)
-    @Operation(summary = "Change the given line status")
-    @ApiResponses(value = {@ApiResponse(responseCode = "200", description = "Line status changed")})
-    public ResponseEntity<Void> changeLineStatus(
-            @PathVariable("studyUuid") UUID studyUuid,
-            @PathVariable("nodeUuid") UUID nodeUuid,
-            @PathVariable("lineId") String lineId,
-            @RequestBody String status,
-            @RequestHeader("userId") String userId) {
-        studyService.assertCanModifyNode(studyUuid, nodeUuid);
-        studyService.changeLineStatus(studyUuid, lineId, status, nodeUuid, userId);
-        return ResponseEntity.ok().build();
-    }
-
-=======
->>>>>>> 083410ff
     @PutMapping(value = "/studies/{studyUuid}/nodes/{nodeUuid}/loadflow/run")
     @Operation(summary = "run loadflow on study")
     @ApiResponses(value = {@ApiResponse(responseCode = "200", description = "The loadflow has started")})
@@ -927,94 +881,6 @@
         return ResponseEntity.ok().contentType(MediaType.APPLICATION_JSON).body(libraries);
     }
 
-<<<<<<< HEAD
-    @PostMapping(value = "/studies/{studyUuid}/nodes/{nodeUuid}/network-modification/loads")
-    @Operation(summary = "create a load in the study network")
-    @ApiResponses(value = {@ApiResponse(responseCode = "200", description = "The load has been created")})
-    public ResponseEntity<Void> createLoad(@PathVariable("studyUuid") UUID studyUuid,
-                                                 @PathVariable("nodeUuid") UUID nodeUuid,
-                                                 @RequestBody String createLoadAttributes,
-                                                 @RequestHeader("userId") String userId) {
-        studyService.assertCanModifyNode(studyUuid, nodeUuid);
-        studyService.createEquipment(studyUuid, createLoadAttributes, ModificationType.LOAD_CREATION, nodeUuid, userId);
-        return ResponseEntity.ok().build();
-    }
-
-    @PutMapping(value = "/studies/{studyUuid}/nodes/{nodeUuid}/network-modification/loads")
-    @Operation(summary = "modify a load in the study network")
-    @ApiResponses(value = {@ApiResponse(responseCode = "200", description = "The load has been modified")})
-    public ResponseEntity<Void> modifyLoad(@PathVariable("studyUuid") UUID studyUuid,
-                                                 @PathVariable("nodeUuid") UUID nodeUuid,
-                                                 @RequestBody String modifyLoadAttributes,
-                                                 @RequestHeader("userId") String userId) {
-        studyService.assertCanModifyNode(studyUuid, nodeUuid);
-        studyService.modifyEquipment(studyUuid, modifyLoadAttributes, ModificationType.LOAD_MODIFICATION, nodeUuid, userId);
-        return ResponseEntity.ok().build();
-    }
-
-    @PutMapping(value = "/studies/{studyUuid}/nodes/{nodeUuid}/network-modification/modifications/{modificationUuid}/loads-creation")
-    @Operation(summary = "update a load creation in the study network")
-    @ApiResponses(value = {@ApiResponse(responseCode = "200", description = "The load creation has been updated")})
-    public ResponseEntity<Void> updateLoadCreation(@PathVariable("studyUuid") UUID studyUuid,
-                                                 @PathVariable("modificationUuid") UUID modificationUuid,
-                                                 @PathVariable("nodeUuid") UUID nodeUuid,
-                                                 @RequestBody String createLoadAttributes,
-                                                 @RequestHeader("userId") String userId) {
-        studyService.assertNoBuildNoComputation(studyUuid, nodeUuid);
-        studyService.updateEquipmentCreation(studyUuid, createLoadAttributes, ModificationType.LOAD_CREATION, nodeUuid, modificationUuid, userId);
-        return ResponseEntity.ok().build();
-    }
-
-    @PutMapping(value = "/studies/{studyUuid}/nodes/{nodeUuid}/network-modification/modifications/{modificationUuid}/loads-modification")
-    @Operation(summary = "update a load modification in the study network")
-    @ApiResponses(value = {@ApiResponse(responseCode = "200", description = "The load modification has been updated")})
-    public ResponseEntity<Void> updateLoadModification(@PathVariable("studyUuid") UUID studyUuid,
-                                                         @PathVariable("modificationUuid") UUID modificationUuid,
-                                                         @PathVariable("nodeUuid") UUID nodeUuid,
-                                                         @RequestBody String modifyLoadAttributes,
-                                                         @RequestHeader("userId") String userId) {
-        studyService.assertNoBuildNoComputation(studyUuid, nodeUuid);
-        studyService.updateEquipmentModification(studyUuid, modifyLoadAttributes, ModificationType.LOAD_MODIFICATION, nodeUuid, modificationUuid, userId);
-        return ResponseEntity.ok().build();
-    }
-
-    @PutMapping(value = "/studies/{studyUuid}/nodes/{nodeUuid}/network-modification/modifications/{typeModification}/{modificationUuid}")
-    @Operation(summary = "update an equipment modification in the study network")
-    @ApiResponses(value = {@ApiResponse(responseCode = "200", description = "The equipment modification has been updated")})
-    public ResponseEntity<Void> updateEquipmentModification(@PathVariable("studyUuid") UUID studyUuid,
-                                                                  @PathVariable("modificationUuid") UUID modificationUuid,
-                                                                  @PathVariable("nodeUuid") UUID nodeUuid,
-                                                                  @PathVariable("typeModification") ModificationType typeModification,
-                                                                  @RequestBody String modifyEquipmentAttributes,
-                                                                  @RequestHeader("userId") String userId) {
-        studyService.assertCanModifyNode(studyUuid, nodeUuid);
-        studyService.updateEquipmentModification(studyUuid, modifyEquipmentAttributes, typeModification, nodeUuid, modificationUuid, userId);
-        return ResponseEntity.ok().build();
-    }
-
-    @PutMapping(value = "/studies/{studyUuid}/nodes/{nodeUuid}/network-modification/modifications/{typeModification}")
-    @Operation(summary = "modify a generator in the study network")
-    @ApiResponses(value = {@ApiResponse(responseCode = "200", description = "The network modification has been modified")})
-    public ResponseEntity<Void> modifyEquipment(@PathVariable("studyUuid") UUID studyUuid,
-                                                      @PathVariable("nodeUuid") UUID nodeUuid,
-                                                      @PathVariable("typeModification") ModificationType typeModification,
-                                                      @RequestBody String modifyEquipmentAttributes,
-                                                      @RequestHeader("userId") String userId) {
-        studyService.assertCanModifyNode(studyUuid, nodeUuid);
-        studyService.modifyEquipment(studyUuid, modifyEquipmentAttributes, typeModification, nodeUuid, userId);
-        return ResponseEntity.ok().build();
-    }
-
-    @DeleteMapping(value = "/studies/{studyUuid}/nodes/{nodeUuid}/network-modification")
-    @Operation(summary = "delete network modifications")
-    @ApiResponses(value = {@ApiResponse(responseCode = "200", description = "The network modifications have been deleted")})
-    public ResponseEntity<Void> deleteModifications(@PathVariable("studyUuid") UUID studyUuid,
-                                                          @PathVariable("nodeUuid") UUID nodeUuid,
-                                                          @RequestParam(value = "modificationsUuids") List<UUID> modificationsUuids,
-                                                          @RequestHeader("userId") String userId) {
-        studyService.assertCanModifyNode(studyUuid, nodeUuid);
-        studyService.deleteModifications(studyUuid, nodeUuid, modificationsUuids, userId);
-=======
     @GetMapping(value = "/studies/{studyUuid}/nodes/{nodeUuid}/network-modifications", produces = MediaType.TEXT_PLAIN_VALUE)
     @Operation(summary = "Get network modifications from a node")
     @ApiResponses(value = {@ApiResponse(responseCode = "200", description = "The network modifications was returned"), @ApiResponse(responseCode = "404", description = "The study/node is not found")})
@@ -1029,9 +895,10 @@
     @ApiResponses(value = {@ApiResponse(responseCode = "200", description = "The network modification was created"), @ApiResponse(responseCode = "404", description = "The study/node is not found")})
     public ResponseEntity<Void> createNetworkModification(@Parameter(description = "Study UUID") @PathVariable("studyUuid") UUID studyUuid,
                                                           @Parameter(description = "Node UUID") @PathVariable("nodeUuid") UUID nodeUuid,
-                                                          @RequestBody String modificationAttributes) {
+                                                          @RequestBody String modificationAttributes,
+                                                          @RequestHeader("userId") String userId) {
         studyService.assertCanModifyNode(studyUuid, nodeUuid);
-        studyService.createNetworkModification(studyUuid, modificationAttributes, nodeUuid);
+        studyService.createNetworkModification(studyUuid, modificationAttributes, nodeUuid, userId);
         return ResponseEntity.ok().build();
     }
 
@@ -1041,9 +908,10 @@
     public ResponseEntity<Void> updateNetworkModification(@Parameter(description = "Study UUID") @PathVariable("studyUuid") UUID studyUuid,
                                                           @Parameter(description = "Node UUID") @PathVariable("nodeUuid") UUID nodeUuid,
                                                           @Parameter(description = "Network modification UUID") @PathVariable("uuid") UUID networkModificationUuid,
-                                                          @RequestBody String modificationAttributes) {
+                                                          @RequestBody String modificationAttributes,
+                                                          @RequestHeader("userId") String userId) {
         studyService.assertCanModifyNode(studyUuid, nodeUuid);
-        studyService.updateNetworkModification(studyUuid, modificationAttributes, nodeUuid, networkModificationUuid);
+        studyService.updateNetworkModification(studyUuid, modificationAttributes, nodeUuid, networkModificationUuid, userId);
         return ResponseEntity.ok().build();
     }
 
@@ -1052,10 +920,10 @@
     @ApiResponses(value = {@ApiResponse(responseCode = "200", description = "The network modifications was deleted"), @ApiResponse(responseCode = "404", description = "The study/node is not found")})
     public ResponseEntity<Void> deleteNetworkModifications(@Parameter(description = "Study UUID") @PathVariable("studyUuid") UUID studyUuid,
                                                            @Parameter(description = "Node UUID") @PathVariable("nodeUuid") UUID nodeUuid,
-                                                           @Parameter(description = "Network modification UUIDs") @RequestParam("uuids") List<UUID> networkModificationUuids) {
+                                                           @Parameter(description = "Network modification UUIDs") @RequestParam("uuids") List<UUID> networkModificationUuids,
+                                                           @RequestHeader("userId") String userId) {
         studyService.assertCanModifyNode(studyUuid, nodeUuid);
-        studyService.deleteNetworkModifications(studyUuid, nodeUuid, networkModificationUuids);
->>>>>>> 083410ff
+        studyService.deleteNetworkModifications(studyUuid, nodeUuid, networkModificationUuids, userId);
         return ResponseEntity.ok().build();
     }
 
@@ -1168,268 +1036,6 @@
         return ResponseEntity.ok().body(networkModificationTreeService.getUniqueNodeName(studyUuid));
     }
 
-<<<<<<< HEAD
-    @DeleteMapping(value = "/studies/{studyUuid}/nodes/{nodeUuid}/network-modification/equipments/type/{equipmentType}/id/{equipmentId}")
-    @Operation(summary = "Delete equipment in study network")
-    @ApiResponses(value = {@ApiResponse(responseCode = "200", description = "The equipment was deleted"), @ApiResponse(responseCode = "404", description = "The study not found")})
-    public ResponseEntity<Void> deleteEquipment(@Parameter(description = "Study uuid") @PathVariable("studyUuid") UUID studyUuid,
-                                                      @Parameter(description = "Node uuid") @PathVariable("nodeUuid") UUID nodeUuid,
-                                                      @Parameter(description = "Equipment type") @PathVariable("equipmentType") String equipmentType,
-                                                      @Parameter(description = "Equipment id") @PathVariable("equipmentId") String equipmentId,
-                                                      @RequestHeader("userId") String userId) {
-        studyService.assertCanModifyNode(studyUuid, nodeUuid);
-        studyService.deleteEquipment(studyUuid, equipmentType, equipmentId, nodeUuid, userId);
-        return ResponseEntity.ok().build();
-    }
-
-    @PutMapping(value = "/studies/{studyUuid}/nodes/{nodeUuid}/network-modification/modifications/{modificationUuid}/equipments-deletion/type/{equipmentType}/id/{equipmentId}")
-    @Operation(summary = "Update an equipment deletion in a study network")
-    @ApiResponses(value = {
-            @ApiResponse(responseCode = "200", description = "The equipment deletion was updated"),
-            @ApiResponse(responseCode = "404", description = "The study was not found")})
-    public ResponseEntity<Void> updateDeleteEquipment(
-            @Parameter(description = "Study UUID") @PathVariable("studyUuid") UUID studyUuid,
-            @Parameter(description = "Node UUID") @PathVariable("nodeUuid") UUID nodeUuid,
-            @Parameter(description = "Modification UUID") @PathVariable("modificationUuid") UUID modificationUuid,
-            @Parameter(description = "Equipment type") @PathVariable("equipmentType") String equipmentType,
-            @Parameter(description = "Equipment ID") @PathVariable("equipmentId") String equipmentId,
-            @RequestHeader("userId") String userId) {
-        studyService.assertNoBuildNoComputation(studyUuid, nodeUuid);
-        studyService.updateEquipmentDeletion(studyUuid, equipmentType, equipmentId, nodeUuid, modificationUuid, userId);
-        return ResponseEntity.ok().build();
-    }
-
-    @PostMapping(value = "/studies/{studyUuid}/nodes/{nodeUuid}/network-modification/generators")
-    @Operation(summary = "create a generator in the study network")
-    @ApiResponses(value = {@ApiResponse(responseCode = "200", description = "The generator has been created")})
-    public ResponseEntity<Void> createGenerator(@PathVariable("studyUuid") UUID studyUuid,
-                                                      @PathVariable("nodeUuid") UUID nodeUuid,
-                                                      @RequestBody String createGeneratorAttributes,
-                                                      @RequestHeader("userId") String userId) {
-        studyService.assertCanModifyNode(studyUuid, nodeUuid);
-        studyService.createEquipment(studyUuid, createGeneratorAttributes, ModificationType.GENERATOR_CREATION, nodeUuid, userId);
-        return ResponseEntity.ok().build();
-    }
-
-    @PutMapping(value = "/studies/{studyUuid}/nodes/{nodeUuid}/network-modification/modifications/{modificationUuid}/generators-creation")
-    @Operation(summary = "update a generator creation in the study network")
-    @ApiResponses(value = {@ApiResponse(responseCode = "200", description = "The generator creation has been updated.")})
-    public ResponseEntity<Void> updateGeneratorCreation(@PathVariable("studyUuid") UUID studyUuid,
-                                                              @PathVariable("modificationUuid") UUID modificationUuid,
-                                                              @PathVariable("nodeUuid") UUID nodeUuid,
-                                                         @RequestBody String createGeneratorAttributes,
-                                                         @RequestHeader("userId") String userId) {
-        studyService.assertNoBuildNoComputation(studyUuid, nodeUuid);
-        studyService.updateEquipmentCreation(studyUuid, createGeneratorAttributes, ModificationType.GENERATOR_CREATION, nodeUuid, modificationUuid, userId);
-        return ResponseEntity.ok().build();
-    }
-
-    @PostMapping(value = "/studies/{studyUuid}/nodes/{nodeUuid}/network-modification/shunt-compensators")
-    @Operation(summary = "create a shunt-compensator in the study network")
-    @ApiResponses(value = {@ApiResponse(responseCode = "200", description = "The shunt-compensator has been created")})
-    public ResponseEntity<Void> createShuntCompensator(@PathVariable("studyUuid") UUID studyUuid,
-                                                             @PathVariable("nodeUuid") UUID nodeUuid,
-                                                             @RequestBody String createShuntCompensatorAttributes,
-                                                             @RequestHeader("userId") String userId) {
-        studyService.assertCanModifyNode(studyUuid, nodeUuid);
-        studyService.createEquipment(studyUuid, createShuntCompensatorAttributes, ModificationType.SHUNT_COMPENSATOR_CREATION, nodeUuid, userId);
-        return ResponseEntity.ok().build();
-    }
-
-    @PutMapping(value = "/studies/{studyUuid}/nodes/{nodeUuid}/network-modification/modifications/{modificationUuid}/shunt-compensators-creation")
-    @Operation(summary = "update a shunt-compensator creation in the study network")
-    @ApiResponses(value = {@ApiResponse(responseCode = "200", description = "The shunt-compensator creation has been updated.")})
-    public ResponseEntity<Void> updateShuntCompensatorCreation(@PathVariable("studyUuid") UUID studyUuid,
-                                                                     @PathVariable("modificationUuid") UUID modificationUuid,
-                                                                     @PathVariable("nodeUuid") UUID nodeUuid,
-                                                              @RequestBody String createShuntCompensatorAttributes,
-                                                              @RequestHeader("userId") String userId) {
-        studyService.assertNoBuildNoComputation(studyUuid, nodeUuid);
-        studyService.updateEquipmentCreation(studyUuid, createShuntCompensatorAttributes, ModificationType.SHUNT_COMPENSATOR_CREATION, nodeUuid, modificationUuid, userId);
-        return ResponseEntity.ok().build();
-    }
-
-    @PostMapping(value = "/studies/{studyUuid}/nodes/{nodeUuid}/network-modification/lines")
-    @Operation(summary = "create a line in the study network")
-    @ApiResponses(value = {@ApiResponse(responseCode = "200", description = "The line has been created")})
-    public ResponseEntity<Void> createLine(@PathVariable("studyUuid") UUID studyUuid,
-                                                 @PathVariable("nodeUuid") UUID nodeUuid,
-                                                 @RequestBody String createLineAttributes,
-                                                 @RequestHeader("userId") String userId) {
-        studyService.assertCanModifyNode(studyUuid, nodeUuid);
-        studyService.createEquipment(studyUuid, createLineAttributes, ModificationType.LINE_CREATION, nodeUuid, userId);
-        return ResponseEntity.ok().build();
-    }
-
-    @PutMapping(value = "/studies/{studyUuid}/nodes/{nodeUuid}/network-modification/modifications/{modificationUuid}/lines-creation")
-    @Operation(summary = "update a line creation in the study network")
-    @ApiResponses(value = {@ApiResponse(responseCode = "200", description = "The line creation has been updated.")})
-    public ResponseEntity<Void> updateLineCreation(@PathVariable("studyUuid") UUID studyUuid,
-                                                         @PathVariable("modificationUuid") UUID modificationUuid,
-                                                         @PathVariable("nodeUuid") UUID nodeUuid,
-                                                         @RequestBody String createLineAttributes,
-                                                         @RequestHeader("userId") String userId) {
-        studyService.assertNoBuildNoComputation(studyUuid, nodeUuid);
-        studyService.updateEquipmentCreation(studyUuid, createLineAttributes, ModificationType.LINE_CREATION, nodeUuid, modificationUuid, userId);
-        return ResponseEntity.ok().build();
-    }
-
-    @PostMapping(value = "/studies/{studyUuid}/nodes/{nodeUuid}/network-modification/two-windings-transformers")
-    @Operation(summary = "create a two windings transformer in the study network")
-    @ApiResponses(value = {@ApiResponse(responseCode = "200", description = "The two windings transformer has been created")})
-    public ResponseEntity<Void> createTwoWindingsTransformer(@PathVariable("studyUuid") UUID studyUuid,
-                                                                   @PathVariable("nodeUuid") UUID nodeUuid,
-                                                                   @RequestBody String createTwoWindingsTransformerAttributes,
-                                                                   @RequestHeader("userId") String userId) {
-        studyService.assertCanModifyNode(studyUuid, nodeUuid);
-        studyService.createEquipment(studyUuid, createTwoWindingsTransformerAttributes, ModificationType.TWO_WINDINGS_TRANSFORMER_CREATION, nodeUuid, userId);
-        return ResponseEntity.ok().build();
-    }
-
-    @PutMapping(value = "/studies/{studyUuid}/nodes/{nodeUuid}/network-modification/modifications/{modificationUuid}/two-windings-transformers-creation")
-    @Operation(summary = "update a two windings transformer creation in the study network")
-    @ApiResponses(value = {@ApiResponse(responseCode = "200", description = "The two windings transformer creation has been updated.")})
-    public ResponseEntity<Void> updateTwoWindingsTransformerCreation(@PathVariable("studyUuid") UUID studyUuid,
-                                                                           @PathVariable("modificationUuid") UUID modificationUuid,
-                                                                           @PathVariable("nodeUuid") UUID nodeUuid,
-                                                         @RequestBody String createTwoWindingsTransformerAttributes,
-                                                         @RequestHeader("userId") String userId) {
-        studyService.assertNoBuildNoComputation(studyUuid, nodeUuid);
-        studyService.updateEquipmentCreation(studyUuid, createTwoWindingsTransformerAttributes, ModificationType.TWO_WINDINGS_TRANSFORMER_CREATION, nodeUuid, modificationUuid, userId);
-        return ResponseEntity.ok().build();
-    }
-
-    @PostMapping(value = "/studies/{studyUuid}/nodes/{nodeUuid}/network-modification/substations")
-    @Operation(summary = "create a substation in the study network")
-    @ApiResponses(value = {@ApiResponse(responseCode = "200", description = "The substation has been created")})
-    public ResponseEntity<Void> createSubstation(@PathVariable("studyUuid") UUID studyUuid,
-                                                                   @PathVariable("nodeUuid") UUID nodeUuid,
-                                                                   @RequestBody String createSubstationAttributes,
-                                                                   @RequestHeader("userId") String userId) {
-        studyService.assertCanModifyNode(studyUuid, nodeUuid);
-        studyService.createEquipment(studyUuid, createSubstationAttributes, ModificationType.SUBSTATION_CREATION, nodeUuid, userId);
-        return ResponseEntity.ok().build();
-    }
-
-    @PutMapping(value = "/studies/{studyUuid}/nodes/{nodeUuid}/network-modification/modifications/{modificationUuid}/substations-creation")
-    @Operation(summary = "update a substation creation in the study")
-    @ApiResponses(value = {@ApiResponse(responseCode = "200", description = "The substation creation has been updated")})
-    public ResponseEntity<Void> updateSubstationCreation(@PathVariable("studyUuid") UUID studyUuid,
-                                                               @PathVariable("modificationUuid") UUID modificationUuid,
-                                                               @PathVariable("nodeUuid") UUID nodeUuid,
-                                                       @RequestBody String createSubstationAttributes,
-                                                       @RequestHeader("userId") String userId) {
-        studyService.assertNoBuildNoComputation(studyUuid, nodeUuid);
-        studyService.updateEquipmentCreation(studyUuid, createSubstationAttributes, ModificationType.SUBSTATION_CREATION, nodeUuid, modificationUuid, userId);
-        return ResponseEntity.ok().build();
-    }
-
-    @PostMapping(value = "/studies/{studyUuid}/nodes/{nodeUuid}/network-modification/voltage-levels")
-    @Operation(summary = "create a voltage level in the study network")
-    @ApiResponses(value = {@ApiResponse(responseCode = "200", description = "The voltage level has been created")})
-    public ResponseEntity<Void> createVoltageLevel(@PathVariable("studyUuid") UUID studyUuid,
-        @PathVariable("nodeUuid") UUID nodeUuid,
-        @RequestBody String createVoltageLevelAttributes,
-        @RequestHeader("userId") String userId) {
-        studyService.assertCanModifyNode(studyUuid, nodeUuid);
-        studyService.createEquipment(studyUuid, createVoltageLevelAttributes, ModificationType.VOLTAGE_LEVEL_CREATION, nodeUuid, userId);
-        return ResponseEntity.ok().build();
-    }
-
-    @PutMapping(value = "/studies/{studyUuid}/nodes/{nodeUuid}/network-modification/modifications/{modificationUuid}/voltage-levels-creation")
-    @Operation(summary = "update a voltage level creation in the study network")
-    @ApiResponses(value = {@ApiResponse(responseCode = "200", description = "The voltage level creation has been updated.")})
-    public ResponseEntity<Void> updateVoltageLevelCreation(@PathVariable("studyUuid") UUID studyUuid,
-        @PathVariable("modificationUuid") UUID modificationUuid,
-        @PathVariable("nodeUuid") UUID nodeUuid,
-        @RequestBody String createVoltageLevelAttributes,
-        @RequestHeader("userId") String userId) {
-        studyService.assertNoBuildNoComputation(studyUuid, nodeUuid);
-        studyService.updateEquipmentCreation(studyUuid, createVoltageLevelAttributes, ModificationType.VOLTAGE_LEVEL_CREATION, nodeUuid, modificationUuid, userId);
-        return ResponseEntity.ok().build();
-    }
-
-    @PostMapping(value = "/studies/{studyUuid}/nodes/{nodeUuid}/network-modification/line-splits")
-    @Operation(summary = "split a line at a voltage level")
-    @ApiResponses(value = {@ApiResponse(responseCode = "200", description = "The line was split at a voltage level ok")})
-    public ResponseEntity<Void> lineSplitWithVoltageLevel(@PathVariable("studyUuid") UUID studyUuid,
-        @PathVariable("nodeUuid") UUID nodeUuid,
-        @RequestBody String lineSplitWithVoltageLevelAttributes,
-        @RequestHeader("userId") String userId) {
-        studyService.assertCanModifyNode(studyUuid, nodeUuid);
-        studyService.lineSplitWithVoltageLevel(studyUuid, lineSplitWithVoltageLevelAttributes, ModificationType.LINE_SPLIT_WITH_VOLTAGE_LEVEL, nodeUuid, null, userId);
-        return ResponseEntity.ok().build();
-    }
-
-    @PutMapping(value = "/studies/{studyUuid}/nodes/{nodeUuid}/network-modification/modifications/{modificationUuid}/line-splits")
-    @Operation(summary = "update a line split at a voltage level")
-    @ApiResponses(value = {@ApiResponse(responseCode = "200", description = "The line split at a voltage level has been updated.")})
-    public ResponseEntity<Void> updateLineSplitWithVoltageLevel(@PathVariable("studyUuid") UUID studyUuid,
-        @PathVariable("modificationUuid") UUID modificationUuid,
-        @PathVariable("nodeUuid") UUID nodeUuid,
-        @RequestBody String lineSplitWithVoltageLevelAttributes,
-        @RequestHeader("userId") String userId) {
-        studyService.assertNoBuildNoComputation(studyUuid, nodeUuid);
-        studyService.lineSplitWithVoltageLevel(studyUuid, lineSplitWithVoltageLevelAttributes, ModificationType.LINE_SPLIT_WITH_VOLTAGE_LEVEL, nodeUuid, modificationUuid, userId);
-        return ResponseEntity.ok().build();
-    }
-
-    @PostMapping(value = "/studies/{studyUuid}/nodes/{nodeUuid}/network-modification/line-attach")
-    @Operation(summary = "attach a line to a voltage level")
-    @ApiResponses(value = {@ApiResponse(responseCode = "200", description = "The line was attached to the voltage level")})
-    public ResponseEntity<Void> lineAttachToVoltageLevel(@PathVariable("studyUuid") UUID studyUuid,
-                                                               @PathVariable("nodeUuid") UUID nodeUuid,
-                                                               @RequestBody String lineAttachToVoltageLevelAttributes,
-                                                               @RequestHeader("userId") String userId) {
-        studyService.assertCanModifyNode(studyUuid, nodeUuid);
-        studyService.assertComputationNotRunning(nodeUuid);
-        studyService.createEquipment(studyUuid, lineAttachToVoltageLevelAttributes, ModificationType.LINE_ATTACH_TO_VOLTAGE_LEVEL, nodeUuid, userId);
-        return ResponseEntity.ok().build();
-    }
-
-    @PutMapping(value = "/studies/{studyUuid}/nodes/{nodeUuid}/network-modification/modifications/{modificationUuid}/line-attach")
-    @Operation(summary = "update a line attach to a voltage level")
-    @ApiResponses(value = {@ApiResponse(responseCode = "200", description = "The line attach to a voltage level has been updated.")})
-    public ResponseEntity<Void> updateLineAttachToVoltageLevel(@PathVariable("studyUuid") UUID studyUuid,
-                                                                      @PathVariable("modificationUuid") UUID modificationUuid,
-                                                                      @PathVariable("nodeUuid") UUID nodeUuid,
-                                                                      @RequestBody String lineAttachToVoltageLevelAttributes,
-                                                                      @RequestHeader("userId") String userId) {
-        studyService.assertCanModifyNode(studyUuid, nodeUuid);
-        studyService.assertComputationNotRunning(nodeUuid);
-        studyService.updateEquipmentCreation(studyUuid, lineAttachToVoltageLevelAttributes, ModificationType.LINE_ATTACH_TO_VOLTAGE_LEVEL, nodeUuid, modificationUuid, userId);
-        return ResponseEntity.ok().build();
-    }
-
-    @PostMapping(value = "/studies/{studyUuid}/nodes/{nodeUuid}/network-modification/lines-attach-to-split-lines")
-    @Operation(summary = "attach a line to a split line")
-    @ApiResponses(value = {@ApiResponse(responseCode = "200", description = "Attaching lines to spliting lines successfully")})
-    public ResponseEntity<Void> linesAttachToSplitLines(@PathVariable("studyUuid") UUID studyUuid,
-                                                         @PathVariable("nodeUuid") UUID nodeUuid,
-                                                         @RequestBody String linesAttachToSplitLinesAttributes,
-                                                         @RequestHeader("userId") String userId) {
-        studyService.assertCanModifyNode(studyUuid, nodeUuid);
-        studyService.assertComputationNotRunning(nodeUuid);
-        studyService.createEquipment(studyUuid, linesAttachToSplitLinesAttributes, ModificationType.LINES_ATTACH_TO_SPLIT_LINES, nodeUuid, userId);
-        return ResponseEntity.ok().build();
-    }
-
-    @PutMapping(value = "/studies/{studyUuid}/nodes/{nodeUuid}/network-modification/modifications/{modificationUuid}/lines-attach-to-split-lines")
-    @Operation(summary = "update lines attach to a split lines")
-    @ApiResponses(value = {@ApiResponse(responseCode = "200", description = "lines attach to split lines has been updated.")})
-    public ResponseEntity<Void> updateLinesAttachToSplitLines(@PathVariable("studyUuid") UUID studyUuid,
-                                                               @PathVariable("modificationUuid") UUID modificationUuid,
-                                                               @PathVariable("nodeUuid") UUID nodeUuid,
-                                                               @RequestBody String linesAttachToSplitLinesAttributes,
-                                                               @RequestHeader("userId") String userId) {
-        studyService.assertCanModifyNode(studyUuid, nodeUuid);
-        studyService.assertComputationNotRunning(nodeUuid);
-        studyService.updateEquipmentCreation(studyUuid, linesAttachToSplitLinesAttributes, ModificationType.LINES_ATTACH_TO_SPLIT_LINES, nodeUuid, modificationUuid, userId);
-        return ResponseEntity.ok().build();
-    }
-
-=======
->>>>>>> 083410ff
     @GetMapping(value = "/studies/{studyUuid}/nodes/{nodeUuid}/loadflow/infos")
     @Operation(summary = "get the load flow information (status and result) on study")
     @ApiResponses(value = {
@@ -1467,18 +1073,12 @@
     @ApiResponses(value = {@ApiResponse(responseCode = "200", description = "The modification has been activated/deactivated"),
                            @ApiResponse(responseCode = "404", description = "The study/node/modification doesn't exist")})
     public ResponseEntity<Void> changeModificationActiveState(@PathVariable("studyUuid") UUID studyUuid,
-<<<<<<< HEAD
-                                                                    @PathVariable("nodeUuid") UUID nodeUuid,
-                                                                    @PathVariable("modificationUuid") UUID modificationUuid,
-                                                                    @Parameter(description = "active") @RequestParam("active") boolean active,
-                                                                    @RequestHeader("userId") String userId) {
-=======
                                                               @PathVariable("nodeUuid") UUID nodeUuid,
                                                               @PathVariable("modificationUuid") UUID modificationUuid,
-                                                              @Parameter(description = "active") @RequestParam("active") boolean active) {
->>>>>>> 083410ff
+                                                              @Parameter(description = "active") @RequestParam("active") boolean active,
+                                                              @RequestHeader("userId") String userId) {
         studyService.assertCanModifyNode(studyUuid, nodeUuid);
-        studyService.changeModificationActiveState(studyUuid, nodeUuid, modificationUuid, active);
+        studyService.changeModificationActiveState(studyUuid, nodeUuid, modificationUuid, active, userId);
         return ResponseEntity.ok().build();
     }
 
