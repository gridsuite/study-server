/*
 * Copyright (c) 2021, RTE (http://www.rte-france.com)
 * This Source Code Form is subject to the terms of the Mozilla Public
 * License, v. 2.0. If a copy of the MPL was not distributed with this
 * file, You can obtain one at http://mozilla.org/MPL/2.0/.
 */
package org.gridsuite.study.server;

import com.fasterxml.jackson.databind.JsonNode;
import com.powsybl.iidm.network.ThreeSides;
import com.powsybl.timeseries.DoubleTimeSeries;
import io.swagger.v3.oas.annotations.Operation;
import io.swagger.v3.oas.annotations.Parameter;
import io.swagger.v3.oas.annotations.responses.ApiResponse;
import io.swagger.v3.oas.annotations.responses.ApiResponses;
import io.swagger.v3.oas.annotations.tags.Tag;
import org.apache.commons.lang3.StringUtils;
import org.gridsuite.study.server.StudyException.Type;
import org.gridsuite.study.server.dto.*;
import org.gridsuite.study.server.dto.dynamicmapping.MappingInfos;
import org.gridsuite.study.server.dto.dynamicmapping.ModelInfos;
import org.gridsuite.study.server.dto.dynamicsecurityanalysis.DynamicSecurityAnalysisStatus;
import org.gridsuite.study.server.dto.dynamicsimulation.DynamicSimulationParametersInfos;
import org.gridsuite.study.server.dto.dynamicsimulation.DynamicSimulationStatus;
import org.gridsuite.study.server.dto.dynamicsimulation.event.EventInfos;
import org.gridsuite.study.server.dto.elasticsearch.EquipmentInfos;
import org.gridsuite.study.server.dto.modification.ModificationType;
import org.gridsuite.study.server.dto.nonevacuatedenergy.NonEvacuatedEnergyParametersInfos;
import org.gridsuite.study.server.dto.sensianalysis.SensitivityAnalysisCsvFileInfos;
import org.gridsuite.study.server.dto.sensianalysis.SensitivityFactorsIdsByGroup;
import org.gridsuite.study.server.dto.timeseries.TimeSeriesMetadataInfos;
import org.gridsuite.study.server.dto.timeseries.TimelineEventInfos;
import org.gridsuite.study.server.dto.voltageinit.parameters.StudyVoltageInitParameters;
import org.gridsuite.study.server.elasticsearch.EquipmentInfosService;
import org.gridsuite.study.server.exception.PartialResultException;
import org.gridsuite.study.server.networkmodificationtree.dto.AbstractNode;
import org.gridsuite.study.server.networkmodificationtree.dto.InsertMode;
import org.gridsuite.study.server.networkmodificationtree.dto.NetworkModificationNode;
import org.gridsuite.study.server.networkmodificationtree.dto.RootNode;
import org.gridsuite.study.server.service.*;
import org.gridsuite.study.server.service.securityanalysis.SecurityAnalysisResultType;
import org.gridsuite.study.server.service.shortcircuit.FaultResultsMode;
import org.gridsuite.study.server.service.shortcircuit.ShortcircuitAnalysisType;
import org.springframework.data.domain.Pageable;
import org.springframework.data.domain.Sort;
import org.springframework.data.util.Pair;
import org.springframework.http.*;
import org.springframework.util.CollectionUtils;
import org.springframework.web.bind.WebDataBinder;
import org.springframework.web.bind.annotation.*;

import javax.annotation.Nullable;
import java.beans.PropertyEditorSupport;
import java.nio.charset.StandardCharsets;
import java.util.*;

import static org.gridsuite.study.server.StudyConstants.*;

/**
 * @author Abdelsalem Hedhili <abdelsalem.hedhili at rte-france.com>
 * @author Franck Lecuyer <franck.lecuyer at rte-france.com>
 */
@RestController
@RequestMapping(value = "/" + StudyApi.API_VERSION)
@Tag(name = "Study server")
public class StudyController {
    private final StudyService studyService;
    private final NetworkService networkStoreService;
    private final NetworkModificationTreeService networkModificationTreeService;
    private final SingleLineDiagramService singleLineDiagramService;
    private final NetworkConversionService networkConversionService;
    private final CaseService caseService;
    private final RemoteServicesInspector remoteServicesInspector;
    private final RootNetworkService rootNetworkService;
    private final RootNetworkNodeInfoService rootNetworkNodeInfoService;
    private final SensitivityAnalysisService sensitivityAnalysisService;

    public StudyController(StudyService studyService,
                           NetworkService networkStoreService,
                           NetworkModificationTreeService networkModificationTreeService,
                           SingleLineDiagramService singleLineDiagramService,
                           NetworkConversionService networkConversionService,
                           CaseService caseService,
                           RemoteServicesInspector remoteServicesInspector,
                           RootNetworkService rootNetworkService,
                           RootNetworkNodeInfoService rootNetworkNodeInfoService, SensitivityAnalysisService sensitivityAnalysisService) {
        this.studyService = studyService;
        this.networkModificationTreeService = networkModificationTreeService;
        this.networkStoreService = networkStoreService;
        this.singleLineDiagramService = singleLineDiagramService;
        this.networkConversionService = networkConversionService;
        this.caseService = caseService;
        this.remoteServicesInspector = remoteServicesInspector;
        this.rootNetworkService = rootNetworkService;
        this.rootNetworkNodeInfoService = rootNetworkNodeInfoService;
        this.sensitivityAnalysisService = sensitivityAnalysisService;
    }

    @InitBinder
    public void initBinder(WebDataBinder webdataBinder) {
        webdataBinder.registerCustomEditor(EquipmentInfosService.FieldSelector.class,
            new MyEnumConverter<>(EquipmentInfosService.FieldSelector.class));
        webdataBinder.registerCustomEditor(ModificationType.class, new MyModificationTypeConverter());
    }

    @GetMapping(value = "/studies")
    @Operation(summary = "Get all studies")
    @ApiResponses(value = {@ApiResponse(responseCode = "200", description = "The list of studies")})
    public ResponseEntity<List<CreatedStudyBasicInfos>> getStudyList() {
        return ResponseEntity.ok().contentType(MediaType.APPLICATION_JSON).body(studyService.getStudies());
    }

    @GetMapping(value = "/studies/{studyUuid}/root-networks/{rootNetworkUuid}/case/name")
    @Operation(summary = "Get study case name")
    @ApiResponses(value = {@ApiResponse(responseCode = "200", description = "The study case name"),
                           @ApiResponse(responseCode = "204", description = "The study has no case name attached")})
    public ResponseEntity<String> getStudyCaseName(@PathVariable("studyUuid") UUID studyUuid, @PathVariable("rootNetworkUuid") UUID rootNetworkUuid) {
        String studyCaseName = rootNetworkService.getCaseName(rootNetworkUuid);
        return StringUtils.isEmpty(studyCaseName) ? ResponseEntity.noContent().build() : ResponseEntity.ok().body(studyCaseName);
    }

    @GetMapping(value = "/study_creation_requests")
    @Operation(summary = "Get all study creation requests for a user")
    @ApiResponses(value = {@ApiResponse(responseCode = "200", description = "The list of study creation requests")})
    public ResponseEntity<List<BasicStudyInfos>> getStudyCreationRequestList() {
        return ResponseEntity.ok().contentType(MediaType.APPLICATION_JSON).body(studyService.getStudiesCreationRequests());
    }

    @GetMapping(value = "/studies/metadata")
    @Operation(summary = "Get studies metadata")
    @ApiResponses(value = {@ApiResponse(responseCode = "200", description = "The list of studies metadata")})
    public ResponseEntity<List<CreatedStudyBasicInfos>> getStudyListMetadata(@RequestParam("ids") List<UUID> uuids) {
        return ResponseEntity.ok().contentType(MediaType.APPLICATION_JSON).body(studyService.getStudiesMetadata(uuids));
    }

    @PostMapping(value = "/studies/cases/{caseUuid}")
    @Operation(summary = "create a study from an existing case")
    @ApiResponses(value = {
        @ApiResponse(responseCode = "200", description = "The id of the network imported"),
        @ApiResponse(responseCode = "409", description = "The study already exists or the case doesn't exist")})
    public ResponseEntity<BasicStudyInfos> createStudy(@PathVariable("caseUuid") UUID caseUuid,
                                                       @RequestParam(value = CASE_FORMAT) String caseFormat,
                                                       @RequestParam(required = false, value = "studyUuid") UUID studyUuid,
                                                       @RequestParam(required = false, value = "duplicateCase", defaultValue = "false") Boolean duplicateCase,
                                                       @RequestBody(required = false) Map<String, Object> importParameters,
                                                       @RequestHeader(HEADER_USER_ID) String userId) {
        caseService.assertCaseExists(caseUuid);
        BasicStudyInfos createStudy = studyService.createStudy(caseUuid, userId, studyUuid, importParameters, duplicateCase, caseFormat);
        return ResponseEntity.ok().body(createStudy);
    }

    @PostMapping(value = "/studies", params = "duplicateFrom")
    @Operation(summary = "create a study from an existing one")
    @ApiResponses(value = {
        @ApiResponse(responseCode = "200", description = "The study was successfully created"),
        @ApiResponse(responseCode = "404", description = "The source study doesn't exist")})
    public ResponseEntity<UUID> duplicateStudy(@RequestParam("duplicateFrom") UUID studyId,
                                                          @RequestHeader(HEADER_USER_ID) String userId) {
        UUID newStudyId = studyService.duplicateStudy(studyId, userId);
        return newStudyId != null ? ResponseEntity.ok().contentType(MediaType.APPLICATION_JSON).body(newStudyId) :
                ResponseEntity.notFound().build();
    }

    @GetMapping(value = "/studies/{studyUuid}")
    @Operation(summary = "get a study")
    @ApiResponses(value = {
        @ApiResponse(responseCode = "200", description = "The study information"),
        @ApiResponse(responseCode = "404", description = "The study doesn't exist")})
    public ResponseEntity<CreatedStudyBasicInfos> getStudy(@PathVariable("studyUuid") UUID studyUuid) {
        return ResponseEntity.ok().contentType(MediaType.APPLICATION_JSON).body(studyService.getStudyInfos(studyUuid, studyService.getStudyFirstRootNetworkUuid(studyUuid)));
    }

    @DeleteMapping(value = "/studies/{studyUuid}")
    @Operation(summary = "delete the study")
    @ApiResponse(responseCode = "200", description = "Study deleted")
    public ResponseEntity<Void> deleteStudy(@PathVariable("studyUuid") UUID studyUuid,
                                                  @RequestHeader(HEADER_USER_ID) String userId) {
        studyService.deleteStudyIfNotCreationInProgress(studyUuid, userId);
        return ResponseEntity.ok().build();
    }

    @GetMapping(value = "/studies/{studyUuid}/root-networks")
    @Operation(summary = "Get root networks for study")
    @ApiResponse(responseCode = "200", description = "List of root networks")
    public ResponseEntity<List<BasicRootNetworkInfos>> getRootNetworks(@PathVariable("studyUuid") UUID studyUuid) {
        return ResponseEntity.ok().body(rootNetworkService.getRootNetworks(studyUuid));
    }

    @PostMapping(value = "/studies/{studyUuid}/root-networks")
    @Operation(summary = "Create root network for study")
    @ApiResponse(responseCode = "200", description = "Root network created")
    public ResponseEntity<RootNetworkCreationRequestInfos> createRootNetwork(@PathVariable("studyUuid") UUID studyUuid,
                                                                              @RequestParam(value = "name") String name,
                                                                              @RequestParam(value = CASE_UUID) UUID caseUuid,
                                                                              @RequestParam(value = CASE_FORMAT) String caseFormat,
                                                                              @RequestBody(required = false) Map<String, Object> importParameters,
                                                                              @RequestHeader(HEADER_USER_ID) String userId) {
        return ResponseEntity.ok().body(studyService.createRootNetworkRequest(studyUuid, name, caseUuid, caseFormat, importParameters, userId));
    }

    @PutMapping(value = "/studies/{studyUuid}/root-networks/{rootNetworkUuid}")
    @Operation(summary = "update root network case")
    @ApiResponses(value = {@ApiResponse(responseCode = "200", description = "The case is updated for a root network")})
    public ResponseEntity<Void> updateRootNetworkCase(@PathVariable("studyUuid") UUID studyUuid,
                                                      @PathVariable("rootNetworkUuid") UUID rootNetworkUuid,
                                                      @RequestParam(value = CASE_UUID) UUID caseUuid,
                                                      @RequestParam(value = CASE_FORMAT) String caseFormat,
                                                      @RequestBody(required = false) Map<String, Object> importParameters,
                                                      @RequestHeader(HEADER_USER_ID) String userId) {
        caseService.assertCaseExists(caseUuid);
        studyService.updateNetworkRequest(studyUuid, rootNetworkUuid, caseUuid, caseFormat, importParameters, userId);
        return ResponseEntity.ok().build();
    }

    @RequestMapping(method = RequestMethod.HEAD, value = "/studies/{studyUuid}/root-networks")
    @Operation(summary = "Check if an element with this name and this type already exists in the given directory")
    @ApiResponses(value = {@ApiResponse(responseCode = "200", description = "The element exists"),
        @ApiResponse(responseCode = "204", description = "The element doesn't exist")})
    public ResponseEntity<Void> elementExists(@PathVariable("studyUuid") UUID studyUuid,
                                              @RequestParam("name") String rootNetworkName) {
        HttpStatus status = rootNetworkService.isRootNetworkNameExistsInStudy(studyUuid, rootNetworkName) ? HttpStatus.OK : HttpStatus.NO_CONTENT;
        return ResponseEntity.status(status).contentType(MediaType.APPLICATION_JSON).build();
    }

    @DeleteMapping(value = "/studies/{studyUuid}/root-networks")
    @Operation(summary = "Create root network for study")
    @ApiResponse(responseCode = "200", description = "Root network created")
    public ResponseEntity<Void> deleteRootNetwork(@PathVariable("studyUuid") UUID studyUuid,
                                                    @RequestBody List<UUID> rootNetworkUuids,
                                                    @RequestHeader(HEADER_USER_ID) String userId) {
        studyService.deleteRootNetworks(studyUuid, rootNetworkUuids, userId);
        return ResponseEntity.ok().build();
    }

    @PostMapping(value = "/studies/{targetStudyUuid}/tree/nodes", params = {"nodeToCopyUuid", "referenceNodeUuid", "insertMode"})
    @Operation(summary = "duplicate a node")
    @ApiResponses(value = {
        @ApiResponse(responseCode = "200", description = "The node was successfully created"),
        @ApiResponse(responseCode = "403", description = "The node can't be copied above the root node"),
        @ApiResponse(responseCode = "404", description = "The source study or node doesn't exist")})
    public ResponseEntity<Void> duplicateNode(@Parameter(description = "The study where we want to copy the node") @PathVariable("targetStudyUuid") UUID targetStudyUuid,
                                              @Parameter(description = "The copied node original study") @RequestParam(value = "sourceStudyUuid", required = false) UUID sourceStudyUuid,
                                              @Parameter(description = "The node we want to copy") @RequestParam("nodeToCopyUuid") UUID nodeToCopyUuid,
                                              @Parameter(description = "The reference node to where we want to paste") @RequestParam("referenceNodeUuid") UUID referenceNodeUuid,
                                              @Parameter(description = "the position where the node will be pasted relative to the reference node") @RequestParam(name = "insertMode") InsertMode insertMode,
                                              @RequestHeader(HEADER_USER_ID) String userId) {
        //if the source study is not set we assume it's the same as the target study
        studyService.duplicateStudyNode(sourceStudyUuid == null ? targetStudyUuid : sourceStudyUuid, targetStudyUuid, nodeToCopyUuid, referenceNodeUuid, insertMode, userId);
        return ResponseEntity.ok().build();
    }

    @PostMapping(value = "/studies/{studyUuid}/tree/nodes", params = {"nodeToCutUuid", "referenceNodeUuid", "insertMode"})
    @Operation(summary = "cut and paste a node")
    @ApiResponses(value = {
        @ApiResponse(responseCode = "200", description = "The node was successfully created"),
        @ApiResponse(responseCode = "403", description = "The node can't be copied above the root node nor around itself"),
        @ApiResponse(responseCode = "404", description = "The source study or node doesn't exist")})
    public ResponseEntity<Void> cutAndPasteNode(@PathVariable("studyUuid") UUID studyUuid,
                                              @Parameter(description = "The node we want to cut") @RequestParam("nodeToCutUuid") UUID nodeToCutUuid,
                                              @Parameter(description = "The reference node to where we want to paste") @RequestParam("referenceNodeUuid") UUID referenceNodeUuid,
                                              @Parameter(description = "the position where the node will be pasted relative to the reference node") @RequestParam(name = "insertMode") InsertMode insertMode,
                                              @RequestHeader(HEADER_USER_ID) String userId) {
        studyService.moveStudyNode(studyUuid, nodeToCutUuid, referenceNodeUuid, insertMode, userId);
        return ResponseEntity.ok().build();
    }

    @RequestMapping(value = "/studies/{studyUuid}/root-networks/{rootNetworkUuid}/network", method = RequestMethod.HEAD)
    @Operation(summary = "check study root network existence")
    @ApiResponses(value = {
        @ApiResponse(responseCode = "200", description = "The network does exist"),
        @ApiResponse(responseCode = "204", description = "The network doesn't exist")})
    public ResponseEntity<Void> checkNetworkExistence(@PathVariable("studyUuid") UUID studyUuid, @PathVariable("rootNetworkUuid") UUID rootNetworkUuid) {
        UUID networkUUID = rootNetworkService.getNetworkUuid(rootNetworkUuid);
        return networkStoreService.doesNetworkExist(networkUUID)
            ? ResponseEntity.ok().build()
            : ResponseEntity.noContent().build();

    }

    @PostMapping(value = "/studies/{studyUuid}/root-networks/{rootNetworkUuid}/network", params = {"caseUuid"})
    @Operation(summary = "recreate study network of a study from an existing case")
    @ApiResponses(value = {
        @ApiResponse(responseCode = "200", description = "Study network recreation has started"),
        @ApiResponse(responseCode = "424", description = "The case doesn't exist")})
    public ResponseEntity<BasicStudyInfos> recreateNetworkFromCase(@PathVariable("studyUuid") UUID studyUuid,
                                                                 @PathVariable("rootNetworkUuid") UUID rootNetworkUuid,
                                                                 @RequestBody(required = false) Map<String, Object> importParameters,
                                                                 @RequestParam(value = "caseUuid") UUID caseUuid,
                                                                 @Parameter(description = "case format") @RequestParam(name = "caseFormat", required = false) String caseFormat,
                                                                 @RequestHeader(HEADER_USER_ID) String userId) {
        studyService.recreateNetwork(caseUuid, userId, studyUuid, rootNetworkUuid, caseFormat, importParameters);
        return ResponseEntity.ok().build();
    }

    @PostMapping(value = "/studies/{studyUuid}/root-networks/{rootNetworkUuid}/network")
    @Operation(summary = "recreate study network of a study from its case")
    @ApiResponses(value = {
        @ApiResponse(responseCode = "200", description = "Study network recreation has started"),
        @ApiResponse(responseCode = "424", description = "The study's case doesn't exist")})
    public ResponseEntity<BasicStudyInfos> recreateStudyNetwork(@PathVariable("studyUuid") UUID studyUuid,
                                                                @PathVariable("rootNetworkUuid") UUID rootNetworkUuid,
                                                                @RequestHeader(HEADER_USER_ID) String userId,
                                                                @Parameter(description = "case format") @RequestParam(name = "caseFormat", required = false) String caseFormat
    ) {
        studyService.recreateNetwork(userId, studyUuid, rootNetworkUuid, caseFormat);
        return ResponseEntity.ok().build();
    }

    @GetMapping(value = "/studies/{studyUuid}/root-networks/{rootNetworkUuid}/indexation/status")
    @Operation(summary = "check study indexation")
    @ApiResponses(value = {
        @ApiResponse(responseCode = "200", description = "The study indexation status"),
        @ApiResponse(responseCode = "204", description = "The study indexation status doesn't exist"),
        @ApiResponse(responseCode = "404", description = "The study or network doesn't exist")})
    public ResponseEntity<String> checkStudyIndexationStatus(@PathVariable("studyUuid") UUID studyUuid, @PathVariable("rootNetworkUuid") UUID rootNetworkUuid) {
        String result = studyService.getStudyIndexationStatus(studyUuid, rootNetworkUuid).name();
        return result != null ? ResponseEntity.ok().body(result) :
            ResponseEntity.noContent().build();
    }

    @PostMapping(value = "/studies/{studyUuid}/tree/subtrees", params = {"subtreeToCutParentNodeUuid", "referenceNodeUuid"})
    @Operation(summary = "cut and paste a subtree")
    @ApiResponses(value = {
        @ApiResponse(responseCode = "200", description = "The subtree was successfully created"),
        @ApiResponse(responseCode = "403", description = "The subtree can't be copied above the root node nor around itself"),
        @ApiResponse(responseCode = "404", description = "The source study or subtree doesn't exist")})
    public ResponseEntity<Void> cutAndPasteNodeSubtree(@PathVariable("studyUuid") UUID studyUuid,
                                                @Parameter(description = "The parent node of the subtree we want to cut") @RequestParam("subtreeToCutParentNodeUuid") UUID subtreeToCutParentNodeUuid,
                                                @Parameter(description = "The reference node to where we want to paste") @RequestParam("referenceNodeUuid") UUID referenceNodeUuid,
                                                @RequestHeader(HEADER_USER_ID) String userId) {
        studyService.moveStudySubtree(studyUuid, subtreeToCutParentNodeUuid, referenceNodeUuid, userId);
        return ResponseEntity.ok().build();
    }

    @PostMapping(value = "/studies/{studyUuid}/tree/subtrees", params = {"subtreeToCopyParentNodeUuid", "referenceNodeUuid"})
    @Operation(summary = "duplicate a subtree")
    @ApiResponses(value = {
        @ApiResponse(responseCode = "200", description = "The subtree was successfully created"),
        @ApiResponse(responseCode = "403", description = "The subtree can't be copied above the root node nor around itself"),
        @ApiResponse(responseCode = "404", description = "The source study or subtree doesn't exist")})
    public ResponseEntity<Void> duplicateSubtree(@Parameter(description = "The study where we want to copy the node") @PathVariable("studyUuid") UUID targetStudyUuid,
                                                 @Parameter(description = "The copied node original study") @RequestParam(value = "sourceStudyUuid") UUID sourceStudyUuid,
                                                       @Parameter(description = "The parent node of the subtree we want to cut") @RequestParam("subtreeToCopyParentNodeUuid") UUID subtreeToCopyParentNodeUuid,
                                                       @Parameter(description = "The reference node to where we want to paste") @RequestParam("referenceNodeUuid") UUID referenceNodeUuid,
                                                       @RequestHeader(HEADER_USER_ID) String userId) {
        studyService.duplicateStudySubtree(sourceStudyUuid, targetStudyUuid, subtreeToCopyParentNodeUuid, referenceNodeUuid, userId);
        return ResponseEntity.ok().build();
    }

    @GetMapping(value = "/studies/{studyUuid}/root-networks/{rootNetworkUuid}/nodes/{nodeUuid}/network/voltage-levels/{voltageLevelId}/svg")
    @Operation(summary = "get the voltage level diagram for the given network and voltage level")
    @ApiResponses(value = {@ApiResponse(responseCode = "200", description = "The svg"),
        @ApiResponse(responseCode = "404", description = "The voltage level has not been found")})
    public ResponseEntity<byte[]> getVoltageLevelDiagram(
            @PathVariable("studyUuid") UUID studyUuid,
            @PathVariable("rootNetworkUuid") UUID rootNetworkUuid,
            @PathVariable("nodeUuid") UUID nodeUuid,
            @PathVariable("voltageLevelId") String voltageLevelId,
            @Parameter(description = "useName") @RequestParam(name = "useName", defaultValue = "false") boolean useName,
            @Parameter(description = "centerLabel") @RequestParam(name = "centerLabel", defaultValue = "false") boolean centerLabel,
            @Parameter(description = "diagonalLabel") @RequestParam(name = "diagonalLabel", defaultValue = "false") boolean diagonalLabel,
            @Parameter(description = "topologicalColoring") @RequestParam(name = "topologicalColoring", defaultValue = "false") boolean topologicalColoring,
            @Parameter(description = "component library name") @RequestParam(name = "componentLibrary", required = false) String componentLibrary,
            @Parameter(description = "Sld display mode") @RequestParam(name = "sldDisplayMode", defaultValue = "STATE_VARIABLE") StudyConstants.SldDisplayMode sldDisplayMode,
            @Parameter(description = "language") @RequestParam(name = "language", defaultValue = "en") String language) {
        DiagramParameters diagramParameters = DiagramParameters.builder()
                .useName(useName)
                .labelCentered(centerLabel)
                .diagonalLabel(diagonalLabel)
                .topologicalColoring(topologicalColoring)
                .componentLibrary(componentLibrary)
                .sldDisplayMode(sldDisplayMode)
                .language(language)
                .build();
        byte[] result = studyService.getVoltageLevelSvg(
                voltageLevelId,
                diagramParameters,
                nodeUuid,
                rootNetworkUuid);
        return result != null ? ResponseEntity.ok().contentType(MediaType.APPLICATION_XML).body(result) :
            ResponseEntity.noContent().build();
    }

    @GetMapping(value = "/studies/{studyUuid}/root-networks/{rootNetworkUuid}/nodes/{nodeUuid}/network/voltage-levels/{voltageLevelId}/svg-and-metadata")
    @Operation(summary = "get the voltage level diagram for the given network and voltage level")
    @ApiResponses(value = {@ApiResponse(responseCode = "200", description = "The svg and metadata"),
        @ApiResponse(responseCode = "404", description = "The voltage level has not been found")})
    public ResponseEntity<String> getVoltageLevelDiagramAndMetadata(
            @PathVariable("studyUuid") UUID studyUuid,
            @PathVariable("rootNetworkUuid") UUID rootNetworkUuid,
            @PathVariable("nodeUuid") UUID nodeUuid,
            @PathVariable("voltageLevelId") String voltageLevelId,
            @Parameter(description = "useName") @RequestParam(name = "useName", defaultValue = "false") boolean useName,
            @Parameter(description = "centerLabel") @RequestParam(name = "centerLabel", defaultValue = "false") boolean centerLabel,
            @Parameter(description = "diagonalLabel") @RequestParam(name = "diagonalLabel", defaultValue = "false") boolean diagonalLabel,
            @Parameter(description = "topologicalColoring") @RequestParam(name = "topologicalColoring", defaultValue = "false") boolean topologicalColoring,
            @Parameter(description = "component library name") @RequestParam(name = "componentLibrary", required = false) String componentLibrary,
            @Parameter(description = "Sld display mode") @RequestParam(name = "sldDisplayMode", defaultValue = "STATE_VARIABLE") StudyConstants.SldDisplayMode sldDisplayMode,
            @Parameter(description = "language") @RequestParam(name = "language", defaultValue = "en") String language) {
        DiagramParameters diagramParameters = DiagramParameters.builder()
                .useName(useName)
                .labelCentered(centerLabel)
                .diagonalLabel(diagonalLabel)
                .topologicalColoring(topologicalColoring)
                .componentLibrary(componentLibrary)
                .sldDisplayMode(sldDisplayMode)
                .language(language)
                .build();
        String result = studyService.getVoltageLevelSvgAndMetadata(
                voltageLevelId,
                diagramParameters,
                nodeUuid,
                rootNetworkUuid);
        return result != null ? ResponseEntity.ok().contentType(MediaType.APPLICATION_JSON).body(result) :
            ResponseEntity.noContent().build();
    }

    @GetMapping(value = "/studies/{studyUuid}/root-networks/{rootNetworkUuid}/nodes/{nodeUuid}/network/voltage-levels/{voltageLevelId}/buses-or-busbar-sections")
    @Operation(summary = "get buses the for a given network and a given voltage level")
    @ApiResponse(responseCode = "200", description = "The buses list of the network for given voltage level")
    public ResponseEntity<List<IdentifiableInfos>> getVoltageLevelBusesOrBusbarSections(
            @PathVariable("studyUuid") UUID studyUuid,
            @PathVariable("rootNetworkUuid") UUID rootNetworkUuid,
            @PathVariable("nodeUuid") UUID nodeUuid,
            @PathVariable("voltageLevelId") String voltageLevelId,
            @Parameter(description = "Should get in upstream built node ?") @RequestParam(value = "inUpstreamBuiltParentNode", required = false, defaultValue = "false") boolean inUpstreamBuiltParentNode) {
        return ResponseEntity.ok().contentType(MediaType.APPLICATION_JSON).body(studyService.getVoltageLevelBusesOrBusbarSections(nodeUuid, rootNetworkUuid, voltageLevelId, inUpstreamBuiltParentNode));
    }

    @GetMapping(value = "/studies/{studyUuid}/root-networks/{rootNetworkUuid}/nodes/{nodeUuid}/network/voltage-levels/{voltageLevelId}/substation-id")
    @Operation(summary = "get the substation ID for a given network and a given voltage level")
    @ApiResponses(value = {@ApiResponse(responseCode = "200", description = "The substation Id for a voltageLevel")})
    public ResponseEntity<String> getVoltageLevelSubstationId(
            @Parameter(description = "Study uuid") @PathVariable("studyUuid") UUID studyUuid,
            @Parameter(description = "Root network uuid") @PathVariable("rootNetworkUuid") UUID rootNetworkUuid,
            @Parameter(description = "Node uuid") @PathVariable("nodeUuid") UUID nodeUuid,
            @Parameter(description = "voltageLevelId") @PathVariable("voltageLevelId") String voltageLevelId,
            @Parameter(description = "Should get in upstream built node ?") @RequestParam(value = "inUpstreamBuiltParentNode", required = false, defaultValue = "false") boolean inUpstreamBuiltParentNode) {
        return ResponseEntity.ok().body(studyService.getVoltageLevelSubstationId(studyUuid, nodeUuid, rootNetworkUuid, voltageLevelId, inUpstreamBuiltParentNode));
    }

    @GetMapping(value = "/studies/{studyUuid}/root-networks/{rootNetworkUuid}/nodes/{nodeUuid}/network-map/hvdc-lines/{hvdcId}/shunt-compensators")
    @Operation(summary = "For a given hvdc line, get its related Shunt compensators in case of LCC converter station")
    @ApiResponse(responseCode = "200", description = "Hvdc line type and its shunt compensators on each side")
    public ResponseEntity<String> getHvdcLineShuntCompensators(
            @PathVariable("studyUuid") UUID studyUuid,
            @PathVariable("rootNetworkUuid") UUID rootNetworkUuid,
            @PathVariable("nodeUuid") UUID nodeUuid,
            @PathVariable("hvdcId") String hvdcId,
            @Parameter(description = "Should get in upstream built node ?") @RequestParam(value = "inUpstreamBuiltParentNode", required = false, defaultValue = "false") boolean inUpstreamBuiltParentNode) {
        String hvdcInfos = studyService.getHvdcLineShuntCompensators(nodeUuid, rootNetworkUuid, inUpstreamBuiltParentNode, hvdcId);
        return ResponseEntity.ok().contentType(MediaType.APPLICATION_JSON).body(hvdcInfos);
    }

    @GetMapping(value = "/studies/{studyUuid}/root-networks/{rootNetworkUuid}/nodes/{nodeUuid}/geo-data/lines")
    @Operation(summary = "Get Network lines graphics")
    @ApiResponses(value = {@ApiResponse(responseCode = "200", description = "The list of line graphics with the given ids, all otherwise")})
    public ResponseEntity<String> getLineGraphics(
            @PathVariable("studyUuid") UUID studyUuid,
            @PathVariable("rootNetworkUuid") UUID rootNetworkUuid,
            @PathVariable("nodeUuid") UUID nodeUuid,
            @Parameter(description = "Lines ids") @RequestParam(name = "lineId", required = false) List<String> linesIds) {
        return ResponseEntity.ok().contentType(MediaType.APPLICATION_JSON).body(studyService.getLinesGraphics(rootNetworkService.getNetworkUuid(rootNetworkUuid), nodeUuid, rootNetworkUuid, linesIds));
    }

    @GetMapping(value = "/studies/{studyUuid}/root-networks/{rootNetworkUuid}/nodes/{nodeUuid}/geo-data/substations")
    @Operation(summary = "Get Network substations graphics")
    @ApiResponses(value = {@ApiResponse(responseCode = "200", description = "The list of substation graphics with the given ids, all otherwise")})
    public ResponseEntity<String> getSubstationGraphics(
            @PathVariable("studyUuid") UUID studyUuid,
            @PathVariable("rootNetworkUuid") UUID rootNetworkUuid,
            @PathVariable("nodeUuid") UUID nodeUuid,
            @Parameter(description = "Substations id") @RequestParam(name = "substationId", required = false) List<String> substationsIds) {
        return ResponseEntity.ok().contentType(MediaType.APPLICATION_JSON).body(studyService.getSubstationsGraphics(rootNetworkService.getNetworkUuid(rootNetworkUuid), nodeUuid, rootNetworkUuid, substationsIds));
    }

    @PostMapping(value = "/studies/{studyUuid}/root-networks/{rootNetworkUuid}/nodes/{nodeUuid}/network-map/equipments-ids")
    @Operation(summary = "Get equipment ids ")
    @ApiResponses(value = {@ApiResponse(responseCode = "200", description = "The list of equipment ids")})
    public ResponseEntity<String> getNetworkElementsIds(
            @PathVariable("studyUuid") UUID studyUuid,
            @PathVariable("rootNetworkUuid") UUID rootNetworkUuid,
            @PathVariable("nodeUuid") UUID nodeUuid,
            @RequestBody(required = false) List<String> substationsIds,
            @Parameter(description = "Should get in upstream built node ?") @RequestParam(value = "inUpstreamBuiltParentNode", required = false, defaultValue = "false") boolean inUpstreamBuiltParentNode,
            @Parameter(description = "equipment type") @RequestParam(name = "equipmentType") String equipmentType,
            @Parameter(description = "Nominal Voltages") @RequestParam(name = "nominalVoltages", required = false) List<Double> nominalVoltages) {

        return ResponseEntity.ok().contentType(MediaType.APPLICATION_JSON).body(studyService.getNetworkElementsIds(nodeUuid, rootNetworkUuid, substationsIds, inUpstreamBuiltParentNode, equipmentType, nominalVoltages));
    }

    @PostMapping(value = "/studies/{studyUuid}/root-networks/{rootNetworkUuid}/nodes/{nodeUuid}/network/elements")
    @Operation(summary = "Get network elements infos")
    @ApiResponses(value = {@ApiResponse(responseCode = "200", description = "The list of network elements infos")})
    public ResponseEntity<String> getNetworkElementsInfos(
            @PathVariable("studyUuid") UUID studyUuid,
            @PathVariable("rootNetworkUuid") UUID rootNetworkUuid,
            @PathVariable("nodeUuid") UUID nodeUuid,
            @RequestBody(required = false) List<String> substationsIds,
            @Parameter(description = "Info type") @RequestParam(name = "infoType") String infoType,
            @Parameter(description = "element type") @RequestParam(name = "elementType") String elementType,
            @Parameter(description = "Should get in upstream built node ?")
            @RequestParam(value = "inUpstreamBuiltParentNode", required = false, defaultValue = "false") boolean inUpstreamBuiltParentNode,
            @Parameter(description = "Nominal Voltages") @RequestParam(name = "nominalVoltages", required = false) List<Double> nominalVoltages) {

        return ResponseEntity.ok().contentType(MediaType.APPLICATION_JSON).body(studyService.getNetworkElementsInfos(studyUuid, nodeUuid, rootNetworkUuid, substationsIds, infoType, elementType, inUpstreamBuiltParentNode, nominalVoltages));
    }

    @GetMapping(value = "/studies/{studyUuid}/root-networks/{rootNetworkUuid}/nodes/{nodeUuid}/network/elements/{elementId}")
    @Operation(summary = "Get network elements infos")
    @ApiResponses(value = {@ApiResponse(responseCode = "200", description = "The list of network elements infos")})
    public ResponseEntity<String> getNetworkElementInfos(
            @Parameter(description = "Study uuid") @PathVariable("studyUuid") UUID studyUuid,
            @Parameter(description = "Root network uuid") @PathVariable("rootNetworkUuid") UUID rootNetworkUuid,
            @Parameter(description = "Node uuid") @PathVariable("nodeUuid") UUID nodeUuid,
            @Parameter(description = "Element id") @PathVariable("elementId") String elementId,
            @Parameter(description = "Element type") @RequestParam(name = "elementType") String elementType,
            @Parameter(description = "Should get in upstream built node ?") @RequestParam(value = "inUpstreamBuiltParentNode", required = false, defaultValue = "false") boolean inUpstreamBuiltParentNode,
            @Parameter(description = "Info type parameters") InfoTypeParameters infoTypeParameters) {
        return ResponseEntity.ok().contentType(MediaType.APPLICATION_JSON).body(studyService.getNetworkElementInfos(studyUuid, nodeUuid, rootNetworkUuid, elementType, infoTypeParameters, elementId, inUpstreamBuiltParentNode));
    }

    @GetMapping(value = "/studies/{studyUuid}/root-networks/{rootNetworkUuid}/nodes/{nodeUuid}/network-map/countries")
    @Operation(summary = "Get network countries")
    @ApiResponses(value = {@ApiResponse(responseCode = "200", description = "The list of countries")})
    public ResponseEntity<String> getNetworkCountries(
            @Parameter(description = "Study uuid") @PathVariable("studyUuid") UUID studyUuid,
            @Parameter(description = "Root network uuid") @PathVariable("rootNetworkUuid") UUID rootNetworkUuid,
            @Parameter(description = "Node uuid") @PathVariable("nodeUuid") UUID nodeUuid,
            @Parameter(description = "Should get in upstream built node ?") @RequestParam(value = "inUpstreamBuiltParentNode", required = false, defaultValue = "false") boolean inUpstreamBuiltParentNode) {

        return ResponseEntity.ok().contentType(MediaType.APPLICATION_JSON).body(studyService.getNetworkCountries(nodeUuid, rootNetworkUuid, inUpstreamBuiltParentNode));
    }

    @GetMapping(value = "/studies/{studyUuid}/root-networks/{rootNetworkUuid}/nodes/{nodeUuid}/network-map/nominal-voltages")
    @Operation(summary = "Get network nominal voltages")
    @ApiResponses(value = {@ApiResponse(responseCode = "200", description = "The list of nominal voltages")})
    public ResponseEntity<String> getNetworkNominalVoltages(
            @Parameter(description = "Study uuid") @PathVariable("studyUuid") UUID studyUuid,
            @Parameter(description = "Root network uuid") @PathVariable("rootNetworkUuid") UUID rootNetworkUuid,
            @Parameter(description = "Node uuid") @PathVariable("nodeUuid") UUID nodeUuid,
            @Parameter(description = "Should get in upstream built node ?") @RequestParam(value = "inUpstreamBuiltParentNode", required = false, defaultValue = "false") boolean inUpstreamBuiltParentNode) {

        return ResponseEntity.ok().contentType(MediaType.APPLICATION_JSON).body(studyService.getNetworkNominalVoltages(nodeUuid, rootNetworkUuid, inUpstreamBuiltParentNode));
    }

    @GetMapping(value = "/studies/{studyUuid}/root-networks/{rootNetworkUuid}/nodes/{nodeUuid}/network-map/branch-or-3wt/{equipmentId}/voltage-level-id")
    @Operation(summary = "Get Voltage level ID for a specific line or 2WT or 3WT and a given side")
    @ApiResponses(value = {@ApiResponse(responseCode = "200", description = "The voltage level id attached to line or 2WT or 3WT"), @ApiResponse(responseCode = "204", description = "No voltageLevel ID found")})
    public ResponseEntity<String> getBranchOr3WTVoltageLevelId(
            @PathVariable("studyUuid") UUID studyUuid,
            @PathVariable("rootNetworkUuid") UUID rootNetworkUuid,
            @PathVariable("nodeUuid") UUID nodeUuid,
            @PathVariable("equipmentId") String equipmentId,
            @RequestParam(value = "side") ThreeSides side,
            @RequestParam(value = "inUpstreamBuiltParentNode", required = false, defaultValue = "false") boolean inUpstreamBuiltParentNode) {
        String voltageLevelId = studyService.getBranchOr3WTVoltageLevelId(nodeUuid, rootNetworkUuid, inUpstreamBuiltParentNode, equipmentId, side);
        return StringUtils.isEmpty(voltageLevelId) ? ResponseEntity.noContent().build() : ResponseEntity.ok().contentType(MediaType.APPLICATION_JSON).body(voltageLevelId);
    }

    @GetMapping(value = "/studies/{studyUuid}/root-networks/{rootNetworkUuid}/nodes/{nodeUuid}/network-map/voltage-levels/{voltageLevelId}/equipments")
    @Operation(summary = "Get voltage level equipments")
    @ApiResponses(value = {@ApiResponse(responseCode = "200", description = "Voltage level equipments")})
    public ResponseEntity<String> getVoltageLevelEquipments(
            @PathVariable("studyUuid") UUID studyUuid,
            @PathVariable("rootNetworkUuid") UUID rootNetworkUuid,
            @PathVariable("nodeUuid") UUID nodeUuid,
            @Parameter(description = "voltage level id") @PathVariable("voltageLevelId") String voltageLevelId,
            @Parameter(description = "Substations id") @RequestParam(name = "substationId", required = false) List<String> substationsIds,
            @Parameter(description = "Should get in upstream built node ?") @RequestParam(value = "inUpstreamBuiltParentNode", required = false, defaultValue = "false") boolean inUpstreamBuiltParentNode) {

        return ResponseEntity.ok().contentType(MediaType.APPLICATION_JSON).body(studyService.getVoltageLevelEquipments(nodeUuid, rootNetworkUuid, substationsIds, inUpstreamBuiltParentNode, voltageLevelId));
    }

    @GetMapping(value = "/studies/{studyUuid}/root-networks/{rootNetworkUuid}/nodes/{nodeUuid}/network-map/all")
    @Operation(summary = "Get Network equipments description")
    @ApiResponses(value = {@ApiResponse(responseCode = "200", description = "The list of equipments data")})
    public ResponseEntity<String> getAllMapData(
            @PathVariable("studyUuid") UUID studyUuid,
            @PathVariable("rootNetworkUuid") UUID rootNetworkUuid,
            @PathVariable("nodeUuid") UUID nodeUuid,
            @Parameter(description = "Substations id") @RequestParam(name = "substationId", required = false) List<String> substationsIds) {

        return ResponseEntity.ok().contentType(MediaType.APPLICATION_JSON).body(studyService.getAllMapData(nodeUuid, rootNetworkUuid, substationsIds));
    }

    @PutMapping(value = "/studies/{studyUuid}/nodes/{nodeUuid}/network-modification/{modificationUuid}")
    @Operation(summary = "move network modification before another")
    @ApiResponses(value = {@ApiResponse(responseCode = "200", description = "The modification order is updated")})
    public ResponseEntity<Void> moveModification(@PathVariable("studyUuid") UUID studyUuid,
                                                        @PathVariable("nodeUuid") UUID nodeUuid,
                                                        @PathVariable("modificationUuid") UUID modificationUuid,
                                                        @Nullable @Parameter(description = "move before, if no value move to end") @RequestParam(value = "beforeUuid") UUID beforeUuid,
                                                        @RequestHeader(HEADER_USER_ID) String userId) {
        studyService.assertCanUpdateModifications(studyUuid, nodeUuid);
        studyService.moveNetworkModifications(studyUuid, nodeUuid, nodeUuid, List.of(modificationUuid), beforeUuid, userId);
        return ResponseEntity.ok().build();
    }

    @PutMapping(value = "/studies/{studyUuid}/nodes/{nodeUuid}", produces = MediaType.APPLICATION_JSON_VALUE)
    @Operation(summary = "For a list of network modifications passed in body, copy or cut, then append them to target node")
    @ApiResponses(value = {@ApiResponse(responseCode = "200", description = "The modification list has been updated.")})
    public ResponseEntity<Void> moveOrCopyModifications(@PathVariable("studyUuid") UUID studyUuid,
                                                         @PathVariable("nodeUuid") UUID nodeUuid,
                                                         @RequestParam("action") StudyConstants.ModificationsActionType action,
                                                         @Nullable @RequestParam("originNodeUuid") UUID originNodeUuid,
                                                         @RequestBody List<UUID> modificationsToCopyUuidList,
                                                         @RequestHeader(HEADER_USER_ID) String userId) {
        studyService.assertIsStudyAndNodeExist(studyUuid, nodeUuid);
        studyService.assertCanUpdateModifications(studyUuid, nodeUuid);
        if (originNodeUuid != null) {
            studyService.assertIsNodeExist(studyUuid, originNodeUuid);
            studyService.assertCanUpdateModifications(studyUuid, originNodeUuid);
        }
        switch (action) {
            case COPY, INSERT:
                studyService.duplicateOrInsertNetworkModifications(studyUuid, nodeUuid, modificationsToCopyUuidList, userId, action);
                break;
            case MOVE:
                studyService.moveNetworkModifications(studyUuid, nodeUuid, originNodeUuid, modificationsToCopyUuidList, null, userId);
                break;
            default:
                throw new StudyException(Type.UNKNOWN_ACTION_TYPE);
        }
        return ResponseEntity.ok().build();
    }

    @PutMapping(value = "/studies/{studyUuid}/root-networks/{rootNetworkUuid}/nodes/{nodeUuid}/loadflow/run")
    @Operation(summary = "run loadflow on study")
    @ApiResponses(value = {@ApiResponse(responseCode = "200", description = "The loadflow has started")})
    public ResponseEntity<Void> runLoadFlow(
            @PathVariable("studyUuid") UUID studyUuid,
            @Parameter(description = "rootNetworkUuid") @PathVariable("rootNetworkUuid") UUID rootNetworkUuid,
            @PathVariable("nodeUuid") UUID nodeUuid,
            @Parameter(description = "The limit reduction") @RequestParam(name = "limitReduction", required = false) Float limitReduction,
            @RequestHeader(HEADER_USER_ID) String userId) {
        studyService.assertIsNodeNotReadOnly(nodeUuid);
        studyService.runLoadFlow(studyUuid, nodeUuid, rootNetworkUuid, userId, limitReduction);
        return ResponseEntity.ok().build();
    }

    @GetMapping(value = "/studies/{studyUuid}/root-networks/{rootNetworkUuid}/nodes/{nodeUuid}/loadflow/result")
    @Operation(summary = "Get a loadflow result on study")
    @ApiResponses(value = {@ApiResponse(responseCode = "200", description = "The loadflow result"),
        @ApiResponse(responseCode = "204", description = "No loadflow has been done yet"),
        @ApiResponse(responseCode = "404", description = "The loadflow result has not been found")})
    public ResponseEntity<String> getLoadflowResult(@Parameter(description = "study UUID") @PathVariable("studyUuid") UUID studyUuid,
                                                    @Parameter(description = "rootNetworkUuid") @PathVariable("rootNetworkUuid") UUID rootNetworkUuid,
                                                    @Parameter(description = "nodeUuid") @PathVariable("nodeUuid") UUID nodeUuid,
                                                    @Parameter(description = "JSON array of filters") @RequestParam(name = "filters", required = false) String filters,
                                                    Sort sort) {
        String result = rootNetworkNodeInfoService.getLoadFlowResult(nodeUuid, rootNetworkUuid, filters, sort);
        return result != null ? ResponseEntity.ok().body(result) :
                ResponseEntity.noContent().build();
    }

    @GetMapping(value = "/studies/{studyUuid}/root-networks/{rootNetworkUuid}/nodes/{nodeUuid}/loadflow/status")
    @Operation(summary = "Get the loadflow status on study")
    @ApiResponses(value = {@ApiResponse(responseCode = "200", description = "The loadflow status"),
        @ApiResponse(responseCode = "204", description = "No loadflow has been done yet"),
        @ApiResponse(responseCode = "404", description = "The loadflow status has not been found")})
    public ResponseEntity<String> getLoadFlowStatus(@Parameter(description = "Study UUID") @PathVariable("studyUuid") UUID studyUuid,
                                                                @Parameter(description = "rootNetworkUuid") @PathVariable("rootNetworkUuid") UUID rootNetworkUuid,
                                                                @Parameter(description = "nodeUuid") @PathVariable("nodeUuid") UUID nodeUuid) {
        String result = rootNetworkNodeInfoService.getLoadFlowStatus(nodeUuid, rootNetworkUuid);
        return result != null ? ResponseEntity.ok().body(result) :
                ResponseEntity.noContent().build();
    }

    @PutMapping(value = "/studies/{studyUuid}/root-networks/{rootNetworkUuid}/nodes/{nodeUuid}/loadflow/stop")
    @Operation(summary = "stop loadflow on study")
    @ApiResponses(value = {@ApiResponse(responseCode = "200", description = "The loadflow has been stopped")})
    public ResponseEntity<Void> stopLoadFlow(@Parameter(description = "Study uuid") @PathVariable("studyUuid") UUID studyUuid,
                                             @Parameter(description = "rootNetworkUuid") @PathVariable("rootNetworkUuid") UUID rootNetworkUuid,
                                             @Parameter(description = "nodeUuid") @PathVariable("nodeUuid") UUID nodeUuid,
                                             @RequestHeader(HEADER_USER_ID) String userId) {
        rootNetworkNodeInfoService.stopLoadFlow(studyUuid, nodeUuid, rootNetworkUuid, userId);
        return ResponseEntity.ok().build();
    }

    @PutMapping(value = "/studies/{studyUuid}/root-networks/{rootNetworkUuid}/nodes/{nodeUuid}/shortcircuit/run")
    @Operation(summary = "run short circuit analysis on study")
    @ApiResponse(responseCode = "200", description = "The short circuit analysis has started")
    public ResponseEntity<Void> runShortCircuit(
            @PathVariable("studyUuid") UUID studyUuid,
            @PathVariable("rootNetworkUuid") UUID rootNetworkUuid,
            @PathVariable("nodeUuid") UUID nodeUuid,
            @RequestParam(value = "busId", required = false) Optional<String> busId,
            @RequestHeader(HEADER_USER_ID) String userId) {
        studyService.assertIsNodeNotReadOnly(nodeUuid);
        studyService.runShortCircuit(studyUuid, nodeUuid, rootNetworkUuid, busId, userId);
        return ResponseEntity.ok().build();
    }

    @PutMapping(value = "/studies/{studyUuid}/root-networks/{rootNetworkUuid}/nodes/{nodeUuid}/shortcircuit/stop")
    @Operation(summary = "stop security analysis on study")
    @ApiResponses(value = {@ApiResponse(responseCode = "200", description = "The short circuit analysis has been stopped")})
    public ResponseEntity<Void> stopShortCircuitAnalysis(@Parameter(description = "Study uuid") @PathVariable("studyUuid") UUID studyUuid,
                                                         @PathVariable("rootNetworkUuid") UUID rootNetworkUuid,
                                                         @Parameter(description = "nodeUuid") @PathVariable("nodeUuid") UUID nodeUuid,
                                                         @RequestHeader(HEADER_USER_ID) String userId) {
        rootNetworkNodeInfoService.stopShortCircuitAnalysis(studyUuid, nodeUuid, rootNetworkUuid, userId);
        return ResponseEntity.ok().build();
    }

    @GetMapping(value = "/studies/{studyUuid}/root-networks/{rootNetworkUuid}/nodes/{nodeUuid}/shortcircuit/result")
    @Operation(summary = "Get a short circuit analysis result on study")
    @ApiResponses(value = {@ApiResponse(responseCode = "200", description = "The short circuit analysis result"),
        @ApiResponse(responseCode = "204", description = "No short circuit analysis has been done yet"),
        @ApiResponse(responseCode = "404", description = "The short circuit analysis has not been found")})
    public ResponseEntity<String> getShortCircuitResult(@Parameter(description = "study UUID") @PathVariable("studyUuid") UUID studyUuid,
                                                        @PathVariable("rootNetworkUuid") UUID rootNetworkUuid,
                                                        @Parameter(description = "nodeUuid") @PathVariable("nodeUuid") UUID nodeUuid,
                                                        @Parameter(description = "BASIC (faults without limits and feeders), " +
                                                            "FULL (faults with both), " +
                                                            "WITH_LIMIT_VIOLATIONS (like FULL but only those with limit violations) or " +
                                                            "NONE (no fault)") @RequestParam(name = "mode", required = false, defaultValue = "FULL") FaultResultsMode mode,
                                                        @Parameter(description = "type") @RequestParam(value = "type", required = false, defaultValue = "ALL_BUSES") ShortcircuitAnalysisType type,
                                                        @Parameter(description = "JSON array of filters") @RequestParam(name = "filters", required = false) String filters,
                                                        @Parameter(description = "If we wanted the paged version of the results or not") @RequestParam(name = "paged", required = false, defaultValue = "false") boolean paged,
                                                        Pageable pageable) {
        String result = rootNetworkNodeInfoService.getShortCircuitAnalysisResult(nodeUuid, rootNetworkUuid, mode, type, filters, paged, pageable);
        return result != null ? ResponseEntity.ok().body(result) :
                ResponseEntity.noContent().build();
    }

    @GetMapping(value = "/studies/{studyUuid}/root-networks/{rootNetworkUuid}/nodes/{nodeUuid}/shortcircuit/status")
    @Operation(summary = "Get the short circuit analysis status on study")
    @ApiResponses(value = {@ApiResponse(responseCode = "200", description = "The short circuit analysis status"),
        @ApiResponse(responseCode = "204", description = "No short circuit analysis has been done yet"),
        @ApiResponse(responseCode = "404", description = "The short circuit analysis status has not been found")})
    public ResponseEntity<String> getShortCircuitAnalysisStatus(@Parameter(description = "Study UUID") @PathVariable("studyUuid") UUID studyUuid,
                                                                @PathVariable("rootNetworkUuid") UUID rootNetworkUuid,
                                                                @Parameter(description = "nodeUuid") @PathVariable("nodeUuid") UUID nodeUuid,
                                                                @Parameter(description = "type") @RequestParam(value = "type", required = false, defaultValue = "ALL_BUSES") ShortcircuitAnalysisType type) {
        String result = rootNetworkNodeInfoService.getShortCircuitAnalysisStatus(nodeUuid, rootNetworkUuid, type);
        return result != null ? ResponseEntity.ok().body(result) :
                ResponseEntity.noContent().build();
    }

    @PostMapping(value = "/studies/{studyUuid}/root-networks/{rootNetworkUuid}/nodes/{nodeUuid}/shortcircuit/result/csv")
    @Operation(summary = "Get a short circuit analysis csv result")
    @ApiResponses(value = {@ApiResponse(responseCode = "200", description = "The short circuit analysis csv export"),
        @ApiResponse(responseCode = "204", description = "No short circuit analysis has been done yet"),
        @ApiResponse(responseCode = "404", description = "The short circuit analysis has not been found")})
    public ResponseEntity<byte[]> getShortCircuitAnalysisCsvResult(
            @Parameter(description = "study UUID") @PathVariable("studyUuid") UUID studyUuid,
            @PathVariable("rootNetworkUuid") UUID rootNetworkUuid,
            @Parameter(description = "nodeUuid") @PathVariable("nodeUuid") UUID nodeUuid,
            @Parameter(description = "type") @RequestParam(value = "type") ShortcircuitAnalysisType type,
            @Parameter(description = "headersCsv") @RequestBody String headersCsv) {
        return ResponseEntity.ok().body(rootNetworkNodeInfoService.getShortCircuitAnalysisCsvResult(nodeUuid, rootNetworkUuid, type, headersCsv));
    }

    @PutMapping(value = "/studies/{studyUuid}/root-networks/{rootNetworkUuid}/nodes/{nodeUuid}/voltage-init/run")
    @Operation(summary = "run voltage init on study")
    @ApiResponses(value = {@ApiResponse(responseCode = "200", description = "The voltage init has started"),
        @ApiResponse(responseCode = "403", description = "The study node is not a model node")})
    public ResponseEntity<Void> runVoltageInit(
            @PathVariable("studyUuid") UUID studyUuid,
            @Parameter(description = "rootNetworkUuid") @PathVariable("rootNetworkUuid") UUID rootNetworkUuid,
            @PathVariable("nodeUuid") UUID nodeUuid,
            @RequestHeader(HEADER_USER_ID) String userId) {
        studyService.assertIsNodeNotReadOnly(nodeUuid);
        studyService.runVoltageInit(studyUuid, nodeUuid, rootNetworkUuid, userId);
        return ResponseEntity.ok().build();
    }

    @PutMapping(value = "/studies/{studyUuid}/root-networks/{rootNetworkUuid}/nodes/{nodeUuid}/voltage-init/stop")
    @Operation(summary = "stop security analysis on study")
    @ApiResponses(value = {@ApiResponse(responseCode = "200", description = "The voltage init has been stopped")})
    public ResponseEntity<Void> stopVoltageInit(@Parameter(description = "Study uuid") @PathVariable("studyUuid") UUID studyUuid,
                                                @Parameter(description = "rootNetworkUuid") @PathVariable("rootNetworkUuid") UUID rootNetworkUuid,
                                                @Parameter(description = "nodeUuid") @PathVariable("nodeUuid") UUID nodeUuid,
                                                @RequestHeader(HEADER_USER_ID) String userId) {
        rootNetworkNodeInfoService.stopVoltageInit(studyUuid, nodeUuid, rootNetworkUuid, userId);
        return ResponseEntity.ok().build();
    }

    @GetMapping(value = "/studies/{studyUuid}/root-networks/{rootNetworkUuid}/nodes/{nodeUuid}/voltage-init/result")
    @Operation(summary = "Get a voltage init result on study")
    @ApiResponses(value = {@ApiResponse(responseCode = "200", description = "The voltage init result"),
        @ApiResponse(responseCode = "204", description = "No voltage init has been done yet"),
        @ApiResponse(responseCode = "404", description = "The voltage init has not been found")})
    public ResponseEntity<String> getVoltageInitResult(@Parameter(description = "study UUID") @PathVariable("studyUuid") UUID studyUuid,
                                                        @Parameter(description = "rootNetworkUuid") @PathVariable("rootNetworkUuid") UUID rootNetworkUuid,
                                                        @Parameter(description = "nodeUuid") @PathVariable("nodeUuid") UUID nodeUuid) {
        String result = rootNetworkNodeInfoService.getVoltageInitResult(nodeUuid, rootNetworkUuid);
        return result != null ? ResponseEntity.ok().body(result) :
                ResponseEntity.noContent().build();
    }

    @GetMapping(value = "/studies/{studyUuid}/root-networks/{rootNetworkUuid}/nodes/{nodeUuid}/voltage-init/status")
    @Operation(summary = "Get the voltage init status on study")
    @ApiResponses(value = {@ApiResponse(responseCode = "200", description = "The voltage init status"),
        @ApiResponse(responseCode = "204", description = "No voltage init has been done yet"),
        @ApiResponse(responseCode = "404", description = "The voltage init status has not been found")})
    public ResponseEntity<String> getVoltageInitStatus(@Parameter(description = "Study UUID") @PathVariable("studyUuid") UUID studyUuid,
                                                       @Parameter(description = "rootNetworkUuid") @PathVariable("rootNetworkUuid") UUID rootNetworkUuid,
                                                       @Parameter(description = "nodeUuid") @PathVariable("nodeUuid") UUID nodeUuid) {
        String result = rootNetworkNodeInfoService.getVoltageInitStatus(nodeUuid, rootNetworkUuid);
        return result != null ? ResponseEntity.ok().body(result) :
                ResponseEntity.noContent().build();
    }

    @PostMapping(value = "/studies/{studyUuid}/voltage-init/parameters")
    @Operation(summary = "Set voltage init parameters on study")
    @ApiResponses(value = {@ApiResponse(responseCode = "200", description = "The voltage init parameters are set"),
        @ApiResponse(responseCode = "204", description = "Reset with user profile cannot be done")})
    public ResponseEntity<Void> setVoltageInitParameters(
            @PathVariable("studyUuid") UUID studyUuid,
            @RequestBody(required = false) StudyVoltageInitParameters voltageInitParameters,
            @RequestHeader(HEADER_USER_ID) String userId) {
        return studyService.setVoltageInitParameters(studyUuid, voltageInitParameters, userId) ? ResponseEntity.noContent().build() : ResponseEntity.ok().build();
    }

    @GetMapping(value = "/studies/{studyUuid}/voltage-init/parameters")
    @Operation(summary = "Get voltage init parameters on study")
    @ApiResponses(value = {@ApiResponse(responseCode = "200", description = "The voltage init parameters")})
    public ResponseEntity<StudyVoltageInitParameters> getVoltageInitParameters(
            @PathVariable("studyUuid") UUID studyUuid) {
        return ResponseEntity.ok().body(studyService.getVoltageInitParameters(studyUuid));
    }

    @GetMapping(value = "/export-network-formats")
    @Operation(summary = "get the available export format")
    @ApiResponses(value = {@ApiResponse(responseCode = "200", description = "The available export format")})
    public ResponseEntity<String> getExportFormats() {
        String formatsJson = networkConversionService.getExportFormats();
        return ResponseEntity.ok().contentType(MediaType.APPLICATION_JSON).body(formatsJson);
    }

    @GetMapping(value = "/studies/{studyUuid}/root-networks/{rootNetworkUuid}/nodes/{nodeUuid}/export-network/{format}")
    @Operation(summary = "export the study's network in the given format")
    @ApiResponses(value = {@ApiResponse(responseCode = "200", description = "The network in the given format")})
    public ResponseEntity<byte[]> exportNetwork(
            @PathVariable("studyUuid") UUID studyUuid,
            @PathVariable("rootNetworkUuid") UUID rootNetworkUuid,
            @PathVariable("nodeUuid") UUID nodeUuid,
            @PathVariable("format") String format,
            @RequestParam(value = "formatParameters", required = false) String parametersJson,
            @RequestParam(value = "fileName") String fileName) {
        studyService.assertRootNodeOrBuiltNode(studyUuid, nodeUuid, rootNetworkUuid);
        ExportNetworkInfos exportNetworkInfos = studyService.exportNetwork(nodeUuid, rootNetworkUuid, format, parametersJson, fileName);

        HttpHeaders header = new HttpHeaders();
        header.setContentDisposition(ContentDisposition.builder("attachment").filename(exportNetworkInfos.getFileName(), StandardCharsets.UTF_8).build());
        return ResponseEntity.ok().headers(header).contentType(MediaType.APPLICATION_OCTET_STREAM).body(exportNetworkInfos.getNetworkData());
    }

    @PostMapping(value = "/studies/{studyUuid}/root-networks/{rootNetworkUuid}/nodes/{nodeUuid}/security-analysis/run")
    @Operation(summary = "run security analysis on study")
    @ApiResponses(value = {@ApiResponse(responseCode = "200", description = "The security analysis has started")})
    public ResponseEntity<Void> runSecurityAnalysis(@Parameter(description = "studyUuid") @PathVariable("studyUuid") UUID studyUuid,
                                                          @Parameter(description = "rootNetworkUuid") @PathVariable("rootNetworkUuid") UUID rootNetworkUuid,
                                                          @Parameter(description = "nodeUuid") @PathVariable("nodeUuid") UUID nodeUuid,
                                                          @Parameter(description = "Contingency list names") @RequestParam(name = "contingencyListName", required = false) List<String> contingencyListNames,
                                                          @RequestHeader(HEADER_USER_ID) String userId) {
        List<String> nonNullcontingencyListNames = contingencyListNames != null ? contingencyListNames : Collections.emptyList();
        studyService.assertIsNodeNotReadOnly(nodeUuid);
        studyService.runSecurityAnalysis(studyUuid, nonNullcontingencyListNames, nodeUuid, rootNetworkUuid, userId);
        return ResponseEntity.ok().build();
    }

    @GetMapping(value = "/studies/{studyUuid}/root-networks/{rootNetworkUuid}/nodes/{nodeUuid}/security-analysis/result")
    @Operation(summary = "Get a security analysis result on study")
    @ApiResponses(value = {@ApiResponse(responseCode = "200", description = "The security analysis result"),
        @ApiResponse(responseCode = "204", description = "No security analysis has been done yet"),
        @ApiResponse(responseCode = "404", description = "The security analysis has not been found")})
    public ResponseEntity<String> getSecurityAnalysisResult(@Parameter(description = "study UUID") @PathVariable("studyUuid") UUID studyUuid,
                                                                  @Parameter(description = "rootNetworkUuid") @PathVariable("rootNetworkUuid") UUID rootNetworkUuid,
                                                                  @Parameter(description = "nodeUuid") @PathVariable("nodeUuid") UUID nodeUuid,
                                                                  @Parameter(description = "result type") @RequestParam(name = "resultType") SecurityAnalysisResultType resultType,
                                                                  @Parameter(description = "JSON array of filters") @RequestParam(name = "filters", required = false) String filters,
                                                                  Pageable pageable) {
        String result = rootNetworkNodeInfoService.getSecurityAnalysisResult(nodeUuid, rootNetworkUuid, resultType, filters, pageable);
        return result != null ? ResponseEntity.ok().body(result) :
               ResponseEntity.noContent().build();
    }

    @PostMapping(value = "/studies/{studyUuid}/root-networks/{rootNetworkUuid}/nodes/{nodeUuid}/security-analysis/result/csv")
    @Operation(summary = "Get a security analysis result on study - CSV export")
    @ApiResponses(value = {@ApiResponse(responseCode = "200", description = "The security analysis result csv export"),
        @ApiResponse(responseCode = "204", description = "No security analysis has been done yet"),
        @ApiResponse(responseCode = "404", description = "The security analysis has not been found")})
    public byte[] getSecurityAnalysisResult(@Parameter(description = "study UUID") @PathVariable("studyUuid") UUID studyUuid,
                                                                           @Parameter(description = "rootNetworkUuid") @PathVariable("rootNetworkUuid") UUID rootNetworkUuid,
                                                                           @Parameter(description = "nodeUuid") @PathVariable("nodeUuid") UUID nodeUuid,
                                                                           @Parameter(description = "result type") @RequestParam(name = "resultType") SecurityAnalysisResultType resultType,
                                                                           @Parameter(description = "Csv translation (JSON)") @RequestBody String csvTranslations) {
        return rootNetworkNodeInfoService.getSecurityAnalysisResultCsv(nodeUuid, rootNetworkUuid, resultType, csvTranslations);
    }

    @GetMapping(value = "/studies/{studyUuid}/root-networks/{rootNetworkUuid}/nodes/{nodeUuid}/contingency-count")
    @Operation(summary = "Get contingency count for a list of contingency list on a study")
    @ApiResponses(value = {@ApiResponse(responseCode = "200", description = "The contingency count")})
    public ResponseEntity<Integer> getContingencyCount(@Parameter(description = "Study UUID") @PathVariable("studyUuid") UUID studyUuid,
                                                             @Parameter(description = "rootNetworkUuid") @PathVariable("rootNetworkUuid") UUID rootNetworkUuid,
                                                             @Parameter(description = "Node UUID") @PathVariable("nodeUuid") UUID nodeUuid,
                                                             @Parameter(description = "Contingency list names") @RequestParam(name = "contingencyListName", required = false) List<String> contingencyListNames) {
        return ResponseEntity.ok().body(CollectionUtils.isEmpty(contingencyListNames) ? 0 : studyService.getContingencyCount(studyUuid, contingencyListNames, nodeUuid, rootNetworkUuid));
    }

    @GetMapping(value = "/studies/{studyUuid}/root-networks/{rootNetworkUuid}/nodes/{nodeUuid}/limit-violations")
    @Operation(summary = "Get limit violations.")
    @ApiResponses(value = {@ApiResponse(responseCode = "200", description = "The limit violations")})
    public ResponseEntity<List<LimitViolationInfos>> getLimitViolations(@Parameter(description = "Study UUID") @PathVariable("studyUuid") UUID studyUuid,
                                                       @Parameter(description = "rootNetworkUuid") @PathVariable("rootNetworkUuid") UUID rootNetworkUuid,
                                                       @Parameter(description = "Node UUID") @PathVariable("nodeUuid") UUID nodeUuid,
                                                       @Parameter(description = "JSON array of filters") @RequestParam(name = "filters", required = false) String filters,
                                                       @Parameter(description = "JSON array of global filters") @RequestParam(name = "globalFilters", required = false) String globalFilters,
                                                       Sort sort) {
        return ResponseEntity.ok().contentType(MediaType.APPLICATION_JSON).body(studyService.getLimitViolations(nodeUuid, rootNetworkUuid, filters, globalFilters, sort));
    }

    @GetMapping(value = "/studies/{studyUuid}/root-networks/{rootNetworkUuid}/nodes/{nodeUuid}/computation/result/enum-values")
    @Operation(summary = "Get Enum values")
    @ApiResponses(value = {@ApiResponse(responseCode = "200", description = "The Enum values")})
    public ResponseEntity<List<String>> getResultEnumValues(@Parameter(description = "Study UUID") @PathVariable("studyUuid") UUID studyUuid,
                                                                    @Parameter(description = "rootNetworkUuid") @PathVariable("rootNetworkUuid") UUID rootNetworkUuid,
                                                                    @Parameter(description = "Node UUID") @PathVariable("nodeUuid") UUID nodeUuid,
                                                                    @Parameter(description = "Computing Type") @RequestParam(name = "computingType") ComputationType computingType,
                                                                    @Parameter(description = "Enum name") @RequestParam(name = "enumName") String enumName) {
        return ResponseEntity.ok().contentType(MediaType.APPLICATION_JSON).body(studyService.getResultEnumValues(nodeUuid, rootNetworkUuid, computingType, enumName));
    }

    @PostMapping(value = "/studies/{studyUuid}/loadflow/parameters")
    @Operation(summary = "set loadflow parameters on study, reset to default ones if empty body")
    @ApiResponses(value = {@ApiResponse(responseCode = "200", description = "The loadflow parameters are set"),
                           @ApiResponse(responseCode = "204", description = "Reset with user profile cannot be done")})
    public ResponseEntity<Void> setLoadflowParameters(
            @PathVariable("studyUuid") UUID studyUuid,
            @RequestBody(required = false) String lfParameter,
            @RequestHeader(HEADER_USER_ID) String userId) {
        return studyService.setLoadFlowParameters(studyUuid, lfParameter, userId) ? ResponseEntity.noContent().build() : ResponseEntity.ok().build();
    }

    @GetMapping(value = "/studies/{studyUuid}/loadflow/parameters")
    @Operation(summary = "Get loadflow parameters on study")
    @ApiResponses(value = {@ApiResponse(responseCode = "200", description = "The loadflow parameters")})
    public ResponseEntity<LoadFlowParametersInfos> getLoadflowParameters(
            @PathVariable("studyUuid") UUID studyUuid) {
        return ResponseEntity.ok().body(studyService.getLoadFlowParametersInfos(studyUuid));
    }

    @PostMapping(value = "/studies/{studyUuid}/loadflow/provider")
    @Operation(summary = "set load flow provider for the specified study, no body means reset to default provider")
    @ApiResponses(value = {@ApiResponse(responseCode = "200", description = "The load flow provider is set")})
    public ResponseEntity<Void> setLoadflowProvider(@PathVariable("studyUuid") UUID studyUuid,
                                                    @RequestBody(required = false) String provider,
                                                    @RequestHeader(HEADER_USER_ID) String userId) {
        studyService.updateLoadFlowProvider(studyUuid, provider, userId);
        return ResponseEntity.ok().build();
    }

    @PostMapping(value = "/studies/{studyUuid}/security-analysis/provider")
    @Operation(summary = "set security analysis provider for the specified study, no body means reset to default provider")
    @ApiResponses(value = {@ApiResponse(responseCode = "200", description = "The security analysis provider is set")})
    public ResponseEntity<Void> setSecurityAnalysisProvider(@PathVariable("studyUuid") UUID studyUuid,
                                                            @RequestBody(required = false) String provider,
                                                            @RequestHeader("userId") String userId) {
        studyService.updateSecurityAnalysisProvider(studyUuid, provider, userId);
        return ResponseEntity.ok().build();
    }

    @PostMapping(value = "/studies/{studyUuid}/dynamic-simulation/provider")
    @Operation(summary = "Set dynamic simulation provider for the specified study, no body means reset to default provider")
    @ApiResponses(value = {@ApiResponse(responseCode = "200", description = "The dynamic simulation provider is set")})
    public ResponseEntity<Void> setDynamicSimulationProvider(@PathVariable("studyUuid") UUID studyUuid,
                                                               @RequestBody(required = false) String provider,
                                                               @RequestHeader(HEADER_USER_ID) String userId) {
        studyService.updateDynamicSimulationProvider(studyUuid, provider, userId);
        return ResponseEntity.ok().build();
    }

    @GetMapping(value = "/studies/{studyUuid}/dynamic-simulation/provider")
    @Operation(summary = "Get dynamic simulation provider for a specified study, empty string means default provider")
    @ApiResponses(value = {@ApiResponse(responseCode = "200", description = "The dynamic simulation provider is returned")})
    public ResponseEntity<String> getDynamicSimulationProvider(@PathVariable("studyUuid") UUID studyUuid) {
        return ResponseEntity.ok().body(studyService.getDynamicSimulationProvider(studyUuid));
    }

    @PostMapping(value = "/studies/{studyUuid}/dynamic-security-analysis/provider")
    @Operation(summary = "Set dynamic security analysis provider for the specified study, no body means reset to default provider")
    @ApiResponses(value = {@ApiResponse(responseCode = "200", description = "The dynamic security analysis provider is set")})
    public ResponseEntity<Void> setDynamicSecurityAnalysisProvider(@PathVariable("studyUuid") UUID studyUuid,
                                                               @RequestBody(required = false) String provider,
                                                               @RequestHeader(HEADER_USER_ID) String userId) {
        studyService.updateDynamicSecurityAnalysisProvider(studyUuid, provider, userId);
        return ResponseEntity.ok().build();
    }

    @PostMapping(value = "/studies/{studyUuid}/short-circuit-analysis/parameters", consumes = MediaType.APPLICATION_JSON_VALUE)
    @Operation(summary = "set short-circuit analysis parameters on study, reset to default ones if empty body")
    @ApiResponses(value = {@ApiResponse(responseCode = "200", description = "The short-circuit analysis parameters are set"),
        @ApiResponse(responseCode = "204", description = "Reset with user profile cannot be done")})
    public ResponseEntity<Void> setShortCircuitParameters(
            @PathVariable("studyUuid") UUID studyUuid,
            @RequestBody(required = false) String shortCircuitParametersInfos,
            @RequestHeader(HEADER_USER_ID) String userId) {
        return studyService.setShortCircuitParameters(studyUuid, shortCircuitParametersInfos, userId) ? ResponseEntity.noContent().build() : ResponseEntity.ok().build();
    }

    @GetMapping(value = "/studies/{studyUuid}/short-circuit-analysis/parameters", produces = MediaType.APPLICATION_JSON_VALUE)
    @Operation(summary = "Get short-circuit analysis parameters on study")
    @ApiResponse(responseCode = "200", description = "The short-circuit analysis parameters return by shortcircuit-server")
    public ResponseEntity<String> getShortCircuitParameters(@PathVariable("studyUuid") UUID studyUuid) {
        return ResponseEntity.ok().body(studyService.getShortCircuitParametersInfo(studyUuid));
    }

    @GetMapping(value = "/studies/{studyUuid}/root-networks/{rootNetworkUuid}/nodes/{nodeUuid}/network/substations/{substationId}/svg")
    @Operation(summary = "get the substation diagram for the given network and substation")
    @ApiResponses(value = {@ApiResponse(responseCode = "200", description = "The svg"),
        @ApiResponse(responseCode = "404", description = "The substation has not been found")})
    public ResponseEntity<byte[]> getSubstationDiagram(
            @PathVariable("studyUuid") UUID studyUuid,
            @PathVariable("rootNetworkUuid") UUID rootNetworkUuid,
            @PathVariable("nodeUuid") UUID nodeUuid,
            @PathVariable("substationId") String substationId,
            @Parameter(description = "useName") @RequestParam(name = "useName", defaultValue = "false") boolean useName,
            @Parameter(description = "centerLabel") @RequestParam(name = "centerLabel", defaultValue = "false") boolean centerLabel,
            @Parameter(description = "diagonalLabel") @RequestParam(name = "diagonalLabel", defaultValue = "false") boolean diagonalLabel,
            @Parameter(description = "topologicalColoring") @RequestParam(name = "topologicalColoring", defaultValue = "false") boolean topologicalColoring,
            @Parameter(description = "substationLayout") @RequestParam(name = "substationLayout", defaultValue = "horizontal") String substationLayout,
            @Parameter(description = "component library name") @RequestParam(name = "componentLibrary", required = false) String componentLibrary,
            @Parameter(description = "language") @RequestParam(name = "language", defaultValue = "en") String language) {
        DiagramParameters diagramParameters = DiagramParameters.builder()
                .useName(useName)
                .labelCentered(centerLabel)
                .diagonalLabel(diagonalLabel)
                .topologicalColoring(topologicalColoring)
                .componentLibrary(componentLibrary)
                .language(language)
                .build();
        byte[] result = studyService.getSubstationSvg(substationId,
                diagramParameters, substationLayout, nodeUuid, rootNetworkUuid);
        return result != null ? ResponseEntity.ok().contentType(MediaType.APPLICATION_XML).body(result) :
                ResponseEntity.noContent().build();
    }

    @GetMapping(value = "/studies/{studyUuid}/root-networks/{rootNetworkUuid}/nodes/{nodeUuid}/network/substations/{substationId}/svg-and-metadata")
    @Operation(summary = "get the substation diagram for the given network and substation")
    @ApiResponses(value = {@ApiResponse(responseCode = "200", description = "The svg and metadata"),
        @ApiResponse(responseCode = "404", description = "The substation has not been found")})
    public ResponseEntity<String> getSubstationDiagramAndMetadata(
            @PathVariable("studyUuid") UUID studyUuid,
            @PathVariable("rootNetworkUuid") UUID rootNetworkUuid,
            @PathVariable("nodeUuid") UUID nodeUuid,
            @PathVariable("substationId") String substationId,
            @Parameter(description = "useName") @RequestParam(name = "useName", defaultValue = "false") boolean useName,
            @Parameter(description = "centerLabel") @RequestParam(name = "centerLabel", defaultValue = "false") boolean centerLabel,
            @Parameter(description = "diagonalLabel") @RequestParam(name = "diagonalLabel", defaultValue = "false") boolean diagonalLabel,
            @Parameter(description = "topologicalColoring") @RequestParam(name = "topologicalColoring", defaultValue = "false") boolean topologicalColoring,
            @Parameter(description = "substationLayout") @RequestParam(name = "substationLayout", defaultValue = "horizontal") String substationLayout,
            @Parameter(description = "component library name") @RequestParam(name = "componentLibrary", required = false) String componentLibrary,
            @Parameter(description = "language") @RequestParam(name = "language", defaultValue = "en") String language) {
        DiagramParameters diagramParameters = DiagramParameters.builder()
                .useName(useName)
                .labelCentered(centerLabel)
                .diagonalLabel(diagonalLabel)
                .topologicalColoring(topologicalColoring)
                .componentLibrary(componentLibrary)
                .language(language)
                .build();
        String result = studyService.getSubstationSvgAndMetadata(
                substationId,
                diagramParameters,
                substationLayout,
                nodeUuid,
                rootNetworkUuid);
        return result != null ? ResponseEntity.ok().contentType(MediaType.APPLICATION_JSON).body(result) :
            ResponseEntity.noContent().build();
    }

    @GetMapping(value = "/studies/{studyUuid}/root-networks/{rootNetworkUuid}/nodes/{nodeUuid}/network-area-diagram")
    @Operation(summary = "get the network area diagram for the given network and voltage levels")
    @ApiResponse(responseCode = "200", description = "The svg")
    public ResponseEntity<String> getNeworkAreaDiagram(
            @PathVariable("studyUuid") UUID studyUuid,
            @PathVariable("rootNetworkUuid") UUID rootNetworkUuid,
            @PathVariable("nodeUuid") UUID nodeUuid,
            @Parameter(description = "Voltage levels ids") @RequestParam(name = "voltageLevelsIds") List<String> voltageLevelsIds,
            @Parameter(description = "depth") @RequestParam(name = "depth", defaultValue = "0") int depth,
            @Parameter(description = "Initialize NAD with Geographical Data") @RequestParam(name = "withGeoData", defaultValue = "true") boolean withGeoData) {
        String result = studyService.getNetworkAreaDiagram(nodeUuid, rootNetworkUuid, voltageLevelsIds, depth, withGeoData);
        return result != null ? ResponseEntity.ok().contentType(MediaType.APPLICATION_JSON).body(result) :
            ResponseEntity.noContent().build();
    }

    @GetMapping(value = "/studies/{studyUuid}/root-networks/{rootNetworkUuid}/nodes/{nodeUuid}/security-analysis/status")
    @Operation(summary = "Get the security analysis status on study")
    @ApiResponses(value = {@ApiResponse(responseCode = "200", description = "The security analysis status"),
        @ApiResponse(responseCode = "204", description = "No security analysis has been done yet"),
        @ApiResponse(responseCode = "404", description = "The security analysis status has not been found")})
    public ResponseEntity<String> getSecurityAnalysisStatus(@Parameter(description = "Study UUID") @PathVariable("studyUuid") UUID studyUuid,
                                                                  @Parameter(description = "rootNetworkUuid") @PathVariable("rootNetworkUuid") UUID rootNetworkUuid,
                                                                  @Parameter(description = "nodeUuid") @PathVariable("nodeUuid") UUID nodeUuid) {
        SecurityAnalysisStatus status = rootNetworkNodeInfoService.getSecurityAnalysisStatus(nodeUuid, rootNetworkUuid);
        return status != null ? ResponseEntity.ok().body(status.name()) :
                ResponseEntity.noContent().build();
    }

    @PutMapping(value = "/studies/{studyUuid}/root-networks/{rootNetworkUuid}/nodes/{nodeUuid}/security-analysis/stop")
    @Operation(summary = "stop security analysis on study")
    @ApiResponses(value = {@ApiResponse(responseCode = "200", description = "The security analysis has been stopped")})
    public ResponseEntity<Void> stopSecurityAnalysis(@Parameter(description = "Study uuid") @PathVariable("studyUuid") UUID studyUuid,
                                                     @Parameter(description = "rootNetworkUuid") @PathVariable("rootNetworkUuid") UUID rootNetworkUuid,
                                                     @Parameter(description = "nodeUuid") @PathVariable("nodeUuid") UUID nodeUuid,
                                                     @RequestHeader(HEADER_USER_ID) String userId) {
        rootNetworkNodeInfoService.stopSecurityAnalysis(studyUuid, nodeUuid, rootNetworkUuid, userId);
        return ResponseEntity.ok().build();
    }

    @GetMapping(value = "/studies/{studyUuid}/root-networks/{rootNetworkUuid}/nodes/{nodeUuid}/parent-nodes-report", produces = MediaType.APPLICATION_JSON_VALUE)
    @Operation(summary = "Get node report with its parent nodes")
    @ApiResponses(value = {@ApiResponse(responseCode = "200", description = "The node report"), @ApiResponse(responseCode = "404", description = "The study/node is not found")})
    public ResponseEntity<List<Report>> getParentNodesReport(@Parameter(description = "Study uuid") @PathVariable("studyUuid") UUID studyUuid,
                                                                    @Parameter(description = "Root network uuid") @PathVariable("rootNetworkUuid") UUID rootNetworkUuid,
                                                                    @Parameter(description = "Node uuid") @PathVariable("nodeUuid") UUID nodeUuid,
                                                                    @Parameter(description = "Node only report") @RequestParam(value = "nodeOnlyReport", required = false, defaultValue = "true") boolean nodeOnlyReport,
                                                                    @Parameter(description = "The report Type") @RequestParam(name = "reportType") StudyService.ReportType reportType,
                                                                    @Parameter(description = "Severity levels") @RequestParam(name = "severityLevels", required = false) Set<String> severityLevels) {
        studyService.assertIsStudyAndNodeExist(studyUuid, nodeUuid);
        return ResponseEntity.ok().contentType(MediaType.APPLICATION_JSON).body(studyService.getParentNodesReport(nodeUuid, rootNetworkUuid, nodeOnlyReport, reportType, severityLevels));
    }

    @GetMapping(value = "/studies/{studyUuid}/root-networks/{rootNetworkUuid}/nodes/{nodeUuid}/report/{reportId}/logs", produces = MediaType.APPLICATION_JSON_VALUE)
    @Operation(summary = "Get node report logs")
    @ApiResponses(value = {@ApiResponse(responseCode = "200", description = "The node report logs"), @ApiResponse(responseCode = "404", description = "The study/node is not found")})
    public ResponseEntity<List<ReportLog>> getNodeReportLogs(@Parameter(description = "Study uuid") @PathVariable("studyUuid") UUID studyUuid,
                                                             @Parameter(description = "root network id") @PathVariable("rootNetworkUuid") UUID rootNetworkUuid,
                                                             @Parameter(description = "node id") @PathVariable("nodeUuid") UUID nodeUuid,
                                                             @Parameter(description = "reportId") @PathVariable("reportId") String reportId,
                                                             @Parameter(description = "the message filter") @RequestParam(name = "message", required = false) String messageFilter,
                                                             @Parameter(description = "Severity levels filter") @RequestParam(name = "severityLevels", required = false) Set<String> severityLevels) {
        studyService.assertIsStudyAndNodeExist(studyUuid, nodeUuid);
        rootNetworkService.assertIsRootNetworkInStudy(studyUuid, rootNetworkUuid);
        return ResponseEntity.ok().contentType(MediaType.APPLICATION_JSON).body(studyService.getReportLogs(reportId, messageFilter, severityLevels));
    }

    @GetMapping(value = "/studies/{studyUuid}/root-networks/{rootNetworkUuid}/nodes/{nodeUuid}/report/{reportId}/aggregated-severities", produces = MediaType.APPLICATION_JSON_VALUE)
    @Operation(summary = "Get node report severities")
    @ApiResponses(value = {@ApiResponse(responseCode = "200", description = "The node report severities"), @ApiResponse(responseCode = "404", description = "The study/node is not found")})
    public ResponseEntity<Set<String>> getNodeReportAggregatedSeverities(@Parameter(description = "Study uuid") @PathVariable("studyUuid") UUID studyUuid,
                                                                       @Parameter(description = "root network id") @PathVariable("rootNetworkUuid") UUID rootNetworkUuid,
                                                                       @Parameter(description = "node id") @PathVariable("nodeUuid") UUID nodeUuid,
                                                                       @Parameter(description = "reportId") @PathVariable("reportId") UUID reportId) {
        studyService.assertIsStudyAndNodeExist(studyUuid, nodeUuid);
        rootNetworkService.assertIsRootNetworkInStudy(studyUuid, rootNetworkUuid);
        return ResponseEntity.ok().contentType(MediaType.APPLICATION_JSON).body(studyService.getNodeReportAggregatedSeverities(reportId));
    }

    @GetMapping(value = "/studies/{studyUuid}/root-networks/{rootNetworkUuid}/nodes/{nodeUuid}/report/aggregated-severities", produces = MediaType.APPLICATION_JSON_VALUE)
    @Operation(summary = "Get the report severities of the given node and all its parents")
    @ApiResponses(value = {@ApiResponse(responseCode = "200", description = "The report severities of the node and all its parent"), @ApiResponse(responseCode = "404", description = "The study/node is not found")})
    public ResponseEntity<Set<String>> getParentNodesAggregatedReportSeverities(@Parameter(description = "Study uuid") @PathVariable("studyUuid") UUID studyUuid,
                                                                       @Parameter(description = "root network id") @PathVariable("rootNetworkUuid") UUID rootNetworkUuid,
                                                                       @Parameter(description = "node id") @PathVariable("nodeUuid") UUID nodeUuid) {
        studyService.assertIsStudyAndNodeExist(studyUuid, nodeUuid);
        rootNetworkService.assertIsRootNetworkInStudy(studyUuid, rootNetworkUuid);
        return ResponseEntity.ok().contentType(MediaType.APPLICATION_JSON).body(studyService.getParentNodesAggregatedReportSeverities(nodeUuid, studyService.getStudyFirstRootNetworkUuid(studyUuid)));
    }

    @GetMapping(value = "/studies/{studyUuid}/root-networks/{rootNetworkUuid}/nodes/{nodeUuid}/report/logs", produces = MediaType.APPLICATION_JSON_VALUE)
    @Operation(summary = "Get the report logs of the given node and all its parents")
    @ApiResponses(value = {@ApiResponse(responseCode = "200", description = "The report logs of the node and all its parent"), @ApiResponse(responseCode = "404", description = "The study/node is not found")})
    public ResponseEntity<List<ReportLog>> getParentNodesReportLogs(@Parameter(description = "Study uuid") @PathVariable("studyUuid") UUID studyUuid,
                                                                    @Parameter(description = "root network id") @PathVariable("rootNetworkUuid") UUID rootNetworkUuid,
                                                                    @Parameter(description = "node id") @PathVariable("nodeUuid") UUID nodeUuid,
                                                                    @Parameter(description = "the message filter") @RequestParam(name = "message", required = false) String messageFilter,
                                                                    @Parameter(description = "Severity levels filter") @RequestParam(name = "severityLevels", required = false) Set<String> severityLevels) {
        studyService.assertIsStudyAndNodeExist(studyUuid, nodeUuid);
        rootNetworkService.assertIsRootNetworkInStudy(studyUuid, rootNetworkUuid);
        return ResponseEntity.ok().contentType(MediaType.APPLICATION_JSON).body(studyService.getParentNodesReportLogs(nodeUuid, rootNetworkUuid, messageFilter, severityLevels));
    }

    @GetMapping(value = "/svg-component-libraries")
    @Operation(summary = "Get a list of the available svg component libraries")
    @ApiResponse(responseCode = "200", description = "The list of the available svg component libraries")
    public ResponseEntity<List<String>> getAvailableSvgComponentLibraries() {
        List<String> libraries = singleLineDiagramService.getAvailableSvgComponentLibraries();
        return ResponseEntity.ok().contentType(MediaType.APPLICATION_JSON).body(libraries);
    }

    @GetMapping(value = "/studies/{studyUuid}/nodes/{nodeUuid}/network-modifications", produces = MediaType.TEXT_PLAIN_VALUE)
    @Operation(summary = "Get network modifications from a node")
    @ApiResponses(value = {@ApiResponse(responseCode = "200", description = "The network modifications was returned"), @ApiResponse(responseCode = "404", description = "The study/node is not found")})
    public ResponseEntity<String> getNetworkModifications(@Parameter(description = "Study UUID") @PathVariable("studyUuid") UUID studyUuid,
                                                          @Parameter(description = "Node UUID") @PathVariable("nodeUuid") UUID nodeUuid,
                                                          @RequestParam(name = "onlyStashed", required = false, defaultValue = "false") Boolean onlyStashed,
                                                          @Parameter(description = "Only metadata") @RequestParam(name = "onlyMetadata", required = false, defaultValue = "false") Boolean onlyMetadata) {
        // Return json string because modification dtos are not available here
        return ResponseEntity.ok().contentType(MediaType.TEXT_PLAIN).body(networkModificationTreeService.getNetworkModifications(nodeUuid, onlyStashed, onlyMetadata));
    }

    @PostMapping(value = "/studies/{studyUuid}/nodes/{nodeUuid}/network-modifications")
    @Operation(summary = "Create a network modification for a node")
    @ApiResponses(value = {@ApiResponse(responseCode = "200", description = "The network modification was created"), @ApiResponse(responseCode = "404", description = "The study/node is not found")})
    public ResponseEntity<Void> createNetworkModification(@Parameter(description = "Study UUID") @PathVariable("studyUuid") UUID studyUuid,
                                                          @Parameter(description = "Node UUID") @PathVariable("nodeUuid") UUID nodeUuid,
                                                          @RequestBody String modificationAttributes,
                                                          @RequestHeader(HEADER_USER_ID) String userId) {
        studyService.assertCanUpdateModifications(studyUuid, nodeUuid);
        studyService.createNetworkModification(studyUuid, modificationAttributes, nodeUuid, userId);
        return ResponseEntity.ok().build();
    }

    @PutMapping(value = "/studies/{studyUuid}/nodes/{nodeUuid}/network-modifications/{uuid}")
    @Operation(summary = "Update a modification in the study network")
    @ApiResponses(value = {@ApiResponse(responseCode = "200", description = "The network modification was updated"), @ApiResponse(responseCode = "404", description = "The study/node is not found")})
    public ResponseEntity<Void> updateNetworkModification(@Parameter(description = "Study UUID") @PathVariable("studyUuid") UUID studyUuid,
                                                          @Parameter(description = "Node UUID") @PathVariable("nodeUuid") UUID nodeUuid,
                                                          @Parameter(description = "Network modification UUID") @PathVariable("uuid") UUID networkModificationUuid,
                                                          @RequestBody String modificationAttributes,
                                                          @RequestHeader(HEADER_USER_ID) String userId) {
        studyService.assertCanUpdateModifications(studyUuid, nodeUuid);
        studyService.updateNetworkModification(studyUuid, modificationAttributes, nodeUuid, networkModificationUuid, userId);
        return ResponseEntity.ok().build();
    }

    @DeleteMapping(value = "/studies/{studyUuid}/nodes/{nodeUuid}/network-modifications")
    @Operation(summary = "Delete network modifications for a node")
    @ApiResponses(value = {@ApiResponse(responseCode = "200", description = "The network modifications was deleted"), @ApiResponse(responseCode = "404", description = "The study/node is not found")})
    public ResponseEntity<Void> deleteNetworkModifications(@Parameter(description = "Study UUID") @PathVariable("studyUuid") UUID studyUuid,
                                                           @Parameter(description = "Node UUID") @PathVariable("nodeUuid") UUID nodeUuid,
                                                           @Parameter(description = "Network modification UUIDs") @RequestParam(name = "uuids", required = false) List<UUID> networkModificationUuids,
                                                           @RequestHeader(HEADER_USER_ID) String userId) {
        studyService.assertCanUpdateModifications(studyUuid, nodeUuid);
        studyService.deleteNetworkModifications(studyUuid, nodeUuid, networkModificationUuids, userId);

        return ResponseEntity.ok().build();
    }

    @PutMapping(value = "/studies/{studyUuid}/nodes/{nodeUuid}/network-modifications", params = "stashed")
    @Operation(summary = "Stash network modifications for a node")
    @ApiResponses(value = {@ApiResponse(responseCode = "200", description = "The network modifications were stashed / restored "), @ApiResponse(responseCode = "404", description = "The study/node is not found")})
    public ResponseEntity<Void> stashNetworkModifications(@Parameter(description = "Study UUID") @PathVariable("studyUuid") UUID studyUuid,
                                                               @Parameter(description = "Node UUID") @PathVariable("nodeUuid") UUID nodeUuid,
                                                               @Parameter(description = "Network modification UUIDs") @RequestParam("uuids") List<UUID> networkModificationUuids,
                                                               @Parameter(description = "Stashed Modification") @RequestParam(name = "stashed", required = true) Boolean stashed,
                                                               @RequestHeader(HEADER_USER_ID) String userId) {
        studyService.assertCanUpdateModifications(studyUuid, nodeUuid);
        if (stashed.booleanValue()) {
            studyService.stashNetworkModifications(studyUuid, nodeUuid, networkModificationUuids, userId);
        } else {
            studyService.restoreNetworkModifications(studyUuid, nodeUuid, networkModificationUuids, userId);
        }
        return ResponseEntity.ok().build();
    }

    @PutMapping(value = "/studies/{studyUuid}/nodes/{nodeUuid}/network-modifications", params = "activated")
    @Operation(summary = "Update 'activated' value for a network modifications for a node")
    @ApiResponses(value = {@ApiResponse(responseCode = "200", description = "Update the activation status for network modifications on a node"), @ApiResponse(responseCode = "404", description = "The study/node is not found")})
    public ResponseEntity<Void> updateNetworkModificationsActivation(@Parameter(description = "Study UUID") @PathVariable("studyUuid") UUID studyUuid,
                                                          @Parameter(description = "Node UUID") @PathVariable("nodeUuid") UUID nodeUuid,
                                                          @Parameter(description = "Network modification UUIDs") @RequestParam("uuids") List<UUID> networkModificationUuids,
                                                          @Parameter(description = "New activated value") @RequestParam(name = "activated", required = true) Boolean activated,
                                                          @RequestHeader(HEADER_USER_ID) String userId) {
        studyService.assertCanUpdateModifications(studyUuid, nodeUuid);
        studyService.updateNetworkModificationsActivation(studyUuid, nodeUuid, networkModificationUuids, userId, activated);
        return ResponseEntity.ok().build();
    }

    @GetMapping(value = "/search", produces = MediaType.APPLICATION_JSON_VALUE)
    @Operation(summary = "Search studies in elasticsearch")
    @ApiResponses(value = {@ApiResponse(responseCode = "200", description = "List of studies found")})
    public ResponseEntity<List<CreatedStudyBasicInfos>> searchStudies(@Parameter(description = "Lucene query") @RequestParam(value = "q") String query) {
        return ResponseEntity.ok().contentType(MediaType.APPLICATION_JSON).body(studyService.searchStudies(query));
    }

    @GetMapping(value = "/studies/{studyUuid}/root-networks/{rootNetworkUuid}/nodes/{nodeUuid}/search", produces = MediaType.APPLICATION_JSON_VALUE)
    @Operation(summary = "Search equipments in elasticsearch")
    @ApiResponses(value = {
        @ApiResponse(responseCode = "200", description = "List of equipments found"),
        @ApiResponse(responseCode = "404", description = "The study not found"),
        @ApiResponse(responseCode = "400", description = "The fieLd selector is unknown")
    })
    public ResponseEntity<List<EquipmentInfos>> searchEquipments(
        @Parameter(description = "Study uuid") @PathVariable("studyUuid") UUID studyUuid,
        @Parameter(description = "Node uuid") @PathVariable("nodeUuid") UUID nodeUuid,
        @Parameter(description = "Root network uuid") @PathVariable("rootNetworkUuid") UUID rootNetworkUuid,
        @Parameter(description = "User input") @RequestParam(value = "userInput") String userInput,
        @Parameter(description = "What against to match") @RequestParam(value = "fieldSelector") EquipmentInfosService.FieldSelector fieldSelector,
        @Parameter(description = "Should search in upstream built node") @RequestParam(value = "inUpstreamBuiltParentNode", required = false, defaultValue = "false") boolean inUpstreamBuiltParentNode,
        @Parameter(description = "Equipment type") @RequestParam(value = "equipmentType", required = false) String equipmentType) {
        return ResponseEntity.ok().contentType(MediaType.APPLICATION_JSON)
            .body(studyService.searchEquipments(nodeUuid, rootNetworkUuid, userInput, fieldSelector, equipmentType, inUpstreamBuiltParentNode));
    }

    @PostMapping(value = "/studies/{studyUuid}/tree/nodes/{id}")
    @Operation(summary = "Create a node as before / after the given node ID")
    @ApiResponses(value = {
        @ApiResponse(responseCode = "200", description = "The node has been added"),
        @ApiResponse(responseCode = "404", description = "The study or the node not found")})
    public ResponseEntity<NetworkModificationNode> createNode(@RequestBody NetworkModificationNode node,
                                                         @Parameter(description = "study uuid") @PathVariable("studyUuid") UUID studyUuid,
                                                         @Parameter(description = "parent id of the node created") @PathVariable(name = "id") UUID referenceId,
                                                         @Parameter(description = "node is inserted before the given node ID") @RequestParam(name = "mode", required = false, defaultValue = "CHILD") InsertMode insertMode,
                                                         @RequestHeader(HEADER_USER_ID) String userId) {
        return ResponseEntity.ok().contentType(MediaType.APPLICATION_JSON).body(studyService.createNode(studyUuid, referenceId, node, insertMode, userId));
    }

    @DeleteMapping(value = "/studies/{studyUuid}/tree/nodes")
    @Operation(summary = "Delete node with given ids")
    @ApiResponses(value = {
        @ApiResponse(responseCode = "200", description = "the nodes have been successfully deleted"),
        @ApiResponse(responseCode = "404", description = "The study or the nodes not found")})
    public ResponseEntity<Void> deleteNode(@Parameter(description = "study uuid") @PathVariable("studyUuid") UUID studyUuid,
                                           @Parameter(description = "ids of children to remove") @RequestParam("ids") List<UUID> nodeIds,
                                           @Parameter(description = "deleteChildren") @RequestParam(value = "deleteChildren", defaultValue = "false") boolean deleteChildren,
                                           @RequestHeader(HEADER_USER_ID) String userId) {
        studyService.deleteNodes(studyUuid, nodeIds, deleteChildren, userId);
        return ResponseEntity.ok().build();
    }

    @PostMapping(value = "/studies/{studyUuid}/tree/nodes/{id}/stash")
    @Operation(summary = "Move to trash the node with given id")
    @ApiResponses(value = {
        @ApiResponse(responseCode = "200", description = "the nodes have been successfully moved to trash"),
        @ApiResponse(responseCode = "404", description = "The study or the node not found")})
    public ResponseEntity<Void> stashNode(@Parameter(description = "study uuid") @PathVariable("studyUuid") UUID studyUuid,
                                                 @Parameter(description = "id of child to delete (move to trash)") @PathVariable("id") UUID nodeId,
                                                 @Parameter(description = "stashChildren") @RequestParam(value = "stashChildren", defaultValue = "false") boolean stashChildren,
                                                 @RequestHeader(HEADER_USER_ID) String userId) {
        studyService.stashNode(studyUuid, nodeId, stashChildren, userId);
        return ResponseEntity.ok().build();
    }

    @GetMapping(value = "/studies/{studyUuid}/tree/nodes/stash")
    @Operation(summary = "Get the list of nodes in the trash for a given study")
    @ApiResponses(value = {
        @ApiResponse(responseCode = "200", description = "the list of nodes in the trash")})
    public ResponseEntity<List<Pair<AbstractNode, Integer>>> getStashedNodes(@Parameter(description = "study uuid") @PathVariable("studyUuid") UUID studyUuid) {
        return ResponseEntity.ok().body(studyService.getStashedNodes(studyUuid));
    }

    @PostMapping(value = "/studies/{studyUuid}/tree/nodes/restore")
    @Operation(summary = "restore nodes below the given anchor node")
    @ApiResponses(value = {
        @ApiResponse(responseCode = "200", description = "the list of nodes in the trash")})
    public ResponseEntity<Void> restoreNodes(@Parameter(description = "study uuid") @PathVariable("studyUuid") UUID studyUuid,
                                            @Parameter(description = "ids of nodes to restore") @RequestParam("ids") List<UUID> nodeIds,
                                            @Parameter(description = "id of node below which the node will be restored") @RequestParam("anchorNodeId") UUID anchorNodeId) {
        studyService.restoreNodes(studyUuid, nodeIds, anchorNodeId);
        return ResponseEntity.ok().build();
    }

    @GetMapping(value = "/studies/{studyUuid}/tree")
    @Operation(summary = "Get network modification tree for the given study")
    @ApiResponses(value = {
        @ApiResponse(responseCode = "200", description = "network modification tree"),
        @ApiResponse(responseCode = "404", description = "The study or the node not found")})
    public ResponseEntity<RootNode> getNetworkModificationTree(@Parameter(description = "study uuid") @PathVariable("studyUuid") UUID studyUuid,
                                                               @Parameter(description = "root network uuid") @RequestParam(value = "rootNetworkUuid", required = false) UUID rootNetworkUuid) {
        RootNode rootNode = networkModificationTreeService.getStudyTree(studyUuid, rootNetworkUuid);
        return rootNode != null ?
            ResponseEntity.ok().contentType(MediaType.APPLICATION_JSON).body(rootNode)
            : ResponseEntity.notFound().build();
    }

    @GetMapping(value = "/studies/{studyUuid}/subtree")
    @Operation(summary = "Get network modification subtree for the given study")
    @ApiResponses(value = {
        @ApiResponse(responseCode = "200", description = "network modification subtree"),
        @ApiResponse(responseCode = "404", description = "The study or the parent node not found")})
    public ResponseEntity<NetworkModificationNode> getNetworkModificationSubtree(@Parameter(description = "study uuid") @PathVariable("studyUuid") UUID studyUuid,
                                                                 @Parameter(description = "parent node uuid") @RequestParam(value = "parentNodeUuid") UUID parentNodeUuid,
                                                                 @Parameter(description = "root network uuid") @RequestParam(value = "rootNetworkUuid", required = false) UUID rootNetworkUuid) {
        NetworkModificationNode parentNode = (NetworkModificationNode) networkModificationTreeService.getStudySubtree(studyUuid, parentNodeUuid, rootNetworkUuid);
        return parentNode != null ?
                ResponseEntity.ok().contentType(MediaType.APPLICATION_JSON).body(parentNode)
                : ResponseEntity.notFound().build();
    }

    @PutMapping(value = "/studies/{studyUuid}/tree/nodes")
    @Operation(summary = "update node")
    @ApiResponses(value = {
        @ApiResponse(responseCode = "200", description = "the node has been updated"),
        @ApiResponse(responseCode = "404", description = "The study or the node not found")})
    public ResponseEntity<Void> updateNode(@RequestBody NetworkModificationNode node,
                                                 @Parameter(description = "study uuid") @PathVariable("studyUuid") UUID studyUuid,
                                                 @RequestHeader(HEADER_USER_ID) String userId) {
        networkModificationTreeService.updateNode(studyUuid, node, userId);
        return ResponseEntity.ok().build();
    }

    @PutMapping(value = "/studies/{studyUuid}/tree/nodes/{parentUuid}/children-column-positions")
    @Operation(summary = "update children column positions")
    @ApiResponses(value = {
        @ApiResponse(responseCode = "200", description = "the node column positions have been updated"),
        @ApiResponse(responseCode = "404", description = "The study or a node was not found")})
    public ResponseEntity<Void> updateNodesColumnPositions(@RequestBody List<NetworkModificationNode> children,
                                                 @Parameter(description = "study uuid") @PathVariable("studyUuid") UUID studyUuid,
                                                 @Parameter(description = "parent node uuid") @PathVariable("parentUuid") UUID parentUuid,
                                                 @RequestHeader(HEADER_USER_ID) String userId) {
        networkModificationTreeService.updateNodesColumnPositions(studyUuid, parentUuid, children, userId);
        return ResponseEntity.ok().build();
    }

    @GetMapping(value = "/studies/{studyUuid}/tree/nodes/{id}")
    @Operation(summary = "get simplified node")
    @ApiResponses(value = {
        @ApiResponse(responseCode = "200", description = "simplified nodes (without children"),
        @ApiResponse(responseCode = "404", description = "The study or the node not found")})
    public ResponseEntity<AbstractNode> getNode(@Parameter(description = "study uuid") @PathVariable("studyUuid") UUID studyUuid,
                                                @Parameter(description = "node uuid") @PathVariable("id") UUID nodeId,
                                                @Parameter(description = "root network uuid") @RequestParam(value = "rootNetworkUuid", required = false) UUID rootNetworkUuid) {
        AbstractNode node = networkModificationTreeService.getNode(nodeId, rootNetworkUuid);
        return node != null ?
                ResponseEntity.ok().contentType(MediaType.APPLICATION_JSON).body(node)
                : ResponseEntity.notFound().build();
    }

    @RequestMapping(value = "/studies/{studyUuid}/nodes", method = RequestMethod.HEAD)
    @Operation(summary = "Test if a node name exists")
    @ApiResponses(value = {
        @ApiResponse(responseCode = "200", description = "node name exists"),
        @ApiResponse(responseCode = "204", description = "node name doesn't exist"),
    })
    public ResponseEntity<Void> nodeNameExists(@Parameter(description = "Study uuid") @PathVariable("studyUuid") UUID studyUuid,
                                               @Parameter(description = "Node name") @RequestParam("nodeName") String nodeName) {

        return networkModificationTreeService.isNodeNameExists(studyUuid, nodeName) ? ResponseEntity.ok().build() : ResponseEntity.noContent().build();
    }

    @GetMapping(value = "/studies/{studyUuid}/nodes/nextUniqueName")
    @Operation(summary = "Get unique node name")
    @ApiResponses(value = {@ApiResponse(responseCode = "200", description = "unique node name generated")})

    public ResponseEntity<String> getUniqueNodeName(@Parameter(description = "Study uuid") @PathVariable("studyUuid") UUID studyUuid) {

        return ResponseEntity.ok().body(networkModificationTreeService.getUniqueNodeName(studyUuid));
    }

    @PostMapping(value = "/studies/{studyUuid}/root-networks/{rootNetworkUuid}/nodes/{nodeUuid}/build")
    @Operation(summary = "build a study node")
    @ApiResponses(value = {@ApiResponse(responseCode = "200", description = "The study node has been built"),
                           @ApiResponse(responseCode = "404", description = "The study or node doesn't exist"),
                           @ApiResponse(responseCode = "403", description = "The study node is not a model node")})
    public ResponseEntity<Void> buildNode(@Parameter(description = "Study uuid") @PathVariable("studyUuid") UUID studyUuid,
                                          @Parameter(description = "rootNetworkUuid") @PathVariable("rootNetworkUuid") UUID rootNetworkUuid,
                                          @Parameter(description = "nodeUuid") @PathVariable("nodeUuid") UUID nodeUuid,
                                          @RequestHeader(HEADER_USER_ID) String userId) {
        studyService.assertNoBuildNoComputationForRootNetworkNode(nodeUuid, rootNetworkUuid);
        studyService.buildNode(studyUuid, nodeUuid, rootNetworkUuid, userId);
        return ResponseEntity.ok().build();
    }

    @PostMapping(value = "/studies/{studyUuid}/root-networks/{rootNetworkUuid}/nodes/{nodeUuid}/unbuild")
    @Operation(summary = "unbuild a study node")
    @ApiResponses(value = {@ApiResponse(responseCode = "200", description = "The study node has been unbuilt"),
        @ApiResponse(responseCode = "404", description = "The study or node doesn't exist"),
        @ApiResponse(responseCode = "403", description = "The study node is not a model node")})
    public ResponseEntity<Void> unbuildNode(@Parameter(description = "Study uuid") @PathVariable("studyUuid") UUID studyUuid,
                                          @Parameter(description = "rootNetworkUuid") @PathVariable("rootNetworkUuid") UUID rootNetworkUuid,
                                          @Parameter(description = "nodeUuid") @PathVariable("nodeUuid") UUID nodeUuid) {
        studyService.unbuildNode(studyUuid, nodeUuid, rootNetworkUuid);
        return ResponseEntity.ok().build();
    }

    @PutMapping(value = "/studies/{studyUuid}/root-networks/{rootNetworkUuid}/nodes/{nodeUuid}/build/stop")
    @Operation(summary = "stop a node build")
    @ApiResponses(value = {@ApiResponse(responseCode = "200", description = "The build has been stopped"),
                           @ApiResponse(responseCode = "404", description = "The study or node doesn't exist")})
    public ResponseEntity<Void> stopBuild(@Parameter(description = "Study uuid") @PathVariable("studyUuid") UUID studyUuid,
                                                      @Parameter(description = "rootNetworkUuid") @PathVariable("rootNetworkUuid") UUID rootNetworkUuid,
                                                      @Parameter(description = "nodeUuid") @PathVariable("nodeUuid") UUID nodeUuid) {
        studyService.stopBuild(nodeUuid, rootNetworkUuid);
        return ResponseEntity.ok().build();
    }

    @GetMapping(value = "/loadflow-default-provider")
    @Operation(summary = "get load flow default provider")
    @ApiResponses(@ApiResponse(responseCode = "200", description = "the load flow default provider has been found"))
    public ResponseEntity<String> getDefaultLoadflowProvider(
        @RequestHeader(name = HEADER_USER_ID, required = false) String userId // not required to allow to query the system default provider without a user
    ) {
        return ResponseEntity.ok().body(studyService.getDefaultLoadflowProvider(userId));
    }

    @GetMapping(value = "/security-analysis-default-provider")
    @Operation(summary = "get security analysis default provider")
    @ApiResponses(@ApiResponse(responseCode = "200", description = "the security analysis default provider has been found"))
    public ResponseEntity<String> getDefaultSecurityAnalysisProvider() {
        return ResponseEntity.ok().body(studyService.getDefaultSecurityAnalysisProvider());
    }

    @GetMapping(value = "/sensitivity-analysis-default-provider")
    @Operation(summary = "get sensitivity analysis default provider value")
    @ApiResponses(@ApiResponse(responseCode = "200", description = "the sensitivity analysis default provider has been found"))
    public ResponseEntity<String> getDefaultSensitivityAnalysisProvider() {
        return ResponseEntity.ok().body(studyService.getDefaultSensitivityAnalysisProvider());
    }

    @GetMapping(value = "/dynamic-simulation-default-provider")
    @Operation(summary = "get dynamic simulation default provider")
    @ApiResponses(@ApiResponse(responseCode = "200", description = "the dynamic simulation default provider has been found"))
    public ResponseEntity<String> getDefaultDynamicSimulationProvider() {
        return ResponseEntity.ok().body(studyService.getDefaultDynamicSimulationProvider());
    }

<<<<<<< HEAD
    @GetMapping(value = "/dynamic-security-analysis-default-provider")
    @Operation(summary = "get dynamic security analysis default provider")
    @ApiResponses(@ApiResponse(responseCode = "200", description = "the dynamic security analysis default provider has been found"))
    public ResponseEntity<String> getDefaultDynamicSecurityAnalysisProvider(@RequestHeader(HEADER_USER_ID) String userId) {
        return ResponseEntity.ok().body(studyService.getDefaultDynamicSecurityAnalysisProvider(userId));
    }

    @PostMapping(value = "/studies/{studyUuid}/reindex-all")
=======
    @PostMapping(value = "/studies/{studyUuid}/root-networks/{rootNetworkUuid}/reindex-all")
>>>>>>> 89cd1140
    @Operation(summary = "reindex the study")
    @ApiResponse(responseCode = "200", description = "Study reindexed")
    public ResponseEntity<Void> reindexStudy(@Parameter(description = "study uuid") @PathVariable("studyUuid") UUID studyUuid,
                                             @Parameter(description = "root network uuid") @PathVariable("rootNetworkUuid") UUID rootNetworkUuid) {
        studyService.reindexStudy(studyUuid, rootNetworkUuid);
        return ResponseEntity.ok().build();
    }

    @PostMapping(value = "/studies/{studyUuid}/notification")
    @Operation(summary = "Create study related notification")
    @ApiResponses(value = {
        @ApiResponse(responseCode = "200", description = "The notification has been sent"),
        @ApiResponse(responseCode = "400", description = "The notification type is unknown")
    })
    public ResponseEntity<Void> notify(@PathVariable("studyUuid") UUID studyUuid,
                                             @RequestParam("type") String notificationType) {
        studyService.notify(notificationType, studyUuid);
        return ResponseEntity.ok().build();
    }

    @PostMapping(value = "/studies/{studyUuid}/root-networks/{rootNetworkUuid}/nodes/{nodeUuid}/sensitivity-analysis/run")
    @Operation(summary = "run sensitivity analysis on study")
        @ApiResponses(value = {@ApiResponse(responseCode = "200", description = "The sensitivity analysis has started"), @ApiResponse(responseCode = "403", description = "The study node is not a model node")})
    public ResponseEntity<Void> runSensitivityAnalysis(@Parameter(description = "studyUuid") @PathVariable("studyUuid") UUID studyUuid,
                                                       @Parameter(description = "rootNetworkUuid") @PathVariable("rootNetworkUuid") UUID rootNetworkUuid,
                                                       @Parameter(description = "nodeUuid") @PathVariable("nodeUuid") UUID nodeUuid,
                                                       @RequestHeader(HEADER_USER_ID) String userId) {
        studyService.assertIsNodeNotReadOnly(nodeUuid);
        studyService.runSensitivityAnalysis(studyUuid, nodeUuid, rootNetworkUuid, userId);
        return ResponseEntity.ok().build();
    }

    @GetMapping(value = "/studies/{studyUuid}/root-networks/{rootNetworkUuid}/nodes/{nodeUuid}/sensitivity-analysis/result")
    @Operation(summary = "Get a sensitivity analysis result on study")
    @ApiResponses(value = {@ApiResponse(responseCode = "200", description = "The sensitivity analysis result"),
        @ApiResponse(responseCode = "204", description = "No sensitivity analysis has been done yet"),
        @ApiResponse(responseCode = "404", description = "The sensitivity analysis has not been found")})
    public ResponseEntity<String> getSensitivityAnalysisResult(
        @Parameter(description = "study UUID") @PathVariable("studyUuid") UUID studyUuid,
        @Parameter(description = "rootNetworkUuid") @PathVariable("rootNetworkUuid") UUID rootNetworkUuid,
        @Parameter(description = "nodeUuid") @PathVariable("nodeUuid") UUID nodeUuid,
        @Parameter(description = "results selector") @RequestParam("selector") String selector) {
        String result = rootNetworkNodeInfoService.getSensitivityAnalysisResult(nodeUuid, rootNetworkUuid, selector);
        return result != null ? ResponseEntity.ok().body(result) :
            ResponseEntity.noContent().build();
    }

    @PostMapping(value = "/studies/{studyUuid}/root-networks/{rootNetworkUuid}/nodes/{nodeUuid}/sensitivity-analysis/result/csv", consumes = MediaType.APPLICATION_JSON_VALUE)
    @Operation(summary = "Get a sensitivity analysis result as csv")
    @ApiResponses(value = {@ApiResponse(responseCode = "200", description = "Csv of sensitivity analysis results"),
        @ApiResponse(responseCode = "204", description = "No sensitivity analysis has been done yet"),
        @ApiResponse(responseCode = "404", description = "The sensitivity analysis has not been found")})
    public ResponseEntity<byte[]> exportSensitivityResultsAsCsv(
        @Parameter(description = "study UUID") @PathVariable("studyUuid") UUID studyUuid,
        @Parameter(description = "rootNetworkUuid") @PathVariable("rootNetworkUuid") UUID rootNetworkUuid,
        @Parameter(description = "nodeUuid") @PathVariable("nodeUuid") UUID nodeUuid,
        @RequestBody SensitivityAnalysisCsvFileInfos sensitivityAnalysisCsvFileInfos) {
        byte[] result = rootNetworkNodeInfoService.exportSensitivityResultsAsCsv(nodeUuid, rootNetworkUuid, sensitivityAnalysisCsvFileInfos);
        HttpHeaders responseHeaders = new HttpHeaders();
        responseHeaders.setContentType(MediaType.APPLICATION_OCTET_STREAM);
        responseHeaders.setContentDispositionFormData("attachment", "sensitivity_results.csv");

        return ResponseEntity
                .ok()
                .headers(responseHeaders)
                .body(result);
    }

    @GetMapping(value = "/studies/{studyUuid}/root-networks/{rootNetworkUuid}/nodes/{nodeUuid}/sensitivity-analysis/result/filter-options")
    @Operation(summary = "Get sensitivity analysis filter options on study")
    @ApiResponses(value = {@ApiResponse(responseCode = "200", description = "The sensitivity analysis filter options"),
        @ApiResponse(responseCode = "204", description = "No sensitivity analysis has been done yet"),
        @ApiResponse(responseCode = "404", description = "The sensitivity analysis has not been found")})
    public ResponseEntity<String> getSensitivityAnalysisFilterOptions(
        @Parameter(description = "study UUID") @PathVariable("studyUuid") UUID studyUuid,
        @Parameter(description = "rootNetworkUuid") @PathVariable("rootNetworkUuid") UUID rootNetworkUuid,
        @Parameter(description = "nodeUuid") @PathVariable("nodeUuid") UUID nodeUuid,
        @Parameter(description = "results selector") @RequestParam("selector") String selector) {
        String result = rootNetworkNodeInfoService.getSensitivityResultsFilterOptions(nodeUuid, rootNetworkUuid, selector);
        return result != null ? ResponseEntity.ok().body(result) :
            ResponseEntity.noContent().build();
    }

    @GetMapping(value = "/studies/{studyUuid}/root-networks/{rootNetworkUuid}/nodes/{nodeUuid}/sensitivity-analysis/status")
    @Operation(summary = "Get the sensitivity analysis status on study")
    @ApiResponses(value = {@ApiResponse(responseCode = "200", description = "The sensitivity analysis status"),
        @ApiResponse(responseCode = "204", description = "No sensitivity analysis has been done yet"),
        @ApiResponse(responseCode = "404", description = "The sensitivity analysis status has not been found")})
    public ResponseEntity<String> getSensitivityAnalysisStatus(@Parameter(description = "Study UUID") @PathVariable("studyUuid") UUID studyUuid,
                                                               @Parameter(description = "rootNetworkUuid") @PathVariable("rootNetworkUuid") UUID rootNetworkUuid,
                                                               @Parameter(description = "nodeUuid") @PathVariable("nodeUuid") UUID nodeUuid) {
        String result = rootNetworkNodeInfoService.getSensitivityAnalysisStatus(nodeUuid, rootNetworkUuid);
        return result != null ? ResponseEntity.ok().body(result) :
            ResponseEntity.noContent().build();
    }

    @PutMapping(value = "/studies/{studyUuid}/root-networks/{rootNetworkUuid}/nodes/{nodeUuid}/sensitivity-analysis/stop")
    @Operation(summary = "stop sensitivity analysis on study")
    @ApiResponses(value = {@ApiResponse(responseCode = "200", description = "The sensitivity analysis has been stopped")})
    public ResponseEntity<Void> stopSensitivityAnalysis(@Parameter(description = "Study uuid") @PathVariable("studyUuid") UUID studyUuid,
                                                        @Parameter(description = "rootNetworkUuid") @PathVariable("rootNetworkUuid") UUID rootNetworkUuid,
                                                        @Parameter(description = "nodeUuid") @PathVariable("nodeUuid") UUID nodeUuid,
                                                        @RequestHeader(HEADER_USER_ID) String userId) {
        rootNetworkNodeInfoService.stopSensitivityAnalysis(studyUuid, nodeUuid, rootNetworkUuid, userId);
        return ResponseEntity.ok().build();
    }

    // --- Dynamic Simulation Endpoints BEGIN --- //

    @GetMapping(value = "/studies/{studyUuid}/dynamic-simulation/mappings")
    @Operation(summary = "Get all mapping of dynamic simulation on study")
    @ApiResponses(value = {@ApiResponse(responseCode = "200", description = "All mappings of dynamic simulation"),
        @ApiResponse(responseCode = "204", description = "No dynamic simulation mappings"),
        @ApiResponse(responseCode = "404", description = "The dynamic simulation mappings has not been found")})
    public ResponseEntity<List<MappingInfos>> getDynamicSimulationMappings(@Parameter(description = "study UUID") @PathVariable("studyUuid") UUID studyUuid) {
        List<MappingInfos> mappings = studyService.getDynamicSimulationMappings(studyUuid);
        return mappings != null ? ResponseEntity.ok().contentType(MediaType.APPLICATION_JSON).body(mappings) :
                ResponseEntity.noContent().build();
    }

    @GetMapping(value = "/studies/{studyUuid}/nodes/{nodeUuid}/dynamic-simulation/models")
    @Operation(summary = "Get models of dynamic simulation on study")
    @ApiResponses(value = {@ApiResponse(responseCode = "200", description = "All models of dynamic simulation"),
        @ApiResponse(responseCode = "204", description = "No dynamic simulation models"),
        @ApiResponse(responseCode = "404", description = "The dynamic simulation models has not been found")})
    public ResponseEntity<List<ModelInfos>> getDynamicSimulationModels(@Parameter(description = "study UUID") @PathVariable("studyUuid") UUID studyUuid,
                                                                       @Parameter(description = "nodeUuid") @PathVariable("nodeUuid") UUID nodeUuid) {
        List<ModelInfos> models = studyService.getDynamicSimulationModels(studyUuid, nodeUuid);
        return models != null ? ResponseEntity.ok().contentType(MediaType.APPLICATION_JSON).body(models) :
                ResponseEntity.noContent().build();
    }

    @PostMapping(value = "/studies/{studyUuid}/dynamic-simulation/parameters")
    @Operation(summary = "set dynamic simulation parameters on study, reset to default ones if empty body")
    @ApiResponses(value = {@ApiResponse(responseCode = "200", description = "The dynamic simulation parameters are set")})
    public ResponseEntity<Void> setDynamicSimulationParameters(
            @PathVariable("studyUuid") UUID studyUuid,
            @RequestBody(required = false) DynamicSimulationParametersInfos dsParameter,
            @RequestHeader(HEADER_USER_ID) String userId) {
        studyService.setDynamicSimulationParameters(studyUuid, dsParameter, userId);
        return ResponseEntity.ok().build();
    }

    @GetMapping(value = "/studies/{studyUuid}/dynamic-simulation/parameters")
    @Operation(summary = "Get dynamic simulation parameters on study")
    @ApiResponses(value = {@ApiResponse(responseCode = "200", description = "The dynamic simulation parameters")})
    public ResponseEntity<DynamicSimulationParametersInfos> getDynamicSimulationParameters(
            @PathVariable("studyUuid") UUID studyUuid) {
        return ResponseEntity.ok().body(studyService.getDynamicSimulationParameters(studyUuid));
    }

    @GetMapping(value = "/studies/{studyUuid}/nodes/{nodeUuid}/dynamic-simulation/events")
    @Operation(summary = "Get dynamic simulation events from a node")
    @ApiResponses(value = {
        @ApiResponse(responseCode = "200", description = "The dynamic simulation events was returned"),
        @ApiResponse(responseCode = "404", description = "The study/node is not found")})
    public ResponseEntity<List<EventInfos>> getDynamicSimulationEvents(@Parameter(description = "Study UUID") @PathVariable("studyUuid") UUID studyUuid,
                                                                       @Parameter(description = "Node UUID") @PathVariable("nodeUuid") UUID nodeUuid) {
        List<EventInfos> dynamicSimulationEvents = studyService.getDynamicSimulationEvents(nodeUuid);
        return ResponseEntity.ok().body(dynamicSimulationEvents);
    }

    @GetMapping(value = "/studies/{studyUuid}/nodes/{nodeUuid}/dynamic-simulation/events", params = {"equipmentId"})
    @Operation(summary = "Get dynamic simulation event from a node with a given equipment id")
    @ApiResponses(value = {
        @ApiResponse(responseCode = "200", description = "The dynamic simulation event was returned"),
        @ApiResponse(responseCode = "404", description = "The study/node is not found")})
    public ResponseEntity<EventInfos> getDynamicSimulationEvent(@Parameter(description = "Study UUID") @PathVariable("studyUuid") UUID studyUuid,
                                                               @Parameter(description = "Node UUID") @PathVariable("nodeUuid") UUID nodeUuid,
                                                               @Parameter(description = "Equipment id") @RequestParam(value = "equipmentId") String equipmentId) {
        EventInfos dynamicSimulationEvent = studyService.getDynamicSimulationEvent(nodeUuid, equipmentId);
        return dynamicSimulationEvent != null ? ResponseEntity.ok().contentType(MediaType.APPLICATION_JSON).body(dynamicSimulationEvent) :
                ResponseEntity.noContent().build();
    }

    @PostMapping(value = "/studies/{studyUuid}/nodes/{nodeUuid}/dynamic-simulation/events")
    @Operation(summary = "Create a dynamic simulation event for a node")
    @ApiResponses(value = {
        @ApiResponse(responseCode = "200", description = "The network event was created"),
        @ApiResponse(responseCode = "404", description = "The study/node is not found")})
    public ResponseEntity<Void> createDynamicSimulationEvent(@Parameter(description = "Study UUID") @PathVariable("studyUuid") UUID studyUuid,
                                                             @Parameter(description = "Node UUID") @PathVariable("nodeUuid") UUID nodeUuid,
                                                             @RequestBody EventInfos event,
                                                             @RequestHeader(HEADER_USER_ID) String userId) {
        studyService.assertCanUpdateModifications(studyUuid, nodeUuid);
        studyService.createDynamicSimulationEvent(studyUuid, nodeUuid, userId, event);
        return ResponseEntity.ok().build();
    }

    @PutMapping(value = "/studies/{studyUuid}/nodes/{nodeUuid}/dynamic-simulation/events")
    @Operation(summary = "Update a dynamic simulation event for a node")
    @ApiResponses(value = {
        @ApiResponse(responseCode = "200", description = "The dynamic simulation event was updated"),
        @ApiResponse(responseCode = "404", description = "The study/node is not found")})
    public ResponseEntity<Void> updateDynamicSimulationEvent(@Parameter(description = "Study UUID") @PathVariable("studyUuid") UUID studyUuid,
                                                             @Parameter(description = "Node UUID") @PathVariable("nodeUuid") UUID nodeUuid,
                                                             @RequestBody EventInfos event,
                                                             @RequestHeader(HEADER_USER_ID) String userId) {
        studyService.assertCanUpdateModifications(studyUuid, nodeUuid);
        studyService.updateDynamicSimulationEvent(studyUuid, nodeUuid, userId, event);
        return ResponseEntity.ok().build();
    }

    @DeleteMapping(value = "/studies/{studyUuid}/nodes/{nodeUuid}/dynamic-simulation/events")
    @Operation(summary = "Delete dynamic simulation events for a node")
    @ApiResponses(value = {
        @ApiResponse(responseCode = "200", description = "The dynamic simulation events was deleted"),
        @ApiResponse(responseCode = "404", description = "The study/node is not found")})
    public ResponseEntity<Void> deleteDynamicSimulationEvents(@Parameter(description = "Study UUID") @PathVariable("studyUuid") UUID studyUuid,
                                                              @Parameter(description = "Node UUID") @PathVariable("nodeUuid") UUID nodeUuid,
                                                              @Parameter(description = "Dynamic simulation event UUIDs") @RequestParam("eventUuids") List<UUID> eventUuids,
                                                              @RequestHeader(HEADER_USER_ID) String userId) {
        studyService.assertCanUpdateModifications(studyUuid, nodeUuid);
        studyService.deleteDynamicSimulationEvents(studyUuid, nodeUuid, userId, eventUuids);
        return ResponseEntity.ok().build();
    }

    @PostMapping(value = "/studies/{studyUuid}/root-networks/{rootNetworkUuid}/nodes/{nodeUuid}/dynamic-simulation/run")
    @Operation(summary = "run dynamic simulation on study")
    @ApiResponses(value = {@ApiResponse(responseCode = "200", description = "The dynamic simulation has started")})
    public ResponseEntity<Void> runDynamicSimulation(@Parameter(description = "studyUuid") @PathVariable("studyUuid") UUID studyUuid,
                                                     @Parameter(description = "rootNetworkUuid") @PathVariable("rootNetworkUuid") UUID rootNetworkUuid,
                                                     @Parameter(description = "nodeUuid") @PathVariable("nodeUuid") UUID nodeUuid,
                                                     @RequestBody(required = false) DynamicSimulationParametersInfos parameters,
                                                     @RequestHeader(HEADER_USER_ID) String userId) {
        studyService.assertIsNodeNotReadOnly(nodeUuid);
        studyService.runDynamicSimulation(studyUuid, nodeUuid, rootNetworkUuid, parameters, userId);
        return ResponseEntity.ok().contentType(MediaType.APPLICATION_JSON).build();
    }

    @GetMapping(value = "/studies/{studyUuid}/root-networks/{rootNetworkUuid}/nodes/{nodeUuid}/dynamic-simulation/result/timeseries/metadata")
    @Operation(summary = "Get list of time series metadata of dynamic simulation result on study")
    @ApiResponses(value = {@ApiResponse(responseCode = "200", description = "Time series metadata of dynamic simulation result"),
        @ApiResponse(responseCode = "204", description = "No dynamic simulation metadata"),
        @ApiResponse(responseCode = "404", description = "The dynamic simulation has not been found")})
    public ResponseEntity<List<TimeSeriesMetadataInfos>> getDynamicSimulationTimeSeriesMetadata(@Parameter(description = "study UUID") @PathVariable("studyUuid") UUID studyUuid,
                                                                                                @Parameter(description = "rootNetworkUuid") @PathVariable("rootNetworkUuid") UUID rootNetworkUuid,
                                                                                                @Parameter(description = "nodeUuid") @PathVariable("nodeUuid") UUID nodeUuid) {
        List<TimeSeriesMetadataInfos> result = rootNetworkNodeInfoService.getDynamicSimulationTimeSeriesMetadata(nodeUuid, rootNetworkUuid);
        return CollectionUtils.isEmpty(result) ? ResponseEntity.noContent().build() :
                ResponseEntity.ok().contentType(MediaType.APPLICATION_JSON).body(result);
    }

    @GetMapping(value = "/studies/{studyUuid}/root-networks/{rootNetworkUuid}/nodes/{nodeUuid}/dynamic-simulation/result/timeseries")
    @Operation(summary = "Get all time series of dynamic simulation result on study")
    @ApiResponses(value = {@ApiResponse(responseCode = "200", description = "All time series of dynamic simulation result"),
        @ApiResponse(responseCode = "204", description = "No dynamic simulation timeseries"),
        @ApiResponse(responseCode = "404", description = "The dynamic simulation has not been found")})
    public ResponseEntity<List<DoubleTimeSeries>> getDynamicSimulationTimeSeriesResult(@Parameter(description = "study UUID") @PathVariable("studyUuid") UUID studyUuid,
                                                                                       @Parameter(description = "rootNetworkUuid") @PathVariable("rootNetworkUuid") UUID rootNetworkUuid,
                                                                                       @Parameter(description = "nodeUuid") @PathVariable("nodeUuid") UUID nodeUuid,
                                                                                       @Parameter(description = "timeSeriesNames") @RequestParam(name = "timeSeriesNames", required = false) List<String> timeSeriesNames) {
        List<DoubleTimeSeries> result = rootNetworkNodeInfoService.getDynamicSimulationTimeSeries(nodeUuid, rootNetworkUuid, timeSeriesNames);
        return CollectionUtils.isEmpty(result) ? ResponseEntity.noContent().build() :
                ResponseEntity.ok().contentType(MediaType.APPLICATION_JSON).body(result);
    }

    @GetMapping(value = "/studies/{studyUuid}/root-networks/{rootNetworkUuid}/nodes/{nodeUuid}/dynamic-simulation/result/timeline")
    @Operation(summary = "Get timeline events of dynamic simulation result on study")
    @ApiResponses(value = {@ApiResponse(responseCode = "200", description = "Timeline events of dynamic simulation result"),
        @ApiResponse(responseCode = "204", description = "No dynamic simulation timeline events"),
        @ApiResponse(responseCode = "404", description = "The dynamic simulation has not been found")})
    public ResponseEntity<List<TimelineEventInfos>> getDynamicSimulationTimelineResult(@Parameter(description = "study UUID") @PathVariable("studyUuid") UUID studyUuid,
                                                                                       @Parameter(description = "rootNetworkUuid") @PathVariable("rootNetworkUuid") UUID rootNetworkUuid,
                                                                                       @Parameter(description = "nodeUuid") @PathVariable("nodeUuid") UUID nodeUuid) {
        List<TimelineEventInfos> result = rootNetworkNodeInfoService.getDynamicSimulationTimeline(nodeUuid, rootNetworkUuid);
        return CollectionUtils.isEmpty(result) ? ResponseEntity.noContent().build() :
                ResponseEntity.ok().contentType(MediaType.APPLICATION_JSON).body(result);
    }

    @GetMapping(value = "/studies/{studyUuid}/root-networks/{rootNetworkUuid}/nodes/{nodeUuid}/dynamic-simulation/status")
    @Operation(summary = "Get the status of dynamic simulation result on study")
    @ApiResponses(value = {@ApiResponse(responseCode = "200", description = "The status of dynamic simulation result"),
        @ApiResponse(responseCode = "204", description = "No dynamic simulation status"),
        @ApiResponse(responseCode = "404", description = "The dynamic simulation has not been found")})
    public ResponseEntity<DynamicSimulationStatus> getDynamicSimulationStatus(@Parameter(description = "study UUID") @PathVariable("studyUuid") UUID studyUuid,
                                                             @Parameter(description = "rootNetworkUuid") @PathVariable("rootNetworkUuid") UUID rootNetworkUuid,
                                                             @Parameter(description = "nodeUuid") @PathVariable("nodeUuid") UUID nodeUuid) {
        DynamicSimulationStatus result = rootNetworkNodeInfoService.getDynamicSimulationStatus(nodeUuid, rootNetworkUuid);
        return result != null ? ResponseEntity.ok().contentType(MediaType.APPLICATION_JSON).body(result) :
                ResponseEntity.noContent().build();
    }

    // --- Dynamic Simulation Endpoints END --- //

    // --- Dynamic Security Analysis Endpoints BEGIN --- //

    @PostMapping(value = "/studies/{studyUuid}/dynamic-security-analysis/parameters")
    @Operation(summary = "set dynamic security analysis parameters on study, reset to default one if empty body")
    @ApiResponses(value = {@ApiResponse(responseCode = "200", description = "The dynamic security analysis parameters are set")})
    public ResponseEntity<Void> setDynamicSecurityAnalysisParameters(
            @PathVariable("studyUuid") UUID studyUuid,
            @RequestBody(required = false) String dsaParameter,
            @RequestHeader(HEADER_USER_ID) String userId) {
        studyService.setDynamicSecurityAnalysisParameters(studyUuid, dsaParameter, userId);
        return ResponseEntity.ok().build();
    }

    @GetMapping(value = "/studies/{studyUuid}/dynamic-security-analysis/parameters")
    @Operation(summary = "Get dynamic security analysis parameters on study")
    @ApiResponses(value = {@ApiResponse(responseCode = "200", description = "The dynamic security analysis parameters")})
    public ResponseEntity<String> getDynamicSecurityAnalysisParameters(
            @PathVariable("studyUuid") UUID studyUuid) {
        return ResponseEntity.ok().body(studyService.getDynamicSecurityAnalysisParameters(studyUuid));
    }

    @PostMapping(value = "/studies/{studyUuid}/nodes/{nodeUuid}/dynamic-security-analysis/run")
    @Operation(summary = "run dynamic security analysis on study")
    @ApiResponses(value = {@ApiResponse(responseCode = "200", description = "The dynamic security analysis has started")})
    public ResponseEntity<Void> runDynamicSecurityAnalysis(@Parameter(description = "studyUuid") @PathVariable("studyUuid") UUID studyUuid,
                                                     @Parameter(description = "nodeUuid") @PathVariable("nodeUuid") UUID nodeUuid,
                                                     @RequestHeader(HEADER_USER_ID) String userId) {
        studyService.assertIsNodeNotReadOnly(nodeUuid);
        studyService.runDynamicSecurityAnalysis(studyUuid, nodeUuid, studyService.getStudyFirstRootNetworkUuid(studyUuid), userId);
        return ResponseEntity.ok().contentType(MediaType.APPLICATION_JSON).build();
    }

    @GetMapping(value = "/studies/{studyUuid}/nodes/{nodeUuid}/dynamic-security-analysis/status")
    @Operation(summary = "Get the status of dynamic security analysis result on study")
    @ApiResponses(value = {@ApiResponse(responseCode = "200", description = "The status of dynamic security analysis result"),
        @ApiResponse(responseCode = "204", description = "No dynamic security analysis status"),
        @ApiResponse(responseCode = "404", description = "The dynamic security analysis has not been found")})
    public ResponseEntity<DynamicSecurityAnalysisStatus> getDynamicSecurityAnalysisStatus(@Parameter(description = "study UUID") @PathVariable("studyUuid") UUID studyUuid,
                                                                                          @Parameter(description = "nodeUuid") @PathVariable("nodeUuid") UUID nodeUuid) {
        DynamicSecurityAnalysisStatus result = rootNetworkNodeInfoService.getDynamicSecurityAnalysisStatus(nodeUuid, studyService.getStudyFirstRootNetworkUuid(studyUuid));
        return result != null ? ResponseEntity.ok().contentType(MediaType.APPLICATION_JSON).body(result) :
                ResponseEntity.noContent().build();
    }

    // --- Dynamic Security Analysis Endpoints END --- //

    @GetMapping(value = "/studies/{studyUuid}/security-analysis/parameters")
    @Operation(summary = "Get security analysis parameters on study")
    @ApiResponses(value = {@ApiResponse(responseCode = "200", description = "The security analysis parameters")})
    public ResponseEntity<String> getSecurityAnalysisParametersValues(
            @PathVariable("studyUuid") UUID studyUuid) {
        return ResponseEntity.ok().body(studyService.getSecurityAnalysisParametersValues(studyUuid));
    }

    @PostMapping(value = "/studies/{studyUuid}/security-analysis/parameters")
    @Operation(summary = "set security analysis parameters on study, reset to default ones if empty body")
    @ApiResponses(value = {@ApiResponse(responseCode = "200", description = "The security analysis parameters are set"),
        @ApiResponse(responseCode = "204", description = "Reset with user profile cannot be done")})
    public ResponseEntity<Void> setSecurityAnalysisParametersValues(
            @PathVariable("studyUuid") UUID studyUuid,
            @RequestBody(required = false) String securityAnalysisParametersValues,
            @RequestHeader(HEADER_USER_ID) String userId) {
        return studyService.setSecurityAnalysisParametersValues(studyUuid, securityAnalysisParametersValues, userId) ? ResponseEntity.noContent().build() : ResponseEntity.ok().build();
    }

    @GetMapping(value = "/studies/{studyUuid}/root-networks/{rootNetworkUuid}/nodes/{nodeUuid}/network-modifications/voltage-init", produces = MediaType.TEXT_PLAIN_VALUE)
    @Operation(summary = "Get the voltage init modifications from a node")
    @ApiResponses(value = {@ApiResponse(responseCode = "200", description = "The voltage init modifications was returned"), @ApiResponse(responseCode = "404", description = "The study/node is not found, or has no voltage init result")})
    public ResponseEntity<String> getVoltageInitModifications(@Parameter(description = "Study UUID") @PathVariable("studyUuid") UUID studyUuid,
                                                              @Parameter(description = "rootNetworkUuid") @PathVariable("rootNetworkUuid") UUID rootNetworkUuid,
                                                              @Parameter(description = "Node UUID") @PathVariable("nodeUuid") UUID nodeUuid) {
        studyService.assertIsStudyAndNodeExist(studyUuid, nodeUuid);
        return ResponseEntity.ok().contentType(MediaType.TEXT_PLAIN).body(studyService.getVoltageInitModifications(nodeUuid, rootNetworkUuid));
    }

    @PostMapping(value = "/studies/{studyUuid}/root-networks/{rootNetworkUuid}/nodes/{nodeUuid}/network-modifications/voltage-init")
    @Operation(summary = "Clone the voltage init modifications, then append them to node")
    @ApiResponses(value = {@ApiResponse(responseCode = "200", description = "The voltage init modifications have been appended.")})
    public ResponseEntity<Void> insertVoltageInitModifications(@PathVariable("studyUuid") UUID studyUuid,
                                                               @Parameter(description = "rootNetworkUuid") @PathVariable("rootNetworkUuid") UUID rootNetworkUuid,
                                                               @PathVariable("nodeUuid") UUID nodeUuid,
                                                               @RequestHeader(HEADER_USER_ID) String userId) {
        studyService.assertIsStudyAndNodeExist(studyUuid, nodeUuid);
        studyService.assertCanUpdateModifications(studyUuid, nodeUuid);
        studyService.insertVoltageInitModifications(studyUuid, nodeUuid, rootNetworkUuid, userId);
        return ResponseEntity.ok().build();
    }

    @GetMapping(value = "/studies/{studyUuid}/network-visualizations/parameters")
    @Operation(summary = "Get network visualization parameters on study")
    @ApiResponses(value = {@ApiResponse(responseCode = "200", description = "The network visualization parameters")})
    public ResponseEntity<String> getNetworkVisualizationParametersValues(
            @PathVariable("studyUuid") UUID studyUuid) {
        return ResponseEntity.ok().body(studyService.getNetworkVisualizationParametersValues(studyUuid));
    }

    @PostMapping(value = "/studies/{studyUuid}/network-visualizations/parameters")
    @Operation(summary = "set network visualization parameters on study")
    @ApiResponses(value = {@ApiResponse(responseCode = "200", description = "The network visualization parameters are set")})
    public ResponseEntity<Void> setNetworkVisualizationParametersValues(
            @PathVariable("studyUuid") UUID studyUuid,
            @RequestBody(required = false) String networkVisualizationParametersValues,
            @RequestHeader(HEADER_USER_ID) String userId) {
        studyService.setNetworkVisualizationParametersValues(studyUuid, networkVisualizationParametersValues, userId);
        return ResponseEntity.ok().build();
    }

    @GetMapping(value = "/optional-services")
    @Operation(summary = "Get all the optional services and their status")
    @ApiResponses(value = {@ApiResponse(responseCode = "200", description = "List of optional services")})
    public ResponseEntity<List<ServiceStatusInfos>> getOptionalServices() {
        return ResponseEntity.ok().contentType(MediaType.APPLICATION_JSON).body(remoteServicesInspector.getOptionalServices());
    }

    static class MyEnumConverter<E extends Enum<E>> extends PropertyEditorSupport {
        private final Class<E> enumClass;

        public MyEnumConverter(Class<E> enumClass) {
            this.enumClass = enumClass;
        }

        @Override
        public void setAsText(final String text) throws IllegalArgumentException {
            try {
                E value = Enum.valueOf(enumClass, text.toUpperCase());
                setValue(value);
            } catch (IllegalArgumentException ex) {
                String avail = StringUtils.join(enumClass.getEnumConstants(), ", ");
                throw new IllegalArgumentException(String.format("Enum unknown entry '%s' should be among %s", text, avail));
            }
        }
    }

    static class MyModificationTypeConverter extends PropertyEditorSupport {

        public MyModificationTypeConverter() {
            super();
        }

        @Override
        public void setAsText(final String text) throws IllegalArgumentException {
            setValue(ModificationType.getTypeFromUri(text));
        }
    }

    @GetMapping(value = "/studies/{studyUuid}/sensitivity-analysis/parameters")
    @Operation(summary = "Get sensitivity analysis parameters on study")
    @ApiResponses(value = {@ApiResponse(responseCode = "200", description = "The sensitivity analysis parameters")})
    public ResponseEntity<String> getSensitivityAnalysisParameters(
            @PathVariable("studyUuid") UUID studyUuid) {
        return ResponseEntity.ok().body(studyService.getSensitivityAnalysisParameters(studyUuid));
    }

    @PostMapping(value = "/studies/{studyUuid}/sensitivity-analysis/parameters")
    @Operation(summary = "set sensitivity analysis parameters on study, reset to default ones if empty body")
    @ApiResponses(value = {@ApiResponse(responseCode = "200", description = "The sensitivity analysis parameters are set"),
        @ApiResponse(responseCode = "204", description = "Reset with user profile cannot be done")})
    public ResponseEntity<Void> setSensitivityAnalysisParameters(
            @PathVariable("studyUuid") UUID studyUuid,
            @RequestBody(required = false) String sensitivityAnalysisParameters,
            @RequestHeader(HEADER_USER_ID) String userId) {
        return studyService.setSensitivityAnalysisParameters(studyUuid, sensitivityAnalysisParameters, userId) ? ResponseEntity.noContent().build() : ResponseEntity.ok().build();
    }

    @GetMapping(value = "/studies/{studyUuid}/root-networks/{rootNetworkUuid}/nodes/{nodeUuid}/sensitivity-analysis/factors-count")
    @Operation(summary = "Get the factors count of sensitivity parameters")
    @ApiResponses(value = {@ApiResponse(responseCode = "200", description = "The factors count of sensitivity parameters")})
    public ResponseEntity<Long> getSensitivityAnalysisFactorsCount(
            @PathVariable("studyUuid") UUID studyUuid,
            @Parameter(description = "rootNetworkUuid") @PathVariable("rootNetworkUuid") UUID rootNetworkUuid,
            @PathVariable("nodeUuid") UUID nodeUuid,
            @Parameter(description = "Is Injections Set") @RequestParam(name = "isInjectionsSet", required = false) Boolean isInjectionsSet,
            SensitivityFactorsIdsByGroup factorsIds) {
        return ResponseEntity.ok().body(sensitivityAnalysisService.getSensitivityAnalysisFactorsCount(rootNetworkService.getNetworkUuid(rootNetworkUuid),
            networkModificationTreeService.getVariantId(nodeUuid, rootNetworkUuid), factorsIds, isInjectionsSet));
    }

    @PutMapping(value = "/studies/{studyUuid}/loadflow/invalidate-status")
    @Operation(summary = "Invalidate loadflow status on study nodes")
    @ApiResponses(value = {
        @ApiResponse(responseCode = "200", description = "The loadflow status has been invalidated on all study nodes"),
        @ApiResponse(responseCode = "404", description = "The study is not found")})
    public ResponseEntity<Void> invalidateLoadFlowStatus(@Parameter(description = "study uuid") @PathVariable("studyUuid") UUID studyUuid,
                                                         @RequestHeader(HEADER_USER_ID) String userId) {
        studyService.invalidateLoadFlowStatus(studyUuid, userId);
        return ResponseEntity.ok().build();
    }

    @PutMapping(value = "/studies/{studyUuid}/short-circuit/invalidate-status")
    @Operation(summary = "Invalidate short circuit status on study nodes")
    @ApiResponses(value = {@ApiResponse(responseCode = "200", description = "The short circuit status has been invalidated on all study nodes"),
                           @ApiResponse(responseCode = "404", description = "The study is not found")})
    public ResponseEntity<Void> invalidateShortCircuitStatus(@Parameter(description = "study uuid") @PathVariable("studyUuid") UUID studyUuid) {
        studyService.invalidateShortCircuitStatus(studyUuid);
        return ResponseEntity.ok().build();
    }

    @PostMapping(value = "/studies/{studyUuid}/root-networks/{rootNetworkUuid}/nodes/{nodeUuid}/non-evacuated-energy/run")
    @Operation(summary = "run sensitivity analysis non evacuated energy on study")
    @ApiResponses(value = {@ApiResponse(responseCode = "200", description = "The sensitivity analysis non evacuated energy has started")})
    public ResponseEntity<UUID> runNonEvacuatedEnergy(@Parameter(description = "studyUuid") @PathVariable("studyUuid") UUID studyUuid,
                                                      @PathVariable("rootNetworkUuid") UUID rootNetworkUuid,
                                                      @Parameter(description = "nodeUuid") @PathVariable("nodeUuid") UUID nodeUuid,
                                                      @RequestHeader(HEADER_USER_ID) String userId) {
        studyService.assertIsNodeNotReadOnly(nodeUuid);
        return ResponseEntity.ok().body(studyService.runNonEvacuatedEnergy(studyUuid, nodeUuid, rootNetworkUuid, userId));
    }

    @GetMapping(value = "/studies/{studyUuid}/root-networks/{rootNetworkUuid}/nodes/{nodeUuid}/non-evacuated-energy/result")
    @Operation(summary = "Get a sensitivity analysis non evacuated energy result on study")
    @ApiResponses(value = {@ApiResponse(responseCode = "200", description = "The sensitivity analysis non evacuated energy result"),
        @ApiResponse(responseCode = "204", description = "No sensitivity analysis non evacuated energy has been done yet"),
        @ApiResponse(responseCode = "404", description = "The sensitivity analysis non evacuated energy has not been found")})
    public ResponseEntity<String> getNonEvacuatedEnergyResult(@Parameter(description = "study UUID") @PathVariable("studyUuid") UUID studyUuid,
                                                              @PathVariable("rootNetworkUuid") UUID rootNetworkUuid,
                                                              @Parameter(description = "nodeUuid") @PathVariable("nodeUuid") UUID nodeUuid) {
        String result = rootNetworkNodeInfoService.getNonEvacuatedEnergyResult(nodeUuid, rootNetworkUuid);
        return result != null ? ResponseEntity.ok().body(result) :
            ResponseEntity.noContent().build();
    }

    @GetMapping(value = "/studies/{studyUuid}/root-networks/{rootNetworkUuid}/nodes/{nodeUuid}/non-evacuated-energy/status")
    @Operation(summary = "Get the sensitivity analysis non evacuated energy status on study")
    @ApiResponses(value = {@ApiResponse(responseCode = "200", description = "The sensitivity analysis non evacuated energy status"),
        @ApiResponse(responseCode = "204", description = "No sensitivity analysis non evacuated energy has been done yet"),
        @ApiResponse(responseCode = "404", description = "The sensitivity analysis status non evacuated energy has not been found")})
    public ResponseEntity<String> getNonEvacuatedEnergyStatus(@Parameter(description = "Study UUID") @PathVariable("studyUuid") UUID studyUuid,
                                                              @PathVariable("rootNetworkUuid") UUID rootNetworkUuid,
                                                              @Parameter(description = "nodeUuid") @PathVariable("nodeUuid") UUID nodeUuid) {
        String result = rootNetworkNodeInfoService.getNonEvacuatedEnergyStatus(nodeUuid, rootNetworkUuid);
        return result != null ? ResponseEntity.ok().body(result) :
            ResponseEntity.noContent().build();
    }

    @PutMapping(value = "/studies/{studyUuid}/root-networks/{rootNetworkUuid}/nodes/{nodeUuid}/non-evacuated-energy/stop")
    @Operation(summary = "stop sensitivity analysis non evacuated energy on study")
    @ApiResponses(value = {@ApiResponse(responseCode = "200", description = "The sensitivity analysis non evacuated energy has been stopped")})
    public ResponseEntity<Void> stopNonEvacuatedEnergy(@Parameter(description = "Study uuid") @PathVariable("studyUuid") UUID studyUuid,
                                                       @PathVariable("rootNetworkUuid") UUID rootNetworkUuid,
                                                       @Parameter(description = "nodeUuid") @PathVariable("nodeUuid") UUID nodeUuid,
                                                       @RequestHeader(HEADER_USER_ID) String userId) {
        rootNetworkNodeInfoService.stopNonEvacuatedEnergy(studyUuid, nodeUuid, rootNetworkUuid, userId);
        return ResponseEntity.ok().build();
    }

    @GetMapping(value = "/studies/{studyUuid}/non-evacuated-energy/parameters")
    @Operation(summary = "Get sensitivity analysis non evacuated energy parameters on study")
    @ApiResponses(value = {@ApiResponse(responseCode = "200", description = "The sensitivity analysis non evacuated energy parameters")})
    public ResponseEntity<NonEvacuatedEnergyParametersInfos> getNonEvacuatedEnergyParametersInfos(
        @PathVariable("studyUuid") UUID studyUuid) {
        return ResponseEntity.ok().body(studyService.getNonEvacuatedEnergyParametersInfos(studyUuid));
    }

    @PostMapping(value = "/studies/{studyUuid}/non-evacuated-energy/parameters")
    @Operation(summary = "set sensitivity analysis non evacuated energy parameters on study, reset to default ones if empty body")
    @ApiResponses(value = {@ApiResponse(responseCode = "200", description = "The sensitivity analysis parameters non evacuated energy are set")})
    public ResponseEntity<Void> setNonEvacuatedEnergyParametersInfos(
        @PathVariable("studyUuid") UUID studyUuid,
        @RequestBody(required = false) NonEvacuatedEnergyParametersInfos nonEvacuatedEnergyParametersInfos,
        @RequestHeader(HEADER_USER_ID) String userId) {
        studyService.setNonEvacuatedEnergyParametersInfos(studyUuid, nonEvacuatedEnergyParametersInfos, userId);
        return ResponseEntity.ok().build();
    }

    @PostMapping(value = "/studies/{studyUuid}/non-evacuated-energy/provider")
    @Operation(summary = "set sensitivity analysis non evacuated energy provider for the specified study, no body means reset to default provider")
    @ApiResponses(value = {@ApiResponse(responseCode = "200", description = "The sensitivity analysis non evacuated energy provider is set")})
    public ResponseEntity<Void> setNonEvacuatedEnergyProvider(@PathVariable("studyUuid") UUID studyUuid,
                                                               @RequestBody(required = false) String provider,
                                                               @RequestHeader("userId") String userId) {
        studyService.updateNonEvacuatedEnergyProvider(studyUuid, provider, userId);
        return ResponseEntity.ok().build();
    }

    @GetMapping(value = "/studies/{studyUuid}/non-evacuated-energy/provider")
    @Operation(summary = "Get sensitivity analysis non evacuated energy provider for a specified study, empty string means default provider")
    @ApiResponses(value = {@ApiResponse(responseCode = "200", description = "The sensitivity analysis non evacuated energy provider is returned")})
    public ResponseEntity<String> getNonEvacuatedEnergyProvider(@PathVariable("studyUuid") UUID studyUuid) {
        return ResponseEntity.ok().body(studyService.getNonEvacuatedEnergyProvider(studyUuid));
    }

    @GetMapping(value = "/non-evacuated-energy-default-provider")
    @Operation(summary = "get sensitivity analysis non evacuated energy default provider value")
    @ApiResponses(@ApiResponse(responseCode = "200", description = "the sensitivity analysis non evacuated energy default provider has been found"))
    public ResponseEntity<String> getDefaultNonEvacuatedEnergyProvider() {
        return ResponseEntity.ok().body(studyService.getDefaultNonEvacuatedEnergyProvider());
    }

    @GetMapping(value = "/servers/infos")
    @Operation(summary = "Get the information of all backend servers (if not filter with view parameter)")
    @ApiResponses(value = {
        @ApiResponse(responseCode = "200", description = "The information on all known servers"),
        @ApiResponse(responseCode = "207", description = "Partial result because some servers haven't responded or threw an error"),
        @ApiResponse(responseCode = "424", description = "All requests have failed, no information retrieved")})
    public ResponseEntity<Map<String, JsonNode>> getSuiteServersInformation(
            @Parameter(description = "the view which will be used to filter the returned services") @RequestParam final Optional<FrontService> view
    ) { //Map<String, Info> from springboot-actuator
        try {
            return ResponseEntity.ok(remoteServicesInspector.getServicesInfo(view.orElse(null)));
        } catch (final PartialResultException e) {
            return ResponseEntity.status(HttpStatus.MULTI_STATUS).body((Map<String, JsonNode>) e.getResult());
        }
    }

    @GetMapping(value = "/servers/about")
    @Operation(summary = "Get the aggregated about information from all (if not filter with view parameter) backend servers")
    @ApiResponses(value = {
        @ApiResponse(responseCode = "200", description = "The information on all known servers"),
        @ApiResponse(responseCode = "207", description = "Partial result because some servers haven't responded or threw an error"),
        @ApiResponse(responseCode = "424", description = "All requests have failed, no information retrieved")})
    public ResponseEntity<AboutInfo[]> getSuiteAboutInformation(
            @Parameter(description = "the view which will be used to filter the returned services") @RequestParam final Optional<FrontService> view
    ) {
        final ResponseEntity<Map<String, JsonNode>> suiteServersInfo = this.getSuiteServersInformation(view);
        return ResponseEntity.status(suiteServersInfo.getStatusCode()).body(
                remoteServicesInspector.convertServicesInfoToAboutInfo(Objects.requireNonNullElseGet(suiteServersInfo.getBody(), Map::of)));
    }

    @PostMapping(value = "/studies/{studyUuid}/root-networks/{rootNetworkUuid}/nodes/{nodeUuid}/filters/evaluate")
    @Operation(summary = "Evaluate a filter to get matched elements")
    @ApiResponses(value = {@ApiResponse(responseCode = "200", description = "The list of matched elements")})
    public ResponseEntity<String> evaluateFilter(
            @Parameter(description = "Study uuid") @PathVariable("studyUuid") UUID studyUuid,
            @Parameter(description = "Root network uuid") @PathVariable("rootNetworkUuid") UUID rootNetworkUuid,
            @Parameter(description = "Node uuid") @PathVariable("nodeUuid") UUID nodeUuid,
            @Parameter(description = "Should get in upstream built node ?") @RequestParam(value = "inUpstreamBuiltParentNode", required = false, defaultValue = "false") boolean inUpstreamBuiltParentNode,
            @RequestBody String filter) {
        return ResponseEntity.ok().contentType(MediaType.APPLICATION_JSON).body(studyService.evaluateFilter(nodeUuid, rootNetworkUuid, inUpstreamBuiltParentNode, filter));
    }

    @GetMapping(value = "/studies/{studyUuid}/root-networks/{rootNetworkUuid}/filters/{filterUuid}/elements")
    @Operation(summary = "Evaluate a filter on root node to get matched elements")
    @ApiResponses(value = {@ApiResponse(responseCode = "200", description = "The list of matched elements")})
    public ResponseEntity<String> exportFilter(
            @Parameter(description = "Study uuid") @PathVariable("studyUuid") UUID studyUuid,
            @Parameter(description = "Root network uuid") @PathVariable("rootNetworkUuid") UUID rootNetworkUuid,
            @Parameter(description = "Filter uuid to be applied") @PathVariable("filterUuid") UUID filterUuid) {
        return ResponseEntity.ok().contentType(MediaType.APPLICATION_JSON).body(studyService.exportFilter(rootNetworkUuid, filterUuid));
    }

    @PostMapping(value = "/studies/{studyUuid}/root-networks/{rootNetworkUuid}/nodes/{nodeUuid}/state-estimation/run")
    @Operation(summary = "run state estimation on study")
    @ApiResponses(value = {@ApiResponse(responseCode = "200", description = "The state estimation has started")})
    public ResponseEntity<Void> runStateEstimation(@Parameter(description = "studyUuid") @PathVariable("studyUuid") UUID studyUuid,
                                                    @PathVariable("rootNetworkUuid") UUID rootNetworkUuid,
                                                    @Parameter(description = "nodeUuid") @PathVariable("nodeUuid") UUID nodeUuid,
                                                    @RequestHeader(HEADER_USER_ID) String userId) {
        studyService.assertIsNodeNotReadOnly(nodeUuid);
        studyService.runStateEstimation(studyUuid, nodeUuid, rootNetworkUuid, userId);
        return ResponseEntity.ok().build();
    }

    @GetMapping(value = "/studies/{studyUuid}/root-networks/{rootNetworkUuid}/nodes/{nodeUuid}/state-estimation/result")
    @Operation(summary = "Get a state estimation result on study")
    @ApiResponses(value = {@ApiResponse(responseCode = "200", description = "The state estimation result"),
        @ApiResponse(responseCode = "204", description = "No state estimation has been done yet"),
        @ApiResponse(responseCode = "404", description = "The state estimation has not been found")})
    public ResponseEntity<String> getStateEstimationResult(@Parameter(description = "study UUID") @PathVariable("studyUuid") UUID studyUuid,
                                                           @PathVariable("rootNetworkUuid") UUID rootNetworkUuid,
                                                            @Parameter(description = "nodeUuid") @PathVariable("nodeUuid") UUID nodeUuid) {
        String result = rootNetworkNodeInfoService.getStateEstimationResult(nodeUuid, rootNetworkUuid);
        return result != null ? ResponseEntity.ok().body(result) :
            ResponseEntity.noContent().build();
    }

    @GetMapping(value = "/studies/{studyUuid}/root-networks/{rootNetworkUuid}/nodes/{nodeUuid}/state-estimation/status")
    @Operation(summary = "Get the state estimation status on study")
    @ApiResponses(value = {@ApiResponse(responseCode = "200", description = "The state estimation status"),
        @ApiResponse(responseCode = "204", description = "No state estimation has been done yet"),
        @ApiResponse(responseCode = "404", description = "The state estimation status has not been found")})
    public ResponseEntity<String> getStateEstimationStatus(@Parameter(description = "Study UUID") @PathVariable("studyUuid") UUID studyUuid,
                                                            @PathVariable("rootNetworkUuid") UUID rootNetworkUuid,
                                                            @Parameter(description = "nodeUuid") @PathVariable("nodeUuid") UUID nodeUuid) {
        String status = rootNetworkNodeInfoService.getStateEstimationStatus(nodeUuid, rootNetworkUuid);
        return status != null ? ResponseEntity.ok().body(status) : ResponseEntity.noContent().build();
    }

    @PutMapping(value = "/studies/{studyUuid}/root-networks/{rootNetworkUuid}/nodes/{nodeUuid}/state-estimation/stop")
    @Operation(summary = "stop state estimation on study")
    @ApiResponses(value = {@ApiResponse(responseCode = "200", description = "The state estimation has been stopped")})
    public ResponseEntity<Void> stopStateEstimation(@Parameter(description = "Study uuid") @PathVariable("studyUuid") UUID studyUuid,
                                                     @PathVariable("rootNetworkUuid") UUID rootNetworkUuid,
                                                     @Parameter(description = "nodeUuid") @PathVariable("nodeUuid") UUID nodeUuid) {
        rootNetworkNodeInfoService.stopStateEstimation(studyUuid, nodeUuid, rootNetworkUuid);
        return ResponseEntity.ok().build();
    }
}<|MERGE_RESOLUTION|>--- conflicted
+++ resolved
@@ -1499,7 +1499,6 @@
         return ResponseEntity.ok().body(studyService.getDefaultDynamicSimulationProvider());
     }
 
-<<<<<<< HEAD
     @GetMapping(value = "/dynamic-security-analysis-default-provider")
     @Operation(summary = "get dynamic security analysis default provider")
     @ApiResponses(@ApiResponse(responseCode = "200", description = "the dynamic security analysis default provider has been found"))
@@ -1507,10 +1506,7 @@
         return ResponseEntity.ok().body(studyService.getDefaultDynamicSecurityAnalysisProvider(userId));
     }
 
-    @PostMapping(value = "/studies/{studyUuid}/reindex-all")
-=======
     @PostMapping(value = "/studies/{studyUuid}/root-networks/{rootNetworkUuid}/reindex-all")
->>>>>>> 89cd1140
     @Operation(summary = "reindex the study")
     @ApiResponse(responseCode = "200", description = "Study reindexed")
     public ResponseEntity<Void> reindexStudy(@Parameter(description = "study uuid") @PathVariable("studyUuid") UUID studyUuid,
