/*
 * Copyright (c) 2021, RTE (http://www.rte-france.com)
 * This Source Code Form is subject to the terms of the Mozilla Public
 * License, v. 2.0. If a copy of the MPL was not distributed with this
 * file, You can obtain one at http://mozilla.org/MPL/2.0/.
 */
package org.gridsuite.study.server;

import com.fasterxml.jackson.databind.JsonNode;
import com.powsybl.iidm.network.ThreeSides;
import com.powsybl.timeseries.DoubleTimeSeries;
import io.swagger.v3.oas.annotations.Operation;
import io.swagger.v3.oas.annotations.Parameter;
import io.swagger.v3.oas.annotations.responses.ApiResponse;
import io.swagger.v3.oas.annotations.responses.ApiResponses;
import io.swagger.v3.oas.annotations.tags.Tag;
import org.apache.commons.lang3.StringUtils;
import org.gridsuite.study.server.StudyException.Type;
import org.gridsuite.study.server.dto.*;
import org.gridsuite.study.server.dto.dynamicmapping.MappingInfos;
import org.gridsuite.study.server.dto.dynamicmapping.ModelInfos;
import org.gridsuite.study.server.dto.dynamicsimulation.DynamicSimulationParametersInfos;
import org.gridsuite.study.server.dto.dynamicsimulation.DynamicSimulationStatus;
import org.gridsuite.study.server.dto.dynamicsimulation.event.EventInfos;
import org.gridsuite.study.server.dto.elasticsearch.EquipmentInfos;
import org.gridsuite.study.server.dto.modification.ModificationType;
import org.gridsuite.study.server.dto.nonevacuatedenergy.NonEvacuatedEnergyParametersInfos;
import org.gridsuite.study.server.dto.sensianalysis.SensitivityAnalysisCsvFileInfos;
import org.gridsuite.study.server.dto.sensianalysis.SensitivityFactorsIdsByGroup;
import org.gridsuite.study.server.dto.timeseries.TimeSeriesMetadataInfos;
import org.gridsuite.study.server.dto.timeseries.TimelineEventInfos;
import org.gridsuite.study.server.dto.voltageinit.parameters.StudyVoltageInitParameters;
import org.gridsuite.study.server.elasticsearch.EquipmentInfosService;
import org.gridsuite.study.server.exception.PartialResultException;
import org.gridsuite.study.server.networkmodificationtree.dto.AbstractNode;
import org.gridsuite.study.server.networkmodificationtree.dto.InsertMode;
import org.gridsuite.study.server.networkmodificationtree.dto.NetworkModificationNode;
import org.gridsuite.study.server.networkmodificationtree.dto.RootNode;
import org.gridsuite.study.server.service.*;
import org.gridsuite.study.server.service.securityanalysis.SecurityAnalysisResultType;
import org.gridsuite.study.server.service.shortcircuit.FaultResultsMode;
import org.gridsuite.study.server.service.shortcircuit.ShortcircuitAnalysisType;
import org.springframework.data.domain.Pageable;
import org.springframework.data.domain.Sort;
import org.springframework.data.util.Pair;
import org.springframework.http.*;
import org.springframework.util.CollectionUtils;
import org.springframework.web.bind.WebDataBinder;
import org.springframework.web.bind.annotation.*;

import javax.annotation.Nullable;
import java.beans.PropertyEditorSupport;
import java.nio.charset.StandardCharsets;
import java.util.*;

import static org.gridsuite.study.server.StudyConstants.*;

/**
 * @author Abdelsalem Hedhili <abdelsalem.hedhili at rte-france.com>
 * @author Franck Lecuyer <franck.lecuyer at rte-france.com>
 */
@RestController
@RequestMapping(value = "/" + StudyApi.API_VERSION)
@Tag(name = "Study server")
public class StudyController {
    private final StudyService studyService;
    private final NetworkService networkStoreService;
    private final NetworkModificationTreeService networkModificationTreeService;
    private final SingleLineDiagramService singleLineDiagramService;
    private final NetworkConversionService networkConversionService;
    private final CaseService caseService;
    private final RemoteServicesInspector remoteServicesInspector;
    private final RootNetworkService rootNetworkService;
    private final RootNetworkNodeInfoService rootNetworkNodeInfoService;
    private final SensitivityAnalysisService sensitivityAnalysisService;

    public StudyController(StudyService studyService,
                           NetworkService networkStoreService,
                           NetworkModificationTreeService networkModificationTreeService,
                           SingleLineDiagramService singleLineDiagramService,
                           NetworkConversionService networkConversionService,
                           CaseService caseService,
                           RemoteServicesInspector remoteServicesInspector,
                           RootNetworkService rootNetworkService,
                           RootNetworkNodeInfoService rootNetworkNodeInfoService, SensitivityAnalysisService sensitivityAnalysisService) {
        this.studyService = studyService;
        this.networkModificationTreeService = networkModificationTreeService;
        this.networkStoreService = networkStoreService;
        this.singleLineDiagramService = singleLineDiagramService;
        this.networkConversionService = networkConversionService;
        this.caseService = caseService;
        this.remoteServicesInspector = remoteServicesInspector;
        this.rootNetworkService = rootNetworkService;
        this.rootNetworkNodeInfoService = rootNetworkNodeInfoService;
        this.sensitivityAnalysisService = sensitivityAnalysisService;
    }

    @InitBinder
    public void initBinder(WebDataBinder webdataBinder) {
        webdataBinder.registerCustomEditor(EquipmentInfosService.FieldSelector.class,
            new MyEnumConverter<>(EquipmentInfosService.FieldSelector.class));
        webdataBinder.registerCustomEditor(ModificationType.class, new MyModificationTypeConverter());
    }

    @GetMapping(value = "/studies")
    @Operation(summary = "Get all studies")
    @ApiResponses(value = {@ApiResponse(responseCode = "200", description = "The list of studies")})
    public ResponseEntity<List<CreatedStudyBasicInfos>> getStudyList() {
        return ResponseEntity.ok().contentType(MediaType.APPLICATION_JSON).body(studyService.getStudies());
    }

    @GetMapping(value = "/studies/{studyUuid}/root-networks/{rootNetworkUuid}/case/name")
    @Operation(summary = "Get study case name")
    @ApiResponses(value = {@ApiResponse(responseCode = "200", description = "The study case name"),
                           @ApiResponse(responseCode = "204", description = "The study has no case name attached")})
    public ResponseEntity<String> getStudyCaseName(@PathVariable("studyUuid") UUID studyUuid, @PathVariable("rootNetworkUuid") UUID rootNetworkUuid) {
        String studyCaseName = rootNetworkService.getCaseName(rootNetworkUuid);
        return StringUtils.isEmpty(studyCaseName) ? ResponseEntity.noContent().build() : ResponseEntity.ok().body(studyCaseName);
    }

    @GetMapping(value = "/study_creation_requests")
    @Operation(summary = "Get all study creation requests for a user")
    @ApiResponses(value = {@ApiResponse(responseCode = "200", description = "The list of study creation requests")})
    public ResponseEntity<List<BasicStudyInfos>> getStudyCreationRequestList() {
        return ResponseEntity.ok().contentType(MediaType.APPLICATION_JSON).body(studyService.getStudiesCreationRequests());
    }

    @GetMapping(value = "/studies/metadata")
    @Operation(summary = "Get studies metadata")
    @ApiResponses(value = {@ApiResponse(responseCode = "200", description = "The list of studies metadata")})
    public ResponseEntity<List<CreatedStudyBasicInfos>> getStudyListMetadata(@RequestParam("ids") List<UUID> uuids) {
        return ResponseEntity.ok().contentType(MediaType.APPLICATION_JSON).body(studyService.getStudiesMetadata(uuids));
    }

    @PostMapping(value = "/studies/cases/{caseUuid}")
    @Operation(summary = "create a study from an existing case")
    @ApiResponses(value = {
        @ApiResponse(responseCode = "200", description = "The id of the network imported"),
        @ApiResponse(responseCode = "409", description = "The study already exists or the case doesn't exist")})
    public ResponseEntity<BasicStudyInfos> createStudy(@PathVariable("caseUuid") UUID caseUuid,
                                                       @RequestParam(value = CASE_FORMAT) String caseFormat,
                                                       @RequestParam(required = false, value = "studyUuid") UUID studyUuid,
                                                       @RequestParam(required = false, value = "duplicateCase", defaultValue = "false") Boolean duplicateCase,
                                                       @RequestBody(required = false) Map<String, Object> importParameters,
                                                       @RequestHeader(HEADER_USER_ID) String userId) {
        caseService.assertCaseExists(caseUuid);
        BasicStudyInfos createStudy = studyService.createStudy(caseUuid, userId, studyUuid, importParameters, duplicateCase, caseFormat);
        return ResponseEntity.ok().body(createStudy);
    }

    @PostMapping(value = "/studies", params = "duplicateFrom")
    @Operation(summary = "create a study from an existing one")
    @ApiResponses(value = {
        @ApiResponse(responseCode = "200", description = "The study was successfully created"),
        @ApiResponse(responseCode = "404", description = "The source study doesn't exist")})
    public ResponseEntity<UUID> duplicateStudy(@RequestParam("duplicateFrom") UUID studyId,
                                                          @RequestHeader(HEADER_USER_ID) String userId) {
        UUID newStudyId = studyService.duplicateStudy(studyId, userId);
        return newStudyId != null ? ResponseEntity.ok().contentType(MediaType.APPLICATION_JSON).body(newStudyId) :
                ResponseEntity.notFound().build();
    }

    @GetMapping(value = "/studies/{studyUuid}")
    @Operation(summary = "get a study")
    @ApiResponses(value = {
        @ApiResponse(responseCode = "200", description = "The study information"),
        @ApiResponse(responseCode = "404", description = "The study doesn't exist")})
    public ResponseEntity<CreatedStudyBasicInfos> getStudy(@PathVariable("studyUuid") UUID studyUuid) {
        return ResponseEntity.ok().contentType(MediaType.APPLICATION_JSON).body(studyService.getStudyInfos(studyUuid, studyService.getStudyFirstRootNetworkUuid(studyUuid)));
    }

    @DeleteMapping(value = "/studies/{studyUuid}")
    @Operation(summary = "delete the study")
    @ApiResponse(responseCode = "200", description = "Study deleted")
    public ResponseEntity<Void> deleteStudy(@PathVariable("studyUuid") UUID studyUuid,
                                                  @RequestHeader(HEADER_USER_ID) String userId) {
        studyService.deleteStudyIfNotCreationInProgress(studyUuid, userId);
        return ResponseEntity.ok().build();
    }

    @GetMapping(value = "/studies/{studyUuid}/root-networks")
    @Operation(summary = "Get root networks for study")
    @ApiResponse(responseCode = "200", description = "List of root networks")
    public ResponseEntity<List<BasicRootNetworkInfos>> getRootNetworks(@PathVariable("studyUuid") UUID studyUuid) {
        return ResponseEntity.ok().body(rootNetworkService.getRootNetworks(studyUuid));
    }

    @PostMapping(value = "/studies/{studyUuid}/root-networks")
    @Operation(summary = "Create root network for study")
    @ApiResponse(responseCode = "200", description = "Root network created")
    public ResponseEntity<RootNetworkCreationRequestInfos> createRootNetwork(@PathVariable("studyUuid") UUID studyUuid,
                                                                              @RequestParam(value = "name") String name,
                                                                              @RequestParam(value = CASE_UUID) UUID caseUuid,
                                                                              @RequestParam(value = CASE_FORMAT) String caseFormat,
                                                                              @RequestBody(required = false) Map<String, Object> importParameters,
                                                                              @RequestHeader(HEADER_USER_ID) String userId) {
        return ResponseEntity.ok().body(studyService.createRootNetworkRequest(studyUuid, name, caseUuid, caseFormat, importParameters, userId));
    }

    @PutMapping(value = "/studies/{studyUuid}/root-networks/{rootNetworkUuid}")
    @Operation(summary = "update root network case")
    @ApiResponses(value = {@ApiResponse(responseCode = "200", description = "The case is updated for a root network")})
    public ResponseEntity<Void> updateRootNetworkCase(@PathVariable("studyUuid") UUID studyUuid,
                                                      @PathVariable("rootNetworkUuid") UUID rootNetworkUuid,
                                                      @RequestParam(value = CASE_UUID) UUID caseUuid,
                                                      @RequestParam(value = CASE_FORMAT) String caseFormat,
                                                      @RequestBody(required = false) Map<String, Object> importParameters,
                                                      @RequestHeader(HEADER_USER_ID) String userId) {
        caseService.assertCaseExists(caseUuid);
        studyService.updateNetworkRequest(studyUuid, rootNetworkUuid, caseUuid, caseFormat, importParameters, userId);
        return ResponseEntity.ok().build();
    }

    @RequestMapping(method = RequestMethod.HEAD, value = "/studies/{studyUuid}/root-networks")
    @Operation(summary = "Check if an element with this name and this type already exists in the given directory")
    @ApiResponses(value = {@ApiResponse(responseCode = "200", description = "The element exists"),
        @ApiResponse(responseCode = "204", description = "The element doesn't exist")})
    public ResponseEntity<Void> elementExists(@PathVariable("studyUuid") UUID studyUuid,
                                              @RequestParam("name") String rootNetworkName) {
        HttpStatus status = rootNetworkService.isRootNetworkNameExistsInStudy(studyUuid, rootNetworkName) ? HttpStatus.OK : HttpStatus.NO_CONTENT;
        return ResponseEntity.status(status).contentType(MediaType.APPLICATION_JSON).build();
    }

    @DeleteMapping(value = "/studies/{studyUuid}/root-networks")
    @Operation(summary = "Create root network for study")
    @ApiResponse(responseCode = "200", description = "Root network created")
    public ResponseEntity<Void> deleteRootNetwork(@PathVariable("studyUuid") UUID studyUuid,
                                                    @RequestBody List<UUID> rootNetworkUuids,
                                                    @RequestHeader(HEADER_USER_ID) String userId) {
        studyService.deleteRootNetworks(studyUuid, rootNetworkUuids, userId);
        return ResponseEntity.ok().build();
    }

    @PostMapping(value = "/studies/{targetStudyUuid}/tree/nodes", params = {"nodeToCopyUuid", "referenceNodeUuid", "insertMode"})
    @Operation(summary = "duplicate a node")
    @ApiResponses(value = {
        @ApiResponse(responseCode = "200", description = "The node was successfully created"),
        @ApiResponse(responseCode = "403", description = "The node can't be copied above the root node"),
        @ApiResponse(responseCode = "404", description = "The source study or node doesn't exist")})
    public ResponseEntity<Void> duplicateNode(@Parameter(description = "The study where we want to copy the node") @PathVariable("targetStudyUuid") UUID targetStudyUuid,
                                              @Parameter(description = "The copied node original study") @RequestParam(value = "sourceStudyUuid", required = false) UUID sourceStudyUuid,
                                              @Parameter(description = "The node we want to copy") @RequestParam("nodeToCopyUuid") UUID nodeToCopyUuid,
                                              @Parameter(description = "The reference node to where we want to paste") @RequestParam("referenceNodeUuid") UUID referenceNodeUuid,
                                              @Parameter(description = "the position where the node will be pasted relative to the reference node") @RequestParam(name = "insertMode") InsertMode insertMode,
                                              @RequestHeader(HEADER_USER_ID) String userId) {
        //if the source study is not set we assume it's the same as the target study
        studyService.duplicateStudyNode(sourceStudyUuid == null ? targetStudyUuid : sourceStudyUuid, targetStudyUuid, nodeToCopyUuid, referenceNodeUuid, insertMode, userId);
        return ResponseEntity.ok().build();
    }

    @PostMapping(value = "/studies/{studyUuid}/tree/nodes", params = {"nodeToCutUuid", "referenceNodeUuid", "insertMode"})
    @Operation(summary = "cut and paste a node")
    @ApiResponses(value = {
        @ApiResponse(responseCode = "200", description = "The node was successfully created"),
        @ApiResponse(responseCode = "403", description = "The node can't be copied above the root node nor around itself"),
        @ApiResponse(responseCode = "404", description = "The source study or node doesn't exist")})
    public ResponseEntity<Void> cutAndPasteNode(@PathVariable("studyUuid") UUID studyUuid,
                                              @Parameter(description = "The node we want to cut") @RequestParam("nodeToCutUuid") UUID nodeToCutUuid,
                                              @Parameter(description = "The reference node to where we want to paste") @RequestParam("referenceNodeUuid") UUID referenceNodeUuid,
                                              @Parameter(description = "the position where the node will be pasted relative to the reference node") @RequestParam(name = "insertMode") InsertMode insertMode,
                                              @RequestHeader(HEADER_USER_ID) String userId) {
        studyService.moveStudyNode(studyUuid, nodeToCutUuid, referenceNodeUuid, insertMode, userId);
        return ResponseEntity.ok().build();
    }

    @RequestMapping(value = "/studies/{studyUuid}/root-networks/{rootNetworkUuid}/network", method = RequestMethod.HEAD)
    @Operation(summary = "check study root network existence")
    @ApiResponses(value = {
        @ApiResponse(responseCode = "200", description = "The network does exist"),
        @ApiResponse(responseCode = "204", description = "The network doesn't exist")})
    public ResponseEntity<Void> checkNetworkExistence(@PathVariable("studyUuid") UUID studyUuid, @PathVariable("rootNetworkUuid") UUID rootNetworkUuid) {
        UUID networkUUID = rootNetworkService.getNetworkUuid(rootNetworkUuid);
        return networkStoreService.doesNetworkExist(networkUUID)
            ? ResponseEntity.ok().build()
            : ResponseEntity.noContent().build();

    }

    @PostMapping(value = "/studies/{studyUuid}/root-networks/{rootNetworkUuid}/network", params = {"caseUuid"})
    @Operation(summary = "recreate study network of a study from an existing case")
    @ApiResponses(value = {
        @ApiResponse(responseCode = "200", description = "Study network recreation has started"),
        @ApiResponse(responseCode = "424", description = "The case doesn't exist")})
    public ResponseEntity<BasicStudyInfos> recreateNetworkFromCase(@PathVariable("studyUuid") UUID studyUuid,
                                                                 @PathVariable("rootNetworkUuid") UUID rootNetworkUuid,
                                                                 @RequestBody(required = false) Map<String, Object> importParameters,
                                                                 @RequestParam(value = "caseUuid") UUID caseUuid,
                                                                 @Parameter(description = "case format") @RequestParam(name = "caseFormat", required = false) String caseFormat,
                                                                 @RequestHeader(HEADER_USER_ID) String userId) {
        studyService.recreateNetwork(caseUuid, userId, studyUuid, rootNetworkUuid, caseFormat, importParameters);
        return ResponseEntity.ok().build();
    }

    @PostMapping(value = "/studies/{studyUuid}/root-networks/{rootNetworkUuid}/network")
    @Operation(summary = "recreate study network of a study from its case")
    @ApiResponses(value = {
        @ApiResponse(responseCode = "200", description = "Study network recreation has started"),
        @ApiResponse(responseCode = "424", description = "The study's case doesn't exist")})
    public ResponseEntity<BasicStudyInfos> recreateStudyNetwork(@PathVariable("studyUuid") UUID studyUuid,
                                                                @PathVariable("rootNetworkUuid") UUID rootNetworkUuid,
                                                                @RequestHeader(HEADER_USER_ID) String userId,
                                                                @Parameter(description = "case format") @RequestParam(name = "caseFormat", required = false) String caseFormat
    ) {
        studyService.recreateNetwork(userId, studyUuid, rootNetworkUuid, caseFormat);
        return ResponseEntity.ok().build();
    }

    @GetMapping(value = "/studies/{studyUuid}/root-networks/{rootNetworkUuid}/indexation/status")
    @Operation(summary = "check study indexation")
    @ApiResponses(value = {
        @ApiResponse(responseCode = "200", description = "The study indexation status"),
        @ApiResponse(responseCode = "204", description = "The study indexation status doesn't exist"),
        @ApiResponse(responseCode = "404", description = "The study or network doesn't exist")})
    public ResponseEntity<String> checkStudyIndexationStatus(@PathVariable("studyUuid") UUID studyUuid, @PathVariable("rootNetworkUuid") UUID rootNetworkUuid) {
        String result = studyService.getStudyIndexationStatus(studyUuid, rootNetworkUuid).name();
        return result != null ? ResponseEntity.ok().body(result) :
            ResponseEntity.noContent().build();
    }

    @PostMapping(value = "/studies/{studyUuid}/tree/subtrees", params = {"subtreeToCutParentNodeUuid", "referenceNodeUuid"})
    @Operation(summary = "cut and paste a subtree")
    @ApiResponses(value = {
        @ApiResponse(responseCode = "200", description = "The subtree was successfully created"),
        @ApiResponse(responseCode = "403", description = "The subtree can't be copied above the root node nor around itself"),
        @ApiResponse(responseCode = "404", description = "The source study or subtree doesn't exist")})
    public ResponseEntity<Void> cutAndPasteNodeSubtree(@PathVariable("studyUuid") UUID studyUuid,
                                                @Parameter(description = "The parent node of the subtree we want to cut") @RequestParam("subtreeToCutParentNodeUuid") UUID subtreeToCutParentNodeUuid,
                                                @Parameter(description = "The reference node to where we want to paste") @RequestParam("referenceNodeUuid") UUID referenceNodeUuid,
                                                @RequestHeader(HEADER_USER_ID) String userId) {
        studyService.moveStudySubtree(studyUuid, subtreeToCutParentNodeUuid, referenceNodeUuid, userId);
        return ResponseEntity.ok().build();
    }

    @PostMapping(value = "/studies/{studyUuid}/tree/subtrees", params = {"subtreeToCopyParentNodeUuid", "referenceNodeUuid"})
    @Operation(summary = "duplicate a subtree")
    @ApiResponses(value = {
        @ApiResponse(responseCode = "200", description = "The subtree was successfully created"),
        @ApiResponse(responseCode = "403", description = "The subtree can't be copied above the root node nor around itself"),
        @ApiResponse(responseCode = "404", description = "The source study or subtree doesn't exist")})
    public ResponseEntity<Void> duplicateSubtree(@Parameter(description = "The study where we want to copy the node") @PathVariable("studyUuid") UUID targetStudyUuid,
                                                 @Parameter(description = "The copied node original study") @RequestParam(value = "sourceStudyUuid") UUID sourceStudyUuid,
                                                       @Parameter(description = "The parent node of the subtree we want to cut") @RequestParam("subtreeToCopyParentNodeUuid") UUID subtreeToCopyParentNodeUuid,
                                                       @Parameter(description = "The reference node to where we want to paste") @RequestParam("referenceNodeUuid") UUID referenceNodeUuid,
                                                       @RequestHeader(HEADER_USER_ID) String userId) {
        studyService.duplicateStudySubtree(sourceStudyUuid, targetStudyUuid, subtreeToCopyParentNodeUuid, referenceNodeUuid, userId);
        return ResponseEntity.ok().build();
    }

    @GetMapping(value = "/studies/{studyUuid}/root-networks/{rootNetworkUuid}/nodes/{nodeUuid}/network/voltage-levels/{voltageLevelId}/svg")
    @Operation(summary = "get the voltage level diagram for the given network and voltage level")
    @ApiResponses(value = {@ApiResponse(responseCode = "200", description = "The svg"),
        @ApiResponse(responseCode = "404", description = "The voltage level has not been found")})
    public ResponseEntity<byte[]> getVoltageLevelDiagram(
            @PathVariable("studyUuid") UUID studyUuid,
            @PathVariable("rootNetworkUuid") UUID rootNetworkUuid,
            @PathVariable("nodeUuid") UUID nodeUuid,
            @PathVariable("voltageLevelId") String voltageLevelId,
            @Parameter(description = "useName") @RequestParam(name = "useName", defaultValue = "false") boolean useName,
            @Parameter(description = "centerLabel") @RequestParam(name = "centerLabel", defaultValue = "false") boolean centerLabel,
            @Parameter(description = "diagonalLabel") @RequestParam(name = "diagonalLabel", defaultValue = "false") boolean diagonalLabel,
            @Parameter(description = "topologicalColoring") @RequestParam(name = "topologicalColoring", defaultValue = "false") boolean topologicalColoring,
            @Parameter(description = "component library name") @RequestParam(name = "componentLibrary", required = false) String componentLibrary,
            @Parameter(description = "Sld display mode") @RequestParam(name = "sldDisplayMode", defaultValue = "STATE_VARIABLE") StudyConstants.SldDisplayMode sldDisplayMode,
            @Parameter(description = "language") @RequestParam(name = "language", defaultValue = "en") String language) {
        DiagramParameters diagramParameters = DiagramParameters.builder()
                .useName(useName)
                .labelCentered(centerLabel)
                .diagonalLabel(diagonalLabel)
                .topologicalColoring(topologicalColoring)
                .componentLibrary(componentLibrary)
                .sldDisplayMode(sldDisplayMode)
                .language(language)
                .build();
        byte[] result = studyService.getVoltageLevelSvg(
                voltageLevelId,
                diagramParameters,
                nodeUuid,
                rootNetworkUuid);
        return result != null ? ResponseEntity.ok().contentType(MediaType.APPLICATION_XML).body(result) :
            ResponseEntity.noContent().build();
    }

    @GetMapping(value = "/studies/{studyUuid}/root-networks/{rootNetworkUuid}/nodes/{nodeUuid}/network/voltage-levels/{voltageLevelId}/svg-and-metadata")
    @Operation(summary = "get the voltage level diagram for the given network and voltage level")
    @ApiResponses(value = {@ApiResponse(responseCode = "200", description = "The svg and metadata"),
        @ApiResponse(responseCode = "404", description = "The voltage level has not been found")})
    public ResponseEntity<String> getVoltageLevelDiagramAndMetadata(
            @PathVariable("studyUuid") UUID studyUuid,
            @PathVariable("rootNetworkUuid") UUID rootNetworkUuid,
            @PathVariable("nodeUuid") UUID nodeUuid,
            @PathVariable("voltageLevelId") String voltageLevelId,
            @Parameter(description = "useName") @RequestParam(name = "useName", defaultValue = "false") boolean useName,
            @Parameter(description = "centerLabel") @RequestParam(name = "centerLabel", defaultValue = "false") boolean centerLabel,
            @Parameter(description = "diagonalLabel") @RequestParam(name = "diagonalLabel", defaultValue = "false") boolean diagonalLabel,
            @Parameter(description = "topologicalColoring") @RequestParam(name = "topologicalColoring", defaultValue = "false") boolean topologicalColoring,
            @Parameter(description = "component library name") @RequestParam(name = "componentLibrary", required = false) String componentLibrary,
            @Parameter(description = "Sld display mode") @RequestParam(name = "sldDisplayMode", defaultValue = "STATE_VARIABLE") StudyConstants.SldDisplayMode sldDisplayMode,
            @Parameter(description = "language") @RequestParam(name = "language", defaultValue = "en") String language) {
        DiagramParameters diagramParameters = DiagramParameters.builder()
                .useName(useName)
                .labelCentered(centerLabel)
                .diagonalLabel(diagonalLabel)
                .topologicalColoring(topologicalColoring)
                .componentLibrary(componentLibrary)
                .sldDisplayMode(sldDisplayMode)
                .language(language)
                .build();
        String result = studyService.getVoltageLevelSvgAndMetadata(
                voltageLevelId,
                diagramParameters,
                nodeUuid,
                rootNetworkUuid);
        return result != null ? ResponseEntity.ok().contentType(MediaType.APPLICATION_JSON).body(result) :
            ResponseEntity.noContent().build();
    }

    @GetMapping(value = "/studies/{studyUuid}/root-networks/{rootNetworkUuid}/nodes/{nodeUuid}/network/voltage-levels/{voltageLevelId}/buses-or-busbar-sections")
    @Operation(summary = "get buses the for a given network and a given voltage level")
    @ApiResponse(responseCode = "200", description = "The buses list of the network for given voltage level")
    public ResponseEntity<List<IdentifiableInfos>> getVoltageLevelBusesOrBusbarSections(
            @PathVariable("studyUuid") UUID studyUuid,
            @PathVariable("rootNetworkUuid") UUID rootNetworkUuid,
            @PathVariable("nodeUuid") UUID nodeUuid,
            @PathVariable("voltageLevelId") String voltageLevelId,
            @Parameter(description = "Should get in upstream built node ?") @RequestParam(value = "inUpstreamBuiltParentNode", required = false, defaultValue = "false") boolean inUpstreamBuiltParentNode) {
        return ResponseEntity.ok().contentType(MediaType.APPLICATION_JSON).body(studyService.getVoltageLevelBusesOrBusbarSections(nodeUuid, rootNetworkUuid, voltageLevelId, inUpstreamBuiltParentNode));
    }

    @GetMapping(value = "/studies/{studyUuid}/root-networks/{rootNetworkUuid}/nodes/{nodeUuid}/network/voltage-levels/{voltageLevelId}/substation-id")
    @Operation(summary = "get the substation ID for a given network and a given voltage level")
    @ApiResponses(value = {@ApiResponse(responseCode = "200", description = "The substation Id for a voltageLevel")})
    public ResponseEntity<String> getVoltageLevelSubstationId(
            @Parameter(description = "Study uuid") @PathVariable("studyUuid") UUID studyUuid,
            @Parameter(description = "Root network uuid") @PathVariable("rootNetworkUuid") UUID rootNetworkUuid,
            @Parameter(description = "Node uuid") @PathVariable("nodeUuid") UUID nodeUuid,
            @Parameter(description = "voltageLevelId") @PathVariable("voltageLevelId") String voltageLevelId,
            @Parameter(description = "Should get in upstream built node ?") @RequestParam(value = "inUpstreamBuiltParentNode", required = false, defaultValue = "false") boolean inUpstreamBuiltParentNode) {
        return ResponseEntity.ok().body(studyService.getVoltageLevelSubstationId(studyUuid, nodeUuid, rootNetworkUuid, voltageLevelId, inUpstreamBuiltParentNode));
    }

    @GetMapping(value = "/studies/{studyUuid}/root-networks/{rootNetworkUuid}/nodes/{nodeUuid}/network-map/hvdc-lines/{hvdcId}/shunt-compensators")
    @Operation(summary = "For a given hvdc line, get its related Shunt compensators in case of LCC converter station")
    @ApiResponse(responseCode = "200", description = "Hvdc line type and its shunt compensators on each side")
    public ResponseEntity<String> getHvdcLineShuntCompensators(
            @PathVariable("studyUuid") UUID studyUuid,
            @PathVariable("rootNetworkUuid") UUID rootNetworkUuid,
            @PathVariable("nodeUuid") UUID nodeUuid,
            @PathVariable("hvdcId") String hvdcId,
            @Parameter(description = "Should get in upstream built node ?") @RequestParam(value = "inUpstreamBuiltParentNode", required = false, defaultValue = "false") boolean inUpstreamBuiltParentNode) {
        String hvdcInfos = studyService.getHvdcLineShuntCompensators(nodeUuid, rootNetworkUuid, inUpstreamBuiltParentNode, hvdcId);
        return ResponseEntity.ok().contentType(MediaType.APPLICATION_JSON).body(hvdcInfos);
    }

    @GetMapping(value = "/studies/{studyUuid}/root-networks/{rootNetworkUuid}/nodes/{nodeUuid}/geo-data/lines")
    @Operation(summary = "Get Network lines graphics")
    @ApiResponses(value = {@ApiResponse(responseCode = "200", description = "The list of line graphics with the given ids, all otherwise")})
    public ResponseEntity<String> getLineGraphics(
            @PathVariable("studyUuid") UUID studyUuid,
            @PathVariable("rootNetworkUuid") UUID rootNetworkUuid,
            @PathVariable("nodeUuid") UUID nodeUuid,
            @Parameter(description = "Lines ids") @RequestParam(name = "lineId", required = false) List<String> linesIds) {
        return ResponseEntity.ok().contentType(MediaType.APPLICATION_JSON).body(studyService.getLinesGraphics(rootNetworkService.getNetworkUuid(rootNetworkUuid), nodeUuid, rootNetworkUuid, linesIds));
    }

    @GetMapping(value = "/studies/{studyUuid}/root-networks/{rootNetworkUuid}/nodes/{nodeUuid}/geo-data/substations")
    @Operation(summary = "Get Network substations graphics")
    @ApiResponses(value = {@ApiResponse(responseCode = "200", description = "The list of substation graphics with the given ids, all otherwise")})
    public ResponseEntity<String> getSubstationGraphics(
            @PathVariable("studyUuid") UUID studyUuid,
            @PathVariable("rootNetworkUuid") UUID rootNetworkUuid,
            @PathVariable("nodeUuid") UUID nodeUuid,
            @Parameter(description = "Substations id") @RequestParam(name = "substationId", required = false) List<String> substationsIds) {
        return ResponseEntity.ok().contentType(MediaType.APPLICATION_JSON).body(studyService.getSubstationsGraphics(rootNetworkService.getNetworkUuid(rootNetworkUuid), nodeUuid, rootNetworkUuid, substationsIds));
    }

    @PostMapping(value = "/studies/{studyUuid}/root-networks/{rootNetworkUuid}/nodes/{nodeUuid}/network-map/equipments-ids")
    @Operation(summary = "Get equipment ids ")
    @ApiResponses(value = {@ApiResponse(responseCode = "200", description = "The list of equipment ids")})
    public ResponseEntity<String> getNetworkElementsIds(
            @PathVariable("studyUuid") UUID studyUuid,
            @PathVariable("rootNetworkUuid") UUID rootNetworkUuid,
            @PathVariable("nodeUuid") UUID nodeUuid,
            @RequestBody(required = false) List<String> substationsIds,
            @Parameter(description = "Should get in upstream built node ?") @RequestParam(value = "inUpstreamBuiltParentNode", required = false, defaultValue = "false") boolean inUpstreamBuiltParentNode,
            @Parameter(description = "equipment type") @RequestParam(name = "equipmentType") String equipmentType,
            @Parameter(description = "Nominal Voltages") @RequestParam(name = "nominalVoltages", required = false) List<Double> nominalVoltages) {

        return ResponseEntity.ok().contentType(MediaType.APPLICATION_JSON).body(studyService.getNetworkElementsIds(nodeUuid, rootNetworkUuid, substationsIds, inUpstreamBuiltParentNode, equipmentType, nominalVoltages));
    }

    @PostMapping(value = "/studies/{studyUuid}/root-networks/{rootNetworkUuid}/nodes/{nodeUuid}/network/elements")
    @Operation(summary = "Get network elements infos")
    @ApiResponses(value = {@ApiResponse(responseCode = "200", description = "The list of network elements infos")})
    public ResponseEntity<String> getNetworkElementsInfos(
            @PathVariable("studyUuid") UUID studyUuid,
            @PathVariable("rootNetworkUuid") UUID rootNetworkUuid,
            @PathVariable("nodeUuid") UUID nodeUuid,
            @RequestBody(required = false) List<String> substationsIds,
            @Parameter(description = "Info type") @RequestParam(name = "infoType") String infoType,
            @Parameter(description = "element type") @RequestParam(name = "elementType") String elementType,
            @Parameter(description = "Should get in upstream built node ?")
            @RequestParam(value = "inUpstreamBuiltParentNode", required = false, defaultValue = "false") boolean inUpstreamBuiltParentNode,
            @Parameter(description = "Nominal Voltages") @RequestParam(name = "nominalVoltages", required = false) List<Double> nominalVoltages) {

        return ResponseEntity.ok().contentType(MediaType.APPLICATION_JSON).body(studyService.getNetworkElementsInfos(studyUuid, nodeUuid, rootNetworkUuid, substationsIds, infoType, elementType, inUpstreamBuiltParentNode, nominalVoltages));
    }

    @GetMapping(value = "/studies/{studyUuid}/root-networks/{rootNetworkUuid}/nodes/{nodeUuid}/network/elements/{elementId}")
    @Operation(summary = "Get network elements infos")
    @ApiResponses(value = {@ApiResponse(responseCode = "200", description = "The list of network elements infos")})
    public ResponseEntity<String> getNetworkElementInfos(
            @Parameter(description = "Study uuid") @PathVariable("studyUuid") UUID studyUuid,
            @Parameter(description = "Root network uuid") @PathVariable("rootNetworkUuid") UUID rootNetworkUuid,
            @Parameter(description = "Node uuid") @PathVariable("nodeUuid") UUID nodeUuid,
            @Parameter(description = "Element id") @PathVariable("elementId") String elementId,
            @Parameter(description = "Element type") @RequestParam(name = "elementType") String elementType,
            @Parameter(description = "Should get in upstream built node ?") @RequestParam(value = "inUpstreamBuiltParentNode", required = false, defaultValue = "false") boolean inUpstreamBuiltParentNode,
            @Parameter(description = "Info type parameters") InfoTypeParameters infoTypeParameters) {
        return ResponseEntity.ok().contentType(MediaType.APPLICATION_JSON).body(studyService.getNetworkElementInfos(studyUuid, nodeUuid, rootNetworkUuid, elementType, infoTypeParameters, elementId, inUpstreamBuiltParentNode));
    }

    @GetMapping(value = "/studies/{studyUuid}/root-networks/{rootNetworkUuid}/nodes/{nodeUuid}/network-map/countries")
    @Operation(summary = "Get network countries")
    @ApiResponses(value = {@ApiResponse(responseCode = "200", description = "The list of countries")})
    public ResponseEntity<String> getNetworkCountries(
            @Parameter(description = "Study uuid") @PathVariable("studyUuid") UUID studyUuid,
            @Parameter(description = "Root network uuid") @PathVariable("rootNetworkUuid") UUID rootNetworkUuid,
            @Parameter(description = "Node uuid") @PathVariable("nodeUuid") UUID nodeUuid,
            @Parameter(description = "Should get in upstream built node ?") @RequestParam(value = "inUpstreamBuiltParentNode", required = false, defaultValue = "false") boolean inUpstreamBuiltParentNode) {

        return ResponseEntity.ok().contentType(MediaType.APPLICATION_JSON).body(studyService.getNetworkCountries(nodeUuid, rootNetworkUuid, inUpstreamBuiltParentNode));
    }

    @GetMapping(value = "/studies/{studyUuid}/root-networks/{rootNetworkUuid}/nodes/{nodeUuid}/network-map/nominal-voltages")
    @Operation(summary = "Get network nominal voltages")
    @ApiResponses(value = {@ApiResponse(responseCode = "200", description = "The list of nominal voltages")})
    public ResponseEntity<String> getNetworkNominalVoltages(
            @Parameter(description = "Study uuid") @PathVariable("studyUuid") UUID studyUuid,
            @Parameter(description = "Root network uuid") @PathVariable("rootNetworkUuid") UUID rootNetworkUuid,
            @Parameter(description = "Node uuid") @PathVariable("nodeUuid") UUID nodeUuid,
            @Parameter(description = "Should get in upstream built node ?") @RequestParam(value = "inUpstreamBuiltParentNode", required = false, defaultValue = "false") boolean inUpstreamBuiltParentNode) {

        return ResponseEntity.ok().contentType(MediaType.APPLICATION_JSON).body(studyService.getNetworkNominalVoltages(nodeUuid, rootNetworkUuid, inUpstreamBuiltParentNode));
    }

    @GetMapping(value = "/studies/{studyUuid}/root-networks/{rootNetworkUuid}/nodes/{nodeUuid}/network-map/branch-or-3wt/{equipmentId}/voltage-level-id")
    @Operation(summary = "Get Voltage level ID for a specific line or 2WT or 3WT and a given side")
    @ApiResponses(value = {@ApiResponse(responseCode = "200", description = "The voltage level id attached to line or 2WT or 3WT"), @ApiResponse(responseCode = "204", description = "No voltageLevel ID found")})
    public ResponseEntity<String> getBranchOr3WTVoltageLevelId(
            @PathVariable("studyUuid") UUID studyUuid,
            @PathVariable("rootNetworkUuid") UUID rootNetworkUuid,
            @PathVariable("nodeUuid") UUID nodeUuid,
            @PathVariable("equipmentId") String equipmentId,
            @RequestParam(value = "side") ThreeSides side,
            @RequestParam(value = "inUpstreamBuiltParentNode", required = false, defaultValue = "false") boolean inUpstreamBuiltParentNode) {
        String voltageLevelId = studyService.getBranchOr3WTVoltageLevelId(nodeUuid, rootNetworkUuid, inUpstreamBuiltParentNode, equipmentId, side);
        return StringUtils.isEmpty(voltageLevelId) ? ResponseEntity.noContent().build() : ResponseEntity.ok().contentType(MediaType.APPLICATION_JSON).body(voltageLevelId);
    }

    @GetMapping(value = "/studies/{studyUuid}/root-networks/{rootNetworkUuid}/nodes/{nodeUuid}/network-map/voltage-levels/{voltageLevelId}/equipments")
    @Operation(summary = "Get voltage level equipments")
    @ApiResponses(value = {@ApiResponse(responseCode = "200", description = "Voltage level equipments")})
    public ResponseEntity<String> getVoltageLevelEquipments(
            @PathVariable("studyUuid") UUID studyUuid,
            @PathVariable("rootNetworkUuid") UUID rootNetworkUuid,
            @PathVariable("nodeUuid") UUID nodeUuid,
            @Parameter(description = "voltage level id") @PathVariable("voltageLevelId") String voltageLevelId,
            @Parameter(description = "Substations id") @RequestParam(name = "substationId", required = false) List<String> substationsIds,
            @Parameter(description = "Should get in upstream built node ?") @RequestParam(value = "inUpstreamBuiltParentNode", required = false, defaultValue = "false") boolean inUpstreamBuiltParentNode) {

        return ResponseEntity.ok().contentType(MediaType.APPLICATION_JSON).body(studyService.getVoltageLevelEquipments(nodeUuid, rootNetworkUuid, substationsIds, inUpstreamBuiltParentNode, voltageLevelId));
    }

    @GetMapping(value = "/studies/{studyUuid}/root-networks/{rootNetworkUuid}/nodes/{nodeUuid}/network-map/all")
    @Operation(summary = "Get Network equipments description")
    @ApiResponses(value = {@ApiResponse(responseCode = "200", description = "The list of equipments data")})
    public ResponseEntity<String> getAllMapData(
            @PathVariable("studyUuid") UUID studyUuid,
            @PathVariable("rootNetworkUuid") UUID rootNetworkUuid,
            @PathVariable("nodeUuid") UUID nodeUuid,
            @Parameter(description = "Substations id") @RequestParam(name = "substationId", required = false) List<String> substationsIds) {

        return ResponseEntity.ok().contentType(MediaType.APPLICATION_JSON).body(studyService.getAllMapData(nodeUuid, rootNetworkUuid, substationsIds));
    }

    @PutMapping(value = "/studies/{studyUuid}/nodes/{nodeUuid}/network-modification/{modificationUuid}")
    @Operation(summary = "move network modification before another")
    @ApiResponses(value = {@ApiResponse(responseCode = "200", description = "The modification order is updated")})
    public ResponseEntity<Void> moveModification(@PathVariable("studyUuid") UUID studyUuid,
                                                        @PathVariable("nodeUuid") UUID nodeUuid,
                                                        @PathVariable("modificationUuid") UUID modificationUuid,
                                                        @Nullable @Parameter(description = "move before, if no value move to end") @RequestParam(value = "beforeUuid") UUID beforeUuid,
                                                        @RequestHeader(HEADER_USER_ID) String userId) {
        studyService.assertCanUpdateModifications(studyUuid, nodeUuid);
        studyService.moveNetworkModifications(studyUuid, nodeUuid, nodeUuid, List.of(modificationUuid), beforeUuid, userId);
        return ResponseEntity.ok().build();
    }

    @PutMapping(value = "/studies/{studyUuid}/nodes/{nodeUuid}", produces = MediaType.APPLICATION_JSON_VALUE)
    @Operation(summary = "For a list of network modifications passed in body, copy or cut, then append them to target node")
    @ApiResponses(value = {@ApiResponse(responseCode = "200", description = "The modification list has been updated.")})
    public ResponseEntity<Void> moveOrCopyModifications(@PathVariable("studyUuid") UUID studyUuid,
                                                         @PathVariable("nodeUuid") UUID nodeUuid,
                                                         @RequestParam("action") StudyConstants.ModificationsActionType action,
                                                         @Nullable @RequestParam("originNodeUuid") UUID originNodeUuid,
                                                         @RequestBody List<UUID> modificationsToCopyUuidList,
                                                         @RequestHeader(HEADER_USER_ID) String userId) {
        studyService.assertIsStudyAndNodeExist(studyUuid, nodeUuid);
        studyService.assertCanUpdateModifications(studyUuid, nodeUuid);
        if (originNodeUuid != null) {
            studyService.assertIsNodeExist(studyUuid, originNodeUuid);
            studyService.assertCanUpdateModifications(studyUuid, originNodeUuid);
        }
        switch (action) {
            case COPY, INSERT:
                studyService.duplicateOrInsertNetworkModifications(studyUuid, nodeUuid, modificationsToCopyUuidList, userId, action);
                break;
            case MOVE:
                studyService.moveNetworkModifications(studyUuid, nodeUuid, originNodeUuid, modificationsToCopyUuidList, null, userId);
                break;
            default:
                throw new StudyException(Type.UNKNOWN_ACTION_TYPE);
        }
        return ResponseEntity.ok().build();
    }

    @PutMapping(value = "/studies/{studyUuid}/root-networks/{rootNetworkUuid}/nodes/{nodeUuid}/loadflow/run")
    @Operation(summary = "run loadflow on study")
    @ApiResponses(value = {@ApiResponse(responseCode = "200", description = "The loadflow has started")})
    public ResponseEntity<Void> runLoadFlow(
            @PathVariable("studyUuid") UUID studyUuid,
            @Parameter(description = "rootNetworkUuid") @PathVariable("rootNetworkUuid") UUID rootNetworkUuid,
            @PathVariable("nodeUuid") UUID nodeUuid,
            @Parameter(description = "The limit reduction") @RequestParam(name = "limitReduction", required = false) Float limitReduction,
            @RequestHeader(HEADER_USER_ID) String userId) {
        studyService.assertIsNodeNotReadOnly(nodeUuid);
        studyService.runLoadFlow(studyUuid, nodeUuid, rootNetworkUuid, userId, limitReduction);
        return ResponseEntity.ok().build();
    }

    @GetMapping(value = "/studies/{studyUuid}/root-networks/{rootNetworkUuid}/nodes/{nodeUuid}/loadflow/result")
    @Operation(summary = "Get a loadflow result on study")
    @ApiResponses(value = {@ApiResponse(responseCode = "200", description = "The loadflow result"),
        @ApiResponse(responseCode = "204", description = "No loadflow has been done yet"),
        @ApiResponse(responseCode = "404", description = "The loadflow result has not been found")})
    public ResponseEntity<String> getLoadflowResult(@Parameter(description = "study UUID") @PathVariable("studyUuid") UUID studyUuid,
                                                    @Parameter(description = "rootNetworkUuid") @PathVariable("rootNetworkUuid") UUID rootNetworkUuid,
                                                    @Parameter(description = "nodeUuid") @PathVariable("nodeUuid") UUID nodeUuid,
                                                    @Parameter(description = "JSON array of filters") @RequestParam(name = "filters", required = false) String filters,
                                                    Sort sort) {
        String result = rootNetworkNodeInfoService.getLoadFlowResult(nodeUuid, rootNetworkUuid, filters, sort);
        return result != null ? ResponseEntity.ok().body(result) :
                ResponseEntity.noContent().build();
    }

    @GetMapping(value = "/studies/{studyUuid}/root-networks/{rootNetworkUuid}/nodes/{nodeUuid}/loadflow/status")
    @Operation(summary = "Get the loadflow status on study")
    @ApiResponses(value = {@ApiResponse(responseCode = "200", description = "The loadflow status"),
        @ApiResponse(responseCode = "204", description = "No loadflow has been done yet"),
        @ApiResponse(responseCode = "404", description = "The loadflow status has not been found")})
    public ResponseEntity<String> getLoadFlowStatus(@Parameter(description = "Study UUID") @PathVariable("studyUuid") UUID studyUuid,
                                                                @Parameter(description = "rootNetworkUuid") @PathVariable("rootNetworkUuid") UUID rootNetworkUuid,
                                                                @Parameter(description = "nodeUuid") @PathVariable("nodeUuid") UUID nodeUuid) {
        String result = rootNetworkNodeInfoService.getLoadFlowStatus(nodeUuid, rootNetworkUuid);
        return result != null ? ResponseEntity.ok().body(result) :
                ResponseEntity.noContent().build();
    }

    @PutMapping(value = "/studies/{studyUuid}/root-networks/{rootNetworkUuid}/nodes/{nodeUuid}/loadflow/stop")
    @Operation(summary = "stop loadflow on study")
    @ApiResponses(value = {@ApiResponse(responseCode = "200", description = "The loadflow has been stopped")})
    public ResponseEntity<Void> stopLoadFlow(@Parameter(description = "Study uuid") @PathVariable("studyUuid") UUID studyUuid,
                                             @Parameter(description = "rootNetworkUuid") @PathVariable("rootNetworkUuid") UUID rootNetworkUuid,
                                             @Parameter(description = "nodeUuid") @PathVariable("nodeUuid") UUID nodeUuid,
                                             @RequestHeader(HEADER_USER_ID) String userId) {
        rootNetworkNodeInfoService.stopLoadFlow(studyUuid, nodeUuid, rootNetworkUuid, userId);
        return ResponseEntity.ok().build();
    }

    @PutMapping(value = "/studies/{studyUuid}/root-networks/{rootNetworkUuid}/nodes/{nodeUuid}/shortcircuit/run")
    @Operation(summary = "run short circuit analysis on study")
    @ApiResponse(responseCode = "200", description = "The short circuit analysis has started")
    public ResponseEntity<Void> runShortCircuit(
            @PathVariable("studyUuid") UUID studyUuid,
            @PathVariable("rootNetworkUuid") UUID rootNetworkUuid,
            @PathVariable("nodeUuid") UUID nodeUuid,
            @RequestParam(value = "busId", required = false) Optional<String> busId,
            @RequestHeader(HEADER_USER_ID) String userId) {
        studyService.assertIsNodeNotReadOnly(nodeUuid);
        studyService.runShortCircuit(studyUuid, nodeUuid, rootNetworkUuid, busId, userId);
        return ResponseEntity.ok().build();
    }

    @PutMapping(value = "/studies/{studyUuid}/root-networks/{rootNetworkUuid}/nodes/{nodeUuid}/shortcircuit/stop")
    @Operation(summary = "stop security analysis on study")
    @ApiResponses(value = {@ApiResponse(responseCode = "200", description = "The short circuit analysis has been stopped")})
    public ResponseEntity<Void> stopShortCircuitAnalysis(@Parameter(description = "Study uuid") @PathVariable("studyUuid") UUID studyUuid,
                                                         @PathVariable("rootNetworkUuid") UUID rootNetworkUuid,
                                                         @Parameter(description = "nodeUuid") @PathVariable("nodeUuid") UUID nodeUuid,
                                                         @RequestHeader(HEADER_USER_ID) String userId) {
        rootNetworkNodeInfoService.stopShortCircuitAnalysis(studyUuid, nodeUuid, rootNetworkUuid, userId);
        return ResponseEntity.ok().build();
    }

    @GetMapping(value = "/studies/{studyUuid}/root-networks/{rootNetworkUuid}/nodes/{nodeUuid}/shortcircuit/result")
    @Operation(summary = "Get a short circuit analysis result on study")
    @ApiResponses(value = {@ApiResponse(responseCode = "200", description = "The short circuit analysis result"),
        @ApiResponse(responseCode = "204", description = "No short circuit analysis has been done yet"),
        @ApiResponse(responseCode = "404", description = "The short circuit analysis has not been found")})
    public ResponseEntity<String> getShortCircuitResult(@Parameter(description = "study UUID") @PathVariable("studyUuid") UUID studyUuid,
                                                        @PathVariable("rootNetworkUuid") UUID rootNetworkUuid,
                                                        @Parameter(description = "nodeUuid") @PathVariable("nodeUuid") UUID nodeUuid,
                                                        @Parameter(description = "BASIC (faults without limits and feeders), " +
                                                            "FULL (faults with both), " +
                                                            "WITH_LIMIT_VIOLATIONS (like FULL but only those with limit violations) or " +
                                                            "NONE (no fault)") @RequestParam(name = "mode", required = false, defaultValue = "FULL") FaultResultsMode mode,
                                                        @Parameter(description = "type") @RequestParam(value = "type", required = false, defaultValue = "ALL_BUSES") ShortcircuitAnalysisType type,
                                                        @Parameter(description = "JSON array of filters") @RequestParam(name = "filters", required = false) String filters,
                                                        @Parameter(description = "If we wanted the paged version of the results or not") @RequestParam(name = "paged", required = false, defaultValue = "false") boolean paged,
                                                        Pageable pageable) {
        String result = rootNetworkNodeInfoService.getShortCircuitAnalysisResult(nodeUuid, rootNetworkUuid, mode, type, filters, paged, pageable);
        return result != null ? ResponseEntity.ok().body(result) :
                ResponseEntity.noContent().build();
    }

    @GetMapping(value = "/studies/{studyUuid}/root-networks/{rootNetworkUuid}/nodes/{nodeUuid}/shortcircuit/status")
    @Operation(summary = "Get the short circuit analysis status on study")
    @ApiResponses(value = {@ApiResponse(responseCode = "200", description = "The short circuit analysis status"),
        @ApiResponse(responseCode = "204", description = "No short circuit analysis has been done yet"),
        @ApiResponse(responseCode = "404", description = "The short circuit analysis status has not been found")})
    public ResponseEntity<String> getShortCircuitAnalysisStatus(@Parameter(description = "Study UUID") @PathVariable("studyUuid") UUID studyUuid,
                                                                @PathVariable("rootNetworkUuid") UUID rootNetworkUuid,
                                                                @Parameter(description = "nodeUuid") @PathVariable("nodeUuid") UUID nodeUuid,
                                                                @Parameter(description = "type") @RequestParam(value = "type", required = false, defaultValue = "ALL_BUSES") ShortcircuitAnalysisType type) {
        String result = rootNetworkNodeInfoService.getShortCircuitAnalysisStatus(nodeUuid, rootNetworkUuid, type);
        return result != null ? ResponseEntity.ok().body(result) :
                ResponseEntity.noContent().build();
    }

    @PostMapping(value = "/studies/{studyUuid}/root-networks/{rootNetworkUuid}/nodes/{nodeUuid}/shortcircuit/result/csv")
    @Operation(summary = "Get a short circuit analysis csv result")
    @ApiResponses(value = {@ApiResponse(responseCode = "200", description = "The short circuit analysis csv export"),
        @ApiResponse(responseCode = "204", description = "No short circuit analysis has been done yet"),
        @ApiResponse(responseCode = "404", description = "The short circuit analysis has not been found")})
    public ResponseEntity<byte[]> getShortCircuitAnalysisCsvResult(
            @Parameter(description = "study UUID") @PathVariable("studyUuid") UUID studyUuid,
            @PathVariable("rootNetworkUuid") UUID rootNetworkUuid,
            @Parameter(description = "nodeUuid") @PathVariable("nodeUuid") UUID nodeUuid,
            @Parameter(description = "type") @RequestParam(value = "type") ShortcircuitAnalysisType type,
            @Parameter(description = "headersCsv") @RequestBody String headersCsv) {
        return ResponseEntity.ok().body(rootNetworkNodeInfoService.getShortCircuitAnalysisCsvResult(nodeUuid, rootNetworkUuid, type, headersCsv));
    }

    @PutMapping(value = "/studies/{studyUuid}/root-networks/{rootNetworkUuid}/nodes/{nodeUuid}/voltage-init/run")
    @Operation(summary = "run voltage init on study")
    @ApiResponses(value = {@ApiResponse(responseCode = "200", description = "The voltage init has started"),
        @ApiResponse(responseCode = "403", description = "The study node is not a model node")})
    public ResponseEntity<Void> runVoltageInit(
            @PathVariable("studyUuid") UUID studyUuid,
            @Parameter(description = "rootNetworkUuid") @PathVariable("rootNetworkUuid") UUID rootNetworkUuid,
            @PathVariable("nodeUuid") UUID nodeUuid,
            @RequestHeader(HEADER_USER_ID) String userId) {
        studyService.assertIsNodeNotReadOnly(nodeUuid);
        studyService.runVoltageInit(studyUuid, nodeUuid, rootNetworkUuid, userId);
        return ResponseEntity.ok().build();
    }

    @PutMapping(value = "/studies/{studyUuid}/root-networks/{rootNetworkUuid}/nodes/{nodeUuid}/voltage-init/stop")
    @Operation(summary = "stop security analysis on study")
    @ApiResponses(value = {@ApiResponse(responseCode = "200", description = "The voltage init has been stopped")})
    public ResponseEntity<Void> stopVoltageInit(@Parameter(description = "Study uuid") @PathVariable("studyUuid") UUID studyUuid,
                                                @Parameter(description = "rootNetworkUuid") @PathVariable("rootNetworkUuid") UUID rootNetworkUuid,
                                                @Parameter(description = "nodeUuid") @PathVariable("nodeUuid") UUID nodeUuid,
                                                @RequestHeader(HEADER_USER_ID) String userId) {
        rootNetworkNodeInfoService.stopVoltageInit(studyUuid, nodeUuid, rootNetworkUuid, userId);
        return ResponseEntity.ok().build();
    }

    @GetMapping(value = "/studies/{studyUuid}/root-networks/{rootNetworkUuid}/nodes/{nodeUuid}/voltage-init/result")
    @Operation(summary = "Get a voltage init result on study")
    @ApiResponses(value = {@ApiResponse(responseCode = "200", description = "The voltage init result"),
        @ApiResponse(responseCode = "204", description = "No voltage init has been done yet"),
        @ApiResponse(responseCode = "404", description = "The voltage init has not been found")})
    public ResponseEntity<String> getVoltageInitResult(@Parameter(description = "study UUID") @PathVariable("studyUuid") UUID studyUuid,
                                                        @Parameter(description = "rootNetworkUuid") @PathVariable("rootNetworkUuid") UUID rootNetworkUuid,
                                                        @Parameter(description = "nodeUuid") @PathVariable("nodeUuid") UUID nodeUuid) {
        String result = rootNetworkNodeInfoService.getVoltageInitResult(nodeUuid, rootNetworkUuid);
        return result != null ? ResponseEntity.ok().body(result) :
                ResponseEntity.noContent().build();
    }

    @GetMapping(value = "/studies/{studyUuid}/root-networks/{rootNetworkUuid}/nodes/{nodeUuid}/voltage-init/status")
    @Operation(summary = "Get the voltage init status on study")
    @ApiResponses(value = {@ApiResponse(responseCode = "200", description = "The voltage init status"),
        @ApiResponse(responseCode = "204", description = "No voltage init has been done yet"),
        @ApiResponse(responseCode = "404", description = "The voltage init status has not been found")})
    public ResponseEntity<String> getVoltageInitStatus(@Parameter(description = "Study UUID") @PathVariable("studyUuid") UUID studyUuid,
                                                       @Parameter(description = "rootNetworkUuid") @PathVariable("rootNetworkUuid") UUID rootNetworkUuid,
                                                       @Parameter(description = "nodeUuid") @PathVariable("nodeUuid") UUID nodeUuid) {
        String result = rootNetworkNodeInfoService.getVoltageInitStatus(nodeUuid, rootNetworkUuid);
        return result != null ? ResponseEntity.ok().body(result) :
                ResponseEntity.noContent().build();
    }

    @PostMapping(value = "/studies/{studyUuid}/voltage-init/parameters")
    @Operation(summary = "Set voltage init parameters on study")
    @ApiResponses(value = {@ApiResponse(responseCode = "200", description = "The voltage init parameters are set"),
        @ApiResponse(responseCode = "204", description = "Reset with user profile cannot be done")})
    public ResponseEntity<Void> setVoltageInitParameters(
            @PathVariable("studyUuid") UUID studyUuid,
            @RequestBody(required = false) StudyVoltageInitParameters voltageInitParameters,
            @RequestHeader(HEADER_USER_ID) String userId) {
        return studyService.setVoltageInitParameters(studyUuid, voltageInitParameters, userId) ? ResponseEntity.noContent().build() : ResponseEntity.ok().build();
    }

    @GetMapping(value = "/studies/{studyUuid}/voltage-init/parameters")
    @Operation(summary = "Get voltage init parameters on study")
    @ApiResponses(value = {@ApiResponse(responseCode = "200", description = "The voltage init parameters")})
    public ResponseEntity<StudyVoltageInitParameters> getVoltageInitParameters(
            @PathVariable("studyUuid") UUID studyUuid) {
        return ResponseEntity.ok().body(studyService.getVoltageInitParameters(studyUuid));
    }

    @GetMapping(value = "/export-network-formats")
    @Operation(summary = "get the available export format")
    @ApiResponses(value = {@ApiResponse(responseCode = "200", description = "The available export format")})
    public ResponseEntity<String> getExportFormats() {
        String formatsJson = networkConversionService.getExportFormats();
        return ResponseEntity.ok().contentType(MediaType.APPLICATION_JSON).body(formatsJson);
    }

    @GetMapping(value = "/studies/{studyUuid}/root-networks/{rootNetworkUuid}/nodes/{nodeUuid}/export-network/{format}")
    @Operation(summary = "export the study's network in the given format")
    @ApiResponses(value = {@ApiResponse(responseCode = "200", description = "The network in the given format")})
    public ResponseEntity<byte[]> exportNetwork(
            @PathVariable("studyUuid") UUID studyUuid,
            @PathVariable("rootNetworkUuid") UUID rootNetworkUuid,
            @PathVariable("nodeUuid") UUID nodeUuid,
            @PathVariable("format") String format,
            @RequestParam(value = "formatParameters", required = false) String parametersJson,
            @RequestParam(value = "fileName") String fileName) {
        studyService.assertRootNodeOrBuiltNode(studyUuid, nodeUuid, rootNetworkUuid);
        ExportNetworkInfos exportNetworkInfos = studyService.exportNetwork(nodeUuid, rootNetworkUuid, format, parametersJson, fileName);

        HttpHeaders header = new HttpHeaders();
        header.setContentDisposition(ContentDisposition.builder("attachment").filename(exportNetworkInfos.getFileName(), StandardCharsets.UTF_8).build());
        return ResponseEntity.ok().headers(header).contentType(MediaType.APPLICATION_OCTET_STREAM).body(exportNetworkInfos.getNetworkData());
    }

    @PostMapping(value = "/studies/{studyUuid}/root-networks/{rootNetworkUuid}/nodes/{nodeUuid}/security-analysis/run")
    @Operation(summary = "run security analysis on study")
    @ApiResponses(value = {@ApiResponse(responseCode = "200", description = "The security analysis has started")})
    public ResponseEntity<Void> runSecurityAnalysis(@Parameter(description = "studyUuid") @PathVariable("studyUuid") UUID studyUuid,
                                                          @Parameter(description = "rootNetworkUuid") @PathVariable("rootNetworkUuid") UUID rootNetworkUuid,
                                                          @Parameter(description = "nodeUuid") @PathVariable("nodeUuid") UUID nodeUuid,
                                                          @Parameter(description = "Contingency list names") @RequestParam(name = "contingencyListName", required = false) List<String> contingencyListNames,
                                                          @RequestHeader(HEADER_USER_ID) String userId) {
        List<String> nonNullcontingencyListNames = contingencyListNames != null ? contingencyListNames : Collections.emptyList();
        studyService.assertIsNodeNotReadOnly(nodeUuid);
        studyService.runSecurityAnalysis(studyUuid, nonNullcontingencyListNames, nodeUuid, rootNetworkUuid, userId);
        return ResponseEntity.ok().build();
    }

    @GetMapping(value = "/studies/{studyUuid}/root-networks/{rootNetworkUuid}/nodes/{nodeUuid}/security-analysis/result")
    @Operation(summary = "Get a security analysis result on study")
    @ApiResponses(value = {@ApiResponse(responseCode = "200", description = "The security analysis result"),
        @ApiResponse(responseCode = "204", description = "No security analysis has been done yet"),
        @ApiResponse(responseCode = "404", description = "The security analysis has not been found")})
    public ResponseEntity<String> getSecurityAnalysisResult(@Parameter(description = "study UUID") @PathVariable("studyUuid") UUID studyUuid,
                                                                  @Parameter(description = "rootNetworkUuid") @PathVariable("rootNetworkUuid") UUID rootNetworkUuid,
                                                                  @Parameter(description = "nodeUuid") @PathVariable("nodeUuid") UUID nodeUuid,
                                                                  @Parameter(description = "result type") @RequestParam(name = "resultType") SecurityAnalysisResultType resultType,
                                                                  @Parameter(description = "JSON array of filters") @RequestParam(name = "filters", required = false) String filters,
                                                                  Pageable pageable) {
        String result = rootNetworkNodeInfoService.getSecurityAnalysisResult(nodeUuid, rootNetworkUuid, resultType, filters, pageable);
        return result != null ? ResponseEntity.ok().body(result) :
               ResponseEntity.noContent().build();
    }

    @PostMapping(value = "/studies/{studyUuid}/root-networks/{rootNetworkUuid}/nodes/{nodeUuid}/security-analysis/result/csv")
    @Operation(summary = "Get a security analysis result on study - CSV export")
    @ApiResponses(value = {@ApiResponse(responseCode = "200", description = "The security analysis result csv export"),
        @ApiResponse(responseCode = "204", description = "No security analysis has been done yet"),
        @ApiResponse(responseCode = "404", description = "The security analysis has not been found")})
    public byte[] getSecurityAnalysisResult(@Parameter(description = "study UUID") @PathVariable("studyUuid") UUID studyUuid,
                                                                           @Parameter(description = "rootNetworkUuid") @PathVariable("rootNetworkUuid") UUID rootNetworkUuid,
                                                                           @Parameter(description = "nodeUuid") @PathVariable("nodeUuid") UUID nodeUuid,
                                                                           @Parameter(description = "result type") @RequestParam(name = "resultType") SecurityAnalysisResultType resultType,
                                                                           @Parameter(description = "Csv translation (JSON)") @RequestBody String csvTranslations) {
        return rootNetworkNodeInfoService.getSecurityAnalysisResultCsv(nodeUuid, rootNetworkUuid, resultType, csvTranslations);
    }

    @GetMapping(value = "/studies/{studyUuid}/root-networks/{rootNetworkUuid}/nodes/{nodeUuid}/contingency-count")
    @Operation(summary = "Get contingency count for a list of contingency list on a study")
    @ApiResponses(value = {@ApiResponse(responseCode = "200", description = "The contingency count")})
    public ResponseEntity<Integer> getContingencyCount(@Parameter(description = "Study UUID") @PathVariable("studyUuid") UUID studyUuid,
                                                             @Parameter(description = "rootNetworkUuid") @PathVariable("rootNetworkUuid") UUID rootNetworkUuid,
                                                             @Parameter(description = "Node UUID") @PathVariable("nodeUuid") UUID nodeUuid,
                                                             @Parameter(description = "Contingency list names") @RequestParam(name = "contingencyListName", required = false) List<String> contingencyListNames) {
        return ResponseEntity.ok().body(CollectionUtils.isEmpty(contingencyListNames) ? 0 : studyService.getContingencyCount(studyUuid, contingencyListNames, nodeUuid, rootNetworkUuid));
    }

    @GetMapping(value = "/studies/{studyUuid}/root-networks/{rootNetworkUuid}/nodes/{nodeUuid}/limit-violations")
    @Operation(summary = "Get limit violations.")
    @ApiResponses(value = {@ApiResponse(responseCode = "200", description = "The limit violations")})
    public ResponseEntity<List<LimitViolationInfos>> getLimitViolations(@Parameter(description = "Study UUID") @PathVariable("studyUuid") UUID studyUuid,
                                                       @Parameter(description = "rootNetworkUuid") @PathVariable("rootNetworkUuid") UUID rootNetworkUuid,
                                                       @Parameter(description = "Node UUID") @PathVariable("nodeUuid") UUID nodeUuid,
                                                       @Parameter(description = "JSON array of filters") @RequestParam(name = "filters", required = false) String filters,
                                                       @Parameter(description = "JSON array of global filters") @RequestParam(name = "globalFilters", required = false) String globalFilters,
                                                       Sort sort) {
        return ResponseEntity.ok().contentType(MediaType.APPLICATION_JSON).body(studyService.getLimitViolations(nodeUuid, rootNetworkUuid, filters, globalFilters, sort));
    }

    @GetMapping(value = "/studies/{studyUuid}/root-networks/{rootNetworkUuid}/nodes/{nodeUuid}/computation/result/enum-values")
    @Operation(summary = "Get Enum values")
    @ApiResponses(value = {@ApiResponse(responseCode = "200", description = "The Enum values")})
    public ResponseEntity<List<String>> getResultEnumValues(@Parameter(description = "Study UUID") @PathVariable("studyUuid") UUID studyUuid,
                                                                    @Parameter(description = "rootNetworkUuid") @PathVariable("rootNetworkUuid") UUID rootNetworkUuid,
                                                                    @Parameter(description = "Node UUID") @PathVariable("nodeUuid") UUID nodeUuid,
                                                                    @Parameter(description = "Computing Type") @RequestParam(name = "computingType") ComputationType computingType,
                                                                    @Parameter(description = "Enum name") @RequestParam(name = "enumName") String enumName) {
        return ResponseEntity.ok().contentType(MediaType.APPLICATION_JSON).body(studyService.getResultEnumValues(nodeUuid, rootNetworkUuid, computingType, enumName));
    }

    @PostMapping(value = "/studies/{studyUuid}/loadflow/parameters")
    @Operation(summary = "set loadflow parameters on study, reset to default ones if empty body")
    @ApiResponses(value = {@ApiResponse(responseCode = "200", description = "The loadflow parameters are set"),
                           @ApiResponse(responseCode = "204", description = "Reset with user profile cannot be done")})
    public ResponseEntity<Void> setLoadflowParameters(
            @PathVariable("studyUuid") UUID studyUuid,
            @RequestBody(required = false) String lfParameter,
            @RequestHeader(HEADER_USER_ID) String userId) {
        return studyService.setLoadFlowParameters(studyUuid, lfParameter, userId) ? ResponseEntity.noContent().build() : ResponseEntity.ok().build();
    }

    @GetMapping(value = "/studies/{studyUuid}/loadflow/parameters")
    @Operation(summary = "Get loadflow parameters on study")
    @ApiResponses(value = {@ApiResponse(responseCode = "200", description = "The loadflow parameters")})
    public ResponseEntity<LoadFlowParametersInfos> getLoadflowParameters(
            @PathVariable("studyUuid") UUID studyUuid) {
        return ResponseEntity.ok().body(studyService.getLoadFlowParametersInfos(studyUuid));
    }

    @PostMapping(value = "/studies/{studyUuid}/loadflow/provider")
    @Operation(summary = "set load flow provider for the specified study, no body means reset to default provider")
    @ApiResponses(value = {@ApiResponse(responseCode = "200", description = "The load flow provider is set")})
    public ResponseEntity<Void> setLoadflowProvider(@PathVariable("studyUuid") UUID studyUuid,
                                                    @RequestBody(required = false) String provider,
                                                    @RequestHeader(HEADER_USER_ID) String userId) {
        studyService.updateLoadFlowProvider(studyUuid, provider, userId);
        return ResponseEntity.ok().build();
    }

    @PostMapping(value = "/studies/{studyUuid}/security-analysis/provider")
    @Operation(summary = "set security analysis provider for the specified study, no body means reset to default provider")
    @ApiResponses(value = {@ApiResponse(responseCode = "200", description = "The security analysis provider is set")})
    public ResponseEntity<Void> setSecurityAnalysisProvider(@PathVariable("studyUuid") UUID studyUuid,
                                                            @RequestBody(required = false) String provider,
                                                            @RequestHeader("userId") String userId) {
        studyService.updateSecurityAnalysisProvider(studyUuid, provider, userId);
        return ResponseEntity.ok().build();
    }

    @PostMapping(value = "/studies/{studyUuid}/dynamic-simulation/provider")
    @Operation(summary = "Set dynamic simulation provider for the specified study, no body means reset to default provider")
    @ApiResponses(value = {@ApiResponse(responseCode = "200", description = "The dynamic simulation provider is set")})
    public ResponseEntity<Void> setDynamicSimulationProvider(@PathVariable("studyUuid") UUID studyUuid,
                                                               @RequestBody(required = false) String provider,
                                                               @RequestHeader(HEADER_USER_ID) String userId) {
        studyService.updateDynamicSimulationProvider(studyUuid, provider, userId);
        return ResponseEntity.ok().build();
    }

    @GetMapping(value = "/studies/{studyUuid}/dynamic-simulation/provider")
    @Operation(summary = "Get dynamic simulation provider for a specified study, empty string means default provider")
    @ApiResponses(value = {@ApiResponse(responseCode = "200", description = "The dynamic simulation provider is returned")})
    public ResponseEntity<String> getDynamicSimulationProvider(@PathVariable("studyUuid") UUID studyUuid) {
        return ResponseEntity.ok().body(studyService.getDynamicSimulationProvider(studyUuid));
    }

    @PostMapping(value = "/studies/{studyUuid}/short-circuit-analysis/parameters", consumes = MediaType.APPLICATION_JSON_VALUE)
    @Operation(summary = "set short-circuit analysis parameters on study, reset to default ones if empty body")
    @ApiResponses(value = {@ApiResponse(responseCode = "200", description = "The short-circuit analysis parameters are set"),
        @ApiResponse(responseCode = "204", description = "Reset with user profile cannot be done")})
    public ResponseEntity<Void> setShortCircuitParameters(
            @PathVariable("studyUuid") UUID studyUuid,
            @RequestBody(required = false) String shortCircuitParametersInfos,
            @RequestHeader(HEADER_USER_ID) String userId) {
        return studyService.setShortCircuitParameters(studyUuid, shortCircuitParametersInfos, userId) ? ResponseEntity.noContent().build() : ResponseEntity.ok().build();
    }

    @GetMapping(value = "/studies/{studyUuid}/short-circuit-analysis/parameters", produces = MediaType.APPLICATION_JSON_VALUE)
    @Operation(summary = "Get short-circuit analysis parameters on study")
    @ApiResponse(responseCode = "200", description = "The short-circuit analysis parameters return by shortcircuit-server")
    public ResponseEntity<String> getShortCircuitParameters(@PathVariable("studyUuid") UUID studyUuid) {
        return ResponseEntity.ok().body(studyService.getShortCircuitParametersInfo(studyUuid));
    }

    @GetMapping(value = "/studies/{studyUuid}/root-networks/{rootNetworkUuid}/nodes/{nodeUuid}/network/substations/{substationId}/svg")
    @Operation(summary = "get the substation diagram for the given network and substation")
    @ApiResponses(value = {@ApiResponse(responseCode = "200", description = "The svg"),
        @ApiResponse(responseCode = "404", description = "The substation has not been found")})
    public ResponseEntity<byte[]> getSubstationDiagram(
            @PathVariable("studyUuid") UUID studyUuid,
            @PathVariable("rootNetworkUuid") UUID rootNetworkUuid,
            @PathVariable("nodeUuid") UUID nodeUuid,
            @PathVariable("substationId") String substationId,
            @Parameter(description = "useName") @RequestParam(name = "useName", defaultValue = "false") boolean useName,
            @Parameter(description = "centerLabel") @RequestParam(name = "centerLabel", defaultValue = "false") boolean centerLabel,
            @Parameter(description = "diagonalLabel") @RequestParam(name = "diagonalLabel", defaultValue = "false") boolean diagonalLabel,
            @Parameter(description = "topologicalColoring") @RequestParam(name = "topologicalColoring", defaultValue = "false") boolean topologicalColoring,
            @Parameter(description = "substationLayout") @RequestParam(name = "substationLayout", defaultValue = "horizontal") String substationLayout,
            @Parameter(description = "component library name") @RequestParam(name = "componentLibrary", required = false) String componentLibrary,
            @Parameter(description = "language") @RequestParam(name = "language", defaultValue = "en") String language) {
        DiagramParameters diagramParameters = DiagramParameters.builder()
                .useName(useName)
                .labelCentered(centerLabel)
                .diagonalLabel(diagonalLabel)
                .topologicalColoring(topologicalColoring)
                .componentLibrary(componentLibrary)
                .language(language)
                .build();
        byte[] result = studyService.getSubstationSvg(substationId,
                diagramParameters, substationLayout, nodeUuid, rootNetworkUuid);
        return result != null ? ResponseEntity.ok().contentType(MediaType.APPLICATION_XML).body(result) :
                ResponseEntity.noContent().build();
    }

    @GetMapping(value = "/studies/{studyUuid}/root-networks/{rootNetworkUuid}/nodes/{nodeUuid}/network/substations/{substationId}/svg-and-metadata")
    @Operation(summary = "get the substation diagram for the given network and substation")
    @ApiResponses(value = {@ApiResponse(responseCode = "200", description = "The svg and metadata"),
        @ApiResponse(responseCode = "404", description = "The substation has not been found")})
    public ResponseEntity<String> getSubstationDiagramAndMetadata(
            @PathVariable("studyUuid") UUID studyUuid,
            @PathVariable("rootNetworkUuid") UUID rootNetworkUuid,
            @PathVariable("nodeUuid") UUID nodeUuid,
            @PathVariable("substationId") String substationId,
            @Parameter(description = "useName") @RequestParam(name = "useName", defaultValue = "false") boolean useName,
            @Parameter(description = "centerLabel") @RequestParam(name = "centerLabel", defaultValue = "false") boolean centerLabel,
            @Parameter(description = "diagonalLabel") @RequestParam(name = "diagonalLabel", defaultValue = "false") boolean diagonalLabel,
            @Parameter(description = "topologicalColoring") @RequestParam(name = "topologicalColoring", defaultValue = "false") boolean topologicalColoring,
            @Parameter(description = "substationLayout") @RequestParam(name = "substationLayout", defaultValue = "horizontal") String substationLayout,
            @Parameter(description = "component library name") @RequestParam(name = "componentLibrary", required = false) String componentLibrary,
            @Parameter(description = "language") @RequestParam(name = "language", defaultValue = "en") String language) {
        DiagramParameters diagramParameters = DiagramParameters.builder()
                .useName(useName)
                .labelCentered(centerLabel)
                .diagonalLabel(diagonalLabel)
                .topologicalColoring(topologicalColoring)
                .componentLibrary(componentLibrary)
                .language(language)
                .build();
        String result = studyService.getSubstationSvgAndMetadata(
                substationId,
                diagramParameters,
                substationLayout,
                nodeUuid,
                rootNetworkUuid);
        return result != null ? ResponseEntity.ok().contentType(MediaType.APPLICATION_JSON).body(result) :
            ResponseEntity.noContent().build();
    }

    @GetMapping(value = "/studies/{studyUuid}/root-networks/{rootNetworkUuid}/nodes/{nodeUuid}/network-area-diagram")
    @Operation(summary = "get the network area diagram for the given network and voltage levels")
    @ApiResponse(responseCode = "200", description = "The svg")
    public ResponseEntity<String> getNeworkAreaDiagram(
            @PathVariable("studyUuid") UUID studyUuid,
            @PathVariable("rootNetworkUuid") UUID rootNetworkUuid,
            @PathVariable("nodeUuid") UUID nodeUuid,
            @Parameter(description = "Voltage levels ids") @RequestParam(name = "voltageLevelsIds") List<String> voltageLevelsIds,
            @Parameter(description = "depth") @RequestParam(name = "depth", defaultValue = "0") int depth,
            @Parameter(description = "Initialize NAD with Geographical Data") @RequestParam(name = "withGeoData", defaultValue = "true") boolean withGeoData) {
        String result = studyService.getNetworkAreaDiagram(nodeUuid, rootNetworkUuid, voltageLevelsIds, depth, withGeoData);
        return result != null ? ResponseEntity.ok().contentType(MediaType.APPLICATION_JSON).body(result) :
            ResponseEntity.noContent().build();
    }

    @GetMapping(value = "/studies/{studyUuid}/root-networks/{rootNetworkUuid}/nodes/{nodeUuid}/security-analysis/status")
    @Operation(summary = "Get the security analysis status on study")
    @ApiResponses(value = {@ApiResponse(responseCode = "200", description = "The security analysis status"),
        @ApiResponse(responseCode = "204", description = "No security analysis has been done yet"),
        @ApiResponse(responseCode = "404", description = "The security analysis status has not been found")})
    public ResponseEntity<String> getSecurityAnalysisStatus(@Parameter(description = "Study UUID") @PathVariable("studyUuid") UUID studyUuid,
                                                                  @Parameter(description = "rootNetworkUuid") @PathVariable("rootNetworkUuid") UUID rootNetworkUuid,
                                                                  @Parameter(description = "nodeUuid") @PathVariable("nodeUuid") UUID nodeUuid) {
        SecurityAnalysisStatus status = rootNetworkNodeInfoService.getSecurityAnalysisStatus(nodeUuid, rootNetworkUuid);
        return status != null ? ResponseEntity.ok().body(status.name()) :
                ResponseEntity.noContent().build();
    }

    @PutMapping(value = "/studies/{studyUuid}/root-networks/{rootNetworkUuid}/nodes/{nodeUuid}/security-analysis/stop")
    @Operation(summary = "stop security analysis on study")
    @ApiResponses(value = {@ApiResponse(responseCode = "200", description = "The security analysis has been stopped")})
    public ResponseEntity<Void> stopSecurityAnalysis(@Parameter(description = "Study uuid") @PathVariable("studyUuid") UUID studyUuid,
                                                     @Parameter(description = "rootNetworkUuid") @PathVariable("rootNetworkUuid") UUID rootNetworkUuid,
                                                     @Parameter(description = "nodeUuid") @PathVariable("nodeUuid") UUID nodeUuid,
                                                     @RequestHeader(HEADER_USER_ID) String userId) {
        rootNetworkNodeInfoService.stopSecurityAnalysis(studyUuid, nodeUuid, rootNetworkUuid, userId);
        return ResponseEntity.ok().build();
    }

    @GetMapping(value = "/studies/{studyUuid}/root-networks/{rootNetworkUuid}/nodes/{nodeUuid}/parent-nodes-report", produces = MediaType.APPLICATION_JSON_VALUE)
    @Operation(summary = "Get node report with its parent nodes")
    @ApiResponses(value = {@ApiResponse(responseCode = "200", description = "The node report"), @ApiResponse(responseCode = "404", description = "The study/node is not found")})
    public ResponseEntity<List<Report>> getParentNodesReport(@Parameter(description = "Study uuid") @PathVariable("studyUuid") UUID studyUuid,
                                                                    @Parameter(description = "Root network uuid") @PathVariable("rootNetworkUuid") UUID rootNetworkUuid,
                                                                    @Parameter(description = "Node uuid") @PathVariable("nodeUuid") UUID nodeUuid,
                                                                    @Parameter(description = "Node only report") @RequestParam(value = "nodeOnlyReport", required = false, defaultValue = "true") boolean nodeOnlyReport,
                                                                    @Parameter(description = "The report Type") @RequestParam(name = "reportType") StudyService.ReportType reportType,
                                                                    @Parameter(description = "Severity levels") @RequestParam(name = "severityLevels", required = false) Set<String> severityLevels) {
        studyService.assertIsStudyAndNodeExist(studyUuid, nodeUuid);
        return ResponseEntity.ok().contentType(MediaType.APPLICATION_JSON).body(studyService.getParentNodesReport(nodeUuid, rootNetworkUuid, nodeOnlyReport, reportType, severityLevels));
    }

    @GetMapping(value = "/studies/{studyUuid}/root-networks/{rootNetworkUuid}/nodes/{nodeUuid}/report/{reportId}/logs", produces = MediaType.APPLICATION_JSON_VALUE)
    @Operation(summary = "Get node report logs")
    @ApiResponses(value = {@ApiResponse(responseCode = "200", description = "The node report logs"), @ApiResponse(responseCode = "404", description = "The study/node is not found")})
    public ResponseEntity<List<ReportLog>> getNodeReportLogs(@Parameter(description = "Study uuid") @PathVariable("studyUuid") UUID studyUuid,
                                                             @Parameter(description = "root network id") @PathVariable("rootNetworkUuid") UUID rootNetworkUuid,
                                                             @Parameter(description = "node id") @PathVariable("nodeUuid") UUID nodeUuid,
                                                             @Parameter(description = "reportId") @PathVariable("reportId") String reportId,
                                                             @Parameter(description = "the message filter") @RequestParam(name = "message", required = false) String messageFilter,
                                                             @Parameter(description = "Severity levels filter") @RequestParam(name = "severityLevels", required = false) Set<String> severityLevels) {
        studyService.assertIsStudyAndNodeExist(studyUuid, nodeUuid);
        rootNetworkService.assertIsRootNetworkInStudy(studyUuid, rootNetworkUuid);
        return ResponseEntity.ok().contentType(MediaType.APPLICATION_JSON).body(studyService.getReportLogs(reportId, messageFilter, severityLevels));
    }

    @GetMapping(value = "/studies/{studyUuid}/root-networks/{rootNetworkUuid}/nodes/{nodeUuid}/report/{reportId}/aggregated-severities", produces = MediaType.APPLICATION_JSON_VALUE)
    @Operation(summary = "Get node report severities")
    @ApiResponses(value = {@ApiResponse(responseCode = "200", description = "The node report severities"), @ApiResponse(responseCode = "404", description = "The study/node is not found")})
    public ResponseEntity<Set<String>> getNodeReportAggregatedSeverities(@Parameter(description = "Study uuid") @PathVariable("studyUuid") UUID studyUuid,
                                                                       @Parameter(description = "root network id") @PathVariable("rootNetworkUuid") UUID rootNetworkUuid,
                                                                       @Parameter(description = "node id") @PathVariable("nodeUuid") UUID nodeUuid,
                                                                       @Parameter(description = "reportId") @PathVariable("reportId") UUID reportId) {
        studyService.assertIsStudyAndNodeExist(studyUuid, nodeUuid);
        rootNetworkService.assertIsRootNetworkInStudy(studyUuid, rootNetworkUuid);
        return ResponseEntity.ok().contentType(MediaType.APPLICATION_JSON).body(studyService.getNodeReportAggregatedSeverities(reportId));
    }

    @GetMapping(value = "/studies/{studyUuid}/root-networks/{rootNetworkUuid}/nodes/{nodeUuid}/report/aggregated-severities", produces = MediaType.APPLICATION_JSON_VALUE)
    @Operation(summary = "Get the report severities of the given node and all its parents")
    @ApiResponses(value = {@ApiResponse(responseCode = "200", description = "The report severities of the node and all its parent"), @ApiResponse(responseCode = "404", description = "The study/node is not found")})
    public ResponseEntity<Set<String>> getParentNodesAggregatedReportSeverities(@Parameter(description = "Study uuid") @PathVariable("studyUuid") UUID studyUuid,
                                                                       @Parameter(description = "root network id") @PathVariable("rootNetworkUuid") UUID rootNetworkUuid,
                                                                       @Parameter(description = "node id") @PathVariable("nodeUuid") UUID nodeUuid) {
        studyService.assertIsStudyAndNodeExist(studyUuid, nodeUuid);
        rootNetworkService.assertIsRootNetworkInStudy(studyUuid, rootNetworkUuid);
        return ResponseEntity.ok().contentType(MediaType.APPLICATION_JSON).body(studyService.getParentNodesAggregatedReportSeverities(nodeUuid, studyService.getStudyFirstRootNetworkUuid(studyUuid)));
    }

    @GetMapping(value = "/studies/{studyUuid}/root-networks/{rootNetworkUuid}/nodes/{nodeUuid}/report/logs", produces = MediaType.APPLICATION_JSON_VALUE)
    @Operation(summary = "Get the report logs of the given node and all its parents")
    @ApiResponses(value = {@ApiResponse(responseCode = "200", description = "The report logs of the node and all its parent"), @ApiResponse(responseCode = "404", description = "The study/node is not found")})
    public ResponseEntity<List<ReportLog>> getParentNodesReportLogs(@Parameter(description = "Study uuid") @PathVariable("studyUuid") UUID studyUuid,
                                                                    @Parameter(description = "root network id") @PathVariable("rootNetworkUuid") UUID rootNetworkUuid,
                                                                    @Parameter(description = "node id") @PathVariable("nodeUuid") UUID nodeUuid,
                                                                    @Parameter(description = "the message filter") @RequestParam(name = "message", required = false) String messageFilter,
                                                                    @Parameter(description = "Severity levels filter") @RequestParam(name = "severityLevels", required = false) Set<String> severityLevels) {
        studyService.assertIsStudyAndNodeExist(studyUuid, nodeUuid);
        rootNetworkService.assertIsRootNetworkInStudy(studyUuid, rootNetworkUuid);
        return ResponseEntity.ok().contentType(MediaType.APPLICATION_JSON).body(studyService.getParentNodesReportLogs(nodeUuid, rootNetworkUuid, messageFilter, severityLevels));
    }

    @GetMapping(value = "/svg-component-libraries")
    @Operation(summary = "Get a list of the available svg component libraries")
    @ApiResponse(responseCode = "200", description = "The list of the available svg component libraries")
    public ResponseEntity<List<String>> getAvailableSvgComponentLibraries() {
        List<String> libraries = singleLineDiagramService.getAvailableSvgComponentLibraries();
        return ResponseEntity.ok().contentType(MediaType.APPLICATION_JSON).body(libraries);
    }

    @GetMapping(value = "/studies/{studyUuid}/nodes/{nodeUuid}/network-modifications", produces = MediaType.TEXT_PLAIN_VALUE)
    @Operation(summary = "Get network modifications from a node")
    @ApiResponses(value = {@ApiResponse(responseCode = "200", description = "The network modifications was returned"), @ApiResponse(responseCode = "404", description = "The study/node is not found")})
    public ResponseEntity<String> getNetworkModifications(@Parameter(description = "Study UUID") @PathVariable("studyUuid") UUID studyUuid,
                                                          @Parameter(description = "Node UUID") @PathVariable("nodeUuid") UUID nodeUuid,
                                                          @RequestParam(name = "onlyStashed", required = false, defaultValue = "false") Boolean onlyStashed,
                                                          @Parameter(description = "Only metadata") @RequestParam(name = "onlyMetadata", required = false, defaultValue = "false") Boolean onlyMetadata) {
        // Return json string because modification dtos are not available here
        return ResponseEntity.ok().contentType(MediaType.TEXT_PLAIN).body(networkModificationTreeService.getNetworkModifications(nodeUuid, onlyStashed, onlyMetadata));
    }

    @PostMapping(value = "/studies/{studyUuid}/nodes/{nodeUuid}/network-modifications")
    @Operation(summary = "Create a network modification for a node")
    @ApiResponses(value = {@ApiResponse(responseCode = "200", description = "The network modification was created"), @ApiResponse(responseCode = "404", description = "The study/node is not found")})
    public ResponseEntity<Void> createNetworkModification(@Parameter(description = "Study UUID") @PathVariable("studyUuid") UUID studyUuid,
                                                          @Parameter(description = "Node UUID") @PathVariable("nodeUuid") UUID nodeUuid,
                                                          @RequestBody String modificationAttributes,
                                                          @RequestHeader(HEADER_USER_ID) String userId) {
        studyService.assertCanUpdateModifications(studyUuid, nodeUuid);
        studyService.createNetworkModification(studyUuid, modificationAttributes, nodeUuid, userId);
        return ResponseEntity.ok().build();
    }

    @PutMapping(value = "/studies/{studyUuid}/nodes/{nodeUuid}/network-modifications/{uuid}")
    @Operation(summary = "Update a modification in the study network")
    @ApiResponses(value = {@ApiResponse(responseCode = "200", description = "The network modification was updated"), @ApiResponse(responseCode = "404", description = "The study/node is not found")})
    public ResponseEntity<Void> updateNetworkModification(@Parameter(description = "Study UUID") @PathVariable("studyUuid") UUID studyUuid,
                                                          @Parameter(description = "Node UUID") @PathVariable("nodeUuid") UUID nodeUuid,
                                                          @Parameter(description = "Network modification UUID") @PathVariable("uuid") UUID networkModificationUuid,
                                                          @RequestBody String modificationAttributes,
                                                          @RequestHeader(HEADER_USER_ID) String userId) {
        studyService.assertCanUpdateModifications(studyUuid, nodeUuid);
        studyService.updateNetworkModification(studyUuid, modificationAttributes, nodeUuid, networkModificationUuid, userId);
        return ResponseEntity.ok().build();
    }

    @DeleteMapping(value = "/studies/{studyUuid}/nodes/{nodeUuid}/network-modifications")
    @Operation(summary = "Delete network modifications for a node")
    @ApiResponses(value = {@ApiResponse(responseCode = "200", description = "The network modifications was deleted"), @ApiResponse(responseCode = "404", description = "The study/node is not found")})
    public ResponseEntity<Void> deleteNetworkModifications(@Parameter(description = "Study UUID") @PathVariable("studyUuid") UUID studyUuid,
                                                           @Parameter(description = "Node UUID") @PathVariable("nodeUuid") UUID nodeUuid,
                                                           @Parameter(description = "Network modification UUIDs") @RequestParam(name = "uuids", required = false) List<UUID> networkModificationUuids,
                                                           @RequestHeader(HEADER_USER_ID) String userId) {
        studyService.assertCanUpdateModifications(studyUuid, nodeUuid);
        studyService.deleteNetworkModifications(studyUuid, nodeUuid, networkModificationUuids, userId);

        return ResponseEntity.ok().build();
    }

    @PutMapping(value = "/studies/{studyUuid}/nodes/{nodeUuid}/network-modifications", params = "stashed")
    @Operation(summary = "Stash network modifications for a node")
    @ApiResponses(value = {@ApiResponse(responseCode = "200", description = "The network modifications were stashed / restored "), @ApiResponse(responseCode = "404", description = "The study/node is not found")})
    public ResponseEntity<Void> stashNetworkModifications(@Parameter(description = "Study UUID") @PathVariable("studyUuid") UUID studyUuid,
                                                               @Parameter(description = "Node UUID") @PathVariable("nodeUuid") UUID nodeUuid,
                                                               @Parameter(description = "Network modification UUIDs") @RequestParam("uuids") List<UUID> networkModificationUuids,
                                                               @Parameter(description = "Stashed Modification") @RequestParam(name = "stashed", required = true) Boolean stashed,
                                                               @RequestHeader(HEADER_USER_ID) String userId) {
        studyService.assertCanUpdateModifications(studyUuid, nodeUuid);
        if (stashed.booleanValue()) {
            studyService.stashNetworkModifications(studyUuid, nodeUuid, networkModificationUuids, userId);
        } else {
            studyService.restoreNetworkModifications(studyUuid, nodeUuid, networkModificationUuids, userId);
        }
        return ResponseEntity.ok().build();
    }

    @PutMapping(value = "/studies/{studyUuid}/nodes/{nodeUuid}/network-modifications", params = "activated")
    @Operation(summary = "Update 'activated' value for a network modifications for a node")
    @ApiResponses(value = {@ApiResponse(responseCode = "200", description = "Update the activation status for network modifications on a node"), @ApiResponse(responseCode = "404", description = "The study/node is not found")})
    public ResponseEntity<Void> updateNetworkModificationsActivation(@Parameter(description = "Study UUID") @PathVariable("studyUuid") UUID studyUuid,
                                                          @Parameter(description = "Node UUID") @PathVariable("nodeUuid") UUID nodeUuid,
                                                          @Parameter(description = "Network modification UUIDs") @RequestParam("uuids") List<UUID> networkModificationUuids,
                                                          @Parameter(description = "New activated value") @RequestParam(name = "activated", required = true) Boolean activated,
                                                          @RequestHeader(HEADER_USER_ID) String userId) {
        studyService.assertCanUpdateModifications(studyUuid, nodeUuid);
        studyService.updateNetworkModificationsActivation(studyUuid, nodeUuid, networkModificationUuids, userId, activated);
        return ResponseEntity.ok().build();
    }

    @GetMapping(value = "/search", produces = MediaType.APPLICATION_JSON_VALUE)
    @Operation(summary = "Search studies in elasticsearch")
    @ApiResponses(value = {@ApiResponse(responseCode = "200", description = "List of studies found")})
    public ResponseEntity<List<CreatedStudyBasicInfos>> searchStudies(@Parameter(description = "Lucene query") @RequestParam(value = "q") String query) {
        return ResponseEntity.ok().contentType(MediaType.APPLICATION_JSON).body(studyService.searchStudies(query));
    }

    @GetMapping(value = "/studies/{studyUuid}/root-networks/{rootNetworkUuid}/nodes/{nodeUuid}/search", produces = MediaType.APPLICATION_JSON_VALUE)
    @Operation(summary = "Search equipments in elasticsearch")
    @ApiResponses(value = {
        @ApiResponse(responseCode = "200", description = "List of equipments found"),
        @ApiResponse(responseCode = "404", description = "The study not found"),
        @ApiResponse(responseCode = "400", description = "The fieLd selector is unknown")
    })
    public ResponseEntity<List<EquipmentInfos>> searchEquipments(
        @Parameter(description = "Study uuid") @PathVariable("studyUuid") UUID studyUuid,
        @Parameter(description = "Node uuid") @PathVariable("nodeUuid") UUID nodeUuid,
        @Parameter(description = "Root network uuid") @PathVariable("rootNetworkUuid") UUID rootNetworkUuid,
        @Parameter(description = "User input") @RequestParam(value = "userInput") String userInput,
        @Parameter(description = "What against to match") @RequestParam(value = "fieldSelector") EquipmentInfosService.FieldSelector fieldSelector,
        @Parameter(description = "Should search in upstream built node") @RequestParam(value = "inUpstreamBuiltParentNode", required = false, defaultValue = "false") boolean inUpstreamBuiltParentNode,
        @Parameter(description = "Equipment type") @RequestParam(value = "equipmentType", required = false) String equipmentType) {
        return ResponseEntity.ok().contentType(MediaType.APPLICATION_JSON)
            .body(studyService.searchEquipments(nodeUuid, rootNetworkUuid, userInput, fieldSelector, equipmentType, inUpstreamBuiltParentNode));
    }

    @PostMapping(value = "/studies/{studyUuid}/tree/nodes/{id}")
    @Operation(summary = "Create a node as before / after the given node ID")
    @ApiResponses(value = {
        @ApiResponse(responseCode = "200", description = "The node has been added"),
        @ApiResponse(responseCode = "404", description = "The study or the node not found")})
    public ResponseEntity<NetworkModificationNode> createNode(@RequestBody NetworkModificationNode node,
                                                         @Parameter(description = "study uuid") @PathVariable("studyUuid") UUID studyUuid,
                                                         @Parameter(description = "parent id of the node created") @PathVariable(name = "id") UUID referenceId,
                                                         @Parameter(description = "node is inserted before the given node ID") @RequestParam(name = "mode", required = false, defaultValue = "CHILD") InsertMode insertMode,
                                                         @RequestHeader(HEADER_USER_ID) String userId) {
        return ResponseEntity.ok().contentType(MediaType.APPLICATION_JSON).body(studyService.createNode(studyUuid, referenceId, node, insertMode, userId));
    }

    @DeleteMapping(value = "/studies/{studyUuid}/tree/nodes")
    @Operation(summary = "Delete node with given ids")
    @ApiResponses(value = {
        @ApiResponse(responseCode = "200", description = "the nodes have been successfully deleted"),
        @ApiResponse(responseCode = "404", description = "The study or the nodes not found")})
    public ResponseEntity<Void> deleteNode(@Parameter(description = "study uuid") @PathVariable("studyUuid") UUID studyUuid,
                                           @Parameter(description = "ids of children to remove") @RequestParam("ids") List<UUID> nodeIds,
                                           @Parameter(description = "deleteChildren") @RequestParam(value = "deleteChildren", defaultValue = "false") boolean deleteChildren,
                                           @RequestHeader(HEADER_USER_ID) String userId) {
        studyService.deleteNodes(studyUuid, nodeIds, deleteChildren, userId);
        return ResponseEntity.ok().build();
    }

    @PostMapping(value = "/studies/{studyUuid}/tree/nodes/{id}/stash")
    @Operation(summary = "Move to trash the node with given id")
    @ApiResponses(value = {
        @ApiResponse(responseCode = "200", description = "the nodes have been successfully moved to trash"),
        @ApiResponse(responseCode = "404", description = "The study or the node not found")})
    public ResponseEntity<Void> stashNode(@Parameter(description = "study uuid") @PathVariable("studyUuid") UUID studyUuid,
                                                 @Parameter(description = "id of child to delete (move to trash)") @PathVariable("id") UUID nodeId,
                                                 @Parameter(description = "stashChildren") @RequestParam(value = "stashChildren", defaultValue = "false") boolean stashChildren,
                                                 @RequestHeader(HEADER_USER_ID) String userId) {
        studyService.stashNode(studyUuid, nodeId, stashChildren, userId);
        return ResponseEntity.ok().build();
    }

    @GetMapping(value = "/studies/{studyUuid}/tree/nodes/stash")
    @Operation(summary = "Get the list of nodes in the trash for a given study")
    @ApiResponses(value = {
        @ApiResponse(responseCode = "200", description = "the list of nodes in the trash")})
    public ResponseEntity<List<Pair<AbstractNode, Integer>>> getStashedNodes(@Parameter(description = "study uuid") @PathVariable("studyUuid") UUID studyUuid) {
        return ResponseEntity.ok().body(studyService.getStashedNodes(studyUuid));
    }

    @PostMapping(value = "/studies/{studyUuid}/tree/nodes/restore")
    @Operation(summary = "restore nodes below the given anchor node")
    @ApiResponses(value = {
        @ApiResponse(responseCode = "200", description = "the list of nodes in the trash")})
    public ResponseEntity<Void> restoreNodes(@Parameter(description = "study uuid") @PathVariable("studyUuid") UUID studyUuid,
                                            @Parameter(description = "ids of nodes to restore") @RequestParam("ids") List<UUID> nodeIds,
                                            @Parameter(description = "id of node below which the node will be restored") @RequestParam("anchorNodeId") UUID anchorNodeId) {
        studyService.restoreNodes(studyUuid, nodeIds, anchorNodeId);
        return ResponseEntity.ok().build();
    }

    @GetMapping(value = "/studies/{studyUuid}/tree")
    @Operation(summary = "Get network modification tree for the given study")
    @ApiResponses(value = {
        @ApiResponse(responseCode = "200", description = "network modification tree"),
        @ApiResponse(responseCode = "404", description = "The study or the node not found")})
    public ResponseEntity<RootNode> getNetworkModificationTree(@Parameter(description = "study uuid") @PathVariable("studyUuid") UUID studyUuid,
                                                               @Parameter(description = "root network uuid") @RequestParam(value = "rootNetworkUuid", required = false) UUID rootNetworkUuid) {
        RootNode rootNode = networkModificationTreeService.getStudyTree(studyUuid, rootNetworkUuid);
        return rootNode != null ?
            ResponseEntity.ok().contentType(MediaType.APPLICATION_JSON).body(rootNode)
            : ResponseEntity.notFound().build();
    }

    @GetMapping(value = "/studies/{studyUuid}/subtree")
    @Operation(summary = "Get network modification subtree for the given study")
    @ApiResponses(value = {
        @ApiResponse(responseCode = "200", description = "network modification subtree"),
        @ApiResponse(responseCode = "404", description = "The study or the parent node not found")})
    public ResponseEntity<NetworkModificationNode> getNetworkModificationSubtree(@Parameter(description = "study uuid") @PathVariable("studyUuid") UUID studyUuid,
                                                                 @Parameter(description = "parent node uuid") @RequestParam(value = "parentNodeUuid") UUID parentNodeUuid,
                                                                 @Parameter(description = "root network uuid") @RequestParam(value = "rootNetworkUuid", required = false) UUID rootNetworkUuid) {
        NetworkModificationNode parentNode = (NetworkModificationNode) networkModificationTreeService.getStudySubtree(studyUuid, parentNodeUuid, rootNetworkUuid);
        return parentNode != null ?
                ResponseEntity.ok().contentType(MediaType.APPLICATION_JSON).body(parentNode)
                : ResponseEntity.notFound().build();
    }

    @PutMapping(value = "/studies/{studyUuid}/tree/nodes")
    @Operation(summary = "update node")
    @ApiResponses(value = {
        @ApiResponse(responseCode = "200", description = "the node has been updated"),
        @ApiResponse(responseCode = "404", description = "The study or the node not found")})
    public ResponseEntity<Void> updateNode(@RequestBody NetworkModificationNode node,
                                                 @Parameter(description = "study uuid") @PathVariable("studyUuid") UUID studyUuid,
                                                 @RequestHeader(HEADER_USER_ID) String userId) {
        networkModificationTreeService.updateNode(studyUuid, node, userId);
        return ResponseEntity.ok().build();
    }

    @PutMapping(value = "/studies/{studyUuid}/tree/nodes/{parentUuid}/children-column-positions")
    @Operation(summary = "update children column positions")
    @ApiResponses(value = {
        @ApiResponse(responseCode = "200", description = "the node column positions have been updated"),
        @ApiResponse(responseCode = "404", description = "The study or a node was not found")})
    public ResponseEntity<Void> updateNodesColumnPositions(@RequestBody List<NetworkModificationNode> children,
                                                 @Parameter(description = "study uuid") @PathVariable("studyUuid") UUID studyUuid,
                                                 @Parameter(description = "parent node uuid") @PathVariable("parentUuid") UUID parentUuid,
                                                 @RequestHeader(HEADER_USER_ID) String userId) {
        networkModificationTreeService.updateNodesColumnPositions(studyUuid, parentUuid, children, userId);
        return ResponseEntity.ok().build();
    }

    @GetMapping(value = "/studies/{studyUuid}/tree/nodes/{id}")
    @Operation(summary = "get simplified node")
    @ApiResponses(value = {
        @ApiResponse(responseCode = "200", description = "simplified nodes (without children"),
        @ApiResponse(responseCode = "404", description = "The study or the node not found")})
    public ResponseEntity<AbstractNode> getNode(@Parameter(description = "study uuid") @PathVariable("studyUuid") UUID studyUuid,
                                                @Parameter(description = "node uuid") @PathVariable("id") UUID nodeId,
                                                @Parameter(description = "root network uuid") @RequestParam(value = "rootNetworkUuid", required = false) UUID rootNetworkUuid) {
        AbstractNode node = networkModificationTreeService.getNode(nodeId, rootNetworkUuid);
        return node != null ?
                ResponseEntity.ok().contentType(MediaType.APPLICATION_JSON).body(node)
                : ResponseEntity.notFound().build();
    }

    @RequestMapping(value = "/studies/{studyUuid}/nodes", method = RequestMethod.HEAD)
    @Operation(summary = "Test if a node name exists")
    @ApiResponses(value = {
        @ApiResponse(responseCode = "200", description = "node name exists"),
        @ApiResponse(responseCode = "204", description = "node name doesn't exist"),
    })
    public ResponseEntity<Void> nodeNameExists(@Parameter(description = "Study uuid") @PathVariable("studyUuid") UUID studyUuid,
                                               @Parameter(description = "Node name") @RequestParam("nodeName") String nodeName) {

        return networkModificationTreeService.isNodeNameExists(studyUuid, nodeName) ? ResponseEntity.ok().build() : ResponseEntity.noContent().build();
    }

    @GetMapping(value = "/studies/{studyUuid}/nodes/nextUniqueName")
    @Operation(summary = "Get unique node name")
    @ApiResponses(value = {@ApiResponse(responseCode = "200", description = "unique node name generated")})

    public ResponseEntity<String> getUniqueNodeName(@Parameter(description = "Study uuid") @PathVariable("studyUuid") UUID studyUuid) {

        return ResponseEntity.ok().body(networkModificationTreeService.getUniqueNodeName(studyUuid));
    }

    @PostMapping(value = "/studies/{studyUuid}/root-networks/{rootNetworkUuid}/nodes/{nodeUuid}/build")
    @Operation(summary = "build a study node")
    @ApiResponses(value = {@ApiResponse(responseCode = "200", description = "The study node has been built"),
                           @ApiResponse(responseCode = "404", description = "The study or node doesn't exist"),
                           @ApiResponse(responseCode = "403", description = "The study node is not a model node")})
    public ResponseEntity<Void> buildNode(@Parameter(description = "Study uuid") @PathVariable("studyUuid") UUID studyUuid,
                                          @Parameter(description = "rootNetworkUuid") @PathVariable("rootNetworkUuid") UUID rootNetworkUuid,
                                          @Parameter(description = "nodeUuid") @PathVariable("nodeUuid") UUID nodeUuid,
                                          @RequestHeader(HEADER_USER_ID) String userId) {
        studyService.assertNoBuildNoComputationForRootNetworkNode(nodeUuid, rootNetworkUuid);
        studyService.buildNode(studyUuid, nodeUuid, rootNetworkUuid, userId);
        return ResponseEntity.ok().build();
    }

    @PostMapping(value = "/studies/{studyUuid}/root-networks/{rootNetworkUuid}/nodes/{nodeUuid}/unbuild")
    @Operation(summary = "unbuild a study node")
    @ApiResponses(value = {@ApiResponse(responseCode = "200", description = "The study node has been unbuilt"),
        @ApiResponse(responseCode = "404", description = "The study or node doesn't exist"),
        @ApiResponse(responseCode = "403", description = "The study node is not a model node")})
    public ResponseEntity<Void> unbuildNode(@Parameter(description = "Study uuid") @PathVariable("studyUuid") UUID studyUuid,
                                          @Parameter(description = "rootNetworkUuid") @PathVariable("rootNetworkUuid") UUID rootNetworkUuid,
                                          @Parameter(description = "nodeUuid") @PathVariable("nodeUuid") UUID nodeUuid) {
        studyService.unbuildNode(studyUuid, nodeUuid, rootNetworkUuid);
        return ResponseEntity.ok().build();
    }

    @PutMapping(value = "/studies/{studyUuid}/root-networks/{rootNetworkUuid}/nodes/{nodeUuid}/build/stop")
    @Operation(summary = "stop a node build")
    @ApiResponses(value = {@ApiResponse(responseCode = "200", description = "The build has been stopped"),
                           @ApiResponse(responseCode = "404", description = "The study or node doesn't exist")})
    public ResponseEntity<Void> stopBuild(@Parameter(description = "Study uuid") @PathVariable("studyUuid") UUID studyUuid,
                                                      @Parameter(description = "rootNetworkUuid") @PathVariable("rootNetworkUuid") UUID rootNetworkUuid,
                                                      @Parameter(description = "nodeUuid") @PathVariable("nodeUuid") UUID nodeUuid) {
        studyService.stopBuild(nodeUuid, rootNetworkUuid);
        return ResponseEntity.ok().build();
    }

    @GetMapping(value = "/loadflow-default-provider")
    @Operation(summary = "get load flow default provider")
    @ApiResponses(@ApiResponse(responseCode = "200", description = "the load flow default provider has been found"))
    public ResponseEntity<String> getDefaultLoadflowProvider(
        @RequestHeader(name = HEADER_USER_ID, required = false) String userId // not required to allow to query the system default provider without a user
    ) {
        return ResponseEntity.ok().body(studyService.getDefaultLoadflowProvider(userId));
    }

    @GetMapping(value = "/security-analysis-default-provider")
    @Operation(summary = "get security analysis default provider")
    @ApiResponses(@ApiResponse(responseCode = "200", description = "the security analysis default provider has been found"))
    public ResponseEntity<String> getDefaultSecurityAnalysisProvider() {
        return ResponseEntity.ok().body(studyService.getDefaultSecurityAnalysisProvider());
    }

    @GetMapping(value = "/sensitivity-analysis-default-provider")
    @Operation(summary = "get sensitivity analysis default provider value")
    @ApiResponses(@ApiResponse(responseCode = "200", description = "the sensitivity analysis default provider has been found"))
    public ResponseEntity<String> getDefaultSensitivityAnalysisProvider() {
        return ResponseEntity.ok().body(studyService.getDefaultSensitivityAnalysisProvider());
    }

    @GetMapping(value = "/dynamic-simulation-default-provider")
    @Operation(summary = "get dynamic simulation default provider")
    @ApiResponses(@ApiResponse(responseCode = "200", description = "the dynamic simulation default provider has been found"))
    public ResponseEntity<String> getDefaultDynamicSimulationProvider() {
        return ResponseEntity.ok().body(studyService.getDefaultDynamicSimulationProvider());
    }

    @PostMapping(value = "/studies/{studyUuid}/root-networks/{rootNetworkUuid}/reindex-all")
    @Operation(summary = "reindex the study")
    @ApiResponse(responseCode = "200", description = "Study reindexed")
    public ResponseEntity<Void> reindexStudy(@Parameter(description = "study uuid") @PathVariable("studyUuid") UUID studyUuid,
                                             @Parameter(description = "root network uuid") @PathVariable("rootNetworkUuid") UUID rootNetworkUuid) {
        studyService.reindexStudy(studyUuid, rootNetworkUuid);
        return ResponseEntity.ok().build();
    }

    @PostMapping(value = "/studies/{studyUuid}/notification")
    @Operation(summary = "Create study related notification")
    @ApiResponses(value = {
        @ApiResponse(responseCode = "200", description = "The notification has been sent"),
        @ApiResponse(responseCode = "400", description = "The notification type is unknown")
    })
    public ResponseEntity<Void> notify(@PathVariable("studyUuid") UUID studyUuid,
                                             @RequestParam("type") String notificationType) {
        studyService.notify(notificationType, studyUuid);
        return ResponseEntity.ok().build();
    }

    @PostMapping(value = "/studies/{studyUuid}/root-networks/{rootNetworkUuid}/nodes/{nodeUuid}/sensitivity-analysis/run")
    @Operation(summary = "run sensitivity analysis on study")
        @ApiResponses(value = {@ApiResponse(responseCode = "200", description = "The sensitivity analysis has started"), @ApiResponse(responseCode = "403", description = "The study node is not a model node")})
    public ResponseEntity<Void> runSensitivityAnalysis(@Parameter(description = "studyUuid") @PathVariable("studyUuid") UUID studyUuid,
                                                       @Parameter(description = "rootNetworkUuid") @PathVariable("rootNetworkUuid") UUID rootNetworkUuid,
                                                       @Parameter(description = "nodeUuid") @PathVariable("nodeUuid") UUID nodeUuid,
                                                       @RequestHeader(HEADER_USER_ID) String userId) {
        studyService.assertIsNodeNotReadOnly(nodeUuid);
        studyService.runSensitivityAnalysis(studyUuid, nodeUuid, rootNetworkUuid, userId);
        return ResponseEntity.ok().build();
    }

    @GetMapping(value = "/studies/{studyUuid}/root-networks/{rootNetworkUuid}/nodes/{nodeUuid}/sensitivity-analysis/result")
    @Operation(summary = "Get a sensitivity analysis result on study")
    @ApiResponses(value = {@ApiResponse(responseCode = "200", description = "The sensitivity analysis result"),
        @ApiResponse(responseCode = "204", description = "No sensitivity analysis has been done yet"),
        @ApiResponse(responseCode = "404", description = "The sensitivity analysis has not been found")})
    public ResponseEntity<String> getSensitivityAnalysisResult(
        @Parameter(description = "study UUID") @PathVariable("studyUuid") UUID studyUuid,
        @Parameter(description = "rootNetworkUuid") @PathVariable("rootNetworkUuid") UUID rootNetworkUuid,
        @Parameter(description = "nodeUuid") @PathVariable("nodeUuid") UUID nodeUuid,
        @Parameter(description = "results selector") @RequestParam("selector") String selector) {
        String result = rootNetworkNodeInfoService.getSensitivityAnalysisResult(nodeUuid, rootNetworkUuid, selector);
        return result != null ? ResponseEntity.ok().body(result) :
            ResponseEntity.noContent().build();
    }

    @PostMapping(value = "/studies/{studyUuid}/root-networks/{rootNetworkUuid}/nodes/{nodeUuid}/sensitivity-analysis/result/csv", consumes = MediaType.APPLICATION_JSON_VALUE)
    @Operation(summary = "Get a sensitivity analysis result as csv")
    @ApiResponses(value = {@ApiResponse(responseCode = "200", description = "Csv of sensitivity analysis results"),
        @ApiResponse(responseCode = "204", description = "No sensitivity analysis has been done yet"),
        @ApiResponse(responseCode = "404", description = "The sensitivity analysis has not been found")})
    public ResponseEntity<byte[]> exportSensitivityResultsAsCsv(
        @Parameter(description = "study UUID") @PathVariable("studyUuid") UUID studyUuid,
        @Parameter(description = "rootNetworkUuid") @PathVariable("rootNetworkUuid") UUID rootNetworkUuid,
        @Parameter(description = "nodeUuid") @PathVariable("nodeUuid") UUID nodeUuid,
        @RequestBody SensitivityAnalysisCsvFileInfos sensitivityAnalysisCsvFileInfos) {
        byte[] result = rootNetworkNodeInfoService.exportSensitivityResultsAsCsv(nodeUuid, rootNetworkUuid, sensitivityAnalysisCsvFileInfos);
        HttpHeaders responseHeaders = new HttpHeaders();
        responseHeaders.setContentType(MediaType.APPLICATION_OCTET_STREAM);
        responseHeaders.setContentDispositionFormData("attachment", "sensitivity_results.csv");

        return ResponseEntity
                .ok()
                .headers(responseHeaders)
                .body(result);
    }

    @GetMapping(value = "/studies/{studyUuid}/root-networks/{rootNetworkUuid}/nodes/{nodeUuid}/sensitivity-analysis/result/filter-options")
    @Operation(summary = "Get sensitivity analysis filter options on study")
    @ApiResponses(value = {@ApiResponse(responseCode = "200", description = "The sensitivity analysis filter options"),
        @ApiResponse(responseCode = "204", description = "No sensitivity analysis has been done yet"),
        @ApiResponse(responseCode = "404", description = "The sensitivity analysis has not been found")})
    public ResponseEntity<String> getSensitivityAnalysisFilterOptions(
        @Parameter(description = "study UUID") @PathVariable("studyUuid") UUID studyUuid,
        @Parameter(description = "rootNetworkUuid") @PathVariable("rootNetworkUuid") UUID rootNetworkUuid,
        @Parameter(description = "nodeUuid") @PathVariable("nodeUuid") UUID nodeUuid,
        @Parameter(description = "results selector") @RequestParam("selector") String selector) {
        String result = rootNetworkNodeInfoService.getSensitivityResultsFilterOptions(nodeUuid, rootNetworkUuid, selector);
        return result != null ? ResponseEntity.ok().body(result) :
            ResponseEntity.noContent().build();
    }

    @GetMapping(value = "/studies/{studyUuid}/root-networks/{rootNetworkUuid}/nodes/{nodeUuid}/sensitivity-analysis/status")
    @Operation(summary = "Get the sensitivity analysis status on study")
    @ApiResponses(value = {@ApiResponse(responseCode = "200", description = "The sensitivity analysis status"),
        @ApiResponse(responseCode = "204", description = "No sensitivity analysis has been done yet"),
        @ApiResponse(responseCode = "404", description = "The sensitivity analysis status has not been found")})
    public ResponseEntity<String> getSensitivityAnalysisStatus(@Parameter(description = "Study UUID") @PathVariable("studyUuid") UUID studyUuid,
                                                               @Parameter(description = "rootNetworkUuid") @PathVariable("rootNetworkUuid") UUID rootNetworkUuid,
                                                               @Parameter(description = "nodeUuid") @PathVariable("nodeUuid") UUID nodeUuid) {
        String result = rootNetworkNodeInfoService.getSensitivityAnalysisStatus(nodeUuid, rootNetworkUuid);
        return result != null ? ResponseEntity.ok().body(result) :
            ResponseEntity.noContent().build();
    }

    @PutMapping(value = "/studies/{studyUuid}/root-networks/{rootNetworkUuid}/nodes/{nodeUuid}/sensitivity-analysis/stop")
    @Operation(summary = "stop sensitivity analysis on study")
    @ApiResponses(value = {@ApiResponse(responseCode = "200", description = "The sensitivity analysis has been stopped")})
    public ResponseEntity<Void> stopSensitivityAnalysis(@Parameter(description = "Study uuid") @PathVariable("studyUuid") UUID studyUuid,
                                                        @Parameter(description = "rootNetworkUuid") @PathVariable("rootNetworkUuid") UUID rootNetworkUuid,
                                                        @Parameter(description = "nodeUuid") @PathVariable("nodeUuid") UUID nodeUuid,
                                                        @RequestHeader(HEADER_USER_ID) String userId) {
        rootNetworkNodeInfoService.stopSensitivityAnalysis(studyUuid, nodeUuid, rootNetworkUuid, userId);
        return ResponseEntity.ok().build();
    }

    // --- Dynamic Simulation Endpoints BEGIN --- //

    @GetMapping(value = "/studies/{studyUuid}/dynamic-simulation/mappings")
    @Operation(summary = "Get all mapping of dynamic simulation on study")
    @ApiResponses(value = {@ApiResponse(responseCode = "200", description = "All mappings of dynamic simulation"),
        @ApiResponse(responseCode = "204", description = "No dynamic simulation mappings"),
        @ApiResponse(responseCode = "404", description = "The dynamic simulation mappings has not been found")})
    public ResponseEntity<List<MappingInfos>> getDynamicSimulationMappings(@Parameter(description = "study UUID") @PathVariable("studyUuid") UUID studyUuid) {
        List<MappingInfos> mappings = studyService.getDynamicSimulationMappings(studyUuid);
        return mappings != null ? ResponseEntity.ok().contentType(MediaType.APPLICATION_JSON).body(mappings) :
                ResponseEntity.noContent().build();
    }

    @GetMapping(value = "/studies/{studyUuid}/nodes/{nodeUuid}/dynamic-simulation/models")
    @Operation(summary = "Get models of dynamic simulation on study")
    @ApiResponses(value = {@ApiResponse(responseCode = "200", description = "All models of dynamic simulation"),
        @ApiResponse(responseCode = "204", description = "No dynamic simulation models"),
        @ApiResponse(responseCode = "404", description = "The dynamic simulation models has not been found")})
    public ResponseEntity<List<ModelInfos>> getDynamicSimulationModels(@Parameter(description = "study UUID") @PathVariable("studyUuid") UUID studyUuid,
                                                                       @Parameter(description = "nodeUuid") @PathVariable("nodeUuid") UUID nodeUuid) {
        List<ModelInfos> models = studyService.getDynamicSimulationModels(studyUuid, nodeUuid);
        return models != null ? ResponseEntity.ok().contentType(MediaType.APPLICATION_JSON).body(models) :
                ResponseEntity.noContent().build();
    }

    @PostMapping(value = "/studies/{studyUuid}/dynamic-simulation/parameters")
    @Operation(summary = "set dynamic simulation parameters on study, reset to default ones if empty body")
    @ApiResponses(value = {@ApiResponse(responseCode = "200", description = "The dynamic simulation parameters are set")})
    public ResponseEntity<Void> setDynamicSimulationParameters(
            @PathVariable("studyUuid") UUID studyUuid,
            @RequestBody(required = false) DynamicSimulationParametersInfos dsParameter,
            @RequestHeader(HEADER_USER_ID) String userId) {
        studyService.setDynamicSimulationParameters(studyUuid, dsParameter, userId);
        return ResponseEntity.ok().build();
    }

    @GetMapping(value = "/studies/{studyUuid}/dynamic-simulation/parameters")
    @Operation(summary = "Get dynamic simulation parameters on study")
    @ApiResponses(value = {@ApiResponse(responseCode = "200", description = "The dynamic simulation parameters")})
    public ResponseEntity<DynamicSimulationParametersInfos> getDynamicSimulationParameters(
            @PathVariable("studyUuid") UUID studyUuid) {
        return ResponseEntity.ok().body(studyService.getDynamicSimulationParameters(studyUuid));
    }

    @GetMapping(value = "/studies/{studyUuid}/nodes/{nodeUuid}/dynamic-simulation/events")
    @Operation(summary = "Get dynamic simulation events from a node")
    @ApiResponses(value = {
        @ApiResponse(responseCode = "200", description = "The dynamic simulation events was returned"),
        @ApiResponse(responseCode = "404", description = "The study/node is not found")})
    public ResponseEntity<List<EventInfos>> getDynamicSimulationEvents(@Parameter(description = "Study UUID") @PathVariable("studyUuid") UUID studyUuid,
                                                                       @Parameter(description = "Node UUID") @PathVariable("nodeUuid") UUID nodeUuid) {
        List<EventInfos> dynamicSimulationEvents = studyService.getDynamicSimulationEvents(nodeUuid);
        return ResponseEntity.ok().body(dynamicSimulationEvents);
    }

    @GetMapping(value = "/studies/{studyUuid}/nodes/{nodeUuid}/dynamic-simulation/events", params = {"equipmentId"})
    @Operation(summary = "Get dynamic simulation event from a node with a given equipment id")
    @ApiResponses(value = {
        @ApiResponse(responseCode = "200", description = "The dynamic simulation event was returned"),
        @ApiResponse(responseCode = "404", description = "The study/node is not found")})
    public ResponseEntity<EventInfos> getDynamicSimulationEvent(@Parameter(description = "Study UUID") @PathVariable("studyUuid") UUID studyUuid,
                                                               @Parameter(description = "Node UUID") @PathVariable("nodeUuid") UUID nodeUuid,
                                                               @Parameter(description = "Equipment id") @RequestParam(value = "equipmentId") String equipmentId) {
        EventInfos dynamicSimulationEvent = studyService.getDynamicSimulationEvent(nodeUuid, equipmentId);
        return dynamicSimulationEvent != null ? ResponseEntity.ok().contentType(MediaType.APPLICATION_JSON).body(dynamicSimulationEvent) :
                ResponseEntity.noContent().build();
    }

    @PostMapping(value = "/studies/{studyUuid}/nodes/{nodeUuid}/dynamic-simulation/events")
    @Operation(summary = "Create a dynamic simulation event for a node")
    @ApiResponses(value = {
        @ApiResponse(responseCode = "200", description = "The network event was created"),
        @ApiResponse(responseCode = "404", description = "The study/node is not found")})
    public ResponseEntity<Void> createDynamicSimulationEvent(@Parameter(description = "Study UUID") @PathVariable("studyUuid") UUID studyUuid,
                                                             @Parameter(description = "Node UUID") @PathVariable("nodeUuid") UUID nodeUuid,
                                                             @RequestBody EventInfos event,
                                                             @RequestHeader(HEADER_USER_ID) String userId) {
        studyService.assertCanUpdateModifications(studyUuid, nodeUuid);
        studyService.createDynamicSimulationEvent(studyUuid, nodeUuid, userId, event);
        return ResponseEntity.ok().build();
    }

    @PutMapping(value = "/studies/{studyUuid}/nodes/{nodeUuid}/dynamic-simulation/events")
    @Operation(summary = "Update a dynamic simulation event for a node")
    @ApiResponses(value = {
        @ApiResponse(responseCode = "200", description = "The dynamic simulation event was updated"),
        @ApiResponse(responseCode = "404", description = "The study/node is not found")})
    public ResponseEntity<Void> updateDynamicSimulationEvent(@Parameter(description = "Study UUID") @PathVariable("studyUuid") UUID studyUuid,
                                                             @Parameter(description = "Node UUID") @PathVariable("nodeUuid") UUID nodeUuid,
                                                             @RequestBody EventInfos event,
                                                             @RequestHeader(HEADER_USER_ID) String userId) {
        studyService.assertCanUpdateModifications(studyUuid, nodeUuid);
        studyService.updateDynamicSimulationEvent(studyUuid, nodeUuid, userId, event);
        return ResponseEntity.ok().build();
    }

    @DeleteMapping(value = "/studies/{studyUuid}/nodes/{nodeUuid}/dynamic-simulation/events")
    @Operation(summary = "Delete dynamic simulation events for a node")
    @ApiResponses(value = {
        @ApiResponse(responseCode = "200", description = "The dynamic simulation events was deleted"),
        @ApiResponse(responseCode = "404", description = "The study/node is not found")})
    public ResponseEntity<Void> deleteDynamicSimulationEvents(@Parameter(description = "Study UUID") @PathVariable("studyUuid") UUID studyUuid,
                                                              @Parameter(description = "Node UUID") @PathVariable("nodeUuid") UUID nodeUuid,
                                                              @Parameter(description = "Dynamic simulation event UUIDs") @RequestParam("eventUuids") List<UUID> eventUuids,
                                                              @RequestHeader(HEADER_USER_ID) String userId) {
        studyService.assertCanUpdateModifications(studyUuid, nodeUuid);
        studyService.deleteDynamicSimulationEvents(studyUuid, nodeUuid, userId, eventUuids);
        return ResponseEntity.ok().build();
    }

    @PostMapping(value = "/studies/{studyUuid}/root-networks/{rootNetworkUuid}/nodes/{nodeUuid}/dynamic-simulation/run")
    @Operation(summary = "run dynamic simulation on study")
    @ApiResponses(value = {@ApiResponse(responseCode = "200", description = "The dynamic simulation has started")})
    public ResponseEntity<Void> runDynamicSimulation(@Parameter(description = "studyUuid") @PathVariable("studyUuid") UUID studyUuid,
                                                     @Parameter(description = "rootNetworkUuid") @PathVariable("rootNetworkUuid") UUID rootNetworkUuid,
                                                     @Parameter(description = "nodeUuid") @PathVariable("nodeUuid") UUID nodeUuid,
                                                     @RequestBody(required = false) DynamicSimulationParametersInfos parameters,
                                                     @RequestHeader(HEADER_USER_ID) String userId) {
        studyService.assertIsNodeNotReadOnly(nodeUuid);
        studyService.runDynamicSimulation(studyUuid, nodeUuid, rootNetworkUuid, parameters, userId);
        return ResponseEntity.ok().contentType(MediaType.APPLICATION_JSON).build();
    }

    @GetMapping(value = "/studies/{studyUuid}/root-networks/{rootNetworkUuid}/nodes/{nodeUuid}/dynamic-simulation/result/timeseries/metadata")
    @Operation(summary = "Get list of time series metadata of dynamic simulation result on study")
    @ApiResponses(value = {@ApiResponse(responseCode = "200", description = "Time series metadata of dynamic simulation result"),
        @ApiResponse(responseCode = "204", description = "No dynamic simulation metadata"),
        @ApiResponse(responseCode = "404", description = "The dynamic simulation has not been found")})
    public ResponseEntity<List<TimeSeriesMetadataInfos>> getDynamicSimulationTimeSeriesMetadata(@Parameter(description = "study UUID") @PathVariable("studyUuid") UUID studyUuid,
                                                                                                @Parameter(description = "rootNetworkUuid") @PathVariable("rootNetworkUuid") UUID rootNetworkUuid,
                                                                                                @Parameter(description = "nodeUuid") @PathVariable("nodeUuid") UUID nodeUuid) {
        List<TimeSeriesMetadataInfos> result = rootNetworkNodeInfoService.getDynamicSimulationTimeSeriesMetadata(nodeUuid, rootNetworkUuid);
        return CollectionUtils.isEmpty(result) ? ResponseEntity.noContent().build() :
                ResponseEntity.ok().contentType(MediaType.APPLICATION_JSON).body(result);
    }

    @GetMapping(value = "/studies/{studyUuid}/root-networks/{rootNetworkUuid}/nodes/{nodeUuid}/dynamic-simulation/result/timeseries")
    @Operation(summary = "Get all time series of dynamic simulation result on study")
    @ApiResponses(value = {@ApiResponse(responseCode = "200", description = "All time series of dynamic simulation result"),
        @ApiResponse(responseCode = "204", description = "No dynamic simulation timeseries"),
        @ApiResponse(responseCode = "404", description = "The dynamic simulation has not been found")})
    public ResponseEntity<List<DoubleTimeSeries>> getDynamicSimulationTimeSeriesResult(@Parameter(description = "study UUID") @PathVariable("studyUuid") UUID studyUuid,
                                                                                       @Parameter(description = "rootNetworkUuid") @PathVariable("rootNetworkUuid") UUID rootNetworkUuid,
                                                                                       @Parameter(description = "nodeUuid") @PathVariable("nodeUuid") UUID nodeUuid,
                                                                                       @Parameter(description = "timeSeriesNames") @RequestParam(name = "timeSeriesNames", required = false) List<String> timeSeriesNames) {
        List<DoubleTimeSeries> result = rootNetworkNodeInfoService.getDynamicSimulationTimeSeries(nodeUuid, rootNetworkUuid, timeSeriesNames);
        return CollectionUtils.isEmpty(result) ? ResponseEntity.noContent().build() :
                ResponseEntity.ok().contentType(MediaType.APPLICATION_JSON).body(result);
    }

    @GetMapping(value = "/studies/{studyUuid}/root-networks/{rootNetworkUuid}/nodes/{nodeUuid}/dynamic-simulation/result/timeline")
    @Operation(summary = "Get timeline events of dynamic simulation result on study")
    @ApiResponses(value = {@ApiResponse(responseCode = "200", description = "Timeline events of dynamic simulation result"),
        @ApiResponse(responseCode = "204", description = "No dynamic simulation timeline events"),
        @ApiResponse(responseCode = "404", description = "The dynamic simulation has not been found")})
    public ResponseEntity<List<TimelineEventInfos>> getDynamicSimulationTimelineResult(@Parameter(description = "study UUID") @PathVariable("studyUuid") UUID studyUuid,
                                                                                       @Parameter(description = "rootNetworkUuid") @PathVariable("rootNetworkUuid") UUID rootNetworkUuid,
                                                                                       @Parameter(description = "nodeUuid") @PathVariable("nodeUuid") UUID nodeUuid) {
        List<TimelineEventInfos> result = rootNetworkNodeInfoService.getDynamicSimulationTimeline(nodeUuid, rootNetworkUuid);
        return CollectionUtils.isEmpty(result) ? ResponseEntity.noContent().build() :
                ResponseEntity.ok().contentType(MediaType.APPLICATION_JSON).body(result);
    }

    @GetMapping(value = "/studies/{studyUuid}/root-networks/{rootNetworkUuid}/nodes/{nodeUuid}/dynamic-simulation/status")
    @Operation(summary = "Get the status of dynamic simulation result on study")
    @ApiResponses(value = {@ApiResponse(responseCode = "200", description = "The status of dynamic simulation result"),
        @ApiResponse(responseCode = "204", description = "No dynamic simulation status"),
        @ApiResponse(responseCode = "404", description = "The dynamic simulation has not been found")})
    public ResponseEntity<DynamicSimulationStatus> getDynamicSimulationStatus(@Parameter(description = "study UUID") @PathVariable("studyUuid") UUID studyUuid,
                                                             @Parameter(description = "rootNetworkUuid") @PathVariable("rootNetworkUuid") UUID rootNetworkUuid,
                                                             @Parameter(description = "nodeUuid") @PathVariable("nodeUuid") UUID nodeUuid) {
        DynamicSimulationStatus result = rootNetworkNodeInfoService.getDynamicSimulationStatus(nodeUuid, rootNetworkUuid);
        return result != null ? ResponseEntity.ok().contentType(MediaType.APPLICATION_JSON).body(result) :
                ResponseEntity.noContent().build();
    }

    // --- Dynamic Simulation Endpoints END --- //

    @GetMapping(value = "/studies/{studyUuid}/security-analysis/parameters")
    @Operation(summary = "Get security analysis parameters on study")
    @ApiResponses(value = {@ApiResponse(responseCode = "200", description = "The security analysis parameters")})
    public ResponseEntity<String> getSecurityAnalysisParametersValues(
            @PathVariable("studyUuid") UUID studyUuid) {
        return ResponseEntity.ok().body(studyService.getSecurityAnalysisParametersValues(studyUuid));
    }

    @PostMapping(value = "/studies/{studyUuid}/security-analysis/parameters")
    @Operation(summary = "set security analysis parameters on study, reset to default ones if empty body")
    @ApiResponses(value = {@ApiResponse(responseCode = "200", description = "The security analysis parameters are set"),
        @ApiResponse(responseCode = "204", description = "Reset with user profile cannot be done")})
    public ResponseEntity<Void> setSecurityAnalysisParametersValues(
            @PathVariable("studyUuid") UUID studyUuid,
            @RequestBody(required = false) String securityAnalysisParametersValues,
            @RequestHeader(HEADER_USER_ID) String userId) {
        return studyService.setSecurityAnalysisParametersValues(studyUuid, securityAnalysisParametersValues, userId) ? ResponseEntity.noContent().build() : ResponseEntity.ok().build();
    }

    @GetMapping(value = "/studies/{studyUuid}/root-networks/{rootNetworkUuid}/nodes/{nodeUuid}/network-modifications/voltage-init", produces = MediaType.TEXT_PLAIN_VALUE)
    @Operation(summary = "Get the voltage init modifications from a node")
    @ApiResponses(value = {@ApiResponse(responseCode = "200", description = "The voltage init modifications was returned"), @ApiResponse(responseCode = "404", description = "The study/node is not found, or has no voltage init result")})
    public ResponseEntity<String> getVoltageInitModifications(@Parameter(description = "Study UUID") @PathVariable("studyUuid") UUID studyUuid,
                                                              @Parameter(description = "rootNetworkUuid") @PathVariable("rootNetworkUuid") UUID rootNetworkUuid,
                                                              @Parameter(description = "Node UUID") @PathVariable("nodeUuid") UUID nodeUuid) {
        studyService.assertIsStudyAndNodeExist(studyUuid, nodeUuid);
        return ResponseEntity.ok().contentType(MediaType.TEXT_PLAIN).body(studyService.getVoltageInitModifications(nodeUuid, rootNetworkUuid));
    }

    @PostMapping(value = "/studies/{studyUuid}/root-networks/{rootNetworkUuid}/nodes/{nodeUuid}/network-modifications/voltage-init")
    @Operation(summary = "Clone the voltage init modifications, then append them to node")
    @ApiResponses(value = {@ApiResponse(responseCode = "200", description = "The voltage init modifications have been appended.")})
    public ResponseEntity<Void> insertVoltageInitModifications(@PathVariable("studyUuid") UUID studyUuid,
                                                               @Parameter(description = "rootNetworkUuid") @PathVariable("rootNetworkUuid") UUID rootNetworkUuid,
                                                               @PathVariable("nodeUuid") UUID nodeUuid,
                                                               @RequestHeader(HEADER_USER_ID) String userId) {
        studyService.assertIsStudyAndNodeExist(studyUuid, nodeUuid);
        studyService.assertCanUpdateModifications(studyUuid, nodeUuid);
        studyService.insertVoltageInitModifications(studyUuid, nodeUuid, rootNetworkUuid, userId);
        return ResponseEntity.ok().build();
    }

    @GetMapping(value = "/studies/{studyUuid}/network-visualizations/parameters")
    @Operation(summary = "Get network visualization parameters on study")
    @ApiResponses(value = {@ApiResponse(responseCode = "200", description = "The network visualization parameters")})
    public ResponseEntity<String> getNetworkVisualizationParametersValues(
            @PathVariable("studyUuid") UUID studyUuid) {
        return ResponseEntity.ok().body(studyService.getNetworkVisualizationParametersValues(studyUuid));
    }

    @PostMapping(value = "/studies/{studyUuid}/network-visualizations/parameters")
    @Operation(summary = "set network visualization parameters on study")
    @ApiResponses(value = {@ApiResponse(responseCode = "200", description = "The network visualization parameters are set")})
    public ResponseEntity<Void> setNetworkVisualizationParametersValues(
            @PathVariable("studyUuid") UUID studyUuid,
            @RequestBody(required = false) String networkVisualizationParametersValues,
            @RequestHeader(HEADER_USER_ID) String userId) {
        studyService.setNetworkVisualizationParametersValues(studyUuid, networkVisualizationParametersValues, userId);
        return ResponseEntity.ok().build();
    }

    @GetMapping(value = "/optional-services")
    @Operation(summary = "Get all the optional services and their status")
    @ApiResponses(value = {@ApiResponse(responseCode = "200", description = "List of optional services")})
    public ResponseEntity<List<ServiceStatusInfos>> getOptionalServices() {
        return ResponseEntity.ok().contentType(MediaType.APPLICATION_JSON).body(remoteServicesInspector.getOptionalServices());
    }

    static class MyEnumConverter<E extends Enum<E>> extends PropertyEditorSupport {
        private final Class<E> enumClass;

        public MyEnumConverter(Class<E> enumClass) {
            this.enumClass = enumClass;
        }

        @Override
        public void setAsText(final String text) throws IllegalArgumentException {
            try {
                E value = Enum.valueOf(enumClass, text.toUpperCase());
                setValue(value);
            } catch (IllegalArgumentException ex) {
                String avail = StringUtils.join(enumClass.getEnumConstants(), ", ");
                throw new IllegalArgumentException(String.format("Enum unknown entry '%s' should be among %s", text, avail));
            }
        }
    }

    static class MyModificationTypeConverter extends PropertyEditorSupport {

        public MyModificationTypeConverter() {
            super();
        }

        @Override
        public void setAsText(final String text) throws IllegalArgumentException {
            setValue(ModificationType.getTypeFromUri(text));
        }
    }

    @GetMapping(value = "/studies/{studyUuid}/sensitivity-analysis/parameters")
    @Operation(summary = "Get sensitivity analysis parameters on study")
    @ApiResponses(value = {@ApiResponse(responseCode = "200", description = "The sensitivity analysis parameters")})
    public ResponseEntity<String> getSensitivityAnalysisParameters(
            @PathVariable("studyUuid") UUID studyUuid) {
        return ResponseEntity.ok().body(studyService.getSensitivityAnalysisParameters(studyUuid));
    }

    @PostMapping(value = "/studies/{studyUuid}/sensitivity-analysis/parameters")
    @Operation(summary = "set sensitivity analysis parameters on study, reset to default ones if empty body")
    @ApiResponses(value = {@ApiResponse(responseCode = "200", description = "The sensitivity analysis parameters are set"),
        @ApiResponse(responseCode = "204", description = "Reset with user profile cannot be done")})
    public ResponseEntity<Void> setSensitivityAnalysisParameters(
            @PathVariable("studyUuid") UUID studyUuid,
            @RequestBody(required = false) String sensitivityAnalysisParameters,
            @RequestHeader(HEADER_USER_ID) String userId) {
        return studyService.setSensitivityAnalysisParameters(studyUuid, sensitivityAnalysisParameters, userId) ? ResponseEntity.noContent().build() : ResponseEntity.ok().build();
    }

    @GetMapping(value = "/studies/{studyUuid}/root-networks/{rootNetworkUuid}/nodes/{nodeUuid}/sensitivity-analysis/factors-count")
    @Operation(summary = "Get the factors count of sensitivity parameters")
    @ApiResponses(value = {@ApiResponse(responseCode = "200", description = "The factors count of sensitivity parameters")})
    public ResponseEntity<Long> getSensitivityAnalysisFactorsCount(
            @PathVariable("studyUuid") UUID studyUuid,
            @Parameter(description = "rootNetworkUuid") @PathVariable("rootNetworkUuid") UUID rootNetworkUuid,
            @PathVariable("nodeUuid") UUID nodeUuid,
            @Parameter(description = "Is Injections Set") @RequestParam(name = "isInjectionsSet", required = false) Boolean isInjectionsSet,
            SensitivityFactorsIdsByGroup factorsIds) {
        return ResponseEntity.ok().body(sensitivityAnalysisService.getSensitivityAnalysisFactorsCount(rootNetworkService.getNetworkUuid(rootNetworkUuid),
            networkModificationTreeService.getVariantId(nodeUuid, rootNetworkUuid), factorsIds, isInjectionsSet));
    }

    @PutMapping(value = "/studies/{studyUuid}/loadflow/invalidate-status")
    @Operation(summary = "Invalidate loadflow status on study nodes")
    @ApiResponses(value = {
        @ApiResponse(responseCode = "200", description = "The loadflow status has been invalidated on all study nodes"),
        @ApiResponse(responseCode = "404", description = "The study is not found")})
    public ResponseEntity<Void> invalidateLoadFlowStatus(@Parameter(description = "study uuid") @PathVariable("studyUuid") UUID studyUuid,
                                                         @RequestHeader(HEADER_USER_ID) String userId) {
        studyService.invalidateLoadFlowStatus(studyUuid, userId);
        return ResponseEntity.ok().build();
    }

    @PutMapping(value = "/studies/{studyUuid}/short-circuit/invalidate-status")
    @Operation(summary = "Invalidate short circuit status on study nodes")
    @ApiResponses(value = {@ApiResponse(responseCode = "200", description = "The short circuit status has been invalidated on all study nodes"),
                           @ApiResponse(responseCode = "404", description = "The study is not found")})
    public ResponseEntity<Void> invalidateShortCircuitStatus(@Parameter(description = "study uuid") @PathVariable("studyUuid") UUID studyUuid) {
        studyService.invalidateShortCircuitStatus(studyUuid);
        return ResponseEntity.ok().build();
    }

    @PostMapping(value = "/studies/{studyUuid}/root-networks/{rootNetworkUuid}/nodes/{nodeUuid}/non-evacuated-energy/run")
    @Operation(summary = "run sensitivity analysis non evacuated energy on study")
    @ApiResponses(value = {@ApiResponse(responseCode = "200", description = "The sensitivity analysis non evacuated energy has started")})
    public ResponseEntity<UUID> runNonEvacuatedEnergy(@Parameter(description = "studyUuid") @PathVariable("studyUuid") UUID studyUuid,
                                                      @PathVariable("rootNetworkUuid") UUID rootNetworkUuid,
                                                      @Parameter(description = "nodeUuid") @PathVariable("nodeUuid") UUID nodeUuid,
                                                      @RequestHeader(HEADER_USER_ID) String userId) {
        studyService.assertIsNodeNotReadOnly(nodeUuid);
        return ResponseEntity.ok().body(studyService.runNonEvacuatedEnergy(studyUuid, nodeUuid, rootNetworkUuid, userId));
    }

    @GetMapping(value = "/studies/{studyUuid}/root-networks/{rootNetworkUuid}/nodes/{nodeUuid}/non-evacuated-energy/result")
    @Operation(summary = "Get a sensitivity analysis non evacuated energy result on study")
    @ApiResponses(value = {@ApiResponse(responseCode = "200", description = "The sensitivity analysis non evacuated energy result"),
        @ApiResponse(responseCode = "204", description = "No sensitivity analysis non evacuated energy has been done yet"),
        @ApiResponse(responseCode = "404", description = "The sensitivity analysis non evacuated energy has not been found")})
    public ResponseEntity<String> getNonEvacuatedEnergyResult(@Parameter(description = "study UUID") @PathVariable("studyUuid") UUID studyUuid,
                                                              @PathVariable("rootNetworkUuid") UUID rootNetworkUuid,
                                                              @Parameter(description = "nodeUuid") @PathVariable("nodeUuid") UUID nodeUuid) {
        String result = rootNetworkNodeInfoService.getNonEvacuatedEnergyResult(nodeUuid, rootNetworkUuid);
        return result != null ? ResponseEntity.ok().body(result) :
            ResponseEntity.noContent().build();
    }

    @GetMapping(value = "/studies/{studyUuid}/root-networks/{rootNetworkUuid}/nodes/{nodeUuid}/non-evacuated-energy/status")
    @Operation(summary = "Get the sensitivity analysis non evacuated energy status on study")
    @ApiResponses(value = {@ApiResponse(responseCode = "200", description = "The sensitivity analysis non evacuated energy status"),
        @ApiResponse(responseCode = "204", description = "No sensitivity analysis non evacuated energy has been done yet"),
        @ApiResponse(responseCode = "404", description = "The sensitivity analysis status non evacuated energy has not been found")})
    public ResponseEntity<String> getNonEvacuatedEnergyStatus(@Parameter(description = "Study UUID") @PathVariable("studyUuid") UUID studyUuid,
                                                              @PathVariable("rootNetworkUuid") UUID rootNetworkUuid,
                                                              @Parameter(description = "nodeUuid") @PathVariable("nodeUuid") UUID nodeUuid) {
        String result = rootNetworkNodeInfoService.getNonEvacuatedEnergyStatus(nodeUuid, rootNetworkUuid);
        return result != null ? ResponseEntity.ok().body(result) :
            ResponseEntity.noContent().build();
    }

    @PutMapping(value = "/studies/{studyUuid}/root-networks/{rootNetworkUuid}/nodes/{nodeUuid}/non-evacuated-energy/stop")
    @Operation(summary = "stop sensitivity analysis non evacuated energy on study")
    @ApiResponses(value = {@ApiResponse(responseCode = "200", description = "The sensitivity analysis non evacuated energy has been stopped")})
    public ResponseEntity<Void> stopNonEvacuatedEnergy(@Parameter(description = "Study uuid") @PathVariable("studyUuid") UUID studyUuid,
                                                       @PathVariable("rootNetworkUuid") UUID rootNetworkUuid,
                                                       @Parameter(description = "nodeUuid") @PathVariable("nodeUuid") UUID nodeUuid,
                                                       @RequestHeader(HEADER_USER_ID) String userId) {
        rootNetworkNodeInfoService.stopNonEvacuatedEnergy(studyUuid, nodeUuid, rootNetworkUuid, userId);
        return ResponseEntity.ok().build();
    }

    @GetMapping(value = "/studies/{studyUuid}/non-evacuated-energy/parameters")
    @Operation(summary = "Get sensitivity analysis non evacuated energy parameters on study")
    @ApiResponses(value = {@ApiResponse(responseCode = "200", description = "The sensitivity analysis non evacuated energy parameters")})
    public ResponseEntity<NonEvacuatedEnergyParametersInfos> getNonEvacuatedEnergyParametersInfos(
        @PathVariable("studyUuid") UUID studyUuid) {
        return ResponseEntity.ok().body(studyService.getNonEvacuatedEnergyParametersInfos(studyUuid));
    }

    @PostMapping(value = "/studies/{studyUuid}/non-evacuated-energy/parameters")
    @Operation(summary = "set sensitivity analysis non evacuated energy parameters on study, reset to default ones if empty body")
    @ApiResponses(value = {@ApiResponse(responseCode = "200", description = "The sensitivity analysis parameters non evacuated energy are set")})
    public ResponseEntity<Void> setNonEvacuatedEnergyParametersInfos(
        @PathVariable("studyUuid") UUID studyUuid,
        @RequestBody(required = false) NonEvacuatedEnergyParametersInfos nonEvacuatedEnergyParametersInfos,
        @RequestHeader(HEADER_USER_ID) String userId) {
        studyService.setNonEvacuatedEnergyParametersInfos(studyUuid, nonEvacuatedEnergyParametersInfos, userId);
        return ResponseEntity.ok().build();
    }

    @PostMapping(value = "/studies/{studyUuid}/non-evacuated-energy/provider")
    @Operation(summary = "set sensitivity analysis non evacuated energy provider for the specified study, no body means reset to default provider")
    @ApiResponses(value = {@ApiResponse(responseCode = "200", description = "The sensitivity analysis non evacuated energy provider is set")})
    public ResponseEntity<Void> setNonEvacuatedEnergyProvider(@PathVariable("studyUuid") UUID studyUuid,
                                                               @RequestBody(required = false) String provider,
                                                               @RequestHeader("userId") String userId) {
        studyService.updateNonEvacuatedEnergyProvider(studyUuid, provider, userId);
        return ResponseEntity.ok().build();
    }

    @GetMapping(value = "/studies/{studyUuid}/non-evacuated-energy/provider")
    @Operation(summary = "Get sensitivity analysis non evacuated energy provider for a specified study, empty string means default provider")
    @ApiResponses(value = {@ApiResponse(responseCode = "200", description = "The sensitivity analysis non evacuated energy provider is returned")})
    public ResponseEntity<String> getNonEvacuatedEnergyProvider(@PathVariable("studyUuid") UUID studyUuid) {
        return ResponseEntity.ok().body(studyService.getNonEvacuatedEnergyProvider(studyUuid));
    }

    @GetMapping(value = "/non-evacuated-energy-default-provider")
    @Operation(summary = "get sensitivity analysis non evacuated energy default provider value")
    @ApiResponses(@ApiResponse(responseCode = "200", description = "the sensitivity analysis non evacuated energy default provider has been found"))
    public ResponseEntity<String> getDefaultNonEvacuatedEnergyProvider() {
        return ResponseEntity.ok().body(studyService.getDefaultNonEvacuatedEnergyProvider());
    }

    @GetMapping(value = "/servers/infos")
    @Operation(summary = "Get the information of all backend servers (if not filter with view parameter)")
    @ApiResponses(value = {
        @ApiResponse(responseCode = "200", description = "The information on all known servers"),
        @ApiResponse(responseCode = "207", description = "Partial result because some servers haven't responded or threw an error"),
        @ApiResponse(responseCode = "424", description = "All requests have failed, no information retrieved")})
    public ResponseEntity<Map<String, JsonNode>> getSuiteServersInformation(
            @Parameter(description = "the view which will be used to filter the returned services") @RequestParam final Optional<FrontService> view
    ) { //Map<String, Info> from springboot-actuator
        try {
            return ResponseEntity.ok(remoteServicesInspector.getServicesInfo(view.orElse(null)));
        } catch (final PartialResultException e) {
            return ResponseEntity.status(HttpStatus.MULTI_STATUS).body((Map<String, JsonNode>) e.getResult());
        }
    }

    @GetMapping(value = "/servers/about")
    @Operation(summary = "Get the aggregated about information from all (if not filter with view parameter) backend servers")
    @ApiResponses(value = {
        @ApiResponse(responseCode = "200", description = "The information on all known servers"),
        @ApiResponse(responseCode = "207", description = "Partial result because some servers haven't responded or threw an error"),
        @ApiResponse(responseCode = "424", description = "All requests have failed, no information retrieved")})
    public ResponseEntity<AboutInfo[]> getSuiteAboutInformation(
            @Parameter(description = "the view which will be used to filter the returned services") @RequestParam final Optional<FrontService> view
    ) {
        final ResponseEntity<Map<String, JsonNode>> suiteServersInfo = this.getSuiteServersInformation(view);
        return ResponseEntity.status(suiteServersInfo.getStatusCode()).body(
                remoteServicesInspector.convertServicesInfoToAboutInfo(Objects.requireNonNullElseGet(suiteServersInfo.getBody(), Map::of)));
    }

    @PostMapping(value = "/studies/{studyUuid}/root-networks/{rootNetworkUuid}/nodes/{nodeUuid}/filters/evaluate")
    @Operation(summary = "Evaluate a filter to get matched elements")
    @ApiResponses(value = {@ApiResponse(responseCode = "200", description = "The list of matched elements")})
    public ResponseEntity<String> evaluateFilter(
            @Parameter(description = "Study uuid") @PathVariable("studyUuid") UUID studyUuid,
            @Parameter(description = "Root network uuid") @PathVariable("rootNetworkUuid") UUID rootNetworkUuid,
            @Parameter(description = "Node uuid") @PathVariable("nodeUuid") UUID nodeUuid,
            @Parameter(description = "Should get in upstream built node ?") @RequestParam(value = "inUpstreamBuiltParentNode", required = false, defaultValue = "false") boolean inUpstreamBuiltParentNode,
            @RequestBody String filter) {
        return ResponseEntity.ok().contentType(MediaType.APPLICATION_JSON).body(studyService.evaluateFilter(nodeUuid, rootNetworkUuid, inUpstreamBuiltParentNode, filter));
    }

    @GetMapping(value = "/studies/{studyUuid}/root-networks/{rootNetworkUuid}/filters/{filterUuid}/elements")
    @Operation(summary = "Evaluate a filter on root node to get matched elements")
    @ApiResponses(value = {@ApiResponse(responseCode = "200", description = "The list of matched elements")})
    public ResponseEntity<String> exportFilter(
            @Parameter(description = "Study uuid") @PathVariable("studyUuid") UUID studyUuid,
            @Parameter(description = "Root network uuid") @PathVariable("rootNetworkUuid") UUID rootNetworkUuid,
            @Parameter(description = "Filter uuid to be applied") @PathVariable("filterUuid") UUID filterUuid) {
        return ResponseEntity.ok().contentType(MediaType.APPLICATION_JSON).body(studyService.exportFilter(rootNetworkUuid, filterUuid));
    }

<<<<<<< HEAD
    @GetMapping(value = "/studies/{studyUuid}/filters/elements")
    @Operation(summary = "Evaluate a list of filters on root node to get matched elements")
    @ApiResponses(value = {@ApiResponse(responseCode = "200", description = "The list of matched elements")})
    public ResponseEntity<String> exportFilters(
        @Parameter(description = "Study uuid") @PathVariable("studyUuid") UUID studyUuid,
        @Parameter(description = "Filters uuid to be resolved") @RequestParam("filtersUuid") List<UUID> filtersUuid) {
        return ResponseEntity.ok().contentType(MediaType.APPLICATION_JSON).body(studyService.exportFilters(studyService.getStudyFirstRootNetworkUuid(studyUuid), filtersUuid));
    }

    @PostMapping(value = "/studies/{studyUuid}/nodes/{nodeUuid}/state-estimation/run")
=======
    @PostMapping(value = "/studies/{studyUuid}/root-networks/{rootNetworkUuid}/nodes/{nodeUuid}/state-estimation/run")
>>>>>>> 89cd1140
    @Operation(summary = "run state estimation on study")
    @ApiResponses(value = {@ApiResponse(responseCode = "200", description = "The state estimation has started")})
    public ResponseEntity<Void> runStateEstimation(@Parameter(description = "studyUuid") @PathVariable("studyUuid") UUID studyUuid,
                                                    @PathVariable("rootNetworkUuid") UUID rootNetworkUuid,
                                                    @Parameter(description = "nodeUuid") @PathVariable("nodeUuid") UUID nodeUuid,
                                                    @RequestHeader(HEADER_USER_ID) String userId) {
        studyService.assertIsNodeNotReadOnly(nodeUuid);
        studyService.runStateEstimation(studyUuid, nodeUuid, rootNetworkUuid, userId);
        return ResponseEntity.ok().build();
    }

    @GetMapping(value = "/studies/{studyUuid}/root-networks/{rootNetworkUuid}/nodes/{nodeUuid}/state-estimation/result")
    @Operation(summary = "Get a state estimation result on study")
    @ApiResponses(value = {@ApiResponse(responseCode = "200", description = "The state estimation result"),
        @ApiResponse(responseCode = "204", description = "No state estimation has been done yet"),
        @ApiResponse(responseCode = "404", description = "The state estimation has not been found")})
    public ResponseEntity<String> getStateEstimationResult(@Parameter(description = "study UUID") @PathVariable("studyUuid") UUID studyUuid,
                                                           @PathVariable("rootNetworkUuid") UUID rootNetworkUuid,
                                                            @Parameter(description = "nodeUuid") @PathVariable("nodeUuid") UUID nodeUuid) {
        String result = rootNetworkNodeInfoService.getStateEstimationResult(nodeUuid, rootNetworkUuid);
        return result != null ? ResponseEntity.ok().body(result) :
            ResponseEntity.noContent().build();
    }

    @GetMapping(value = "/studies/{studyUuid}/root-networks/{rootNetworkUuid}/nodes/{nodeUuid}/state-estimation/status")
    @Operation(summary = "Get the state estimation status on study")
    @ApiResponses(value = {@ApiResponse(responseCode = "200", description = "The state estimation status"),
        @ApiResponse(responseCode = "204", description = "No state estimation has been done yet"),
        @ApiResponse(responseCode = "404", description = "The state estimation status has not been found")})
    public ResponseEntity<String> getStateEstimationStatus(@Parameter(description = "Study UUID") @PathVariable("studyUuid") UUID studyUuid,
                                                            @PathVariable("rootNetworkUuid") UUID rootNetworkUuid,
                                                            @Parameter(description = "nodeUuid") @PathVariable("nodeUuid") UUID nodeUuid) {
        String status = rootNetworkNodeInfoService.getStateEstimationStatus(nodeUuid, rootNetworkUuid);
        return status != null ? ResponseEntity.ok().body(status) : ResponseEntity.noContent().build();
    }

    @PutMapping(value = "/studies/{studyUuid}/root-networks/{rootNetworkUuid}/nodes/{nodeUuid}/state-estimation/stop")
    @Operation(summary = "stop state estimation on study")
    @ApiResponses(value = {@ApiResponse(responseCode = "200", description = "The state estimation has been stopped")})
    public ResponseEntity<Void> stopStateEstimation(@Parameter(description = "Study uuid") @PathVariable("studyUuid") UUID studyUuid,
                                                     @PathVariable("rootNetworkUuid") UUID rootNetworkUuid,
                                                     @Parameter(description = "nodeUuid") @PathVariable("nodeUuid") UUID nodeUuid) {
        rootNetworkNodeInfoService.stopStateEstimation(studyUuid, nodeUuid, rootNetworkUuid);
        return ResponseEntity.ok().build();
    }
}<|MERGE_RESOLUTION|>--- conflicted
+++ resolved
@@ -2068,7 +2068,6 @@
         return ResponseEntity.ok().contentType(MediaType.APPLICATION_JSON).body(studyService.exportFilter(rootNetworkUuid, filterUuid));
     }
 
-<<<<<<< HEAD
     @GetMapping(value = "/studies/{studyUuid}/filters/elements")
     @Operation(summary = "Evaluate a list of filters on root node to get matched elements")
     @ApiResponses(value = {@ApiResponse(responseCode = "200", description = "The list of matched elements")})
@@ -2078,10 +2077,7 @@
         return ResponseEntity.ok().contentType(MediaType.APPLICATION_JSON).body(studyService.exportFilters(studyService.getStudyFirstRootNetworkUuid(studyUuid), filtersUuid));
     }
 
-    @PostMapping(value = "/studies/{studyUuid}/nodes/{nodeUuid}/state-estimation/run")
-=======
     @PostMapping(value = "/studies/{studyUuid}/root-networks/{rootNetworkUuid}/nodes/{nodeUuid}/state-estimation/run")
->>>>>>> 89cd1140
     @Operation(summary = "run state estimation on study")
     @ApiResponses(value = {@ApiResponse(responseCode = "200", description = "The state estimation has started")})
     public ResponseEntity<Void> runStateEstimation(@Parameter(description = "studyUuid") @PathVariable("studyUuid") UUID studyUuid,
