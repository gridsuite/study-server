--- conflicted
+++ resolved
@@ -120,18 +120,11 @@
     @ApiResponses(value = {
         @ApiResponse(responseCode = "200", description = "The id of the network imported"),
         @ApiResponse(responseCode = "409", description = "The study already exists or the case doesn't exist")})
-<<<<<<< HEAD
-    public ResponseEntity<BasicStudyInfos> createStudyFromExistingCase(@PathVariable("caseUuid") UUID caseUuid,
-                                                                             @RequestParam(required = false, value = "studyUuid") UUID studyUuid,
-                                                                             @RequestBody(required = false) Map<String, Object> importParameters,
-                                                                             @RequestHeader(HEADER_USER_ID) String userId) {
-=======
     public ResponseEntity<BasicStudyInfos> createStudy(@PathVariable("caseUuid") UUID caseUuid,
                                                        @RequestParam(required = false, value = "studyUuid") UUID studyUuid,
                                                        @RequestParam(required = false, value = "duplicateCase", defaultValue = "false") Boolean duplicateCase,
                                                        @RequestBody(required = false) Map<String, Object> importParameters,
                                                        @RequestHeader(HEADER_USER_ID) String userId) {
->>>>>>> e59abc0c
         caseService.assertCaseExists(caseUuid);
         BasicStudyInfos createStudy = studyService.createStudy(caseUuid, userId, studyUuid, importParameters, duplicateCase);
         return ResponseEntity.ok().body(createStudy);
@@ -142,17 +135,10 @@
     @ApiResponses(value = {
         @ApiResponse(responseCode = "200", description = "The study was successfully created"),
         @ApiResponse(responseCode = "404", description = "The source study doesn't exist")})
-<<<<<<< HEAD
-    public ResponseEntity<BasicStudyInfos> createStudy(@RequestParam("duplicateFrom") UUID sourceStudyUuid,
-                                                             @RequestParam(required = false, value = "studyUuid") UUID studyUuid,
-                                                             @RequestHeader(HEADER_USER_ID) String userId) {
-        BasicStudyInfos createStudy = studyService.createStudy(sourceStudyUuid, studyUuid, userId);
-=======
     public ResponseEntity<BasicStudyInfos> duplicateStudy(@RequestParam("duplicateFrom") UUID sourceStudyUuid,
                                                           @RequestParam(required = false, value = "studyUuid") UUID studyUuid,
                                                           @RequestHeader(HEADER_USER_ID) String userId) {
         BasicStudyInfos createStudy = studyService.duplicateStudy(sourceStudyUuid, studyUuid, userId);
->>>>>>> e59abc0c
         return createStudy != null ? ResponseEntity.ok().contentType(MediaType.APPLICATION_JSON).body(createStudy) :
                 ResponseEntity.notFound().build();
     }
