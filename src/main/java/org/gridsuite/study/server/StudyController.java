/*
 * Copyright (c) 2021, RTE (http://www.rte-france.com)
 * This Source Code Form is subject to the terms of the Mozilla Public
 * License, v. 2.0. If a copy of the MPL was not distributed with this
 * file, You can obtain one at http://mozilla.org/MPL/2.0/.
 */
package org.gridsuite.study.server;

import com.fasterxml.jackson.databind.JsonNode;
import com.powsybl.commons.reporter.ReporterModel;
import com.powsybl.timeseries.DoubleTimeSeries;
import com.powsybl.timeseries.StringTimeSeries;
import io.swagger.v3.oas.annotations.Operation;
import io.swagger.v3.oas.annotations.Parameter;
import io.swagger.v3.oas.annotations.responses.ApiResponse;
import io.swagger.v3.oas.annotations.responses.ApiResponses;
import io.swagger.v3.oas.annotations.tags.Tag;
import org.apache.commons.lang3.StringUtils;
import org.gridsuite.study.server.StudyException.Type;
import org.gridsuite.study.server.dto.*;
import org.gridsuite.study.server.dto.dynamicmapping.MappingInfos;
import org.gridsuite.study.server.dto.dynamicmapping.ModelInfos;
import org.gridsuite.study.server.dto.dynamicsimulation.DynamicSimulationParametersInfos;
import org.gridsuite.study.server.dto.dynamicsimulation.DynamicSimulationStatus;
import org.gridsuite.study.server.dto.dynamicsimulation.event.EventInfos;
import org.gridsuite.study.server.dto.modification.ModificationType;
import org.gridsuite.study.server.dto.sensianalysis.SensitivityAnalysisParametersInfos;
import org.gridsuite.study.server.dto.timeseries.TimeSeriesMetadataInfos;
import org.gridsuite.study.server.elasticsearch.EquipmentInfosService;
import org.gridsuite.study.server.exception.PartialResultException;
import org.gridsuite.study.server.networkmodificationtree.dto.AbstractNode;
import org.gridsuite.study.server.networkmodificationtree.dto.InsertMode;
import org.gridsuite.study.server.networkmodificationtree.dto.NetworkModificationNode;
import org.gridsuite.study.server.networkmodificationtree.dto.RootNode;
import org.gridsuite.study.server.service.*;
import org.gridsuite.study.server.service.securityanalysis.SecurityAnalysisResultType;
import org.gridsuite.study.server.service.shortcircuit.FaultResultsMode;
import org.gridsuite.study.server.service.shortcircuit.ShortCircuitService;
import org.gridsuite.study.server.service.shortcircuit.ShortcircuitAnalysisType;
import org.springframework.data.domain.Pageable;
import org.springframework.data.util.Pair;
import org.springframework.http.*;
import org.springframework.web.bind.WebDataBinder;
import org.springframework.web.bind.annotation.*;

import javax.annotation.Nullable;
import java.beans.PropertyEditorSupport;
import java.nio.charset.StandardCharsets;
import java.util.*;

import static org.gridsuite.study.server.StudyConstants.HEADER_USER_ID;

/**
 * @author Abdelsalem Hedhili <abdelsalem.hedhili at rte-france.com>
 * @author Franck Lecuyer <franck.lecuyer at rte-france.com>
 */
@RestController
@RequestMapping(value = "/" + StudyApi.API_VERSION)
@Tag(name = "Study server")
public class StudyController {
    private final StudyService studyService;
    private final NetworkService networkStoreService;
    private final NetworkModificationTreeService networkModificationTreeService;
    private final SingleLineDiagramService singleLineDiagramService;
    private final NetworkConversionService networkConversionService;
    private final SecurityAnalysisService securityAnalysisService;
    private final SensitivityAnalysisService sensitivityAnalysisService;
    private final ShortCircuitService shortCircuitService;
    private final VoltageInitService voltageInitService;
    private final LoadFlowService loadflowService;
    private final CaseService caseService;
    private final RemoteServicesInspector remoteServicesInspector;

    public StudyController(StudyService studyService,
            NetworkService networkStoreService,
            NetworkModificationTreeService networkModificationTreeService,
            SingleLineDiagramService singleLineDiagramService,
            NetworkConversionService networkConversionService,
            SecurityAnalysisService securityAnalysisService,
            SensitivityAnalysisService sensitivityAnalysisService,
            ShortCircuitService shortCircuitService,
            VoltageInitService voltageInitService,
            LoadFlowService loadflowService,
            CaseService caseService,
            RemoteServicesInspector remoteServicesInspector) {
        this.studyService = studyService;
        this.networkModificationTreeService = networkModificationTreeService;
        this.networkStoreService = networkStoreService;
        this.singleLineDiagramService = singleLineDiagramService;
        this.networkConversionService = networkConversionService;
        this.securityAnalysisService = securityAnalysisService;
        this.sensitivityAnalysisService = sensitivityAnalysisService;
        this.shortCircuitService = shortCircuitService;
        this.voltageInitService = voltageInitService;
        this.loadflowService = loadflowService;
        this.caseService = caseService;
        this.remoteServicesInspector = remoteServicesInspector;
    }

    @InitBinder
    public void initBinder(WebDataBinder webdataBinder) {
        webdataBinder.registerCustomEditor(EquipmentInfosService.FieldSelector.class,
            new MyEnumConverter<>(EquipmentInfosService.FieldSelector.class));
        webdataBinder.registerCustomEditor(ModificationType.class, new MyModificationTypeConverter());
    }

    @GetMapping(value = "/studies")
    @Operation(summary = "Get all studies")
    @ApiResponses(value = {@ApiResponse(responseCode = "200", description = "The list of studies")})
    public ResponseEntity<List<CreatedStudyBasicInfos>> getStudyList() {
        return ResponseEntity.ok().contentType(MediaType.APPLICATION_JSON).body(studyService.getStudies());
    }

    @GetMapping(value = "/studies/{studyUuid}/case/name")
    @Operation(summary = "Get study case name")
    @ApiResponses(value = {@ApiResponse(responseCode = "200", description = "The study case name"),
                           @ApiResponse(responseCode = "204", description = "The study has no case name attached")})
    public ResponseEntity<String> getStudyCaseName(@PathVariable("studyUuid") UUID studyUuid) {
        String studyCaseName = studyService.getStudyCaseName(studyUuid);
        return StringUtils.isEmpty(studyCaseName) ? ResponseEntity.noContent().build() : ResponseEntity.ok().body(studyCaseName);
    }

    @GetMapping(value = "/study_creation_requests")
    @Operation(summary = "Get all study creation requests for a user")
    @ApiResponses(value = {@ApiResponse(responseCode = "200", description = "The list of study creation requests")})
    public ResponseEntity<List<BasicStudyInfos>> getStudyCreationRequestList() {
        return ResponseEntity.ok().contentType(MediaType.APPLICATION_JSON).body(studyService.getStudiesCreationRequests());
    }

    @GetMapping(value = "/studies/metadata")
    @Operation(summary = "Get studies metadata")
    @ApiResponses(value = {@ApiResponse(responseCode = "200", description = "The list of studies metadata")})
    public ResponseEntity<List<CreatedStudyBasicInfos>> getStudyListMetadata(@RequestParam("ids") List<UUID> uuids) {
        return ResponseEntity.ok().contentType(MediaType.APPLICATION_JSON).body(studyService.getStudiesMetadata(uuids));
    }

    @PostMapping(value = "/studies/cases/{caseUuid}")
    @Operation(summary = "create a study from an existing case")
    @ApiResponses(value = {
        @ApiResponse(responseCode = "200", description = "The id of the network imported"),
        @ApiResponse(responseCode = "409", description = "The study already exists or the case doesn't exist")})
    public ResponseEntity<BasicStudyInfos> createStudy(@PathVariable("caseUuid") UUID caseUuid,
                                                       @RequestParam(required = false, value = "studyUuid") UUID studyUuid,
                                                       @RequestParam(required = false, value = "duplicateCase", defaultValue = "false") Boolean duplicateCase,
                                                       @RequestBody(required = false) Map<String, Object> importParameters,
                                                       @RequestHeader(HEADER_USER_ID) String userId) {
        caseService.assertCaseExists(caseUuid);
        BasicStudyInfos createStudy = studyService.createStudy(caseUuid, userId, studyUuid, importParameters, duplicateCase);
        return ResponseEntity.ok().body(createStudy);
    }

    @PostMapping(value = "/studies")
    @Operation(summary = "create a study from an existing one")
    @ApiResponses(value = {
        @ApiResponse(responseCode = "200", description = "The study was successfully created"),
        @ApiResponse(responseCode = "404", description = "The source study doesn't exist")})
    public ResponseEntity<BasicStudyInfos> duplicateStudy(@RequestParam("duplicateFrom") UUID sourceStudyUuid,
                                                          @RequestParam(required = false, value = "studyUuid") UUID studyUuid,
                                                          @RequestHeader(HEADER_USER_ID) String userId) {
        BasicStudyInfos createStudy = studyService.duplicateStudy(sourceStudyUuid, studyUuid, userId);
        return createStudy != null ? ResponseEntity.ok().contentType(MediaType.APPLICATION_JSON).body(createStudy) :
                ResponseEntity.notFound().build();
    }

    @GetMapping(value = "/studies/{studyUuid}")
    @Operation(summary = "get a study")
    @ApiResponses(value = {
        @ApiResponse(responseCode = "200", description = "The study information"),
        @ApiResponse(responseCode = "404", description = "The study doesn't exist")})
    public ResponseEntity<StudyInfos> getStudy(@PathVariable("studyUuid") UUID studyUuid) {
        return ResponseEntity.ok().contentType(MediaType.APPLICATION_JSON).body(studyService.getStudyInfos(studyUuid));
    }

    @DeleteMapping(value = "/studies/{studyUuid}")
    @Operation(summary = "delete the study")
    @ApiResponse(responseCode = "200", description = "Study deleted")
    public ResponseEntity<Void> deleteStudy(@PathVariable("studyUuid") UUID studyUuid,
                                                  @RequestHeader(HEADER_USER_ID) String userId) {
        studyService.deleteStudyIfNotCreationInProgress(studyUuid, userId);
        return ResponseEntity.ok().build();
    }

    @PostMapping(value = "/studies/{targetStudyUuid}/tree/nodes", params = {"nodeToCopyUuid", "referenceNodeUuid", "insertMode"})
    @Operation(summary = "duplicate a node")
    @ApiResponses(value = {
        @ApiResponse(responseCode = "200", description = "The node was successfully created"),
        @ApiResponse(responseCode = "403", description = "The node can't be copied above the root node"),
        @ApiResponse(responseCode = "404", description = "The source study or node doesn't exist")})
    public ResponseEntity<Void> duplicateNode(@Parameter(description = "The study where we want to copy the node") @PathVariable("targetStudyUuid") UUID targetStudyUuid,
                                              @Parameter(description = "The copied node original study") @RequestParam(value = "sourceStudyUuid", required = false) UUID sourceStudyUuid,
                                              @Parameter(description = "The node we want to copy") @RequestParam("nodeToCopyUuid") UUID nodeToCopyUuid,
                                              @Parameter(description = "The reference node to where we want to paste") @RequestParam("referenceNodeUuid") UUID referenceNodeUuid,
                                              @Parameter(description = "the position where the node will be pasted relative to the reference node") @RequestParam(name = "insertMode") InsertMode insertMode,
                                              @RequestHeader(HEADER_USER_ID) String userId) {
        //if the source study is not set we assume it's the same as the target study
        studyService.duplicateStudyNode(sourceStudyUuid == null ? targetStudyUuid : sourceStudyUuid, targetStudyUuid, nodeToCopyUuid, referenceNodeUuid, insertMode, userId);
        return ResponseEntity.ok().build();
    }

    @PostMapping(value = "/studies/{studyUuid}/tree/nodes", params = {"nodeToCutUuid", "referenceNodeUuid", "insertMode"})
    @Operation(summary = "cut and paste a node")
    @ApiResponses(value = {
        @ApiResponse(responseCode = "200", description = "The node was successfully created"),
        @ApiResponse(responseCode = "403", description = "The node can't be copied above the root node nor around itself"),
        @ApiResponse(responseCode = "404", description = "The source study or node doesn't exist")})
    public ResponseEntity<Void> cutAndPasteNode(@PathVariable("studyUuid") UUID studyUuid,
                                              @Parameter(description = "The node we want to cut") @RequestParam("nodeToCutUuid") UUID nodeToCutUuid,
                                              @Parameter(description = "The reference node to where we want to paste") @RequestParam("referenceNodeUuid") UUID referenceNodeUuid,
                                              @Parameter(description = "the position where the node will be pasted relative to the reference node") @RequestParam(name = "insertMode") InsertMode insertMode,
                                              @RequestHeader(HEADER_USER_ID) String userId) {
        studyService.moveStudyNode(studyUuid, nodeToCutUuid, referenceNodeUuid, insertMode, userId);
        return ResponseEntity.ok().build();
    }

    @RequestMapping(value = "/studies/{studyUuid}/network", method = RequestMethod.HEAD)
    @Operation(summary = "check study root network existence")
    @ApiResponses(value = {
        @ApiResponse(responseCode = "200", description = "The network does exist"),
        @ApiResponse(responseCode = "204", description = "The network doesn't exist")})
    public ResponseEntity<Void> checkNetworkExistence(@PathVariable("studyUuid") UUID studyUuid) {
        UUID networkUUID = networkStoreService.getNetworkUuid(studyUuid);
        return networkStoreService.doesNetworkExist(networkUUID)
            ? ResponseEntity.ok().build()
            : ResponseEntity.noContent().build();

    }

    @PostMapping(value = "/studies/{studyUuid}/network", params = {"caseUuid"})
    @Operation(summary = "recreate study network of a study from an existing case")
    @ApiResponses(value = {
        @ApiResponse(responseCode = "200", description = "Study network recreation has started"),
        @ApiResponse(responseCode = "424", description = "The case doesn't exist")})
    public ResponseEntity<BasicStudyInfos> recreateStudyNetworkFromCase(@PathVariable("studyUuid") UUID studyUuid,
                                                                 @RequestBody(required = false) Map<String, Object> importParameters,
                                                                 @RequestParam(value = "caseUuid") UUID caseUuid,
                                                                 @RequestHeader(HEADER_USER_ID) String userId) {
        studyService.recreateStudyRootNetwork(caseUuid, userId, studyUuid, importParameters);
        return ResponseEntity.ok().build();
    }

    @PostMapping(value = "/studies/{studyUuid}/network")
    @Operation(summary = "recreate study network of a study from its case")
    @ApiResponses(value = {
        @ApiResponse(responseCode = "200", description = "Study network recreation has started"),
        @ApiResponse(responseCode = "424", description = "The study's case doesn't exist")})
    public ResponseEntity<BasicStudyInfos> recreateStudyNetwork(@PathVariable("studyUuid") UUID studyUuid,
                                                         @RequestHeader(HEADER_USER_ID) String userId) {
        studyService.recreateStudyRootNetwork(userId, studyUuid);
        return ResponseEntity.ok().build();
    }

    @GetMapping(value = "/studies/{studyUuid}/indexation/status")
    @Operation(summary = "check study indexation")
    @ApiResponses(value = {
        @ApiResponse(responseCode = "200", description = "The study indexation status"),
        @ApiResponse(responseCode = "204", description = "The study indexation status doesn't exist"),
        @ApiResponse(responseCode = "404", description = "The study or network doesn't exist")})
    public ResponseEntity<String> checkStudyIndexationStatus(@PathVariable("studyUuid") UUID studyUuid) {
        String result = studyService.getStudyIndexationStatus(studyUuid).name();
        return result != null ? ResponseEntity.ok().body(result) :
            ResponseEntity.noContent().build();
    }

    @PostMapping(value = "/studies/{studyUuid}/tree/subtrees", params = {"subtreeToCutParentNodeUuid", "referenceNodeUuid"})
    @Operation(summary = "cut and paste a subtree")
    @ApiResponses(value = {
        @ApiResponse(responseCode = "200", description = "The subtree was successfully created"),
        @ApiResponse(responseCode = "403", description = "The subtree can't be copied above the root node nor around itself"),
        @ApiResponse(responseCode = "404", description = "The source study or subtree doesn't exist")})
    public ResponseEntity<Void> cutAndPasteNodeSubtree(@PathVariable("studyUuid") UUID studyUuid,
                                                @Parameter(description = "The parent node of the subtree we want to cut") @RequestParam("subtreeToCutParentNodeUuid") UUID subtreeToCutParentNodeUuid,
                                                @Parameter(description = "The reference node to where we want to paste") @RequestParam("referenceNodeUuid") UUID referenceNodeUuid,
                                                @RequestHeader(HEADER_USER_ID) String userId) {
        studyService.moveStudySubtree(studyUuid, subtreeToCutParentNodeUuid, referenceNodeUuid, userId);
        return ResponseEntity.ok().build();
    }

    @PostMapping(value = "/studies/{studyUuid}/tree/subtrees", params = {"subtreeToCopyParentNodeUuid", "referenceNodeUuid"})
    @Operation(summary = "duplicate a subtree")
    @ApiResponses(value = {
        @ApiResponse(responseCode = "200", description = "The subtree was successfully created"),
        @ApiResponse(responseCode = "403", description = "The subtree can't be copied above the root node nor around itself"),
        @ApiResponse(responseCode = "404", description = "The source study or subtree doesn't exist")})
    public ResponseEntity<Void> duplicateSubtree(@Parameter(description = "The study where we want to copy the node") @PathVariable("studyUuid") UUID targetStudyUuid,
                                                 @Parameter(description = "The copied node original study") @RequestParam(value = "sourceStudyUuid") UUID sourceStudyUuid,
                                                       @Parameter(description = "The parent node of the subtree we want to cut") @RequestParam("subtreeToCopyParentNodeUuid") UUID subtreeToCopyParentNodeUuid,
                                                       @Parameter(description = "The reference node to where we want to paste") @RequestParam("referenceNodeUuid") UUID referenceNodeUuid,
                                                       @RequestHeader(HEADER_USER_ID) String userId) {
        studyService.duplicateStudySubtree(sourceStudyUuid, targetStudyUuid, subtreeToCopyParentNodeUuid, referenceNodeUuid, userId);
        return ResponseEntity.ok().build();
    }

    @GetMapping(value = "/studies/{studyUuid}/nodes/{nodeUuid}/network/voltage-levels/{voltageLevelId}/svg")
    @Operation(summary = "get the voltage level diagram for the given network and voltage level")
    @ApiResponses(value = {@ApiResponse(responseCode = "200", description = "The svg"),
        @ApiResponse(responseCode = "404", description = "The voltage level has not been found")})
    public ResponseEntity<byte[]> getVoltageLevelDiagram(
            @PathVariable("studyUuid") UUID studyUuid,
            @PathVariable("nodeUuid") UUID nodeUuid,
            @PathVariable("voltageLevelId") String voltageLevelId,
            @Parameter(description = "useName") @RequestParam(name = "useName", defaultValue = "false") boolean useName,
            @Parameter(description = "centerLabel") @RequestParam(name = "centerLabel", defaultValue = "false") boolean centerLabel,
            @Parameter(description = "diagonalLabel") @RequestParam(name = "diagonalLabel", defaultValue = "false") boolean diagonalLabel,
            @Parameter(description = "topologicalColoring") @RequestParam(name = "topologicalColoring", defaultValue = "false") boolean topologicalColoring,
            @Parameter(description = "component library name") @RequestParam(name = "componentLibrary", required = false) String componentLibrary,
            @Parameter(description = "Sld display mode") @RequestParam(name = "sldDisplayMode", defaultValue = "STATE_VARIABLE") StudyConstants.SldDisplayMode sldDisplayMode,
            @Parameter(description = "language") @RequestParam(name = "language", defaultValue = "en") String language) {
        DiagramParameters diagramParameters = DiagramParameters.builder()
                .useName(useName)
                .labelCentered(centerLabel)
                .diagonalLabel(diagonalLabel)
                .topologicalColoring(topologicalColoring)
                .componentLibrary(componentLibrary)
                .sldDisplayMode(sldDisplayMode)
                .language(language)
                .build();
        byte[] result = studyService.getVoltageLevelSvg(
                studyUuid,
                voltageLevelId,
                diagramParameters,
                nodeUuid);
        return result != null ? ResponseEntity.ok().contentType(MediaType.APPLICATION_XML).body(result) :
            ResponseEntity.noContent().build();
    }

    @GetMapping(value = "/studies/{studyUuid}/nodes/{nodeUuid}/network/voltage-levels/{voltageLevelId}/svg-and-metadata")
    @Operation(summary = "get the voltage level diagram for the given network and voltage level")
    @ApiResponses(value = {@ApiResponse(responseCode = "200", description = "The svg and metadata"),
        @ApiResponse(responseCode = "404", description = "The voltage level has not been found")})
    public ResponseEntity<String> getVoltageLevelDiagramAndMetadata(
            @PathVariable("studyUuid") UUID studyUuid,
            @PathVariable("nodeUuid") UUID nodeUuid,
            @PathVariable("voltageLevelId") String voltageLevelId,
            @Parameter(description = "useName") @RequestParam(name = "useName", defaultValue = "false") boolean useName,
            @Parameter(description = "centerLabel") @RequestParam(name = "centerLabel", defaultValue = "false") boolean centerLabel,
            @Parameter(description = "diagonalLabel") @RequestParam(name = "diagonalLabel", defaultValue = "false") boolean diagonalLabel,
            @Parameter(description = "topologicalColoring") @RequestParam(name = "topologicalColoring", defaultValue = "false") boolean topologicalColoring,
            @Parameter(description = "component library name") @RequestParam(name = "componentLibrary", required = false) String componentLibrary,
            @Parameter(description = "Sld display mode") @RequestParam(name = "sldDisplayMode", defaultValue = "STATE_VARIABLE") StudyConstants.SldDisplayMode sldDisplayMode,
            @Parameter(description = "language") @RequestParam(name = "language", defaultValue = "en") String language) {
        DiagramParameters diagramParameters = DiagramParameters.builder()
                .useName(useName)
                .labelCentered(centerLabel)
                .diagonalLabel(diagonalLabel)
                .topologicalColoring(topologicalColoring)
                .componentLibrary(componentLibrary)
                .sldDisplayMode(sldDisplayMode)
                .language(language)
                .build();
        String result = studyService.getVoltageLevelSvgAndMetadata(
                studyUuid,
                voltageLevelId,
                diagramParameters,
                nodeUuid);
        return result != null ? ResponseEntity.ok().contentType(MediaType.APPLICATION_JSON).body(result) :
            ResponseEntity.noContent().build();
    }

    @GetMapping(value = "/studies/{studyUuid}/nodes/{nodeUuid}/network/voltage-levels/{voltageLevelId}/buses")
    @Operation(summary = "get buses the for a given network and a given voltage level")
    @ApiResponse(responseCode = "200", description = "The buses list of the network for given voltage level")
    public ResponseEntity<List<IdentifiableInfos>> getVoltageLevelBuses(
            @PathVariable("studyUuid") UUID studyUuid,
            @PathVariable("nodeUuid") UUID nodeUuid,
            @PathVariable("voltageLevelId") String voltageLevelId,
            @Parameter(description = "Should get in upstream built node ?") @RequestParam(value = "inUpstreamBuiltParentNode", required = false, defaultValue = "false") boolean inUpstreamBuiltParentNode) {
        return ResponseEntity.ok().contentType(MediaType.APPLICATION_JSON).body(studyService.getVoltageLevelBuses(studyUuid, nodeUuid, voltageLevelId, inUpstreamBuiltParentNode));
    }

    @GetMapping(value = "/studies/{studyUuid}/nodes/{nodeUuid}/network/voltage-levels/{voltageLevelId}/busbar-sections")
    @Operation(summary = "get the busbar sections for a given network and a given voltage level")
    @ApiResponse(responseCode = "200", description = "The busbar sections list of the network for given voltage level")
    public ResponseEntity<List<IdentifiableInfos>> getVoltageLevelBusbarSections(
            @PathVariable("studyUuid") UUID studyUuid,
            @PathVariable("nodeUuid") UUID nodeUuid,
            @PathVariable("voltageLevelId") String voltageLevelId,
            @Parameter(description = "Should get in upstream built node ?") @RequestParam(value = "inUpstreamBuiltParentNode", required = false, defaultValue = "false") boolean inUpstreamBuiltParentNode) {
        return ResponseEntity.ok().contentType(MediaType.APPLICATION_JSON).body(studyService.getVoltageLevelBusbarSections(studyUuid, nodeUuid, voltageLevelId, inUpstreamBuiltParentNode));
    }

    @GetMapping(value = "/studies/{studyUuid}/nodes/{nodeUuid}/network-map/hvdc-lines/{hvdcId}/shunt-compensators")
    @Operation(summary = "For a given hvdc line, get its related Shunt compensators in case of LCC converter station")
    @ApiResponse(responseCode = "200", description = "Hvdc line type and its shunt compensators on each side")
    public ResponseEntity<String> getHvdcLineShuntCompensators(
            @PathVariable("studyUuid") UUID studyUuid,
            @PathVariable("nodeUuid") UUID nodeUuid,
            @PathVariable("hvdcId") String hvdcId,
            @Parameter(description = "Should get in upstream built node ?") @RequestParam(value = "inUpstreamBuiltParentNode", required = false, defaultValue = "false") boolean inUpstreamBuiltParentNode) {
        String hvdcInfos = studyService.getHvdcLineShuntCompensators(studyUuid, nodeUuid, inUpstreamBuiltParentNode, hvdcId);
        return ResponseEntity.ok().contentType(MediaType.APPLICATION_JSON).body(hvdcInfos);
    }

    @GetMapping(value = "/studies/{studyUuid}/nodes/{nodeUuid}/geo-data/lines")
    @Operation(summary = "Get Network lines graphics")
    @ApiResponses(value = {@ApiResponse(responseCode = "200", description = "The list of line graphics with the given ids, all otherwise")})
    public ResponseEntity<String> getLineGraphics(
            @PathVariable("studyUuid") UUID studyUuid,
            @PathVariable("nodeUuid") UUID nodeUuid,
            @Parameter(description = "Lines ids") @RequestParam(name = "lineId", required = false) List<String> linesIds) {

        return ResponseEntity.ok().contentType(MediaType.APPLICATION_JSON).body(studyService.getLinesGraphics(networkStoreService.getNetworkUuid(studyUuid), nodeUuid, linesIds));
    }

    @GetMapping(value = "/studies/{studyUuid}/nodes/{nodeUuid}/geo-data/substations")
    @Operation(summary = "Get Network substations graphics")
    @ApiResponses(value = {@ApiResponse(responseCode = "200", description = "The list of substation graphics with the given ids, all otherwise")})
    public ResponseEntity<String> getSubstationGraphics(
            @PathVariable("studyUuid") UUID studyUuid,
            @PathVariable("nodeUuid") UUID nodeUuid,
            @Parameter(description = "Substations id") @RequestParam(name = "substationId", required = false) List<String> substationsIds) {

        return ResponseEntity.ok().contentType(MediaType.APPLICATION_JSON).body(studyService.getSubstationsGraphics(networkStoreService.getNetworkUuid(studyUuid), nodeUuid, substationsIds));
    }

    @GetMapping(value = "/studies/{studyUuid}/nodes/{nodeUuid}/network-map/equipments-ids")
    @Operation(summary = "Get equipment ids ")
    @ApiResponses(value = {@ApiResponse(responseCode = "200", description = "The list of equipment ids")})
    public ResponseEntity<String> getNetworkElementsIds(
            @PathVariable("studyUuid") UUID studyUuid,
            @PathVariable("nodeUuid") UUID nodeUuid,
            @Parameter(description = "Substations id") @RequestParam(name = "substationsIds", required = false) List<String> substationsIds,
            @Parameter(description = "Should get in upstream built node ?") @RequestParam(value = "inUpstreamBuiltParentNode", required = false, defaultValue = "false") boolean inUpstreamBuiltParentNode,
            @Parameter(description = "equipment type") @RequestParam(name = "equipmentType") String equipmentType) {

        return ResponseEntity.ok().contentType(MediaType.APPLICATION_JSON).body(studyService.getNetworkElementsIds(studyUuid, nodeUuid, substationsIds, inUpstreamBuiltParentNode, equipmentType));
    }

    @GetMapping(value = "/studies/{studyUuid}/nodes/{nodeUuid}/network-map/substations/{substationId}")
    @Operation(summary = "Get specific substation description")
    @ApiResponses(value = {@ApiResponse(responseCode = "200", description = "The substation data")})
    public ResponseEntity<String> getSubstationMapData(
            @Parameter(description = "study uuid") @PathVariable("studyUuid") UUID studyUuid,
            @Parameter(description = "node uuid") @PathVariable("nodeUuid") UUID nodeUuid,
            @Parameter(description = "substation Id") @PathVariable("substationId") String substationId,
            @Parameter(description = "Should get in upstream built node ?") @RequestParam(value = "inUpstreamBuiltParentNode", required = false, defaultValue = "false") boolean inUpstreamBuiltParentNode) {

        return ResponseEntity.ok().contentType(MediaType.APPLICATION_JSON).body(studyService.getSubstationMapData(studyUuid, nodeUuid, substationId, inUpstreamBuiltParentNode));
    }

    @GetMapping(value = "/studies/{studyUuid}/nodes/{nodeUuid}/network/elements")
    @Operation(summary = "Get network elements infos")
    @ApiResponses(value = {@ApiResponse(responseCode = "200", description = "The list of network elements infos")})
    public ResponseEntity<String> getNetworkElementsInfos(
            @PathVariable("studyUuid") UUID studyUuid,
            @PathVariable("nodeUuid") UUID nodeUuid,
            @Parameter(description = "Substations id") @RequestParam(name = "substationsIds", required = false) List<String> substationsIds,
            @Parameter(description = "Element type") @RequestParam(name = "elementType") String elementType,
            @Parameter(description = "Info type") @RequestParam(name = "infoType") String infoType,
            @Parameter(description = "Should get in upstream built node ?") @RequestParam(value = "inUpstreamBuiltParentNode", required = false, defaultValue = "false") boolean inUpstreamBuiltParentNode) {

        return ResponseEntity.ok().contentType(MediaType.APPLICATION_JSON).body(studyService.getNetworkElementsInfos(studyUuid, nodeUuid, substationsIds, elementType, infoType, inUpstreamBuiltParentNode));
    }

    @GetMapping(value = "/studies/{studyUuid}/nodes/{nodeUuid}/network/elements/{elementId}")
    @Operation(summary = "Get network elements infos")
    @ApiResponses(value = {@ApiResponse(responseCode = "200", description = "The list of network elements infos")})
    public ResponseEntity<String> getNetworkElementInfos(
            @Parameter(description = "Study uuid") @PathVariable("studyUuid") UUID studyUuid,
            @Parameter(description = "Node uuid") @PathVariable("nodeUuid") UUID nodeUuid,
            @Parameter(description = "Element id") @PathVariable("elementId") String elementId,
            @Parameter(description = "Element type") @RequestParam(name = "elementType") String elementType,
            @Parameter(description = "Info type") @RequestParam(name = "infoType") String infoType,
            @Parameter(description = "Operation") @RequestParam(name = "operation", required = false) String operation,
            @Parameter(description = "Should get in upstream built node ?") @RequestParam(value = "inUpstreamBuiltParentNode", required = false, defaultValue = "false") boolean inUpstreamBuiltParentNode) {

        return ResponseEntity.ok().contentType(MediaType.APPLICATION_JSON).body(studyService.getNetworkElementInfos(studyUuid, nodeUuid, elementType, infoType, elementId, operation, inUpstreamBuiltParentNode));
    }

    @GetMapping(value = "/studies/{studyUuid}/nodes/{nodeUuid}/network-map/countries")
    @Operation(summary = "Get network countries")
    @ApiResponses(value = {@ApiResponse(responseCode = "200", description = "The list of countries")})
    public ResponseEntity<String> getNetworkCountries(
            @Parameter(description = "Study uuid") @PathVariable("studyUuid") UUID studyUuid,
            @Parameter(description = "Node uuid") @PathVariable("nodeUuid") UUID nodeUuid,
            @Parameter(description = "Should get in upstream built node ?") @RequestParam(value = "inUpstreamBuiltParentNode", required = false, defaultValue = "false") boolean inUpstreamBuiltParentNode) {

        return ResponseEntity.ok().contentType(MediaType.APPLICATION_JSON).body(studyService.getNetworkCountries(studyUuid, nodeUuid, inUpstreamBuiltParentNode));
    }

    @GetMapping(value = "/studies/{studyUuid}/nodes/{nodeUuid}/network-map/branch-or-3wt/{equipmentId}")
    @Operation(summary = "Get specific line or 2WT or 3WT description")
    @ApiResponses(value = {
        @ApiResponse(responseCode = "200", description = "The line or 2WT or 3WT data"),
        @ApiResponse(responseCode = "204", description = "No element found")
    })
    public ResponseEntity<String> getBranchOrThreeWindingsTransformer(
            @Parameter(description = "study uuid") @PathVariable("studyUuid") UUID studyUuid,
            @Parameter(description = "node uuid") @PathVariable("nodeUuid") UUID nodeUuid,
            @Parameter(description = "equipment id") @PathVariable("equipmentId") String equipmentId) {
        String elementInfos = studyService.getBranchOrThreeWindingsTransformer(studyUuid, nodeUuid, equipmentId);
        return StringUtils.isEmpty(elementInfos) ? ResponseEntity.noContent().build() : ResponseEntity.ok().contentType(MediaType.APPLICATION_JSON).body(elementInfos);
    }

    @GetMapping(value = "/studies/{studyUuid}/nodes/{nodeUuid}/network-map/voltage-levels-equipments")
    @Operation(summary = "Get equipment of voltage levels")
    @ApiResponses(value = {@ApiResponse(responseCode = "200", description = "The voltage levels data")})
    public ResponseEntity<String> getVoltageLevelsAndEquipments(
            @PathVariable("studyUuid") UUID studyUuid,
            @PathVariable("nodeUuid") UUID nodeUuid,
            @Parameter(description = "Substations id") @RequestParam(name = "substationId", required = false) List<String> substationsIds,
            @Parameter(description = "Should get in upstream built node ?") @RequestParam(value = "inUpstreamBuiltParentNode", required = false, defaultValue = "false") boolean inUpstreamBuiltParentNode) {

        return ResponseEntity.ok().contentType(MediaType.APPLICATION_JSON).body(studyService.getVoltageLevelsAndEquipment(studyUuid, nodeUuid, substationsIds, inUpstreamBuiltParentNode));
    }

    @GetMapping(value = "/studies/{studyUuid}/nodes/{nodeUuid}/network-map/voltage-level-equipments/{voltageLevelId}")
    @Operation(summary = "Get voltage level equipments")
    @ApiResponses(value = {@ApiResponse(responseCode = "200", description = "Voltage level equipments")})
    public ResponseEntity<String> getVoltageLevelEquipments(
            @PathVariable("studyUuid") UUID studyUuid,
            @PathVariable("nodeUuid") UUID nodeUuid,
            @Parameter(description = "voltage level id") @PathVariable("voltageLevelId") String voltageLevelId,
            @Parameter(description = "Substations id") @RequestParam(name = "substationId", required = false) List<String> substationsIds,
            @Parameter(description = "Should get in upstream built node ?") @RequestParam(value = "inUpstreamBuiltParentNode", required = false, defaultValue = "false") boolean inUpstreamBuiltParentNode) {

        return ResponseEntity.ok().contentType(MediaType.APPLICATION_JSON).body(studyService.getVoltageLevelEquipments(studyUuid, nodeUuid, substationsIds, inUpstreamBuiltParentNode, voltageLevelId));
    }

    @GetMapping(value = "/studies/{studyUuid}/nodes/{nodeUuid}/network-map/all")
    @Operation(summary = "Get Network equipments description")
    @ApiResponses(value = {@ApiResponse(responseCode = "200", description = "The list of equipments data")})
    public ResponseEntity<String> getAllMapData(
            @PathVariable("studyUuid") UUID studyUuid,
            @PathVariable("nodeUuid") UUID nodeUuid,
            @Parameter(description = "Substations id") @RequestParam(name = "substationId", required = false) List<String> substationsIds) {

        return ResponseEntity.ok().contentType(MediaType.APPLICATION_JSON).body(studyService.getAllMapData(studyUuid, nodeUuid, substationsIds));
    }

    @PutMapping(value = "/studies/{studyUuid}/nodes/{nodeUuid}/network-modification/{modificationUuid}")
    @Operation(summary = "move network modification before another")
    @ApiResponses(value = {@ApiResponse(responseCode = "200", description = "The modification order is updated")})
    public ResponseEntity<Void> moveModification(@PathVariable("studyUuid") UUID studyUuid,
                                                        @PathVariable("nodeUuid") UUID nodeUuid,
                                                        @PathVariable("modificationUuid") UUID modificationUuid,
                                                        @Nullable @Parameter(description = "move before, if no value move to end") @RequestParam(value = "beforeUuid") UUID beforeUuid,
                                                        @RequestHeader(HEADER_USER_ID) String userId) {
        studyService.assertCanModifyNode(studyUuid, nodeUuid);
        studyService.moveModifications(studyUuid, nodeUuid, nodeUuid, List.of(modificationUuid), beforeUuid, userId);
        return ResponseEntity.ok().build();
    }

    @PutMapping(value = "/studies/{studyUuid}/nodes/{nodeUuid}", produces = MediaType.APPLICATION_JSON_VALUE)
    @Operation(summary = "For a list of network modifications passed in body, copy or cut, then append them to target node")
    @ApiResponses(value = {@ApiResponse(responseCode = "200", description = "The modification list has been updated.")})
    public ResponseEntity<Void> moveOrCopyModifications(@PathVariable("studyUuid") UUID studyUuid,
                                                         @PathVariable("nodeUuid") UUID nodeUuid,
                                                         @RequestParam("action") UpdateModificationAction action,
                                                         @Nullable @RequestParam("originNodeUuid") UUID originNodeUuid,
                                                         @RequestBody List<UUID> modificationsToCopyUuidList,
                                                         @RequestHeader(HEADER_USER_ID) String userId) {
        studyService.assertIsStudyAndNodeExist(studyUuid, nodeUuid);
        studyService.assertCanModifyNode(studyUuid, nodeUuid);
        if (originNodeUuid != null) {
            studyService.assertIsNodeExist(studyUuid, originNodeUuid);
            studyService.assertCanModifyNode(studyUuid, originNodeUuid);
        }
        switch (action) {
            case COPY:
                studyService.duplicateModifications(studyUuid, nodeUuid, modificationsToCopyUuidList, userId);
                break;
            case MOVE:
                studyService.moveModifications(studyUuid, nodeUuid, originNodeUuid, modificationsToCopyUuidList, null, userId);
                break;
            default:
                throw new StudyException(Type.UNKNOWN_ACTION_TYPE);
        }
        return ResponseEntity.ok().build();
    }

    @PutMapping(value = "/studies/{studyUuid}/nodes/{nodeUuid}/loadflow/run")
    @Operation(summary = "run loadflow on study")
    @ApiResponses(value = {@ApiResponse(responseCode = "200", description = "The loadflow has started")})
    public ResponseEntity<Void> runLoadFlow(
            @PathVariable("studyUuid") UUID studyUuid,
            @PathVariable("nodeUuid") UUID nodeUuid,
            @Parameter(description = "The limit reduction") @RequestParam(name = "limitReduction", required = false) Float limitReduction,
            @RequestHeader(HEADER_USER_ID) String userId) {
        studyService.assertIsNodeNotReadOnly(nodeUuid);
        studyService.runLoadFlow(studyUuid, nodeUuid, userId, limitReduction);
        return ResponseEntity.ok().build();
    }

    @GetMapping(value = "/studies/{studyUuid}/nodes/{nodeUuid}/loadflow/result")
    @Operation(summary = "Get a loadflow result on study")
    @ApiResponses(value = {@ApiResponse(responseCode = "200", description = "The loadflow result"),
        @ApiResponse(responseCode = "204", description = "No loadflow has been done yet"),
        @ApiResponse(responseCode = "404", description = "The loadflow result has not been found")})
    public ResponseEntity<String> getLoadflowResult(@Parameter(description = "study UUID") @PathVariable("studyUuid") UUID studyUuid,
                                                        @Parameter(description = "nodeUuid") @PathVariable("nodeUuid") UUID nodeUuid) {
        String result = loadflowService.getLoadFlowResult(nodeUuid);
        return result != null ? ResponseEntity.ok().body(result) :
                ResponseEntity.noContent().build();
    }

    @GetMapping(value = "/studies/{studyUuid}/nodes/{nodeUuid}/loadflow/status")
    @Operation(summary = "Get the loadflow status on study")
    @ApiResponses(value = {@ApiResponse(responseCode = "200", description = "The loadflow status"),
        @ApiResponse(responseCode = "204", description = "No loadflow has been done yet"),
        @ApiResponse(responseCode = "404", description = "The loadflow status has not been found")})
    public ResponseEntity<String> getLoadFlowStatus(@Parameter(description = "Study UUID") @PathVariable("studyUuid") UUID studyUuid,
                                                                @Parameter(description = "nodeUuid") @PathVariable("nodeUuid") UUID nodeUuid) {
        String result = loadflowService.getLoadFlowStatus(nodeUuid);
        return result != null ? ResponseEntity.ok().body(result) :
                ResponseEntity.noContent().build();
    }

    @PutMapping(value = "/studies/{studyUuid}/nodes/{nodeUuid}/loadflow/stop")
    @Operation(summary = "stop loadflow on study")
    @ApiResponses(value = {@ApiResponse(responseCode = "200", description = "The loadflow has been stopped")})
    public ResponseEntity<Void> stopLoadFlow(@Parameter(description = "Study uuid") @PathVariable("studyUuid") UUID studyUuid,
                                                         @Parameter(description = "nodeUuid") @PathVariable("nodeUuid") UUID nodeUuid) {
        loadflowService.stopLoadFlow(studyUuid, nodeUuid);
        return ResponseEntity.ok().build();
    }

    @PutMapping(value = "/studies/{studyUuid}/nodes/{nodeUuid}/shortcircuit/run")
    @Operation(summary = "run short circuit analysis on study")
    @ApiResponses(value = {@ApiResponse(responseCode = "200", description = "The short circuit analysis has started")})
    public ResponseEntity<Void> runShortCircuit(
            @PathVariable("studyUuid") UUID studyUuid,
            @PathVariable("nodeUuid") UUID nodeUuid,
            @RequestParam(value = "busId", required = false) String busId,
            @RequestHeader(HEADER_USER_ID) String userId) {
        studyService.assertIsNodeNotReadOnly(nodeUuid);
        if (busId == null) {
            studyService.runShortCircuit(studyUuid, nodeUuid, userId);
        } else {
            studyService.runShortCircuit(studyUuid, nodeUuid, userId, busId);
        }
        return ResponseEntity.ok().build();
    }

    @PutMapping(value = "/studies/{studyUuid}/nodes/{nodeUuid}/shortcircuit/stop")
    @Operation(summary = "stop security analysis on study")
    @ApiResponses(value = {@ApiResponse(responseCode = "200", description = "The short circuit analysis has been stopped")})
    public ResponseEntity<Void> stopShortCircuitAnalysis(@Parameter(description = "Study uuid") @PathVariable("studyUuid") UUID studyUuid,
                                                     @Parameter(description = "nodeUuid") @PathVariable("nodeUuid") UUID nodeUuid) {
        shortCircuitService.stopShortCircuitAnalysis(studyUuid, nodeUuid);
        return ResponseEntity.ok().build();
    }

    @GetMapping(value = "/studies/{studyUuid}/nodes/{nodeUuid}/shortcircuit/result")
    @Operation(summary = "Get a short circuit analysis result on study")
    @ApiResponses(value = {@ApiResponse(responseCode = "200", description = "The short circuit analysis result"),
        @ApiResponse(responseCode = "204", description = "No short circuit analysis has been done yet"),
        @ApiResponse(responseCode = "404", description = "The short circuit analysis has not been found")})
    public ResponseEntity<String> getShortCircuitResult(@Parameter(description = "study UUID") @PathVariable("studyUuid") UUID studyUuid,
                                                        @Parameter(description = "nodeUuid") @PathVariable("nodeUuid") UUID nodeUuid,
                                                        @Parameter(description = "BASIC (faults without limits and feeders), " +
                                                            "FULL (faults with both), " +
                                                            "WITH_LIMIT_VIOLATIONS (like FULL but only those with limit violations) or " +
                                                            "NONE (no fault)") @RequestParam(name = "mode", required = false, defaultValue = "FULL") FaultResultsMode mode,
                                                        @Parameter(description = "type") @RequestParam(value = "type", required = false, defaultValue = "ALL_BUSES") ShortcircuitAnalysisType type,
                                                        @Parameter(description = "JSON array of filters") @RequestParam(name = "filters", required = false) String filters,
                                                        @Parameter(description = "If we wanted the paged version of the results or not") @RequestParam(name = "paged", required = false) boolean paged,
                                                        Pageable pageable) {
        String result = shortCircuitService.getShortCircuitAnalysisResult(nodeUuid, mode, type, filters, paged, pageable);
        return result != null ? ResponseEntity.ok().body(result) :
                ResponseEntity.noContent().build();
    }

    @GetMapping(value = "/studies/{studyUuid}/nodes/{nodeUuid}/shortcircuit/status")
    @Operation(summary = "Get the short circuit analysis status on study")
    @ApiResponses(value = {@ApiResponse(responseCode = "200", description = "The short circuit analysis status"),
        @ApiResponse(responseCode = "204", description = "No short circuit analysis has been done yet"),
        @ApiResponse(responseCode = "404", description = "The short circuit analysis status has not been found")})
    public ResponseEntity<String> getShortCircuitAnalysisStatus(@Parameter(description = "Study UUID") @PathVariable("studyUuid") UUID studyUuid,
                                                               @Parameter(description = "nodeUuid") @PathVariable("nodeUuid") UUID nodeUuid,
                                                                @Parameter(description = "type") @RequestParam(value = "type", required = false, defaultValue = "ALL_BUSES") ShortcircuitAnalysisType type) {
        String result = shortCircuitService.getShortCircuitAnalysisStatus(nodeUuid, type);
        return result != null ? ResponseEntity.ok().body(result) :
                ResponseEntity.noContent().build();
    }

    @PutMapping(value = "/studies/{studyUuid}/nodes/{nodeUuid}/voltage-init/run")
    @Operation(summary = "run voltage init on study")
    @ApiResponses(value = {@ApiResponse(responseCode = "200", description = "The voltage init has started"),
        @ApiResponse(responseCode = "403", description = "The study node is not a model node")})
    public ResponseEntity<Void> runVoltageInit(
            @PathVariable("studyUuid") UUID studyUuid,
            @PathVariable("nodeUuid") UUID nodeUuid,
            @RequestHeader(HEADER_USER_ID) String userId) {
        studyService.assertIsNodeNotReadOnly(nodeUuid);
        studyService.runVoltageInit(studyUuid, nodeUuid, userId);
        return ResponseEntity.ok().build();
    }

    @PutMapping(value = "/studies/{studyUuid}/nodes/{nodeUuid}/voltage-init/stop")
    @Operation(summary = "stop security analysis on study")
    @ApiResponses(value = {@ApiResponse(responseCode = "200", description = "The voltage init has been stopped")})
    public ResponseEntity<Void> stopVoltageInit(@Parameter(description = "Study uuid") @PathVariable("studyUuid") UUID studyUuid,
                                                         @Parameter(description = "nodeUuid") @PathVariable("nodeUuid") UUID nodeUuid) {
        voltageInitService.stopVoltageInit(studyUuid, nodeUuid);
        return ResponseEntity.ok().build();
    }

    @GetMapping(value = "/studies/{studyUuid}/nodes/{nodeUuid}/voltage-init/result")
    @Operation(summary = "Get a voltage init result on study")
    @ApiResponses(value = {@ApiResponse(responseCode = "200", description = "The voltage init result"),
        @ApiResponse(responseCode = "204", description = "No voltage init has been done yet"),
        @ApiResponse(responseCode = "404", description = "The voltage init has not been found")})
    public ResponseEntity<String> getVoltageInitResult(@Parameter(description = "study UUID") @PathVariable("studyUuid") UUID studyUuid,
                                                        @Parameter(description = "nodeUuid") @PathVariable("nodeUuid") UUID nodeUuid) {
        String result = voltageInitService.getVoltageInitResult(nodeUuid);
        return result != null ? ResponseEntity.ok().body(result) :
                ResponseEntity.noContent().build();
    }

    @GetMapping(value = "/studies/{studyUuid}/nodes/{nodeUuid}/voltage-init/status")
    @Operation(summary = "Get the voltage init status on study")
    @ApiResponses(value = {@ApiResponse(responseCode = "200", description = "The voltage init status"),
        @ApiResponse(responseCode = "204", description = "No voltage init has been done yet"),
        @ApiResponse(responseCode = "404", description = "The voltage init status has not been found")})
    public ResponseEntity<String> getVoltageInitStatus(@Parameter(description = "Study UUID") @PathVariable("studyUuid") UUID studyUuid,
                                                                @Parameter(description = "nodeUuid") @PathVariable("nodeUuid") UUID nodeUuid) {
        String result = voltageInitService.getVoltageInitStatus(nodeUuid);
        return result != null ? ResponseEntity.ok().body(result) :
                ResponseEntity.noContent().build();
    }

    @PostMapping(value = "/studies/{studyUuid}/voltage-init/parameters")
    @Operation(summary = "Set voltage init parameters on study")
    @ApiResponses(value = {@ApiResponse(responseCode = "200", description = "The voltage init parameters are set")})
    public ResponseEntity<Void> setVoltageInitParameters(
            @PathVariable("studyUuid") UUID studyUuid,
            @RequestBody(required = false) String voltageInitParameters,
            @RequestHeader(HEADER_USER_ID) String userId) {
        studyService.setVoltageInitParameters(studyUuid, voltageInitParameters, userId);
        return ResponseEntity.ok().build();
    }

    @GetMapping(value = "/studies/{studyUuid}/voltage-init/parameters")
    @Operation(summary = "Get voltage init parameters on study")
    @ApiResponses(value = {@ApiResponse(responseCode = "200", description = "The voltage init parameters")})
    public ResponseEntity<String> getVoltageInitParameters(
            @PathVariable("studyUuid") UUID studyUuid) {
        return ResponseEntity.ok().body(studyService.getVoltageInitParameters(studyUuid));
    }

    @GetMapping(value = "/export-network-formats")
    @Operation(summary = "get the available export format")
    @ApiResponses(value = {@ApiResponse(responseCode = "200", description = "The available export format")})
    public ResponseEntity<String> getExportFormats() {
        String formatsJson = networkConversionService.getExportFormats();
        return ResponseEntity.ok().contentType(MediaType.APPLICATION_JSON).body(formatsJson);
    }

    @GetMapping(value = "/studies/{studyUuid}/nodes/{nodeUuid}/export-network/{format}")
    @Operation(summary = "export the study's network in the given format")
    @ApiResponses(value = {@ApiResponse(responseCode = "200", description = "The network in the given format")})
    public ResponseEntity<byte[]> exportNetwork(
            @PathVariable("studyUuid") UUID studyUuid,
            @PathVariable("nodeUuid") UUID nodeUuid,
            @PathVariable("format") String format,
            @RequestParam(value = "formatParameters", required = false) String parametersJson) {

        studyService.assertRootNodeOrBuiltNode(studyUuid, nodeUuid);
        ExportNetworkInfos exportNetworkInfos = studyService.exportNetwork(studyUuid, nodeUuid, format, parametersJson);

        HttpHeaders header = new HttpHeaders();
        header.setContentDisposition(ContentDisposition.builder("attachment").filename(exportNetworkInfos.getFileName(), StandardCharsets.UTF_8).build());
        return ResponseEntity.ok().headers(header).contentType(MediaType.APPLICATION_OCTET_STREAM).body(exportNetworkInfos.getNetworkData());
    }

    @PostMapping(value = "/studies/{studyUuid}/nodes/{nodeUuid}/security-analysis/run")
    @Operation(summary = "run security analysis on study")
    @ApiResponses(value = {@ApiResponse(responseCode = "200", description = "The security analysis has started")})
    public ResponseEntity<Void> runSecurityAnalysis(@Parameter(description = "studyUuid") @PathVariable("studyUuid") UUID studyUuid,
                                                          @Parameter(description = "nodeUuid") @PathVariable("nodeUuid") UUID nodeUuid,
                                                          @Parameter(description = "Contingency list names") @RequestParam(name = "contingencyListName", required = false) List<String> contingencyListNames,
                                                          @RequestHeader(HEADER_USER_ID) String userId) {
        List<String> nonNullcontingencyListNames = contingencyListNames != null ? contingencyListNames : Collections.emptyList();
        studyService.assertIsNodeNotReadOnly(nodeUuid);
        studyService.runSecurityAnalysis(studyUuid, nonNullcontingencyListNames, nodeUuid, userId);
        return ResponseEntity.ok().build();
    }

    @GetMapping(value = "/studies/{studyUuid}/nodes/{nodeUuid}/security-analysis/result")
    @Operation(summary = "Get a security analysis result on study")
    @ApiResponses(value = {@ApiResponse(responseCode = "200", description = "The security analysis result"),
        @ApiResponse(responseCode = "204", description = "No security analysis has been done yet"),
        @ApiResponse(responseCode = "404", description = "The security analysis has not been found")})
    public ResponseEntity<String> getSecurityAnalysisResult(@Parameter(description = "study UUID") @PathVariable("studyUuid") UUID studyUuid,
                                                                  @Parameter(description = "nodeUuid") @PathVariable("nodeUuid") UUID nodeUuid,
                                                                  @Parameter(description = "result type") @RequestParam(name = "resultType") SecurityAnalysisResultType resultType,
                                                                  @Parameter(description = "JSON array of filters") @RequestParam(name = "filters", required = false) String filters,
                                                                  Pageable pageable) {
        String result = securityAnalysisService.getSecurityAnalysisResult(nodeUuid, resultType, filters, pageable);
        return result != null ? ResponseEntity.ok().body(result) :
               ResponseEntity.noContent().build();
    }

    @GetMapping(value = "/studies/{studyUuid}/nodes/{nodeUuid}/contingency-count")
    @Operation(summary = "Get contingency count for a list of contingency list on a study")
    @ApiResponses(value = {@ApiResponse(responseCode = "200", description = "The contingency count")})
    public ResponseEntity<Integer> getContingencyCount(@Parameter(description = "Study UUID") @PathVariable("studyUuid") UUID studyUuid,
                                                             @Parameter(description = "Node UUID") @PathVariable("nodeUuid") UUID nodeUuid,
                                                             @Parameter(description = "Contingency list names") @RequestParam(name = "contingencyListName", required = false) List<String> contingencyListNames) {
        List<String> nonNullContingencyListNames = contingencyListNames != null ? contingencyListNames : Collections.emptyList();
        return ResponseEntity.ok().body(studyService.getContingencyCount(studyUuid, nonNullContingencyListNames, nodeUuid));
    }

    @GetMapping(value = "/studies/{studyUuid}/nodes/{nodeUuid}/limit-violations")
    @Operation(summary = "Get limit violations.")
    @ApiResponses(value = {@ApiResponse(responseCode = "200", description = "The limit violations")})
    public ResponseEntity<List<LimitViolationInfos>> getLimitViolations(@Parameter(description = "Study UUID") @PathVariable("studyUuid") UUID studyUuid,
                                                       @Parameter(description = "Node UUID") @PathVariable("nodeUuid") UUID nodeUuid) {
        return ResponseEntity.ok().contentType(MediaType.APPLICATION_JSON).body(studyService.getLimitViolations(studyUuid, nodeUuid));
    }

    @PostMapping(value = "/studies/{studyUuid}/loadflow/parameters")
    @Operation(summary = "set loadflow parameters on study, reset to default ones if empty body")
    @ApiResponses(value = {@ApiResponse(responseCode = "200", description = "The loadflow parameters are set")})
    public ResponseEntity<Void> setLoadflowParameters(
            @PathVariable("studyUuid") UUID studyUuid,
            @RequestBody(required = false) LoadFlowParametersValues lfParameter,
            @RequestHeader(HEADER_USER_ID) String userId) {
        studyService.setLoadFlowParameters(studyUuid, lfParameter, userId);
        return ResponseEntity.ok().build();
    }

    @GetMapping(value = "/studies/{studyUuid}/loadflow/parameters")
    @Operation(summary = "Get loadflow parameters on study")
    @ApiResponses(value = {@ApiResponse(responseCode = "200", description = "The loadflow parameters")})
    public ResponseEntity<LoadFlowParametersValues> getLoadflowParameters(
            @PathVariable("studyUuid") UUID studyUuid) {
        return ResponseEntity.ok().body(studyService.getLoadFlowParametersValues(studyUuid));
    }

    @PostMapping(value = "/studies/{studyUuid}/loadflow/provider")
    @Operation(summary = "set load flow provider for the specified study, no body means reset to default provider")
    @ApiResponses(value = {@ApiResponse(responseCode = "200", description = "The load flow provider is set")})
    public ResponseEntity<Void> setLoadflowProvider(@PathVariable("studyUuid") UUID studyUuid,
                                                          @RequestBody(required = false) String provider,
                                                          @RequestHeader(HEADER_USER_ID) String userId) {
        studyService.updateLoadFlowProvider(studyUuid, provider, userId);
        return ResponseEntity.ok().build();
    }

    @GetMapping(value = "/studies/{studyUuid}/loadflow/provider")
    @Operation(summary = "Get load flow provider for a specified study, empty string means default provider")
    @ApiResponses(value = {@ApiResponse(responseCode = "200", description = "The load flow provider is returned")})
    public ResponseEntity<String> getLoadflowProvider(@PathVariable("studyUuid") UUID studyUuid) {
        return ResponseEntity.ok().body(studyService.getLoadFlowProvider(studyUuid));
    }

    @PostMapping(value = "/studies/{studyUuid}/security-analysis/provider")
    @Operation(summary = "set security analysis provider for the specified study, no body means reset to default provider")
    @ApiResponses(value = {@ApiResponse(responseCode = "200", description = "The security analysis provider is set")})
    public ResponseEntity<Void> setSecurityAnalysisProvider(@PathVariable("studyUuid") UUID studyUuid,
                                                            @RequestBody(required = false) String provider,
                                                            @RequestHeader("userId") String userId) {
        studyService.updateSecurityAnalysisProvider(studyUuid, provider, userId);
        return ResponseEntity.ok().build();
    }

    @GetMapping(value = "/studies/{studyUuid}/security-analysis/provider")
    @Operation(summary = "Get security analysis provider for a specified study, empty string means default provider")
    @ApiResponses(value = {@ApiResponse(responseCode = "200", description = "The security analysis provider is returned")})
    public ResponseEntity<String> getSecurityAnalysisProvider(@PathVariable("studyUuid") UUID studyUuid) {
        return ResponseEntity.ok().body(studyService.getSecurityAnalysisProvider(studyUuid));
    }

    @PostMapping(value = "/studies/{studyUuid}/sensitivity-analysis/provider")
    @Operation(summary = "set sensitivity analysis provider for the specified study, no body means reset to default provider")
    @ApiResponses(value = {@ApiResponse(responseCode = "200", description = "The sensitivity analysis provider is set")})
    public ResponseEntity<Void> setSensitivityAnalysisProvider(@PathVariable("studyUuid") UUID studyUuid,
                                                               @RequestBody(required = false) String provider,
                                                               @RequestHeader("userId") String userId) {
        studyService.updateSensitivityAnalysisProvider(studyUuid, provider, userId);
        return ResponseEntity.ok().build();
    }

    @GetMapping(value = "/studies/{studyUuid}/sensitivity-analysis/provider")
    @Operation(summary = "Get sensitivity analysis provider for a specified study, empty string means default provider")
    @ApiResponses(value = {@ApiResponse(responseCode = "200", description = "The sensitivity analysis provider is returned")})
    public ResponseEntity<String> getSensitivityAnalysisProvider(@PathVariable("studyUuid") UUID studyUuid) {
        return ResponseEntity.ok().body(studyService.getSensitivityAnalysisProvider(studyUuid));
    }

    @PostMapping(value = "/studies/{studyUuid}/dynamic-simulation/provider")
    @Operation(summary = "Set dynamic simulation provider for the specified study, no body means reset to default provider")
    @ApiResponses(value = {@ApiResponse(responseCode = "200", description = "The dynamic simulation provider is set")})
    public ResponseEntity<Void> setDynamicSimulationProvider(@PathVariable("studyUuid") UUID studyUuid,
                                                               @RequestBody(required = false) String provider,
                                                               @RequestHeader(HEADER_USER_ID) String userId) {
        studyService.updateDynamicSimulationProvider(studyUuid, provider, userId);
        return ResponseEntity.ok().build();
    }

    @GetMapping(value = "/studies/{studyUuid}/dynamic-simulation/provider")
    @Operation(summary = "Get dynamic simulation provider for a specified study, empty string means default provider")
    @ApiResponses(value = {@ApiResponse(responseCode = "200", description = "The dynamic simulation provider is returned")})
    public ResponseEntity<String> getDynamicSimulationProvider(@PathVariable("studyUuid") UUID studyUuid) {
        return ResponseEntity.ok().body(studyService.getDynamicSimulationProvider(studyUuid));
    }

    @PostMapping(value = "/studies/{studyUuid}/short-circuit-analysis/parameters")
    @Operation(summary = "set short-circuit analysis parameters on study, reset to default ones if empty body")
    @ApiResponses(value = {@ApiResponse(responseCode = "200", description = "The short-circuit analysis parameters are set")})
    public ResponseEntity<Void> setShortCircuitParameters(
            @PathVariable("studyUuid") UUID studyUuid,
            @RequestBody(required = false) ShortCircuitParametersInfos shortCircuitParametersInfos,
            @RequestHeader(HEADER_USER_ID) String userId) {
        studyService.setShortCircuitParameters(studyUuid, shortCircuitParametersInfos, userId);
        return ResponseEntity.ok().build();
    }

    @GetMapping(value = "/studies/{studyUuid}/short-circuit-analysis/parameters")
    @Operation(summary = "Get short-circuit analysis parameters on study")
    @ApiResponses(value = {@ApiResponse(responseCode = "200", description = "The short-circuit analysis parameters")})
    public ResponseEntity<ShortCircuitParametersInfos> getShortCircuitParameters(
            @PathVariable("studyUuid") UUID studyUuid) {
        return ResponseEntity.ok().body(studyService.getShortCircuitParametersInfo(studyUuid));
    }

    @GetMapping(value = "/studies/{studyUuid}/nodes/{nodeUuid}/network/substations/{substationId}/svg")
    @Operation(summary = "get the substation diagram for the given network and substation")
    @ApiResponses(value = {@ApiResponse(responseCode = "200", description = "The svg"),
        @ApiResponse(responseCode = "404", description = "The substation has not been found")})
    public ResponseEntity<byte[]> getSubstationDiagram(
            @PathVariable("studyUuid") UUID studyUuid,
            @PathVariable("nodeUuid") UUID nodeUuid,
            @PathVariable("substationId") String substationId,
            @Parameter(description = "useName") @RequestParam(name = "useName", defaultValue = "false") boolean useName,
            @Parameter(description = "centerLabel") @RequestParam(name = "centerLabel", defaultValue = "false") boolean centerLabel,
            @Parameter(description = "diagonalLabel") @RequestParam(name = "diagonalLabel", defaultValue = "false") boolean diagonalLabel,
            @Parameter(description = "topologicalColoring") @RequestParam(name = "topologicalColoring", defaultValue = "false") boolean topologicalColoring,
            @Parameter(description = "substationLayout") @RequestParam(name = "substationLayout", defaultValue = "horizontal") String substationLayout,
            @Parameter(description = "component library name") @RequestParam(name = "componentLibrary", required = false) String componentLibrary,
            @Parameter(description = "language") @RequestParam(name = "language", defaultValue = "en") String language) {
        DiagramParameters diagramParameters = DiagramParameters.builder()
                .useName(useName)
                .labelCentered(centerLabel)
                .diagonalLabel(diagonalLabel)
                .topologicalColoring(topologicalColoring)
                .componentLibrary(componentLibrary)
                .language(language)
                .build();
        byte[] result = studyService.getSubstationSvg(studyUuid, substationId,
                diagramParameters, substationLayout, nodeUuid);
        return result != null ? ResponseEntity.ok().contentType(MediaType.APPLICATION_XML).body(result) :
                ResponseEntity.noContent().build();
    }

    @GetMapping(value = "/studies/{studyUuid}/nodes/{nodeUuid}/network/substations/{substationId}/svg-and-metadata")
    @Operation(summary = "get the substation diagram for the given network and substation")
    @ApiResponses(value = {@ApiResponse(responseCode = "200", description = "The svg and metadata"),
        @ApiResponse(responseCode = "404", description = "The substation has not been found")})
    public ResponseEntity<String> getSubstationDiagramAndMetadata(
            @PathVariable("studyUuid") UUID studyUuid,
            @PathVariable("nodeUuid") UUID nodeUuid,
            @PathVariable("substationId") String substationId,
            @Parameter(description = "useName") @RequestParam(name = "useName", defaultValue = "false") boolean useName,
            @Parameter(description = "centerLabel") @RequestParam(name = "centerLabel", defaultValue = "false") boolean centerLabel,
            @Parameter(description = "diagonalLabel") @RequestParam(name = "diagonalLabel", defaultValue = "false") boolean diagonalLabel,
            @Parameter(description = "topologicalColoring") @RequestParam(name = "topologicalColoring", defaultValue = "false") boolean topologicalColoring,
            @Parameter(description = "substationLayout") @RequestParam(name = "substationLayout", defaultValue = "horizontal") String substationLayout,
            @Parameter(description = "component library name") @RequestParam(name = "componentLibrary", required = false) String componentLibrary,
            @Parameter(description = "language") @RequestParam(name = "language", defaultValue = "en") String language) {
        DiagramParameters diagramParameters = DiagramParameters.builder()
                .useName(useName)
                .labelCentered(centerLabel)
                .diagonalLabel(diagonalLabel)
                .topologicalColoring(topologicalColoring)
                .componentLibrary(componentLibrary)
                .language(language)
                .build();
        String result = studyService.getSubstationSvgAndMetadata(
                studyUuid,
                substationId,
                diagramParameters,
                substationLayout,
                nodeUuid);
        return result != null ? ResponseEntity.ok().contentType(MediaType.APPLICATION_JSON).body(result) :
            ResponseEntity.noContent().build();
    }

    @GetMapping(value = "/studies/{studyUuid}/nodes/{nodeUuid}/network-area-diagram")
    @Operation(summary = "get the network area diagram for the given network and voltage levels")
    @ApiResponse(responseCode = "200", description = "The svg")
    public ResponseEntity<String> getNeworkAreaDiagram(
            @PathVariable("studyUuid") UUID studyUuid,
            @PathVariable("nodeUuid") UUID nodeUuid,
            @Parameter(description = "Voltage levels ids") @RequestParam(name = "voltageLevelsIds") List<String> voltageLevelsIds,
            @Parameter(description = "depth") @RequestParam(name = "depth", defaultValue = "0") int depth) {
        String result = studyService.getNeworkAreaDiagram(studyUuid, nodeUuid, voltageLevelsIds, depth);
        return result != null ? ResponseEntity.ok().contentType(MediaType.APPLICATION_JSON).body(result) :
            ResponseEntity.noContent().build();
    }

    @GetMapping(value = "/studies/{studyUuid}/nodes/{nodeUuid}/security-analysis/status")
    @Operation(summary = "Get the security analysis status on study")
    @ApiResponses(value = {@ApiResponse(responseCode = "200", description = "The security analysis status"),
        @ApiResponse(responseCode = "204", description = "No security analysis has been done yet"),
        @ApiResponse(responseCode = "404", description = "The security analysis status has not been found")})
    public ResponseEntity<String> getSecurityAnalysisStatus(@Parameter(description = "Study UUID") @PathVariable("studyUuid") UUID studyUuid,
                                                                  @Parameter(description = "nodeUuid") @PathVariable("nodeUuid") UUID nodeUuid) {
        SecurityAnalysisStatus status = securityAnalysisService.getSecurityAnalysisStatus(nodeUuid);
        return status != null ? ResponseEntity.ok().body(status.name()) :
                ResponseEntity.noContent().build();
    }

    @PutMapping(value = "/studies/{studyUuid}/nodes/{nodeUuid}/security-analysis/stop")
    @Operation(summary = "stop security analysis on study")
    @ApiResponses(value = {@ApiResponse(responseCode = "200", description = "The security analysis has been stopped")})
    public ResponseEntity<Void> stopSecurityAnalysis(@Parameter(description = "Study uuid") @PathVariable("studyUuid") UUID studyUuid,
                                                           @Parameter(description = "nodeUuid") @PathVariable("nodeUuid") UUID nodeUuid) {
        securityAnalysisService.stopSecurityAnalysis(studyUuid, nodeUuid);
        return ResponseEntity.ok().build();
    }

    @GetMapping(value = "/studies/{studyUuid}/nodes/{nodeUuid}/parent-nodes-report", produces = MediaType.APPLICATION_JSON_VALUE)
    @Operation(summary = "Get node report with its parent nodes")
    @ApiResponses(value = {@ApiResponse(responseCode = "200", description = "The node report"), @ApiResponse(responseCode = "404", description = "The study/node is not found")})
    public ResponseEntity<List<ReporterModel>> getParentNodesReport(@Parameter(description = "Study uuid") @PathVariable("studyUuid") UUID studyUuid,
                                                                    @Parameter(description = "Node uuid") @PathVariable("nodeUuid") UUID nodeUuid,
                                                                    @Parameter(description = "Node only report") @RequestParam(value = "nodeOnlyReport", required = false, defaultValue = "true") boolean nodeOnlyReport,
                                                                    @Parameter(description = "The report Type") @RequestParam(name = "reportType") StudyService.ReportType reportType,
                                                                    @Parameter(description = "Severity levels") @RequestParam(name = "severityLevels", required = false) Set<String> severityLevels) {
        studyService.assertIsStudyAndNodeExist(studyUuid, nodeUuid);
        return ResponseEntity.ok().contentType(MediaType.APPLICATION_JSON).body(studyService.getParentNodesReport(nodeUuid, nodeOnlyReport, reportType, severityLevels));
    }

    @GetMapping(value = "/studies/{studyUuid}/nodes/{nodeUuid}/report", produces = MediaType.APPLICATION_JSON_VALUE)
    @Operation(summary = "Get node report")
    @ApiResponses(value = {@ApiResponse(responseCode = "200", description = "The node report"), @ApiResponse(responseCode = "404", description = "The study/node is not found")})
    public ResponseEntity<List<ReporterModel>> getNodeReport(@Parameter(description = "Study uuid") @PathVariable("studyUuid") UUID studyUuid,
                                                             @Parameter(description = "Node uuid") @PathVariable("nodeUuid") UUID nodeUuid,
                                                             @Parameter(description = "The report Id") @RequestParam(name = "reportId", required = false) String reportId,
                                                             @Parameter(description = "The report Type") @RequestParam(name = "reportType") StudyService.ReportType reportType,
                                                             @Parameter(description = "Severity levels") @RequestParam(name = "severityLevels", required = false) Set<String> severityLevels) {
        studyService.assertIsStudyAndNodeExist(studyUuid, nodeUuid);
        return ResponseEntity.ok().contentType(MediaType.APPLICATION_JSON).body(studyService.getNodeReport(nodeUuid, reportId, reportType, severityLevels));
    }

    @GetMapping(value = "/studies/{studyUuid}/nodes/{nodeUuid}/subreport", produces = MediaType.APPLICATION_JSON_VALUE)
    @Operation(summary = "Get node sub-report")
    @ApiResponses(value = {@ApiResponse(responseCode = "200", description = "The node subreport"), @ApiResponse(responseCode = "404", description = "The study/node is not found")})
    public ResponseEntity<ReporterModel> getSubReport(@Parameter(description = "Study uuid") @PathVariable("studyUuid") UUID studyUuid,
                                                      @Parameter(description = "Node uuid") @PathVariable("nodeUuid") UUID nodeUuid,
                                                      @Parameter(description = "The report Id") @RequestParam(name = "reportId") String reportId,
                                                      @Parameter(description = "Severity levels") @RequestParam(name = "severityLevels", required = false) Set<String> severityLevels) {
        studyService.assertIsStudyAndNodeExist(studyUuid, nodeUuid);
        return ResponseEntity.ok().contentType(MediaType.APPLICATION_JSON).body(studyService.getSubReport(reportId, severityLevels));
    }

    @DeleteMapping(value = "/studies/{studyUuid}/nodes/{nodeUuid}/report")
    @Operation(summary = "Delete node report")
    @ApiResponses(value = {@ApiResponse(responseCode = "200", description = "The node report has been deleted"), @ApiResponse(responseCode = "404", description = "The study/node is not found")})
    public ResponseEntity<Void> deleteNodeReport(@Parameter(description = "Node uuid") @PathVariable("nodeUuid") UUID nodeUuid) {
        studyService.deleteNodeReport(nodeUuid);
        return ResponseEntity.ok().build();
    }

    @GetMapping(value = "/svg-component-libraries")
    @Operation(summary = "Get a list of the available svg component libraries")
    @ApiResponse(responseCode = "200", description = "The list of the available svg component libraries")
    public ResponseEntity<List<String>> getAvailableSvgComponentLibraries() {
        List<String> libraries = singleLineDiagramService.getAvailableSvgComponentLibraries();
        return ResponseEntity.ok().contentType(MediaType.APPLICATION_JSON).body(libraries);
    }

    @GetMapping(value = "/studies/{studyUuid}/nodes/{nodeUuid}/network-modifications", produces = MediaType.TEXT_PLAIN_VALUE)
    @Operation(summary = "Get network modifications from a node")
    @ApiResponses(value = {@ApiResponse(responseCode = "200", description = "The network modifications was returned"), @ApiResponse(responseCode = "404", description = "The study/node is not found")})
    public ResponseEntity<String> getNetworkModifications(@Parameter(description = "Study UUID") @PathVariable("studyUuid") UUID studyUuid,
                                                          @Parameter(description = "Node UUID") @PathVariable("nodeUuid") UUID nodeUuid,
                                                          @RequestParam(name = "onlyStashed", required = false, defaultValue = "false") Boolean onlyStashed,
                                                          @Parameter(description = "Only metadata") @RequestParam(name = "onlyMetadata", required = false, defaultValue = "false") Boolean onlyMetadata) {
        // Return json string because modification dtos are not available here
        return ResponseEntity.ok().contentType(MediaType.TEXT_PLAIN).body(networkModificationTreeService.getNetworkModifications(nodeUuid, onlyStashed, onlyMetadata));
    }

    @PostMapping(value = "/studies/{studyUuid}/nodes/{nodeUuid}/network-modifications")
    @Operation(summary = "Create a network modification for a node")
    @ApiResponses(value = {@ApiResponse(responseCode = "200", description = "The network modification was created"), @ApiResponse(responseCode = "404", description = "The study/node is not found")})
    public ResponseEntity<Void> createNetworkModification(@Parameter(description = "Study UUID") @PathVariable("studyUuid") UUID studyUuid,
                                                          @Parameter(description = "Node UUID") @PathVariable("nodeUuid") UUID nodeUuid,
                                                          @RequestBody String modificationAttributes,
                                                          @RequestHeader(HEADER_USER_ID) String userId) {
        studyService.assertCanModifyNode(studyUuid, nodeUuid);
        studyService.createNetworkModification(studyUuid, modificationAttributes, nodeUuid, userId);
        return ResponseEntity.ok().build();
    }

    @PutMapping(value = "/studies/{studyUuid}/nodes/{nodeUuid}/network-modifications/{uuid}")
    @Operation(summary = "Update a modification in the study network")
    @ApiResponses(value = {@ApiResponse(responseCode = "200", description = "The network modification was updated"), @ApiResponse(responseCode = "404", description = "The study/node is not found")})
    public ResponseEntity<Void> updateNetworkModification(@Parameter(description = "Study UUID") @PathVariable("studyUuid") UUID studyUuid,
                                                          @Parameter(description = "Node UUID") @PathVariable("nodeUuid") UUID nodeUuid,
                                                          @Parameter(description = "Network modification UUID") @PathVariable("uuid") UUID networkModificationUuid,
                                                          @RequestBody String modificationAttributes,
                                                          @RequestHeader(HEADER_USER_ID) String userId) {
        studyService.assertCanModifyNode(studyUuid, nodeUuid);
        studyService.updateNetworkModification(studyUuid, modificationAttributes, nodeUuid, networkModificationUuid, userId);
        return ResponseEntity.ok().build();
    }

    @DeleteMapping(value = "/studies/{studyUuid}/nodes/{nodeUuid}/network-modifications")
    @Operation(summary = "Delete network modifications for a node")
    @ApiResponses(value = {@ApiResponse(responseCode = "200", description = "The network modifications was deleted"), @ApiResponse(responseCode = "404", description = "The study/node is not found")})
    public ResponseEntity<Void> deleteNetworkModifications(@Parameter(description = "Study UUID") @PathVariable("studyUuid") UUID studyUuid,
                                                           @Parameter(description = "Node UUID") @PathVariable("nodeUuid") UUID nodeUuid,
                                                           @Parameter(description = "Network modification UUIDs") @RequestParam(name = "uuids", required = false) List<UUID> networkModificationUuids,
                                                           @Parameter(description = "Delete only stashed modifications") @RequestParam(name = "onlyStashed", required = false, defaultValue = "false") Boolean onlyStashed,
                                                           @RequestHeader(HEADER_USER_ID) String userId) {
        studyService.assertCanModifyNode(studyUuid, nodeUuid);
        studyService.deleteNetworkModifications(studyUuid, nodeUuid, networkModificationUuids, onlyStashed, userId);

        return ResponseEntity.ok().build();
    }

    @PutMapping(value = "/studies/{studyUuid}/nodes/{nodeUuid}/network-modifications")
    @Operation(summary = "Stash network modifications for a node")
    @ApiResponses(value = {@ApiResponse(responseCode = "200", description = "The network modifications were stashed / restored "), @ApiResponse(responseCode = "404", description = "The study/node is not found")})
    public ResponseEntity<Void> stashNetworkModifications(@Parameter(description = "Study UUID") @PathVariable("studyUuid") UUID studyUuid,
                                                               @Parameter(description = "Node UUID") @PathVariable("nodeUuid") UUID nodeUuid,
                                                               @Parameter(description = "Network modification UUIDs") @RequestParam("uuids") List<UUID> networkModificationUuids,
                                                               @Parameter(description = "Stashed Modification") @RequestParam(name = "stashed", required = true) Boolean stashed,
                                                               @RequestHeader(HEADER_USER_ID) String userId) {
        studyService.assertCanModifyNode(studyUuid, nodeUuid);
        if (stashed.booleanValue()) {
            studyService.stashNetworkModifications(studyUuid, nodeUuid, networkModificationUuids, userId);
        } else {
            studyService.restoreNetworkModifications(studyUuid, nodeUuid, networkModificationUuids, userId);
        }
        return ResponseEntity.ok().build();
    }

    @GetMapping(value = "/search", produces = MediaType.APPLICATION_JSON_VALUE)
    @Operation(summary = "Search studies in elasticsearch")
    @ApiResponses(value = {@ApiResponse(responseCode = "200", description = "List of studies found")})
    public ResponseEntity<List<CreatedStudyBasicInfos>> searchStudies(@Parameter(description = "Lucene query") @RequestParam(value = "q") String query) {
        return ResponseEntity.ok().contentType(MediaType.APPLICATION_JSON).body(studyService.searchStudies(query));
    }

    @GetMapping(value = "/studies/{studyUuid}/nodes/{nodeUuid}/search", produces = MediaType.APPLICATION_JSON_VALUE)
    @Operation(summary = "Search equipments in elasticsearch")
    @ApiResponses(value = {
        @ApiResponse(responseCode = "200", description = "List of equipments found"),
        @ApiResponse(responseCode = "404", description = "The study not found"),
        @ApiResponse(responseCode = "400", description = "The fieLd selector is unknown")
    })
    public ResponseEntity<List<EquipmentInfos>> searchEquipments(
        @Parameter(description = "Study uuid") @PathVariable("studyUuid") UUID studyUuid,
        @Parameter(description = "Node uuid") @PathVariable("nodeUuid") UUID nodeUuid,
        @Parameter(description = "User input") @RequestParam(value = "userInput") String userInput,
        @Parameter(description = "What against to match") @RequestParam(value = "fieldSelector") EquipmentInfosService.FieldSelector fieldSelector,
        @Parameter(description = "Should search in upstream built node") @RequestParam(value = "inUpstreamBuiltParentNode", required = false, defaultValue = "false") boolean inUpstreamBuiltParentNode,
        @Parameter(description = "Equipment type") @RequestParam(value = "equipmentType", required = false) String equipmentType) {
        return ResponseEntity.ok().contentType(MediaType.APPLICATION_JSON)
            .body(studyService.searchEquipments(studyUuid, nodeUuid, userInput, fieldSelector, equipmentType, inUpstreamBuiltParentNode));
    }

    @PostMapping(value = "/studies/{studyUuid}/tree/nodes/{id}")
    @Operation(summary = "Create a node as before / after the given node ID")
    @ApiResponses(value = {
        @ApiResponse(responseCode = "200", description = "The node has been added"),
        @ApiResponse(responseCode = "404", description = "The study or the node not found")})
    public ResponseEntity<AbstractNode> createNode(@RequestBody AbstractNode node,
                                                         @Parameter(description = "study uuid") @PathVariable("studyUuid") UUID studyUuid,
                                                         @Parameter(description = "parent id of the node created") @PathVariable(name = "id") UUID referenceId,
                                                         @Parameter(description = "node is inserted before the given node ID") @RequestParam(name = "mode", required = false, defaultValue = "CHILD") InsertMode insertMode,
                                                         @RequestHeader(HEADER_USER_ID) String userId) {
        return ResponseEntity.ok().contentType(MediaType.APPLICATION_JSON).body(networkModificationTreeService.createNode(studyUuid, referenceId, node, insertMode, userId));
    }

    @DeleteMapping(value = "/studies/{studyUuid}/tree/nodes")
    @Operation(summary = "Delete node with given ids")
    @ApiResponses(value = {
        @ApiResponse(responseCode = "200", description = "the nodes have been successfully deleted"),
        @ApiResponse(responseCode = "404", description = "The study or the nodes not found")})
    public ResponseEntity<Void> deleteNode(@Parameter(description = "study uuid") @PathVariable("studyUuid") UUID studyUuid,
                                           @Parameter(description = "ids of children to remove") @RequestParam("ids") List<UUID> nodeIds,
                                           @Parameter(description = "deleteChildren") @RequestParam(value = "deleteChildren", defaultValue = "false") boolean deleteChildren,
                                           @RequestHeader(HEADER_USER_ID) String userId) {
        studyService.deleteNodes(studyUuid, nodeIds, deleteChildren, userId);
        return ResponseEntity.ok().build();
    }

    @PostMapping(value = "/studies/{studyUuid}/tree/nodes/{id}/stash")
    @Operation(summary = "Move to trash the node with given id")
    @ApiResponses(value = {
        @ApiResponse(responseCode = "200", description = "the nodes have been successfully moved to trash"),
        @ApiResponse(responseCode = "404", description = "The study or the node not found")})
    public ResponseEntity<Void> stashNode(@Parameter(description = "study uuid") @PathVariable("studyUuid") UUID studyUuid,
                                                 @Parameter(description = "id of child to delete (move to trash)") @PathVariable("id") UUID nodeId,
                                                 @Parameter(description = "stashChildren") @RequestParam(value = "stashChildren", defaultValue = "false") boolean stashChildren,
                                                 @RequestHeader(HEADER_USER_ID) String userId) {
        studyService.stashNode(studyUuid, nodeId, stashChildren, userId);
        return ResponseEntity.ok().build();
    }

    @GetMapping(value = "/studies/{studyUuid}/tree/nodes/stash")
    @Operation(summary = "Get the list of nodes in the trash for a given study")
    @ApiResponses(value = {
        @ApiResponse(responseCode = "200", description = "the list of nodes in the trash")})
    public ResponseEntity<List<Pair<AbstractNode, Integer>>> getStashedNodes(@Parameter(description = "study uuid") @PathVariable("studyUuid") UUID studyUuid) {
        return ResponseEntity.ok().body(studyService.getStashedNodes(studyUuid));
    }

    @PostMapping(value = "/studies/{studyUuid}/tree/nodes/restore")
    @Operation(summary = "restore nodes below the given anchor node")
    @ApiResponses(value = {
        @ApiResponse(responseCode = "200", description = "the list of nodes in the trash")})
    public ResponseEntity<Void> restoreNodes(@Parameter(description = "study uuid") @PathVariable("studyUuid") UUID studyUuid,
                                            @Parameter(description = "ids of nodes to restore") @RequestParam("ids") List<UUID> nodeIds,
                                            @Parameter(description = "id of node below which the node will be restored") @RequestParam("anchorNodeId") UUID anchorNodeId) {
        studyService.restoreNodes(studyUuid, nodeIds, anchorNodeId);
        return ResponseEntity.ok().build();
    }

    @GetMapping(value = "/studies/{studyUuid}/tree")
    @Operation(summary = "Get network modification tree for the given study")
    @ApiResponses(value = {
        @ApiResponse(responseCode = "200", description = "network modification tree"),
        @ApiResponse(responseCode = "404", description = "The study or the node not found")})
    public ResponseEntity<RootNode> getNetworkModificationTree(@Parameter(description = "study uuid") @PathVariable("studyUuid") UUID studyUuid) {
        RootNode rootNode = networkModificationTreeService.getStudyTree(studyUuid);
        return rootNode != null ?
            ResponseEntity.ok().contentType(MediaType.APPLICATION_JSON).body(rootNode)
            : ResponseEntity.notFound().build();
    }

    @GetMapping(value = "/studies/{studyUuid}/subtree")
    @Operation(summary = "Get network modification subtree for the given study")
    @ApiResponses(value = {
        @ApiResponse(responseCode = "200", description = "network modification subtree"),
        @ApiResponse(responseCode = "404", description = "The study or the parent node not found")})
    public ResponseEntity<NetworkModificationNode> getNetworkModificationSubtree(@Parameter(description = "study uuid") @PathVariable("studyUuid") UUID studyUuid,
                                                                 @Parameter(description = "parent node uuid") @RequestParam(value = "parentNodeUuid") UUID parentNodeUuid) {
        NetworkModificationNode parentNode = networkModificationTreeService.getStudySubtree(studyUuid, parentNodeUuid);
        return parentNode != null ?
                ResponseEntity.ok().contentType(MediaType.APPLICATION_JSON).body(parentNode)
                : ResponseEntity.notFound().build();
    }

    @PutMapping(value = "/studies/{studyUuid}/tree/nodes")
    @Operation(summary = "update node")
    @ApiResponses(value = {
        @ApiResponse(responseCode = "200", description = "the node has been updated"),
        @ApiResponse(responseCode = "404", description = "The study or the node not found")})
    public ResponseEntity<Void> updateNode(@RequestBody AbstractNode node,
                                                 @Parameter(description = "study uuid") @PathVariable("studyUuid") UUID studyUuid,
                                                 @RequestHeader(HEADER_USER_ID) String userId) {
        networkModificationTreeService.updateNode(studyUuid, node, userId);
        return ResponseEntity.ok().build();
    }

    @GetMapping(value = "/studies/{studyUuid}/tree/nodes/{id}")
    @Operation(summary = "get simplified node")
    @ApiResponses(value = {
        @ApiResponse(responseCode = "200", description = "simplified nodes (without children"),
        @ApiResponse(responseCode = "404", description = "The study or the node not found")})
    public ResponseEntity<AbstractNode> getNode(@Parameter(description = "study uuid") @PathVariable("studyUuid") UUID studyUuid,
                                                @Parameter(description = "node uuid") @PathVariable("id") UUID nodeId) {
        AbstractNode node = networkModificationTreeService.getNode(nodeId);
        return node != null ?
                ResponseEntity.ok().contentType(MediaType.APPLICATION_JSON).body(node)
                : ResponseEntity.notFound().build();
    }

    @RequestMapping(value = "/studies/{studyUuid}/nodes", method = RequestMethod.HEAD)
    @Operation(summary = "Test if a node name exists")
    @ApiResponses(value = {
        @ApiResponse(responseCode = "200", description = "node name exists"),
        @ApiResponse(responseCode = "204", description = "node name doesn't exist"),
    })
    public ResponseEntity<Void> nodeNameExists(@Parameter(description = "Study uuid") @PathVariable("studyUuid") UUID studyUuid,
                                               @Parameter(description = "Node name") @RequestParam("nodeName") String nodeName) {

        return networkModificationTreeService.isNodeNameExists(studyUuid, nodeName) ? ResponseEntity.ok().build() : ResponseEntity.noContent().build();
    }

    @GetMapping(value = "/studies/{studyUuid}/nodes/nextUniqueName")
    @Operation(summary = "Get unique node name")
    @ApiResponses(value = {@ApiResponse(responseCode = "200", description = "unique node name generated")})

    public ResponseEntity<String> getUniqueNodeName(@Parameter(description = "Study uuid") @PathVariable("studyUuid") UUID studyUuid) {

        return ResponseEntity.ok().body(networkModificationTreeService.getUniqueNodeName(studyUuid));
    }

    @PostMapping(value = "/studies/{studyUuid}/nodes/{nodeUuid}/build")
    @Operation(summary = "build a study node")
    @ApiResponses(value = {@ApiResponse(responseCode = "200", description = "The study node has been built"),
                           @ApiResponse(responseCode = "404", description = "The study or node doesn't exist"),
                           @ApiResponse(responseCode = "403", description = "The study node is not a model node")})
    public ResponseEntity<Void> buildNode(@Parameter(description = "Study uuid") @PathVariable("studyUuid") UUID studyUuid,
                                                @Parameter(description = "nodeUuid") @PathVariable("nodeUuid") UUID nodeUuid) {
        studyService.assertNoBuildNoComputation(studyUuid, nodeUuid);
        studyService.buildNode(studyUuid, nodeUuid);
        return ResponseEntity.ok().build();
    }

    @PostMapping(value = "/studies/{studyUuid}/nodes/{nodeUuid}/unbuild")
    @Operation(summary = "unbuild a study node")
    @ApiResponses(value = {@ApiResponse(responseCode = "200", description = "The study node has been unbuilt"),
        @ApiResponse(responseCode = "404", description = "The study or node doesn't exist"),
        @ApiResponse(responseCode = "403", description = "The study node is not a model node")})
    public ResponseEntity<Void> unbuildNode(@Parameter(description = "Study uuid") @PathVariable("studyUuid") UUID studyUuid,
                                          @Parameter(description = "nodeUuid") @PathVariable("nodeUuid") UUID nodeUuid) {
        studyService.unbuildNode(studyUuid, nodeUuid);
        return ResponseEntity.ok().build();
    }

    @PutMapping(value = "/studies/{studyUuid}/nodes/{nodeUuid}/build/stop")
    @Operation(summary = "stop a node build")
    @ApiResponses(value = {@ApiResponse(responseCode = "200", description = "The build has been stopped"),
                           @ApiResponse(responseCode = "404", description = "The study or node doesn't exist")})
    public ResponseEntity<Void> stopBuild(@Parameter(description = "Study uuid") @PathVariable("studyUuid") UUID studyUuid,
                                                      @Parameter(description = "nodeUuid") @PathVariable("nodeUuid") UUID nodeUuid) {
        studyService.stopBuild(nodeUuid);
        return ResponseEntity.ok().build();
    }

    @PutMapping(value = "/studies/{studyUuid}/nodes/{nodeUuid}/network_modifications/{modificationUuid}")
    @Operation(summary = "Activate/Deactivate a modification in a modification group associated with a study node")
    @ApiResponses(value = {@ApiResponse(responseCode = "200", description = "The modification has been activated/deactivated"),
                           @ApiResponse(responseCode = "404", description = "The study/node/modification doesn't exist")})
    public ResponseEntity<Void> changeModificationActiveState(@PathVariable("studyUuid") UUID studyUuid,
                                                              @PathVariable("nodeUuid") UUID nodeUuid,
                                                              @PathVariable("modificationUuid") UUID modificationUuid,
                                                              @Parameter(description = "active") @RequestParam("active") boolean active,
                                                              @RequestHeader(HEADER_USER_ID) String userId) {
        studyService.assertCanModifyNode(studyUuid, nodeUuid);
        studyService.changeModificationActiveState(studyUuid, nodeUuid, modificationUuid, active, userId);
        return ResponseEntity.ok().build();
    }

    @GetMapping(value = "/loadflow-default-provider")
    @Operation(summary = "get load flow default provider")
    @ApiResponses(@ApiResponse(responseCode = "200", description = "the load flow default provider has been found"))
    public ResponseEntity<String> getDefaultLoadflowProvider() {
        return ResponseEntity.ok().body(studyService.getDefaultLoadflowProvider());
    }

    @GetMapping(value = "/security-analysis-default-provider")
    @Operation(summary = "get security analysis default provider")
    @ApiResponses(@ApiResponse(responseCode = "200", description = "the security analysis default provider has been found"))
    public ResponseEntity<String> getDefaultSecurityAnalysisProvider() {
        return ResponseEntity.ok().body(studyService.getDefaultSecurityAnalysisProvider());
    }

    @GetMapping(value = "/sensitivity-analysis-default-provider")
    @Operation(summary = "get sensitivity analysis default provider value")
    @ApiResponses(@ApiResponse(responseCode = "200", description = "the sensitivity analysis default provider has been found"))
    public ResponseEntity<String> getDefaultSensitivityAnalysisProvider() {
        return ResponseEntity.ok().body(studyService.getDefaultSensitivityAnalysisProvider());
    }

    @GetMapping(value = "/dynamic-simulation-default-provider")
    @Operation(summary = "get dynamic simulation default provider")
    @ApiResponses(@ApiResponse(responseCode = "200", description = "the dynamic simulation default provider has been found"))
    public ResponseEntity<String> getDefaultDynamicSimulationProvider() {
        return ResponseEntity.ok().body(studyService.getDefaultDynamicSimulationProvider());
    }

    @PostMapping(value = "/studies/{studyUuid}/reindex-all")
    @Operation(summary = "reindex the study")
    @ApiResponse(responseCode = "200", description = "Study reindexed")
    public ResponseEntity<Void> reindexStudy(@Parameter(description = "study uuid") @PathVariable("studyUuid") UUID studyUuid) {
        studyService.reindexStudy(studyUuid);
        return ResponseEntity.ok().build();
    }

    @PostMapping(value = "/studies/{studyUuid}/notification")
    @Operation(summary = "Create study related notification")
    @ApiResponses(value = {
        @ApiResponse(responseCode = "200", description = "The notification has been sent"),
        @ApiResponse(responseCode = "400", description = "The notification type is unknown")
    })
    public ResponseEntity<Void> notify(@PathVariable("studyUuid") UUID studyUuid,
                                             @RequestParam("type") String notificationType) {
        studyService.notify(notificationType, studyUuid);
        return ResponseEntity.ok().build();
    }

    @PostMapping(value = "/studies/{studyUuid}/nodes/{nodeUuid}/sensitivity-analysis/run")
    @Operation(summary = "run sensitivity analysis on study")
        @ApiResponses(value = {@ApiResponse(responseCode = "200", description = "The sensitivity analysis has started"), @ApiResponse(responseCode = "403", description = "The study node is not a model node")})
    public ResponseEntity<Void> runSensitivityAnalysis(@Parameter(description = "studyUuid") @PathVariable("studyUuid") UUID studyUuid,
                                                       @Parameter(description = "nodeUuid") @PathVariable("nodeUuid") UUID nodeUuid,
                                                       @RequestHeader(HEADER_USER_ID) String userId) {
        studyService.assertIsNodeNotReadOnly(nodeUuid);
        studyService.runSensitivityAnalysis(studyUuid, nodeUuid, userId);
        return ResponseEntity.ok().build();
    }

    @GetMapping(value = "/studies/{studyUuid}/nodes/{nodeUuid}/sensitivity-analysis/result")
    @Operation(summary = "Get a sensitivity analysis result on study")
    @ApiResponses(value = {@ApiResponse(responseCode = "200", description = "The sensitivity analysis result"),
        @ApiResponse(responseCode = "204", description = "No sensitivity analysis has been done yet"),
        @ApiResponse(responseCode = "404", description = "The sensitivity analysis has not been found")})
    public ResponseEntity<String> getSensitivityAnalysisResult(
        @Parameter(description = "study UUID") @PathVariable("studyUuid") UUID studyUuid,
        @Parameter(description = "nodeUuid") @PathVariable("nodeUuid") UUID nodeUuid,
        @Parameter(description = "results selector") @RequestParam("selector") String selector) {
        String result = sensitivityAnalysisService.getSensitivityAnalysisResult(nodeUuid, selector);
        return result != null ? ResponseEntity.ok().body(result) :
            ResponseEntity.noContent().build();
    }

    @GetMapping(value = "/studies/{studyUuid}/nodes/{nodeUuid}/sensitivity-analysis/result/filter-options")
    @Operation(summary = "Get sensitivity analysis filter options on study")
    @ApiResponses(value = {@ApiResponse(responseCode = "200", description = "The sensitivity analysis filter options"),
        @ApiResponse(responseCode = "204", description = "No sensitivity analysis has been done yet"),
        @ApiResponse(responseCode = "404", description = "The sensitivity analysis has not been found")})
    public ResponseEntity<String> getSensitivityAnalysisFilterOptions(
        @Parameter(description = "study UUID") @PathVariable("studyUuid") UUID studyUuid,
        @Parameter(description = "nodeUuid") @PathVariable("nodeUuid") UUID nodeUuid,
        @Parameter(description = "results selector") @RequestParam("selector") String selector) {
        String result = sensitivityAnalysisService.getSensitivityResultsFilterOptions(nodeUuid, selector);
        return result != null ? ResponseEntity.ok().body(result) :
            ResponseEntity.noContent().build();
    }

    @GetMapping(value = "/studies/{studyUuid}/nodes/{nodeUuid}/sensitivity-analysis/status")
    @Operation(summary = "Get the sensitivity analysis status on study")
    @ApiResponses(value = {@ApiResponse(responseCode = "200", description = "The sensitivity analysis status"),
        @ApiResponse(responseCode = "204", description = "No sensitivity analysis has been done yet"),
        @ApiResponse(responseCode = "404", description = "The sensitivity analysis status has not been found")})
    public ResponseEntity<String> getSensitivityAnalysisStatus(@Parameter(description = "Study UUID") @PathVariable("studyUuid") UUID studyUuid,
                                                               @Parameter(description = "nodeUuid") @PathVariable("nodeUuid") UUID nodeUuid) {
        String result = sensitivityAnalysisService.getSensitivityAnalysisStatus(nodeUuid);
        return result != null ? ResponseEntity.ok().body(result) :
            ResponseEntity.noContent().build();
    }

    @PutMapping(value = "/studies/{studyUuid}/nodes/{nodeUuid}/sensitivity-analysis/stop")
    @Operation(summary = "stop sensitivity analysis on study")
    @ApiResponses(value = {@ApiResponse(responseCode = "200", description = "The sensitivity analysis has been stopped")})
    public ResponseEntity<Void> stopSensitivityAnalysis(@Parameter(description = "Study uuid") @PathVariable("studyUuid") UUID studyUuid,
                                                        @Parameter(description = "nodeUuid") @PathVariable("nodeUuid") UUID nodeUuid) {
        sensitivityAnalysisService.stopSensitivityAnalysis(studyUuid, nodeUuid);
        return ResponseEntity.ok().build();
    }

    // --- Dynamic Simulation Endpoints BEGIN --- //

    @GetMapping(value = "/studies/{studyUuid}/dynamic-simulation/mappings")
    @Operation(summary = "Get all mapping of dynamic simulation on study")
    @ApiResponses(value = {@ApiResponse(responseCode = "200", description = "All mappings of dynamic simulation"),
        @ApiResponse(responseCode = "204", description = "No dynamic simulation mappings"),
        @ApiResponse(responseCode = "404", description = "The dynamic simulation mappings has not been found")})
    public ResponseEntity<List<MappingInfos>> getDynamicSimulationMappings(@Parameter(description = "study UUID") @PathVariable("studyUuid") UUID studyUuid) {
        List<MappingInfos> mappings = studyService.getDynamicSimulationMappings(studyUuid);
        return mappings != null ? ResponseEntity.ok().contentType(MediaType.APPLICATION_JSON).body(mappings) :
                ResponseEntity.noContent().build();
    }

    @GetMapping(value = "/studies/{studyUuid}/nodes/{nodeUuid}/dynamic-simulation/models")
    @Operation(summary = "Get models of dynamic simulation on study")
    @ApiResponses(value = {@ApiResponse(responseCode = "200", description = "All models of dynamic simulation"),
        @ApiResponse(responseCode = "204", description = "No dynamic simulation models"),
        @ApiResponse(responseCode = "404", description = "The dynamic simulation models has not been found")})
    public ResponseEntity<List<ModelInfos>> getDynamicSimulationModels(@Parameter(description = "study UUID") @PathVariable("studyUuid") UUID studyUuid,
                                                                       @Parameter(description = "nodeUuid") @PathVariable("nodeUuid") UUID nodeUuid) {
        List<ModelInfos> models = studyService.getDynamicSimulationModels(studyUuid, nodeUuid);
        return models != null ? ResponseEntity.ok().contentType(MediaType.APPLICATION_JSON).body(models) :
                ResponseEntity.noContent().build();
    }

    @PostMapping(value = "/studies/{studyUuid}/dynamic-simulation/parameters")
    @Operation(summary = "set dynamic simulation parameters on study, reset to default ones if empty body")
    @ApiResponses(value = {@ApiResponse(responseCode = "200", description = "The dynamic simulation parameters are set")})
    public ResponseEntity<Void> setDynamicSimulationParameters(
            @PathVariable("studyUuid") UUID studyUuid,
            @RequestBody(required = false) DynamicSimulationParametersInfos dsParameter,
            @RequestHeader(HEADER_USER_ID) String userId) {
        studyService.setDynamicSimulationParameters(studyUuid, dsParameter, userId);
        return ResponseEntity.ok().build();
    }

    @GetMapping(value = "/studies/{studyUuid}/dynamic-simulation/parameters")
    @Operation(summary = "Get dynamic simulation parameters on study")
    @ApiResponses(value = {@ApiResponse(responseCode = "200", description = "The dynamic simulation parameters")})
    public ResponseEntity<DynamicSimulationParametersInfos> getDynamicSimulationParameters(
            @PathVariable("studyUuid") UUID studyUuid) {
        return ResponseEntity.ok().body(studyService.getDynamicSimulationParameters(studyUuid));
    }

    @GetMapping(value = "/studies/{studyUuid}/nodes/{nodeUuid}/dynamic-simulation/events")
    @Operation(summary = "Get dynamic simulation events from a node")
    @ApiResponses(value = {
        @ApiResponse(responseCode = "200", description = "The dynamic simulation events was returned"),
        @ApiResponse(responseCode = "404", description = "The study/node is not found")})
    public ResponseEntity<List<EventInfos>> getDynamicSimulationEvents(@Parameter(description = "Study UUID") @PathVariable("studyUuid") UUID studyUuid,
                                                                       @Parameter(description = "Node UUID") @PathVariable("nodeUuid") UUID nodeUuid) {
        List<EventInfos> dynamicSimulationEvents = studyService.getDynamicSimulationEvents(nodeUuid);
        return ResponseEntity.ok().body(dynamicSimulationEvents);
    }

    @GetMapping(value = "/studies/{studyUuid}/nodes/{nodeUuid}/dynamic-simulation/events", params = {"equipmentId"})
    @Operation(summary = "Get dynamic simulation event from a node with a given equipment id")
    @ApiResponses(value = {
        @ApiResponse(responseCode = "200", description = "The dynamic simulation event was returned"),
        @ApiResponse(responseCode = "404", description = "The study/node is not found")})
    public ResponseEntity<EventInfos> getDynamicSimulationEvent(@Parameter(description = "Study UUID") @PathVariable("studyUuid") UUID studyUuid,
                                                               @Parameter(description = "Node UUID") @PathVariable("nodeUuid") UUID nodeUuid,
                                                               @Parameter(description = "Equipment id") @RequestParam(value = "equipmentId") String equipmentId) {
        EventInfos dynamicSimulationEvent = studyService.getDynamicSimulationEvent(nodeUuid, equipmentId);
        return dynamicSimulationEvent != null ? ResponseEntity.ok().contentType(MediaType.APPLICATION_JSON).body(dynamicSimulationEvent) :
                ResponseEntity.noContent().build();
    }

    @PostMapping(value = "/studies/{studyUuid}/nodes/{nodeUuid}/dynamic-simulation/events")
    @Operation(summary = "Create a dynamic simulation event for a node")
    @ApiResponses(value = {
        @ApiResponse(responseCode = "200", description = "The network event was created"),
        @ApiResponse(responseCode = "404", description = "The study/node is not found")})
    public ResponseEntity<Void> createDynamicSimulationEvent(@Parameter(description = "Study UUID") @PathVariable("studyUuid") UUID studyUuid,
                                                             @Parameter(description = "Node UUID") @PathVariable("nodeUuid") UUID nodeUuid,
                                                             @RequestBody EventInfos event,
                                                             @RequestHeader(HEADER_USER_ID) String userId) {
        studyService.assertCanModifyNode(studyUuid, nodeUuid);
        studyService.createDynamicSimulationEvent(studyUuid, nodeUuid, userId, event);
        return ResponseEntity.ok().build();
    }

    @PutMapping(value = "/studies/{studyUuid}/nodes/{nodeUuid}/dynamic-simulation/events")
    @Operation(summary = "Update a dynamic simulation event for a node")
    @ApiResponses(value = {
        @ApiResponse(responseCode = "200", description = "The dynamic simulation event was updated"),
        @ApiResponse(responseCode = "404", description = "The study/node is not found")})
    public ResponseEntity<Void> updateDynamicSimulationEvent(@Parameter(description = "Study UUID") @PathVariable("studyUuid") UUID studyUuid,
                                                             @Parameter(description = "Node UUID") @PathVariable("nodeUuid") UUID nodeUuid,
                                                             @RequestBody EventInfos event,
                                                             @RequestHeader(HEADER_USER_ID) String userId) {
        studyService.assertCanModifyNode(studyUuid, nodeUuid);
        studyService.updateDynamicSimulationEvent(studyUuid, nodeUuid, userId, event);
        return ResponseEntity.ok().build();
    }

    @DeleteMapping(value = "/studies/{studyUuid}/nodes/{nodeUuid}/dynamic-simulation/events")
    @Operation(summary = "Delete dynamic simulation events for a node")
    @ApiResponses(value = {
        @ApiResponse(responseCode = "200", description = "The dynamic simulation events was deleted"),
        @ApiResponse(responseCode = "404", description = "The study/node is not found")})
    public ResponseEntity<Void> deleteDynamicSimulationEvents(@Parameter(description = "Study UUID") @PathVariable("studyUuid") UUID studyUuid,
                                                              @Parameter(description = "Node UUID") @PathVariable("nodeUuid") UUID nodeUuid,
                                                              @Parameter(description = "Dynamic simulation event UUIDs") @RequestParam("eventUuids") List<UUID> eventUuids,
                                                              @RequestHeader(HEADER_USER_ID) String userId) {
        studyService.assertCanModifyNode(studyUuid, nodeUuid);
        studyService.deleteDynamicSimulationEvents(studyUuid, nodeUuid, userId, eventUuids);
        return ResponseEntity.ok().build();
    }

    @PostMapping(value = "/studies/{studyUuid}/nodes/{nodeUuid}/dynamic-simulation/run")
    @Operation(summary = "run dynamic simulation on study")
    @ApiResponses(value = {@ApiResponse(responseCode = "200", description = "The dynamic simulation has started")})
    public ResponseEntity<Void> runDynamicSimulation(@Parameter(description = "studyUuid") @PathVariable("studyUuid") UUID studyUuid,
                                                     @Parameter(description = "nodeUuid") @PathVariable("nodeUuid") UUID nodeUuid,
                                                     @RequestBody(required = false) DynamicSimulationParametersInfos parameters,
                                                     @RequestHeader(HEADER_USER_ID) String userId) {
        studyService.assertIsNodeNotReadOnly(nodeUuid);
        studyService.runDynamicSimulation(studyUuid, nodeUuid, parameters, userId);
        return ResponseEntity.ok().contentType(MediaType.APPLICATION_JSON).build();
    }

    @GetMapping(value = "/studies/{studyUuid}/nodes/{nodeUuid}/dynamic-simulation/result/timeseries/metadata")
    @Operation(summary = "Get list of time series metadata of dynamic simulation result on study")
    @ApiResponses(value = {@ApiResponse(responseCode = "200", description = "Time series metadata of dynamic simulation result"),
        @ApiResponse(responseCode = "204", description = "No dynamic simulation has been done yet"),
        @ApiResponse(responseCode = "404", description = "The dynamic simulation has not been found")})
    public ResponseEntity<List<TimeSeriesMetadataInfos>> getDynamicSimulationTimeSeriesMetadata(@Parameter(description = "study UUID") @PathVariable("studyUuid") UUID studyUuid,
                                                                                                @Parameter(description = "nodeUuid") @PathVariable("nodeUuid") UUID nodeUuid) {
        List<TimeSeriesMetadataInfos> result = studyService.getDynamicSimulationTimeSeriesMetadata(nodeUuid);
        return result != null ? ResponseEntity.ok().contentType(MediaType.APPLICATION_JSON).body(result) :
                ResponseEntity.noContent().build();
    }

    @GetMapping(value = "/studies/{studyUuid}/nodes/{nodeUuid}/dynamic-simulation/result/timeseries")
    @Operation(summary = "Get all time series of dynamic simulation result on study")
    @ApiResponses(value = {@ApiResponse(responseCode = "200", description = "All time series of dynamic simulation result"),
        @ApiResponse(responseCode = "204", description = "No dynamic simulation has been done yet"),
        @ApiResponse(responseCode = "404", description = "The dynamic simulation has not been found")})
    public ResponseEntity<List<DoubleTimeSeries>> getDynamicSimulationTimeSeriesResult(@Parameter(description = "study UUID") @PathVariable("studyUuid") UUID studyUuid,
                                                                                       @Parameter(description = "nodeUuid") @PathVariable("nodeUuid") UUID nodeUuid,
                                                                                       @Parameter(description = "timeSeriesNames") @RequestParam(name = "timeSeriesNames", required = false) List<String> timeSeriesNames) {
        List<DoubleTimeSeries> result = studyService.getDynamicSimulationTimeSeries(nodeUuid, timeSeriesNames);
        return result != null ? ResponseEntity.ok().contentType(MediaType.APPLICATION_JSON).body(result) :
                ResponseEntity.noContent().build();
    }

    @GetMapping(value = "/studies/{studyUuid}/nodes/{nodeUuid}/dynamic-simulation/result/timeline")
    @Operation(summary = "Get a timeline of dynamic simulation result on study")
    @ApiResponses(value = {@ApiResponse(responseCode = "200", description = "The timeline of dynamic simulation result"),
        @ApiResponse(responseCode = "204", description = "No dynamic simulation has been done yet"),
        @ApiResponse(responseCode = "404", description = "The dynamic simulation has not been found")})
    public ResponseEntity<List<StringTimeSeries>> getDynamicSimulationTimeLineResult(@Parameter(description = "study UUID") @PathVariable("studyUuid") UUID studyUuid,
                                                                             @Parameter(description = "nodeUuid") @PathVariable("nodeUuid") UUID nodeUuid) {
        List<StringTimeSeries> result = studyService.getDynamicSimulationTimeLine(nodeUuid);
        return result != null ? ResponseEntity.ok().contentType(MediaType.APPLICATION_JSON).body(result) :
                ResponseEntity.noContent().build();
    }

    @GetMapping(value = "/studies/{studyUuid}/nodes/{nodeUuid}/dynamic-simulation/status")
    @Operation(summary = "Get the status of dynamic simulation result on study")
    @ApiResponses(value = {@ApiResponse(responseCode = "200", description = "The status of dynamic simulation result"),
        @ApiResponse(responseCode = "204", description = "No dynamic simulation has been done yet"),
        @ApiResponse(responseCode = "404", description = "The dynamic simulation has not been found")})
    public ResponseEntity<DynamicSimulationStatus> getDynamicSimulationStatus(@Parameter(description = "study UUID") @PathVariable("studyUuid") UUID studyUuid,
                                                             @Parameter(description = "nodeUuid") @PathVariable("nodeUuid") UUID nodeUuid) {
        DynamicSimulationStatus result = studyService.getDynamicSimulationStatus(nodeUuid);
        return result != null ? ResponseEntity.ok().contentType(MediaType.APPLICATION_JSON).body(result) :
                ResponseEntity.noContent().build();
    }

    // --- Dynamic Simulation Endpoints END --- //

    @GetMapping(value = "/studies/{studyUuid}/security-analysis/parameters")
    @Operation(summary = "Get security analysis parameters on study")
    @ApiResponses(value = {@ApiResponse(responseCode = "200", description = "The security analysis parameters")})
    public ResponseEntity<SecurityAnalysisParametersValues> getSecurityAnalysisParametersValues(
            @PathVariable("studyUuid") UUID studyUuid) {
        return ResponseEntity.ok().body(studyService.getSecurityAnalysisParametersValues(studyUuid));
    }

    @PostMapping(value = "/studies/{studyUuid}/security-analysis/parameters")
    @Operation(summary = "set security analysis parameters on study, reset to default ones if empty body")
    @ApiResponses(value = {@ApiResponse(responseCode = "200", description = "The security analysis parameters are set")})
    public ResponseEntity<Void> setSecurityAnalysisParametersValues(
            @PathVariable("studyUuid") UUID studyUuid,
            @RequestBody(required = false) SecurityAnalysisParametersValues securityAnalysisParametersValues,
            @RequestHeader(HEADER_USER_ID) String userId) {
        studyService.setSecurityAnalysisParametersValues(studyUuid, securityAnalysisParametersValues, userId);
        return ResponseEntity.ok().build();
    }

    @GetMapping(value = "/studies/{studyUuid}/nodes/{nodeUuid}/voltage-init/modifications", produces = MediaType.TEXT_PLAIN_VALUE)
    @Operation(summary = "Get the voltage init modifications from a node")
    @ApiResponses(value = {@ApiResponse(responseCode = "200", description = "The voltage init modifications was returned"), @ApiResponse(responseCode = "404", description = "The study/node is not found, or has no voltage init result")})
    public ResponseEntity<String> getVoltageInitModifications(@Parameter(description = "Study UUID") @PathVariable("studyUuid") UUID studyUuid,
                                                              @Parameter(description = "Node UUID") @PathVariable("nodeUuid") UUID nodeUuid) {
        studyService.assertIsStudyAndNodeExist(studyUuid, nodeUuid);
        return ResponseEntity.ok().contentType(MediaType.TEXT_PLAIN).body(studyService.getVoltageInitModifications(nodeUuid));
    }

    @PutMapping(value = "/studies/{studyUuid}/nodes/{nodeUuid}/voltage-init/modifications", produces = MediaType.APPLICATION_JSON_VALUE)
    @Operation(summary = "Clone the voltage init modifications, then append them to node")
    @ApiResponses(value = {@ApiResponse(responseCode = "200", description = "The voltage init modifications have been appended.")})
    public ResponseEntity<Void> copyVoltageInitModifications(@PathVariable("studyUuid") UUID studyUuid,
                                                             @PathVariable("nodeUuid") UUID nodeUuid,
                                                             @RequestHeader(HEADER_USER_ID) String userId) {
        studyService.assertIsStudyAndNodeExist(studyUuid, nodeUuid);
        studyService.assertCanModifyNode(studyUuid, nodeUuid);
        studyService.copyVoltageInitModifications(studyUuid, nodeUuid, userId);
        return ResponseEntity.ok().build();
    }

    @GetMapping(value = "/optional-services")
    @Operation(summary = "Get all the optional services and their status")
    @ApiResponses(value = {@ApiResponse(responseCode = "200", description = "List of optional services")})
    public ResponseEntity<List<ServiceStatusInfos>> getOptionalServices() {
        return ResponseEntity.ok().contentType(MediaType.APPLICATION_JSON).body(remoteServicesInspector.getOptionalServices());
    }

    enum UpdateModificationAction {
        MOVE, COPY
    }

    static class MyEnumConverter<E extends Enum<E>> extends PropertyEditorSupport {
        private final Class<E> enumClass;

        public MyEnumConverter(Class<E> enumClass) {
            this.enumClass = enumClass;
        }

        @Override
        public void setAsText(final String text) throws IllegalArgumentException {
            try {
                E value = Enum.valueOf(enumClass, text.toUpperCase());
                setValue(value);
            } catch (IllegalArgumentException ex) {
                String avail = StringUtils.join(enumClass.getEnumConstants(), ", ");
                throw new IllegalArgumentException(String.format("Enum unknown entry '%s' should be among %s", text, avail));
            }
        }
    }

    static class MyModificationTypeConverter extends PropertyEditorSupport {

        public MyModificationTypeConverter() {
            super();
        }

        @Override
        public void setAsText(final String text) throws IllegalArgumentException {
            setValue(ModificationType.getTypeFromUri(text));
        }
    }

    @GetMapping(value = "/studies/{studyUuid}/sensitivity-analysis/parameters")
    @Operation(summary = "Get sensitivity analysis parameters on study")
    @ApiResponses(value = {@ApiResponse(responseCode = "200", description = "The sensitivity analysis parameters")})
    public ResponseEntity<SensitivityAnalysisParametersInfos> getSensitivityAnalysisParametersValues(
            @PathVariable("studyUuid") UUID studyUuid) {
        return ResponseEntity.ok().body(studyService.getSensitivityAnalysisParametersValues(studyUuid));
    }

    @PostMapping(value = "/studies/{studyUuid}/sensitivity-analysis/parameters")
    @Operation(summary = "set sensitivity analysis parameters on study, reset to default ones if empty body")
    @ApiResponses(value = {@ApiResponse(responseCode = "200", description = "The sensitivity analysis parameters are set")})
    public ResponseEntity<Void> setSensitivityAnalysisParametersValues(
            @PathVariable("studyUuid") UUID studyUuid,
            @RequestBody(required = false) SensitivityAnalysisParametersInfos sensitivityAnalysisParametersValues,
            @RequestHeader(HEADER_USER_ID) String userId) {
        studyService.setSensitivityAnalysisParametersValues(studyUuid, sensitivityAnalysisParametersValues, userId);
        return ResponseEntity.ok().build();
    }

    @PostMapping(value = "/studies/{studyUuid}/sensitivity-analysis/factors-count")
    @Operation(summary = "Get the factors count of sensitivity parameters")
    @ApiResponses(value = {@ApiResponse(responseCode = "200", description = "The factors count of sensitivity parameters")})
    public ResponseEntity<Long> getSensitivityAnalysisFactorsCount(
            @PathVariable("studyUuid") UUID studyUuid,
            @Parameter(description = "Is Injections Set") @RequestParam(name = "isInjectionsSet", required = false) Boolean isInjectionsSet,
            @RequestBody Map<String, List<UUID>> ids) {
        return ResponseEntity.ok().body(studyService.getSensitivityAnalysisFactorsCount(studyUuid, ids, isInjectionsSet));
    }

    @PutMapping(value = "/studies/{studyUuid}/loadflow/invalidate-status")
    @Operation(summary = "Invalidate loadflow status on study nodes")
    @ApiResponses(value = {
        @ApiResponse(responseCode = "200", description = "The loadflow status has been invalidated on all study nodes"),
        @ApiResponse(responseCode = "404", description = "The study is not found")})
    public ResponseEntity<Void> invalidateLoadFlowStatus(@Parameter(description = "study uuid") @PathVariable("studyUuid") UUID studyUuid,
                                                         @RequestHeader(HEADER_USER_ID) String userId) {
        studyService.invalidateLoadFlowStatus(studyUuid, userId);
        return ResponseEntity.ok().build();
    }

    @PutMapping(value = "/studies/{studyUuid}/short-circuit/invalidate-status")
    @Operation(summary = "Invalidate short circuit status on study nodes")
    @ApiResponses(value = {@ApiResponse(responseCode = "200", description = "The short circuit status has been invalidated on all study nodes"),
                           @ApiResponse(responseCode = "404", description = "The study is not found")})
    public ResponseEntity<Void> invalidateShortCircuitStatus(@Parameter(description = "study uuid") @PathVariable("studyUuid") UUID studyUuid) {
        studyService.invalidateShortCircuitStatus(studyUuid);
        return ResponseEntity.ok().build();
    }

<<<<<<< HEAD
    @PostMapping(value = "/studies/{studyUuid}/nodes/{nodeUuid}/filters/evaluate")
    @Operation(summary = "Evaluate a filter to get matched elements")
    @ApiResponses(value = {@ApiResponse(responseCode = "200", description = "The list of matched elements")})
    public ResponseEntity<String> evaluateFilter(
            @Parameter(description = "Study uuid") @PathVariable("studyUuid") UUID studyUuid,
            @Parameter(description = "Node uuid") @PathVariable("nodeUuid") UUID nodeUuid,
            @Parameter(description = "Should get in upstream built node ?") @RequestParam(value = "inUpstreamBuiltParentNode", required = false, defaultValue = "false") boolean inUpstreamBuiltParentNode,
            @RequestBody String filter) {

        return ResponseEntity.ok().contentType(MediaType.APPLICATION_JSON).body(studyService.evaluateFilter(studyUuid, nodeUuid, inUpstreamBuiltParentNode, filter));
=======
    @GetMapping(value = "/servers/infos")
    @Operation(summary = "Get the information of all backend servers (if not filter with view parameter)")
    @ApiResponses(value = {
        @ApiResponse(responseCode = "200", description = "The information on all known servers"),
        @ApiResponse(responseCode = "207", description = "Partial result because some servers haven't responded or threw an error"),
        @ApiResponse(responseCode = "424", description = "All requests have failed, no information retrieved")})
    public ResponseEntity<Map<String, JsonNode>> getSuiteServersInformation(
            @Parameter(description = "the view which will be used to filter the returned services") @RequestParam final Optional<FrontService> view
    ) { //Map<String, Info> from springboot-actuator
        try {
            return ResponseEntity.ok(remoteServicesInspector.getServicesInfo(view.orElse(null)));
        } catch (final PartialResultException e) {
            return ResponseEntity.status(HttpStatus.MULTI_STATUS).body((Map<String, JsonNode>) e.getResult());
        }
    }

    @GetMapping(value = "/servers/about")
    @Operation(summary = "Get the aggregated about information from all (if not filter with view parameter) backend servers")
    @ApiResponses(value = {
        @ApiResponse(responseCode = "200", description = "The information on all known servers"),
        @ApiResponse(responseCode = "207", description = "Partial result because some servers haven't responded or threw an error"),
        @ApiResponse(responseCode = "424", description = "All requests have failed, no information retrieved")})
    public ResponseEntity<AboutInfo[]> getSuiteAboutInformation(
            @Parameter(description = "the view which will be used to filter the returned services") @RequestParam final Optional<FrontService> view
    ) {
        final ResponseEntity<Map<String, JsonNode>> suiteServersInfo = this.getSuiteServersInformation(view);
        return ResponseEntity.status(suiteServersInfo.getStatusCode()).body(
                remoteServicesInspector.convertServicesInfoToAboutInfo(Objects.requireNonNullElseGet(suiteServersInfo.getBody(), Map::of)));
>>>>>>> 132ac6b4
    }
}<|MERGE_RESOLUTION|>--- conflicted
+++ resolved
@@ -1742,18 +1742,6 @@
         return ResponseEntity.ok().build();
     }
 
-<<<<<<< HEAD
-    @PostMapping(value = "/studies/{studyUuid}/nodes/{nodeUuid}/filters/evaluate")
-    @Operation(summary = "Evaluate a filter to get matched elements")
-    @ApiResponses(value = {@ApiResponse(responseCode = "200", description = "The list of matched elements")})
-    public ResponseEntity<String> evaluateFilter(
-            @Parameter(description = "Study uuid") @PathVariable("studyUuid") UUID studyUuid,
-            @Parameter(description = "Node uuid") @PathVariable("nodeUuid") UUID nodeUuid,
-            @Parameter(description = "Should get in upstream built node ?") @RequestParam(value = "inUpstreamBuiltParentNode", required = false, defaultValue = "false") boolean inUpstreamBuiltParentNode,
-            @RequestBody String filter) {
-
-        return ResponseEntity.ok().contentType(MediaType.APPLICATION_JSON).body(studyService.evaluateFilter(studyUuid, nodeUuid, inUpstreamBuiltParentNode, filter));
-=======
     @GetMapping(value = "/servers/infos")
     @Operation(summary = "Get the information of all backend servers (if not filter with view parameter)")
     @ApiResponses(value = {
@@ -1782,6 +1770,17 @@
         final ResponseEntity<Map<String, JsonNode>> suiteServersInfo = this.getSuiteServersInformation(view);
         return ResponseEntity.status(suiteServersInfo.getStatusCode()).body(
                 remoteServicesInspector.convertServicesInfoToAboutInfo(Objects.requireNonNullElseGet(suiteServersInfo.getBody(), Map::of)));
->>>>>>> 132ac6b4
+    }
+
+    @PostMapping(value = "/studies/{studyUuid}/nodes/{nodeUuid}/filters/evaluate")
+    @Operation(summary = "Evaluate a filter to get matched elements")
+    @ApiResponses(value = {@ApiResponse(responseCode = "200", description = "The list of matched elements")})
+    public ResponseEntity<String> evaluateFilter(
+            @Parameter(description = "Study uuid") @PathVariable("studyUuid") UUID studyUuid,
+            @Parameter(description = "Node uuid") @PathVariable("nodeUuid") UUID nodeUuid,
+            @Parameter(description = "Should get in upstream built node ?") @RequestParam(value = "inUpstreamBuiltParentNode", required = false, defaultValue = "false") boolean inUpstreamBuiltParentNode,
+            @RequestBody String filter) {
+
+        return ResponseEntity.ok().contentType(MediaType.APPLICATION_JSON).body(studyService.evaluateFilter(studyUuid, nodeUuid, inUpstreamBuiltParentNode, filter));
     }
 }