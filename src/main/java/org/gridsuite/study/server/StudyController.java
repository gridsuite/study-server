--- conflicted
+++ resolved
@@ -321,8 +321,6 @@
         return ResponseEntity.ok().contentType(MediaType.APPLICATION_JSON).body(studyService.getEquipmentsIds(studyUuid, nodeUuid, substationsIds, inUpstreamBuiltParentNode, equipmentType));
     }
 
-<<<<<<< HEAD
-=======
     @GetMapping(value = "/studies/{studyUuid}/nodes/{nodeUuid}/network-map/lines/{lineId}")
     @Operation(summary = "Get specific line description")
     @ApiResponses(value = {@ApiResponse(responseCode = "200", description = "The line data")})
@@ -335,30 +333,6 @@
         return ResponseEntity.ok().contentType(MediaType.APPLICATION_JSON).body(studyService.getLineMapData(studyUuid, nodeUuid, lineId, inUpstreamBuiltParentNode));
     }
 
-    @GetMapping(value = "/studies/{studyUuid}/nodes/{nodeUuid}/network-map/hvdc-lines/{hvdcLineId}")
-    @Operation(summary = "Get specific hvdc line description")
-    @ApiResponses(value = {@ApiResponse(responseCode = "200", description = "The hvdc line data")})
-    public ResponseEntity<String> getHvdcLineMapData(
-            @Parameter(description = "study uuid") @PathVariable("studyUuid") UUID studyUuid,
-            @Parameter(description = "node uuid") @PathVariable("nodeUuid") UUID nodeUuid,
-            @Parameter(description = "hvdc line id") @PathVariable("hvdcLineId") String hvdcLineId,
-            @Parameter(description = "Should get in upstream built node ?") @RequestParam(value = "inUpstreamBuiltParentNode", required = false, defaultValue = "true") boolean inUpstreamBuiltParentNode) {
-
-        return ResponseEntity.ok().contentType(MediaType.APPLICATION_JSON).body(studyService.getHvdcLineMapData(studyUuid, nodeUuid, hvdcLineId, inUpstreamBuiltParentNode));
-    }
-
-    @GetMapping(value = "/studies/{studyUuid}/nodes/{nodeUuid}/network-map/substations")
-    @Operation(summary = "Get Network substations description")
-    @ApiResponses(value = {@ApiResponse(responseCode = "200", description = "The list of substations data")})
-    public ResponseEntity<String> getSubstationsMapData(
-            @PathVariable("studyUuid") UUID studyUuid,
-            @PathVariable("nodeUuid") UUID nodeUuid,
-            @Parameter(description = "Substations id") @RequestParam(name = "substationId", required = false) List<String> substationsIds,
-            @Parameter(description = "Should get in upstream built node ?") @RequestParam(value = "inUpstreamBuiltParentNode", required = false, defaultValue = "true") boolean inUpstreamBuiltParentNode) {
-
-        return ResponseEntity.ok().contentType(MediaType.APPLICATION_JSON).body(studyService.getSubstationsMapData(studyUuid, nodeUuid, substationsIds, inUpstreamBuiltParentNode));
-    }
-
     @GetMapping(value = "/studies/{studyUuid}/nodes/{nodeUuid}/network-map/substations/{substationId}")
     @Operation(summary = "Get specific substation description")
     @ApiResponses(value = {@ApiResponse(responseCode = "200", description = "The substation data")})
@@ -371,7 +345,6 @@
         return ResponseEntity.ok().contentType(MediaType.APPLICATION_JSON).body(studyService.getSubstationMapData(studyUuid, nodeUuid, substationId, inUpstreamBuiltParentNode));
     }
 
->>>>>>> cd239f46
     @GetMapping(value = "/studies/{studyUuid}/nodes/{nodeUuid}/network-map/2-windings-transformers")
     @Operation(summary = "Get Network 2 windings transformers description")
     @ApiResponses(value = {@ApiResponse(responseCode = "200", description = "The list of 2 windings transformers data")})
@@ -568,19 +541,6 @@
         return ResponseEntity.ok().contentType(MediaType.APPLICATION_JSON).body(studyService.getVoltageLevelMapData(studyUuid, nodeUuid, voltageLevelId, inUpstreamBuiltParentNode));
     }
 
-<<<<<<< HEAD
-=======
-    @GetMapping(value = "/studies/{studyUuid}/nodes/{nodeUuid}/network-map/voltage-levels")
-    @Operation(summary = "Get network voltage level description")
-    @ApiResponses(value = {@ApiResponse(responseCode = "200", description = "The voltage levels data")})
-    public ResponseEntity<String> getVoltageLevelsMapData(
-            @PathVariable("studyUuid") UUID studyUuid,
-            @PathVariable("nodeUuid") UUID nodeUuid,
-            @Parameter(description = "Substations id") @RequestParam(name = "substationId", required = false) List<String> substationsIds,
-            @Parameter(description = "Should get in upstream built node ?") @RequestParam(value = "inUpstreamBuiltParentNode", required = false, defaultValue = "true") boolean inUpstreamBuiltParentNode) {
-        return ResponseEntity.ok().contentType(MediaType.APPLICATION_JSON).body(studyService.getVoltageLevelsMapData(studyUuid, nodeUuid, substationsIds, inUpstreamBuiltParentNode));
-    }
-
     @GetMapping(value = "/studies/{studyUuid}/nodes/{nodeUuid}/network-map/branch-or-3wt/{equipmentId}")
     @Operation(summary = "Get specific line or 2WT or 3WT description")
     @ApiResponses(value = {@ApiResponse(responseCode = "200", description = "The line or 2WT or 3WT data")})
@@ -592,20 +552,6 @@
         return ResponseEntity.ok().contentType(MediaType.APPLICATION_JSON).body(studyService.getBranchOrThreeWindingsTransformer(studyUuid, nodeUuid, equipmentId));
     }
 
-    @GetMapping(value = "/studies/{studyUuid}/nodes/{nodeUuid}/network-map/voltage-levels-topology")
-    @Operation(summary = "Get network voltage level description")
-    @ApiResponses(value = {@ApiResponse(responseCode = "200", description = "The voltage levels data")})
-    public ResponseEntity<String> getVoltageLevelsIdAndTopology(
-            @PathVariable("studyUuid") UUID studyUuid,
-            @PathVariable("nodeUuid") UUID nodeUuid,
-            @Parameter(description = "Substations id") @RequestParam(name = "substationId", required = false) List<String> substationsIds,
-            @Parameter(description = "Should get in upstream built node ?") @RequestParam(value = "inUpstreamBuiltParentNode", required = false, defaultValue = "true") boolean inUpstreamBuiltParentNode
-    ) {
-
-        return ResponseEntity.ok().contentType(MediaType.APPLICATION_JSON).body(studyService.getVoltageLevelsIdAndTopology(studyUuid, nodeUuid, substationsIds, inUpstreamBuiltParentNode));
-    }
-
->>>>>>> cd239f46
     @GetMapping(value = "/studies/{studyUuid}/nodes/{nodeUuid}/network-map/voltage-levels-equipments")
     @Operation(summary = "Get equipment of voltage levels")
     @ApiResponses(value = {@ApiResponse(responseCode = "200", description = "The voltage levels data")})
@@ -1320,45 +1266,6 @@
         return ResponseEntity.ok().build();
     }
 
-<<<<<<< HEAD
-=======
-    @GetMapping(value = "/studies/{studyUuid}/nodes/{nodeUuid}/network-map/map-substations")
-    @Operation(summary = "Get network map substations data")
-    @ApiResponses(value = {@ApiResponse(responseCode = "200", description = "The lists of substations data")})
-    public ResponseEntity<String> getMapSubstations(
-            @PathVariable("studyUuid") UUID studyUuid,
-            @PathVariable("nodeUuid") UUID nodeUuid,
-            @Parameter(description = "Substations id") @RequestParam(name = "substationId", required = false) List<String> substationsIds,
-            @Parameter(description = "Should get in upstream built node ?") @RequestParam(value = "inUpstreamBuiltParentNode", required = false, defaultValue = "true") boolean inUpstreamBuiltParentNode) {
-
-        return ResponseEntity.ok().contentType(MediaType.APPLICATION_JSON).body(studyService.getMapSubstations(studyUuid, nodeUuid, substationsIds, inUpstreamBuiltParentNode));
-    }
-
-    @GetMapping(value = "/studies/{studyUuid}/nodes/{nodeUuid}/network-map/map-lines")
-    @Operation(summary = "Get network map lines data")
-    @ApiResponses(value = {@ApiResponse(responseCode = "200", description = "The lists of lines data")})
-    public ResponseEntity<String> getMapLines(
-            @PathVariable("studyUuid") UUID studyUuid,
-            @PathVariable("nodeUuid") UUID nodeUuid,
-            @Parameter(description = "Substations id") @RequestParam(name = "substationId", required = false) List<String> substationsIds,
-            @Parameter(description = "Should get in upstream built node ?") @RequestParam(value = "inUpstreamBuiltParentNode", required = false, defaultValue = "true") boolean inUpstreamBuiltParentNode) {
-
-        return ResponseEntity.ok().contentType(MediaType.APPLICATION_JSON).body(studyService.getMapLines(studyUuid, nodeUuid, substationsIds, inUpstreamBuiltParentNode));
-    }
-
-    @GetMapping(value = "/studies/{studyUuid}/nodes/{nodeUuid}/network-map/map-hvdc-lines")
-    @Operation(summary = "Get network map hvdc lines data")
-    @ApiResponses(value = {@ApiResponse(responseCode = "200", description = "The lists of hvdc lines data")})
-    public ResponseEntity<String> getMapHvdcLines(
-            @PathVariable("studyUuid") UUID studyUuid,
-            @PathVariable("nodeUuid") UUID nodeUuid,
-            @Parameter(description = "Substations id") @RequestParam(name = "substationId", required = false) List<String> substationsIds,
-            @Parameter(description = "Should get in upstream built node ?") @RequestParam(value = "inUpstreamBuiltParentNode", required = false, defaultValue = "true") boolean inUpstreamBuiltParentNode) {
-
-        return ResponseEntity.ok().contentType(MediaType.APPLICATION_JSON).body(studyService.getMapHvdcLines(studyUuid, nodeUuid, substationsIds, inUpstreamBuiltParentNode));
-    }
-
->>>>>>> cd239f46
     @GetMapping(value = "/studies/{studyUuid}/dynamic-simulation/mappings")
     @Operation(summary = "Get all mapping of dynamic simulation on study")
     @ApiResponses(value = {@ApiResponse(responseCode = "200", description = "All mappings of dynamic simulation"),
