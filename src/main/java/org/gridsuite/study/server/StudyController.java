--- conflicted
+++ resolved
@@ -728,7 +728,6 @@
     @PutMapping(value = "/studies/{studyUuid}/nodes/{nodeUuid}/network-modification/modifications/{modificationUuid}/loads-creation")
     @Operation(summary = "update a load creation in the study network")
     @ApiResponses(value = {@ApiResponse(responseCode = "200", description = "The load creation has been updated")})
-<<<<<<< HEAD
     public ResponseEntity<Void> updateLoadCreation(@PathVariable("studyUuid") UUID studyUuid,
                                                  @PathVariable("modificationUuid") UUID modificationUuid,
                                                  @PathVariable("nodeUuid") UUID nodeUuid,
@@ -736,25 +735,18 @@
         studyService.assertComputationNotRunning(nodeUuid);
         studyService.updateEquipmentCreation(studyUuid, createLoadAttributes, ModificationType.LOAD_CREATION, nodeUuid, modificationUuid);
         return ResponseEntity.ok().build();
-=======
-    public ResponseEntity<Mono<Void>> updateLoadCreation(@PathVariable("studyUuid") UUID studyUuid,
-                                                         @PathVariable("modificationUuid") UUID modificationUuid,
-                                                         @PathVariable("nodeUuid") UUID nodeUuid,
-                                                         @RequestBody String createLoadAttributes) {
-        return ResponseEntity.ok().body(studyService.assertComputationNotRunning(nodeUuid)
-                .then(studyService.updateEquipmentCreation(studyUuid, createLoadAttributes, ModificationType.LOAD_CREATION, nodeUuid, modificationUuid)));
->>>>>>> b17bdb4c
     }
 
     @PutMapping(value = "/studies/{studyUuid}/nodes/{nodeUuid}/network-modification/modifications/{modificationUuid}/loads-modification")
     @Operation(summary = "update a load modification in the study network")
     @ApiResponses(value = {@ApiResponse(responseCode = "200", description = "The load modification has been updated")})
-    public ResponseEntity<Mono<Void>> updateLoadModification(@PathVariable("studyUuid") UUID studyUuid,
+    public ResponseEntity<Void> updateLoadModification(@PathVariable("studyUuid") UUID studyUuid,
                                                          @PathVariable("modificationUuid") UUID modificationUuid,
                                                          @PathVariable("nodeUuid") UUID nodeUuid,
                                                          @RequestBody String modifyLoadAttributes) {
-        return ResponseEntity.ok().body(studyService.assertComputationNotRunning(nodeUuid)
-                .then(studyService.updateEquipmentModification(studyUuid, modifyLoadAttributes, ModificationType.LOAD_MODIFICATION, nodeUuid, modificationUuid)));
+        studyService.assertComputationNotRunning(nodeUuid);
+        studyService.updateEquipmentModification(studyUuid, modifyLoadAttributes, ModificationType.LOAD_MODIFICATION, nodeUuid, modificationUuid);
+        return ResponseEntity.ok().build();
     }
 
     @DeleteMapping(value = "/studies/{studyUuid}/nodes/{nodeUuid}/network-modification")
@@ -1060,14 +1052,15 @@
     @GetMapping(value = "/loadflow-default-provider")
     @Operation(summary = "get load flow default provider value")
     @ApiResponses(@ApiResponse(responseCode = "200", description = "the load flow default provider value has been found"))
-    public ResponseEntity<Mono<String>> getDefaultLoadflowProvider() {
-        return ResponseEntity.ok().body(Mono.fromCallable(studyService::getDefaultLoadflowProviderValue));
+    public ResponseEntity<String> getDefaultLoadflowProvider() {
+        return ResponseEntity.ok().body(studyService.getDefaultLoadflowProviderValue());
     }
 
     @PostMapping(value = "/studies/{studyUuid}/reindex-all")
     @Operation(summary = "reindex the study")
     @ApiResponse(responseCode = "200", description = "Study reindexed")
-    public ResponseEntity<Mono<Void>> reindexStudy(@Parameter(description = "study uuid") @PathVariable("studyUuid") UUID studyUuid) {
-        return ResponseEntity.ok().body(studyService.reindexStudy(studyUuid));
+    public ResponseEntity<Void> reindexStudy(@Parameter(description = "study uuid") @PathVariable("studyUuid") UUID studyUuid) {
+        studyService.reindexStudy(studyUuid);
+        return ResponseEntity.ok().build();
     }
 }