/*
 * Copyright (c) 2021, RTE (http://www.rte-france.com)
 * This Source Code Form is subject to the terms of the Mozilla Public
 * License, v. 2.0. If a copy of the MPL was not distributed with this
 * file, You can obtain one at http://mozilla.org/MPL/2.0/.
 */
package org.gridsuite.study.server;

import com.fasterxml.jackson.databind.JsonNode;
import com.powsybl.commons.reporter.ReporterModel;
import com.powsybl.timeseries.DoubleTimeSeries;
import io.swagger.v3.oas.annotations.Operation;
import io.swagger.v3.oas.annotations.Parameter;
import io.swagger.v3.oas.annotations.responses.ApiResponse;
import io.swagger.v3.oas.annotations.responses.ApiResponses;
import io.swagger.v3.oas.annotations.tags.Tag;
import org.apache.commons.lang3.StringUtils;
import org.gridsuite.study.server.StudyException.Type;
import org.gridsuite.study.server.dto.*;
import org.gridsuite.study.server.dto.dynamicmapping.MappingInfos;
import org.gridsuite.study.server.dto.dynamicmapping.ModelInfos;
import org.gridsuite.study.server.dto.dynamicsimulation.DynamicSimulationParametersInfos;
import org.gridsuite.study.server.dto.dynamicsimulation.DynamicSimulationStatus;
import org.gridsuite.study.server.dto.dynamicsimulation.event.EventInfos;
import org.gridsuite.study.server.dto.modification.ModificationType;
import org.gridsuite.study.server.dto.nonevacuatedenergy.NonEvacuatedEnergyParametersInfos;
import org.gridsuite.study.server.dto.sensianalysis.SensitivityAnalysisCsvFileInfos;
import org.gridsuite.study.server.dto.sensianalysis.SensitivityFactorsIdsByGroup;
import org.gridsuite.study.server.dto.timeseries.TimeSeriesMetadataInfos;
import org.gridsuite.study.server.dto.timeseries.TimelineEventInfos;
import org.gridsuite.study.server.dto.voltageinit.parameters.StudyVoltageInitParameters;
import org.gridsuite.study.server.elasticsearch.EquipmentInfosService;
import org.gridsuite.study.server.exception.PartialResultException;
import org.gridsuite.study.server.networkmodificationtree.dto.AbstractNode;
import org.gridsuite.study.server.networkmodificationtree.dto.InsertMode;
import org.gridsuite.study.server.networkmodificationtree.dto.NetworkModificationNode;
import org.gridsuite.study.server.networkmodificationtree.dto.RootNode;
import org.gridsuite.study.server.service.*;
import org.gridsuite.study.server.service.securityanalysis.SecurityAnalysisResultType;
import org.gridsuite.study.server.service.shortcircuit.FaultResultsMode;
import org.gridsuite.study.server.service.shortcircuit.ShortCircuitService;
import org.gridsuite.study.server.service.shortcircuit.ShortcircuitAnalysisType;
import org.springframework.data.domain.Pageable;
import org.springframework.data.domain.Sort;
import org.springframework.data.util.Pair;
import org.springframework.http.*;
import org.springframework.util.CollectionUtils;
import org.springframework.web.bind.WebDataBinder;
import org.springframework.web.bind.annotation.*;

import javax.annotation.Nullable;
import java.beans.PropertyEditorSupport;
import java.nio.charset.StandardCharsets;
import java.util.*;

import static org.gridsuite.study.server.StudyConstants.CASE_FORMAT;
import static org.gridsuite.study.server.StudyConstants.HEADER_USER_ID;

/**
 * @author Abdelsalem Hedhili <abdelsalem.hedhili at rte-france.com>
 * @author Franck Lecuyer <franck.lecuyer at rte-france.com>
 */
@RestController
@RequestMapping(value = "/" + StudyApi.API_VERSION)
@Tag(name = "Study server")
public class StudyController {
    private final StudyService studyService;
    private final NetworkService networkStoreService;
    private final NetworkModificationTreeService networkModificationTreeService;
    private final SingleLineDiagramService singleLineDiagramService;
    private final NetworkConversionService networkConversionService;
    private final SecurityAnalysisService securityAnalysisService;
    private final SensitivityAnalysisService sensitivityAnalysisService;
    private final NonEvacuatedEnergyService nonEvacuatedEnergyService;
    private final ShortCircuitService shortCircuitService;
    private final VoltageInitService voltageInitService;
    private final LoadFlowService loadflowService;
    private final CaseService caseService;
    private final RemoteServicesInspector remoteServicesInspector;

    public StudyController(StudyService studyService,
            NetworkService networkStoreService,
            NetworkModificationTreeService networkModificationTreeService,
            SingleLineDiagramService singleLineDiagramService,
            NetworkConversionService networkConversionService,
            SecurityAnalysisService securityAnalysisService,
            SensitivityAnalysisService sensitivityAnalysisService,
            NonEvacuatedEnergyService nonEvacuatedEnergyService,
            ShortCircuitService shortCircuitService,
            VoltageInitService voltageInitService,
            LoadFlowService loadflowService,
            CaseService caseService,
            RemoteServicesInspector remoteServicesInspector) {
        this.studyService = studyService;
        this.networkModificationTreeService = networkModificationTreeService;
        this.networkStoreService = networkStoreService;
        this.singleLineDiagramService = singleLineDiagramService;
        this.networkConversionService = networkConversionService;
        this.securityAnalysisService = securityAnalysisService;
        this.sensitivityAnalysisService = sensitivityAnalysisService;
        this.nonEvacuatedEnergyService = nonEvacuatedEnergyService;
        this.shortCircuitService = shortCircuitService;
        this.voltageInitService = voltageInitService;
        this.loadflowService = loadflowService;
        this.caseService = caseService;
        this.remoteServicesInspector = remoteServicesInspector;
    }

    @InitBinder
    public void initBinder(WebDataBinder webdataBinder) {
        webdataBinder.registerCustomEditor(EquipmentInfosService.FieldSelector.class,
            new MyEnumConverter<>(EquipmentInfosService.FieldSelector.class));
        webdataBinder.registerCustomEditor(ModificationType.class, new MyModificationTypeConverter());
    }

    @GetMapping(value = "/studies")
    @Operation(summary = "Get all studies")
    @ApiResponses(value = {@ApiResponse(responseCode = "200", description = "The list of studies")})
    public ResponseEntity<List<CreatedStudyBasicInfos>> getStudyList() {
        return ResponseEntity.ok().contentType(MediaType.APPLICATION_JSON).body(studyService.getStudies());
    }

    @GetMapping(value = "/studies/{studyUuid}/case/name")
    @Operation(summary = "Get study case name")
    @ApiResponses(value = {@ApiResponse(responseCode = "200", description = "The study case name"),
                           @ApiResponse(responseCode = "204", description = "The study has no case name attached")})
    public ResponseEntity<String> getStudyCaseName(@PathVariable("studyUuid") UUID studyUuid) {
        String studyCaseName = studyService.getStudyCaseName(studyUuid);
        return StringUtils.isEmpty(studyCaseName) ? ResponseEntity.noContent().build() : ResponseEntity.ok().body(studyCaseName);
    }

    @GetMapping(value = "/study_creation_requests")
    @Operation(summary = "Get all study creation requests for a user")
    @ApiResponses(value = {@ApiResponse(responseCode = "200", description = "The list of study creation requests")})
    public ResponseEntity<List<BasicStudyInfos>> getStudyCreationRequestList() {
        return ResponseEntity.ok().contentType(MediaType.APPLICATION_JSON).body(studyService.getStudiesCreationRequests());
    }

    @GetMapping(value = "/studies/metadata")
    @Operation(summary = "Get studies metadata")
    @ApiResponses(value = {@ApiResponse(responseCode = "200", description = "The list of studies metadata")})
    public ResponseEntity<List<CreatedStudyBasicInfos>> getStudyListMetadata(@RequestParam("ids") List<UUID> uuids) {
        return ResponseEntity.ok().contentType(MediaType.APPLICATION_JSON).body(studyService.getStudiesMetadata(uuids));
    }

    @PostMapping(value = "/studies/cases/{caseUuid}")
    @Operation(summary = "create a study from an existing case")
    @ApiResponses(value = {
        @ApiResponse(responseCode = "200", description = "The id of the network imported"),
        @ApiResponse(responseCode = "409", description = "The study already exists or the case doesn't exist")})
    public ResponseEntity<BasicStudyInfos> createStudy(@PathVariable("caseUuid") UUID caseUuid,
                                                       @RequestParam(value = CASE_FORMAT) String caseFormat,
                                                       @RequestParam(required = false, value = "studyUuid") UUID studyUuid,
                                                       @RequestParam(required = false, value = "duplicateCase", defaultValue = "false") Boolean duplicateCase,
                                                       @RequestBody(required = false) Map<String, Object> importParameters,
                                                       @RequestHeader(HEADER_USER_ID) String userId) {
        caseService.assertCaseExists(caseUuid);
        BasicStudyInfos createStudy = studyService.createStudy(caseUuid, userId, studyUuid, importParameters, duplicateCase, caseFormat);
        return ResponseEntity.ok().body(createStudy);
    }

    @PostMapping(value = "/studies")
    @Operation(summary = "create a study from an existing one")
    @ApiResponses(value = {
        @ApiResponse(responseCode = "200", description = "The study was successfully created"),
        @ApiResponse(responseCode = "404", description = "The source study doesn't exist")})
    public ResponseEntity<BasicStudyInfos> duplicateStudy(@RequestParam("duplicateFrom") UUID sourceStudyUuid,
                                                          @RequestParam(required = false, value = "studyUuid") UUID studyUuid,
                                                          @RequestHeader(HEADER_USER_ID) String userId) {
        BasicStudyInfos createStudy = studyService.duplicateStudy(sourceStudyUuid, studyUuid, userId);
        return createStudy != null ? ResponseEntity.ok().contentType(MediaType.APPLICATION_JSON).body(createStudy) :
                ResponseEntity.notFound().build();
    }

    @GetMapping(value = "/studies/{studyUuid}")
    @Operation(summary = "get a study")
    @ApiResponses(value = {
        @ApiResponse(responseCode = "200", description = "The study information"),
        @ApiResponse(responseCode = "404", description = "The study doesn't exist")})
    public ResponseEntity<StudyInfos> getStudy(@PathVariable("studyUuid") UUID studyUuid) {
        return ResponseEntity.ok().contentType(MediaType.APPLICATION_JSON).body(studyService.getStudyInfos(studyUuid));
    }

    @DeleteMapping(value = "/studies/{studyUuid}")
    @Operation(summary = "delete the study")
    @ApiResponse(responseCode = "200", description = "Study deleted")
    public ResponseEntity<Void> deleteStudy(@PathVariable("studyUuid") UUID studyUuid,
                                                  @RequestHeader(HEADER_USER_ID) String userId) {
        studyService.deleteStudyIfNotCreationInProgress(studyUuid, userId);
        return ResponseEntity.ok().build();
    }

    @PostMapping(value = "/studies/{targetStudyUuid}/tree/nodes", params = {"nodeToCopyUuid", "referenceNodeUuid", "insertMode"})
    @Operation(summary = "duplicate a node")
    @ApiResponses(value = {
        @ApiResponse(responseCode = "200", description = "The node was successfully created"),
        @ApiResponse(responseCode = "403", description = "The node can't be copied above the root node"),
        @ApiResponse(responseCode = "404", description = "The source study or node doesn't exist")})
    public ResponseEntity<Void> duplicateNode(@Parameter(description = "The study where we want to copy the node") @PathVariable("targetStudyUuid") UUID targetStudyUuid,
                                              @Parameter(description = "The copied node original study") @RequestParam(value = "sourceStudyUuid", required = false) UUID sourceStudyUuid,
                                              @Parameter(description = "The node we want to copy") @RequestParam("nodeToCopyUuid") UUID nodeToCopyUuid,
                                              @Parameter(description = "The reference node to where we want to paste") @RequestParam("referenceNodeUuid") UUID referenceNodeUuid,
                                              @Parameter(description = "the position where the node will be pasted relative to the reference node") @RequestParam(name = "insertMode") InsertMode insertMode,
                                              @RequestHeader(HEADER_USER_ID) String userId) {
        //if the source study is not set we assume it's the same as the target study
        studyService.duplicateStudyNode(sourceStudyUuid == null ? targetStudyUuid : sourceStudyUuid, targetStudyUuid, nodeToCopyUuid, referenceNodeUuid, insertMode, userId);
        return ResponseEntity.ok().build();
    }

    @PostMapping(value = "/studies/{studyUuid}/tree/nodes", params = {"nodeToCutUuid", "referenceNodeUuid", "insertMode"})
    @Operation(summary = "cut and paste a node")
    @ApiResponses(value = {
        @ApiResponse(responseCode = "200", description = "The node was successfully created"),
        @ApiResponse(responseCode = "403", description = "The node can't be copied above the root node nor around itself"),
        @ApiResponse(responseCode = "404", description = "The source study or node doesn't exist")})
    public ResponseEntity<Void> cutAndPasteNode(@PathVariable("studyUuid") UUID studyUuid,
                                              @Parameter(description = "The node we want to cut") @RequestParam("nodeToCutUuid") UUID nodeToCutUuid,
                                              @Parameter(description = "The reference node to where we want to paste") @RequestParam("referenceNodeUuid") UUID referenceNodeUuid,
                                              @Parameter(description = "the position where the node will be pasted relative to the reference node") @RequestParam(name = "insertMode") InsertMode insertMode,
                                              @RequestHeader(HEADER_USER_ID) String userId) {
        studyService.moveStudyNode(studyUuid, nodeToCutUuid, referenceNodeUuid, insertMode, userId);
        return ResponseEntity.ok().build();
    }

    @RequestMapping(value = "/studies/{studyUuid}/network", method = RequestMethod.HEAD)
    @Operation(summary = "check study root network existence")
    @ApiResponses(value = {
        @ApiResponse(responseCode = "200", description = "The network does exist"),
        @ApiResponse(responseCode = "204", description = "The network doesn't exist")})
    public ResponseEntity<Void> checkNetworkExistence(@PathVariable("studyUuid") UUID studyUuid) {
        UUID networkUUID = networkStoreService.getNetworkUuid(studyUuid);
        return networkStoreService.doesNetworkExist(networkUUID)
            ? ResponseEntity.ok().build()
            : ResponseEntity.noContent().build();

    }

    @PostMapping(value = "/studies/{studyUuid}/network", params = {"caseUuid"})
    @Operation(summary = "recreate study network of a study from an existing case")
    @ApiResponses(value = {
        @ApiResponse(responseCode = "200", description = "Study network recreation has started"),
        @ApiResponse(responseCode = "424", description = "The case doesn't exist")})
    public ResponseEntity<BasicStudyInfos> recreateStudyNetworkFromCase(@PathVariable("studyUuid") UUID studyUuid,
                                                                 @RequestBody(required = false) Map<String, Object> importParameters,
                                                                 @RequestParam(value = "caseUuid") UUID caseUuid,
                                                                 @Parameter(description = "case format") @RequestParam(name = "caseFormat", required = false) String caseFormat,
                                                                 @RequestHeader(HEADER_USER_ID) String userId) {
        studyService.recreateStudyRootNetwork(caseUuid, userId, studyUuid, caseFormat, importParameters);
        return ResponseEntity.ok().build();
    }

    @PostMapping(value = "/studies/{studyUuid}/network")
    @Operation(summary = "recreate study network of a study from its case")
    @ApiResponses(value = {
        @ApiResponse(responseCode = "200", description = "Study network recreation has started"),
        @ApiResponse(responseCode = "424", description = "The study's case doesn't exist")})
    public ResponseEntity<BasicStudyInfos> recreateStudyNetwork(@PathVariable("studyUuid") UUID studyUuid,
                                                                @RequestHeader(HEADER_USER_ID) String userId,
                                                                @Parameter(description = "case format") @RequestParam(name = "caseFormat", required = false) String caseFormat
    ) {
        studyService.recreateStudyRootNetwork(userId, studyUuid, caseFormat);
        return ResponseEntity.ok().build();
    }

    @GetMapping(value = "/studies/{studyUuid}/indexation/status")
    @Operation(summary = "check study indexation")
    @ApiResponses(value = {
        @ApiResponse(responseCode = "200", description = "The study indexation status"),
        @ApiResponse(responseCode = "204", description = "The study indexation status doesn't exist"),
        @ApiResponse(responseCode = "404", description = "The study or network doesn't exist")})
    public ResponseEntity<String> checkStudyIndexationStatus(@PathVariable("studyUuid") UUID studyUuid) {
        String result = studyService.getStudyIndexationStatus(studyUuid).name();
        return result != null ? ResponseEntity.ok().body(result) :
            ResponseEntity.noContent().build();
    }

    @PostMapping(value = "/studies/{studyUuid}/tree/subtrees", params = {"subtreeToCutParentNodeUuid", "referenceNodeUuid"})
    @Operation(summary = "cut and paste a subtree")
    @ApiResponses(value = {
        @ApiResponse(responseCode = "200", description = "The subtree was successfully created"),
        @ApiResponse(responseCode = "403", description = "The subtree can't be copied above the root node nor around itself"),
        @ApiResponse(responseCode = "404", description = "The source study or subtree doesn't exist")})
    public ResponseEntity<Void> cutAndPasteNodeSubtree(@PathVariable("studyUuid") UUID studyUuid,
                                                @Parameter(description = "The parent node of the subtree we want to cut") @RequestParam("subtreeToCutParentNodeUuid") UUID subtreeToCutParentNodeUuid,
                                                @Parameter(description = "The reference node to where we want to paste") @RequestParam("referenceNodeUuid") UUID referenceNodeUuid,
                                                @RequestHeader(HEADER_USER_ID) String userId) {
        studyService.moveStudySubtree(studyUuid, subtreeToCutParentNodeUuid, referenceNodeUuid, userId);
        return ResponseEntity.ok().build();
    }

    @PostMapping(value = "/studies/{studyUuid}/tree/subtrees", params = {"subtreeToCopyParentNodeUuid", "referenceNodeUuid"})
    @Operation(summary = "duplicate a subtree")
    @ApiResponses(value = {
        @ApiResponse(responseCode = "200", description = "The subtree was successfully created"),
        @ApiResponse(responseCode = "403", description = "The subtree can't be copied above the root node nor around itself"),
        @ApiResponse(responseCode = "404", description = "The source study or subtree doesn't exist")})
    public ResponseEntity<Void> duplicateSubtree(@Parameter(description = "The study where we want to copy the node") @PathVariable("studyUuid") UUID targetStudyUuid,
                                                 @Parameter(description = "The copied node original study") @RequestParam(value = "sourceStudyUuid") UUID sourceStudyUuid,
                                                       @Parameter(description = "The parent node of the subtree we want to cut") @RequestParam("subtreeToCopyParentNodeUuid") UUID subtreeToCopyParentNodeUuid,
                                                       @Parameter(description = "The reference node to where we want to paste") @RequestParam("referenceNodeUuid") UUID referenceNodeUuid,
                                                       @RequestHeader(HEADER_USER_ID) String userId) {
        studyService.duplicateStudySubtree(sourceStudyUuid, targetStudyUuid, subtreeToCopyParentNodeUuid, referenceNodeUuid, userId);
        return ResponseEntity.ok().build();
    }

    @GetMapping(value = "/studies/{studyUuid}/nodes/{nodeUuid}/network/voltage-levels/{voltageLevelId}/svg")
    @Operation(summary = "get the voltage level diagram for the given network and voltage level")
    @ApiResponses(value = {@ApiResponse(responseCode = "200", description = "The svg"),
        @ApiResponse(responseCode = "404", description = "The voltage level has not been found")})
    public ResponseEntity<byte[]> getVoltageLevelDiagram(
            @PathVariable("studyUuid") UUID studyUuid,
            @PathVariable("nodeUuid") UUID nodeUuid,
            @PathVariable("voltageLevelId") String voltageLevelId,
            @Parameter(description = "useName") @RequestParam(name = "useName", defaultValue = "false") boolean useName,
            @Parameter(description = "centerLabel") @RequestParam(name = "centerLabel", defaultValue = "false") boolean centerLabel,
            @Parameter(description = "diagonalLabel") @RequestParam(name = "diagonalLabel", defaultValue = "false") boolean diagonalLabel,
            @Parameter(description = "topologicalColoring") @RequestParam(name = "topologicalColoring", defaultValue = "false") boolean topologicalColoring,
            @Parameter(description = "component library name") @RequestParam(name = "componentLibrary", required = false) String componentLibrary,
            @Parameter(description = "Sld display mode") @RequestParam(name = "sldDisplayMode", defaultValue = "STATE_VARIABLE") StudyConstants.SldDisplayMode sldDisplayMode,
            @Parameter(description = "language") @RequestParam(name = "language", defaultValue = "en") String language) {
        DiagramParameters diagramParameters = DiagramParameters.builder()
                .useName(useName)
                .labelCentered(centerLabel)
                .diagonalLabel(diagonalLabel)
                .topologicalColoring(topologicalColoring)
                .componentLibrary(componentLibrary)
                .sldDisplayMode(sldDisplayMode)
                .language(language)
                .build();
        byte[] result = studyService.getVoltageLevelSvg(
                studyUuid,
                voltageLevelId,
                diagramParameters,
                nodeUuid);
        return result != null ? ResponseEntity.ok().contentType(MediaType.APPLICATION_XML).body(result) :
            ResponseEntity.noContent().build();
    }

    @GetMapping(value = "/studies/{studyUuid}/nodes/{nodeUuid}/network/voltage-levels/{voltageLevelId}/svg-and-metadata")
    @Operation(summary = "get the voltage level diagram for the given network and voltage level")
    @ApiResponses(value = {@ApiResponse(responseCode = "200", description = "The svg and metadata"),
        @ApiResponse(responseCode = "404", description = "The voltage level has not been found")})
    public ResponseEntity<String> getVoltageLevelDiagramAndMetadata(
            @PathVariable("studyUuid") UUID studyUuid,
            @PathVariable("nodeUuid") UUID nodeUuid,
            @PathVariable("voltageLevelId") String voltageLevelId,
            @Parameter(description = "useName") @RequestParam(name = "useName", defaultValue = "false") boolean useName,
            @Parameter(description = "centerLabel") @RequestParam(name = "centerLabel", defaultValue = "false") boolean centerLabel,
            @Parameter(description = "diagonalLabel") @RequestParam(name = "diagonalLabel", defaultValue = "false") boolean diagonalLabel,
            @Parameter(description = "topologicalColoring") @RequestParam(name = "topologicalColoring", defaultValue = "false") boolean topologicalColoring,
            @Parameter(description = "component library name") @RequestParam(name = "componentLibrary", required = false) String componentLibrary,
            @Parameter(description = "Sld display mode") @RequestParam(name = "sldDisplayMode", defaultValue = "STATE_VARIABLE") StudyConstants.SldDisplayMode sldDisplayMode,
            @Parameter(description = "language") @RequestParam(name = "language", defaultValue = "en") String language) {
        DiagramParameters diagramParameters = DiagramParameters.builder()
                .useName(useName)
                .labelCentered(centerLabel)
                .diagonalLabel(diagonalLabel)
                .topologicalColoring(topologicalColoring)
                .componentLibrary(componentLibrary)
                .sldDisplayMode(sldDisplayMode)
                .language(language)
                .build();
        String result = studyService.getVoltageLevelSvgAndMetadata(
                studyUuid,
                voltageLevelId,
                diagramParameters,
                nodeUuid);
        return result != null ? ResponseEntity.ok().contentType(MediaType.APPLICATION_JSON).body(result) :
            ResponseEntity.noContent().build();
    }

    @GetMapping(value = "/studies/{studyUuid}/nodes/{nodeUuid}/network/voltage-levels/{voltageLevelId}/buses")
    @Operation(summary = "get buses the for a given network and a given voltage level")
    @ApiResponse(responseCode = "200", description = "The buses list of the network for given voltage level")
    public ResponseEntity<List<IdentifiableInfos>> getVoltageLevelBuses(
            @PathVariable("studyUuid") UUID studyUuid,
            @PathVariable("nodeUuid") UUID nodeUuid,
            @PathVariable("voltageLevelId") String voltageLevelId,
            @Parameter(description = "Should get in upstream built node ?") @RequestParam(value = "inUpstreamBuiltParentNode", required = false, defaultValue = "false") boolean inUpstreamBuiltParentNode) {
        return ResponseEntity.ok().contentType(MediaType.APPLICATION_JSON).body(studyService.getVoltageLevelBuses(studyUuid, nodeUuid, voltageLevelId, inUpstreamBuiltParentNode));
    }

    @GetMapping(value = "/studies/{studyUuid}/nodes/{nodeUuid}/network/voltage-levels/{voltageLevelId}/busbar-sections")
    @Operation(summary = "get the busbar sections for a given network and a given voltage level")
    @ApiResponse(responseCode = "200", description = "The busbar sections list of the network for given voltage level")
    public ResponseEntity<List<IdentifiableInfos>> getVoltageLevelBusbarSections(
            @PathVariable("studyUuid") UUID studyUuid,
            @PathVariable("nodeUuid") UUID nodeUuid,
            @PathVariable("voltageLevelId") String voltageLevelId,
            @Parameter(description = "Should get in upstream built node ?") @RequestParam(value = "inUpstreamBuiltParentNode", required = false, defaultValue = "false") boolean inUpstreamBuiltParentNode) {
        return ResponseEntity.ok().contentType(MediaType.APPLICATION_JSON).body(studyService.getVoltageLevelBusbarSections(studyUuid, nodeUuid, voltageLevelId, inUpstreamBuiltParentNode));
    }

    @GetMapping(value = "/studies/{studyUuid}/nodes/{nodeUuid}/network-map/hvdc-lines/{hvdcId}/shunt-compensators")
    @Operation(summary = "For a given hvdc line, get its related Shunt compensators in case of LCC converter station")
    @ApiResponse(responseCode = "200", description = "Hvdc line type and its shunt compensators on each side")
    public ResponseEntity<String> getHvdcLineShuntCompensators(
            @PathVariable("studyUuid") UUID studyUuid,
            @PathVariable("nodeUuid") UUID nodeUuid,
            @PathVariable("hvdcId") String hvdcId,
            @Parameter(description = "Should get in upstream built node ?") @RequestParam(value = "inUpstreamBuiltParentNode", required = false, defaultValue = "false") boolean inUpstreamBuiltParentNode) {
        String hvdcInfos = studyService.getHvdcLineShuntCompensators(studyUuid, nodeUuid, inUpstreamBuiltParentNode, hvdcId);
        return ResponseEntity.ok().contentType(MediaType.APPLICATION_JSON).body(hvdcInfos);
    }

    @GetMapping(value = "/studies/{studyUuid}/nodes/{nodeUuid}/geo-data/lines")
    @Operation(summary = "Get Network lines graphics")
    @ApiResponses(value = {@ApiResponse(responseCode = "200", description = "The list of line graphics with the given ids, all otherwise")})
    public ResponseEntity<String> getLineGraphics(
            @PathVariable("studyUuid") UUID studyUuid,
            @PathVariable("nodeUuid") UUID nodeUuid,
            @Parameter(description = "Lines ids") @RequestParam(name = "lineId", required = false) List<String> linesIds) {

        return ResponseEntity.ok().contentType(MediaType.APPLICATION_JSON).body(studyService.getLinesGraphics(networkStoreService.getNetworkUuid(studyUuid), nodeUuid, linesIds));
    }

    @GetMapping(value = "/studies/{studyUuid}/nodes/{nodeUuid}/geo-data/substations")
    @Operation(summary = "Get Network substations graphics")
    @ApiResponses(value = {@ApiResponse(responseCode = "200", description = "The list of substation graphics with the given ids, all otherwise")})
    public ResponseEntity<String> getSubstationGraphics(
            @PathVariable("studyUuid") UUID studyUuid,
            @PathVariable("nodeUuid") UUID nodeUuid,
            @Parameter(description = "Substations id") @RequestParam(name = "substationId", required = false) List<String> substationsIds) {

        return ResponseEntity.ok().contentType(MediaType.APPLICATION_JSON).body(studyService.getSubstationsGraphics(networkStoreService.getNetworkUuid(studyUuid), nodeUuid, substationsIds));
    }

    @GetMapping(value = "/studies/{studyUuid}/nodes/{nodeUuid}/network-map/equipments-ids")
    @Operation(summary = "Get equipment ids ")
    @ApiResponses(value = {@ApiResponse(responseCode = "200", description = "The list of equipment ids")})
    public ResponseEntity<String> getNetworkElementsIds(
            @PathVariable("studyUuid") UUID studyUuid,
            @PathVariable("nodeUuid") UUID nodeUuid,
            @Parameter(description = "Substations id") @RequestParam(name = "substationsIds", required = false) List<String> substationsIds,
            @Parameter(description = "Should get in upstream built node ?") @RequestParam(value = "inUpstreamBuiltParentNode", required = false, defaultValue = "false") boolean inUpstreamBuiltParentNode,
            @Parameter(description = "equipment type") @RequestParam(name = "equipmentType") String equipmentType) {

        return ResponseEntity.ok().contentType(MediaType.APPLICATION_JSON).body(studyService.getNetworkElementsIds(studyUuid, nodeUuid, substationsIds, inUpstreamBuiltParentNode, equipmentType));
    }

    @GetMapping(value = "/studies/{studyUuid}/nodes/{nodeUuid}/network-map/substations/{substationId}")
    @Operation(summary = "Get specific substation description")
    @ApiResponses(value = {@ApiResponse(responseCode = "200", description = "The substation data")})
    public ResponseEntity<String> getSubstationMapData(
            @Parameter(description = "study uuid") @PathVariable("studyUuid") UUID studyUuid,
            @Parameter(description = "node uuid") @PathVariable("nodeUuid") UUID nodeUuid,
            @Parameter(description = "substation Id") @PathVariable("substationId") String substationId,
            @Parameter(description = "Should get in upstream built node ?") @RequestParam(value = "inUpstreamBuiltParentNode", required = false, defaultValue = "false") boolean inUpstreamBuiltParentNode) {

        return ResponseEntity.ok().contentType(MediaType.APPLICATION_JSON).body(studyService.getSubstationMapData(studyUuid, nodeUuid, substationId, inUpstreamBuiltParentNode));
    }

    @GetMapping(value = "/studies/{studyUuid}/nodes/{nodeUuid}/network/elements")
    @Operation(summary = "Get network elements infos")
    @ApiResponses(value = {@ApiResponse(responseCode = "200", description = "The list of network elements infos")})
    public ResponseEntity<String> getNetworkElementsInfos(
            @PathVariable("studyUuid") UUID studyUuid,
            @PathVariable("nodeUuid") UUID nodeUuid,
            @Parameter(description = "Substations id") @RequestParam(name = "substationsIds", required = false) List<String> substationsIds,
            @Parameter(description = "Element type") @RequestParam(name = "elementType") String elementType,
            @Parameter(description = "Info type") @RequestParam(name = "infoType") String infoType,
            @Parameter(description = "Should get in upstream built node ?") @RequestParam(value = "inUpstreamBuiltParentNode", required = false, defaultValue = "false") boolean inUpstreamBuiltParentNode) {

        return ResponseEntity.ok().contentType(MediaType.APPLICATION_JSON).body(studyService.getNetworkElementsInfos(studyUuid, nodeUuid, substationsIds, elementType, infoType, inUpstreamBuiltParentNode));
    }

    @GetMapping(value = "/studies/{studyUuid}/nodes/{nodeUuid}/network/elements/{elementId}")
    @Operation(summary = "Get network elements infos")
    @ApiResponses(value = {@ApiResponse(responseCode = "200", description = "The list of network elements infos")})
    public ResponseEntity<String> getNetworkElementInfos(
            @Parameter(description = "Study uuid") @PathVariable("studyUuid") UUID studyUuid,
            @Parameter(description = "Node uuid") @PathVariable("nodeUuid") UUID nodeUuid,
            @Parameter(description = "Element id") @PathVariable("elementId") String elementId,
            @Parameter(description = "Element type") @RequestParam(name = "elementType") String elementType,
            @Parameter(description = "Info type") @RequestParam(name = "infoType") String infoType,
            @Parameter(description = "Operation") @RequestParam(name = "operation", required = false) String operation,
            @Parameter(description = "Should get in upstream built node ?") @RequestParam(value = "inUpstreamBuiltParentNode", required = false, defaultValue = "false") boolean inUpstreamBuiltParentNode) {

        return ResponseEntity.ok().contentType(MediaType.APPLICATION_JSON).body(studyService.getNetworkElementInfos(studyUuid, nodeUuid, elementType, infoType, elementId, operation, inUpstreamBuiltParentNode));
    }

    @GetMapping(value = "/studies/{studyUuid}/nodes/{nodeUuid}/network-map/countries")
    @Operation(summary = "Get network countries")
    @ApiResponses(value = {@ApiResponse(responseCode = "200", description = "The list of countries")})
    public ResponseEntity<String> getNetworkCountries(
            @Parameter(description = "Study uuid") @PathVariable("studyUuid") UUID studyUuid,
            @Parameter(description = "Node uuid") @PathVariable("nodeUuid") UUID nodeUuid,
            @Parameter(description = "Should get in upstream built node ?") @RequestParam(value = "inUpstreamBuiltParentNode", required = false, defaultValue = "false") boolean inUpstreamBuiltParentNode) {

        return ResponseEntity.ok().contentType(MediaType.APPLICATION_JSON).body(studyService.getNetworkCountries(studyUuid, nodeUuid, inUpstreamBuiltParentNode));
    }

    @GetMapping(value = "/studies/{studyUuid}/nodes/{nodeUuid}/network-map/nominal-voltages")
    @Operation(summary = "Get network nominal voltages")
    @ApiResponses(value = {@ApiResponse(responseCode = "200", description = "The list of nominal voltages")})
    public ResponseEntity<String> getNetworkNominalVoltages(
            @Parameter(description = "Study uuid") @PathVariable("studyUuid") UUID studyUuid,
            @Parameter(description = "Node uuid") @PathVariable("nodeUuid") UUID nodeUuid,
            @Parameter(description = "Should get in upstream built node ?") @RequestParam(value = "inUpstreamBuiltParentNode", required = false, defaultValue = "false") boolean inUpstreamBuiltParentNode) {

        return ResponseEntity.ok().contentType(MediaType.APPLICATION_JSON).body(studyService.getNetworkNominalVoltages(studyUuid, nodeUuid, inUpstreamBuiltParentNode));
    }

    @GetMapping(value = "/studies/{studyUuid}/nodes/{nodeUuid}/network-map/branch-or-3wt/{equipmentId}")
    @Operation(summary = "Get specific line or 2WT or 3WT description")
    @ApiResponses(value = {
        @ApiResponse(responseCode = "200", description = "The line or 2WT or 3WT data"),
        @ApiResponse(responseCode = "204", description = "No element found")
    })
    public ResponseEntity<String> getBranchOrThreeWindingsTransformer(
            @Parameter(description = "study uuid") @PathVariable("studyUuid") UUID studyUuid,
            @Parameter(description = "node uuid") @PathVariable("nodeUuid") UUID nodeUuid,
            @Parameter(description = "equipment id") @PathVariable("equipmentId") String equipmentId) {
        String elementInfos = studyService.getBranchOrThreeWindingsTransformer(studyUuid, nodeUuid, equipmentId);
        return StringUtils.isEmpty(elementInfos) ? ResponseEntity.noContent().build() : ResponseEntity.ok().contentType(MediaType.APPLICATION_JSON).body(elementInfos);
    }

    @GetMapping(value = "/studies/{studyUuid}/nodes/{nodeUuid}/network-map/voltage-levels/{voltageLevelId}/equipments")
    @Operation(summary = "Get voltage level equipments")
    @ApiResponses(value = {@ApiResponse(responseCode = "200", description = "Voltage level equipments")})
    public ResponseEntity<String> getVoltageLevelEquipments(
            @PathVariable("studyUuid") UUID studyUuid,
            @PathVariable("nodeUuid") UUID nodeUuid,
            @Parameter(description = "voltage level id") @PathVariable("voltageLevelId") String voltageLevelId,
            @Parameter(description = "Substations id") @RequestParam(name = "substationId", required = false) List<String> substationsIds,
            @Parameter(description = "Should get in upstream built node ?") @RequestParam(value = "inUpstreamBuiltParentNode", required = false, defaultValue = "false") boolean inUpstreamBuiltParentNode) {

        return ResponseEntity.ok().contentType(MediaType.APPLICATION_JSON).body(studyService.getVoltageLevelEquipments(studyUuid, nodeUuid, substationsIds, inUpstreamBuiltParentNode, voltageLevelId));
    }

    @GetMapping(value = "/studies/{studyUuid}/nodes/{nodeUuid}/network-map/all")
    @Operation(summary = "Get Network equipments description")
    @ApiResponses(value = {@ApiResponse(responseCode = "200", description = "The list of equipments data")})
    public ResponseEntity<String> getAllMapData(
            @PathVariable("studyUuid") UUID studyUuid,
            @PathVariable("nodeUuid") UUID nodeUuid,
            @Parameter(description = "Substations id") @RequestParam(name = "substationId", required = false) List<String> substationsIds) {

        return ResponseEntity.ok().contentType(MediaType.APPLICATION_JSON).body(studyService.getAllMapData(studyUuid, nodeUuid, substationsIds));
    }

    @PutMapping(value = "/studies/{studyUuid}/nodes/{nodeUuid}/network-modification/{modificationUuid}")
    @Operation(summary = "move network modification before another")
    @ApiResponses(value = {@ApiResponse(responseCode = "200", description = "The modification order is updated")})
    public ResponseEntity<Void> moveModification(@PathVariable("studyUuid") UUID studyUuid,
                                                        @PathVariable("nodeUuid") UUID nodeUuid,
                                                        @PathVariable("modificationUuid") UUID modificationUuid,
                                                        @Nullable @Parameter(description = "move before, if no value move to end") @RequestParam(value = "beforeUuid") UUID beforeUuid,
                                                        @RequestHeader(HEADER_USER_ID) String userId) {
        studyService.assertCanModifyNode(studyUuid, nodeUuid);
        studyService.moveModifications(studyUuid, nodeUuid, nodeUuid, List.of(modificationUuid), beforeUuid, userId);
        return ResponseEntity.ok().build();
    }

    @PutMapping(value = "/studies/{studyUuid}/nodes/{nodeUuid}", produces = MediaType.APPLICATION_JSON_VALUE)
    @Operation(summary = "For a list of network modifications passed in body, copy or cut, then append them to target node")
    @ApiResponses(value = {@ApiResponse(responseCode = "200", description = "The modification list has been updated.")})
    public ResponseEntity<Void> moveOrCopyModifications(@PathVariable("studyUuid") UUID studyUuid,
                                                         @PathVariable("nodeUuid") UUID nodeUuid,
                                                         @RequestParam("action") UpdateModificationAction action,
                                                         @Nullable @RequestParam("originNodeUuid") UUID originNodeUuid,
                                                         @RequestBody List<UUID> modificationsToCopyUuidList,
                                                         @RequestHeader(HEADER_USER_ID) String userId) {
        studyService.assertIsStudyAndNodeExist(studyUuid, nodeUuid);
        studyService.assertCanModifyNode(studyUuid, nodeUuid);
        if (originNodeUuid != null) {
            studyService.assertIsNodeExist(studyUuid, originNodeUuid);
            studyService.assertCanModifyNode(studyUuid, originNodeUuid);
        }
        switch (action) {
            case COPY:
                studyService.duplicateModifications(studyUuid, nodeUuid, modificationsToCopyUuidList, userId);
                break;
            case MOVE:
                studyService.moveModifications(studyUuid, nodeUuid, originNodeUuid, modificationsToCopyUuidList, null, userId);
                break;
            default:
                throw new StudyException(Type.UNKNOWN_ACTION_TYPE);
        }
        return ResponseEntity.ok().build();
    }

    @PutMapping(value = "/studies/{studyUuid}/nodes/{nodeUuid}/loadflow/run")
    @Operation(summary = "run loadflow on study")
    @ApiResponses(value = {@ApiResponse(responseCode = "200", description = "The loadflow has started")})
    public ResponseEntity<Void> runLoadFlow(
            @PathVariable("studyUuid") UUID studyUuid,
            @PathVariable("nodeUuid") UUID nodeUuid,
            @Parameter(description = "The limit reduction") @RequestParam(name = "limitReduction", required = false) Float limitReduction,
            @RequestHeader(HEADER_USER_ID) String userId) {
        studyService.assertIsNodeNotReadOnly(nodeUuid);
        studyService.runLoadFlow(studyUuid, nodeUuid, userId, limitReduction);
        return ResponseEntity.ok().build();
    }

    @GetMapping(value = "/studies/{studyUuid}/nodes/{nodeUuid}/loadflow/result")
    @Operation(summary = "Get a loadflow result on study")
    @ApiResponses(value = {@ApiResponse(responseCode = "200", description = "The loadflow result"),
        @ApiResponse(responseCode = "204", description = "No loadflow has been done yet"),
        @ApiResponse(responseCode = "404", description = "The loadflow result has not been found")})
    public ResponseEntity<String> getLoadflowResult(@Parameter(description = "study UUID") @PathVariable("studyUuid") UUID studyUuid,
                                                    @Parameter(description = "nodeUuid") @PathVariable("nodeUuid") UUID nodeUuid,
                                                    @Parameter(description = "JSON array of filters") @RequestParam(name = "filters", required = false) String filters,
                                                    Sort sort) {
        String result = loadflowService.getLoadFlowResult(nodeUuid, filters, sort);
        return result != null ? ResponseEntity.ok().body(result) :
                ResponseEntity.noContent().build();
    }

    @GetMapping(value = "/studies/{studyUuid}/nodes/{nodeUuid}/loadflow/status")
    @Operation(summary = "Get the loadflow status on study")
    @ApiResponses(value = {@ApiResponse(responseCode = "200", description = "The loadflow status"),
        @ApiResponse(responseCode = "204", description = "No loadflow has been done yet"),
        @ApiResponse(responseCode = "404", description = "The loadflow status has not been found")})
    public ResponseEntity<String> getLoadFlowStatus(@Parameter(description = "Study UUID") @PathVariable("studyUuid") UUID studyUuid,
                                                                @Parameter(description = "nodeUuid") @PathVariable("nodeUuid") UUID nodeUuid) {
        String result = loadflowService.getLoadFlowStatus(nodeUuid);
        return result != null ? ResponseEntity.ok().body(result) :
                ResponseEntity.noContent().build();
    }

    @PutMapping(value = "/studies/{studyUuid}/nodes/{nodeUuid}/loadflow/stop")
    @Operation(summary = "stop loadflow on study")
    @ApiResponses(value = {@ApiResponse(responseCode = "200", description = "The loadflow has been stopped")})
    public ResponseEntity<Void> stopLoadFlow(@Parameter(description = "Study uuid") @PathVariable("studyUuid") UUID studyUuid,
                                                         @Parameter(description = "nodeUuid") @PathVariable("nodeUuid") UUID nodeUuid) {
        loadflowService.stopLoadFlow(studyUuid, nodeUuid);
        return ResponseEntity.ok().build();
    }

    @PutMapping(value = "/studies/{studyUuid}/nodes/{nodeUuid}/shortcircuit/run")
    @Operation(summary = "run short circuit analysis on study")
    @ApiResponses(value = {@ApiResponse(responseCode = "200", description = "The short circuit analysis has started")})
    public ResponseEntity<Void> runShortCircuit(
            @PathVariable("studyUuid") UUID studyUuid,
            @PathVariable("nodeUuid") UUID nodeUuid,
            @RequestParam(value = "busId", required = false) String busId,
            @RequestHeader(HEADER_USER_ID) String userId) {
        studyService.assertIsNodeNotReadOnly(nodeUuid);
        if (busId == null) {
            studyService.runShortCircuit(studyUuid, nodeUuid, userId);
        } else {
            studyService.runShortCircuit(studyUuid, nodeUuid, userId, busId);
        }
        return ResponseEntity.ok().build();
    }

    @PutMapping(value = "/studies/{studyUuid}/nodes/{nodeUuid}/shortcircuit/stop")
    @Operation(summary = "stop security analysis on study")
    @ApiResponses(value = {@ApiResponse(responseCode = "200", description = "The short circuit analysis has been stopped")})
    public ResponseEntity<Void> stopShortCircuitAnalysis(@Parameter(description = "Study uuid") @PathVariable("studyUuid") UUID studyUuid,
                                                     @Parameter(description = "nodeUuid") @PathVariable("nodeUuid") UUID nodeUuid) {
        shortCircuitService.stopShortCircuitAnalysis(studyUuid, nodeUuid);
        return ResponseEntity.ok().build();
    }

    @GetMapping(value = "/studies/{studyUuid}/nodes/{nodeUuid}/shortcircuit/result")
    @Operation(summary = "Get a short circuit analysis result on study")
    @ApiResponses(value = {@ApiResponse(responseCode = "200", description = "The short circuit analysis result"),
        @ApiResponse(responseCode = "204", description = "No short circuit analysis has been done yet"),
        @ApiResponse(responseCode = "404", description = "The short circuit analysis has not been found")})
    public ResponseEntity<String> getShortCircuitResult(@Parameter(description = "study UUID") @PathVariable("studyUuid") UUID studyUuid,
                                                        @Parameter(description = "nodeUuid") @PathVariable("nodeUuid") UUID nodeUuid,
                                                        @Parameter(description = "BASIC (faults without limits and feeders), " +
                                                            "FULL (faults with both), " +
                                                            "WITH_LIMIT_VIOLATIONS (like FULL but only those with limit violations) or " +
                                                            "NONE (no fault)") @RequestParam(name = "mode", required = false, defaultValue = "FULL") FaultResultsMode mode,
                                                        @Parameter(description = "type") @RequestParam(value = "type", required = false, defaultValue = "ALL_BUSES") ShortcircuitAnalysisType type,
                                                        @Parameter(description = "JSON array of filters") @RequestParam(name = "filters", required = false) String filters,
                                                        @Parameter(description = "If we wanted the paged version of the results or not") @RequestParam(name = "paged", required = false, defaultValue = "false") boolean paged,
                                                        Pageable pageable) {
        String result = shortCircuitService.getShortCircuitAnalysisResult(nodeUuid, mode, type, filters, paged, pageable);
        return result != null ? ResponseEntity.ok().body(result) :
                ResponseEntity.noContent().build();
    }

    @GetMapping(value = "/studies/{studyUuid}/nodes/{nodeUuid}/shortcircuit/status")
    @Operation(summary = "Get the short circuit analysis status on study")
    @ApiResponses(value = {@ApiResponse(responseCode = "200", description = "The short circuit analysis status"),
        @ApiResponse(responseCode = "204", description = "No short circuit analysis has been done yet"),
        @ApiResponse(responseCode = "404", description = "The short circuit analysis status has not been found")})
    public ResponseEntity<String> getShortCircuitAnalysisStatus(@Parameter(description = "Study UUID") @PathVariable("studyUuid") UUID studyUuid,
                                                                @Parameter(description = "nodeUuid") @PathVariable("nodeUuid") UUID nodeUuid,
                                                                @Parameter(description = "type") @RequestParam(value = "type", required = false, defaultValue = "ALL_BUSES") ShortcircuitAnalysisType type) {
        String result = shortCircuitService.getShortCircuitAnalysisStatus(nodeUuid, type);
        return result != null ? ResponseEntity.ok().body(result) :
                ResponseEntity.noContent().build();
    }

    @PostMapping(value = "/studies/{studyUuid}/nodes/{nodeUuid}/shortcircuit/result/csv")
    @Operation(summary = "Get a short circuit analysis csv result")
    @ApiResponses(value = {@ApiResponse(responseCode = "200", description = "The short circuit analysis csv export"),
        @ApiResponse(responseCode = "204", description = "No short circuit analysis has been done yet"),
        @ApiResponse(responseCode = "404", description = "The short circuit analysis has not been found")})
    public ResponseEntity<byte[]> getShortCircuitAnalysisCsvResult(
            @Parameter(description = "study UUID") @PathVariable("studyUuid") UUID studyUuid,
            @Parameter(description = "nodeUuid") @PathVariable("nodeUuid") UUID nodeUuid,
            @Parameter(description = "type") @RequestParam(value = "type") ShortcircuitAnalysisType type,
            @Parameter(description = "headersCsv") @RequestBody String headersCsv) {
        return ResponseEntity.ok().body(shortCircuitService.getShortCircuitAnalysisCsvResult(nodeUuid, type, headersCsv));
    }

    @PutMapping(value = "/studies/{studyUuid}/nodes/{nodeUuid}/voltage-init/run")
    @Operation(summary = "run voltage init on study")
    @ApiResponses(value = {@ApiResponse(responseCode = "200", description = "The voltage init has started"),
        @ApiResponse(responseCode = "403", description = "The study node is not a model node")})
    public ResponseEntity<Void> runVoltageInit(
            @PathVariable("studyUuid") UUID studyUuid,
            @PathVariable("nodeUuid") UUID nodeUuid,
            @RequestHeader(HEADER_USER_ID) String userId) {
        studyService.assertIsNodeNotReadOnly(nodeUuid);
        studyService.runVoltageInit(studyUuid, nodeUuid, userId);
        return ResponseEntity.ok().build();
    }

    @PutMapping(value = "/studies/{studyUuid}/nodes/{nodeUuid}/voltage-init/stop")
    @Operation(summary = "stop security analysis on study")
    @ApiResponses(value = {@ApiResponse(responseCode = "200", description = "The voltage init has been stopped")})
    public ResponseEntity<Void> stopVoltageInit(@Parameter(description = "Study uuid") @PathVariable("studyUuid") UUID studyUuid,
                                                         @Parameter(description = "nodeUuid") @PathVariable("nodeUuid") UUID nodeUuid) {
        voltageInitService.stopVoltageInit(studyUuid, nodeUuid);
        return ResponseEntity.ok().build();
    }

    @GetMapping(value = "/studies/{studyUuid}/nodes/{nodeUuid}/voltage-init/result")
    @Operation(summary = "Get a voltage init result on study")
    @ApiResponses(value = {@ApiResponse(responseCode = "200", description = "The voltage init result"),
        @ApiResponse(responseCode = "204", description = "No voltage init has been done yet"),
        @ApiResponse(responseCode = "404", description = "The voltage init has not been found")})
    public ResponseEntity<String> getVoltageInitResult(@Parameter(description = "study UUID") @PathVariable("studyUuid") UUID studyUuid,
                                                        @Parameter(description = "nodeUuid") @PathVariable("nodeUuid") UUID nodeUuid) {
        String result = studyService.getVoltageInitResult(studyUuid, nodeUuid);
        return result != null ? ResponseEntity.ok().body(result) :
                ResponseEntity.noContent().build();
    }

    @GetMapping(value = "/studies/{studyUuid}/nodes/{nodeUuid}/voltage-init/status")
    @Operation(summary = "Get the voltage init status on study")
    @ApiResponses(value = {@ApiResponse(responseCode = "200", description = "The voltage init status"),
        @ApiResponse(responseCode = "204", description = "No voltage init has been done yet"),
        @ApiResponse(responseCode = "404", description = "The voltage init status has not been found")})
    public ResponseEntity<String> getVoltageInitStatus(@Parameter(description = "Study UUID") @PathVariable("studyUuid") UUID studyUuid,
<<<<<<< HEAD
                                                                @Parameter(description = "nodeUuid") @PathVariable("nodeUuid") UUID nodeUuid) {
        String result = studyService.getVoltageInitStatus(nodeUuid);
=======
                                                       @Parameter(description = "nodeUuid") @PathVariable("nodeUuid") UUID nodeUuid) {
        String result = voltageInitService.getVoltageInitStatus(nodeUuid);
>>>>>>> 311b7bae
        return result != null ? ResponseEntity.ok().body(result) :
                ResponseEntity.noContent().build();
    }

    @PostMapping(value = "/studies/{studyUuid}/voltage-init/parameters")
    @Operation(summary = "Set voltage init parameters on study")
    @ApiResponses(value = {@ApiResponse(responseCode = "200", description = "The voltage init parameters are set")})
    public ResponseEntity<Void> setVoltageInitParameters(
            @PathVariable("studyUuid") UUID studyUuid,
            @RequestBody(required = false) StudyVoltageInitParameters voltageInitParameters,
            @RequestHeader(HEADER_USER_ID) String userId) {
        studyService.setVoltageInitParameters(studyUuid, voltageInitParameters, userId);
        return ResponseEntity.ok().build();
    }

    @GetMapping(value = "/studies/{studyUuid}/voltage-init/parameters")
    @Operation(summary = "Get voltage init parameters on study")
    @ApiResponses(value = {@ApiResponse(responseCode = "200", description = "The voltage init parameters")})
    public ResponseEntity<StudyVoltageInitParameters> getVoltageInitParameters(
            @PathVariable("studyUuid") UUID studyUuid) {
        return ResponseEntity.ok().body(studyService.getVoltageInitParameters(studyUuid));
    }

    @GetMapping(value = "/export-network-formats")
    @Operation(summary = "get the available export format")
    @ApiResponses(value = {@ApiResponse(responseCode = "200", description = "The available export format")})
    public ResponseEntity<String> getExportFormats() {
        String formatsJson = networkConversionService.getExportFormats();
        return ResponseEntity.ok().contentType(MediaType.APPLICATION_JSON).body(formatsJson);
    }

    @GetMapping(value = "/studies/{studyUuid}/nodes/{nodeUuid}/export-network/{format}")
    @Operation(summary = "export the study's network in the given format")
    @ApiResponses(value = {@ApiResponse(responseCode = "200", description = "The network in the given format")})
    public ResponseEntity<byte[]> exportNetwork(
            @PathVariable("studyUuid") UUID studyUuid,
            @PathVariable("nodeUuid") UUID nodeUuid,
            @PathVariable("format") String format,
            @RequestParam(value = "formatParameters", required = false) String parametersJson) {

        studyService.assertRootNodeOrBuiltNode(studyUuid, nodeUuid);
        ExportNetworkInfos exportNetworkInfos = studyService.exportNetwork(studyUuid, nodeUuid, format, parametersJson);

        HttpHeaders header = new HttpHeaders();
        header.setContentDisposition(ContentDisposition.builder("attachment").filename(exportNetworkInfos.getFileName(), StandardCharsets.UTF_8).build());
        return ResponseEntity.ok().headers(header).contentType(MediaType.APPLICATION_OCTET_STREAM).body(exportNetworkInfos.getNetworkData());
    }

    @PostMapping(value = "/studies/{studyUuid}/nodes/{nodeUuid}/security-analysis/run")
    @Operation(summary = "run security analysis on study")
    @ApiResponses(value = {@ApiResponse(responseCode = "200", description = "The security analysis has started")})
    public ResponseEntity<Void> runSecurityAnalysis(@Parameter(description = "studyUuid") @PathVariable("studyUuid") UUID studyUuid,
                                                          @Parameter(description = "nodeUuid") @PathVariable("nodeUuid") UUID nodeUuid,
                                                          @Parameter(description = "Contingency list names") @RequestParam(name = "contingencyListName", required = false) List<String> contingencyListNames,
                                                          @RequestHeader(HEADER_USER_ID) String userId) {
        List<String> nonNullcontingencyListNames = contingencyListNames != null ? contingencyListNames : Collections.emptyList();
        studyService.assertIsNodeNotReadOnly(nodeUuid);
        studyService.runSecurityAnalysis(studyUuid, nonNullcontingencyListNames, nodeUuid, userId);
        return ResponseEntity.ok().build();
    }

    @GetMapping(value = "/studies/{studyUuid}/nodes/{nodeUuid}/security-analysis/result")
    @Operation(summary = "Get a security analysis result on study")
    @ApiResponses(value = {@ApiResponse(responseCode = "200", description = "The security analysis result"),
        @ApiResponse(responseCode = "204", description = "No security analysis has been done yet"),
        @ApiResponse(responseCode = "404", description = "The security analysis has not been found")})
    public ResponseEntity<String> getSecurityAnalysisResult(@Parameter(description = "study UUID") @PathVariable("studyUuid") UUID studyUuid,
                                                                  @Parameter(description = "nodeUuid") @PathVariable("nodeUuid") UUID nodeUuid,
                                                                  @Parameter(description = "result type") @RequestParam(name = "resultType") SecurityAnalysisResultType resultType,
                                                                  @Parameter(description = "JSON array of filters") @RequestParam(name = "filters", required = false) String filters,
                                                                  Pageable pageable) {
        String result = securityAnalysisService.getSecurityAnalysisResult(nodeUuid, resultType, filters, pageable);
        return result != null ? ResponseEntity.ok().body(result) :
               ResponseEntity.noContent().build();
    }

    @PostMapping(value = "/studies/{studyUuid}/nodes/{nodeUuid}/security-analysis/result/csv")
    @Operation(summary = "Get a security analysis result on study - CSV export")
    @ApiResponses(value = {@ApiResponse(responseCode = "200", description = "The security analysis result csv export"),
        @ApiResponse(responseCode = "204", description = "No security analysis has been done yet"),
        @ApiResponse(responseCode = "404", description = "The security analysis has not been found")})
    public byte[] getSecurityAnalysisResult(@Parameter(description = "study UUID") @PathVariable("studyUuid") UUID studyUuid,
                                                                           @Parameter(description = "nodeUuid") @PathVariable("nodeUuid") UUID nodeUuid,
                                                                           @Parameter(description = "result type") @RequestParam(name = "resultType") SecurityAnalysisResultType resultType,
                                                                           @Parameter(description = "Csv translation (JSON)") @RequestBody String csvTranslations) {
        return securityAnalysisService.getSecurityAnalysisResultCsv(nodeUuid, resultType, csvTranslations);
    }

    @GetMapping(value = "/studies/{studyUuid}/nodes/{nodeUuid}/contingency-count")
    @Operation(summary = "Get contingency count for a list of contingency list on a study")
    @ApiResponses(value = {@ApiResponse(responseCode = "200", description = "The contingency count")})
    public ResponseEntity<Integer> getContingencyCount(@Parameter(description = "Study UUID") @PathVariable("studyUuid") UUID studyUuid,
                                                             @Parameter(description = "Node UUID") @PathVariable("nodeUuid") UUID nodeUuid,
                                                             @Parameter(description = "Contingency list names") @RequestParam(name = "contingencyListName", required = false) List<String> contingencyListNames) {
        List<String> nonNullContingencyListNames = contingencyListNames != null ? contingencyListNames : Collections.emptyList();
        return ResponseEntity.ok().body(studyService.getContingencyCount(studyUuid, nonNullContingencyListNames, nodeUuid));
    }

    @GetMapping(value = "/studies/{studyUuid}/nodes/{nodeUuid}/limit-violations")
    @Operation(summary = "Get limit violations.")
    @ApiResponses(value = {@ApiResponse(responseCode = "200", description = "The limit violations")})
    public ResponseEntity<List<LimitViolationInfos>> getLimitViolations(@Parameter(description = "Study UUID") @PathVariable("studyUuid") UUID studyUuid,
                                                       @Parameter(description = "Node UUID") @PathVariable("nodeUuid") UUID nodeUuid,
                                                       @Parameter(description = "JSON array of filters") @RequestParam(name = "filters", required = false) String filters,
                                                       @Parameter(description = "JSON array of global filters") @RequestParam(name = "globalFilters", required = false) String globalFilters,
                                                       Sort sort) {
        return ResponseEntity.ok().contentType(MediaType.APPLICATION_JSON).body(studyService.getLimitViolations(studyUuid, nodeUuid, filters, globalFilters, sort));
    }

    @PostMapping(value = "/studies/{studyUuid}/loadflow/parameters")
    @Operation(summary = "set loadflow parameters on study, reset to default ones if empty body")
    @ApiResponses(value = {@ApiResponse(responseCode = "200", description = "The loadflow parameters are set")})
    public ResponseEntity<Void> setLoadflowParameters(
            @PathVariable("studyUuid") UUID studyUuid,
            @RequestBody(required = false) String lfParameter,
            @RequestHeader(HEADER_USER_ID) String userId) {
        studyService.setLoadFlowParameters(studyUuid, lfParameter, userId);
        return ResponseEntity.ok().build();
    }

    @GetMapping(value = "/studies/{studyUuid}/loadflow/parameters")
    @Operation(summary = "Get loadflow parameters on study")
    @ApiResponses(value = {@ApiResponse(responseCode = "200", description = "The loadflow parameters")})
    public ResponseEntity<LoadFlowParametersInfos> getLoadflowParameters(
            @PathVariable("studyUuid") UUID studyUuid) {
        return ResponseEntity.ok().body(studyService.getLoadFlowParametersInfos(studyUuid));
    }

    @PostMapping(value = "/studies/{studyUuid}/loadflow/provider")
    @Operation(summary = "set load flow provider for the specified study, no body means reset to default provider")
    @ApiResponses(value = {@ApiResponse(responseCode = "200", description = "The load flow provider is set")})
    public ResponseEntity<Void> setLoadflowProvider(@PathVariable("studyUuid") UUID studyUuid,
                                                    @RequestBody(required = false) String provider,
                                                    @RequestHeader(HEADER_USER_ID) String userId) {
        studyService.updateLoadFlowProvider(studyUuid, provider, userId);
        return ResponseEntity.ok().build();
    }

    @PostMapping(value = "/studies/{studyUuid}/security-analysis/provider")
    @Operation(summary = "set security analysis provider for the specified study, no body means reset to default provider")
    @ApiResponses(value = {@ApiResponse(responseCode = "200", description = "The security analysis provider is set")})
    public ResponseEntity<Void> setSecurityAnalysisProvider(@PathVariable("studyUuid") UUID studyUuid,
                                                            @RequestBody(required = false) String provider,
                                                            @RequestHeader("userId") String userId) {
        studyService.updateSecurityAnalysisProvider(studyUuid, provider, userId);
        return ResponseEntity.ok().build();
    }

    @PostMapping(value = "/studies/{studyUuid}/dynamic-simulation/provider")
    @Operation(summary = "Set dynamic simulation provider for the specified study, no body means reset to default provider")
    @ApiResponses(value = {@ApiResponse(responseCode = "200", description = "The dynamic simulation provider is set")})
    public ResponseEntity<Void> setDynamicSimulationProvider(@PathVariable("studyUuid") UUID studyUuid,
                                                               @RequestBody(required = false) String provider,
                                                               @RequestHeader(HEADER_USER_ID) String userId) {
        studyService.updateDynamicSimulationProvider(studyUuid, provider, userId);
        return ResponseEntity.ok().build();
    }

    @GetMapping(value = "/studies/{studyUuid}/dynamic-simulation/provider")
    @Operation(summary = "Get dynamic simulation provider for a specified study, empty string means default provider")
    @ApiResponses(value = {@ApiResponse(responseCode = "200", description = "The dynamic simulation provider is returned")})
    public ResponseEntity<String> getDynamicSimulationProvider(@PathVariable("studyUuid") UUID studyUuid) {
        return ResponseEntity.ok().body(studyService.getDynamicSimulationProvider(studyUuid));
    }

    @PostMapping(value = "/studies/{studyUuid}/short-circuit-analysis/parameters")
    @Operation(summary = "set short-circuit analysis parameters on study, reset to default ones if empty body")
    @ApiResponses(value = {@ApiResponse(responseCode = "200", description = "The short-circuit analysis parameters are set")})
    public ResponseEntity<Void> setShortCircuitParameters(
            @PathVariable("studyUuid") UUID studyUuid,
            @RequestBody(required = false) ShortCircuitParametersInfos shortCircuitParametersInfos,
            @RequestHeader(HEADER_USER_ID) String userId) {
        studyService.setShortCircuitParameters(studyUuid, shortCircuitParametersInfos, userId);
        return ResponseEntity.ok().build();
    }

    @GetMapping(value = "/studies/{studyUuid}/short-circuit-analysis/parameters")
    @Operation(summary = "Get short-circuit analysis parameters on study")
    @ApiResponses(value = {@ApiResponse(responseCode = "200", description = "The short-circuit analysis parameters")})
    public ResponseEntity<ShortCircuitParametersInfos> getShortCircuitParameters(
            @PathVariable("studyUuid") UUID studyUuid) {
        return ResponseEntity.ok().body(studyService.getShortCircuitParametersInfo(studyUuid));
    }

    @GetMapping(value = "/studies/{studyUuid}/nodes/{nodeUuid}/network/substations/{substationId}/svg")
    @Operation(summary = "get the substation diagram for the given network and substation")
    @ApiResponses(value = {@ApiResponse(responseCode = "200", description = "The svg"),
        @ApiResponse(responseCode = "404", description = "The substation has not been found")})
    public ResponseEntity<byte[]> getSubstationDiagram(
            @PathVariable("studyUuid") UUID studyUuid,
            @PathVariable("nodeUuid") UUID nodeUuid,
            @PathVariable("substationId") String substationId,
            @Parameter(description = "useName") @RequestParam(name = "useName", defaultValue = "false") boolean useName,
            @Parameter(description = "centerLabel") @RequestParam(name = "centerLabel", defaultValue = "false") boolean centerLabel,
            @Parameter(description = "diagonalLabel") @RequestParam(name = "diagonalLabel", defaultValue = "false") boolean diagonalLabel,
            @Parameter(description = "topologicalColoring") @RequestParam(name = "topologicalColoring", defaultValue = "false") boolean topologicalColoring,
            @Parameter(description = "substationLayout") @RequestParam(name = "substationLayout", defaultValue = "horizontal") String substationLayout,
            @Parameter(description = "component library name") @RequestParam(name = "componentLibrary", required = false) String componentLibrary,
            @Parameter(description = "language") @RequestParam(name = "language", defaultValue = "en") String language) {
        DiagramParameters diagramParameters = DiagramParameters.builder()
                .useName(useName)
                .labelCentered(centerLabel)
                .diagonalLabel(diagonalLabel)
                .topologicalColoring(topologicalColoring)
                .componentLibrary(componentLibrary)
                .language(language)
                .build();
        byte[] result = studyService.getSubstationSvg(studyUuid, substationId,
                diagramParameters, substationLayout, nodeUuid);
        return result != null ? ResponseEntity.ok().contentType(MediaType.APPLICATION_XML).body(result) :
                ResponseEntity.noContent().build();
    }

    @GetMapping(value = "/studies/{studyUuid}/nodes/{nodeUuid}/network/substations/{substationId}/svg-and-metadata")
    @Operation(summary = "get the substation diagram for the given network and substation")
    @ApiResponses(value = {@ApiResponse(responseCode = "200", description = "The svg and metadata"),
        @ApiResponse(responseCode = "404", description = "The substation has not been found")})
    public ResponseEntity<String> getSubstationDiagramAndMetadata(
            @PathVariable("studyUuid") UUID studyUuid,
            @PathVariable("nodeUuid") UUID nodeUuid,
            @PathVariable("substationId") String substationId,
            @Parameter(description = "useName") @RequestParam(name = "useName", defaultValue = "false") boolean useName,
            @Parameter(description = "centerLabel") @RequestParam(name = "centerLabel", defaultValue = "false") boolean centerLabel,
            @Parameter(description = "diagonalLabel") @RequestParam(name = "diagonalLabel", defaultValue = "false") boolean diagonalLabel,
            @Parameter(description = "topologicalColoring") @RequestParam(name = "topologicalColoring", defaultValue = "false") boolean topologicalColoring,
            @Parameter(description = "substationLayout") @RequestParam(name = "substationLayout", defaultValue = "horizontal") String substationLayout,
            @Parameter(description = "component library name") @RequestParam(name = "componentLibrary", required = false) String componentLibrary,
            @Parameter(description = "language") @RequestParam(name = "language", defaultValue = "en") String language) {
        DiagramParameters diagramParameters = DiagramParameters.builder()
                .useName(useName)
                .labelCentered(centerLabel)
                .diagonalLabel(diagonalLabel)
                .topologicalColoring(topologicalColoring)
                .componentLibrary(componentLibrary)
                .language(language)
                .build();
        String result = studyService.getSubstationSvgAndMetadata(
                studyUuid,
                substationId,
                diagramParameters,
                substationLayout,
                nodeUuid);
        return result != null ? ResponseEntity.ok().contentType(MediaType.APPLICATION_JSON).body(result) :
            ResponseEntity.noContent().build();
    }

    @GetMapping(value = "/studies/{studyUuid}/nodes/{nodeUuid}/network-area-diagram")
    @Operation(summary = "get the network area diagram for the given network and voltage levels")
    @ApiResponse(responseCode = "200", description = "The svg")
    public ResponseEntity<String> getNeworkAreaDiagram(
            @PathVariable("studyUuid") UUID studyUuid,
            @PathVariable("nodeUuid") UUID nodeUuid,
            @Parameter(description = "Voltage levels ids") @RequestParam(name = "voltageLevelsIds") List<String> voltageLevelsIds,
            @Parameter(description = "depth") @RequestParam(name = "depth", defaultValue = "0") int depth) {
        String result = studyService.getNeworkAreaDiagram(studyUuid, nodeUuid, voltageLevelsIds, depth);
        return result != null ? ResponseEntity.ok().contentType(MediaType.APPLICATION_JSON).body(result) :
            ResponseEntity.noContent().build();
    }

    @GetMapping(value = "/studies/{studyUuid}/nodes/{nodeUuid}/security-analysis/status")
    @Operation(summary = "Get the security analysis status on study")
    @ApiResponses(value = {@ApiResponse(responseCode = "200", description = "The security analysis status"),
        @ApiResponse(responseCode = "204", description = "No security analysis has been done yet"),
        @ApiResponse(responseCode = "404", description = "The security analysis status has not been found")})
    public ResponseEntity<String> getSecurityAnalysisStatus(@Parameter(description = "Study UUID") @PathVariable("studyUuid") UUID studyUuid,
                                                                  @Parameter(description = "nodeUuid") @PathVariable("nodeUuid") UUID nodeUuid) {
        SecurityAnalysisStatus status = securityAnalysisService.getSecurityAnalysisStatus(nodeUuid);
        return status != null ? ResponseEntity.ok().body(status.name()) :
                ResponseEntity.noContent().build();
    }

    @PutMapping(value = "/studies/{studyUuid}/nodes/{nodeUuid}/security-analysis/stop")
    @Operation(summary = "stop security analysis on study")
    @ApiResponses(value = {@ApiResponse(responseCode = "200", description = "The security analysis has been stopped")})
    public ResponseEntity<Void> stopSecurityAnalysis(@Parameter(description = "Study uuid") @PathVariable("studyUuid") UUID studyUuid,
                                                           @Parameter(description = "nodeUuid") @PathVariable("nodeUuid") UUID nodeUuid) {
        securityAnalysisService.stopSecurityAnalysis(studyUuid, nodeUuid);
        return ResponseEntity.ok().build();
    }

    @GetMapping(value = "/studies/{studyUuid}/nodes/{nodeUuid}/parent-nodes-report", produces = MediaType.APPLICATION_JSON_VALUE)
    @Operation(summary = "Get node report with its parent nodes")
    @ApiResponses(value = {@ApiResponse(responseCode = "200", description = "The node report"), @ApiResponse(responseCode = "404", description = "The study/node is not found")})
    public ResponseEntity<List<ReporterModel>> getParentNodesReport(@Parameter(description = "Study uuid") @PathVariable("studyUuid") UUID studyUuid,
                                                                    @Parameter(description = "Node uuid") @PathVariable("nodeUuid") UUID nodeUuid,
                                                                    @Parameter(description = "Node only report") @RequestParam(value = "nodeOnlyReport", required = false, defaultValue = "true") boolean nodeOnlyReport,
                                                                    @Parameter(description = "The report Type") @RequestParam(name = "reportType") StudyService.ReportType reportType,
                                                                    @Parameter(description = "Severity levels") @RequestParam(name = "severityLevels", required = false) Set<String> severityLevels) {
        studyService.assertIsStudyAndNodeExist(studyUuid, nodeUuid);
        return ResponseEntity.ok().contentType(MediaType.APPLICATION_JSON).body(studyService.getParentNodesReport(nodeUuid, nodeOnlyReport, reportType, severityLevels));
    }

    @GetMapping(value = "/studies/{studyUuid}/nodes/{nodeUuid}/report", produces = MediaType.APPLICATION_JSON_VALUE)
    @Operation(summary = "Get node report")
    @ApiResponses(value = {@ApiResponse(responseCode = "200", description = "The node report"), @ApiResponse(responseCode = "404", description = "The study/node is not found")})
    public ResponseEntity<List<ReporterModel>> getNodeReport(@Parameter(description = "Study uuid") @PathVariable("studyUuid") UUID studyUuid,
                                                             @Parameter(description = "Node uuid") @PathVariable("nodeUuid") UUID nodeUuid,
                                                             @Parameter(description = "The report Id") @RequestParam(name = "reportId", required = false) String reportId,
                                                             @Parameter(description = "The report Type") @RequestParam(name = "reportType") StudyService.ReportType reportType,
                                                             @Parameter(description = "Severity levels") @RequestParam(name = "severityLevels", required = false) Set<String> severityLevels) {
        studyService.assertIsStudyAndNodeExist(studyUuid, nodeUuid);
        return ResponseEntity.ok().contentType(MediaType.APPLICATION_JSON).body(studyService.getNodeReport(nodeUuid, reportId, reportType, severityLevels));
    }

    @GetMapping(value = "/studies/{studyUuid}/nodes/{nodeUuid}/subreport", produces = MediaType.APPLICATION_JSON_VALUE)
    @Operation(summary = "Get node sub-report")
    @ApiResponses(value = {@ApiResponse(responseCode = "200", description = "The node subreport"), @ApiResponse(responseCode = "404", description = "The study/node is not found")})
    public ResponseEntity<ReporterModel> getSubReport(@Parameter(description = "Study uuid") @PathVariable("studyUuid") UUID studyUuid,
                                                      @Parameter(description = "Node uuid") @PathVariable("nodeUuid") UUID nodeUuid,
                                                      @Parameter(description = "The report Id") @RequestParam(name = "reportId") String reportId,
                                                      @Parameter(description = "Severity levels") @RequestParam(name = "severityLevels", required = false) Set<String> severityLevels) {
        studyService.assertIsStudyAndNodeExist(studyUuid, nodeUuid);
        return ResponseEntity.ok().contentType(MediaType.APPLICATION_JSON).body(studyService.getSubReport(reportId, severityLevels));
    }

    @GetMapping(value = "/svg-component-libraries")
    @Operation(summary = "Get a list of the available svg component libraries")
    @ApiResponse(responseCode = "200", description = "The list of the available svg component libraries")
    public ResponseEntity<List<String>> getAvailableSvgComponentLibraries() {
        List<String> libraries = singleLineDiagramService.getAvailableSvgComponentLibraries();
        return ResponseEntity.ok().contentType(MediaType.APPLICATION_JSON).body(libraries);
    }

    @GetMapping(value = "/studies/{studyUuid}/nodes/{nodeUuid}/network-modifications", produces = MediaType.TEXT_PLAIN_VALUE)
    @Operation(summary = "Get network modifications from a node")
    @ApiResponses(value = {@ApiResponse(responseCode = "200", description = "The network modifications was returned"), @ApiResponse(responseCode = "404", description = "The study/node is not found")})
    public ResponseEntity<String> getNetworkModifications(@Parameter(description = "Study UUID") @PathVariable("studyUuid") UUID studyUuid,
                                                          @Parameter(description = "Node UUID") @PathVariable("nodeUuid") UUID nodeUuid,
                                                          @RequestParam(name = "onlyStashed", required = false, defaultValue = "false") Boolean onlyStashed,
                                                          @Parameter(description = "Only metadata") @RequestParam(name = "onlyMetadata", required = false, defaultValue = "false") Boolean onlyMetadata) {
        // Return json string because modification dtos are not available here
        return ResponseEntity.ok().contentType(MediaType.TEXT_PLAIN).body(networkModificationTreeService.getNetworkModifications(nodeUuid, onlyStashed, onlyMetadata));
    }

    @PostMapping(value = "/studies/{studyUuid}/nodes/{nodeUuid}/network-modifications")
    @Operation(summary = "Create a network modification for a node")
    @ApiResponses(value = {@ApiResponse(responseCode = "200", description = "The network modification was created"), @ApiResponse(responseCode = "404", description = "The study/node is not found")})
    public ResponseEntity<Void> createNetworkModification(@Parameter(description = "Study UUID") @PathVariable("studyUuid") UUID studyUuid,
                                                          @Parameter(description = "Node UUID") @PathVariable("nodeUuid") UUID nodeUuid,
                                                          @RequestBody String modificationAttributes,
                                                          @RequestHeader(HEADER_USER_ID) String userId) {
        studyService.assertCanModifyNode(studyUuid, nodeUuid);
        studyService.createNetworkModification(studyUuid, modificationAttributes, nodeUuid, userId);
        return ResponseEntity.ok().build();
    }

    @PutMapping(value = "/studies/{studyUuid}/nodes/{nodeUuid}/network-modifications/{uuid}")
    @Operation(summary = "Update a modification in the study network")
    @ApiResponses(value = {@ApiResponse(responseCode = "200", description = "The network modification was updated"), @ApiResponse(responseCode = "404", description = "The study/node is not found")})
    public ResponseEntity<Void> updateNetworkModification(@Parameter(description = "Study UUID") @PathVariable("studyUuid") UUID studyUuid,
                                                          @Parameter(description = "Node UUID") @PathVariable("nodeUuid") UUID nodeUuid,
                                                          @Parameter(description = "Network modification UUID") @PathVariable("uuid") UUID networkModificationUuid,
                                                          @RequestBody String modificationAttributes,
                                                          @RequestHeader(HEADER_USER_ID) String userId) {
        studyService.assertCanModifyNode(studyUuid, nodeUuid);
        studyService.updateNetworkModification(studyUuid, modificationAttributes, nodeUuid, networkModificationUuid, userId);
        return ResponseEntity.ok().build();
    }

    @DeleteMapping(value = "/studies/{studyUuid}/nodes/{nodeUuid}/network-modifications")
    @Operation(summary = "Delete network modifications for a node")
    @ApiResponses(value = {@ApiResponse(responseCode = "200", description = "The network modifications was deleted"), @ApiResponse(responseCode = "404", description = "The study/node is not found")})
    public ResponseEntity<Void> deleteNetworkModifications(@Parameter(description = "Study UUID") @PathVariable("studyUuid") UUID studyUuid,
                                                           @Parameter(description = "Node UUID") @PathVariable("nodeUuid") UUID nodeUuid,
                                                           @Parameter(description = "Network modification UUIDs") @RequestParam(name = "uuids", required = false) List<UUID> networkModificationUuids,
                                                           @Parameter(description = "Delete only stashed modifications") @RequestParam(name = "onlyStashed", required = false, defaultValue = "false") Boolean onlyStashed,
                                                           @RequestHeader(HEADER_USER_ID) String userId) {
        studyService.assertCanModifyNode(studyUuid, nodeUuid);
        studyService.deleteNetworkModifications(studyUuid, nodeUuid, networkModificationUuids, onlyStashed, userId);

        return ResponseEntity.ok().build();
    }

    @PutMapping(value = "/studies/{studyUuid}/nodes/{nodeUuid}/network-modifications")
    @Operation(summary = "Stash network modifications for a node")
    @ApiResponses(value = {@ApiResponse(responseCode = "200", description = "The network modifications were stashed / restored "), @ApiResponse(responseCode = "404", description = "The study/node is not found")})
    public ResponseEntity<Void> stashNetworkModifications(@Parameter(description = "Study UUID") @PathVariable("studyUuid") UUID studyUuid,
                                                               @Parameter(description = "Node UUID") @PathVariable("nodeUuid") UUID nodeUuid,
                                                               @Parameter(description = "Network modification UUIDs") @RequestParam("uuids") List<UUID> networkModificationUuids,
                                                               @Parameter(description = "Stashed Modification") @RequestParam(name = "stashed", required = true) Boolean stashed,
                                                               @RequestHeader(HEADER_USER_ID) String userId) {
        studyService.assertCanModifyNode(studyUuid, nodeUuid);
        if (stashed.booleanValue()) {
            studyService.stashNetworkModifications(studyUuid, nodeUuid, networkModificationUuids, userId);
        } else {
            studyService.restoreNetworkModifications(studyUuid, nodeUuid, networkModificationUuids, userId);
        }
        return ResponseEntity.ok().build();
    }

    @GetMapping(value = "/search", produces = MediaType.APPLICATION_JSON_VALUE)
    @Operation(summary = "Search studies in elasticsearch")
    @ApiResponses(value = {@ApiResponse(responseCode = "200", description = "List of studies found")})
    public ResponseEntity<List<CreatedStudyBasicInfos>> searchStudies(@Parameter(description = "Lucene query") @RequestParam(value = "q") String query) {
        return ResponseEntity.ok().contentType(MediaType.APPLICATION_JSON).body(studyService.searchStudies(query));
    }

    @GetMapping(value = "/studies/{studyUuid}/nodes/{nodeUuid}/search", produces = MediaType.APPLICATION_JSON_VALUE)
    @Operation(summary = "Search equipments in elasticsearch")
    @ApiResponses(value = {
        @ApiResponse(responseCode = "200", description = "List of equipments found"),
        @ApiResponse(responseCode = "404", description = "The study not found"),
        @ApiResponse(responseCode = "400", description = "The fieLd selector is unknown")
    })
    public ResponseEntity<List<EquipmentInfos>> searchEquipments(
        @Parameter(description = "Study uuid") @PathVariable("studyUuid") UUID studyUuid,
        @Parameter(description = "Node uuid") @PathVariable("nodeUuid") UUID nodeUuid,
        @Parameter(description = "User input") @RequestParam(value = "userInput") String userInput,
        @Parameter(description = "What against to match") @RequestParam(value = "fieldSelector") EquipmentInfosService.FieldSelector fieldSelector,
        @Parameter(description = "Should search in upstream built node") @RequestParam(value = "inUpstreamBuiltParentNode", required = false, defaultValue = "false") boolean inUpstreamBuiltParentNode,
        @Parameter(description = "Equipment type") @RequestParam(value = "equipmentType", required = false) String equipmentType) {
        return ResponseEntity.ok().contentType(MediaType.APPLICATION_JSON)
            .body(studyService.searchEquipments(studyUuid, nodeUuid, userInput, fieldSelector, equipmentType, inUpstreamBuiltParentNode));
    }

    @PostMapping(value = "/studies/{studyUuid}/tree/nodes/{id}")
    @Operation(summary = "Create a node as before / after the given node ID")
    @ApiResponses(value = {
        @ApiResponse(responseCode = "200", description = "The node has been added"),
        @ApiResponse(responseCode = "404", description = "The study or the node not found")})
    public ResponseEntity<AbstractNode> createNode(@RequestBody AbstractNode node,
                                                         @Parameter(description = "study uuid") @PathVariable("studyUuid") UUID studyUuid,
                                                         @Parameter(description = "parent id of the node created") @PathVariable(name = "id") UUID referenceId,
                                                         @Parameter(description = "node is inserted before the given node ID") @RequestParam(name = "mode", required = false, defaultValue = "CHILD") InsertMode insertMode,
                                                         @RequestHeader(HEADER_USER_ID) String userId) {
        return ResponseEntity.ok().contentType(MediaType.APPLICATION_JSON).body(networkModificationTreeService.createNode(studyUuid, referenceId, node, insertMode, userId));
    }

    @DeleteMapping(value = "/studies/{studyUuid}/tree/nodes")
    @Operation(summary = "Delete node with given ids")
    @ApiResponses(value = {
        @ApiResponse(responseCode = "200", description = "the nodes have been successfully deleted"),
        @ApiResponse(responseCode = "404", description = "The study or the nodes not found")})
    public ResponseEntity<Void> deleteNode(@Parameter(description = "study uuid") @PathVariable("studyUuid") UUID studyUuid,
                                           @Parameter(description = "ids of children to remove") @RequestParam("ids") List<UUID> nodeIds,
                                           @Parameter(description = "deleteChildren") @RequestParam(value = "deleteChildren", defaultValue = "false") boolean deleteChildren,
                                           @RequestHeader(HEADER_USER_ID) String userId) {
        studyService.deleteNodes(studyUuid, nodeIds, deleteChildren, userId);
        return ResponseEntity.ok().build();
    }

    @PostMapping(value = "/studies/{studyUuid}/tree/nodes/{id}/stash")
    @Operation(summary = "Move to trash the node with given id")
    @ApiResponses(value = {
        @ApiResponse(responseCode = "200", description = "the nodes have been successfully moved to trash"),
        @ApiResponse(responseCode = "404", description = "The study or the node not found")})
    public ResponseEntity<Void> stashNode(@Parameter(description = "study uuid") @PathVariable("studyUuid") UUID studyUuid,
                                                 @Parameter(description = "id of child to delete (move to trash)") @PathVariable("id") UUID nodeId,
                                                 @Parameter(description = "stashChildren") @RequestParam(value = "stashChildren", defaultValue = "false") boolean stashChildren,
                                                 @RequestHeader(HEADER_USER_ID) String userId) {
        studyService.stashNode(studyUuid, nodeId, stashChildren, userId);
        return ResponseEntity.ok().build();
    }

    @GetMapping(value = "/studies/{studyUuid}/tree/nodes/stash")
    @Operation(summary = "Get the list of nodes in the trash for a given study")
    @ApiResponses(value = {
        @ApiResponse(responseCode = "200", description = "the list of nodes in the trash")})
    public ResponseEntity<List<Pair<AbstractNode, Integer>>> getStashedNodes(@Parameter(description = "study uuid") @PathVariable("studyUuid") UUID studyUuid) {
        return ResponseEntity.ok().body(studyService.getStashedNodes(studyUuid));
    }

    @PostMapping(value = "/studies/{studyUuid}/tree/nodes/restore")
    @Operation(summary = "restore nodes below the given anchor node")
    @ApiResponses(value = {
        @ApiResponse(responseCode = "200", description = "the list of nodes in the trash")})
    public ResponseEntity<Void> restoreNodes(@Parameter(description = "study uuid") @PathVariable("studyUuid") UUID studyUuid,
                                            @Parameter(description = "ids of nodes to restore") @RequestParam("ids") List<UUID> nodeIds,
                                            @Parameter(description = "id of node below which the node will be restored") @RequestParam("anchorNodeId") UUID anchorNodeId) {
        studyService.restoreNodes(studyUuid, nodeIds, anchorNodeId);
        return ResponseEntity.ok().build();
    }

    @GetMapping(value = "/studies/{studyUuid}/tree")
    @Operation(summary = "Get network modification tree for the given study")
    @ApiResponses(value = {
        @ApiResponse(responseCode = "200", description = "network modification tree"),
        @ApiResponse(responseCode = "404", description = "The study or the node not found")})
    public ResponseEntity<RootNode> getNetworkModificationTree(@Parameter(description = "study uuid") @PathVariable("studyUuid") UUID studyUuid) {
        RootNode rootNode = networkModificationTreeService.getStudyTree(studyUuid);
        return rootNode != null ?
            ResponseEntity.ok().contentType(MediaType.APPLICATION_JSON).body(rootNode)
            : ResponseEntity.notFound().build();
    }

    @GetMapping(value = "/studies/{studyUuid}/subtree")
    @Operation(summary = "Get network modification subtree for the given study")
    @ApiResponses(value = {
        @ApiResponse(responseCode = "200", description = "network modification subtree"),
        @ApiResponse(responseCode = "404", description = "The study or the parent node not found")})
    public ResponseEntity<NetworkModificationNode> getNetworkModificationSubtree(@Parameter(description = "study uuid") @PathVariable("studyUuid") UUID studyUuid,
                                                                 @Parameter(description = "parent node uuid") @RequestParam(value = "parentNodeUuid") UUID parentNodeUuid) {
        NetworkModificationNode parentNode = networkModificationTreeService.getStudySubtree(studyUuid, parentNodeUuid);
        return parentNode != null ?
                ResponseEntity.ok().contentType(MediaType.APPLICATION_JSON).body(parentNode)
                : ResponseEntity.notFound().build();
    }

    @PutMapping(value = "/studies/{studyUuid}/tree/nodes")
    @Operation(summary = "update node")
    @ApiResponses(value = {
        @ApiResponse(responseCode = "200", description = "the node has been updated"),
        @ApiResponse(responseCode = "404", description = "The study or the node not found")})
    public ResponseEntity<Void> updateNode(@RequestBody AbstractNode node,
                                                 @Parameter(description = "study uuid") @PathVariable("studyUuid") UUID studyUuid,
                                                 @RequestHeader(HEADER_USER_ID) String userId) {
        networkModificationTreeService.updateNode(studyUuid, node, userId);
        return ResponseEntity.ok().build();
    }

    @GetMapping(value = "/studies/{studyUuid}/tree/nodes/{id}")
    @Operation(summary = "get simplified node")
    @ApiResponses(value = {
        @ApiResponse(responseCode = "200", description = "simplified nodes (without children"),
        @ApiResponse(responseCode = "404", description = "The study or the node not found")})
    public ResponseEntity<AbstractNode> getNode(@Parameter(description = "study uuid") @PathVariable("studyUuid") UUID studyUuid,
                                                @Parameter(description = "node uuid") @PathVariable("id") UUID nodeId) {
        AbstractNode node = networkModificationTreeService.getNode(nodeId);
        return node != null ?
                ResponseEntity.ok().contentType(MediaType.APPLICATION_JSON).body(node)
                : ResponseEntity.notFound().build();
    }

    @RequestMapping(value = "/studies/{studyUuid}/nodes", method = RequestMethod.HEAD)
    @Operation(summary = "Test if a node name exists")
    @ApiResponses(value = {
        @ApiResponse(responseCode = "200", description = "node name exists"),
        @ApiResponse(responseCode = "204", description = "node name doesn't exist"),
    })
    public ResponseEntity<Void> nodeNameExists(@Parameter(description = "Study uuid") @PathVariable("studyUuid") UUID studyUuid,
                                               @Parameter(description = "Node name") @RequestParam("nodeName") String nodeName) {

        return networkModificationTreeService.isNodeNameExists(studyUuid, nodeName) ? ResponseEntity.ok().build() : ResponseEntity.noContent().build();
    }

    @GetMapping(value = "/studies/{studyUuid}/nodes/nextUniqueName")
    @Operation(summary = "Get unique node name")
    @ApiResponses(value = {@ApiResponse(responseCode = "200", description = "unique node name generated")})

    public ResponseEntity<String> getUniqueNodeName(@Parameter(description = "Study uuid") @PathVariable("studyUuid") UUID studyUuid) {

        return ResponseEntity.ok().body(networkModificationTreeService.getUniqueNodeName(studyUuid));
    }

    @PostMapping(value = "/studies/{studyUuid}/nodes/{nodeUuid}/build")
    @Operation(summary = "build a study node")
    @ApiResponses(value = {@ApiResponse(responseCode = "200", description = "The study node has been built"),
                           @ApiResponse(responseCode = "404", description = "The study or node doesn't exist"),
                           @ApiResponse(responseCode = "403", description = "The study node is not a model node")})
    public ResponseEntity<Void> buildNode(@Parameter(description = "Study uuid") @PathVariable("studyUuid") UUID studyUuid,
                                                @Parameter(description = "nodeUuid") @PathVariable("nodeUuid") UUID nodeUuid) {
        studyService.assertNoBuildNoComputation(studyUuid, nodeUuid);
        studyService.buildNode(studyUuid, nodeUuid);
        return ResponseEntity.ok().build();
    }

    @PostMapping(value = "/studies/{studyUuid}/nodes/{nodeUuid}/unbuild")
    @Operation(summary = "unbuild a study node")
    @ApiResponses(value = {@ApiResponse(responseCode = "200", description = "The study node has been unbuilt"),
        @ApiResponse(responseCode = "404", description = "The study or node doesn't exist"),
        @ApiResponse(responseCode = "403", description = "The study node is not a model node")})
    public ResponseEntity<Void> unbuildNode(@Parameter(description = "Study uuid") @PathVariable("studyUuid") UUID studyUuid,
                                          @Parameter(description = "nodeUuid") @PathVariable("nodeUuid") UUID nodeUuid) {
        studyService.unbuildNode(studyUuid, nodeUuid);
        return ResponseEntity.ok().build();
    }

    @PutMapping(value = "/studies/{studyUuid}/nodes/{nodeUuid}/build/stop")
    @Operation(summary = "stop a node build")
    @ApiResponses(value = {@ApiResponse(responseCode = "200", description = "The build has been stopped"),
                           @ApiResponse(responseCode = "404", description = "The study or node doesn't exist")})
    public ResponseEntity<Void> stopBuild(@Parameter(description = "Study uuid") @PathVariable("studyUuid") UUID studyUuid,
                                                      @Parameter(description = "nodeUuid") @PathVariable("nodeUuid") UUID nodeUuid) {
        studyService.stopBuild(nodeUuid);
        return ResponseEntity.ok().build();
    }

    @PutMapping(value = "/studies/{studyUuid}/nodes/{nodeUuid}/network_modifications/{modificationUuid}")
    @Operation(summary = "Activate/Deactivate a modification in a modification group associated with a study node")
    @ApiResponses(value = {@ApiResponse(responseCode = "200", description = "The modification has been activated/deactivated"),
                           @ApiResponse(responseCode = "404", description = "The study/node/modification doesn't exist")})
    public ResponseEntity<Void> changeModificationActiveState(@PathVariable("studyUuid") UUID studyUuid,
                                                              @PathVariable("nodeUuid") UUID nodeUuid,
                                                              @PathVariable("modificationUuid") UUID modificationUuid,
                                                              @Parameter(description = "active") @RequestParam("active") boolean active,
                                                              @RequestHeader(HEADER_USER_ID) String userId) {
        studyService.assertCanModifyNode(studyUuid, nodeUuid);
        studyService.changeModificationActiveState(studyUuid, nodeUuid, modificationUuid, active, userId);
        return ResponseEntity.ok().build();
    }

    @GetMapping(value = "/loadflow-default-provider")
    @Operation(summary = "get load flow default provider")
    @ApiResponses(@ApiResponse(responseCode = "200", description = "the load flow default provider has been found"))
    public ResponseEntity<String> getDefaultLoadflowProvider() {
        return ResponseEntity.ok().body(studyService.getDefaultLoadflowProvider());
    }

    @GetMapping(value = "/security-analysis-default-provider")
    @Operation(summary = "get security analysis default provider")
    @ApiResponses(@ApiResponse(responseCode = "200", description = "the security analysis default provider has been found"))
    public ResponseEntity<String> getDefaultSecurityAnalysisProvider() {
        return ResponseEntity.ok().body(studyService.getDefaultSecurityAnalysisProvider());
    }

    @GetMapping(value = "/sensitivity-analysis-default-provider")
    @Operation(summary = "get sensitivity analysis default provider value")
    @ApiResponses(@ApiResponse(responseCode = "200", description = "the sensitivity analysis default provider has been found"))
    public ResponseEntity<String> getDefaultSensitivityAnalysisProvider() {
        return ResponseEntity.ok().body(studyService.getDefaultSensitivityAnalysisProvider());
    }

    @GetMapping(value = "/dynamic-simulation-default-provider")
    @Operation(summary = "get dynamic simulation default provider")
    @ApiResponses(@ApiResponse(responseCode = "200", description = "the dynamic simulation default provider has been found"))
    public ResponseEntity<String> getDefaultDynamicSimulationProvider() {
        return ResponseEntity.ok().body(studyService.getDefaultDynamicSimulationProvider());
    }

    @PostMapping(value = "/studies/{studyUuid}/reindex-all")
    @Operation(summary = "reindex the study")
    @ApiResponse(responseCode = "200", description = "Study reindexed")
    public ResponseEntity<Void> reindexStudy(@Parameter(description = "study uuid") @PathVariable("studyUuid") UUID studyUuid) {
        studyService.reindexStudy(studyUuid);
        return ResponseEntity.ok().build();
    }

    @PostMapping(value = "/studies/{studyUuid}/notification")
    @Operation(summary = "Create study related notification")
    @ApiResponses(value = {
        @ApiResponse(responseCode = "200", description = "The notification has been sent"),
        @ApiResponse(responseCode = "400", description = "The notification type is unknown")
    })
    public ResponseEntity<Void> notify(@PathVariable("studyUuid") UUID studyUuid,
                                             @RequestParam("type") String notificationType) {
        studyService.notify(notificationType, studyUuid);
        return ResponseEntity.ok().build();
    }

    @PostMapping(value = "/studies/{studyUuid}/nodes/{nodeUuid}/sensitivity-analysis/run")
    @Operation(summary = "run sensitivity analysis on study")
        @ApiResponses(value = {@ApiResponse(responseCode = "200", description = "The sensitivity analysis has started"), @ApiResponse(responseCode = "403", description = "The study node is not a model node")})
    public ResponseEntity<Void> runSensitivityAnalysis(@Parameter(description = "studyUuid") @PathVariable("studyUuid") UUID studyUuid,
                                                       @Parameter(description = "nodeUuid") @PathVariable("nodeUuid") UUID nodeUuid,
                                                       @RequestHeader(HEADER_USER_ID) String userId) {
        studyService.assertIsNodeNotReadOnly(nodeUuid);
        studyService.runSensitivityAnalysis(studyUuid, nodeUuid, userId);
        return ResponseEntity.ok().build();
    }

    @GetMapping(value = "/studies/{studyUuid}/nodes/{nodeUuid}/sensitivity-analysis/result")
    @Operation(summary = "Get a sensitivity analysis result on study")
    @ApiResponses(value = {@ApiResponse(responseCode = "200", description = "The sensitivity analysis result"),
        @ApiResponse(responseCode = "204", description = "No sensitivity analysis has been done yet"),
        @ApiResponse(responseCode = "404", description = "The sensitivity analysis has not been found")})
    public ResponseEntity<String> getSensitivityAnalysisResult(
        @Parameter(description = "study UUID") @PathVariable("studyUuid") UUID studyUuid,
        @Parameter(description = "nodeUuid") @PathVariable("nodeUuid") UUID nodeUuid,
        @Parameter(description = "results selector") @RequestParam("selector") String selector) {
        String result = sensitivityAnalysisService.getSensitivityAnalysisResult(nodeUuid, selector);
        return result != null ? ResponseEntity.ok().body(result) :
            ResponseEntity.noContent().build();
    }

    @PostMapping(value = "/studies/{studyUuid}/nodes/{nodeUuid}/sensitivity-analysis/result/csv", consumes = MediaType.APPLICATION_JSON_VALUE)
    @Operation(summary = "Get a sensitivity analysis result as csv")
    @ApiResponses(value = {@ApiResponse(responseCode = "200", description = "Csv of sensitivity analysis results"),
        @ApiResponse(responseCode = "204", description = "No sensitivity analysis has been done yet"),
        @ApiResponse(responseCode = "404", description = "The sensitivity analysis has not been found")})
    public ResponseEntity<byte[]> exportSensitivityResultsAsCsv(
        @Parameter(description = "study UUID") @PathVariable("studyUuid") UUID studyUuid,
        @Parameter(description = "nodeUuid") @PathVariable("nodeUuid") UUID nodeUuid,
        @RequestBody SensitivityAnalysisCsvFileInfos sensitivityAnalysisCsvFileInfos) {
        byte[] result = sensitivityAnalysisService.exportSensitivityResultsAsCsv(nodeUuid, sensitivityAnalysisCsvFileInfos);
        HttpHeaders responseHeaders = new HttpHeaders();
        responseHeaders.setContentType(MediaType.APPLICATION_OCTET_STREAM);
        responseHeaders.setContentDispositionFormData("attachment", "sensitivity_results.csv");

        return ResponseEntity
                .ok()
                .headers(responseHeaders)
                .body(result);
    }

    @GetMapping(value = "/studies/{studyUuid}/nodes/{nodeUuid}/sensitivity-analysis/result/filter-options")
    @Operation(summary = "Get sensitivity analysis filter options on study")
    @ApiResponses(value = {@ApiResponse(responseCode = "200", description = "The sensitivity analysis filter options"),
        @ApiResponse(responseCode = "204", description = "No sensitivity analysis has been done yet"),
        @ApiResponse(responseCode = "404", description = "The sensitivity analysis has not been found")})
    public ResponseEntity<String> getSensitivityAnalysisFilterOptions(
        @Parameter(description = "study UUID") @PathVariable("studyUuid") UUID studyUuid,
        @Parameter(description = "nodeUuid") @PathVariable("nodeUuid") UUID nodeUuid,
        @Parameter(description = "results selector") @RequestParam("selector") String selector) {
        String result = sensitivityAnalysisService.getSensitivityResultsFilterOptions(nodeUuid, selector);
        return result != null ? ResponseEntity.ok().body(result) :
            ResponseEntity.noContent().build();
    }

    @GetMapping(value = "/studies/{studyUuid}/nodes/{nodeUuid}/sensitivity-analysis/status")
    @Operation(summary = "Get the sensitivity analysis status on study")
    @ApiResponses(value = {@ApiResponse(responseCode = "200", description = "The sensitivity analysis status"),
        @ApiResponse(responseCode = "204", description = "No sensitivity analysis has been done yet"),
        @ApiResponse(responseCode = "404", description = "The sensitivity analysis status has not been found")})
    public ResponseEntity<String> getSensitivityAnalysisStatus(@Parameter(description = "Study UUID") @PathVariable("studyUuid") UUID studyUuid,
                                                               @Parameter(description = "nodeUuid") @PathVariable("nodeUuid") UUID nodeUuid) {
        String result = sensitivityAnalysisService.getSensitivityAnalysisStatus(nodeUuid);
        return result != null ? ResponseEntity.ok().body(result) :
            ResponseEntity.noContent().build();
    }

    @PutMapping(value = "/studies/{studyUuid}/nodes/{nodeUuid}/sensitivity-analysis/stop")
    @Operation(summary = "stop sensitivity analysis on study")
    @ApiResponses(value = {@ApiResponse(responseCode = "200", description = "The sensitivity analysis has been stopped")})
    public ResponseEntity<Void> stopSensitivityAnalysis(@Parameter(description = "Study uuid") @PathVariable("studyUuid") UUID studyUuid,
                                                        @Parameter(description = "nodeUuid") @PathVariable("nodeUuid") UUID nodeUuid) {
        sensitivityAnalysisService.stopSensitivityAnalysis(studyUuid, nodeUuid);
        return ResponseEntity.ok().build();
    }

    // --- Dynamic Simulation Endpoints BEGIN --- //

    @GetMapping(value = "/studies/{studyUuid}/dynamic-simulation/mappings")
    @Operation(summary = "Get all mapping of dynamic simulation on study")
    @ApiResponses(value = {@ApiResponse(responseCode = "200", description = "All mappings of dynamic simulation"),
        @ApiResponse(responseCode = "204", description = "No dynamic simulation mappings"),
        @ApiResponse(responseCode = "404", description = "The dynamic simulation mappings has not been found")})
    public ResponseEntity<List<MappingInfos>> getDynamicSimulationMappings(@Parameter(description = "study UUID") @PathVariable("studyUuid") UUID studyUuid) {
        List<MappingInfos> mappings = studyService.getDynamicSimulationMappings(studyUuid);
        return mappings != null ? ResponseEntity.ok().contentType(MediaType.APPLICATION_JSON).body(mappings) :
                ResponseEntity.noContent().build();
    }

    @GetMapping(value = "/studies/{studyUuid}/nodes/{nodeUuid}/dynamic-simulation/models")
    @Operation(summary = "Get models of dynamic simulation on study")
    @ApiResponses(value = {@ApiResponse(responseCode = "200", description = "All models of dynamic simulation"),
        @ApiResponse(responseCode = "204", description = "No dynamic simulation models"),
        @ApiResponse(responseCode = "404", description = "The dynamic simulation models has not been found")})
    public ResponseEntity<List<ModelInfos>> getDynamicSimulationModels(@Parameter(description = "study UUID") @PathVariable("studyUuid") UUID studyUuid,
                                                                       @Parameter(description = "nodeUuid") @PathVariable("nodeUuid") UUID nodeUuid) {
        List<ModelInfos> models = studyService.getDynamicSimulationModels(studyUuid, nodeUuid);
        return models != null ? ResponseEntity.ok().contentType(MediaType.APPLICATION_JSON).body(models) :
                ResponseEntity.noContent().build();
    }

    @PostMapping(value = "/studies/{studyUuid}/dynamic-simulation/parameters")
    @Operation(summary = "set dynamic simulation parameters on study, reset to default ones if empty body")
    @ApiResponses(value = {@ApiResponse(responseCode = "200", description = "The dynamic simulation parameters are set")})
    public ResponseEntity<Void> setDynamicSimulationParameters(
            @PathVariable("studyUuid") UUID studyUuid,
            @RequestBody(required = false) DynamicSimulationParametersInfos dsParameter,
            @RequestHeader(HEADER_USER_ID) String userId) {
        studyService.setDynamicSimulationParameters(studyUuid, dsParameter, userId);
        return ResponseEntity.ok().build();
    }

    @GetMapping(value = "/studies/{studyUuid}/dynamic-simulation/parameters")
    @Operation(summary = "Get dynamic simulation parameters on study")
    @ApiResponses(value = {@ApiResponse(responseCode = "200", description = "The dynamic simulation parameters")})
    public ResponseEntity<DynamicSimulationParametersInfos> getDynamicSimulationParameters(
            @PathVariable("studyUuid") UUID studyUuid) {
        return ResponseEntity.ok().body(studyService.getDynamicSimulationParameters(studyUuid));
    }

    @GetMapping(value = "/studies/{studyUuid}/nodes/{nodeUuid}/dynamic-simulation/events")
    @Operation(summary = "Get dynamic simulation events from a node")
    @ApiResponses(value = {
        @ApiResponse(responseCode = "200", description = "The dynamic simulation events was returned"),
        @ApiResponse(responseCode = "404", description = "The study/node is not found")})
    public ResponseEntity<List<EventInfos>> getDynamicSimulationEvents(@Parameter(description = "Study UUID") @PathVariable("studyUuid") UUID studyUuid,
                                                                       @Parameter(description = "Node UUID") @PathVariable("nodeUuid") UUID nodeUuid) {
        List<EventInfos> dynamicSimulationEvents = studyService.getDynamicSimulationEvents(nodeUuid);
        return ResponseEntity.ok().body(dynamicSimulationEvents);
    }

    @GetMapping(value = "/studies/{studyUuid}/nodes/{nodeUuid}/dynamic-simulation/events", params = {"equipmentId"})
    @Operation(summary = "Get dynamic simulation event from a node with a given equipment id")
    @ApiResponses(value = {
        @ApiResponse(responseCode = "200", description = "The dynamic simulation event was returned"),
        @ApiResponse(responseCode = "404", description = "The study/node is not found")})
    public ResponseEntity<EventInfos> getDynamicSimulationEvent(@Parameter(description = "Study UUID") @PathVariable("studyUuid") UUID studyUuid,
                                                               @Parameter(description = "Node UUID") @PathVariable("nodeUuid") UUID nodeUuid,
                                                               @Parameter(description = "Equipment id") @RequestParam(value = "equipmentId") String equipmentId) {
        EventInfos dynamicSimulationEvent = studyService.getDynamicSimulationEvent(nodeUuid, equipmentId);
        return dynamicSimulationEvent != null ? ResponseEntity.ok().contentType(MediaType.APPLICATION_JSON).body(dynamicSimulationEvent) :
                ResponseEntity.noContent().build();
    }

    @PostMapping(value = "/studies/{studyUuid}/nodes/{nodeUuid}/dynamic-simulation/events")
    @Operation(summary = "Create a dynamic simulation event for a node")
    @ApiResponses(value = {
        @ApiResponse(responseCode = "200", description = "The network event was created"),
        @ApiResponse(responseCode = "404", description = "The study/node is not found")})
    public ResponseEntity<Void> createDynamicSimulationEvent(@Parameter(description = "Study UUID") @PathVariable("studyUuid") UUID studyUuid,
                                                             @Parameter(description = "Node UUID") @PathVariable("nodeUuid") UUID nodeUuid,
                                                             @RequestBody EventInfos event,
                                                             @RequestHeader(HEADER_USER_ID) String userId) {
        studyService.assertCanModifyNode(studyUuid, nodeUuid);
        studyService.createDynamicSimulationEvent(studyUuid, nodeUuid, userId, event);
        return ResponseEntity.ok().build();
    }

    @PutMapping(value = "/studies/{studyUuid}/nodes/{nodeUuid}/dynamic-simulation/events")
    @Operation(summary = "Update a dynamic simulation event for a node")
    @ApiResponses(value = {
        @ApiResponse(responseCode = "200", description = "The dynamic simulation event was updated"),
        @ApiResponse(responseCode = "404", description = "The study/node is not found")})
    public ResponseEntity<Void> updateDynamicSimulationEvent(@Parameter(description = "Study UUID") @PathVariable("studyUuid") UUID studyUuid,
                                                             @Parameter(description = "Node UUID") @PathVariable("nodeUuid") UUID nodeUuid,
                                                             @RequestBody EventInfos event,
                                                             @RequestHeader(HEADER_USER_ID) String userId) {
        studyService.assertCanModifyNode(studyUuid, nodeUuid);
        studyService.updateDynamicSimulationEvent(studyUuid, nodeUuid, userId, event);
        return ResponseEntity.ok().build();
    }

    @DeleteMapping(value = "/studies/{studyUuid}/nodes/{nodeUuid}/dynamic-simulation/events")
    @Operation(summary = "Delete dynamic simulation events for a node")
    @ApiResponses(value = {
        @ApiResponse(responseCode = "200", description = "The dynamic simulation events was deleted"),
        @ApiResponse(responseCode = "404", description = "The study/node is not found")})
    public ResponseEntity<Void> deleteDynamicSimulationEvents(@Parameter(description = "Study UUID") @PathVariable("studyUuid") UUID studyUuid,
                                                              @Parameter(description = "Node UUID") @PathVariable("nodeUuid") UUID nodeUuid,
                                                              @Parameter(description = "Dynamic simulation event UUIDs") @RequestParam("eventUuids") List<UUID> eventUuids,
                                                              @RequestHeader(HEADER_USER_ID) String userId) {
        studyService.assertCanModifyNode(studyUuid, nodeUuid);
        studyService.deleteDynamicSimulationEvents(studyUuid, nodeUuid, userId, eventUuids);
        return ResponseEntity.ok().build();
    }

    @PostMapping(value = "/studies/{studyUuid}/nodes/{nodeUuid}/dynamic-simulation/run")
    @Operation(summary = "run dynamic simulation on study")
    @ApiResponses(value = {@ApiResponse(responseCode = "200", description = "The dynamic simulation has started")})
    public ResponseEntity<Void> runDynamicSimulation(@Parameter(description = "studyUuid") @PathVariable("studyUuid") UUID studyUuid,
                                                     @Parameter(description = "nodeUuid") @PathVariable("nodeUuid") UUID nodeUuid,
                                                     @RequestBody(required = false) DynamicSimulationParametersInfos parameters,
                                                     @RequestHeader(HEADER_USER_ID) String userId) {
        studyService.assertIsNodeNotReadOnly(nodeUuid);
        studyService.runDynamicSimulation(studyUuid, nodeUuid, parameters, userId);
        return ResponseEntity.ok().contentType(MediaType.APPLICATION_JSON).build();
    }

    @GetMapping(value = "/studies/{studyUuid}/nodes/{nodeUuid}/dynamic-simulation/result/timeseries/metadata")
    @Operation(summary = "Get list of time series metadata of dynamic simulation result on study")
    @ApiResponses(value = {@ApiResponse(responseCode = "200", description = "Time series metadata of dynamic simulation result"),
        @ApiResponse(responseCode = "204", description = "No dynamic simulation metadata"),
        @ApiResponse(responseCode = "404", description = "The dynamic simulation has not been found")})
    public ResponseEntity<List<TimeSeriesMetadataInfos>> getDynamicSimulationTimeSeriesMetadata(@Parameter(description = "study UUID") @PathVariable("studyUuid") UUID studyUuid,
                                                                                                @Parameter(description = "nodeUuid") @PathVariable("nodeUuid") UUID nodeUuid) {
        List<TimeSeriesMetadataInfos> result = studyService.getDynamicSimulationTimeSeriesMetadata(nodeUuid);
        return CollectionUtils.isEmpty(result) ? ResponseEntity.noContent().build() :
                ResponseEntity.ok().contentType(MediaType.APPLICATION_JSON).body(result);
    }

    @GetMapping(value = "/studies/{studyUuid}/nodes/{nodeUuid}/dynamic-simulation/result/timeseries")
    @Operation(summary = "Get all time series of dynamic simulation result on study")
    @ApiResponses(value = {@ApiResponse(responseCode = "200", description = "All time series of dynamic simulation result"),
        @ApiResponse(responseCode = "204", description = "No dynamic simulation timeseries"),
        @ApiResponse(responseCode = "404", description = "The dynamic simulation has not been found")})
    public ResponseEntity<List<DoubleTimeSeries>> getDynamicSimulationTimeSeriesResult(@Parameter(description = "study UUID") @PathVariable("studyUuid") UUID studyUuid,
                                                                                       @Parameter(description = "nodeUuid") @PathVariable("nodeUuid") UUID nodeUuid,
                                                                                       @Parameter(description = "timeSeriesNames") @RequestParam(name = "timeSeriesNames", required = false) List<String> timeSeriesNames) {
        List<DoubleTimeSeries> result = studyService.getDynamicSimulationTimeSeries(nodeUuid, timeSeriesNames);
        return CollectionUtils.isEmpty(result) ? ResponseEntity.noContent().build() :
                ResponseEntity.ok().contentType(MediaType.APPLICATION_JSON).body(result);
    }

    @GetMapping(value = "/studies/{studyUuid}/nodes/{nodeUuid}/dynamic-simulation/result/timeline")
    @Operation(summary = "Get timeline events of dynamic simulation result on study")
    @ApiResponses(value = {@ApiResponse(responseCode = "200", description = "Timeline events of dynamic simulation result"),
        @ApiResponse(responseCode = "204", description = "No dynamic simulation timeline events"),
        @ApiResponse(responseCode = "404", description = "The dynamic simulation has not been found")})
    public ResponseEntity<List<TimelineEventInfos>> getDynamicSimulationTimelineResult(@Parameter(description = "study UUID") @PathVariable("studyUuid") UUID studyUuid,
                                                                                       @Parameter(description = "nodeUuid") @PathVariable("nodeUuid") UUID nodeUuid) {
        List<TimelineEventInfos> result = studyService.getDynamicSimulationTimeline(nodeUuid);
        return CollectionUtils.isEmpty(result) ? ResponseEntity.noContent().build() :
                ResponseEntity.ok().contentType(MediaType.APPLICATION_JSON).body(result);
    }

    @GetMapping(value = "/studies/{studyUuid}/nodes/{nodeUuid}/dynamic-simulation/status")
    @Operation(summary = "Get the status of dynamic simulation result on study")
    @ApiResponses(value = {@ApiResponse(responseCode = "200", description = "The status of dynamic simulation result"),
        @ApiResponse(responseCode = "204", description = "No dynamic simulation status"),
        @ApiResponse(responseCode = "404", description = "The dynamic simulation has not been found")})
    public ResponseEntity<DynamicSimulationStatus> getDynamicSimulationStatus(@Parameter(description = "study UUID") @PathVariable("studyUuid") UUID studyUuid,
                                                             @Parameter(description = "nodeUuid") @PathVariable("nodeUuid") UUID nodeUuid) {
        DynamicSimulationStatus result = studyService.getDynamicSimulationStatus(nodeUuid);
        return result != null ? ResponseEntity.ok().contentType(MediaType.APPLICATION_JSON).body(result) :
                ResponseEntity.noContent().build();
    }

    // --- Dynamic Simulation Endpoints END --- //

    @GetMapping(value = "/studies/{studyUuid}/security-analysis/parameters")
    @Operation(summary = "Get security analysis parameters on study")
    @ApiResponses(value = {@ApiResponse(responseCode = "200", description = "The security analysis parameters")})
    public ResponseEntity<String> getSecurityAnalysisParametersValues(
            @PathVariable("studyUuid") UUID studyUuid) {
        return ResponseEntity.ok().body(studyService.getSecurityAnalysisParametersValues(studyUuid));
    }

    @PostMapping(value = "/studies/{studyUuid}/security-analysis/parameters")
    @Operation(summary = "set security analysis parameters on study, reset to default ones if empty body")
    @ApiResponses(value = {@ApiResponse(responseCode = "200", description = "The security analysis parameters are set")})
    public ResponseEntity<Void> setSecurityAnalysisParametersValues(
            @PathVariable("studyUuid") UUID studyUuid,
            @RequestBody(required = false) String securityAnalysisParametersValues,
            @RequestHeader(HEADER_USER_ID) String userId) {
        studyService.setSecurityAnalysisParametersValues(studyUuid, securityAnalysisParametersValues, userId);
        return ResponseEntity.ok().build();
    }

    @GetMapping(value = "/studies/{studyUuid}/nodes/{nodeUuid}/voltage-init/modifications", produces = MediaType.TEXT_PLAIN_VALUE)
    @Operation(summary = "Get the voltage init modifications from a node")
    @ApiResponses(value = {@ApiResponse(responseCode = "200", description = "The voltage init modifications was returned"), @ApiResponse(responseCode = "404", description = "The study/node is not found, or has no voltage init result")})
    public ResponseEntity<String> getVoltageInitModifications(@Parameter(description = "Study UUID") @PathVariable("studyUuid") UUID studyUuid,
                                                              @Parameter(description = "Node UUID") @PathVariable("nodeUuid") UUID nodeUuid) {
        studyService.assertIsStudyAndNodeExist(studyUuid, nodeUuid);
        return ResponseEntity.ok().contentType(MediaType.TEXT_PLAIN).body(studyService.getVoltageInitModifications(nodeUuid));
    }

    @PutMapping(value = "/studies/{studyUuid}/nodes/{nodeUuid}/voltage-init/modifications", produces = MediaType.APPLICATION_JSON_VALUE)
    @Operation(summary = "Clone the voltage init modifications, then append them to node")
    @ApiResponses(value = {@ApiResponse(responseCode = "200", description = "The voltage init modifications have been appended.")})
    public ResponseEntity<Void> copyVoltageInitModifications(@PathVariable("studyUuid") UUID studyUuid,
                                                             @PathVariable("nodeUuid") UUID nodeUuid,
                                                             @RequestHeader(HEADER_USER_ID) String userId) {
        studyService.assertIsStudyAndNodeExist(studyUuid, nodeUuid);
        studyService.assertCanModifyNode(studyUuid, nodeUuid);
        studyService.copyVoltageInitModifications(studyUuid, nodeUuid, userId);
        return ResponseEntity.ok().build();
    }

    @GetMapping(value = "/optional-services")
    @Operation(summary = "Get all the optional services and their status")
    @ApiResponses(value = {@ApiResponse(responseCode = "200", description = "List of optional services")})
    public ResponseEntity<List<ServiceStatusInfos>> getOptionalServices() {
        return ResponseEntity.ok().contentType(MediaType.APPLICATION_JSON).body(remoteServicesInspector.getOptionalServices());
    }

    enum UpdateModificationAction {
        MOVE, COPY
    }

    static class MyEnumConverter<E extends Enum<E>> extends PropertyEditorSupport {
        private final Class<E> enumClass;

        public MyEnumConverter(Class<E> enumClass) {
            this.enumClass = enumClass;
        }

        @Override
        public void setAsText(final String text) throws IllegalArgumentException {
            try {
                E value = Enum.valueOf(enumClass, text.toUpperCase());
                setValue(value);
            } catch (IllegalArgumentException ex) {
                String avail = StringUtils.join(enumClass.getEnumConstants(), ", ");
                throw new IllegalArgumentException(String.format("Enum unknown entry '%s' should be among %s", text, avail));
            }
        }
    }

    static class MyModificationTypeConverter extends PropertyEditorSupport {

        public MyModificationTypeConverter() {
            super();
        }

        @Override
        public void setAsText(final String text) throws IllegalArgumentException {
            setValue(ModificationType.getTypeFromUri(text));
        }
    }

    @GetMapping(value = "/studies/{studyUuid}/sensitivity-analysis/parameters")
    @Operation(summary = "Get sensitivity analysis parameters on study")
    @ApiResponses(value = {@ApiResponse(responseCode = "200", description = "The sensitivity analysis parameters")})
    public ResponseEntity<String> getSensitivityAnalysisParameters(
            @PathVariable("studyUuid") UUID studyUuid) {
        return ResponseEntity.ok().body(studyService.getSensitivityAnalysisParameters(studyUuid));
    }

    @PostMapping(value = "/studies/{studyUuid}/sensitivity-analysis/parameters")
    @Operation(summary = "set sensitivity analysis parameters on study, reset to default ones if empty body")
    @ApiResponses(value = {@ApiResponse(responseCode = "200", description = "The sensitivity analysis parameters are set")})
    public ResponseEntity<Void> setSensitivityAnalysisParameters(
            @PathVariable("studyUuid") UUID studyUuid,
            @RequestBody(required = false) String sensitivityAnalysisParameters,
            @RequestHeader(HEADER_USER_ID) String userId) {
        studyService.setSensitivityAnalysisParameters(studyUuid, sensitivityAnalysisParameters, userId);
        return ResponseEntity.ok().build();
    }

    @GetMapping(value = "/studies/{studyUuid}/sensitivity-analysis/factors-count")
    @Operation(summary = "Get the factors count of sensitivity parameters")
    @ApiResponses(value = {@ApiResponse(responseCode = "200", description = "The factors count of sensitivity parameters")})
    public ResponseEntity<Long> getSensitivityAnalysisFactorsCount(
            @PathVariable("studyUuid") UUID studyUuid,
            @Parameter(description = "Is Injections Set") @RequestParam(name = "isInjectionsSet", required = false) Boolean isInjectionsSet,
            SensitivityFactorsIdsByGroup factorsIds) {
        return ResponseEntity.ok().body(sensitivityAnalysisService.getSensitivityAnalysisFactorsCount(networkStoreService.getNetworkUuid(studyUuid), factorsIds, isInjectionsSet));
    }

    @PutMapping(value = "/studies/{studyUuid}/loadflow/invalidate-status")
    @Operation(summary = "Invalidate loadflow status on study nodes")
    @ApiResponses(value = {
        @ApiResponse(responseCode = "200", description = "The loadflow status has been invalidated on all study nodes"),
        @ApiResponse(responseCode = "404", description = "The study is not found")})
    public ResponseEntity<Void> invalidateLoadFlowStatus(@Parameter(description = "study uuid") @PathVariable("studyUuid") UUID studyUuid,
                                                         @RequestHeader(HEADER_USER_ID) String userId) {
        studyService.invalidateLoadFlowStatus(studyUuid, userId);
        return ResponseEntity.ok().build();
    }

    @PutMapping(value = "/studies/{studyUuid}/short-circuit/invalidate-status")
    @Operation(summary = "Invalidate short circuit status on study nodes")
    @ApiResponses(value = {@ApiResponse(responseCode = "200", description = "The short circuit status has been invalidated on all study nodes"),
                           @ApiResponse(responseCode = "404", description = "The study is not found")})
    public ResponseEntity<Void> invalidateShortCircuitStatus(@Parameter(description = "study uuid") @PathVariable("studyUuid") UUID studyUuid) {
        studyService.invalidateShortCircuitStatus(studyUuid);
        return ResponseEntity.ok().build();
    }

    @PostMapping(value = "/studies/{studyUuid}/nodes/{nodeUuid}/non-evacuated-energy/run")
    @Operation(summary = "run sensitivity analysis non evacuated energy on study")
    @ApiResponses(value = {@ApiResponse(responseCode = "200", description = "The sensitivity analysis non evacuated energy has started")})
    public ResponseEntity<UUID> runNonEvacuatedEnergy(@Parameter(description = "studyUuid") @PathVariable("studyUuid") UUID studyUuid,
                                                      @Parameter(description = "nodeUuid") @PathVariable("nodeUuid") UUID nodeUuid,
                                                      @RequestHeader(HEADER_USER_ID) String userId) {
        studyService.assertIsNodeNotReadOnly(nodeUuid);
        return ResponseEntity.ok().body(studyService.runNonEvacuatedEnergy(studyUuid, nodeUuid, userId));
    }

    @GetMapping(value = "/studies/{studyUuid}/nodes/{nodeUuid}/non-evacuated-energy/result")
    @Operation(summary = "Get a sensitivity analysis non evacuated energy result on study")
    @ApiResponses(value = {@ApiResponse(responseCode = "200", description = "The sensitivity analysis non evacuated energy result"),
        @ApiResponse(responseCode = "204", description = "No sensitivity analysis non evacuated energy has been done yet"),
        @ApiResponse(responseCode = "404", description = "The sensitivity analysis non evacuated energy has not been found")})
    public ResponseEntity<String> getNonEvacuatedEnergyResult(@Parameter(description = "study UUID") @PathVariable("studyUuid") UUID studyUuid,
                                                              @Parameter(description = "nodeUuid") @PathVariable("nodeUuid") UUID nodeUuid) {
        String result = nonEvacuatedEnergyService.getNonEvacuatedEnergyResult(nodeUuid);
        return result != null ? ResponseEntity.ok().body(result) :
            ResponseEntity.noContent().build();
    }

    @GetMapping(value = "/studies/{studyUuid}/nodes/{nodeUuid}/non-evacuated-energy/status")
    @Operation(summary = "Get the sensitivity analysis non evacuated energy status on study")
    @ApiResponses(value = {@ApiResponse(responseCode = "200", description = "The sensitivity analysis non evacuated energy status"),
        @ApiResponse(responseCode = "204", description = "No sensitivity analysis non evacuated energy has been done yet"),
        @ApiResponse(responseCode = "404", description = "The sensitivity analysis status non evacuated energy has not been found")})
    public ResponseEntity<String> getNonEvacuatedEnergyStatus(@Parameter(description = "Study UUID") @PathVariable("studyUuid") UUID studyUuid,
                                                              @Parameter(description = "nodeUuid") @PathVariable("nodeUuid") UUID nodeUuid) {
        String result = nonEvacuatedEnergyService.getNonEvacuatedEnergyStatus(nodeUuid);
        return result != null ? ResponseEntity.ok().body(result) :
            ResponseEntity.noContent().build();
    }

    @PutMapping(value = "/studies/{studyUuid}/nodes/{nodeUuid}/non-evacuated-energy/stop")
    @Operation(summary = "stop sensitivity analysis non evacuated energy on study")
    @ApiResponses(value = {@ApiResponse(responseCode = "200", description = "The sensitivity analysis non evacuated energy has been stopped")})
    public ResponseEntity<Void> stopNonEvacuatedEnergy(@Parameter(description = "Study uuid") @PathVariable("studyUuid") UUID studyUuid,
                                                       @Parameter(description = "nodeUuid") @PathVariable("nodeUuid") UUID nodeUuid) {
        nonEvacuatedEnergyService.stopNonEvacuatedEnergy(studyUuid, nodeUuid);
        return ResponseEntity.ok().build();
    }

    @GetMapping(value = "/studies/{studyUuid}/non-evacuated-energy/parameters")
    @Operation(summary = "Get sensitivity analysis non evacuated energy parameters on study")
    @ApiResponses(value = {@ApiResponse(responseCode = "200", description = "The sensitivity analysis non evacuated energy parameters")})
    public ResponseEntity<NonEvacuatedEnergyParametersInfos> getNonEvacuatedEnergyParametersInfos(
        @PathVariable("studyUuid") UUID studyUuid) {
        return ResponseEntity.ok().body(studyService.getNonEvacuatedEnergyParametersInfos(studyUuid));
    }

    @PostMapping(value = "/studies/{studyUuid}/non-evacuated-energy/parameters")
    @Operation(summary = "set sensitivity analysis non evacuated energy parameters on study, reset to default ones if empty body")
    @ApiResponses(value = {@ApiResponse(responseCode = "200", description = "The sensitivity analysis parameters non evacuated energy are set")})
    public ResponseEntity<Void> setNonEvacuatedEnergyParametersInfos(
        @PathVariable("studyUuid") UUID studyUuid,
        @RequestBody(required = false) NonEvacuatedEnergyParametersInfos nonEvacuatedEnergyParametersInfos,
        @RequestHeader(HEADER_USER_ID) String userId) {
        studyService.setNonEvacuatedEnergyParametersInfos(studyUuid, nonEvacuatedEnergyParametersInfos, userId);
        return ResponseEntity.ok().build();
    }

    @PostMapping(value = "/studies/{studyUuid}/non-evacuated-energy/provider")
    @Operation(summary = "set sensitivity analysis non evacuated energy provider for the specified study, no body means reset to default provider")
    @ApiResponses(value = {@ApiResponse(responseCode = "200", description = "The sensitivity analysis non evacuated energy provider is set")})
    public ResponseEntity<Void> setNonEvacuatedEnergyProvider(@PathVariable("studyUuid") UUID studyUuid,
                                                               @RequestBody(required = false) String provider,
                                                               @RequestHeader("userId") String userId) {
        studyService.updateNonEvacuatedEnergyProvider(studyUuid, provider, userId);
        return ResponseEntity.ok().build();
    }

    @GetMapping(value = "/studies/{studyUuid}/non-evacuated-energy/provider")
    @Operation(summary = "Get sensitivity analysis non evacuated energy provider for a specified study, empty string means default provider")
    @ApiResponses(value = {@ApiResponse(responseCode = "200", description = "The sensitivity analysis non evacuated energy provider is returned")})
    public ResponseEntity<String> getNonEvacuatedEnergyProvider(@PathVariable("studyUuid") UUID studyUuid) {
        return ResponseEntity.ok().body(studyService.getNonEvacuatedEnergyProvider(studyUuid));
    }

    @GetMapping(value = "/non-evacuated-energy-default-provider")
    @Operation(summary = "get sensitivity analysis non evacuated energy default provider value")
    @ApiResponses(@ApiResponse(responseCode = "200", description = "the sensitivity analysis non evacuated energy default provider has been found"))
    public ResponseEntity<String> getDefaultNonEvacuatedEnergyProvider() {
        return ResponseEntity.ok().body(studyService.getDefaultNonEvacuatedEnergyProvider());
    }

    @GetMapping(value = "/servers/infos")
    @Operation(summary = "Get the information of all backend servers (if not filter with view parameter)")
    @ApiResponses(value = {
        @ApiResponse(responseCode = "200", description = "The information on all known servers"),
        @ApiResponse(responseCode = "207", description = "Partial result because some servers haven't responded or threw an error"),
        @ApiResponse(responseCode = "424", description = "All requests have failed, no information retrieved")})
    public ResponseEntity<Map<String, JsonNode>> getSuiteServersInformation(
            @Parameter(description = "the view which will be used to filter the returned services") @RequestParam final Optional<FrontService> view
    ) { //Map<String, Info> from springboot-actuator
        try {
            return ResponseEntity.ok(remoteServicesInspector.getServicesInfo(view.orElse(null)));
        } catch (final PartialResultException e) {
            return ResponseEntity.status(HttpStatus.MULTI_STATUS).body((Map<String, JsonNode>) e.getResult());
        }
    }

    @GetMapping(value = "/servers/about")
    @Operation(summary = "Get the aggregated about information from all (if not filter with view parameter) backend servers")
    @ApiResponses(value = {
        @ApiResponse(responseCode = "200", description = "The information on all known servers"),
        @ApiResponse(responseCode = "207", description = "Partial result because some servers haven't responded or threw an error"),
        @ApiResponse(responseCode = "424", description = "All requests have failed, no information retrieved")})
    public ResponseEntity<AboutInfo[]> getSuiteAboutInformation(
            @Parameter(description = "the view which will be used to filter the returned services") @RequestParam final Optional<FrontService> view
    ) {
        final ResponseEntity<Map<String, JsonNode>> suiteServersInfo = this.getSuiteServersInformation(view);
        return ResponseEntity.status(suiteServersInfo.getStatusCode()).body(
                remoteServicesInspector.convertServicesInfoToAboutInfo(Objects.requireNonNullElseGet(suiteServersInfo.getBody(), Map::of)));
    }

    @PostMapping(value = "/studies/{studyUuid}/nodes/{nodeUuid}/filters/evaluate")
    @Operation(summary = "Evaluate a filter to get matched elements")
    @ApiResponses(value = {@ApiResponse(responseCode = "200", description = "The list of matched elements")})
    public ResponseEntity<String> evaluateFilter(
            @Parameter(description = "Study uuid") @PathVariable("studyUuid") UUID studyUuid,
            @Parameter(description = "Node uuid") @PathVariable("nodeUuid") UUID nodeUuid,
            @Parameter(description = "Should get in upstream built node ?") @RequestParam(value = "inUpstreamBuiltParentNode", required = false, defaultValue = "false") boolean inUpstreamBuiltParentNode,
            @RequestBody String filter) {
        return ResponseEntity.ok().contentType(MediaType.APPLICATION_JSON).body(studyService.evaluateFilter(studyUuid, nodeUuid, inUpstreamBuiltParentNode, filter));
    }

    @GetMapping(value = "/studies/{studyUuid}/filters/{filterUuid}/elements")
    @Operation(summary = "Evaluate a filter on root node to get matched elements")
    @ApiResponses(value = {@ApiResponse(responseCode = "200", description = "The list of matched elements")})
    public ResponseEntity<String> exportFilter(
            @Parameter(description = "Study uuid") @PathVariable("studyUuid") UUID studyUuid,
            @Parameter(description = "Filter uuid to be applied") @PathVariable("filterUuid") UUID filterUuid) {
        return ResponseEntity.ok().contentType(MediaType.APPLICATION_JSON).body(studyService.exportFilter(studyUuid, filterUuid));
    }
}<|MERGE_RESOLUTION|>--- conflicted
+++ resolved
@@ -729,7 +729,7 @@
         @ApiResponse(responseCode = "404", description = "The voltage init has not been found")})
     public ResponseEntity<String> getVoltageInitResult(@Parameter(description = "study UUID") @PathVariable("studyUuid") UUID studyUuid,
                                                         @Parameter(description = "nodeUuid") @PathVariable("nodeUuid") UUID nodeUuid) {
-        String result = studyService.getVoltageInitResult(studyUuid, nodeUuid);
+        String result = voltageInitService.getVoltageInitResult(nodeUuid);
         return result != null ? ResponseEntity.ok().body(result) :
                 ResponseEntity.noContent().build();
     }
@@ -740,13 +740,8 @@
         @ApiResponse(responseCode = "204", description = "No voltage init has been done yet"),
         @ApiResponse(responseCode = "404", description = "The voltage init status has not been found")})
     public ResponseEntity<String> getVoltageInitStatus(@Parameter(description = "Study UUID") @PathVariable("studyUuid") UUID studyUuid,
-<<<<<<< HEAD
-                                                                @Parameter(description = "nodeUuid") @PathVariable("nodeUuid") UUID nodeUuid) {
-        String result = studyService.getVoltageInitStatus(nodeUuid);
-=======
                                                        @Parameter(description = "nodeUuid") @PathVariable("nodeUuid") UUID nodeUuid) {
         String result = voltageInitService.getVoltageInitStatus(nodeUuid);
->>>>>>> 311b7bae
         return result != null ? ResponseEntity.ok().body(result) :
                 ResponseEntity.noContent().build();
     }
