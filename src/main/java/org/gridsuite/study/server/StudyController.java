--- conflicted
+++ resolved
@@ -2201,7 +2201,6 @@
         return ResponseEntity.ok().build();
     }
 
-<<<<<<< HEAD
     @RequestMapping(method = RequestMethod.HEAD, value = "/studies/{studyUuid}/root-networks/{rootNetworkUuid}")
     @Operation(summary = "Check if a root network with this tag already exists in the given study")
     @ApiResponses(value = {@ApiResponse(responseCode = "200", description = "The tag exists"),
@@ -2211,7 +2210,7 @@
                                                 @RequestParam("tag") String rootNetworkTag) {
         HttpStatus status = rootNetworkService.isRootNetworkTagExistsInStudy(studyUuid, rootNetworkTag) ? HttpStatus.OK : HttpStatus.NO_CONTENT;
         return ResponseEntity.status(status).contentType(MediaType.APPLICATION_JSON).build();
-=======
+
     @GetMapping(value = "/studies/{studyUuid}/state-estimation/parameters")
     @Operation(summary = "Get state estimation parameters on study")
     @ApiResponses(value = {@ApiResponse(responseCode = "200", description = "The state estimation parameters")})
@@ -2230,6 +2229,5 @@
         @RequestHeader(HEADER_USER_ID) String userId) {
         studyService.setStateEstimationParametersValues(studyUuid, stateEstimationParametersValues, userId);
         return ResponseEntity.ok().build();
->>>>>>> 729b6043
     }
 }