/**
 * Copyright (c) 2021, RTE (http://www.rte-france.com)
 * This Source Code Form is subject to the terms of the Mozilla Public
 * License, v. 2.0. If a copy of the MPL was not distributed with this
 * file, You can obtain one at http://mozilla.org/MPL/2.0/.
 */
package org.gridsuite.study.server;

import com.powsybl.loadflow.LoadFlowParameters;
import io.swagger.annotations.*;
import java.nio.charset.StandardCharsets;
import java.util.*;
import java.util.logging.Level;
import org.gridsuite.study.server.dto.*;
import org.springframework.http.*;
import org.springframework.http.codec.multipart.FilePart;
import org.springframework.web.bind.annotation.*;
import org.springframework.web.server.ResponseStatusException;
import reactor.core.publisher.Flux;
import reactor.core.publisher.Mono;

/**
 * @author Abdelsalem Hedhili <abdelsalem.hedhili at rte-france.com>
 * @author Franck Lecuyer <franck.lecuyer at rte-france.com>
 */

@RestController
@RequestMapping(value = "/" + StudyApi.API_VERSION)
@Api(value = "Study server")
public class StudyController {

    private final StudyService studyService;

    public StudyController(StudyService studyService) {
        this.studyService = studyService;
    }

    @GetMapping(value = "/studies")
    @ApiOperation(value = "Get all studies for a user")
    @ApiResponses(value = {@ApiResponse(code = 200, message = "The list of studies")})
    public ResponseEntity<Flux<CreatedStudyBasicInfos>> getStudyList(@RequestHeader("userId") String userId) {
        return ResponseEntity.ok().contentType(MediaType.APPLICATION_JSON).body(studyService.getStudyList(userId));
    }

    @GetMapping(value = "/study_creation_requests")
    @ApiOperation(value = "Get all study creation requests for a user")
    @ApiResponses(value = {@ApiResponse(code = 200, message = "The list of study creation requests")})
    public ResponseEntity<Flux<BasicStudyInfos>> getStudyCreationRequestList(@RequestHeader("userId") String userId) {
        Flux<BasicStudyInfos> studies = studyService.getStudyCreationRequests(userId);
        return ResponseEntity.ok().contentType(MediaType.APPLICATION_JSON).body(studies);
    }

    @PostMapping(value = "/studies/{studyName}/cases/{caseUuid}")
    @ApiOperation(value = "create a study from an existing case")
    @ApiResponses(value = {
            @ApiResponse(code = 200, message = "The id of the network imported"),
            @ApiResponse(code = 409, message = "The study already exist or the case doesn't exists")})
    public ResponseEntity<Mono<BasicStudyInfos>> createStudyFromExistingCase(@PathVariable("studyName") String studyName,
                                                                  @PathVariable("caseUuid") UUID caseUuid,
                                                                  @RequestParam("description") String description,
                                                                  @RequestParam("isPrivate") Boolean isPrivate,
                                                                  @RequestHeader("userId") String userId) {
        Mono<BasicStudyInfos> createStudy = studyService.createStudy(studyName, caseUuid, description, userId, isPrivate)
                .log(StudyService.ROOT_CATEGORY_REACTOR, Level.FINE);
<<<<<<< HEAD
        return ResponseEntity.ok().body(Mono.when(studyService.assertCaseExists(caseUuid))
            .doOnSuccess(s -> createStudy.subscribe()));
=======
        return ResponseEntity.ok().body(Mono.when(studyService.assertStudyNotExists(studyName, userId), studyService.assertCaseExists(caseUuid))
            .then(createStudy));
>>>>>>> 3903b869
    }

    @PostMapping(value = "/studies/{studyName}", consumes = MediaType.MULTIPART_FORM_DATA_VALUE)
    @ApiOperation(value = "create a study and import the case")
    @ApiResponses(value = {
            @ApiResponse(code = 200, message = "The id of the network imported"),
            @ApiResponse(code = 409, message = "The study already exist"),
            @ApiResponse(code = 500, message = "The storage is down or a file with the same name already exists")})
    public ResponseEntity<Mono<BasicStudyInfos>> createStudy(@PathVariable("studyName") String studyName,
                                                  @RequestPart("caseFile") FilePart caseFile,
                                                  @RequestParam("description") String description,
                                                  @RequestParam("isPrivate") Boolean isPrivate,
                                                  @RequestHeader("userId") String userId) {
<<<<<<< HEAD
        studyService.createStudy(studyName, Mono.just(caseFile), description, userId, isPrivate)
                .subscribeOn(Schedulers.boundedElastic())
                .log(StudyService.ROOT_CATEGORY_REACTOR, Level.FINE)
                .subscribe();
        return ResponseEntity.ok().body(Mono.empty());
=======
        Mono<BasicStudyInfos> createStudy = studyService.createStudy(studyName, Mono.just(caseFile), description, userId, isPrivate)
                .log(StudyService.ROOT_CATEGORY_REACTOR, Level.FINE);
        return ResponseEntity.ok().body(studyService.assertStudyNotExists(studyName, userId).then(createStudy));
>>>>>>> 3903b869
    }

    @GetMapping(value = "/{userId}/studies/{studyUuid}")
    @ApiOperation(value = "get a study")
    @ApiResponses(value = {
            @ApiResponse(code = 200, message = "The study information"),
            @ApiResponse(code = 404, message = "The study doesn't exist")})
    public ResponseEntity<Mono<StudyInfos>> getStudy(@PathVariable("studyUuid") UUID studyUuid,
                                                     @RequestHeader("userId") String headerUserId,
                                                     @PathVariable("userId") String userId) {
        Mono<StudyInfos> studyMono = studyService.getCurrentUserStudy(studyUuid, userId, headerUserId);
        return ResponseEntity.ok().contentType(MediaType.APPLICATION_JSON).body(studyMono.switchIfEmpty(Mono.error(new ResponseStatusException(HttpStatus.NOT_FOUND))));
    }

    @GetMapping(value = "/{userId}/studies/{studyName}/exists")
    @ApiOperation(value = "Check if the study exists", produces = "application/json")
    @ApiResponses(value = {@ApiResponse(code = 200, message = "If the study exists or not.")})
    public ResponseEntity<Mono<Boolean>> studyExists(@PathVariable("studyName") String studyName,
                                                     @PathVariable("userId") String userId) {
        return ResponseEntity.ok().contentType(MediaType.APPLICATION_JSON).body(studyService.studyExists(studyName, userId));
    }

    @DeleteMapping(value = "/{userId}/studies/{studyUuid}")
    @ApiOperation(value = "delete the study")
    @ApiResponse(code = 200, message = "Study deleted")
    public ResponseEntity<Mono<Void>> deleteStudy(@PathVariable("studyUuid") UUID studyUuid,
                                                  @PathVariable("userId") String userId,
                                                  @RequestHeader("userId") String headerUserId) {
        return ResponseEntity.ok().contentType(MediaType.APPLICATION_JSON).body(studyService.assertUserAllowed(userId, headerUserId)
                .doOnSuccess(s -> studyService.deleteStudyIfNotCreationInProgress(studyUuid).subscribe()));
    }

    @GetMapping(value = "/{userId}/studies/{studyUuid}/network/voltage-levels/{voltageLevelId}/svg")
    @ApiOperation(value = "get the voltage level diagram for the given network and voltage level")
    @ApiResponse(code = 200, message = "The svg")
    public ResponseEntity<Mono<byte[]>> getVoltageLevelDiagram(
            @PathVariable("studyUuid") UUID studyUuid,
            @PathVariable("userId") String userId,
            @PathVariable("voltageLevelId") String voltageLevelId,
            @ApiParam(value = "useName") @RequestParam(name = "useName", defaultValue = "false") boolean useName,
            @ApiParam(value = "centerLabel") @RequestParam(name = "centerLabel", defaultValue = "false") boolean centerLabel,
            @ApiParam(value = "diagonalLabel") @RequestParam(name = "diagonalLabel", defaultValue = "false") boolean diagonalLabel,
            @ApiParam(value = "topologicalColoring") @RequestParam(name = "topologicalColoring", defaultValue = "false") boolean topologicalColoring) {

        return ResponseEntity.ok().contentType(MediaType.APPLICATION_XML).body(studyService.getNetworkUuid(studyUuid).flatMap(uuid -> studyService.getVoltageLevelSvg(uuid, voltageLevelId, useName, centerLabel, diagonalLabel, topologicalColoring)));
    }

    @GetMapping(value = "/{userId}/studies/{studyUuid}/network/voltage-levels/{voltageLevelId}/svg-and-metadata")
    @ApiOperation(value = "get the voltage level diagram for the given network and voltage level", produces = "application/json")
    @ApiResponse(code = 200, message = "The svg and metadata")
    public ResponseEntity<Mono<String>> getVoltageLevelDiagramAndMetadata(
            @PathVariable("studyUuid") UUID studyUuid,
            @PathVariable("userId") String userId,
            @PathVariable("voltageLevelId") String voltageLevelId,
            @ApiParam(value = "useName") @RequestParam(name = "useName", defaultValue = "false") boolean useName,
            @ApiParam(value = "centerLabel") @RequestParam(name = "centerLabel", defaultValue = "false") boolean centerLabel,
            @ApiParam(value = "diagonalLabel") @RequestParam(name = "diagonalLabel", defaultValue = "false") boolean diagonalLabel,
            @ApiParam(value = "topologicalColoring") @RequestParam(name = "topologicalColoring", defaultValue = "false") boolean topologicalColoring) {

        return ResponseEntity.ok().contentType(MediaType.APPLICATION_JSON).body(studyService.getNetworkUuid(studyUuid).flatMap(uuid -> studyService.getVoltageLevelSvgAndMetadata(uuid, voltageLevelId, useName, centerLabel, diagonalLabel, topologicalColoring)));
    }

    @GetMapping(value = "/{userId}/studies/{studyUuid}/network/voltage-levels")
    @ApiOperation(value = "get the voltage levels for a given network")
    @ApiResponse(code = 200, message = "The voltage level list of the network")
    public ResponseEntity<Mono<List<VoltageLevelAttributes>>> getNetworkVoltageLevels(
            @PathVariable("studyUuid") UUID studyUuid,
            @PathVariable("userId") String userId) {

        Mono<UUID> networkUuid = studyService.getNetworkUuid(studyUuid);
        return ResponseEntity.ok().contentType(MediaType.APPLICATION_JSON).body(networkUuid.flatMap(studyService::getNetworkVoltageLevels));
    }

    @GetMapping(value = "/{userId}/studies/{studyUuid}/geo-data/lines")
    @ApiOperation(value = "Get Network lines graphics", produces = "application/json")
    @ApiResponses(value = {@ApiResponse(code = 200, message = "The list of lines graphics")})
    public ResponseEntity<Mono<String>> getLinesGraphics(
            @PathVariable("studyUuid") UUID studyUuid,
            @PathVariable("userId") String userId) {

        return ResponseEntity.ok().contentType(MediaType.APPLICATION_JSON).body(studyService.getNetworkUuid(studyUuid).flatMap(studyService::getLinesGraphics));
    }

    @GetMapping(value = "/{userId}/studies/{studyUuid}/geo-data/substations")
    @ApiOperation(value = "Get Network substations graphics", produces = "application/json")
    @ApiResponses(value = {@ApiResponse(code = 200, message = "The list of substations graphics")})
    public ResponseEntity<Mono<String>> getSubstationsGraphic(
            @PathVariable("studyUuid") UUID studyUuid,
            @PathVariable("userId") String userId) {

        return ResponseEntity.ok().contentType(MediaType.APPLICATION_JSON).body(studyService.getNetworkUuid(studyUuid).flatMap(studyService::getSubstationsGraphics));
    }

    @GetMapping(value = "/{userId}/studies/{studyUuid}/network-map/lines")
    @ApiOperation(value = "Get Network lines description", produces = "application/json")
    @ApiResponses(value = {@ApiResponse(code = 200, message = "The list of lines data")})
    public ResponseEntity<Mono<String>> getLinesMapData(
            @PathVariable("studyUuid") UUID studyUuid,
            @PathVariable("userId") String userId,
            @ApiParam(value = "Substations id") @RequestParam(name = "substationId", required = false) List<String> substationsIds) {

        return ResponseEntity.ok().contentType(MediaType.APPLICATION_JSON).body(studyService.getNetworkUuid(studyUuid)
                .flatMap(uuid -> studyService.getLinesMapData(uuid, substationsIds)));
    }

    @GetMapping(value = "/{userId}/studies/{studyUuid}/network-map/substations")
    @ApiOperation(value = "Get Network substations description", produces = "application/json")
    @ApiResponses(value = {@ApiResponse(code = 200, message = "The list of substations data")})
    public ResponseEntity<Mono<String>> getSubstationsMapData(
            @PathVariable("studyUuid") UUID studyUuid,
            @PathVariable("userId") String userId,
            @ApiParam(value = "Substations id") @RequestParam(name = "substationId", required = false) List<String> substationsIds) {

        return ResponseEntity.ok().contentType(MediaType.APPLICATION_JSON).body(studyService.getNetworkUuid(studyUuid)
                .flatMap(uuid -> studyService.getSubstationsMapData(uuid, substationsIds)));
    }

    @GetMapping(value = "/{userId}/studies/{studyUuid}/network-map/2-windings-transformers")
    @ApiOperation(value = "Get Network 2 windings transformers description", produces = "application/json")
    @ApiResponses(value = {@ApiResponse(code = 200, message = "The list of 2 windings transformers data")})
    public ResponseEntity<Mono<String>> getTwoWindingsTransformersMapData(
            @PathVariable("studyUuid") UUID studyUuid,
            @PathVariable("userId") String userId,
            @ApiParam(value = "Substations id") @RequestParam(name = "substationId", required = false) List<String> substationsIds) {

        return ResponseEntity.ok().contentType(MediaType.APPLICATION_JSON).body(studyService.getNetworkUuid(studyUuid)
                .flatMap(uuid -> studyService.getTwoWindingsTransformersMapData(uuid, substationsIds)));
    }

    @GetMapping(value = "/{userId}/studies/{studyUuid}/network-map/3-windings-transformers")
    @ApiOperation(value = "Get Network 3 windings transformers description", produces = "application/json")
    @ApiResponses(value = {@ApiResponse(code = 200, message = "The list of 3 windings transformers data")})
    public ResponseEntity<Mono<String>> getThreeWindingsTransformersMapData(
            @PathVariable("studyUuid") UUID studyUuid,
            @PathVariable("userId") String userId,
            @ApiParam(value = "Substations id") @RequestParam(name = "substationId", required = false) List<String> substationsIds) {

        return ResponseEntity.ok().contentType(MediaType.APPLICATION_JSON).body(studyService.getNetworkUuid(studyUuid)
                .flatMap(uuid -> studyService.getThreeWindingsTransformersMapData(uuid, substationsIds)));
    }

    @GetMapping(value = "/{userId}/studies/{studyUuid}/network-map/generators")
    @ApiOperation(value = "Get Network generators description", produces = "application/json")
    @ApiResponses(value = {@ApiResponse(code = 200, message = "The list of generators data")})
    public ResponseEntity<Mono<String>> getGeneratorsMapData(
            @PathVariable("studyUuid") UUID studyUuid,
            @PathVariable("userId") String userId,
            @ApiParam(value = "Substations id") @RequestParam(name = "substationId", required = false) List<String> substationsIds) {

        return ResponseEntity.ok().contentType(MediaType.APPLICATION_JSON).body(studyService.getNetworkUuid(studyUuid)
                .flatMap(uuid -> studyService.getGeneratorsMapData(uuid, substationsIds)));
    }

    @GetMapping(value = "/{userId}/studies/{studyUuid}/network-map/batteries")
    @ApiOperation(value = "Get Network batteries description", produces = "application/json")
    @ApiResponses(value = {@ApiResponse(code = 200, message = "The list of batteries data")})
    public ResponseEntity<Mono<String>> getBatteriesMapData(
            @PathVariable("studyUuid") UUID studyUuid,
            @PathVariable("userId") String userId,
            @ApiParam(value = "Substations id") @RequestParam(name = "substationId", required = false) List<String> substationsIds) {

        return ResponseEntity.ok().contentType(MediaType.APPLICATION_JSON).body(studyService.getNetworkUuid(studyUuid)
                .flatMap(uuid -> studyService.getBatteriesMapData(uuid, substationsIds)));
    }

    @GetMapping(value = "/{userId}/studies/{studyUuid}/network-map/dangling-lines")
    @ApiOperation(value = "Get Network dangling lines description", produces = "application/json")
    @ApiResponses(value = {@ApiResponse(code = 200, message = "The list of dangling lines data")})
    public ResponseEntity<Mono<String>> getDanglingLinesMapData(
            @PathVariable("studyUuid") UUID studyUuid,
            @PathVariable("userId") String userId,
            @ApiParam(value = "Substations id") @RequestParam(name = "substationId", required = false) List<String> substationsIds) {

        return ResponseEntity.ok().contentType(MediaType.APPLICATION_JSON).body(studyService.getNetworkUuid(studyUuid)
                .flatMap(uuid -> studyService.getDanglingLinesMapData(uuid, substationsIds)));
    }

    @GetMapping(value = "/{userId}/studies/{studyUuid}/network-map/hvdc-lines")
    @ApiOperation(value = "Get Network hvdc lines description", produces = "application/json")
    @ApiResponses(value = {@ApiResponse(code = 200, message = "The list of hvdc lines data")})
    public ResponseEntity<Mono<String>> getHvdcLinesMapData(
            @PathVariable("studyUuid") UUID studyUuid,
            @PathVariable("userId") String userId,
            @ApiParam(value = "Substations id") @RequestParam(name = "substationId", required = false) List<String> substationsIds) {

        return ResponseEntity.ok().contentType(MediaType.APPLICATION_JSON).body(studyService.getNetworkUuid(studyUuid)
                .flatMap(uuid -> studyService.getHvdcLinesMapData(uuid, substationsIds)));
    }

    @GetMapping(value = "/{userId}/studies/{studyUuid}/network-map/lcc-converter-stations")
    @ApiOperation(value = "Get Network lcc converter stations description", produces = "application/json")
    @ApiResponses(value = {@ApiResponse(code = 200, message = "The list of lcc converter stations data")})
    public ResponseEntity<Mono<String>> getLccConverterStationsMapData(
            @PathVariable("studyUuid") UUID studyUuid,
            @PathVariable("userId") String userId,
            @ApiParam(value = "Substations id") @RequestParam(name = "substationId", required = false) List<String> substationsIds) {

        return ResponseEntity.ok().contentType(MediaType.APPLICATION_JSON).body(studyService.getNetworkUuid(studyUuid)
                .flatMap(uuid -> studyService.getLccConverterStationsMapData(uuid, substationsIds)));
    }

    @GetMapping(value = "/{userId}/studies/{studyUuid}/network-map/vsc-converter-stations")
    @ApiOperation(value = "Get Network vsc converter stations description", produces = "application/json")
    @ApiResponses(value = {@ApiResponse(code = 200, message = "The list of vsc converter stations data")})
    public ResponseEntity<Mono<String>> getVscConverterStationsMapData(
            @PathVariable("studyUuid") UUID studyUuid,
            @PathVariable("userId") String userId,
            @ApiParam(value = "Substations id") @RequestParam(name = "substationId", required = false) List<String> substationsIds) {

        return ResponseEntity.ok().contentType(MediaType.APPLICATION_JSON).body(studyService.getNetworkUuid(studyUuid)
                .flatMap(uuid -> studyService.getVscConverterStationsMapData(uuid, substationsIds)));
    }

    @GetMapping(value = "/{userId}/studies/{studyUuid}/network-map/loads")
    @ApiOperation(value = "Get Network loads description", produces = "application/json")
    @ApiResponses(value = {@ApiResponse(code = 200, message = "The list of loads data")})
    public ResponseEntity<Mono<String>> getLoadsMapData(
            @PathVariable("studyUuid") UUID studyUuid,
            @PathVariable("userId") String userId,
            @ApiParam(value = "Substations id") @RequestParam(name = "substationId", required = false) List<String> substationsIds) {

        return ResponseEntity.ok().contentType(MediaType.APPLICATION_JSON).body(studyService.getNetworkUuid(studyUuid)
                .flatMap(uuid -> studyService.getLoadsMapData(uuid, substationsIds)));
    }

    @GetMapping(value = "/{userId}/studies/{studyUuid}/network-map/shunt-compensators")
    @ApiOperation(value = "Get Network shunt compensators description", produces = "application/json")
    @ApiResponses(value = {@ApiResponse(code = 200, message = "The list of shunt compensators data")})
    public ResponseEntity<Mono<String>> getShuntCompensatorsMapData(
            @PathVariable("studyUuid") UUID studyUuid,
            @PathVariable("userId") String userId,
            @ApiParam(value = "Substations id") @RequestParam(name = "substationId", required = false) List<String> substationsIds) {

        return ResponseEntity.ok().contentType(MediaType.APPLICATION_JSON).body(studyService.getNetworkUuid(studyUuid)
                .flatMap(uuid -> studyService.getShuntCompensatorsMapData(uuid, substationsIds)));
    }

    @GetMapping(value = "/{userId}/studies/{studyUuid}/network-map/static-var-compensators")
    @ApiOperation(value = "Get Network static var compensators description", produces = "application/json")
    @ApiResponses(value = {@ApiResponse(code = 200, message = "The list of static var compensators data")})
    public ResponseEntity<Mono<String>> getStaticVarCompensatorsMapData(
            @PathVariable("studyUuid") UUID studyUuid,
            @PathVariable("userId") String userId,
            @ApiParam(value = "Substations id") @RequestParam(name = "substationId", required = false) List<String> substationsIds) {

        return ResponseEntity.ok().contentType(MediaType.APPLICATION_JSON).body(studyService.getNetworkUuid(studyUuid)
                .flatMap(uuid -> studyService.getStaticVarCompensatorsMapData(uuid, substationsIds)));
    }

    @GetMapping(value = "/{userId}/studies/{studyUuid}/network-map/all")
    @ApiOperation(value = "Get Network equipments description", produces = "application/json")
    @ApiResponses(value = {@ApiResponse(code = 200, message = "The list of equipments data")})
    public ResponseEntity<Mono<String>> getAllMapData(
            @PathVariable("studyUuid") UUID studyUuid,
            @PathVariable("userId") String userId,
            @ApiParam(value = "Substations id") @RequestParam(name = "substationId", required = false) List<String> substationsIds) {

        return ResponseEntity.ok().contentType(MediaType.APPLICATION_JSON).body(studyService.getNetworkUuid(studyUuid)
                .flatMap(uuid -> studyService.getAllMapData(uuid, substationsIds)));
    }

    @PutMapping(value = "/{userId}/studies/{studyUuid}/network-modification/switches/{switchId}")
    @ApiOperation(value = "update a switch position", produces = "application/json")
    @ApiResponses(value = {@ApiResponse(code = 200, message = "The switch is updated")})
    public ResponseEntity<Mono<Void>> changeSwitchState(@PathVariable("studyUuid") UUID studyUuid,
                                                        @PathVariable("userId") String userId,
                                                        @PathVariable("switchId") String switchId,
                                                        @RequestParam("open") boolean open) {

        return ResponseEntity.ok().body(studyService.assertComputationNotRunning(studyUuid)
                .then(studyService.changeSwitchState(studyUuid, switchId, open)));
    }

    @PutMapping(value = "/{userId}/studies/{studyUuid}/network-modification/groovy")
    @ApiOperation(value = "update a switch position", produces = "application/text")
    @ApiResponses(value = {@ApiResponse(code = 200, message = "The equipment is updated")})
    public ResponseEntity<Mono<Void>> applyGroovyScript(@PathVariable("studyUuid") UUID studyUuid,
                                                        @PathVariable("userId") String userId,
                                                        @RequestBody String groovyScript) {

        return ResponseEntity.ok().body(studyService.applyGroovyScript(studyUuid, groovyScript).then());
    }

    @PutMapping(value = "/{userId}/studies/{studyUuid}/loadflow/run")
    @ApiOperation(value = "run loadflow on study", produces = "application/json")
    @ApiResponses(value = {@ApiResponse(code = 200, message = "The loadflow has started")})
    public ResponseEntity<Mono<Void>> runLoadFlow(
            @PathVariable("studyUuid") UUID studyUuid,
            @PathVariable("userId") String userId) {

        return ResponseEntity.ok().body(studyService.assertLoadFlowRunnable(studyUuid)
                .then(studyService.runLoadFlow(studyUuid)));
    }

    @PostMapping(value = "/{userId}/studies/{studyUuid}/rename")
    @ApiOperation(value = "Update the study name", produces = "application/json")
    @ApiResponses(value = {@ApiResponse(code = 200, message = "The updated study")})
    public ResponseEntity<Mono<StudyInfos>> renameStudy(@RequestHeader("userId") String headerUserId,
                                                        @PathVariable("studyUuid") UUID studyUuid,
                                                        @PathVariable("userId") String userId,
                                                        @RequestBody RenameStudyAttributes renameStudyAttributes) {

        Mono<StudyInfos> studyMono = studyService.renameStudy(studyUuid, renameStudyAttributes.getNewStudyName());
        return ResponseEntity.ok().contentType(MediaType.APPLICATION_JSON).body(studyService.assertUserAllowed(userId, headerUserId).then(studyMono));
    }

    @PostMapping(value = "/{userId}/studies/{studyUuid}/public")
    @ApiOperation(value = "set study to public", produces = "application/json")
    @ApiResponses(value = {@ApiResponse(code = 200, message = "The switch is public")})
    public ResponseEntity<Mono<StudyInfos>> makeStudyPublic(@PathVariable("studyUuid") UUID studyUuid,
                                                            @PathVariable("userId") String userId,
                                                            @RequestHeader("userId") String headerUserId) {

        return ResponseEntity.ok().body(studyService.changeStudyAccessRights(studyUuid, userId, headerUserId, false));
    }

    @PostMapping(value = "/{userId}/studies/{studyUuid}/private")
    @ApiOperation(value = "set study to private", produces = "application/json")
    @ApiResponses(value = {@ApiResponse(code = 200, message = "The study is private")})
    public ResponseEntity<Mono<StudyInfos>> makeStudyPrivate(@PathVariable("studyUuid") UUID studyUuid,
                                                             @PathVariable("userId") String userId,
                                                             @RequestHeader("userId") String headerUserId) {

        return ResponseEntity.ok().body(studyService.changeStudyAccessRights(studyUuid, userId, headerUserId, true));
    }

    @GetMapping(value = "/export-network-formats")
    @ApiOperation(value = "get the available export format", produces = "application/json")
    @ApiResponses(value = {@ApiResponse(code = 200, message = "The available export format")})
    public ResponseEntity<Mono<Collection<String>>> getExportFormats() {
        Mono<Collection<String>> formatsMono = studyService.getExportFormats();
        return ResponseEntity.ok().contentType(MediaType.APPLICATION_JSON).body(formatsMono);
    }

    @GetMapping(value = "/{userId}/studies/{studyUuid}/export-network/{format}")
    @ApiOperation(value = "export the study's network in the given format", produces = "application/json")
    @ApiResponses(value = {@ApiResponse(code = 200, message = "The network in the given format")})
    public Mono<ResponseEntity<byte[]>> exportNetwork(
            @PathVariable("studyUuid") UUID studyUuid,
            @PathVariable("userId") String userId,
            @PathVariable("format") String format) {

        Mono<ExportNetworkInfos> exportNetworkInfosMono = studyService.exportNetwork(studyUuid, format);
        return exportNetworkInfosMono.map(exportNetworkInfos -> {
            HttpHeaders header = new HttpHeaders();
            header.setContentDisposition(ContentDisposition.builder("attachment").filename(exportNetworkInfos.getFileName(), StandardCharsets.UTF_8).build());
            return ResponseEntity.ok().headers(header).contentType(MediaType.APPLICATION_OCTET_STREAM).body(exportNetworkInfos.getNetworkData());
        });
    }

    @PostMapping(value = "/{userId}/studies/{studyUuid}/security-analysis/run")
    @ApiOperation(value = "run security analysis on study", consumes = MediaType.APPLICATION_JSON_VALUE)
    @ApiResponses(value = {@ApiResponse(code = 200, message = "The security analysis has started")})
    public ResponseEntity<Mono<UUID>> runSecurityAnalysis(@ApiParam(value = "studyUuid") @PathVariable("studyUuid") UUID studyUuid,
                                                          @ApiParam(value = "User ID") @PathVariable("userId") String userId,
                                                          @ApiParam(value = "Contingency list names") @RequestParam(name = "contingencyListName", required = false) List<String> contigencyListNames,
                                                          @RequestBody(required = false) String parameters) {
        List<String> nonNullcontingencyListNames = contigencyListNames != null ? contigencyListNames : Collections.emptyList();
        String nonNullParameters = Objects.toString(parameters, "");
        return ResponseEntity.ok().body(studyService.runSecurityAnalysis(studyUuid, userId, nonNullcontingencyListNames, nonNullParameters));
    }

    @GetMapping(value = "/{userId}/studies/{studyUuid}/security-analysis/result")
    @ApiOperation(value = "Get a security analysis result on study", produces = MediaType.APPLICATION_JSON_VALUE)
    @ApiResponses(value = {@ApiResponse(code = 200, message = "The security analysis result"),
            @ApiResponse(code = 404, message = "The security analysis has not been found")})
    public Mono<ResponseEntity<String>> getSecurityAnalysisResult(@ApiParam(value = "study UUID") @PathVariable("studyUuid") UUID studyUuid,
                                                                  @ApiParam(value = "User ID") @PathVariable("userId") String userId,
                                                                  @ApiParam(value = "Limit types") @RequestParam(name = "limitType", required = false) List<String> limitTypes) {
        List<String> nonNullLimitTypes = limitTypes != null ? limitTypes : Collections.emptyList();
        return studyService.getSecurityAnalysisResult(studyUuid, userId, nonNullLimitTypes)
                .map(result -> ResponseEntity.ok().body(result))
                .defaultIfEmpty(ResponseEntity.notFound().build());
    }

    @GetMapping(value = "/{userId}/studies/{studyUuid}/contingency-count")
    @ApiOperation(value = "Get contingency count for a list of contingency list on a study", produces = MediaType.APPLICATION_JSON_VALUE)
    @ApiResponses(value = {@ApiResponse(code = 200, message = "The contingency count")})
    public Mono<ResponseEntity<Integer>> getContingencyCount(@ApiParam(value = "Study name") @PathVariable("studyUuid") UUID studyUuid,
                                                             @ApiParam(value = "User ID") @PathVariable("userId") String userId,
                                                             @ApiParam(value = "Contingency list names") @RequestParam(name = "contingencyListName", required = false) List<String> contigencyListNames) {
        List<String> nonNullcontigencyListNames = contigencyListNames != null ? contigencyListNames : Collections.emptyList();
        return studyService.getContingencyCount(studyUuid, userId, nonNullcontigencyListNames)
                .map(count -> ResponseEntity.ok().body(count));
    }

    @PostMapping(value = "/{userId}/studies/{studyUuid}/loadflow/parameters")
    @ApiOperation(value = "set loadflow parameters on study, reset to default ones if empty body", produces = "application/json")
    @ApiResponses(value = {@ApiResponse(code = 200, message = "The loadflow parameters are set")})
    public ResponseEntity<Mono<Void>> setLoadflowParameters(
            @PathVariable("studyUuid") UUID studyUuid,
            @PathVariable("userId") String userId,
            @RequestBody(required = false) LoadFlowParameters lfParameter) {
        return ResponseEntity.ok().body(studyService.setLoadFlowParameters(studyUuid, lfParameter));
    }

    @GetMapping(value = "/{userId}/studies/{studyUuid}/loadflow/parameters")
    @ApiOperation(value = "Get loadflow parameters on study", produces = "application/json")
    @ApiResponses(value = {@ApiResponse(code = 200, message = "The loadflow parameters")})
    public ResponseEntity<Mono<LoadFlowParameters>> getLoadflowParameters(
            @PathVariable("studyUuid") UUID studyUuid,
            @PathVariable("userId") String userId) {
        return ResponseEntity.ok().body(studyService.getLoadFlowParameters(studyUuid));
    }

    @GetMapping(value = "/{userId}/studies/{studyUuid}/network/substations/{substationId}/svg")
    @ApiOperation(value = "get the substation diagram for the given network and substation")
    @ApiResponse(code = 200, message = "The svg")
    public ResponseEntity<Mono<byte[]>> getSubstationDiagram(
            @PathVariable("studyUuid") UUID studyUuid,
            @PathVariable("userId") String userId,
            @PathVariable("substationId") String substationId,
            @ApiParam(value = "useName") @RequestParam(name = "useName", defaultValue = "false") boolean useName,
            @ApiParam(value = "centerLabel") @RequestParam(name = "centerLabel", defaultValue = "false") boolean centerLabel,
            @ApiParam(value = "diagonalLabel") @RequestParam(name = "diagonalLabel", defaultValue = "false") boolean diagonalLabel,
            @ApiParam(value = "topologicalColoring") @RequestParam(name = "topologicalColoring", defaultValue = "false") boolean topologicalColoring,
            @ApiParam(value = "substationLayout") @RequestParam(name = "substationLayout", defaultValue = "horizontal") String substationLayout) {

        return ResponseEntity.ok().contentType(MediaType.APPLICATION_XML).body(studyService.getNetworkUuid(studyUuid).flatMap(uuid ->
                studyService.getSubstationSvg(uuid, substationId, useName, centerLabel, diagonalLabel, topologicalColoring, substationLayout)));
    }

    @GetMapping(value = "/{userId}/studies/{studyUuid}/network/substations/{substationId}/svg-and-metadata")
    @ApiOperation(value = "get the substation diagram for the given network and substation", produces = "application/json")
    @ApiResponse(code = 200, message = "The svg and metadata")
    public ResponseEntity<Mono<String>> getSubstationDiagramAndMetadata(
            @PathVariable("studyUuid") UUID studyUuid,
            @PathVariable("userId") String userId,
            @PathVariable("substationId") String substationId,
            @ApiParam(value = "useName") @RequestParam(name = "useName", defaultValue = "false") boolean useName,
            @ApiParam(value = "centerLabel") @RequestParam(name = "centerLabel", defaultValue = "false") boolean centerLabel,
            @ApiParam(value = "diagonalLabel") @RequestParam(name = "diagonalLabel", defaultValue = "false") boolean diagonalLabel,
            @ApiParam(value = "topologicalColoring") @RequestParam(name = "topologicalColoring", defaultValue = "false") boolean topologicalColoring,
            @ApiParam(value = "substationLayout") @RequestParam(name = "substationLayout", defaultValue = "horizontal") String substationLayout) {

        return ResponseEntity.ok().contentType(MediaType.APPLICATION_JSON).body(studyService.getNetworkUuid(studyUuid).flatMap(uuid ->
                studyService.getSubstationSvgAndMetadata(uuid, substationId, useName, centerLabel, diagonalLabel, topologicalColoring, substationLayout)));
    }

    @GetMapping(value = "/{userId}/studies/{studyUuid}/security-analysis/status")
    @ApiOperation(value = "Get the security analysis status on study", produces = MediaType.APPLICATION_JSON_VALUE)
    @ApiResponses(value = {@ApiResponse(code = 200, message = "The security analysis status"),
            @ApiResponse(code = 404, message = "The security analysis status has not been found")})
    public Mono<ResponseEntity<String>> getSecurityAnalysisStatus(@ApiParam(value = "Study UUID") @PathVariable("studyUuid") UUID studyUuid,
                                                                  @ApiParam(value = "User ID") @PathVariable("userId") String userId) {
        return studyService.getSecurityAnalysisStatus(studyUuid)
                .map(result -> ResponseEntity.ok().body(result))
                .defaultIfEmpty(ResponseEntity.notFound().build());
    }

    @PutMapping(value = "/{userId}/studies/{studyUuid}/security-analysis/stop")
    @ApiOperation(value = "stop security analysis on study")
    @ApiResponses(value = {@ApiResponse(code = 200, message = "The security analysis has been stopped")})
    public ResponseEntity<Mono<Void>> stopSecurityAnalysis(@ApiParam(value = "Study name") @PathVariable("studyUuid") UUID studyUuid,
                                                           @ApiParam(value = "User ID") @PathVariable("userId") String userId) {
        return ResponseEntity.ok().body(studyService.stopSecurityAnalysis(studyUuid, userId));
    }
}<|MERGE_RESOLUTION|>--- conflicted
+++ resolved
@@ -62,13 +62,8 @@
                                                                   @RequestHeader("userId") String userId) {
         Mono<BasicStudyInfos> createStudy = studyService.createStudy(studyName, caseUuid, description, userId, isPrivate)
                 .log(StudyService.ROOT_CATEGORY_REACTOR, Level.FINE);
-<<<<<<< HEAD
-        return ResponseEntity.ok().body(Mono.when(studyService.assertCaseExists(caseUuid))
-            .doOnSuccess(s -> createStudy.subscribe()));
-=======
-        return ResponseEntity.ok().body(Mono.when(studyService.assertStudyNotExists(studyName, userId), studyService.assertCaseExists(caseUuid))
-            .then(createStudy));
->>>>>>> 3903b869
+        return ResponseEntity.ok().body(studyService.assertCaseExists(caseUuid).then(createStudy));
+
     }
 
     @PostMapping(value = "/studies/{studyName}", consumes = MediaType.MULTIPART_FORM_DATA_VALUE)
@@ -82,17 +77,9 @@
                                                   @RequestParam("description") String description,
                                                   @RequestParam("isPrivate") Boolean isPrivate,
                                                   @RequestHeader("userId") String userId) {
-<<<<<<< HEAD
-        studyService.createStudy(studyName, Mono.just(caseFile), description, userId, isPrivate)
-                .subscribeOn(Schedulers.boundedElastic())
-                .log(StudyService.ROOT_CATEGORY_REACTOR, Level.FINE)
-                .subscribe();
-        return ResponseEntity.ok().body(Mono.empty());
-=======
         Mono<BasicStudyInfos> createStudy = studyService.createStudy(studyName, Mono.just(caseFile), description, userId, isPrivate)
                 .log(StudyService.ROOT_CATEGORY_REACTOR, Level.FINE);
-        return ResponseEntity.ok().body(studyService.assertStudyNotExists(studyName, userId).then(createStudy));
->>>>>>> 3903b869
+        return ResponseEntity.ok().body(createStudy);
     }
 
     @GetMapping(value = "/{userId}/studies/{studyUuid}")
