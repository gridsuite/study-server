/**
 * Copyright (c) 2019, RTE (http://www.rte-france.com)
 * This Source Code Form is subject to the terms of the Mozilla Public
 * License, v. 2.0. If a copy of the MPL was not distributed with this
 * file, You can obtain one at http://mozilla.org/MPL/2.0/.
 */
package org.gridsuite.study.server;

import org.gridsuite.study.server.dto.ExportNetworkInfos;
import org.gridsuite.study.server.dto.LoadFlowResult;
import org.gridsuite.study.server.dto.RenameStudyAttributes;
import org.gridsuite.study.server.dto.StudyInfos;
import org.gridsuite.study.server.dto.VoltageLevelAttributes;
import org.gridsuite.study.server.repository.Study;
import io.swagger.annotations.*;
import org.springframework.context.annotation.ComponentScan;
import org.springframework.http.*;
import org.springframework.http.codec.multipart.FilePart;
import org.springframework.transaction.annotation.Transactional;
import org.springframework.web.bind.annotation.*;
import org.springframework.web.server.ResponseStatusException;
import reactor.core.publisher.Flux;
import reactor.core.publisher.Mono;

import java.nio.charset.StandardCharsets;
import java.util.Collection;
import java.util.List;
import java.util.UUID;

/**
 * @author Abdelsalem Hedhili <abdelsalem.hedhili at rte-france.com>
 */

@RestController
@RequestMapping(value = "/" + StudyApi.API_VERSION)
@Transactional
@Api(value = "Study server")
@ComponentScan(basePackageClasses = StudyService.class)
public class StudyController {

    private final StudyService studyService;

    public StudyController(StudyService studyService) {
        this.studyService = studyService;
    }

    @GetMapping(value = "/studies")
    @ApiOperation(value = "Get all studies")
    @ApiResponses(value = {@ApiResponse(code = 200, message = "The list of studies")})
    public ResponseEntity<Flux<StudyInfos>> getStudyList(@RequestHeader("userId") String userId) {
        return ResponseEntity.ok().contentType(MediaType.APPLICATION_JSON).body(studyService.getStudyList(userId));
    }

    @PostMapping(value = "/studies/{studyName}/cases/{caseUuid}")
    @ApiOperation(value = "create a study from an existing case")
    @ApiResponses(value = {
            @ApiResponse(code = 200, message = "The id of the network imported"),
            @ApiResponse(code = 409, message = "The study already exist or the case doesn't exists")})
    public ResponseEntity<Mono<Void>> createStudyFromExistingCase(@PathVariable("studyName") String studyName,
<<<<<<< HEAD
                                                    @PathVariable("caseUuid") UUID caseUuid,
                                                    @RequestParam("description") String description) {
        return ResponseEntity.ok().body(Mono.when(studyService.assertStudyNotExists(studyName), studyService.assertCaseExists(caseUuid))
            .then(studyService.createStudy(studyName, caseUuid, description, new LoadFlowResult()).then()));
=======
                                                                  @PathVariable("caseUuid") UUID caseUuid,
                                                                  @RequestParam("description") String description,
                                                                  @RequestParam("isPrivate") Boolean isPrivate,
                                                                  @RequestHeader("userId") String userId) {
        return ResponseEntity.ok().body(Mono.when(studyService.assertStudyNotExists(studyName, userId), studyService.assertCaseExists(caseUuid))
                .then(studyService.createStudy(studyName, caseUuid, description, userId, isPrivate).then()));
>>>>>>> 784f0c9a
    }

    @PostMapping(value = "/studies/{studyName}", consumes = MediaType.MULTIPART_FORM_DATA_VALUE)
    @ApiOperation(value = "create a study and import the case")
    @ApiResponses(value = {
            @ApiResponse(code = 200, message = "The id of the network imported"),
            @ApiResponse(code = 409, message = "The study already exist"),
            @ApiResponse(code = 500, message = "The storage is down or a file with the same name already exists")})
    public ResponseEntity<Mono<Void>> createStudy(@PathVariable("studyName") String studyName,
                                                  @RequestPart("caseFile") Mono<FilePart> caseFile,
                                                  @RequestParam("description") String description,
                                                  @RequestParam("isPrivate") Boolean isPrivate,
                                                  @RequestHeader("userId") String userId) {
        return ResponseEntity.ok().body(studyService.assertStudyNotExists(studyName, userId).then(studyService.createStudy(studyName, caseFile, description, userId, isPrivate).then()));
    }

    @GetMapping(value = "/{userId}/studies/{studyName}")
    @ApiOperation(value = "get a study")
    @ApiResponses(value = {
            @ApiResponse(code = 200, message = "The study information"),
            @ApiResponse(code = 404, message = "The study doesn't exist")})
    public ResponseEntity<Mono<Study>> getStudy(@PathVariable("studyName") String studyName,
                                                @RequestHeader("userId") String headerUserId,
                                                @PathVariable("userId") String userId) {
        Mono<Study> studyMono = studyService.getCurrentUserStudy(studyName, userId, headerUserId);
        return ResponseEntity.ok().contentType(MediaType.APPLICATION_JSON).body(studyMono.switchIfEmpty(Mono.error(new ResponseStatusException(HttpStatus.NOT_FOUND))).then(studyMono));
    }

    @GetMapping(value = "/{userId}/studies/{studyName}/exists")
    @ApiOperation(value = "Check if the study exists", produces = "application/json")
    @ApiResponses(value = {@ApiResponse(code = 200, message = "If the study exists or not.")})
    public ResponseEntity<Mono<Boolean>> studyExists(@PathVariable("studyName") String studyName,
                                                     @PathVariable("userId") String userId) {
        return ResponseEntity.ok().contentType(MediaType.APPLICATION_JSON).body(studyService.studyExists(studyName, userId));
    }

    @DeleteMapping(value = "/{userId}/studies/{studyName}")
    @ApiOperation(value = "delete the study")
    @ApiResponse(code = 200, message = "Study deleted")
    public ResponseEntity<Mono<Void>> deleteStudy(@PathVariable("studyName") String studyName,
                                                  @PathVariable("userId") String userId,
                                                  @RequestHeader("userId") String headerUserId) {
        return ResponseEntity.ok().contentType(MediaType.APPLICATION_JSON).body(studyService.deleteStudy(studyName, userId, headerUserId).then());
    }

    @GetMapping(value = "/{userId}/studies/{studyName}/network/voltage-levels/{voltageLevelId}/svg")
    @ApiOperation(value = "get the voltage level diagram for the given network and voltage level")
    @ApiResponse(code = 200, message = "The svg")
    public ResponseEntity<Mono<byte[]>> getVoltageLevelDiagram(
            @PathVariable("studyName") String studyName,
            @PathVariable("userId") String userId,
            @PathVariable("voltageLevelId") String voltageLevelId,
            @ApiParam(value = "useName") @RequestParam(name = "useName", defaultValue = "false") boolean useName,
            @ApiParam(value = "centerLabel") @RequestParam(name = "centerLabel", defaultValue = "false") boolean centerLabel,
            @ApiParam(value = "diagonalLabel") @RequestParam(name = "diagonalLabel", defaultValue = "false") boolean diagonalLabel,
            @ApiParam(value = "topologicalColoring") @RequestParam(name = "topologicalColoring", defaultValue = "false") boolean topologicalColoring) {

        return ResponseEntity.ok().contentType(MediaType.APPLICATION_XML).body(studyService.getStudyUuid(studyName, userId).flatMap(uuid -> studyService.getVoltageLevelSvg(uuid, voltageLevelId, useName, centerLabel, diagonalLabel, topologicalColoring)));
    }

    @GetMapping(value = "/{userId}/studies/{studyName}/network/voltage-levels/{voltageLevelId}/svg-and-metadata")
    @ApiOperation(value = "get the voltage level diagram for the given network and voltage level", produces = "application/json")
    @ApiResponse(code = 200, message = "The svg and metadata")
    public ResponseEntity<Mono<String>> getVoltageLevelDiagramAndMetadata(
            @PathVariable("studyName") String studyName,
            @PathVariable("userId") String userId,
            @PathVariable("voltageLevelId") String voltageLevelId,
            @ApiParam(value = "useName") @RequestParam(name = "useName", defaultValue = "false") boolean useName,
            @ApiParam(value = "centerLabel") @RequestParam(name = "centerLabel", defaultValue = "false") boolean centerLabel,
            @ApiParam(value = "diagonalLabel") @RequestParam(name = "diagonalLabel", defaultValue = "false") boolean diagonalLabel,
            @ApiParam(value = "topologicalColoring") @RequestParam(name = "topologicalColoring", defaultValue = "false") boolean topologicalColoring) {

        return ResponseEntity.ok().contentType(MediaType.APPLICATION_JSON).body(studyService.getStudyUuid(studyName, userId).flatMap(uuid -> studyService.getVoltageLevelSvgAndMetadata(uuid, voltageLevelId, useName, centerLabel, diagonalLabel, topologicalColoring)));
    }

    @GetMapping(value = "/{userId}/studies/{studyName}/network/voltage-levels")
    @ApiOperation(value = "get the voltage levels for a given network")
    @ApiResponse(code = 200, message = "The voltage level list of the network")
    public ResponseEntity<Mono<List<VoltageLevelAttributes>>> getNetworkVoltageLevels(
            @PathVariable("studyName") String studyName,
            @PathVariable("userId") String userId) {

        Mono<UUID> networkUuid = studyService.getStudyUuid(studyName, userId);
        return ResponseEntity.ok().contentType(MediaType.APPLICATION_JSON).body(networkUuid.flatMap(studyService::getNetworkVoltageLevels));
    }

    @GetMapping(value = "/{userId}/studies/{studyName}/geo-data/lines")
    @ApiOperation(value = "Get Network lines graphics", produces = "application/json")
    @ApiResponses(value = {@ApiResponse(code = 200, message = "The list of lines graphics")})
    public ResponseEntity<Mono<String>> getLinesGraphics(
            @PathVariable("studyName") String studyName,
            @PathVariable("userId") String userId) {

        return ResponseEntity.ok().contentType(MediaType.APPLICATION_JSON).body(studyService.getStudyUuid(studyName, userId).flatMap(studyService::getLinesGraphics));
    }

    @GetMapping(value = "/{userId}/studies/{studyName}/geo-data/substations")
    @ApiOperation(value = "Get Network substations graphics", produces = "application/json")
    @ApiResponses(value = {@ApiResponse(code = 200, message = "The list of substations graphics")})
    public ResponseEntity<Mono<String>> getSubstationsGraphic(
            @PathVariable("studyName") String studyName,
            @PathVariable("userId") String userId) {

        return ResponseEntity.ok().contentType(MediaType.APPLICATION_JSON).body(studyService.getStudyUuid(studyName, userId).flatMap(studyService::getSubstationsGraphics));
    }

    @GetMapping(value = "/{userId}/studies/{studyName}/network-map/lines")
    @ApiOperation(value = "Get Network lines description", produces = "application/json")
    @ApiResponses(value = {@ApiResponse(code = 200, message = "The list of lines graphics")})
    public ResponseEntity<Mono<String>> getLinesMapData(
            @PathVariable("studyName") String studyName,
            @PathVariable("userId") String userId) {

        return ResponseEntity.ok().contentType(MediaType.APPLICATION_JSON).body(studyService.getStudyUuid(studyName, userId).flatMap(studyService::getLinesMapData));
    }

    @GetMapping(value = "/{userId}/studies/{studyName}/network-map/substations")
    @ApiOperation(value = "Get Network substations description", produces = "application/json")
    @ApiResponses(value = {@ApiResponse(code = 200, message = "The list of substations graphics")})
    public ResponseEntity<Mono<String>> getSubstationsMapData(
            @PathVariable("studyName") String studyName,
            @PathVariable("userId") String userId) {

        return ResponseEntity.ok().contentType(MediaType.APPLICATION_JSON).body(studyService.getStudyUuid(studyName, userId).flatMap(studyService::getSubstationsMapData));
    }

    @PutMapping(value = "/{userId}/studies/{studyName}/network-modification/switches/{switchId}")
    @ApiOperation(value = "update a switch position", produces = "application/json")
    @ApiResponses(value = {@ApiResponse(code = 200, message = "The switch is updated")})
    public ResponseEntity<Mono<Void>> changeSwitchState(@PathVariable("studyName") String studyName,
                                                        @PathVariable("userId") String userId,
                                                        @PathVariable("switchId") String switchId,
                                                        @RequestParam("open") boolean open) {

        return ResponseEntity.ok().body(studyService.changeSwitchState(studyName, userId, switchId, open).then());
    }

    @PutMapping(value = "/{userId}/studies/{studyName}/loadflow/run")
    @ApiOperation(value = "run loadflow on study", produces = "application/json")
    @ApiResponses(value = {@ApiResponse(code = 200, message = "The loadflow has started")})
<<<<<<< HEAD
    public ResponseEntity<Mono<Void>> runLoadFlow(@PathVariable("studyName") String studyName) {
        return ResponseEntity.ok().body(Mono.when(studyService.setLoadFlowRunning(studyName))
            .then(studyService.runLoadFlow(studyName).then()));
=======
    public ResponseEntity<Mono<Void>> runLoadFlow(
            @PathVariable("studyName") String studyName,
            @PathVariable("userId") String userId) {

        return ResponseEntity.ok().body(studyService.runLoadFlow(studyName, userId).then());
>>>>>>> 784f0c9a
    }

    @PostMapping(value = "/{userId}/studies/{studyName}/rename")
    @ApiOperation(value = "Update the study name", produces = "application/json")
    @ApiResponses(value = {@ApiResponse(code = 200, message = "The updated study")})
    public ResponseEntity<Mono<Study>> renameStudy(@RequestHeader("userId") String headerUserId,
                                                   @PathVariable("studyName") String studyName,
                                                   @PathVariable("userId") String userId,
                                                   @RequestBody RenameStudyAttributes renameStudyAttributes) {

        Mono<Study> studyMono = studyService.renameStudy(studyName, userId, headerUserId, renameStudyAttributes.getNewStudyName());
        return ResponseEntity.ok().contentType(MediaType.APPLICATION_JSON).body(studyMono);
    }

    @GetMapping(value = "/export-network-formats")
    @ApiOperation(value = "get the available export format", produces = "application/json")
    @ApiResponses(value = {@ApiResponse(code = 200, message = "The available export format")})
    public ResponseEntity<Mono<Collection<String>>> getExportFormats() {
        Mono<Collection<String>> formatsMono = studyService.getExportFormats();
        return ResponseEntity.ok().contentType(MediaType.APPLICATION_JSON).body(formatsMono);
    }

    @GetMapping(value = "/{userId}/studies/{studyName}/export-network/{format}")
    @ApiOperation(value = "export the study's network in the given format", produces = "application/json")
    @ApiResponses(value = {@ApiResponse(code = 200, message = "The network in the given format")})
    public Mono<ResponseEntity<byte[]>> exportNetwork(
            @PathVariable("studyName") String studyName,
            @PathVariable("userId") String userId,
            @PathVariable("format") String format) {

        Mono<ExportNetworkInfos> exportNetworkInfosMono = studyService.exportNetwork(studyName, userId, format);
        return exportNetworkInfosMono.map(exportNetworkInfos -> {
            HttpHeaders header = new HttpHeaders();
            header.setContentDisposition(ContentDisposition.builder("attachment").filename(exportNetworkInfos.getFileName(), StandardCharsets.UTF_8).build());
            return ResponseEntity.ok().headers(header).contentType(MediaType.APPLICATION_OCTET_STREAM).body(exportNetworkInfos.getNetworkData());
        });
    }
}
<|MERGE_RESOLUTION|>--- conflicted
+++ resolved
@@ -57,19 +57,12 @@
             @ApiResponse(code = 200, message = "The id of the network imported"),
             @ApiResponse(code = 409, message = "The study already exist or the case doesn't exists")})
     public ResponseEntity<Mono<Void>> createStudyFromExistingCase(@PathVariable("studyName") String studyName,
-<<<<<<< HEAD
-                                                    @PathVariable("caseUuid") UUID caseUuid,
-                                                    @RequestParam("description") String description) {
-        return ResponseEntity.ok().body(Mono.when(studyService.assertStudyNotExists(studyName), studyService.assertCaseExists(caseUuid))
-            .then(studyService.createStudy(studyName, caseUuid, description, new LoadFlowResult()).then()));
-=======
                                                                   @PathVariable("caseUuid") UUID caseUuid,
                                                                   @RequestParam("description") String description,
                                                                   @RequestParam("isPrivate") Boolean isPrivate,
                                                                   @RequestHeader("userId") String userId) {
         return ResponseEntity.ok().body(Mono.when(studyService.assertStudyNotExists(studyName, userId), studyService.assertCaseExists(caseUuid))
-                .then(studyService.createStudy(studyName, caseUuid, description, userId, isPrivate).then()));
->>>>>>> 784f0c9a
+                .then(studyService.createStudy(studyName, caseUuid, description, userId, isPrivate, new LoadFlowResult()).then()));
     }
 
     @PostMapping(value = "/studies/{studyName}", consumes = MediaType.MULTIPART_FORM_DATA_VALUE)
@@ -210,17 +203,11 @@
     @PutMapping(value = "/{userId}/studies/{studyName}/loadflow/run")
     @ApiOperation(value = "run loadflow on study", produces = "application/json")
     @ApiResponses(value = {@ApiResponse(code = 200, message = "The loadflow has started")})
-<<<<<<< HEAD
-    public ResponseEntity<Mono<Void>> runLoadFlow(@PathVariable("studyName") String studyName) {
-        return ResponseEntity.ok().body(Mono.when(studyService.setLoadFlowRunning(studyName))
-            .then(studyService.runLoadFlow(studyName).then()));
-=======
     public ResponseEntity<Mono<Void>> runLoadFlow(
             @PathVariable("studyName") String studyName,
             @PathVariable("userId") String userId) {
 
-        return ResponseEntity.ok().body(studyService.runLoadFlow(studyName, userId).then());
->>>>>>> 784f0c9a
+        return ResponseEntity.ok().body(Mono.when(studyService.setLoadFlowRunning(studyName, userId)).then(studyService.runLoadFlow(studyName, userId).then()));
     }
 
     @PostMapping(value = "/{userId}/studies/{studyName}/rename")
