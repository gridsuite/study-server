--- conflicted
+++ resolved
@@ -554,20 +554,12 @@
             @PathVariable("nodeUuid") UUID nodeUuid,
             @PathVariable("format") String format) {
 
-<<<<<<< HEAD
-        ExportNetworkInfos exportNetworkInfos = studyService.exportNetwork(studyUuid, format);
+        studyService.assertRootNodeOrBuiltNode(studyUuid, nodeUuid);
+        ExportNetworkInfos exportNetworkInfos = studyService.exportNetwork(studyUuid, nodeUuid, format);
 
         HttpHeaders header = new HttpHeaders();
         header.setContentDisposition(ContentDisposition.builder("attachment").filename(exportNetworkInfos.getFileName(), StandardCharsets.UTF_8).build());
         return ResponseEntity.ok().headers(header).contentType(MediaType.APPLICATION_OCTET_STREAM).body(exportNetworkInfos.getNetworkData());
-=======
-        Mono<ExportNetworkInfos> exportNetworkInfosMono = studyService.assertRootNodeOrBuiltNode(studyUuid, nodeUuid).then(studyService.exportNetwork(studyUuid, nodeUuid, format));
-        return exportNetworkInfosMono.map(exportNetworkInfos -> {
-            HttpHeaders header = new HttpHeaders();
-            header.setContentDisposition(ContentDisposition.builder("attachment").filename(exportNetworkInfos.getFileName(), StandardCharsets.UTF_8).build());
-            return ResponseEntity.ok().headers(header).contentType(MediaType.APPLICATION_OCTET_STREAM).body(exportNetworkInfos.getNetworkData());
-        });
->>>>>>> 6a569a9a
     }
 
     @PostMapping(value = "/studies/{studyUuid}/nodes/{nodeUuid}/security-analysis/run")
@@ -679,7 +671,7 @@
     @GetMapping(value = "/studies/{studyUuid}/nodes/{nodeUuid}/network-area-diagram")
     @Operation(summary = "get the network area diagram for the given network and voltage levels")
     @ApiResponse(responseCode = "200", description = "The svg")
-    public ResponseEntity<Mono<String>> getNeworkAreaDiagram(
+    public ResponseEntity<String> getNeworkAreaDiagram(
             @PathVariable("studyUuid") UUID studyUuid,
             @PathVariable("nodeUuid") UUID nodeUuid,
             @Parameter(description = "Voltage levels ids") @RequestParam(name = "voltageLevelsIds", required = true) List<String> voltageLevelsIds,
@@ -708,25 +700,10 @@
         return ResponseEntity.ok().build();
     }
 
-<<<<<<< HEAD
-    @GetMapping(value = "/studies/{studyUuid}/report", produces = MediaType.APPLICATION_JSON_VALUE)
-    @Operation(summary = "Get study report")
-    @ApiResponses(value = {@ApiResponse(responseCode = "200", description = "The report for study"), @ApiResponse(responseCode = "404", description = "The study not found")})
-    public ResponseEntity<ReporterModel> getReport(@Parameter(description = "Study uuid") @PathVariable("studyUuid") UUID studyUuid) {
-        return ResponseEntity.ok().contentType(MediaType.APPLICATION_JSON).body(reportService.getReport(networkStoreService.getNetworkUuid(studyUuid)));
-    }
-
-    @DeleteMapping(value = "/studies/{studyUuid}/report")
-    @Operation(summary = "Delete study report")
-    @ApiResponses(value = {@ApiResponse(responseCode = "200", description = "The report for study deleted"), @ApiResponse(responseCode = "404", description = "The study not found")})
-    public ResponseEntity<Void> deleteReport(@Parameter(description = "Study uuid") @PathVariable("studyUuid") UUID studyUuid) {
-        reportService.deleteReport(networkStoreService.getNetworkUuid(studyUuid));
-        return ResponseEntity.ok().build();
-=======
     @GetMapping(value = "/studies/{studyUuid}/nodes/{nodeUuid}/report", produces = MediaType.APPLICATION_JSON_VALUE)
     @Operation(summary = "Get node report")
     @ApiResponses(value = {@ApiResponse(responseCode = "200", description = "The node report"), @ApiResponse(responseCode = "404", description = "The study/node is not found")})
-    public ResponseEntity<Flux<ReporterModel>> getNodeReport(@Parameter(description = "Study uuid") @PathVariable("studyUuid") UUID studyUuid,
+    public ResponseEntity<List<ReporterModel>> getNodeReport(@Parameter(description = "Study uuid") @PathVariable("studyUuid") UUID studyUuid,
                                                              @Parameter(description = "Node uuid") @PathVariable("nodeUuid") UUID nodeUuid,
                                                              @Parameter(description = "Node only report") @RequestParam(value = "nodeOnlyReport", required = false, defaultValue = "true") boolean nodeOnlyReport) {
         return ResponseEntity.ok().contentType(MediaType.APPLICATION_JSON).body(studyService.getNodeReport(studyUuid, nodeUuid, nodeOnlyReport));
@@ -735,10 +712,10 @@
     @DeleteMapping(value = "/studies/{studyUuid}/nodes/{nodeUuid}/report")
     @Operation(summary = "Delete node report")
     @ApiResponses(value = {@ApiResponse(responseCode = "200", description = "The node report has been deleted"), @ApiResponse(responseCode = "404", description = "The study/node is not found")})
-    public ResponseEntity<Mono<Void>> deleteNodeReport(@Parameter(description = "Study uuid") @PathVariable("studyUuid") UUID studyUuid,
+    public ResponseEntity<Void> deleteNodeReport(@Parameter(description = "Study uuid") @PathVariable("studyUuid") UUID studyUuid,
                                                        @Parameter(description = "Node uuid") @PathVariable("nodeUuid") UUID nodeUuid) {
-        return ResponseEntity.ok().contentType(MediaType.APPLICATION_JSON).body(studyService.deleteNodeReport(studyUuid, nodeUuid));
->>>>>>> 6a569a9a
+        studyService.deleteNodeReport(studyUuid, nodeUuid);
+        return ResponseEntity.ok().build();
     }
 
     @GetMapping(value = "/svg-component-libraries")
@@ -801,24 +778,28 @@
     @PutMapping(value = "/studies/{studyUuid}/nodes/{nodeUuid}/network-modification/modifications/{typeModification}/{modificationUuid}")
     @Operation(summary = "update an equipment modification in the study network")
     @ApiResponses(value = {@ApiResponse(responseCode = "200", description = "The equipment modification has been updated")})
-    public ResponseEntity<Mono<Void>> updateEquipmentModification(@PathVariable("studyUuid") UUID studyUuid,
+    public ResponseEntity<Void> updateEquipmentModification(@PathVariable("studyUuid") UUID studyUuid,
                                                                   @PathVariable("modificationUuid") UUID modificationUuid,
                                                                   @PathVariable("nodeUuid") UUID nodeUuid,
                                                                   @PathVariable("typeModification") ModificationType typeModification,
                                                                   @RequestBody String modifyEquipmentAttributes) {
-        return ResponseEntity.ok().body(studyService.assertCanModifyNode(nodeUuid).then(studyService.assertComputationNotRunning(nodeUuid))
-            .then(studyService.updateEquipmentModification(studyUuid, modifyEquipmentAttributes, typeModification, nodeUuid, modificationUuid)));
+        studyService.assertCanModifyNode(nodeUuid);
+        studyService.assertComputationNotRunning(nodeUuid);
+        studyService.updateEquipmentModification(studyUuid, modifyEquipmentAttributes, typeModification, nodeUuid, modificationUuid);
+        return ResponseEntity.ok().build();
     }
 
     @PutMapping(value = "/studies/{studyUuid}/nodes/{nodeUuid}/network-modification/modifications/{typeModification}")
     @Operation(summary = "modify a generator in the study network")
     @ApiResponses(value = {@ApiResponse(responseCode = "200", description = "The network modification has been modified")})
-    public ResponseEntity<Mono<Void>> modifyEquipment(@PathVariable("studyUuid") UUID studyUuid,
+    public ResponseEntity<Void> modifyEquipment(@PathVariable("studyUuid") UUID studyUuid,
                                                       @PathVariable("nodeUuid") UUID nodeUuid,
                                                       @PathVariable("typeModification") ModificationType typeModification,
                                                       @RequestBody String modifyEquipmentAttributes) {
-        return ResponseEntity.ok().body(studyService.assertCanModifyNode(nodeUuid).then(studyService.assertComputationNotRunning(nodeUuid))
-            .then(studyService.modifyEquipment(studyUuid, modifyEquipmentAttributes, typeModification, nodeUuid)));
+        studyService.assertCanModifyNode(nodeUuid);
+        studyService.assertComputationNotRunning(nodeUuid);
+        studyService.modifyEquipment(studyUuid, modifyEquipmentAttributes, typeModification, nodeUuid);
+        return ResponseEntity.ok().build();
     }
 
     @DeleteMapping(value = "/studies/{studyUuid}/nodes/{nodeUuid}/network-modification")
@@ -1066,43 +1047,37 @@
     @PutMapping(value = "/studies/{studyUuid}/nodes/{nodeUuid}/network-modification/modifications/{modificationUuid}/voltage-levels-creation")
     @Operation(summary = "update a voltage level creation in the study network")
     @ApiResponses(value = {@ApiResponse(responseCode = "200", description = "The voltage level creation has been updated.")})
-<<<<<<< HEAD
     public ResponseEntity<Void> updateVoltageLevelCreation(@PathVariable("studyUuid") UUID studyUuid,
-                                                                 @PathVariable("modificationUuid") UUID modificationUuid,
-                                                                 @PathVariable("nodeUuid") UUID nodeUuid,
-                                                                           @RequestBody String createVoltageLevelAttributes) {
-        studyService.assertComputationNotRunning(nodeUuid);
-        studyService.updateEquipmentCreation(studyUuid, createVoltageLevelAttributes, ModificationType.VOLTAGE_LEVEL_CREATION, nodeUuid, modificationUuid);
-        return ResponseEntity.ok().build();
-=======
-    public ResponseEntity<Mono<Void>> updateVoltageLevelCreation(@PathVariable("studyUuid") UUID studyUuid,
         @PathVariable("modificationUuid") UUID modificationUuid,
         @PathVariable("nodeUuid") UUID nodeUuid,
         @RequestBody String createVoltageLevelAttributes) {
-        return ResponseEntity.ok().body(studyService.assertComputationNotRunning(nodeUuid)
-            .then(studyService.updateEquipmentCreation(studyUuid, createVoltageLevelAttributes, ModificationType.VOLTAGE_LEVEL_CREATION, nodeUuid, modificationUuid)));
+        studyService.assertComputationNotRunning(nodeUuid);
+        studyService.updateEquipmentCreation(studyUuid, createVoltageLevelAttributes, ModificationType.VOLTAGE_LEVEL_CREATION, nodeUuid, modificationUuid);
+        return ResponseEntity.ok().build();
     }
 
     @PostMapping(value = "/studies/{studyUuid}/nodes/{nodeUuid}/network-modification/line-splits")
     @Operation(summary = "split a line at a voltage level")
     @ApiResponses(value = {@ApiResponse(responseCode = "200", description = "The line was split at a voltage level ok")})
-    public ResponseEntity<Mono<Void>> lineSplitWithVoltageLevel(@PathVariable("studyUuid") UUID studyUuid,
+    public ResponseEntity<Void> lineSplitWithVoltageLevel(@PathVariable("studyUuid") UUID studyUuid,
         @PathVariable("nodeUuid") UUID nodeUuid,
         @RequestBody String lineSplitWithVoltageLevelAttributes) {
-        return ResponseEntity.ok().body(studyService.assertCanModifyNode(nodeUuid).then(studyService.assertComputationNotRunning(nodeUuid))
-            .then(studyService.lineSplitWithVoltageLevel(studyUuid, lineSplitWithVoltageLevelAttributes, ModificationType.LINE_SPLIT_WITH_VOLTAGE_LEVEL, nodeUuid, null)));
+        studyService.assertCanModifyNode(nodeUuid);
+        studyService.assertComputationNotRunning(nodeUuid);
+        studyService.lineSplitWithVoltageLevel(studyUuid, lineSplitWithVoltageLevelAttributes, ModificationType.LINE_SPLIT_WITH_VOLTAGE_LEVEL, nodeUuid, null);
+        return ResponseEntity.ok().build();
     }
 
     @PutMapping(value = "/studies/{studyUuid}/nodes/{nodeUuid}/network-modification/modifications/{modificationUuid}/line-splits")
     @Operation(summary = "update a line split at a voltage level")
     @ApiResponses(value = {@ApiResponse(responseCode = "200", description = "The line split at a voltage level has been updated.")})
-    public ResponseEntity<Mono<Void>> updateLineSplitWithVoltageLevel(@PathVariable("studyUuid") UUID studyUuid,
+    public ResponseEntity<Void> updateLineSplitWithVoltageLevel(@PathVariable("studyUuid") UUID studyUuid,
         @PathVariable("modificationUuid") UUID modificationUuid,
         @PathVariable("nodeUuid") UUID nodeUuid,
         @RequestBody String lineSplitWithVoltageLevelAttributes) {
-        return ResponseEntity.ok().body(studyService.assertComputationNotRunning(nodeUuid)
-            .then(studyService.lineSplitWithVoltageLevel(studyUuid, lineSplitWithVoltageLevelAttributes, ModificationType.LINE_SPLIT_WITH_VOLTAGE_LEVEL, nodeUuid, modificationUuid)));
->>>>>>> 6a569a9a
+        studyService.assertComputationNotRunning(nodeUuid);
+        studyService.lineSplitWithVoltageLevel(studyUuid, lineSplitWithVoltageLevelAttributes, ModificationType.LINE_SPLIT_WITH_VOLTAGE_LEVEL, nodeUuid, modificationUuid);
+        return ResponseEntity.ok().build();
     }
 
     @GetMapping(value = "/studies/{studyUuid}/nodes/{nodeUuid}/loadflow/infos")
