--- conflicted
+++ resolved
@@ -185,7 +185,6 @@
         return  ResponseEntity.ok().contentType(MediaType.APPLICATION_JSON).body(substationMapData);
     }
 
-<<<<<<< HEAD
     @PutMapping(value = "/studies/{studyName}/network-modification/switches/{switchId}")
     @ApiOperation(value = "update a switch position", produces = "application/json")
     @ApiResponses(value = {@ApiResponse(code = 200, message = "The switch is updated")})
@@ -194,7 +193,8 @@
                                                     @RequestParam("open") boolean open) {
         studyService.changeSwitchState(studyName, switchId, open);
         return  ResponseEntity.ok().build();
-=======
+    }
+
     @PostMapping(value = "/studies/{studyName}/rename")
     @ApiOperation(value = "Update the study name", produces = "application/json")
     @ApiResponses(value = {@ApiResponse(code = 200, message = "The updated study")})
@@ -202,7 +202,6 @@
                                                         @RequestBody RenameStudyAttributes renameStudyAttributes) {
         Study study = studyService.renameStudy(studyName, renameStudyAttributes.getNewStudyName());
         return  ResponseEntity.ok().contentType(MediaType.APPLICATION_JSON).body(study);
->>>>>>> d590e84a
     }
 
 }