/*
 * Copyright (c) 2021, RTE (http://www.rte-france.com)
 * This Source Code Form is subject to the terms of the Mozilla Public
 * License, v. 2.0. If a copy of the MPL was not distributed with this
 * file, You can obtain one at http://mozilla.org/MPL/2.0/.
 */
package org.gridsuite.study.server;

import com.powsybl.commons.reporter.ReporterModel;
import com.powsybl.timeseries.DoubleTimeSeries;
import com.powsybl.timeseries.StringTimeSeries;
import io.swagger.v3.oas.annotations.Operation;
import io.swagger.v3.oas.annotations.Parameter;
import io.swagger.v3.oas.annotations.responses.ApiResponse;
import io.swagger.v3.oas.annotations.responses.ApiResponses;
import io.swagger.v3.oas.annotations.tags.Tag;
import org.apache.commons.lang3.StringUtils;
import org.gridsuite.study.server.StudyException.Type;
import org.gridsuite.study.server.dto.*;
import org.gridsuite.study.server.dto.dynamicmapping.MappingInfos;
import org.gridsuite.study.server.dto.dynamicmapping.ModelInfos;
import org.gridsuite.study.server.dto.dynamicsimulation.DynamicSimulationParametersInfos;
import org.gridsuite.study.server.dto.dynamicsimulation.DynamicSimulationStatus;
import org.gridsuite.study.server.dto.dynamicsimulation.event.EventInfos;
import org.gridsuite.study.server.dto.modification.ModificationType;
import org.gridsuite.study.server.dto.sensianalysis.SensitivityAnalysisParametersInfos;
import org.gridsuite.study.server.dto.timeseries.TimeSeriesMetadataInfos;
import org.gridsuite.study.server.elasticsearch.EquipmentInfosService;
import org.gridsuite.study.server.networkmodificationtree.dto.AbstractNode;
import org.gridsuite.study.server.networkmodificationtree.dto.InsertMode;
import org.gridsuite.study.server.networkmodificationtree.dto.NetworkModificationNode;
import org.gridsuite.study.server.networkmodificationtree.dto.RootNode;
import org.gridsuite.study.server.service.*;
import org.gridsuite.study.server.service.securityanalysis.SecurityAnalysisResultType;
import org.gridsuite.study.server.service.shortcircuit.FaultResultsMode;
import org.gridsuite.study.server.service.shortcircuit.ShortCircuitService;
import org.gridsuite.study.server.service.shortcircuit.ShortcircuitAnalysisType;
import org.springframework.data.domain.Pageable;
import org.springframework.data.util.Pair;
import org.springframework.http.ContentDisposition;
import org.springframework.http.HttpHeaders;
import org.springframework.http.MediaType;
import org.springframework.http.ResponseEntity;
import org.springframework.web.bind.WebDataBinder;
import org.springframework.web.bind.annotation.*;

import javax.annotation.Nullable;
import java.beans.PropertyEditorSupport;
import java.nio.charset.StandardCharsets;
import java.util.*;

import static org.gridsuite.study.server.StudyConstants.HEADER_USER_ID;

/**
 * @author Abdelsalem Hedhili <abdelsalem.hedhili at rte-france.com>
 * @author Franck Lecuyer <franck.lecuyer at rte-france.com>
 */
@RestController
@RequestMapping(value = "/" + StudyApi.API_VERSION)
@Tag(name = "Study server")
public class StudyController {
    private final StudyService studyService;
    private final NetworkService networkStoreService;
    private final NetworkModificationTreeService networkModificationTreeService;
    private final SingleLineDiagramService singleLineDiagramService;
    private final NetworkConversionService networkConversionService;
    private final SecurityAnalysisService securityAnalysisService;
    private final SensitivityAnalysisService sensitivityAnalysisService;
    private final NonEvacuatedEnergyService nonEvacuatedEnergyService;
    private final ShortCircuitService shortCircuitService;
    private final VoltageInitService voltageInitService;
    private final LoadFlowService loadflowService;
    private final CaseService caseService;
    private final RemoteServicesInspector remoteServicesInspector;

    public StudyController(StudyService studyService,
            NetworkService networkStoreService,
            NetworkModificationTreeService networkModificationTreeService,
            SingleLineDiagramService singleLineDiagramService,
            NetworkConversionService networkConversionService,
            SecurityAnalysisService securityAnalysisService,
            SensitivityAnalysisService sensitivityAnalysisService,
            NonEvacuatedEnergyService nonEvacuatedEnergyService,
            ShortCircuitService shortCircuitService,
            VoltageInitService voltageInitService,
            LoadFlowService loadflowService,
            CaseService caseService,
            RemoteServicesInspector remoteServicesInspector) {
        this.studyService = studyService;
        this.networkModificationTreeService = networkModificationTreeService;
        this.networkStoreService = networkStoreService;
        this.singleLineDiagramService = singleLineDiagramService;
        this.networkConversionService = networkConversionService;
        this.securityAnalysisService = securityAnalysisService;
        this.sensitivityAnalysisService = sensitivityAnalysisService;
        this.nonEvacuatedEnergyService = nonEvacuatedEnergyService;
        this.shortCircuitService = shortCircuitService;
        this.voltageInitService = voltageInitService;
        this.loadflowService = loadflowService;
        this.caseService = caseService;
        this.remoteServicesInspector = remoteServicesInspector;
    }

    @InitBinder
    public void initBinder(WebDataBinder webdataBinder) {
        webdataBinder.registerCustomEditor(EquipmentInfosService.FieldSelector.class,
            new MyEnumConverter<>(EquipmentInfosService.FieldSelector.class));
        webdataBinder.registerCustomEditor(ModificationType.class, new MyModificationTypeConverter());
    }

    @GetMapping(value = "/studies")
    @Operation(summary = "Get all studies")
    @ApiResponses(value = {@ApiResponse(responseCode = "200", description = "The list of studies")})
    public ResponseEntity<List<CreatedStudyBasicInfos>> getStudyList() {
        return ResponseEntity.ok().contentType(MediaType.APPLICATION_JSON).body(studyService.getStudies());
    }

    @GetMapping(value = "/studies/{studyUuid}/case/name")
    @Operation(summary = "Get study case name")
    @ApiResponses(value = {@ApiResponse(responseCode = "200", description = "The study case name"),
                           @ApiResponse(responseCode = "204", description = "The study has no case name attached")})
    public ResponseEntity<String> getStudyCaseName(@PathVariable("studyUuid") UUID studyUuid) {
        String studyCaseName = studyService.getStudyCaseName(studyUuid);
        return StringUtils.isEmpty(studyCaseName) ? ResponseEntity.noContent().build() : ResponseEntity.ok().body(studyCaseName);
    }

    @GetMapping(value = "/study_creation_requests")
    @Operation(summary = "Get all study creation requests for a user")
    @ApiResponses(value = {@ApiResponse(responseCode = "200", description = "The list of study creation requests")})
    public ResponseEntity<List<BasicStudyInfos>> getStudyCreationRequestList() {
        return ResponseEntity.ok().contentType(MediaType.APPLICATION_JSON).body(studyService.getStudiesCreationRequests());
    }

    @GetMapping(value = "/studies/metadata")
    @Operation(summary = "Get studies metadata")
    @ApiResponses(value = {@ApiResponse(responseCode = "200", description = "The list of studies metadata")})
    public ResponseEntity<List<CreatedStudyBasicInfos>> getStudyListMetadata(@RequestParam("ids") List<UUID> uuids) {
        return ResponseEntity.ok().contentType(MediaType.APPLICATION_JSON).body(studyService.getStudiesMetadata(uuids));
    }

    @PostMapping(value = "/studies/cases/{caseUuid}")
    @Operation(summary = "create a study from an existing case")
    @ApiResponses(value = {
        @ApiResponse(responseCode = "200", description = "The id of the network imported"),
        @ApiResponse(responseCode = "409", description = "The study already exists or the case doesn't exist")})
    public ResponseEntity<BasicStudyInfos> createStudy(@PathVariable("caseUuid") UUID caseUuid,
                                                       @RequestParam(required = false, value = "studyUuid") UUID studyUuid,
                                                       @RequestParam(required = false, value = "duplicateCase", defaultValue = "false") Boolean duplicateCase,
                                                       @RequestBody(required = false) Map<String, Object> importParameters,
                                                       @RequestHeader(HEADER_USER_ID) String userId) {
        caseService.assertCaseExists(caseUuid);
        BasicStudyInfos createStudy = studyService.createStudy(caseUuid, userId, studyUuid, importParameters, duplicateCase);
        return ResponseEntity.ok().body(createStudy);
    }

    @PostMapping(value = "/studies")
    @Operation(summary = "create a study from an existing one")
    @ApiResponses(value = {
        @ApiResponse(responseCode = "200", description = "The study was successfully created"),
        @ApiResponse(responseCode = "404", description = "The source study doesn't exist")})
    public ResponseEntity<BasicStudyInfos> duplicateStudy(@RequestParam("duplicateFrom") UUID sourceStudyUuid,
                                                          @RequestParam(required = false, value = "studyUuid") UUID studyUuid,
                                                          @RequestHeader(HEADER_USER_ID) String userId) {
        BasicStudyInfos createStudy = studyService.duplicateStudy(sourceStudyUuid, studyUuid, userId);
        return createStudy != null ? ResponseEntity.ok().contentType(MediaType.APPLICATION_JSON).body(createStudy) :
                ResponseEntity.notFound().build();
    }

    @GetMapping(value = "/studies/{studyUuid}")
    @Operation(summary = "get a study")
    @ApiResponses(value = {
        @ApiResponse(responseCode = "200", description = "The study information"),
        @ApiResponse(responseCode = "404", description = "The study doesn't exist")})
    public ResponseEntity<StudyInfos> getStudy(@PathVariable("studyUuid") UUID studyUuid) {
        return ResponseEntity.ok().contentType(MediaType.APPLICATION_JSON).body(studyService.getStudyInfos(studyUuid));
    }

    @DeleteMapping(value = "/studies/{studyUuid}")
    @Operation(summary = "delete the study")
    @ApiResponse(responseCode = "200", description = "Study deleted")
    public ResponseEntity<Void> deleteStudy(@PathVariable("studyUuid") UUID studyUuid,
                                                  @RequestHeader(HEADER_USER_ID) String userId) {
        studyService.deleteStudyIfNotCreationInProgress(studyUuid, userId);
        return ResponseEntity.ok().build();
    }

    @PostMapping(value = "/studies/{targetStudyUuid}/tree/nodes", params = {"nodeToCopyUuid", "referenceNodeUuid", "insertMode"})
    @Operation(summary = "duplicate a node")
    @ApiResponses(value = {
        @ApiResponse(responseCode = "200", description = "The node was successfully created"),
        @ApiResponse(responseCode = "403", description = "The node can't be copied above the root node"),
        @ApiResponse(responseCode = "404", description = "The source study or node doesn't exist")})
    public ResponseEntity<Void> duplicateNode(@Parameter(description = "The study where we want to copy the node") @PathVariable("targetStudyUuid") UUID targetStudyUuid,
                                              @Parameter(description = "The copied node original study") @RequestParam(value = "sourceStudyUuid", required = false) UUID sourceStudyUuid,
                                              @Parameter(description = "The node we want to copy") @RequestParam("nodeToCopyUuid") UUID nodeToCopyUuid,
                                              @Parameter(description = "The reference node to where we want to paste") @RequestParam("referenceNodeUuid") UUID referenceNodeUuid,
                                              @Parameter(description = "the position where the node will be pasted relative to the reference node") @RequestParam(name = "insertMode") InsertMode insertMode,
                                              @RequestHeader(HEADER_USER_ID) String userId) {
        //if the source study is not set we assume it's the same as the target study
        studyService.duplicateStudyNode(sourceStudyUuid == null ? targetStudyUuid : sourceStudyUuid, targetStudyUuid, nodeToCopyUuid, referenceNodeUuid, insertMode, userId);
        return ResponseEntity.ok().build();
    }

    @PostMapping(value = "/studies/{studyUuid}/tree/nodes", params = {"nodeToCutUuid", "referenceNodeUuid", "insertMode"})
    @Operation(summary = "cut and paste a node")
    @ApiResponses(value = {
        @ApiResponse(responseCode = "200", description = "The node was successfully created"),
        @ApiResponse(responseCode = "403", description = "The node can't be copied above the root node nor around itself"),
        @ApiResponse(responseCode = "404", description = "The source study or node doesn't exist")})
    public ResponseEntity<Void> cutAndPasteNode(@PathVariable("studyUuid") UUID studyUuid,
                                              @Parameter(description = "The node we want to cut") @RequestParam("nodeToCutUuid") UUID nodeToCutUuid,
                                              @Parameter(description = "The reference node to where we want to paste") @RequestParam("referenceNodeUuid") UUID referenceNodeUuid,
                                              @Parameter(description = "the position where the node will be pasted relative to the reference node") @RequestParam(name = "insertMode") InsertMode insertMode,
                                              @RequestHeader(HEADER_USER_ID) String userId) {
        studyService.moveStudyNode(studyUuid, nodeToCutUuid, referenceNodeUuid, insertMode, userId);
        return ResponseEntity.ok().build();
    }

    @RequestMapping(value = "/studies/{studyUuid}/network", method = RequestMethod.HEAD)
    @Operation(summary = "check study root network existence")
    @ApiResponses(value = {
        @ApiResponse(responseCode = "200", description = "The network does exist"),
        @ApiResponse(responseCode = "204", description = "The network doesn't exist")})
    public ResponseEntity<Void> checkNetworkExistence(@PathVariable("studyUuid") UUID studyUuid) {
        UUID networkUUID = networkStoreService.getNetworkUuid(studyUuid);
        return networkStoreService.doesNetworkExist(networkUUID)
            ? ResponseEntity.ok().build()
            : ResponseEntity.noContent().build();

    }

    @PostMapping(value = "/studies/{studyUuid}/network", params = {"caseUuid"})
    @Operation(summary = "recreate study network of a study from an existing case")
    @ApiResponses(value = {
        @ApiResponse(responseCode = "200", description = "Study network recreation has started"),
        @ApiResponse(responseCode = "424", description = "The case doesn't exist")})
    public ResponseEntity<BasicStudyInfos> recreateStudyNetworkFromCase(@PathVariable("studyUuid") UUID studyUuid,
                                                                 @RequestBody(required = false) Map<String, Object> importParameters,
                                                                 @RequestParam(value = "caseUuid") UUID caseUuid,
                                                                 @RequestHeader(HEADER_USER_ID) String userId) {
        studyService.recreateStudyRootNetwork(caseUuid, userId, studyUuid, importParameters);
        return ResponseEntity.ok().build();
    }

    @PostMapping(value = "/studies/{studyUuid}/network")
    @Operation(summary = "recreate study network of a study from its case")
    @ApiResponses(value = {
        @ApiResponse(responseCode = "200", description = "Study network recreation has started"),
        @ApiResponse(responseCode = "424", description = "The study's case doesn't exist")})
    public ResponseEntity<BasicStudyInfos> recreateStudyNetwork(@PathVariable("studyUuid") UUID studyUuid,
                                                         @RequestHeader(HEADER_USER_ID) String userId) {
        studyService.recreateStudyRootNetwork(userId, studyUuid);
        return ResponseEntity.ok().build();
    }

    @GetMapping(value = "/studies/{studyUuid}/indexation/status")
    @Operation(summary = "check study indexation")
    @ApiResponses(value = {
        @ApiResponse(responseCode = "200", description = "The study indexation status"),
        @ApiResponse(responseCode = "204", description = "The study indexation status doesn't exist"),
        @ApiResponse(responseCode = "404", description = "The study or network doesn't exist")})
    public ResponseEntity<String> checkStudyIndexationStatus(@PathVariable("studyUuid") UUID studyUuid) {
        String result = studyService.getStudyIndexationStatus(studyUuid).name();
        return result != null ? ResponseEntity.ok().body(result) :
            ResponseEntity.noContent().build();
    }

    @PostMapping(value = "/studies/{studyUuid}/tree/subtrees", params = {"subtreeToCutParentNodeUuid", "referenceNodeUuid"})
    @Operation(summary = "cut and paste a subtree")
    @ApiResponses(value = {
        @ApiResponse(responseCode = "200", description = "The subtree was successfully created"),
        @ApiResponse(responseCode = "403", description = "The subtree can't be copied above the root node nor around itself"),
        @ApiResponse(responseCode = "404", description = "The source study or subtree doesn't exist")})
    public ResponseEntity<Void> cutAndPasteNodeSubtree(@PathVariable("studyUuid") UUID studyUuid,
                                                @Parameter(description = "The parent node of the subtree we want to cut") @RequestParam("subtreeToCutParentNodeUuid") UUID subtreeToCutParentNodeUuid,
                                                @Parameter(description = "The reference node to where we want to paste") @RequestParam("referenceNodeUuid") UUID referenceNodeUuid,
                                                @RequestHeader(HEADER_USER_ID) String userId) {
        studyService.moveStudySubtree(studyUuid, subtreeToCutParentNodeUuid, referenceNodeUuid, userId);
        return ResponseEntity.ok().build();
    }

    @PostMapping(value = "/studies/{studyUuid}/tree/subtrees", params = {"subtreeToCopyParentNodeUuid", "referenceNodeUuid"})
    @Operation(summary = "duplicate a subtree")
    @ApiResponses(value = {
        @ApiResponse(responseCode = "200", description = "The subtree was successfully created"),
        @ApiResponse(responseCode = "403", description = "The subtree can't be copied above the root node nor around itself"),
        @ApiResponse(responseCode = "404", description = "The source study or subtree doesn't exist")})
    public ResponseEntity<Void> duplicateSubtree(@Parameter(description = "The study where we want to copy the node") @PathVariable("studyUuid") UUID targetStudyUuid,
                                                 @Parameter(description = "The copied node original study") @RequestParam(value = "sourceStudyUuid") UUID sourceStudyUuid,
                                                       @Parameter(description = "The parent node of the subtree we want to cut") @RequestParam("subtreeToCopyParentNodeUuid") UUID subtreeToCopyParentNodeUuid,
                                                       @Parameter(description = "The reference node to where we want to paste") @RequestParam("referenceNodeUuid") UUID referenceNodeUuid,
                                                       @RequestHeader(HEADER_USER_ID) String userId) {
        studyService.duplicateStudySubtree(sourceStudyUuid, targetStudyUuid, subtreeToCopyParentNodeUuid, referenceNodeUuid, userId);
        return ResponseEntity.ok().build();
    }

    @GetMapping(value = "/studies/{studyUuid}/nodes/{nodeUuid}/network/voltage-levels/{voltageLevelId}/svg")
    @Operation(summary = "get the voltage level diagram for the given network and voltage level")
    @ApiResponses(value = {@ApiResponse(responseCode = "200", description = "The svg"),
        @ApiResponse(responseCode = "404", description = "The voltage level has not been found")})
    public ResponseEntity<byte[]> getVoltageLevelDiagram(
            @PathVariable("studyUuid") UUID studyUuid,
            @PathVariable("nodeUuid") UUID nodeUuid,
            @PathVariable("voltageLevelId") String voltageLevelId,
            @Parameter(description = "useName") @RequestParam(name = "useName", defaultValue = "false") boolean useName,
            @Parameter(description = "centerLabel") @RequestParam(name = "centerLabel", defaultValue = "false") boolean centerLabel,
            @Parameter(description = "diagonalLabel") @RequestParam(name = "diagonalLabel", defaultValue = "false") boolean diagonalLabel,
            @Parameter(description = "topologicalColoring") @RequestParam(name = "topologicalColoring", defaultValue = "false") boolean topologicalColoring,
            @Parameter(description = "component library name") @RequestParam(name = "componentLibrary", required = false) String componentLibrary,
            @Parameter(description = "Sld display mode") @RequestParam(name = "sldDisplayMode", defaultValue = "STATE_VARIABLE") StudyConstants.SldDisplayMode sldDisplayMode,
            @Parameter(description = "language") @RequestParam(name = "language", defaultValue = "en") String language) {
        DiagramParameters diagramParameters = DiagramParameters.builder()
                .useName(useName)
                .labelCentered(centerLabel)
                .diagonalLabel(diagonalLabel)
                .topologicalColoring(topologicalColoring)
                .componentLibrary(componentLibrary)
                .sldDisplayMode(sldDisplayMode)
                .language(language)
                .build();
        byte[] result = studyService.getVoltageLevelSvg(
                studyUuid,
                voltageLevelId,
                diagramParameters,
                nodeUuid);
        return result != null ? ResponseEntity.ok().contentType(MediaType.APPLICATION_XML).body(result) :
            ResponseEntity.noContent().build();
    }

    @GetMapping(value = "/studies/{studyUuid}/nodes/{nodeUuid}/network/voltage-levels/{voltageLevelId}/svg-and-metadata")
    @Operation(summary = "get the voltage level diagram for the given network and voltage level")
    @ApiResponses(value = {@ApiResponse(responseCode = "200", description = "The svg and metadata"),
        @ApiResponse(responseCode = "404", description = "The voltage level has not been found")})
    public ResponseEntity<String> getVoltageLevelDiagramAndMetadata(
            @PathVariable("studyUuid") UUID studyUuid,
            @PathVariable("nodeUuid") UUID nodeUuid,
            @PathVariable("voltageLevelId") String voltageLevelId,
            @Parameter(description = "useName") @RequestParam(name = "useName", defaultValue = "false") boolean useName,
            @Parameter(description = "centerLabel") @RequestParam(name = "centerLabel", defaultValue = "false") boolean centerLabel,
            @Parameter(description = "diagonalLabel") @RequestParam(name = "diagonalLabel", defaultValue = "false") boolean diagonalLabel,
            @Parameter(description = "topologicalColoring") @RequestParam(name = "topologicalColoring", defaultValue = "false") boolean topologicalColoring,
            @Parameter(description = "component library name") @RequestParam(name = "componentLibrary", required = false) String componentLibrary,
            @Parameter(description = "Sld display mode") @RequestParam(name = "sldDisplayMode", defaultValue = "STATE_VARIABLE") StudyConstants.SldDisplayMode sldDisplayMode,
            @Parameter(description = "language") @RequestParam(name = "language", defaultValue = "en") String language) {
        DiagramParameters diagramParameters = DiagramParameters.builder()
                .useName(useName)
                .labelCentered(centerLabel)
                .diagonalLabel(diagonalLabel)
                .topologicalColoring(topologicalColoring)
                .componentLibrary(componentLibrary)
                .sldDisplayMode(sldDisplayMode)
                .language(language)
                .build();
        String result = studyService.getVoltageLevelSvgAndMetadata(
                studyUuid,
                voltageLevelId,
                diagramParameters,
                nodeUuid);
        return result != null ? ResponseEntity.ok().contentType(MediaType.APPLICATION_JSON).body(result) :
            ResponseEntity.noContent().build();
    }

    @GetMapping(value = "/studies/{studyUuid}/nodes/{nodeUuid}/network/voltage-levels/{voltageLevelId}/buses")
    @Operation(summary = "get buses the for a given network and a given voltage level")
    @ApiResponse(responseCode = "200", description = "The buses list of the network for given voltage level")
    public ResponseEntity<List<IdentifiableInfos>> getVoltageLevelBuses(
            @PathVariable("studyUuid") UUID studyUuid,
            @PathVariable("nodeUuid") UUID nodeUuid,
            @PathVariable("voltageLevelId") String voltageLevelId,
            @Parameter(description = "Should get in upstream built node ?") @RequestParam(value = "inUpstreamBuiltParentNode", required = false, defaultValue = "false") boolean inUpstreamBuiltParentNode) {
        return ResponseEntity.ok().contentType(MediaType.APPLICATION_JSON).body(studyService.getVoltageLevelBuses(studyUuid, nodeUuid, voltageLevelId, inUpstreamBuiltParentNode));
    }

    @GetMapping(value = "/studies/{studyUuid}/nodes/{nodeUuid}/network/voltage-levels/{voltageLevelId}/busbar-sections")
    @Operation(summary = "get the busbar sections for a given network and a given voltage level")
    @ApiResponse(responseCode = "200", description = "The busbar sections list of the network for given voltage level")
    public ResponseEntity<List<IdentifiableInfos>> getVoltageLevelBusbarSections(
            @PathVariable("studyUuid") UUID studyUuid,
            @PathVariable("nodeUuid") UUID nodeUuid,
            @PathVariable("voltageLevelId") String voltageLevelId,
            @Parameter(description = "Should get in upstream built node ?") @RequestParam(value = "inUpstreamBuiltParentNode", required = false, defaultValue = "false") boolean inUpstreamBuiltParentNode) {
        return ResponseEntity.ok().contentType(MediaType.APPLICATION_JSON).body(studyService.getVoltageLevelBusbarSections(studyUuid, nodeUuid, voltageLevelId, inUpstreamBuiltParentNode));
    }

    @GetMapping(value = "/studies/{studyUuid}/nodes/{nodeUuid}/network-map/hvdc-lines/{hvdcId}/shunt-compensators")
    @Operation(summary = "For a given hvdc line, get its related Shunt compensators in case of LCC converter station")
    @ApiResponse(responseCode = "200", description = "Hvdc line type and its shunt compensators on each side")
    public ResponseEntity<String> getHvdcLineShuntCompensators(
            @PathVariable("studyUuid") UUID studyUuid,
            @PathVariable("nodeUuid") UUID nodeUuid,
            @PathVariable("hvdcId") String hvdcId,
            @Parameter(description = "Should get in upstream built node ?") @RequestParam(value = "inUpstreamBuiltParentNode", required = false, defaultValue = "false") boolean inUpstreamBuiltParentNode) {
        String hvdcInfos = studyService.getHvdcLineShuntCompensators(studyUuid, nodeUuid, inUpstreamBuiltParentNode, hvdcId);
        return ResponseEntity.ok().contentType(MediaType.APPLICATION_JSON).body(hvdcInfos);
    }

    @GetMapping(value = "/studies/{studyUuid}/nodes/{nodeUuid}/geo-data/lines")
    @Operation(summary = "Get Network lines graphics")
    @ApiResponses(value = {@ApiResponse(responseCode = "200", description = "The list of line graphics with the given ids, all otherwise")})
    public ResponseEntity<String> getLineGraphics(
            @PathVariable("studyUuid") UUID studyUuid,
            @PathVariable("nodeUuid") UUID nodeUuid,
            @Parameter(description = "Lines ids") @RequestParam(name = "lineId", required = false) List<String> linesIds) {

        return ResponseEntity.ok().contentType(MediaType.APPLICATION_JSON).body(studyService.getLinesGraphics(networkStoreService.getNetworkUuid(studyUuid), nodeUuid, linesIds));
    }

    @GetMapping(value = "/studies/{studyUuid}/nodes/{nodeUuid}/geo-data/substations")
    @Operation(summary = "Get Network substations graphics")
    @ApiResponses(value = {@ApiResponse(responseCode = "200", description = "The list of substation graphics with the given ids, all otherwise")})
    public ResponseEntity<String> getSubstationGraphics(
            @PathVariable("studyUuid") UUID studyUuid,
            @PathVariable("nodeUuid") UUID nodeUuid,
            @Parameter(description = "Substations id") @RequestParam(name = "substationId", required = false) List<String> substationsIds) {

        return ResponseEntity.ok().contentType(MediaType.APPLICATION_JSON).body(studyService.getSubstationsGraphics(networkStoreService.getNetworkUuid(studyUuid), nodeUuid, substationsIds));
    }

    @GetMapping(value = "/studies/{studyUuid}/nodes/{nodeUuid}/network-map/equipments-ids")
    @Operation(summary = "Get equipment ids ")
    @ApiResponses(value = {@ApiResponse(responseCode = "200", description = "The list of equipment ids")})
    public ResponseEntity<String> getNetworkElementsIds(
            @PathVariable("studyUuid") UUID studyUuid,
            @PathVariable("nodeUuid") UUID nodeUuid,
            @Parameter(description = "Substations id") @RequestParam(name = "substationsIds", required = false) List<String> substationsIds,
            @Parameter(description = "Should get in upstream built node ?") @RequestParam(value = "inUpstreamBuiltParentNode", required = false, defaultValue = "false") boolean inUpstreamBuiltParentNode,
            @Parameter(description = "equipment type") @RequestParam(name = "equipmentType") String equipmentType) {

        return ResponseEntity.ok().contentType(MediaType.APPLICATION_JSON).body(studyService.getNetworkElementsIds(studyUuid, nodeUuid, substationsIds, inUpstreamBuiltParentNode, equipmentType));
    }

    @GetMapping(value = "/studies/{studyUuid}/nodes/{nodeUuid}/network-map/substations/{substationId}")
    @Operation(summary = "Get specific substation description")
    @ApiResponses(value = {@ApiResponse(responseCode = "200", description = "The substation data")})
    public ResponseEntity<String> getSubstationMapData(
            @Parameter(description = "study uuid") @PathVariable("studyUuid") UUID studyUuid,
            @Parameter(description = "node uuid") @PathVariable("nodeUuid") UUID nodeUuid,
            @Parameter(description = "substation Id") @PathVariable("substationId") String substationId,
            @Parameter(description = "Should get in upstream built node ?") @RequestParam(value = "inUpstreamBuiltParentNode", required = false, defaultValue = "false") boolean inUpstreamBuiltParentNode) {

        return ResponseEntity.ok().contentType(MediaType.APPLICATION_JSON).body(studyService.getSubstationMapData(studyUuid, nodeUuid, substationId, inUpstreamBuiltParentNode));
    }

    @GetMapping(value = "/studies/{studyUuid}/nodes/{nodeUuid}/network/elements")
    @Operation(summary = "Get network elements infos")
    @ApiResponses(value = {@ApiResponse(responseCode = "200", description = "The list of network elements infos")})
    public ResponseEntity<String> getNetworkElementsInfos(
            @PathVariable("studyUuid") UUID studyUuid,
            @PathVariable("nodeUuid") UUID nodeUuid,
            @Parameter(description = "Substations id") @RequestParam(name = "substationsIds", required = false) List<String> substationsIds,
            @Parameter(description = "Element type") @RequestParam(name = "elementType") String elementType,
            @Parameter(description = "Info type") @RequestParam(name = "infoType") String infoType,
            @Parameter(description = "Should get in upstream built node ?") @RequestParam(value = "inUpstreamBuiltParentNode", required = false, defaultValue = "false") boolean inUpstreamBuiltParentNode) {

        return ResponseEntity.ok().contentType(MediaType.APPLICATION_JSON).body(studyService.getNetworkElementsInfos(studyUuid, nodeUuid, substationsIds, elementType, infoType, inUpstreamBuiltParentNode));
    }

    @GetMapping(value = "/studies/{studyUuid}/nodes/{nodeUuid}/network/elements/{elementId}")
    @Operation(summary = "Get network elements infos")
    @ApiResponses(value = {@ApiResponse(responseCode = "200", description = "The list of network elements infos")})
    public ResponseEntity<String> getNetworkElementInfos(
            @Parameter(description = "Study uuid") @PathVariable("studyUuid") UUID studyUuid,
            @Parameter(description = "Node uuid") @PathVariable("nodeUuid") UUID nodeUuid,
            @Parameter(description = "Element id") @PathVariable("elementId") String elementId,
            @Parameter(description = "Element type") @RequestParam(name = "elementType") String elementType,
            @Parameter(description = "Info type") @RequestParam(name = "infoType") String infoType,
            @Parameter(description = "Should get in upstream built node ?") @RequestParam(value = "inUpstreamBuiltParentNode", required = false, defaultValue = "false") boolean inUpstreamBuiltParentNode) {

        return ResponseEntity.ok().contentType(MediaType.APPLICATION_JSON).body(studyService.getNetworkElementInfos(studyUuid, nodeUuid, elementType, infoType, elementId, inUpstreamBuiltParentNode));
    }

    @GetMapping(value = "/studies/{studyUuid}/nodes/{nodeUuid}/network-map/branch-or-3wt/{equipmentId}")
    @Operation(summary = "Get specific line or 2WT or 3WT description")
    @ApiResponses(value = {
        @ApiResponse(responseCode = "200", description = "The line or 2WT or 3WT data"),
        @ApiResponse(responseCode = "204", description = "No element found")
    })
    public ResponseEntity<String> getBranchOrThreeWindingsTransformer(
            @Parameter(description = "study uuid") @PathVariable("studyUuid") UUID studyUuid,
            @Parameter(description = "node uuid") @PathVariable("nodeUuid") UUID nodeUuid,
            @Parameter(description = "equipment id") @PathVariable("equipmentId") String equipmentId) {
        String elementInfos = studyService.getBranchOrThreeWindingsTransformer(studyUuid, nodeUuid, equipmentId);
        return StringUtils.isEmpty(elementInfos) ? ResponseEntity.noContent().build() : ResponseEntity.ok().contentType(MediaType.APPLICATION_JSON).body(elementInfos);
    }

    @GetMapping(value = "/studies/{studyUuid}/nodes/{nodeUuid}/network-map/voltage-levels-equipments")
    @Operation(summary = "Get equipment of voltage levels")
    @ApiResponses(value = {@ApiResponse(responseCode = "200", description = "The voltage levels data")})
    public ResponseEntity<String> getVoltageLevelsAndEquipments(
            @PathVariable("studyUuid") UUID studyUuid,
            @PathVariable("nodeUuid") UUID nodeUuid,
            @Parameter(description = "Substations id") @RequestParam(name = "substationId", required = false) List<String> substationsIds,
            @Parameter(description = "Should get in upstream built node ?") @RequestParam(value = "inUpstreamBuiltParentNode", required = false, defaultValue = "false") boolean inUpstreamBuiltParentNode) {

        return ResponseEntity.ok().contentType(MediaType.APPLICATION_JSON).body(studyService.getVoltageLevelsAndEquipment(studyUuid, nodeUuid, substationsIds, inUpstreamBuiltParentNode));
    }

    @GetMapping(value = "/studies/{studyUuid}/nodes/{nodeUuid}/network-map/voltage-level-equipments/{voltageLevelId}")
    @Operation(summary = "Get voltage level equipments")
    @ApiResponses(value = {@ApiResponse(responseCode = "200", description = "Voltage level equipments")})
    public ResponseEntity<String> getVoltageLevelEquipments(
            @PathVariable("studyUuid") UUID studyUuid,
            @PathVariable("nodeUuid") UUID nodeUuid,
            @Parameter(description = "voltage level id") @PathVariable("voltageLevelId") String voltageLevelId,
            @Parameter(description = "Substations id") @RequestParam(name = "substationId", required = false) List<String> substationsIds,
            @Parameter(description = "Should get in upstream built node ?") @RequestParam(value = "inUpstreamBuiltParentNode", required = false, defaultValue = "false") boolean inUpstreamBuiltParentNode) {

        return ResponseEntity.ok().contentType(MediaType.APPLICATION_JSON).body(studyService.getVoltageLevelEquipments(studyUuid, nodeUuid, substationsIds, inUpstreamBuiltParentNode, voltageLevelId));
    }

    @GetMapping(value = "/studies/{studyUuid}/nodes/{nodeUuid}/network-map/all")
    @Operation(summary = "Get Network equipments description")
    @ApiResponses(value = {@ApiResponse(responseCode = "200", description = "The list of equipments data")})
    public ResponseEntity<String> getAllMapData(
            @PathVariable("studyUuid") UUID studyUuid,
            @PathVariable("nodeUuid") UUID nodeUuid,
            @Parameter(description = "Substations id") @RequestParam(name = "substationId", required = false) List<String> substationsIds) {

        return ResponseEntity.ok().contentType(MediaType.APPLICATION_JSON).body(studyService.getAllMapData(studyUuid, nodeUuid, substationsIds));
    }

    @PutMapping(value = "/studies/{studyUuid}/nodes/{nodeUuid}/network-modification/{modificationUuid}")
    @Operation(summary = "move network modification before another")
    @ApiResponses(value = {@ApiResponse(responseCode = "200", description = "The modification order is updated")})
    public ResponseEntity<Void> moveModification(@PathVariable("studyUuid") UUID studyUuid,
                                                        @PathVariable("nodeUuid") UUID nodeUuid,
                                                        @PathVariable("modificationUuid") UUID modificationUuid,
                                                        @Nullable @Parameter(description = "move before, if no value move to end") @RequestParam(value = "beforeUuid") UUID beforeUuid,
                                                        @RequestHeader(HEADER_USER_ID) String userId) {
        studyService.assertCanModifyNode(studyUuid, nodeUuid);
        studyService.moveModifications(studyUuid, nodeUuid, nodeUuid, List.of(modificationUuid), beforeUuid, userId);
        return ResponseEntity.ok().build();
    }

    @PutMapping(value = "/studies/{studyUuid}/nodes/{nodeUuid}", produces = MediaType.APPLICATION_JSON_VALUE)
    @Operation(summary = "For a list of network modifications passed in body, copy or cut, then append them to target node")
    @ApiResponses(value = {@ApiResponse(responseCode = "200", description = "The modification list has been updated.")})
    public ResponseEntity<Void> moveOrCopyModifications(@PathVariable("studyUuid") UUID studyUuid,
                                                         @PathVariable("nodeUuid") UUID nodeUuid,
                                                         @RequestParam("action") UpdateModificationAction action,
                                                         @Nullable @RequestParam("originNodeUuid") UUID originNodeUuid,
                                                         @RequestBody List<UUID> modificationsToCopyUuidList,
                                                         @RequestHeader(HEADER_USER_ID) String userId) {
        studyService.assertIsStudyAndNodeExist(studyUuid, nodeUuid);
        studyService.assertCanModifyNode(studyUuid, nodeUuid);
        if (originNodeUuid != null) {
            studyService.assertIsNodeExist(studyUuid, originNodeUuid);
            studyService.assertCanModifyNode(studyUuid, originNodeUuid);
        }
        switch (action) {
            case COPY:
                studyService.duplicateModifications(studyUuid, nodeUuid, modificationsToCopyUuidList, userId);
                break;
            case MOVE:
                studyService.moveModifications(studyUuid, nodeUuid, originNodeUuid, modificationsToCopyUuidList, null, userId);
                break;
            default:
                throw new StudyException(Type.UNKNOWN_ACTION_TYPE);
        }
        return ResponseEntity.ok().build();
    }

    @PutMapping(value = "/studies/{studyUuid}/nodes/{nodeUuid}/loadflow/run")
    @Operation(summary = "run loadflow on study")
    @ApiResponses(value = {@ApiResponse(responseCode = "200", description = "The loadflow has started")})
    public ResponseEntity<UUID> runLoadFlow(
            @PathVariable("studyUuid") UUID studyUuid,
            @PathVariable("nodeUuid") UUID nodeUuid,
            @Parameter(description = "The limit reduction") @RequestParam(name = "limitReduction", required = false) Float limitReduction,
            @RequestHeader(HEADER_USER_ID) String userId) {
        studyService.assertIsNodeNotReadOnly(nodeUuid);
        return ResponseEntity.ok().body(studyService.runLoadFlow(studyUuid, nodeUuid, userId, limitReduction));
    }

    @GetMapping(value = "/studies/{studyUuid}/nodes/{nodeUuid}/loadflow/result")
    @Operation(summary = "Get a loadflow result on study")
    @ApiResponses(value = {@ApiResponse(responseCode = "200", description = "The loadflow result"),
        @ApiResponse(responseCode = "204", description = "No loadflow has been done yet"),
        @ApiResponse(responseCode = "404", description = "The loadflow result has not been found")})
    public ResponseEntity<String> getLoadflowResult(@Parameter(description = "study UUID") @PathVariable("studyUuid") UUID studyUuid,
                                                        @Parameter(description = "nodeUuid") @PathVariable("nodeUuid") UUID nodeUuid) {
        String result = loadflowService.getLoadFlowResult(nodeUuid);
        return result != null ? ResponseEntity.ok().body(result) :
                ResponseEntity.noContent().build();
    }

    @GetMapping(value = "/studies/{studyUuid}/nodes/{nodeUuid}/loadflow/status")
    @Operation(summary = "Get the loadflow status on study")
    @ApiResponses(value = {@ApiResponse(responseCode = "200", description = "The loadflow status"),
        @ApiResponse(responseCode = "204", description = "No loadflow has been done yet"),
        @ApiResponse(responseCode = "404", description = "The loadflow status has not been found")})
    public ResponseEntity<String> getLoadFlowStatus(@Parameter(description = "Study UUID") @PathVariable("studyUuid") UUID studyUuid,
                                                                @Parameter(description = "nodeUuid") @PathVariable("nodeUuid") UUID nodeUuid) {
        String result = loadflowService.getLoadFlowStatus(nodeUuid);
        return result != null ? ResponseEntity.ok().body(result) :
                ResponseEntity.noContent().build();
    }

    @PutMapping(value = "/studies/{studyUuid}/nodes/{nodeUuid}/loadflow/stop")
    @Operation(summary = "stop loadflow on study")
    @ApiResponses(value = {@ApiResponse(responseCode = "200", description = "The loadflow has been stopped")})
    public ResponseEntity<Void> stopLoadFlow(@Parameter(description = "Study uuid") @PathVariable("studyUuid") UUID studyUuid,
                                                         @Parameter(description = "nodeUuid") @PathVariable("nodeUuid") UUID nodeUuid) {
        loadflowService.stopLoadFlow(studyUuid, nodeUuid);
        return ResponseEntity.ok().build();
    }

    @PutMapping(value = "/studies/{studyUuid}/nodes/{nodeUuid}/shortcircuit/run")
    @Operation(summary = "run short circuit analysis on study")
    @ApiResponses(value = {@ApiResponse(responseCode = "200", description = "The short circuit analysis has started")})
    public ResponseEntity<UUID> runShortCircuit(
            @PathVariable("studyUuid") UUID studyUuid,
            @PathVariable("nodeUuid") UUID nodeUuid,
            @RequestParam(value = "busId", required = false) String busId,
            @RequestHeader(HEADER_USER_ID) String userId) {
        studyService.assertIsNodeNotReadOnly(nodeUuid);
        if (busId == null) {
            return ResponseEntity.ok().body(studyService.runShortCircuit(studyUuid, nodeUuid, userId));
        } else {
            return ResponseEntity.ok().body(studyService.runShortCircuit(studyUuid, nodeUuid, userId, busId));
        }
    }

    @PutMapping(value = "/studies/{studyUuid}/nodes/{nodeUuid}/shortcircuit/stop")
    @Operation(summary = "stop security analysis on study")
    @ApiResponses(value = {@ApiResponse(responseCode = "200", description = "The short circuit analysis has been stopped")})
    public ResponseEntity<Void> stopShortCircuitAnalysis(@Parameter(description = "Study uuid") @PathVariable("studyUuid") UUID studyUuid,
                                                     @Parameter(description = "nodeUuid") @PathVariable("nodeUuid") UUID nodeUuid) {
        shortCircuitService.stopShortCircuitAnalysis(studyUuid, nodeUuid);
        return ResponseEntity.ok().build();
    }

    @GetMapping(value = "/studies/{studyUuid}/nodes/{nodeUuid}/shortcircuit/result")
    @Operation(summary = "Get a short circuit analysis result on study")
    @ApiResponses(value = {@ApiResponse(responseCode = "200", description = "The short circuit analysis result"),
        @ApiResponse(responseCode = "204", description = "No short circuit analysis has been done yet"),
        @ApiResponse(responseCode = "404", description = "The short circuit analysis has not been found")})
    public ResponseEntity<String> getShortCircuitResult(@Parameter(description = "study UUID") @PathVariable("studyUuid") UUID studyUuid,
                                                        @Parameter(description = "nodeUuid") @PathVariable("nodeUuid") UUID nodeUuid,
                                                        @Parameter(description = "BASIC (faults without limits and feeders), " +
                                                            "FULL (faults with both), " +
                                                            "WITH_LIMIT_VIOLATIONS (like FULL but only those with limit violations) or " +
                                                            "NONE (no fault)") @RequestParam(name = "mode", required = false, defaultValue = "FULL") FaultResultsMode mode,
                                                        @Parameter(description = "type") @RequestParam(value = "type", required = false, defaultValue = "ALL_BUSES") ShortcircuitAnalysisType type,
                                                        @Parameter(description = "JSON array of filters") @RequestParam(name = "filters", required = false) String filters,
                                                        @Parameter(description = "If we wanted the paged version of the results or not") @RequestParam(name = "paged", required = false) boolean paged,
                                                        Pageable pageable) {
        String result = shortCircuitService.getShortCircuitAnalysisResult(nodeUuid, mode, type, filters, paged, pageable);
        return result != null ? ResponseEntity.ok().body(result) :
                ResponseEntity.noContent().build();
    }

    @GetMapping(value = "/studies/{studyUuid}/nodes/{nodeUuid}/shortcircuit/status")
    @Operation(summary = "Get the short circuit analysis status on study")
    @ApiResponses(value = {@ApiResponse(responseCode = "200", description = "The short circuit analysis status"),
        @ApiResponse(responseCode = "204", description = "No short circuit analysis has been done yet"),
        @ApiResponse(responseCode = "404", description = "The short circuit analysis status has not been found")})
    public ResponseEntity<String> getShortCircuitAnalysisStatus(@Parameter(description = "Study UUID") @PathVariable("studyUuid") UUID studyUuid,
                                                               @Parameter(description = "nodeUuid") @PathVariable("nodeUuid") UUID nodeUuid,
                                                                @Parameter(description = "type") @RequestParam(value = "type", required = false, defaultValue = "ALL_BUSES") ShortcircuitAnalysisType type) {
        String result = shortCircuitService.getShortCircuitAnalysisStatus(nodeUuid, type);
        return result != null ? ResponseEntity.ok().body(result) :
                ResponseEntity.noContent().build();
    }

    @PutMapping(value = "/studies/{studyUuid}/nodes/{nodeUuid}/voltage-init/run")
    @Operation(summary = "run voltage init on study")
    @ApiResponses(value = {@ApiResponse(responseCode = "200", description = "The voltage init has started"),
        @ApiResponse(responseCode = "403", description = "The study node is not a model node")})
    public ResponseEntity<UUID> runVoltageInit(
            @PathVariable("studyUuid") UUID studyUuid,
            @PathVariable("nodeUuid") UUID nodeUuid,
            @RequestHeader(HEADER_USER_ID) String userId) {
        studyService.assertIsNodeNotReadOnly(nodeUuid);
        return ResponseEntity.ok().body(studyService.runVoltageInit(studyUuid, nodeUuid, userId));
    }

    @PutMapping(value = "/studies/{studyUuid}/nodes/{nodeUuid}/voltage-init/stop")
    @Operation(summary = "stop security analysis on study")
    @ApiResponses(value = {@ApiResponse(responseCode = "200", description = "The voltage init has been stopped")})
    public ResponseEntity<Void> stopVoltageInit(@Parameter(description = "Study uuid") @PathVariable("studyUuid") UUID studyUuid,
                                                         @Parameter(description = "nodeUuid") @PathVariable("nodeUuid") UUID nodeUuid) {
        voltageInitService.stopVoltageInit(studyUuid, nodeUuid);
        return ResponseEntity.ok().build();
    }

    @GetMapping(value = "/studies/{studyUuid}/nodes/{nodeUuid}/voltage-init/result")
    @Operation(summary = "Get a voltage init result on study")
    @ApiResponses(value = {@ApiResponse(responseCode = "200", description = "The voltage init result"),
        @ApiResponse(responseCode = "204", description = "No voltage init has been done yet"),
        @ApiResponse(responseCode = "404", description = "The voltage init has not been found")})
    public ResponseEntity<String> getVoltageInitResult(@Parameter(description = "study UUID") @PathVariable("studyUuid") UUID studyUuid,
                                                        @Parameter(description = "nodeUuid") @PathVariable("nodeUuid") UUID nodeUuid) {
        String result = voltageInitService.getVoltageInitResult(nodeUuid);
        return result != null ? ResponseEntity.ok().body(result) :
                ResponseEntity.noContent().build();
    }

    @GetMapping(value = "/studies/{studyUuid}/nodes/{nodeUuid}/voltage-init/status")
    @Operation(summary = "Get the voltage init status on study")
    @ApiResponses(value = {@ApiResponse(responseCode = "200", description = "The voltage init status"),
        @ApiResponse(responseCode = "204", description = "No voltage init has been done yet"),
        @ApiResponse(responseCode = "404", description = "The voltage init status has not been found")})
    public ResponseEntity<String> getVoltageInitStatus(@Parameter(description = "Study UUID") @PathVariable("studyUuid") UUID studyUuid,
                                                                @Parameter(description = "nodeUuid") @PathVariable("nodeUuid") UUID nodeUuid) {
        String result = voltageInitService.getVoltageInitStatus(nodeUuid);
        return result != null ? ResponseEntity.ok().body(result) :
                ResponseEntity.noContent().build();
    }

    @PostMapping(value = "/studies/{studyUuid}/voltage-init/parameters")
    @Operation(summary = "Set voltage init parameters on study")
    @ApiResponses(value = {@ApiResponse(responseCode = "200", description = "The voltage init parameters are set")})
    public ResponseEntity<Void> setVoltageInitParameters(
            @PathVariable("studyUuid") UUID studyUuid,
            @RequestBody(required = false) String voltageInitParameters,
            @RequestHeader(HEADER_USER_ID) String userId) {
        studyService.setVoltageInitParameters(studyUuid, voltageInitParameters, userId);
        return ResponseEntity.ok().build();
    }

    @GetMapping(value = "/studies/{studyUuid}/voltage-init/parameters")
    @Operation(summary = "Get voltage init parameters on study")
    @ApiResponses(value = {@ApiResponse(responseCode = "200", description = "The voltage init parameters")})
    public ResponseEntity<String> getVoltageInitParameters(
            @PathVariable("studyUuid") UUID studyUuid) {
        return ResponseEntity.ok().body(studyService.getVoltageInitParameters(studyUuid));
    }

    @GetMapping(value = "/export-network-formats")
    @Operation(summary = "get the available export format")
    @ApiResponses(value = {@ApiResponse(responseCode = "200", description = "The available export format")})
    public ResponseEntity<String> getExportFormats() {
        String formatsJson = networkConversionService.getExportFormats();
        return ResponseEntity.ok().contentType(MediaType.APPLICATION_JSON).body(formatsJson);
    }

    @GetMapping(value = "/studies/{studyUuid}/nodes/{nodeUuid}/export-network/{format}")
    @Operation(summary = "export the study's network in the given format")
    @ApiResponses(value = {@ApiResponse(responseCode = "200", description = "The network in the given format")})
    public ResponseEntity<byte[]> exportNetwork(
            @PathVariable("studyUuid") UUID studyUuid,
            @PathVariable("nodeUuid") UUID nodeUuid,
            @PathVariable("format") String format,
            @RequestParam(value = "formatParameters", required = false) String parametersJson) {

        studyService.assertRootNodeOrBuiltNode(studyUuid, nodeUuid);
        ExportNetworkInfos exportNetworkInfos = studyService.exportNetwork(studyUuid, nodeUuid, format, parametersJson);

        HttpHeaders header = new HttpHeaders();
        header.setContentDisposition(ContentDisposition.builder("attachment").filename(exportNetworkInfos.getFileName(), StandardCharsets.UTF_8).build());
        return ResponseEntity.ok().headers(header).contentType(MediaType.APPLICATION_OCTET_STREAM).body(exportNetworkInfos.getNetworkData());
    }

    @PostMapping(value = "/studies/{studyUuid}/nodes/{nodeUuid}/security-analysis/run")
    @Operation(summary = "run security analysis on study")
    @ApiResponses(value = {@ApiResponse(responseCode = "200", description = "The security analysis has started")})
    public ResponseEntity<UUID> runSecurityAnalysis(@Parameter(description = "studyUuid") @PathVariable("studyUuid") UUID studyUuid,
                                                          @Parameter(description = "nodeUuid") @PathVariable("nodeUuid") UUID nodeUuid,
                                                          @Parameter(description = "Contingency list names") @RequestParam(name = "contingencyListName", required = false) List<String> contingencyListNames) {
        List<String> nonNullcontingencyListNames = contingencyListNames != null ? contingencyListNames : Collections.emptyList();
        studyService.assertIsNodeNotReadOnly(nodeUuid);

        return ResponseEntity.ok().body(studyService.runSecurityAnalysis(studyUuid, nonNullcontingencyListNames, nodeUuid));
    }

    @GetMapping(value = "/studies/{studyUuid}/nodes/{nodeUuid}/security-analysis/result")
    @Operation(summary = "Get a security analysis result on study")
    @ApiResponses(value = {@ApiResponse(responseCode = "200", description = "The security analysis result"),
        @ApiResponse(responseCode = "204", description = "No security analysis has been done yet"),
        @ApiResponse(responseCode = "404", description = "The security analysis has not been found")})
    public ResponseEntity<String> getSecurityAnalysisResult(@Parameter(description = "study UUID") @PathVariable("studyUuid") UUID studyUuid,
                                                                  @Parameter(description = "nodeUuid") @PathVariable("nodeUuid") UUID nodeUuid,
                                                                  @Parameter(description = "result type") @RequestParam(name = "resultType") SecurityAnalysisResultType resultType,
                                                                  @Parameter(description = "JSON array of filters") @RequestParam(name = "filters", required = false) String filters,
                                                                  Pageable pageable) {
        String result = securityAnalysisService.getSecurityAnalysisResult(nodeUuid, resultType, filters, pageable);
        return result != null ? ResponseEntity.ok().body(result) :
               ResponseEntity.noContent().build();
    }

    @GetMapping(value = "/studies/{studyUuid}/nodes/{nodeUuid}/contingency-count")
    @Operation(summary = "Get contingency count for a list of contingency list on a study")
    @ApiResponses(value = {@ApiResponse(responseCode = "200", description = "The contingency count")})
    public ResponseEntity<Integer> getContingencyCount(@Parameter(description = "Study UUID") @PathVariable("studyUuid") UUID studyUuid,
                                                             @Parameter(description = "Node UUID") @PathVariable("nodeUuid") UUID nodeUuid,
                                                             @Parameter(description = "Contingency list names") @RequestParam(name = "contingencyListName", required = false) List<String> contingencyListNames) {
        List<String> nonNullContingencyListNames = contingencyListNames != null ? contingencyListNames : Collections.emptyList();
        return ResponseEntity.ok().body(studyService.getContingencyCount(studyUuid, nonNullContingencyListNames, nodeUuid));
    }

    @GetMapping(value = "/studies/{studyUuid}/nodes/{nodeUuid}/limit-violations")
    @Operation(summary = "Get limit violations.")
    @ApiResponses(value = {@ApiResponse(responseCode = "200", description = "The limit violations")})
    public ResponseEntity<List<LimitViolationInfos>> getLimitViolations(@Parameter(description = "Study UUID") @PathVariable("studyUuid") UUID studyUuid,
                                                       @Parameter(description = "Node UUID") @PathVariable("nodeUuid") UUID nodeUuid) {
        return ResponseEntity.ok().contentType(MediaType.APPLICATION_JSON).body(studyService.getLimitViolations(studyUuid, nodeUuid));
    }

    @PostMapping(value = "/studies/{studyUuid}/loadflow/parameters")
    @Operation(summary = "set loadflow parameters on study, reset to default ones if empty body")
    @ApiResponses(value = {@ApiResponse(responseCode = "200", description = "The loadflow parameters are set")})
    public ResponseEntity<Void> setLoadflowParameters(
            @PathVariable("studyUuid") UUID studyUuid,
            @RequestBody(required = false) LoadFlowParametersValues lfParameter,
            @RequestHeader(HEADER_USER_ID) String userId) {
        studyService.setLoadFlowParameters(studyUuid, lfParameter, userId);
        return ResponseEntity.ok().build();
    }

    @GetMapping(value = "/studies/{studyUuid}/loadflow/parameters")
    @Operation(summary = "Get loadflow parameters on study")
    @ApiResponses(value = {@ApiResponse(responseCode = "200", description = "The loadflow parameters")})
    public ResponseEntity<LoadFlowParametersValues> getLoadflowParameters(
            @PathVariable("studyUuid") UUID studyUuid) {
        return ResponseEntity.ok().body(studyService.getLoadFlowParametersValues(studyUuid));
    }

    @PostMapping(value = "/studies/{studyUuid}/loadflow/provider")
    @Operation(summary = "set load flow provider for the specified study, no body means reset to default provider")
    @ApiResponses(value = {@ApiResponse(responseCode = "200", description = "The load flow provider is set")})
    public ResponseEntity<Void> setLoadflowProvider(@PathVariable("studyUuid") UUID studyUuid,
                                                          @RequestBody(required = false) String provider,
                                                          @RequestHeader(HEADER_USER_ID) String userId) {
        studyService.updateLoadFlowProvider(studyUuid, provider, userId);
        return ResponseEntity.ok().build();
    }

    @GetMapping(value = "/studies/{studyUuid}/loadflow/provider")
    @Operation(summary = "Get load flow provider for a specified study, empty string means default provider")
    @ApiResponses(value = {@ApiResponse(responseCode = "200", description = "The load flow provider is returned")})
    public ResponseEntity<String> getLoadflowProvider(@PathVariable("studyUuid") UUID studyUuid) {
        return ResponseEntity.ok().body(studyService.getLoadFlowProvider(studyUuid));
    }

    @PostMapping(value = "/studies/{studyUuid}/security-analysis/provider")
    @Operation(summary = "set security analysis provider for the specified study, no body means reset to default provider")
    @ApiResponses(value = {@ApiResponse(responseCode = "200", description = "The security analysis provider is set")})
    public ResponseEntity<Void> setSecurityAnalysisProvider(@PathVariable("studyUuid") UUID studyUuid,
                                                            @RequestBody(required = false) String provider,
                                                            @RequestHeader("userId") String userId) {
        studyService.updateSecurityAnalysisProvider(studyUuid, provider, userId);
        return ResponseEntity.ok().build();
    }

    @GetMapping(value = "/studies/{studyUuid}/security-analysis/provider")
    @Operation(summary = "Get security analysis provider for a specified study, empty string means default provider")
    @ApiResponses(value = {@ApiResponse(responseCode = "200", description = "The security analysis provider is returned")})
    public ResponseEntity<String> getSecurityAnalysisProvider(@PathVariable("studyUuid") UUID studyUuid) {
        return ResponseEntity.ok().body(studyService.getSecurityAnalysisProvider(studyUuid));
    }

    @PostMapping(value = "/studies/{studyUuid}/sensitivity-analysis/provider")
    @Operation(summary = "set sensitivity analysis provider for the specified study, no body means reset to default provider")
    @ApiResponses(value = {@ApiResponse(responseCode = "200", description = "The sensitivity analysis provider is set")})
    public ResponseEntity<Void> setSensitivityAnalysisProvider(@PathVariable("studyUuid") UUID studyUuid,
                                                               @RequestBody(required = false) String provider,
                                                               @RequestHeader("userId") String userId) {
        studyService.updateSensitivityAnalysisProvider(studyUuid, provider, userId);
        return ResponseEntity.ok().build();
    }

    @GetMapping(value = "/studies/{studyUuid}/sensitivity-analysis/provider")
    @Operation(summary = "Get sensitivity analysis provider for a specified study, empty string means default provider")
    @ApiResponses(value = {@ApiResponse(responseCode = "200", description = "The sensitivity analysis provider is returned")})
    public ResponseEntity<String> getSensitivityAnalysisProvider(@PathVariable("studyUuid") UUID studyUuid) {
        return ResponseEntity.ok().body(studyService.getSensitivityAnalysisProvider(studyUuid));
    }

    @PostMapping(value = "/studies/{studyUuid}/dynamic-simulation/provider")
    @Operation(summary = "Set dynamic simulation provider for the specified study, no body means reset to default provider")
    @ApiResponses(value = {@ApiResponse(responseCode = "200", description = "The dynamic simulation provider is set")})
    public ResponseEntity<Void> setDynamicSimulationProvider(@PathVariable("studyUuid") UUID studyUuid,
                                                               @RequestBody(required = false) String provider,
                                                               @RequestHeader(HEADER_USER_ID) String userId) {
        studyService.updateDynamicSimulationProvider(studyUuid, provider, userId);
        return ResponseEntity.ok().build();
    }

    @GetMapping(value = "/studies/{studyUuid}/dynamic-simulation/provider")
    @Operation(summary = "Get dynamic simulation provider for a specified study, empty string means default provider")
    @ApiResponses(value = {@ApiResponse(responseCode = "200", description = "The dynamic simulation provider is returned")})
    public ResponseEntity<String> getDynamicSimulationProvider(@PathVariable("studyUuid") UUID studyUuid) {
        return ResponseEntity.ok().body(studyService.getDynamicSimulationProvider(studyUuid));
    }

    @PostMapping(value = "/studies/{studyUuid}/short-circuit-analysis/parameters")
    @Operation(summary = "set short-circuit analysis parameters on study, reset to default ones if empty body")
    @ApiResponses(value = {@ApiResponse(responseCode = "200", description = "The short-circuit analysis parameters are set")})
    public ResponseEntity<Void> setShortCircuitParameters(
            @PathVariable("studyUuid") UUID studyUuid,
            @RequestBody(required = false) ShortCircuitParametersInfos shortCircuitParametersInfos,
            @RequestHeader(HEADER_USER_ID) String userId) {
        studyService.setShortCircuitParameters(studyUuid, shortCircuitParametersInfos, userId);
        return ResponseEntity.ok().build();
    }

    @GetMapping(value = "/studies/{studyUuid}/short-circuit-analysis/parameters")
    @Operation(summary = "Get short-circuit analysis parameters on study")
    @ApiResponses(value = {@ApiResponse(responseCode = "200", description = "The short-circuit analysis parameters")})
    public ResponseEntity<ShortCircuitParametersInfos> getShortCircuitParameters(
            @PathVariable("studyUuid") UUID studyUuid) {
        return ResponseEntity.ok().body(studyService.getShortCircuitParametersInfo(studyUuid));
    }

    @GetMapping(value = "/studies/{studyUuid}/nodes/{nodeUuid}/network/substations/{substationId}/svg")
    @Operation(summary = "get the substation diagram for the given network and substation")
    @ApiResponses(value = {@ApiResponse(responseCode = "200", description = "The svg"),
        @ApiResponse(responseCode = "404", description = "The substation has not been found")})
    public ResponseEntity<byte[]> getSubstationDiagram(
            @PathVariable("studyUuid") UUID studyUuid,
            @PathVariable("nodeUuid") UUID nodeUuid,
            @PathVariable("substationId") String substationId,
            @Parameter(description = "useName") @RequestParam(name = "useName", defaultValue = "false") boolean useName,
            @Parameter(description = "centerLabel") @RequestParam(name = "centerLabel", defaultValue = "false") boolean centerLabel,
            @Parameter(description = "diagonalLabel") @RequestParam(name = "diagonalLabel", defaultValue = "false") boolean diagonalLabel,
            @Parameter(description = "topologicalColoring") @RequestParam(name = "topologicalColoring", defaultValue = "false") boolean topologicalColoring,
            @Parameter(description = "substationLayout") @RequestParam(name = "substationLayout", defaultValue = "horizontal") String substationLayout,
            @Parameter(description = "component library name") @RequestParam(name = "componentLibrary", required = false) String componentLibrary,
            @Parameter(description = "language") @RequestParam(name = "language", defaultValue = "en") String language) {
        DiagramParameters diagramParameters = DiagramParameters.builder()
                .useName(useName)
                .labelCentered(centerLabel)
                .diagonalLabel(diagonalLabel)
                .topologicalColoring(topologicalColoring)
                .componentLibrary(componentLibrary)
                .language(language)
                .build();
        byte[] result = studyService.getSubstationSvg(studyUuid, substationId,
                diagramParameters, substationLayout, nodeUuid);
        return result != null ? ResponseEntity.ok().contentType(MediaType.APPLICATION_XML).body(result) :
                ResponseEntity.noContent().build();
    }

    @GetMapping(value = "/studies/{studyUuid}/nodes/{nodeUuid}/network/substations/{substationId}/svg-and-metadata")
    @Operation(summary = "get the substation diagram for the given network and substation")
    @ApiResponses(value = {@ApiResponse(responseCode = "200", description = "The svg and metadata"),
        @ApiResponse(responseCode = "404", description = "The substation has not been found")})
    public ResponseEntity<String> getSubstationDiagramAndMetadata(
            @PathVariable("studyUuid") UUID studyUuid,
            @PathVariable("nodeUuid") UUID nodeUuid,
            @PathVariable("substationId") String substationId,
            @Parameter(description = "useName") @RequestParam(name = "useName", defaultValue = "false") boolean useName,
            @Parameter(description = "centerLabel") @RequestParam(name = "centerLabel", defaultValue = "false") boolean centerLabel,
            @Parameter(description = "diagonalLabel") @RequestParam(name = "diagonalLabel", defaultValue = "false") boolean diagonalLabel,
            @Parameter(description = "topologicalColoring") @RequestParam(name = "topologicalColoring", defaultValue = "false") boolean topologicalColoring,
            @Parameter(description = "substationLayout") @RequestParam(name = "substationLayout", defaultValue = "horizontal") String substationLayout,
            @Parameter(description = "component library name") @RequestParam(name = "componentLibrary", required = false) String componentLibrary,
            @Parameter(description = "language") @RequestParam(name = "language", defaultValue = "en") String language) {
        DiagramParameters diagramParameters = DiagramParameters.builder()
                .useName(useName)
                .labelCentered(centerLabel)
                .diagonalLabel(diagonalLabel)
                .topologicalColoring(topologicalColoring)
                .componentLibrary(componentLibrary)
                .language(language)
                .build();
        String result = studyService.getSubstationSvgAndMetadata(
                studyUuid,
                substationId,
                diagramParameters,
                substationLayout,
                nodeUuid);
        return result != null ? ResponseEntity.ok().contentType(MediaType.APPLICATION_JSON).body(result) :
            ResponseEntity.noContent().build();
    }

    @GetMapping(value = "/studies/{studyUuid}/nodes/{nodeUuid}/network-area-diagram")
    @Operation(summary = "get the network area diagram for the given network and voltage levels")
    @ApiResponse(responseCode = "200", description = "The svg")
    public ResponseEntity<String> getNeworkAreaDiagram(
            @PathVariable("studyUuid") UUID studyUuid,
            @PathVariable("nodeUuid") UUID nodeUuid,
            @Parameter(description = "Voltage levels ids") @RequestParam(name = "voltageLevelsIds") List<String> voltageLevelsIds,
            @Parameter(description = "depth") @RequestParam(name = "depth", defaultValue = "0") int depth) {
        String result = studyService.getNeworkAreaDiagram(studyUuid, nodeUuid, voltageLevelsIds, depth);
        return result != null ? ResponseEntity.ok().contentType(MediaType.APPLICATION_JSON).body(result) :
            ResponseEntity.noContent().build();
    }

    @GetMapping(value = "/studies/{studyUuid}/nodes/{nodeUuid}/security-analysis/status")
    @Operation(summary = "Get the security analysis status on study")
    @ApiResponses(value = {@ApiResponse(responseCode = "200", description = "The security analysis status"),
        @ApiResponse(responseCode = "204", description = "No security analysis has been done yet"),
        @ApiResponse(responseCode = "404", description = "The security analysis status has not been found")})
    public ResponseEntity<String> getSecurityAnalysisStatus(@Parameter(description = "Study UUID") @PathVariable("studyUuid") UUID studyUuid,
                                                                  @Parameter(description = "nodeUuid") @PathVariable("nodeUuid") UUID nodeUuid) {
        SecurityAnalysisStatus status = securityAnalysisService.getSecurityAnalysisStatus(nodeUuid);
        return status != null ? ResponseEntity.ok().body(status.name()) :
                ResponseEntity.noContent().build();
    }

    @PutMapping(value = "/studies/{studyUuid}/nodes/{nodeUuid}/security-analysis/stop")
    @Operation(summary = "stop security analysis on study")
    @ApiResponses(value = {@ApiResponse(responseCode = "200", description = "The security analysis has been stopped")})
    public ResponseEntity<Void> stopSecurityAnalysis(@Parameter(description = "Study uuid") @PathVariable("studyUuid") UUID studyUuid,
                                                           @Parameter(description = "nodeUuid") @PathVariable("nodeUuid") UUID nodeUuid) {
        securityAnalysisService.stopSecurityAnalysis(studyUuid, nodeUuid);
        return ResponseEntity.ok().build();
    }

    @GetMapping(value = "/studies/{studyUuid}/nodes/{nodeUuid}/parent-nodes-report", produces = MediaType.APPLICATION_JSON_VALUE)
    @Operation(summary = "Get node report with its parent nodes")
    @ApiResponses(value = {@ApiResponse(responseCode = "200", description = "The node report"), @ApiResponse(responseCode = "404", description = "The study/node is not found")})
    public ResponseEntity<List<ReporterModel>> getParentNodesReport(@Parameter(description = "Study uuid") @PathVariable("studyUuid") UUID studyUuid,
                                                                    @Parameter(description = "Node uuid") @PathVariable("nodeUuid") UUID nodeUuid,
                                                                    @Parameter(description = "Node only report") @RequestParam(value = "nodeOnlyReport", required = false, defaultValue = "true") boolean nodeOnlyReport,
                                                                    @Parameter(description = "The report Type") @RequestParam(name = "reportType") StudyService.ReportType reportType,
                                                                    @Parameter(description = "Severity levels") @RequestParam(name = "severityLevels", required = false) Set<String> severityLevels) {
        studyService.assertIsStudyAndNodeExist(studyUuid, nodeUuid);
        return ResponseEntity.ok().contentType(MediaType.APPLICATION_JSON).body(studyService.getParentNodesReport(nodeUuid, nodeOnlyReport, reportType, severityLevels));
    }

    @GetMapping(value = "/studies/{studyUuid}/nodes/{nodeUuid}/report", produces = MediaType.APPLICATION_JSON_VALUE)
    @Operation(summary = "Get node report")
    @ApiResponses(value = {@ApiResponse(responseCode = "200", description = "The node report"), @ApiResponse(responseCode = "404", description = "The study/node is not found")})
    public ResponseEntity<List<ReporterModel>> getNodeReport(@Parameter(description = "Study uuid") @PathVariable("studyUuid") UUID studyUuid,
                                                             @Parameter(description = "Node uuid") @PathVariable("nodeUuid") UUID nodeUuid,
                                                             @Parameter(description = "The report Id") @RequestParam(name = "reportId", required = false) String reportId,
                                                             @Parameter(description = "The report Type") @RequestParam(name = "reportType") StudyService.ReportType reportType,
                                                             @Parameter(description = "Severity levels") @RequestParam(name = "severityLevels", required = false) Set<String> severityLevels) {
        studyService.assertIsStudyAndNodeExist(studyUuid, nodeUuid);
        return ResponseEntity.ok().contentType(MediaType.APPLICATION_JSON).body(studyService.getNodeReport(nodeUuid, reportId, reportType, severityLevels));
    }

    @GetMapping(value = "/studies/{studyUuid}/nodes/{nodeUuid}/subreport", produces = MediaType.APPLICATION_JSON_VALUE)
    @Operation(summary = "Get node sub-report")
    @ApiResponses(value = {@ApiResponse(responseCode = "200", description = "The node subreport"), @ApiResponse(responseCode = "404", description = "The study/node is not found")})
    public ResponseEntity<ReporterModel> getSubReport(@Parameter(description = "Study uuid") @PathVariable("studyUuid") UUID studyUuid,
                                                      @Parameter(description = "Node uuid") @PathVariable("nodeUuid") UUID nodeUuid,
                                                      @Parameter(description = "The report Id") @RequestParam(name = "reportId") String reportId,
                                                      @Parameter(description = "Severity levels") @RequestParam(name = "severityLevels", required = false) Set<String> severityLevels) {
        studyService.assertIsStudyAndNodeExist(studyUuid, nodeUuid);
        return ResponseEntity.ok().contentType(MediaType.APPLICATION_JSON).body(studyService.getSubReport(reportId, severityLevels));
    }

    @DeleteMapping(value = "/studies/{studyUuid}/nodes/{nodeUuid}/report")
    @Operation(summary = "Delete node report")
    @ApiResponses(value = {@ApiResponse(responseCode = "200", description = "The node report has been deleted"), @ApiResponse(responseCode = "404", description = "The study/node is not found")})
    public ResponseEntity<Void> deleteNodeReport(@Parameter(description = "Node uuid") @PathVariable("nodeUuid") UUID nodeUuid) {
        studyService.deleteNodeReport(nodeUuid);
        return ResponseEntity.ok().build();
    }

    @GetMapping(value = "/svg-component-libraries")
    @Operation(summary = "Get a list of the available svg component libraries")
    @ApiResponse(responseCode = "200", description = "The list of the available svg component libraries")
    public ResponseEntity<List<String>> getAvailableSvgComponentLibraries() {
        List<String> libraries = singleLineDiagramService.getAvailableSvgComponentLibraries();
        return ResponseEntity.ok().contentType(MediaType.APPLICATION_JSON).body(libraries);
    }

    @GetMapping(value = "/studies/{studyUuid}/nodes/{nodeUuid}/network-modifications", produces = MediaType.TEXT_PLAIN_VALUE)
    @Operation(summary = "Get network modifications from a node")
    @ApiResponses(value = {@ApiResponse(responseCode = "200", description = "The network modifications was returned"), @ApiResponse(responseCode = "404", description = "The study/node is not found")})
    public ResponseEntity<String> getNetworkModifications(@Parameter(description = "Study UUID") @PathVariable("studyUuid") UUID studyUuid,
                                                          @Parameter(description = "Node UUID") @PathVariable("nodeUuid") UUID nodeUuid,
                                                          @RequestParam(name = "onlyStashed", required = false, defaultValue = "false") Boolean onlyStashed,
                                                          @Parameter(description = "Only metadata") @RequestParam(name = "onlyMetadata", required = false, defaultValue = "false") Boolean onlyMetadata) {
        // Return json string because modification dtos are not available here
        return ResponseEntity.ok().contentType(MediaType.TEXT_PLAIN).body(networkModificationTreeService.getNetworkModifications(nodeUuid, onlyStashed, onlyMetadata));
    }

    @PostMapping(value = "/studies/{studyUuid}/nodes/{nodeUuid}/network-modifications")
    @Operation(summary = "Create a network modification for a node")
    @ApiResponses(value = {@ApiResponse(responseCode = "200", description = "The network modification was created"), @ApiResponse(responseCode = "404", description = "The study/node is not found")})
    public ResponseEntity<Void> createNetworkModification(@Parameter(description = "Study UUID") @PathVariable("studyUuid") UUID studyUuid,
                                                          @Parameter(description = "Node UUID") @PathVariable("nodeUuid") UUID nodeUuid,
                                                          @RequestBody String modificationAttributes,
                                                          @RequestHeader(HEADER_USER_ID) String userId) {
        studyService.assertCanModifyNode(studyUuid, nodeUuid);
        studyService.createNetworkModification(studyUuid, modificationAttributes, nodeUuid, userId);
        return ResponseEntity.ok().build();
    }

    @PutMapping(value = "/studies/{studyUuid}/nodes/{nodeUuid}/network-modifications/{uuid}")
    @Operation(summary = "Update a modification in the study network")
    @ApiResponses(value = {@ApiResponse(responseCode = "200", description = "The network modification was updated"), @ApiResponse(responseCode = "404", description = "The study/node is not found")})
    public ResponseEntity<Void> updateNetworkModification(@Parameter(description = "Study UUID") @PathVariable("studyUuid") UUID studyUuid,
                                                          @Parameter(description = "Node UUID") @PathVariable("nodeUuid") UUID nodeUuid,
                                                          @Parameter(description = "Network modification UUID") @PathVariable("uuid") UUID networkModificationUuid,
                                                          @RequestBody String modificationAttributes,
                                                          @RequestHeader(HEADER_USER_ID) String userId) {
        studyService.assertCanModifyNode(studyUuid, nodeUuid);
        studyService.updateNetworkModification(studyUuid, modificationAttributes, nodeUuid, networkModificationUuid, userId);
        return ResponseEntity.ok().build();
    }

    @DeleteMapping(value = "/studies/{studyUuid}/nodes/{nodeUuid}/network-modifications")
    @Operation(summary = "Delete network modifications for a node")
    @ApiResponses(value = {@ApiResponse(responseCode = "200", description = "The network modifications was deleted"), @ApiResponse(responseCode = "404", description = "The study/node is not found")})
    public ResponseEntity<Void> deleteNetworkModifications(@Parameter(description = "Study UUID") @PathVariable("studyUuid") UUID studyUuid,
                                                           @Parameter(description = "Node UUID") @PathVariable("nodeUuid") UUID nodeUuid,
                                                           @Parameter(description = "Network modification UUIDs") @RequestParam(name = "uuids", required = false) List<UUID> networkModificationUuids,
                                                           @Parameter(description = "Delete only stashed modifications") @RequestParam(name = "onlyStashed", required = false, defaultValue = "false") Boolean onlyStashed,
                                                           @RequestHeader(HEADER_USER_ID) String userId) {
        studyService.assertCanModifyNode(studyUuid, nodeUuid);
        studyService.deleteNetworkModifications(studyUuid, nodeUuid, networkModificationUuids, onlyStashed, userId);

        return ResponseEntity.ok().build();
    }

    @PutMapping(value = "/studies/{studyUuid}/nodes/{nodeUuid}/network-modifications")
    @Operation(summary = "Stash network modifications for a node")
    @ApiResponses(value = {@ApiResponse(responseCode = "200", description = "The network modifications were stashed / restored "), @ApiResponse(responseCode = "404", description = "The study/node is not found")})
    public ResponseEntity<Void> stashNetworkModifications(@Parameter(description = "Study UUID") @PathVariable("studyUuid") UUID studyUuid,
                                                               @Parameter(description = "Node UUID") @PathVariable("nodeUuid") UUID nodeUuid,
                                                               @Parameter(description = "Network modification UUIDs") @RequestParam("uuids") List<UUID> networkModificationUuids,
                                                               @Parameter(description = "Stashed Modification") @RequestParam(name = "stashed", required = true) Boolean stashed,
                                                               @RequestHeader(HEADER_USER_ID) String userId) {
        studyService.assertCanModifyNode(studyUuid, nodeUuid);
        if (stashed.booleanValue()) {
            studyService.stashNetworkModifications(studyUuid, nodeUuid, networkModificationUuids, userId);
        } else {
            studyService.restoreNetworkModifications(studyUuid, nodeUuid, networkModificationUuids, userId);
        }
        return ResponseEntity.ok().build();
    }

    @GetMapping(value = "/search", produces = MediaType.APPLICATION_JSON_VALUE)
    @Operation(summary = "Search studies in elasticsearch")
    @ApiResponses(value = {@ApiResponse(responseCode = "200", description = "List of studies found")})
    public ResponseEntity<List<CreatedStudyBasicInfos>> searchStudies(@Parameter(description = "Lucene query") @RequestParam(value = "q") String query) {
        return ResponseEntity.ok().contentType(MediaType.APPLICATION_JSON).body(studyService.searchStudies(query));
    }

    @GetMapping(value = "/studies/{studyUuid}/nodes/{nodeUuid}/search", produces = MediaType.APPLICATION_JSON_VALUE)
    @Operation(summary = "Search equipments in elasticsearch")
    @ApiResponses(value = {
        @ApiResponse(responseCode = "200", description = "List of equipments found"),
        @ApiResponse(responseCode = "404", description = "The study not found"),
        @ApiResponse(responseCode = "400", description = "The fieLd selector is unknown")
    })
    public ResponseEntity<List<EquipmentInfos>> searchEquipments(
        @Parameter(description = "Study uuid") @PathVariable("studyUuid") UUID studyUuid,
        @Parameter(description = "Node uuid") @PathVariable("nodeUuid") UUID nodeUuid,
        @Parameter(description = "User input") @RequestParam(value = "userInput") String userInput,
        @Parameter(description = "What against to match") @RequestParam(value = "fieldSelector") EquipmentInfosService.FieldSelector fieldSelector,
        @Parameter(description = "Should search in upstream built node") @RequestParam(value = "inUpstreamBuiltParentNode", required = false, defaultValue = "false") boolean inUpstreamBuiltParentNode,
        @Parameter(description = "Equipment type") @RequestParam(value = "equipmentType", required = false) String equipmentType) {
        return ResponseEntity.ok().contentType(MediaType.APPLICATION_JSON)
            .body(studyService.searchEquipments(studyUuid, nodeUuid, userInput, fieldSelector, equipmentType, inUpstreamBuiltParentNode));
    }

    @PostMapping(value = "/studies/{studyUuid}/tree/nodes/{id}")
    @Operation(summary = "Create a node as before / after the given node ID")
    @ApiResponses(value = {
        @ApiResponse(responseCode = "200", description = "The node has been added"),
        @ApiResponse(responseCode = "404", description = "The study or the node not found")})
    public ResponseEntity<AbstractNode> createNode(@RequestBody AbstractNode node,
                                                         @Parameter(description = "study uuid") @PathVariable("studyUuid") UUID studyUuid,
                                                         @Parameter(description = "parent id of the node created") @PathVariable(name = "id") UUID referenceId,
                                                         @Parameter(description = "node is inserted before the given node ID") @RequestParam(name = "mode", required = false, defaultValue = "CHILD") InsertMode insertMode,
                                                         @RequestHeader(HEADER_USER_ID) String userId) {
        return ResponseEntity.ok().contentType(MediaType.APPLICATION_JSON).body(networkModificationTreeService.createNode(studyUuid, referenceId, node, insertMode, userId));
    }

    @DeleteMapping(value = "/studies/{studyUuid}/tree/nodes/{id}")
    @Operation(summary = "Delete node with given id")
    @ApiResponses(value = {
        @ApiResponse(responseCode = "200", description = "the nodes have been successfully deleted"),
        @ApiResponse(responseCode = "404", description = "The study or the node not found")})
    public ResponseEntity<Void> deleteNode(@Parameter(description = "study uuid") @PathVariable("studyUuid") UUID studyUuid,
                                           @Parameter(description = "id of child to remove") @PathVariable("id") UUID nodeId,
                                           @Parameter(description = "deleteChildren") @RequestParam(value = "deleteChildren", defaultValue = "false") boolean deleteChildren,
                                           @RequestHeader(HEADER_USER_ID) String userId) {
        studyService.deleteNode(studyUuid, nodeId, deleteChildren, userId);
        return ResponseEntity.ok().build();
    }

    @PostMapping(value = "/studies/{studyUuid}/tree/nodes/{id}/stash")
    @Operation(summary = "Move to trash the node with given id")
    @ApiResponses(value = {
        @ApiResponse(responseCode = "200", description = "the nodes have been successfully moved to trash"),
        @ApiResponse(responseCode = "404", description = "The study or the node not found")})
    public ResponseEntity<Void> stashNode(@Parameter(description = "study uuid") @PathVariable("studyUuid") UUID studyUuid,
                                                 @Parameter(description = "id of child to delete (move to trash)") @PathVariable("id") UUID nodeId,
                                                 @Parameter(description = "stashChildren") @RequestParam(value = "stashChildren", defaultValue = "false") boolean stashChildren,
                                                 @RequestHeader(HEADER_USER_ID) String userId) {
        studyService.stashNode(studyUuid, nodeId, stashChildren, userId);
        return ResponseEntity.ok().build();
    }

    @GetMapping(value = "/studies/{studyUuid}/tree/nodes/stash")
    @Operation(summary = "Get the list of nodes in the trash for a given study")
    @ApiResponses(value = {
        @ApiResponse(responseCode = "200", description = "the list of nodes in the trash")})
    public ResponseEntity<List<Pair<AbstractNode, Integer>>> getStashedNodes(@Parameter(description = "study uuid") @PathVariable("studyUuid") UUID studyUuid) {
        return ResponseEntity.ok().body(studyService.getStashedNodes(studyUuid));
    }

    @PostMapping(value = "/studies/{studyUuid}/tree/nodes/{nodeId}/restore")
    @Operation(summary = "restore node below the given anchor node")
    @ApiResponses(value = {
        @ApiResponse(responseCode = "200", description = "the list of nodes in the trash")})
    public ResponseEntity<Void> restoreNode(@Parameter(description = "study uuid") @PathVariable("studyUuid") UUID studyUuid,
                                                          @Parameter(description = "id of node to restore") @PathVariable("nodeId") UUID nodeId,
                                                          @Parameter(description = "id of node below which the node will be restored") @RequestParam("anchorNodeId") UUID anchorNodeId) {
        studyService.restoreNode(studyUuid, nodeId, anchorNodeId);
        return ResponseEntity.ok().build();
    }

    @GetMapping(value = "/studies/{studyUuid}/tree")
    @Operation(summary = "Get network modification tree for the given study")
    @ApiResponses(value = {
        @ApiResponse(responseCode = "200", description = "network modification tree"),
        @ApiResponse(responseCode = "404", description = "The study or the node not found")})
    public ResponseEntity<RootNode> getNetworkModificationTree(@Parameter(description = "study uuid") @PathVariable("studyUuid") UUID studyUuid) {
        RootNode rootNode = networkModificationTreeService.getStudyTree(studyUuid);
        return rootNode != null ?
            ResponseEntity.ok().contentType(MediaType.APPLICATION_JSON).body(rootNode)
            : ResponseEntity.notFound().build();
    }

    @GetMapping(value = "/studies/{studyUuid}/subtree")
    @Operation(summary = "Get network modification subtree for the given study")
    @ApiResponses(value = {
        @ApiResponse(responseCode = "200", description = "network modification subtree"),
        @ApiResponse(responseCode = "404", description = "The study or the parent node not found")})
    public ResponseEntity<NetworkModificationNode> getNetworkModificationSubtree(@Parameter(description = "study uuid") @PathVariable("studyUuid") UUID studyUuid,
                                                                 @Parameter(description = "parent node uuid") @RequestParam(value = "parentNodeUuid") UUID parentNodeUuid) {
        NetworkModificationNode parentNode = networkModificationTreeService.getStudySubtree(studyUuid, parentNodeUuid);
        return parentNode != null ?
                ResponseEntity.ok().contentType(MediaType.APPLICATION_JSON).body(parentNode)
                : ResponseEntity.notFound().build();
    }

    @PutMapping(value = "/studies/{studyUuid}/tree/nodes")
    @Operation(summary = "update node")
    @ApiResponses(value = {
        @ApiResponse(responseCode = "200", description = "the node has been updated"),
        @ApiResponse(responseCode = "404", description = "The study or the node not found")})
    public ResponseEntity<Void> updateNode(@RequestBody AbstractNode node,
                                                 @Parameter(description = "study uuid") @PathVariable("studyUuid") UUID studyUuid,
                                                 @RequestHeader(HEADER_USER_ID) String userId) {
        networkModificationTreeService.updateNode(studyUuid, node, userId);
        return ResponseEntity.ok().build();
    }

    @GetMapping(value = "/studies/{studyUuid}/tree/nodes/{id}")
    @Operation(summary = "get simplified node")
    @ApiResponses(value = {
        @ApiResponse(responseCode = "200", description = "simplified nodes (without children"),
        @ApiResponse(responseCode = "404", description = "The study or the node not found")})
    public ResponseEntity<AbstractNode> getNode(@Parameter(description = "study uuid") @PathVariable("studyUuid") UUID studyUuid,
                                                @Parameter(description = "node uuid") @PathVariable("id") UUID nodeId) {
        AbstractNode node = networkModificationTreeService.getNode(nodeId);
        return node != null ?
                ResponseEntity.ok().contentType(MediaType.APPLICATION_JSON).body(node)
                : ResponseEntity.notFound().build();
    }

    @RequestMapping(value = "/studies/{studyUuid}/nodes", method = RequestMethod.HEAD)
    @Operation(summary = "Test if a node name exists")
    @ApiResponses(value = {
        @ApiResponse(responseCode = "200", description = "node name exists"),
        @ApiResponse(responseCode = "204", description = "node name doesn't exist"),
    })
    public ResponseEntity<Void> nodeNameExists(@Parameter(description = "Study uuid") @PathVariable("studyUuid") UUID studyUuid,
                                               @Parameter(description = "Node name") @RequestParam("nodeName") String nodeName) {

        return networkModificationTreeService.isNodeNameExists(studyUuid, nodeName) ? ResponseEntity.ok().build() : ResponseEntity.noContent().build();
    }

    @GetMapping(value = "/studies/{studyUuid}/nodes/nextUniqueName")
    @Operation(summary = "Get unique node name")
    @ApiResponses(value = {@ApiResponse(responseCode = "200", description = "unique node name generated")})

    public ResponseEntity<String> getUniqueNodeName(@Parameter(description = "Study uuid") @PathVariable("studyUuid") UUID studyUuid) {

        return ResponseEntity.ok().body(networkModificationTreeService.getUniqueNodeName(studyUuid));
    }

    @PostMapping(value = "/studies/{studyUuid}/nodes/{nodeUuid}/build")
    @Operation(summary = "build a study node")
    @ApiResponses(value = {@ApiResponse(responseCode = "200", description = "The study node has been built"),
                           @ApiResponse(responseCode = "404", description = "The study or node doesn't exist"),
                           @ApiResponse(responseCode = "403", description = "The study node is not a model node")})
    public ResponseEntity<Void> buildNode(@Parameter(description = "Study uuid") @PathVariable("studyUuid") UUID studyUuid,
                                                @Parameter(description = "nodeUuid") @PathVariable("nodeUuid") UUID nodeUuid) {
        studyService.assertNoBuildNoComputation(studyUuid, nodeUuid);
        studyService.buildNode(studyUuid, nodeUuid);
        return ResponseEntity.ok().build();
    }

    @PutMapping(value = "/studies/{studyUuid}/nodes/{nodeUuid}/build/stop")
    @Operation(summary = "stop a node build")
    @ApiResponses(value = {@ApiResponse(responseCode = "200", description = "The build has been stopped"),
                           @ApiResponse(responseCode = "404", description = "The study or node doesn't exist")})
    public ResponseEntity<Void> stopBuild(@Parameter(description = "Study uuid") @PathVariable("studyUuid") UUID studyUuid,
                                                      @Parameter(description = "nodeUuid") @PathVariable("nodeUuid") UUID nodeUuid) {
        studyService.stopBuild(nodeUuid);
        return ResponseEntity.ok().build();
    }

    @PutMapping(value = "/studies/{studyUuid}/nodes/{nodeUuid}/network_modifications/{modificationUuid}")
    @Operation(summary = "Activate/Deactivate a modification in a modification group associated with a study node")
    @ApiResponses(value = {@ApiResponse(responseCode = "200", description = "The modification has been activated/deactivated"),
                           @ApiResponse(responseCode = "404", description = "The study/node/modification doesn't exist")})
    public ResponseEntity<Void> changeModificationActiveState(@PathVariable("studyUuid") UUID studyUuid,
                                                              @PathVariable("nodeUuid") UUID nodeUuid,
                                                              @PathVariable("modificationUuid") UUID modificationUuid,
                                                              @Parameter(description = "active") @RequestParam("active") boolean active,
                                                              @RequestHeader(HEADER_USER_ID) String userId) {
        studyService.assertCanModifyNode(studyUuid, nodeUuid);
        studyService.changeModificationActiveState(studyUuid, nodeUuid, modificationUuid, active, userId);
        return ResponseEntity.ok().build();
    }

    @GetMapping(value = "/loadflow-default-provider")
    @Operation(summary = "get load flow default provider")
    @ApiResponses(@ApiResponse(responseCode = "200", description = "the load flow default provider has been found"))
    public ResponseEntity<String> getDefaultLoadflowProvider() {
        return ResponseEntity.ok().body(studyService.getDefaultLoadflowProvider());
    }

    @GetMapping(value = "/security-analysis-default-provider")
    @Operation(summary = "get security analysis default provider")
    @ApiResponses(@ApiResponse(responseCode = "200", description = "the security analysis default provider has been found"))
    public ResponseEntity<String> getDefaultSecurityAnalysisProvider() {
        return ResponseEntity.ok().body(studyService.getDefaultSecurityAnalysisProvider());
    }

    @GetMapping(value = "/sensitivity-analysis-default-provider")
    @Operation(summary = "get sensitivity analysis default provider value")
    @ApiResponses(@ApiResponse(responseCode = "200", description = "the sensitivity analysis default provider has been found"))
    public ResponseEntity<String> getDefaultSensitivityAnalysisProvider() {
        return ResponseEntity.ok().body(studyService.getDefaultSensitivityAnalysisProvider());
    }

    @GetMapping(value = "/dynamic-simulation-default-provider")
    @Operation(summary = "get dynamic simulation default provider")
    @ApiResponses(@ApiResponse(responseCode = "200", description = "the dynamic simulation default provider has been found"))
    public ResponseEntity<String> getDefaultDynamicSimulationProvider() {
        return ResponseEntity.ok().body(studyService.getDefaultDynamicSimulationProvider());
    }

    @PostMapping(value = "/studies/{studyUuid}/reindex-all")
    @Operation(summary = "reindex the study")
    @ApiResponse(responseCode = "200", description = "Study reindexed")
    public ResponseEntity<Void> reindexStudy(@Parameter(description = "study uuid") @PathVariable("studyUuid") UUID studyUuid) {
        studyService.reindexStudy(studyUuid);
        return ResponseEntity.ok().build();
    }

    @PostMapping(value = "/studies/{studyUuid}/notification")
    @Operation(summary = "Create study related notification")
    @ApiResponses(value = {
        @ApiResponse(responseCode = "200", description = "The notification has been sent"),
        @ApiResponse(responseCode = "400", description = "The notification type is unknown")
    })
    public ResponseEntity<Void> notify(@PathVariable("studyUuid") UUID studyUuid,
                                             @RequestParam("type") String notificationType) {
        studyService.notify(notificationType, studyUuid);
        return ResponseEntity.ok().build();
    }

    @PostMapping(value = "/studies/{studyUuid}/nodes/{nodeUuid}/sensitivity-analysis/run")
    @Operation(summary = "run sensitivity analysis on study")
        @ApiResponses(value = {@ApiResponse(responseCode = "200", description = "The sensitivity analysis has started"), @ApiResponse(responseCode = "403", description = "The study node is not a model node")})
    public ResponseEntity<UUID> runSensitivityAnalysis(@Parameter(description = "studyUuid") @PathVariable("studyUuid") UUID studyUuid,
                                                       @Parameter(description = "nodeUuid") @PathVariable("nodeUuid") UUID nodeUuid) {
        studyService.assertIsNodeNotReadOnly(nodeUuid);
        return ResponseEntity.ok().body(studyService.runSensitivityAnalysis(studyUuid, nodeUuid));
    }

    @GetMapping(value = "/studies/{studyUuid}/nodes/{nodeUuid}/sensitivity-analysis/result")
    @Operation(summary = "Get a sensitivity analysis result on study")
    @ApiResponses(value = {@ApiResponse(responseCode = "200", description = "The sensitivity analysis result"),
        @ApiResponse(responseCode = "204", description = "No sensitivity analysis has been done yet"),
        @ApiResponse(responseCode = "404", description = "The sensitivity analysis has not been found")})
    public ResponseEntity<String> getSensitivityAnalysisResult(
        @Parameter(description = "study UUID") @PathVariable("studyUuid") UUID studyUuid,
        @Parameter(description = "nodeUuid") @PathVariable("nodeUuid") UUID nodeUuid,
        @Parameter(description = "results selector") @RequestParam("selector") String selector) {
        String result = sensitivityAnalysisService.getSensitivityAnalysisResult(nodeUuid, selector);
        return result != null ? ResponseEntity.ok().body(result) :
            ResponseEntity.noContent().build();
    }

    @GetMapping(value = "/studies/{studyUuid}/nodes/{nodeUuid}/sensitivity-analysis/result/filter-options")
    @Operation(summary = "Get sensitivity analysis filter options on study")
    @ApiResponses(value = {@ApiResponse(responseCode = "200", description = "The sensitivity analysis filter options"),
        @ApiResponse(responseCode = "204", description = "No sensitivity analysis has been done yet"),
        @ApiResponse(responseCode = "404", description = "The sensitivity analysis has not been found")})
    public ResponseEntity<String> getSensitivityAnalysisFilterOptions(
        @Parameter(description = "study UUID") @PathVariable("studyUuid") UUID studyUuid,
        @Parameter(description = "nodeUuid") @PathVariable("nodeUuid") UUID nodeUuid,
        @Parameter(description = "results selector") @RequestParam("selector") String selector) {
        String result = sensitivityAnalysisService.getSensitivityResultsFilterOptions(nodeUuid, selector);
        return result != null ? ResponseEntity.ok().body(result) :
            ResponseEntity.noContent().build();
    }

    @GetMapping(value = "/studies/{studyUuid}/nodes/{nodeUuid}/sensitivity-analysis/status")
    @Operation(summary = "Get the sensitivity analysis status on study")
    @ApiResponses(value = {@ApiResponse(responseCode = "200", description = "The sensitivity analysis status"),
        @ApiResponse(responseCode = "204", description = "No sensitivity analysis has been done yet"),
        @ApiResponse(responseCode = "404", description = "The sensitivity analysis status has not been found")})
    public ResponseEntity<String> getSensitivityAnalysisStatus(@Parameter(description = "Study UUID") @PathVariable("studyUuid") UUID studyUuid,
                                                               @Parameter(description = "nodeUuid") @PathVariable("nodeUuid") UUID nodeUuid) {
        String result = sensitivityAnalysisService.getSensitivityAnalysisStatus(nodeUuid);
        return result != null ? ResponseEntity.ok().body(result) :
            ResponseEntity.noContent().build();
    }

    @PutMapping(value = "/studies/{studyUuid}/nodes/{nodeUuid}/sensitivity-analysis/stop")
    @Operation(summary = "stop sensitivity analysis on study")
    @ApiResponses(value = {@ApiResponse(responseCode = "200", description = "The sensitivity analysis has been stopped")})
    public ResponseEntity<Void> stopSensitivityAnalysis(@Parameter(description = "Study uuid") @PathVariable("studyUuid") UUID studyUuid,
                                                        @Parameter(description = "nodeUuid") @PathVariable("nodeUuid") UUID nodeUuid) {
        sensitivityAnalysisService.stopSensitivityAnalysis(studyUuid, nodeUuid);
        return ResponseEntity.ok().build();
    }

    // --- Dynamic Simulation Endpoints BEGIN --- //

    @GetMapping(value = "/studies/{studyUuid}/dynamic-simulation/mappings")
    @Operation(summary = "Get all mapping of dynamic simulation on study")
    @ApiResponses(value = {@ApiResponse(responseCode = "200", description = "All mappings of dynamic simulation"),
        @ApiResponse(responseCode = "204", description = "No dynamic simulation mappings"),
        @ApiResponse(responseCode = "404", description = "The dynamic simulation mappings has not been found")})
    public ResponseEntity<List<MappingInfos>> getDynamicSimulationMappings(@Parameter(description = "study UUID") @PathVariable("studyUuid") UUID studyUuid) {
        List<MappingInfos> mappings = studyService.getDynamicSimulationMappings(studyUuid);
        return mappings != null ? ResponseEntity.ok().contentType(MediaType.APPLICATION_JSON).body(mappings) :
                ResponseEntity.noContent().build();
    }

    @GetMapping(value = "/studies/{studyUuid}/nodes/{nodeUuid}/dynamic-simulation/models")
    @Operation(summary = "Get models of dynamic simulation on study")
    @ApiResponses(value = {@ApiResponse(responseCode = "200", description = "All models of dynamic simulation"),
        @ApiResponse(responseCode = "204", description = "No dynamic simulation models"),
        @ApiResponse(responseCode = "404", description = "The dynamic simulation models has not been found")})
    public ResponseEntity<List<ModelInfos>> getDynamicSimulationModels(@Parameter(description = "study UUID") @PathVariable("studyUuid") UUID studyUuid,
                                                                       @Parameter(description = "nodeUuid") @PathVariable("nodeUuid") UUID nodeUuid) {
        List<ModelInfos> models = studyService.getDynamicSimulationModels(studyUuid, nodeUuid);
        return models != null ? ResponseEntity.ok().contentType(MediaType.APPLICATION_JSON).body(models) :
                ResponseEntity.noContent().build();
    }

    @PostMapping(value = "/studies/{studyUuid}/dynamic-simulation/parameters")
    @Operation(summary = "set dynamic simulation parameters on study, reset to default ones if empty body")
    @ApiResponses(value = {@ApiResponse(responseCode = "200", description = "The dynamic simulation parameters are set")})
    public ResponseEntity<Void> setDynamicSimulationParameters(
            @PathVariable("studyUuid") UUID studyUuid,
            @RequestBody(required = false) DynamicSimulationParametersInfos dsParameter,
            @RequestHeader(HEADER_USER_ID) String userId) {
        studyService.setDynamicSimulationParameters(studyUuid, dsParameter, userId);
        return ResponseEntity.ok().build();
    }

    @GetMapping(value = "/studies/{studyUuid}/dynamic-simulation/parameters")
    @Operation(summary = "Get dynamic simulation parameters on study")
    @ApiResponses(value = {@ApiResponse(responseCode = "200", description = "The dynamic simulation parameters")})
    public ResponseEntity<DynamicSimulationParametersInfos> getDynamicSimulationParameters(
            @PathVariable("studyUuid") UUID studyUuid) {
        return ResponseEntity.ok().body(studyService.getDynamicSimulationParameters(studyUuid));
    }

    @GetMapping(value = "/studies/{studyUuid}/nodes/{nodeUuid}/dynamic-simulation/events")
    @Operation(summary = "Get dynamic simulation events from a node")
    @ApiResponses(value = {
        @ApiResponse(responseCode = "200", description = "The dynamic simulation events was returned"),
        @ApiResponse(responseCode = "404", description = "The study/node is not found")})
    public ResponseEntity<List<EventInfos>> getDynamicSimulationEvents(@Parameter(description = "Study UUID") @PathVariable("studyUuid") UUID studyUuid,
                                                                       @Parameter(description = "Node UUID") @PathVariable("nodeUuid") UUID nodeUuid) {
        List<EventInfos> dynamicSimulationEvents = studyService.getDynamicSimulationEvents(nodeUuid);
        return ResponseEntity.ok().body(dynamicSimulationEvents);
    }

    @GetMapping(value = "/studies/{studyUuid}/nodes/{nodeUuid}/dynamic-simulation/events", params = {"equipmentId"})
    @Operation(summary = "Get dynamic simulation event from a node with a given equipment id")
    @ApiResponses(value = {
        @ApiResponse(responseCode = "200", description = "The dynamic simulation event was returned"),
        @ApiResponse(responseCode = "404", description = "The study/node is not found")})
    public ResponseEntity<EventInfos> getDynamicSimulationEvent(@Parameter(description = "Study UUID") @PathVariable("studyUuid") UUID studyUuid,
                                                               @Parameter(description = "Node UUID") @PathVariable("nodeUuid") UUID nodeUuid,
                                                               @Parameter(description = "Equipment id") @RequestParam(value = "equipmentId") String equipmentId) {
        EventInfos dynamicSimulationEvent = studyService.getDynamicSimulationEvent(nodeUuid, equipmentId);
        return dynamicSimulationEvent != null ? ResponseEntity.ok().contentType(MediaType.APPLICATION_JSON).body(dynamicSimulationEvent) :
                ResponseEntity.noContent().build();
    }

    @PostMapping(value = "/studies/{studyUuid}/nodes/{nodeUuid}/dynamic-simulation/events")
    @Operation(summary = "Create a dynamic simulation event for a node")
    @ApiResponses(value = {
        @ApiResponse(responseCode = "200", description = "The network event was created"),
        @ApiResponse(responseCode = "404", description = "The study/node is not found")})
    public ResponseEntity<Void> createDynamicSimulationEvent(@Parameter(description = "Study UUID") @PathVariable("studyUuid") UUID studyUuid,
                                                             @Parameter(description = "Node UUID") @PathVariable("nodeUuid") UUID nodeUuid,
                                                             @RequestBody EventInfos event,
                                                             @RequestHeader(HEADER_USER_ID) String userId) {
        studyService.assertCanModifyNode(studyUuid, nodeUuid);
        studyService.createDynamicSimulationEvent(studyUuid, nodeUuid, userId, event);
        return ResponseEntity.ok().build();
    }

    @PutMapping(value = "/studies/{studyUuid}/nodes/{nodeUuid}/dynamic-simulation/events")
    @Operation(summary = "Update a dynamic simulation event for a node")
    @ApiResponses(value = {
        @ApiResponse(responseCode = "200", description = "The dynamic simulation event was updated"),
        @ApiResponse(responseCode = "404", description = "The study/node is not found")})
    public ResponseEntity<Void> updateDynamicSimulationEvent(@Parameter(description = "Study UUID") @PathVariable("studyUuid") UUID studyUuid,
                                                             @Parameter(description = "Node UUID") @PathVariable("nodeUuid") UUID nodeUuid,
                                                             @RequestBody EventInfos event,
                                                             @RequestHeader(HEADER_USER_ID) String userId) {
        studyService.assertCanModifyNode(studyUuid, nodeUuid);
        studyService.updateDynamicSimulationEvent(studyUuid, nodeUuid, userId, event);
        return ResponseEntity.ok().build();
    }

    @DeleteMapping(value = "/studies/{studyUuid}/nodes/{nodeUuid}/dynamic-simulation/events")
    @Operation(summary = "Delete dynamic simulation events for a node")
    @ApiResponses(value = {
        @ApiResponse(responseCode = "200", description = "The dynamic simulation events was deleted"),
        @ApiResponse(responseCode = "404", description = "The study/node is not found")})
    public ResponseEntity<Void> deleteDynamicSimulationEvents(@Parameter(description = "Study UUID") @PathVariable("studyUuid") UUID studyUuid,
                                                              @Parameter(description = "Node UUID") @PathVariable("nodeUuid") UUID nodeUuid,
                                                              @Parameter(description = "Dynamic simulation event UUIDs") @RequestParam("eventUuids") List<UUID> eventUuids,
                                                              @RequestHeader(HEADER_USER_ID) String userId) {
        studyService.assertCanModifyNode(studyUuid, nodeUuid);
        studyService.deleteDynamicSimulationEvents(studyUuid, nodeUuid, userId, eventUuids);
        return ResponseEntity.ok().build();
    }

    @PostMapping(value = "/studies/{studyUuid}/nodes/{nodeUuid}/dynamic-simulation/run")
    @Operation(summary = "run dynamic simulation on study")
    @ApiResponses(value = {@ApiResponse(responseCode = "200", description = "The dynamic simulation has started")})
    public ResponseEntity<UUID> runDynamicSimulation(@Parameter(description = "studyUuid") @PathVariable("studyUuid") UUID studyUuid,
                                                     @Parameter(description = "nodeUuid") @PathVariable("nodeUuid") UUID nodeUuid,
                                                     @RequestBody(required = false) DynamicSimulationParametersInfos parameters) {
        studyService.assertIsNodeNotReadOnly(nodeUuid);

        return ResponseEntity.ok().contentType(MediaType.APPLICATION_JSON).body(studyService.runDynamicSimulation(studyUuid, nodeUuid, parameters));
    }

    @GetMapping(value = "/studies/{studyUuid}/nodes/{nodeUuid}/dynamic-simulation/result/timeseries/metadata")
    @Operation(summary = "Get list of time series metadata of dynamic simulation result on study")
    @ApiResponses(value = {@ApiResponse(responseCode = "200", description = "Time series metadata of dynamic simulation result"),
        @ApiResponse(responseCode = "204", description = "No dynamic simulation has been done yet"),
        @ApiResponse(responseCode = "404", description = "The dynamic simulation has not been found")})
    public ResponseEntity<List<TimeSeriesMetadataInfos>> getDynamicSimulationTimeSeriesMetadata(@Parameter(description = "study UUID") @PathVariable("studyUuid") UUID studyUuid,
                                                                                                @Parameter(description = "nodeUuid") @PathVariable("nodeUuid") UUID nodeUuid) {
        List<TimeSeriesMetadataInfos> result = studyService.getDynamicSimulationTimeSeriesMetadata(nodeUuid);
        return result != null ? ResponseEntity.ok().contentType(MediaType.APPLICATION_JSON).body(result) :
                ResponseEntity.noContent().build();
    }

    @GetMapping(value = "/studies/{studyUuid}/nodes/{nodeUuid}/dynamic-simulation/result/timeseries")
    @Operation(summary = "Get all time series of dynamic simulation result on study")
    @ApiResponses(value = {@ApiResponse(responseCode = "200", description = "All time series of dynamic simulation result"),
        @ApiResponse(responseCode = "204", description = "No dynamic simulation has been done yet"),
        @ApiResponse(responseCode = "404", description = "The dynamic simulation has not been found")})
    public ResponseEntity<List<DoubleTimeSeries>> getDynamicSimulationTimeSeriesResult(@Parameter(description = "study UUID") @PathVariable("studyUuid") UUID studyUuid,
                                                                                       @Parameter(description = "nodeUuid") @PathVariable("nodeUuid") UUID nodeUuid,
                                                                                       @Parameter(description = "timeSeriesNames") @RequestParam(name = "timeSeriesNames", required = false) List<String> timeSeriesNames) {
        List<DoubleTimeSeries> result = studyService.getDynamicSimulationTimeSeries(nodeUuid, timeSeriesNames);
        return result != null ? ResponseEntity.ok().contentType(MediaType.APPLICATION_JSON).body(result) :
                ResponseEntity.noContent().build();
    }

    @GetMapping(value = "/studies/{studyUuid}/nodes/{nodeUuid}/dynamic-simulation/result/timeline")
    @Operation(summary = "Get a timeline of dynamic simulation result on study")
    @ApiResponses(value = {@ApiResponse(responseCode = "200", description = "The timeline of dynamic simulation result"),
        @ApiResponse(responseCode = "204", description = "No dynamic simulation has been done yet"),
        @ApiResponse(responseCode = "404", description = "The dynamic simulation has not been found")})
    public ResponseEntity<List<StringTimeSeries>> getDynamicSimulationTimeLineResult(@Parameter(description = "study UUID") @PathVariable("studyUuid") UUID studyUuid,
                                                                             @Parameter(description = "nodeUuid") @PathVariable("nodeUuid") UUID nodeUuid) {
        List<StringTimeSeries> result = studyService.getDynamicSimulationTimeLine(nodeUuid);
        return result != null ? ResponseEntity.ok().contentType(MediaType.APPLICATION_JSON).body(result) :
                ResponseEntity.noContent().build();
    }

    @GetMapping(value = "/studies/{studyUuid}/nodes/{nodeUuid}/dynamic-simulation/status")
    @Operation(summary = "Get the status of dynamic simulation result on study")
    @ApiResponses(value = {@ApiResponse(responseCode = "200", description = "The status of dynamic simulation result"),
        @ApiResponse(responseCode = "204", description = "No dynamic simulation has been done yet"),
        @ApiResponse(responseCode = "404", description = "The dynamic simulation has not been found")})
    public ResponseEntity<DynamicSimulationStatus> getDynamicSimulationStatus(@Parameter(description = "study UUID") @PathVariable("studyUuid") UUID studyUuid,
                                                             @Parameter(description = "nodeUuid") @PathVariable("nodeUuid") UUID nodeUuid) {
        DynamicSimulationStatus result = studyService.getDynamicSimulationStatus(nodeUuid);
        return result != null ? ResponseEntity.ok().contentType(MediaType.APPLICATION_JSON).body(result) :
                ResponseEntity.noContent().build();
    }

    // --- Dynamic Simulation Endpoints END --- //

    @GetMapping(value = "/studies/{studyUuid}/security-analysis/parameters")
    @Operation(summary = "Get security analysis parameters on study")
    @ApiResponses(value = {@ApiResponse(responseCode = "200", description = "The security analysis parameters")})
    public ResponseEntity<SecurityAnalysisParametersValues> getSecurityAnalysisParametersValues(
            @PathVariable("studyUuid") UUID studyUuid) {
        return ResponseEntity.ok().body(studyService.getSecurityAnalysisParametersValues(studyUuid));
    }

    @PostMapping(value = "/studies/{studyUuid}/security-analysis/parameters")
    @Operation(summary = "set security analysis parameters on study, reset to default ones if empty body")
    @ApiResponses(value = {@ApiResponse(responseCode = "200", description = "The security analysis parameters are set")})
    public ResponseEntity<Void> setSecurityAnalysisParametersValues(
            @PathVariable("studyUuid") UUID studyUuid,
            @RequestBody(required = false) SecurityAnalysisParametersValues securityAnalysisParametersValues,
            @RequestHeader(HEADER_USER_ID) String userId) {
        studyService.setSecurityAnalysisParametersValues(studyUuid, securityAnalysisParametersValues, userId);
        return ResponseEntity.ok().build();
    }

    @GetMapping(value = "/studies/{studyUuid}/nodes/{nodeUuid}/voltage-init/modifications", produces = MediaType.TEXT_PLAIN_VALUE)
    @Operation(summary = "Get the voltage init modifications from a node")
    @ApiResponses(value = {@ApiResponse(responseCode = "200", description = "The voltage init modifications was returned"), @ApiResponse(responseCode = "404", description = "The study/node is not found, or has no voltage init result")})
    public ResponseEntity<String> getVoltageInitModifications(@Parameter(description = "Study UUID") @PathVariable("studyUuid") UUID studyUuid,
                                                              @Parameter(description = "Node UUID") @PathVariable("nodeUuid") UUID nodeUuid) {
        studyService.assertIsStudyAndNodeExist(studyUuid, nodeUuid);
        return ResponseEntity.ok().contentType(MediaType.TEXT_PLAIN).body(studyService.getVoltageInitModifications(nodeUuid));
    }

    @PutMapping(value = "/studies/{studyUuid}/nodes/{nodeUuid}/voltage-init/modifications", produces = MediaType.APPLICATION_JSON_VALUE)
    @Operation(summary = "Clone the voltage init modifications, then append them to node")
    @ApiResponses(value = {@ApiResponse(responseCode = "200", description = "The voltage init modifications have been appended.")})
    public ResponseEntity<Void> copyVoltageInitModifications(@PathVariable("studyUuid") UUID studyUuid,
                                                             @PathVariable("nodeUuid") UUID nodeUuid,
                                                             @RequestHeader(HEADER_USER_ID) String userId) {
        studyService.assertIsStudyAndNodeExist(studyUuid, nodeUuid);
        studyService.assertCanModifyNode(studyUuid, nodeUuid);
        studyService.copyVoltageInitModifications(studyUuid, nodeUuid, userId);
        return ResponseEntity.ok().build();
    }

    @GetMapping(value = "/optional-services")
    @Operation(summary = "Get all the optional services and their status")
    @ApiResponses(value = {@ApiResponse(responseCode = "200", description = "List of optional services")})
    public ResponseEntity<List<ServiceStatusInfos>> getOptionalServices() {
        return ResponseEntity.ok().contentType(MediaType.APPLICATION_JSON).body(remoteServicesInspector.getOptionalServices());
    }

    enum UpdateModificationAction {
        MOVE, COPY
    }

    static class MyEnumConverter<E extends Enum<E>> extends PropertyEditorSupport {
        private final Class<E> enumClass;

        public MyEnumConverter(Class<E> enumClass) {
            this.enumClass = enumClass;
        }

        @Override
        public void setAsText(final String text) throws IllegalArgumentException {
            try {
                E value = Enum.valueOf(enumClass, text.toUpperCase());
                setValue(value);
            } catch (IllegalArgumentException ex) {
                String avail = StringUtils.join(enumClass.getEnumConstants(), ", ");
                throw new IllegalArgumentException(String.format("Enum unknown entry '%s' should be among %s", text, avail));
            }
        }
    }

    static class MyModificationTypeConverter extends PropertyEditorSupport {

        public MyModificationTypeConverter() {
            super();
        }

        @Override
        public void setAsText(final String text) throws IllegalArgumentException {
            setValue(ModificationType.getTypeFromUri(text));
        }
    }

    @GetMapping(value = "/studies/{studyUuid}/sensitivity-analysis/parameters")
    @Operation(summary = "Get sensitivity analysis parameters on study")
    @ApiResponses(value = {@ApiResponse(responseCode = "200", description = "The sensitivity analysis parameters")})
    public ResponseEntity<SensitivityAnalysisParametersInfos> getSensitivityAnalysisParametersValues(
            @PathVariable("studyUuid") UUID studyUuid) {
        return ResponseEntity.ok().body(studyService.getSensitivityAnalysisParametersValues(studyUuid));
    }

    @PostMapping(value = "/studies/{studyUuid}/sensitivity-analysis/parameters")
    @Operation(summary = "set sensitivity analysis parameters on study, reset to default ones if empty body")
    @ApiResponses(value = {@ApiResponse(responseCode = "200", description = "The sensitivity analysis parameters are set")})
    public ResponseEntity<Void> setSensitivityAnalysisParametersValues(
            @PathVariable("studyUuid") UUID studyUuid,
            @RequestBody(required = false) SensitivityAnalysisParametersInfos sensitivityAnalysisParametersValues,
            @RequestHeader(HEADER_USER_ID) String userId) {
        studyService.setSensitivityAnalysisParametersValues(studyUuid, sensitivityAnalysisParametersValues, userId);
        return ResponseEntity.ok().build();
    }

    @PutMapping(value = "/studies/{studyUuid}/loadflow/invalidate-status")
    @Operation(summary = "Invalidate loadflow status on study nodes")
    @ApiResponses(value = {
        @ApiResponse(responseCode = "200", description = "The loadflow status has been invalidated on all study nodes"),
        @ApiResponse(responseCode = "404", description = "The study is not found")})
    public ResponseEntity<Void> invalidateLoadFlowStatus(@Parameter(description = "study uuid") @PathVariable("studyUuid") UUID studyUuid,
                                                         @RequestHeader(HEADER_USER_ID) String userId) {
        studyService.invalidateLoadFlowStatus(studyUuid, userId);
        return ResponseEntity.ok().build();
    }

    @PutMapping(value = "/studies/{studyUuid}/short-circuit/invalidate-status")
    @Operation(summary = "Invalidate short circuit status on study nodes")
    @ApiResponses(value = {@ApiResponse(responseCode = "200", description = "The short circuit status has been invalidated on all study nodes"),
                           @ApiResponse(responseCode = "404", description = "The study is not found")})
    public ResponseEntity<Void> invalidateShortCircuitStatus(@Parameter(description = "study uuid") @PathVariable("studyUuid") UUID studyUuid) {
        studyService.invalidateShortCircuitStatus(studyUuid);
        return ResponseEntity.ok().build();
    }

<<<<<<< HEAD
    @PostMapping(value = "/studies/{studyUuid}/nodes/{nodeUuid}/sensitivity-analysis-non-evacuated-energy/run")
    @Operation(summary = "run sensitivity analysis non evacuated energy on study")
    @ApiResponses(value = {@ApiResponse(responseCode = "200", description = "The sensitivity analysis non evacuated energy has started")})
    public ResponseEntity<UUID> runNonEvacuatedEnergy(@Parameter(description = "studyUuid") @PathVariable("studyUuid") UUID studyUuid,
                                                      @Parameter(description = "nodeUuid") @PathVariable("nodeUuid") UUID nodeUuid) {
        studyService.assertIsNodeNotReadOnly(nodeUuid);
        return ResponseEntity.ok().body(studyService.runNonEvacuatedEnergy(studyUuid, nodeUuid));
    }

    @GetMapping(value = "/studies/{studyUuid}/nodes/{nodeUuid}/sensitivity-analysis-non-evacuated-energy/result")
    @Operation(summary = "Get a sensitivity analysis non evacuated energy result on study")
    @ApiResponses(value = {@ApiResponse(responseCode = "200", description = "The sensitivity analysis non evacuated energy result"),
        @ApiResponse(responseCode = "204", description = "No sensitivity analysis non evacuated energy has been done yet"),
        @ApiResponse(responseCode = "404", description = "The sensitivity analysis non evacuated energy has not been found")})
    public ResponseEntity<String> getNonEvacuatedEnergyResult(@Parameter(description = "study UUID") @PathVariable("studyUuid") UUID studyUuid,
                                                              @Parameter(description = "nodeUuid") @PathVariable("nodeUuid") UUID nodeUuid) {
        String result = nonEvacuatedEnergyService.getNonEvacuatedEnergyResult(nodeUuid);
        return result != null ? ResponseEntity.ok().body(result) :
            ResponseEntity.noContent().build();
    }

    @GetMapping(value = "/studies/{studyUuid}/nodes/{nodeUuid}/sensitivity-analysis-non-evacuated-energy/status")
    @Operation(summary = "Get the sensitivity analysis non evacuated energy status on study")
    @ApiResponses(value = {@ApiResponse(responseCode = "200", description = "The sensitivity analysis non evacuated energy status"),
        @ApiResponse(responseCode = "204", description = "No sensitivity analysis non evacuated energy has been done yet"),
        @ApiResponse(responseCode = "404", description = "The sensitivity analysis status non evacuated energy has not been found")})
    public ResponseEntity<String> getNonEvacuatedEnergyStatus(@Parameter(description = "Study UUID") @PathVariable("studyUuid") UUID studyUuid,
                                                              @Parameter(description = "nodeUuid") @PathVariable("nodeUuid") UUID nodeUuid) {
        String result = nonEvacuatedEnergyService.getNonEvacuatedEnergyStatus(nodeUuid);
        return result != null ? ResponseEntity.ok().body(result) :
            ResponseEntity.noContent().build();
    }

    @PutMapping(value = "/studies/{studyUuid}/nodes/{nodeUuid}/sensitivity-analysis-non-evacuated-energy/stop")
    @Operation(summary = "stop sensitivity analysis non evacuated energy on study")
    @ApiResponses(value = {@ApiResponse(responseCode = "200", description = "The sensitivity analysis non evacuated energy has been stopped")})
    public ResponseEntity<Void> stopNonEvacuatedEnergy(@Parameter(description = "Study uuid") @PathVariable("studyUuid") UUID studyUuid,
                                                       @Parameter(description = "nodeUuid") @PathVariable("nodeUuid") UUID nodeUuid) {
        nonEvacuatedEnergyService.stopNonEvacuatedEnergy(studyUuid, nodeUuid);
        return ResponseEntity.ok().build();
    }

    @GetMapping(value = "/studies/{studyUuid}/sensitivity-analysis-non-evacuated-energy/parameters")
    @Operation(summary = "Get sensitivity analysis non evacuated energy parameters on study")
    @ApiResponses(value = {@ApiResponse(responseCode = "200", description = "The sensitivity analysis non evacuated energy parameters")})
    public ResponseEntity<org.gridsuite.study.server.dto.sensianalysis.nonevacuatedenergy.NonEvacuatedEnergyParametersInfos> getNonEvacuatedEnergyParametersValues(
        @PathVariable("studyUuid") UUID studyUuid) {
        return ResponseEntity.ok().body(studyService.getNonEvacuatedEnergyParametersValues(studyUuid));
    }

    @PostMapping(value = "/studies/{studyUuid}/sensitivity-analysis-non-evacuated-energy/parameters")
    @Operation(summary = "set sensitivity analysis non evacuated energy parameters on study, reset to default ones if empty body")
    @ApiResponses(value = {@ApiResponse(responseCode = "200", description = "The sensitivity analysis parameters non evacuated energy are set")})
    public ResponseEntity<Void> setNonEvacuatedEnergyParametersValues(
        @PathVariable("studyUuid") UUID studyUuid,
        @RequestBody(required = false) org.gridsuite.study.server.dto.sensianalysis.nonevacuatedenergy.NonEvacuatedEnergyParametersInfos nonEvacuatedEnergyParametersValues,
        @RequestHeader(HEADER_USER_ID) String userId) {
        studyService.setNonEvacuatedEnergyParametersValues(studyUuid, nonEvacuatedEnergyParametersValues, userId);
        return ResponseEntity.ok().build();
    }

    @PostMapping(value = "/studies/{studyUuid}/non-evacuated-energy/provider")
    @Operation(summary = "set sensitivity analysis non evacuated energy provider for the specified study, no body means reset to default provider")
    @ApiResponses(value = {@ApiResponse(responseCode = "200", description = "The sensitivity analysis non evacuated energy provider is set")})
    public ResponseEntity<Void> setNonEvacuatedEnergyProvider(@PathVariable("studyUuid") UUID studyUuid,
                                                               @RequestBody(required = false) String provider,
                                                               @RequestHeader("userId") String userId) {
        studyService.updateNonEvacuatedEnergyProvider(studyUuid, provider, userId);
        return ResponseEntity.ok().build();
    }

    @GetMapping(value = "/studies/{studyUuid}/non-evacuated-energy/provider")
    @Operation(summary = "Get sensitivity analysis non evacuated energy provider for a specified study, empty string means default provider")
    @ApiResponses(value = {@ApiResponse(responseCode = "200", description = "The sensitivity analysis non evacuated energy provider is returned")})
    public ResponseEntity<String> getNonEvacuatedEnergyProvider(@PathVariable("studyUuid") UUID studyUuid) {
        return ResponseEntity.ok().body(studyService.getNonEvacuatedEnergyProvider(studyUuid));
    }

    @GetMapping(value = "/non-evacuated-energy-default-provider")
    @Operation(summary = "get sensitivity analysis non evacuated energy default provider value")
    @ApiResponses(@ApiResponse(responseCode = "200", description = "the sensitivity analysis non evacuated energy default provider has been found"))
    public ResponseEntity<String> getDefaultNonEvacuatedEnergyProvider() {
        return ResponseEntity.ok().body(studyService.getDefaultNonEvacuatedEnergyProvider());
=======
    @GetMapping(value = "/servers/infos")
    @Operation(summary = "Get the informations of all backend servers")
    @ApiResponses(value = {
        @ApiResponse(responseCode = "200", description = "The informations on all known servers"),
        @ApiResponse(responseCode = "207", description = "Partial result because some servers haven't responded or threw an error"),
        @ApiResponse(responseCode = "424", description = "All requests have failed, no informations retrieved")})
    public ResponseEntity<Map<String, ?>> getServersInformations() { //Map<String, Info> from springboot-actuator
        return ResponseEntity.ok().body(remoteServicesInspector.getServicesInfo());
>>>>>>> e541b53c
    }
}<|MERGE_RESOLUTION|>--- conflicted
+++ resolved
@@ -1706,7 +1706,6 @@
         return ResponseEntity.ok().build();
     }
 
-<<<<<<< HEAD
     @PostMapping(value = "/studies/{studyUuid}/nodes/{nodeUuid}/sensitivity-analysis-non-evacuated-energy/run")
     @Operation(summary = "run sensitivity analysis non evacuated energy on study")
     @ApiResponses(value = {@ApiResponse(responseCode = "200", description = "The sensitivity analysis non evacuated energy has started")})
@@ -1790,7 +1789,8 @@
     @ApiResponses(@ApiResponse(responseCode = "200", description = "the sensitivity analysis non evacuated energy default provider has been found"))
     public ResponseEntity<String> getDefaultNonEvacuatedEnergyProvider() {
         return ResponseEntity.ok().body(studyService.getDefaultNonEvacuatedEnergyProvider());
-=======
+    }
+
     @GetMapping(value = "/servers/infos")
     @Operation(summary = "Get the informations of all backend servers")
     @ApiResponses(value = {
@@ -1799,6 +1799,5 @@
         @ApiResponse(responseCode = "424", description = "All requests have failed, no informations retrieved")})
     public ResponseEntity<Map<String, ?>> getServersInformations() { //Map<String, Info> from springboot-actuator
         return ResponseEntity.ok().body(remoteServicesInspector.getServicesInfo());
->>>>>>> e541b53c
     }
 }