/*
 * Copyright (c) 2021, RTE (http://www.rte-france.com)
 * This Source Code Form is subject to the terms of the Mozilla Public
 * License, v. 2.0. If a copy of the MPL was not distributed with this
 * file, You can obtain one at http://mozilla.org/MPL/2.0/.
 */
package org.gridsuite.study.server;

import com.powsybl.commons.reporter.ReporterModel;
import com.powsybl.shortcircuit.ShortCircuitParameters;
import com.powsybl.timeseries.DoubleTimeSeries;
import com.powsybl.timeseries.StringTimeSeries;
import io.swagger.v3.oas.annotations.Operation;
import io.swagger.v3.oas.annotations.Parameter;
import io.swagger.v3.oas.annotations.responses.ApiResponse;
import io.swagger.v3.oas.annotations.responses.ApiResponses;
import io.swagger.v3.oas.annotations.tags.Tag;
import org.apache.commons.lang3.StringUtils;
import org.gridsuite.study.server.StudyException.Type;
import org.gridsuite.study.server.dto.*;
import org.gridsuite.study.server.dto.dynamicmapping.MappingInfos;
import org.gridsuite.study.server.dto.dynamicmapping.ModelInfos;
import org.gridsuite.study.server.dto.dynamicsimulation.DynamicSimulationParametersInfos;
import org.gridsuite.study.server.dto.dynamicsimulation.DynamicSimulationStatus;
import org.gridsuite.study.server.dto.modification.ModificationType;
import org.gridsuite.study.server.dto.timeseries.TimeSeriesMetadataInfos;
import org.gridsuite.study.server.dto.voltageinit.VoltageInitParametersInfos;
import org.gridsuite.study.server.elasticsearch.EquipmentInfosService;
import org.gridsuite.study.server.networkmodificationtree.dto.AbstractNode;
import org.gridsuite.study.server.networkmodificationtree.dto.InsertMode;
import org.gridsuite.study.server.networkmodificationtree.dto.NetworkModificationNode;
import org.gridsuite.study.server.networkmodificationtree.dto.RootNode;
import org.gridsuite.study.server.service.*;
import org.springframework.data.domain.Pageable;
import org.gridsuite.study.server.service.shortcircuit.ShortCircuitService;
import org.gridsuite.study.server.service.shortcircuit.ShortcircuitAnalysisType;
import org.springframework.http.ContentDisposition;
import org.springframework.http.HttpHeaders;
import org.springframework.http.MediaType;
import org.springframework.http.ResponseEntity;
import org.springframework.web.bind.WebDataBinder;
import org.springframework.web.bind.annotation.*;

import javax.annotation.Nullable;
import java.beans.PropertyEditorSupport;
import java.nio.charset.StandardCharsets;
import java.util.*;

import static org.gridsuite.study.server.StudyConstants.HEADER_USER_ID;

/**
 * @author Abdelsalem Hedhili <abdelsalem.hedhili at rte-france.com>
 * @author Franck Lecuyer <franck.lecuyer at rte-france.com>
 */

@RestController
@RequestMapping(value = "/" + StudyApi.API_VERSION)
@Tag(name = "Study server")
public class StudyController {

    private final StudyService studyService;
    private final NetworkService networkStoreService;
    private final NetworkModificationTreeService networkModificationTreeService;
    private final SingleLineDiagramService singleLineDiagramService;
    private final NetworkConversionService networkConversionService;
    private final SecurityAnalysisService securityAnalysisService;
    private final SensitivityAnalysisService sensitivityAnalysisService;
    private final ShortCircuitService shortCircuitService;
    private final VoltageInitService voltageInitService;
    private final LoadFlowService loadflowService;
    private final CaseService caseService;
    private final ActuatorHealthService actuatorHealthService;

    public StudyController(StudyService studyService,
            NetworkService networkStoreService,
            NetworkModificationTreeService networkModificationTreeService,
            SingleLineDiagramService singleLineDiagramService,
            NetworkConversionService networkConversionService,
            SecurityAnalysisService securityAnalysisService,
            SensitivityAnalysisService sensitivityAnalysisService,
            ShortCircuitService shortCircuitService,
            VoltageInitService voltageInitService,
            LoadFlowService loadflowService,
            CaseService caseService,
            ActuatorHealthService actuatorHealthService) {
        this.studyService = studyService;
        this.networkModificationTreeService = networkModificationTreeService;
        this.networkStoreService = networkStoreService;
        this.singleLineDiagramService = singleLineDiagramService;
        this.networkConversionService = networkConversionService;
        this.securityAnalysisService = securityAnalysisService;
        this.sensitivityAnalysisService = sensitivityAnalysisService;
        this.shortCircuitService = shortCircuitService;
        this.voltageInitService = voltageInitService;
        this.loadflowService = loadflowService;
        this.caseService = caseService;
        this.actuatorHealthService = actuatorHealthService;
    }

    @InitBinder
    public void initBinder(WebDataBinder webdataBinder) {
        webdataBinder.registerCustomEditor(EquipmentInfosService.FieldSelector.class,
            new MyEnumConverter<>(EquipmentInfosService.FieldSelector.class));
        webdataBinder.registerCustomEditor(ModificationType.class, new MyModificationTypeConverter());
    }

    @GetMapping(value = "/studies")
    @Operation(summary = "Get all studies")
    @ApiResponses(value = {@ApiResponse(responseCode = "200", description = "The list of studies")})
    public ResponseEntity<List<CreatedStudyBasicInfos>> getStudyList() {
        return ResponseEntity.ok().contentType(MediaType.APPLICATION_JSON).body(studyService.getStudies());
    }

    @GetMapping(value = "/studies/{studyUuid}/case/name")
    @Operation(summary = "Get study case name")
    @ApiResponses(value = {@ApiResponse(responseCode = "200", description = "The study case name"),
                           @ApiResponse(responseCode = "204", description = "The study has no case name attached")})
    public ResponseEntity<String> getStudyCaseName(@PathVariable("studyUuid") UUID studyUuid) {
        String studyCaseName = studyService.getStudyCaseName(studyUuid);
        return StringUtils.isEmpty(studyCaseName) ? ResponseEntity.noContent().build() : ResponseEntity.ok().body(studyCaseName);
    }

    @GetMapping(value = "/study_creation_requests")
    @Operation(summary = "Get all study creation requests for a user")
    @ApiResponses(value = {@ApiResponse(responseCode = "200", description = "The list of study creation requests")})
    public ResponseEntity<List<BasicStudyInfos>> getStudyCreationRequestList() {
        return ResponseEntity.ok().contentType(MediaType.APPLICATION_JSON).body(studyService.getStudiesCreationRequests());
    }

    @GetMapping(value = "/studies/metadata")
    @Operation(summary = "Get studies metadata")
    @ApiResponses(value = {@ApiResponse(responseCode = "200", description = "The list of studies metadata")})
    public ResponseEntity<List<CreatedStudyBasicInfos>> getStudyListMetadata(@RequestParam("ids") List<UUID> uuids) {
        return ResponseEntity.ok().contentType(MediaType.APPLICATION_JSON).body(studyService.getStudiesMetadata(uuids));
    }

    @PostMapping(value = "/studies/cases/{caseUuid}")
    @Operation(summary = "create a study from an existing case")
    @ApiResponses(value = {
        @ApiResponse(responseCode = "200", description = "The id of the network imported"),
        @ApiResponse(responseCode = "409", description = "The study already exists or the case doesn't exist")})
    public ResponseEntity<BasicStudyInfos> createStudy(@PathVariable("caseUuid") UUID caseUuid,
                                                       @RequestParam(required = false, value = "studyUuid") UUID studyUuid,
                                                       @RequestParam(required = false, value = "duplicateCase", defaultValue = "false") Boolean duplicateCase,
                                                       @RequestBody(required = false) Map<String, Object> importParameters,
                                                       @RequestHeader(HEADER_USER_ID) String userId) {
        caseService.assertCaseExists(caseUuid);
        BasicStudyInfos createStudy = studyService.createStudy(caseUuid, userId, studyUuid, importParameters, duplicateCase);
        return ResponseEntity.ok().body(createStudy);
    }

    @PostMapping(value = "/studies")
    @Operation(summary = "create a study from an existing one")
    @ApiResponses(value = {
        @ApiResponse(responseCode = "200", description = "The study was successfully created"),
        @ApiResponse(responseCode = "404", description = "The source study doesn't exist")})
    public ResponseEntity<BasicStudyInfos> duplicateStudy(@RequestParam("duplicateFrom") UUID sourceStudyUuid,
                                                          @RequestParam(required = false, value = "studyUuid") UUID studyUuid,
                                                          @RequestHeader(HEADER_USER_ID) String userId) {
        BasicStudyInfos createStudy = studyService.duplicateStudy(sourceStudyUuid, studyUuid, userId);
        return createStudy != null ? ResponseEntity.ok().contentType(MediaType.APPLICATION_JSON).body(createStudy) :
                ResponseEntity.notFound().build();
    }

    @GetMapping(value = "/studies/{studyUuid}")
    @Operation(summary = "get a study")
    @ApiResponses(value = {
        @ApiResponse(responseCode = "200", description = "The study information"),
        @ApiResponse(responseCode = "404", description = "The study doesn't exist")})
    public ResponseEntity<StudyInfos> getStudy(@PathVariable("studyUuid") UUID studyUuid) {
        return ResponseEntity.ok().contentType(MediaType.APPLICATION_JSON).body(studyService.getStudyInfos(studyUuid));
    }

    @DeleteMapping(value = "/studies/{studyUuid}")
    @Operation(summary = "delete the study")
    @ApiResponse(responseCode = "200", description = "Study deleted")
    public ResponseEntity<Void> deleteStudy(@PathVariable("studyUuid") UUID studyUuid,
                                                  @RequestHeader(HEADER_USER_ID) String userId) {
        studyService.deleteStudyIfNotCreationInProgress(studyUuid, userId);
        return ResponseEntity.ok().build();
    }

    @PostMapping(value = "/studies/{targetStudyUuid}/tree/nodes", params = {"nodeToCopyUuid", "referenceNodeUuid", "insertMode"})
    @Operation(summary = "duplicate a node")
    @ApiResponses(value = {
        @ApiResponse(responseCode = "200", description = "The node was successfully created"),
        @ApiResponse(responseCode = "403", description = "The node can't be copied above the root node"),
        @ApiResponse(responseCode = "404", description = "The source study or node doesn't exist")})
    public ResponseEntity<Void> duplicateNode(@Parameter(description = "The study where we want to copy the node") @PathVariable("targetStudyUuid") UUID targetStudyUuid,
                                              @Parameter(description = "The copied node original study") @RequestParam(value = "sourceStudyUuid", required = false) UUID sourceStudyUuid,
                                              @Parameter(description = "The node we want to copy") @RequestParam("nodeToCopyUuid") UUID nodeToCopyUuid,
                                              @Parameter(description = "The reference node to where we want to paste") @RequestParam("referenceNodeUuid") UUID referenceNodeUuid,
                                              @Parameter(description = "the position where the node will be pasted relative to the reference node") @RequestParam(name = "insertMode") InsertMode insertMode,
                                              @RequestHeader(HEADER_USER_ID) String userId) {
        //if the source study is not set we assume it's the same as the target study
        studyService.duplicateStudyNode(sourceStudyUuid == null ? targetStudyUuid : sourceStudyUuid, targetStudyUuid, nodeToCopyUuid, referenceNodeUuid, insertMode, userId);
        return ResponseEntity.ok().build();
    }

    @PostMapping(value = "/studies/{studyUuid}/tree/nodes", params = {"nodeToCutUuid", "referenceNodeUuid", "insertMode"})
    @Operation(summary = "cut and paste a node")
    @ApiResponses(value = {
        @ApiResponse(responseCode = "200", description = "The node was successfully created"),
        @ApiResponse(responseCode = "403", description = "The node can't be copied above the root node nor around itself"),
        @ApiResponse(responseCode = "404", description = "The source study or node doesn't exist")})
    public ResponseEntity<Void> cutAndPasteNode(@PathVariable("studyUuid") UUID studyUuid,
                                              @Parameter(description = "The node we want to cut") @RequestParam("nodeToCutUuid") UUID nodeToCutUuid,
                                              @Parameter(description = "The reference node to where we want to paste") @RequestParam("referenceNodeUuid") UUID referenceNodeUuid,
                                              @Parameter(description = "the position where the node will be pasted relative to the reference node") @RequestParam(name = "insertMode") InsertMode insertMode,
                                              @RequestHeader(HEADER_USER_ID) String userId) {
        studyService.moveStudyNode(studyUuid, nodeToCutUuid, referenceNodeUuid, insertMode, userId);
        return ResponseEntity.ok().build();
    }

    @PostMapping(value = "/studies/{studyUuid}/tree/subtrees", params = {"subtreeToCutParentNodeUuid", "referenceNodeUuid"})
    @Operation(summary = "cut and paste a subtree")
    @ApiResponses(value = {
        @ApiResponse(responseCode = "200", description = "The subtree was successfully created"),
        @ApiResponse(responseCode = "403", description = "The subtree can't be copied above the root node nor around itself"),
        @ApiResponse(responseCode = "404", description = "The source study or subtree doesn't exist")})
    public ResponseEntity<Void> cutAndPasteNodeSubtree(@PathVariable("studyUuid") UUID studyUuid,
                                                @Parameter(description = "The parent node of the subtree we want to cut") @RequestParam("subtreeToCutParentNodeUuid") UUID subtreeToCutParentNodeUuid,
                                                @Parameter(description = "The reference node to where we want to paste") @RequestParam("referenceNodeUuid") UUID referenceNodeUuid,
                                                @RequestHeader(HEADER_USER_ID) String userId) {
        studyService.moveStudySubtree(studyUuid, subtreeToCutParentNodeUuid, referenceNodeUuid, userId);
        return ResponseEntity.ok().build();
    }

    @PostMapping(value = "/studies/{studyUuid}/tree/subtrees", params = {"subtreeToCopyParentNodeUuid", "referenceNodeUuid"})
    @Operation(summary = "duplicate a subtree")
    @ApiResponses(value = {
        @ApiResponse(responseCode = "200", description = "The subtree was successfully created"),
        @ApiResponse(responseCode = "403", description = "The subtree can't be copied above the root node nor around itself"),
        @ApiResponse(responseCode = "404", description = "The source study or subtree doesn't exist")})
    public ResponseEntity<Void> duplicateSubtree(@Parameter(description = "The study where we want to copy the node") @PathVariable("studyUuid") UUID targetStudyUuid,
                                                 @Parameter(description = "The copied node original study") @RequestParam(value = "sourceStudyUuid") UUID sourceStudyUuid,
                                                       @Parameter(description = "The parent node of the subtree we want to cut") @RequestParam("subtreeToCopyParentNodeUuid") UUID subtreeToCopyParentNodeUuid,
                                                       @Parameter(description = "The reference node to where we want to paste") @RequestParam("referenceNodeUuid") UUID referenceNodeUuid,
                                                       @RequestHeader(HEADER_USER_ID) String userId) {
        studyService.duplicateStudySubtree(sourceStudyUuid, targetStudyUuid, subtreeToCopyParentNodeUuid, referenceNodeUuid, userId);
        return ResponseEntity.ok().build();
    }

    @GetMapping(value = "/studies/{studyUuid}/nodes/{nodeUuid}/network/voltage-levels/{voltageLevelId}/svg")
    @Operation(summary = "get the voltage level diagram for the given network and voltage level")
    @ApiResponses(value = {@ApiResponse(responseCode = "200", description = "The svg"),
        @ApiResponse(responseCode = "404", description = "The voltage level has not been found")})
    public ResponseEntity<byte[]> getVoltageLevelDiagram(
            @PathVariable("studyUuid") UUID studyUuid,
            @PathVariable("nodeUuid") UUID nodeUuid,
            @PathVariable("voltageLevelId") String voltageLevelId,
            @Parameter(description = "useName") @RequestParam(name = "useName", defaultValue = "false") boolean useName,
            @Parameter(description = "centerLabel") @RequestParam(name = "centerLabel", defaultValue = "false") boolean centerLabel,
            @Parameter(description = "diagonalLabel") @RequestParam(name = "diagonalLabel", defaultValue = "false") boolean diagonalLabel,
            @Parameter(description = "topologicalColoring") @RequestParam(name = "topologicalColoring", defaultValue = "false") boolean topologicalColoring,
            @Parameter(description = "component library name") @RequestParam(name = "componentLibrary", required = false) String componentLibrary,
            @Parameter(description = "Sld display mode") @RequestParam(name = "sldDisplayMode", defaultValue = "STATE_VARIABLE") StudyConstants.SldDisplayMode sldDisplayMode,
            @Parameter(description = "language") @RequestParam(name = "language", defaultValue = "en") String language) {
        DiagramParameters diagramParameters = DiagramParameters.builder()
                .useName(useName)
                .labelCentered(centerLabel)
                .diagonalLabel(diagonalLabel)
                .topologicalColoring(topologicalColoring)
                .componentLibrary(componentLibrary)
                .sldDisplayMode(sldDisplayMode)
                .language(language)
                .build();
        byte[] result = studyService.getVoltageLevelSvg(
                studyUuid,
                voltageLevelId,
                diagramParameters,
                nodeUuid);
        return result != null ? ResponseEntity.ok().contentType(MediaType.APPLICATION_XML).body(result) :
            ResponseEntity.noContent().build();
    }

    @GetMapping(value = "/studies/{studyUuid}/nodes/{nodeUuid}/network/voltage-levels/{voltageLevelId}/svg-and-metadata")
    @Operation(summary = "get the voltage level diagram for the given network and voltage level")
    @ApiResponses(value = {@ApiResponse(responseCode = "200", description = "The svg and metadata"),
        @ApiResponse(responseCode = "404", description = "The voltage level has not been found")})
    public ResponseEntity<String> getVoltageLevelDiagramAndMetadata(
            @PathVariable("studyUuid") UUID studyUuid,
            @PathVariable("nodeUuid") UUID nodeUuid,
            @PathVariable("voltageLevelId") String voltageLevelId,
            @Parameter(description = "useName") @RequestParam(name = "useName", defaultValue = "false") boolean useName,
            @Parameter(description = "centerLabel") @RequestParam(name = "centerLabel", defaultValue = "false") boolean centerLabel,
            @Parameter(description = "diagonalLabel") @RequestParam(name = "diagonalLabel", defaultValue = "false") boolean diagonalLabel,
            @Parameter(description = "topologicalColoring") @RequestParam(name = "topologicalColoring", defaultValue = "false") boolean topologicalColoring,
            @Parameter(description = "component library name") @RequestParam(name = "componentLibrary", required = false) String componentLibrary,
            @Parameter(description = "Sld display mode") @RequestParam(name = "sldDisplayMode", defaultValue = "STATE_VARIABLE") StudyConstants.SldDisplayMode sldDisplayMode,
            @Parameter(description = "language") @RequestParam(name = "language", defaultValue = "en") String language) {
        DiagramParameters diagramParameters = DiagramParameters.builder()
                .useName(useName)
                .labelCentered(centerLabel)
                .diagonalLabel(diagonalLabel)
                .topologicalColoring(topologicalColoring)
                .componentLibrary(componentLibrary)
                .sldDisplayMode(sldDisplayMode)
                .language(language)
                .build();
        String result = studyService.getVoltageLevelSvgAndMetadata(
                studyUuid,
                voltageLevelId,
                diagramParameters,
                nodeUuid);
        return result != null ? ResponseEntity.ok().contentType(MediaType.APPLICATION_JSON).body(result) :
            ResponseEntity.noContent().build();
    }

    @GetMapping(value = "/studies/{studyUuid}/nodes/{nodeUuid}/network/voltage-levels/{voltageLevelId}/buses")
    @Operation(summary = "get buses the for a given network and a given voltage level")
    @ApiResponse(responseCode = "200", description = "The buses list of the network for given voltage level")
    public ResponseEntity<List<IdentifiableInfos>> getVoltageLevelBuses(
            @PathVariable("studyUuid") UUID studyUuid,
            @PathVariable("nodeUuid") UUID nodeUuid,
            @PathVariable("voltageLevelId") String voltageLevelId,
            @Parameter(description = "Should get in upstream built node ?") @RequestParam(value = "inUpstreamBuiltParentNode", required = false, defaultValue = "true") boolean inUpstreamBuiltParentNode) {
        return ResponseEntity.ok().contentType(MediaType.APPLICATION_JSON).body(studyService.getVoltageLevelBuses(studyUuid, nodeUuid, voltageLevelId, inUpstreamBuiltParentNode));
    }

    @GetMapping(value = "/studies/{studyUuid}/nodes/{nodeUuid}/network/voltage-levels/{voltageLevelId}/busbar-sections")
    @Operation(summary = "get the busbar sections for a given network and a given voltage level")
    @ApiResponse(responseCode = "200", description = "The busbar sections list of the network for given voltage level")
    public ResponseEntity<List<IdentifiableInfos>> getVoltageLevelBusbarSections(
            @PathVariable("studyUuid") UUID studyUuid,
            @PathVariable("nodeUuid") UUID nodeUuid,
            @PathVariable("voltageLevelId") String voltageLevelId,
            @Parameter(description = "Should get in upstream built node ?") @RequestParam(value = "inUpstreamBuiltParentNode", required = false, defaultValue = "true") boolean inUpstreamBuiltParentNode) {
        return ResponseEntity.ok().contentType(MediaType.APPLICATION_JSON).body(studyService.getVoltageLevelBusbarSections(studyUuid, nodeUuid, voltageLevelId, inUpstreamBuiltParentNode));
    }

    @GetMapping(value = "/studies/{studyUuid}/nodes/{nodeUuid}/network-map/hvdc-lines/{hvdcId}/shunt-compensators")
    @Operation(summary = "For a given hvdc line, get its related Shunt compensators in case of LCC converter station")
    @ApiResponse(responseCode = "200", description = "Hvdc line type and its shunt compensators on each side")
    public ResponseEntity<String> getHvdcLineShuntCompensators(
            @PathVariable("studyUuid") UUID studyUuid,
            @PathVariable("nodeUuid") UUID nodeUuid,
            @PathVariable("hvdcId") String hvdcId,
            @Parameter(description = "Should get in upstream built node ?") @RequestParam(value = "inUpstreamBuiltParentNode", required = false, defaultValue = "true") boolean inUpstreamBuiltParentNode) {
        String hvdcInfos = studyService.getHvdcLineShuntCompensators(studyUuid, nodeUuid, inUpstreamBuiltParentNode, hvdcId);
        return ResponseEntity.ok().contentType(MediaType.APPLICATION_JSON).body(hvdcInfos);
    }

    @GetMapping(value = "/studies/{studyUuid}/nodes/{nodeUuid}/geo-data/lines")
    @Operation(summary = "Get Network lines graphics")
    @ApiResponses(value = {@ApiResponse(responseCode = "200", description = "The list of line graphics with the given ids, all otherwise")})
    public ResponseEntity<String> getLineGraphics(
            @PathVariable("studyUuid") UUID studyUuid,
            @PathVariable("nodeUuid") UUID nodeUuid,
            @Parameter(description = "Lines ids") @RequestParam(name = "lineId", required = false) List<String> linesIds) {

        return ResponseEntity.ok().contentType(MediaType.APPLICATION_JSON).body(studyService.getLinesGraphics(networkStoreService.getNetworkUuid(studyUuid), nodeUuid, linesIds));
    }

    @GetMapping(value = "/studies/{studyUuid}/nodes/{nodeUuid}/geo-data/substations")
    @Operation(summary = "Get Network substations graphics")
    @ApiResponses(value = {@ApiResponse(responseCode = "200", description = "The list of substation graphics with the given ids, all otherwise")})
    public ResponseEntity<String> getSubstationGraphics(
            @PathVariable("studyUuid") UUID studyUuid,
            @PathVariable("nodeUuid") UUID nodeUuid,
            @Parameter(description = "Substations id") @RequestParam(name = "substationId", required = false) List<String> substationsIds) {

        return ResponseEntity.ok().contentType(MediaType.APPLICATION_JSON).body(studyService.getSubstationsGraphics(networkStoreService.getNetworkUuid(studyUuid), nodeUuid, substationsIds));
    }

    @GetMapping(value = "/studies/{studyUuid}/nodes/{nodeUuid}/network-map/equipments-ids")
    @Operation(summary = "Get equipment ids ")
    @ApiResponses(value = {@ApiResponse(responseCode = "200", description = "The list of equipment ids")})
    public ResponseEntity<String> getNetworkElementsIds(
            @PathVariable("studyUuid") UUID studyUuid,
            @PathVariable("nodeUuid") UUID nodeUuid,
            @Parameter(description = "Substations id") @RequestParam(name = "substationsIds", required = false) List<String> substationsIds,
            @Parameter(description = "Should get in upstream built node ?") @RequestParam(value = "inUpstreamBuiltParentNode", required = false, defaultValue = "true") boolean inUpstreamBuiltParentNode,
            @Parameter(description = "equipment type") @RequestParam(name = "equipmentType") String equipmentType) {

        return ResponseEntity.ok().contentType(MediaType.APPLICATION_JSON).body(studyService.getNetworkElementsIds(studyUuid, nodeUuid, substationsIds, inUpstreamBuiltParentNode, equipmentType));
    }

    @GetMapping(value = "/studies/{studyUuid}/nodes/{nodeUuid}/network-map/substations/{substationId}")
    @Operation(summary = "Get specific substation description")
    @ApiResponses(value = {@ApiResponse(responseCode = "200", description = "The substation data")})
    public ResponseEntity<String> getSubstationMapData(
            @Parameter(description = "study uuid") @PathVariable("studyUuid") UUID studyUuid,
            @Parameter(description = "node uuid") @PathVariable("nodeUuid") UUID nodeUuid,
            @Parameter(description = "substation Id") @PathVariable("substationId") String substationId,
            @Parameter(description = "Should get in upstream built node ?") @RequestParam(value = "inUpstreamBuiltParentNode", required = false, defaultValue = "true") boolean inUpstreamBuiltParentNode) {

        return ResponseEntity.ok().contentType(MediaType.APPLICATION_JSON).body(studyService.getSubstationMapData(studyUuid, nodeUuid, substationId, inUpstreamBuiltParentNode));
    }

    @GetMapping(value = "/studies/{studyUuid}/nodes/{nodeUuid}/network/elements")
    @Operation(summary = "Get network elements infos")
    @ApiResponses(value = {@ApiResponse(responseCode = "200", description = "The list of network elements infos")})
    public ResponseEntity<String> getNetworkElementsInfos(
            @PathVariable("studyUuid") UUID studyUuid,
            @PathVariable("nodeUuid") UUID nodeUuid,
            @Parameter(description = "Substations id") @RequestParam(name = "substationsIds", required = false) List<String> substationsIds,
            @Parameter(description = "Element type") @RequestParam(name = "elementType") String elementType,
            @Parameter(description = "Info type") @RequestParam(name = "infoType") String infoType,
            @Parameter(description = "Should get in upstream built node ?") @RequestParam(value = "inUpstreamBuiltParentNode", required = false, defaultValue = "true") boolean inUpstreamBuiltParentNode) {

        return ResponseEntity.ok().contentType(MediaType.APPLICATION_JSON).body(studyService.getNetworkElementsInfos(studyUuid, nodeUuid, substationsIds, elementType, infoType, inUpstreamBuiltParentNode));
    }

    @GetMapping(value = "/studies/{studyUuid}/nodes/{nodeUuid}/network/elements/{elementId}")
    @Operation(summary = "Get network elements infos")
    @ApiResponses(value = {@ApiResponse(responseCode = "200", description = "The list of network elements infos")})
    public ResponseEntity<String> getNetworkElementInfos(
            @Parameter(description = "Study uuid") @PathVariable("studyUuid") UUID studyUuid,
            @Parameter(description = "Node uuid") @PathVariable("nodeUuid") UUID nodeUuid,
            @Parameter(description = "Element id") @PathVariable("elementId") String elementId,
            @Parameter(description = "Element type") @RequestParam(name = "elementType") String elementType,
            @Parameter(description = "Info type") @RequestParam(name = "infoType") String infoType,
            @Parameter(description = "Should get in upstream built node ?") @RequestParam(value = "inUpstreamBuiltParentNode", required = false, defaultValue = "true") boolean inUpstreamBuiltParentNode) {

        return ResponseEntity.ok().contentType(MediaType.APPLICATION_JSON).body(studyService.getNetworkElementInfos(studyUuid, nodeUuid, elementType, infoType, elementId, inUpstreamBuiltParentNode));
    }

    @GetMapping(value = "/studies/{studyUuid}/nodes/{nodeUuid}/network-map/branch-or-3wt/{equipmentId}")
    @Operation(summary = "Get specific line or 2WT or 3WT description")
    @ApiResponses(value = {
        @ApiResponse(responseCode = "200", description = "The line or 2WT or 3WT data"),
        @ApiResponse(responseCode = "204", description = "No element found")
    })
    public ResponseEntity<String> getBranchOrThreeWindingsTransformer(
            @Parameter(description = "study uuid") @PathVariable("studyUuid") UUID studyUuid,
            @Parameter(description = "node uuid") @PathVariable("nodeUuid") UUID nodeUuid,
            @Parameter(description = "equipment id") @PathVariable("equipmentId") String equipmentId) {
        String elementInfos = studyService.getBranchOrThreeWindingsTransformer(studyUuid, nodeUuid, equipmentId);
        return StringUtils.isEmpty(elementInfos) ? ResponseEntity.noContent().build() : ResponseEntity.ok().contentType(MediaType.APPLICATION_JSON).body(elementInfos);
    }

    @GetMapping(value = "/studies/{studyUuid}/nodes/{nodeUuid}/network-map/voltage-levels-equipments")
    @Operation(summary = "Get equipment of voltage levels")
    @ApiResponses(value = {@ApiResponse(responseCode = "200", description = "The voltage levels data")})
    public ResponseEntity<String> getVoltageLevelsAndEquipments(
            @PathVariable("studyUuid") UUID studyUuid,
            @PathVariable("nodeUuid") UUID nodeUuid,
            @Parameter(description = "Substations id") @RequestParam(name = "substationId", required = false) List<String> substationsIds,
            @Parameter(description = "Should get in upstream built node ?") @RequestParam(value = "inUpstreamBuiltParentNode", required = false, defaultValue = "true") boolean inUpstreamBuiltParentNode) {

        return ResponseEntity.ok().contentType(MediaType.APPLICATION_JSON).body(studyService.getVoltageLevelsAndEquipment(studyUuid, nodeUuid, substationsIds, inUpstreamBuiltParentNode));
    }

    @GetMapping(value = "/studies/{studyUuid}/nodes/{nodeUuid}/network-map/voltage-level-equipments/{voltageLevelId}")
    @Operation(summary = "Get voltage level equipments")
    @ApiResponses(value = {@ApiResponse(responseCode = "200", description = "Voltage level equipments")})
    public ResponseEntity<String> getVoltageLevelEquipments(
            @PathVariable("studyUuid") UUID studyUuid,
            @PathVariable("nodeUuid") UUID nodeUuid,
            @Parameter(description = "voltage level id") @PathVariable("voltageLevelId") String voltageLevelId,
            @Parameter(description = "Substations id") @RequestParam(name = "substationId", required = false) List<String> substationsIds,
            @Parameter(description = "Should get in upstream built node ?") @RequestParam(value = "inUpstreamBuiltParentNode", required = false, defaultValue = "true") boolean inUpstreamBuiltParentNode) {

        return ResponseEntity.ok().contentType(MediaType.APPLICATION_JSON).body(studyService.getVoltageLevelEquipments(studyUuid, nodeUuid, substationsIds, inUpstreamBuiltParentNode, voltageLevelId));
    }

    @GetMapping(value = "/studies/{studyUuid}/nodes/{nodeUuid}/network-map/all")
    @Operation(summary = "Get Network equipments description")
    @ApiResponses(value = {@ApiResponse(responseCode = "200", description = "The list of equipments data")})
    public ResponseEntity<String> getAllMapData(
            @PathVariable("studyUuid") UUID studyUuid,
            @PathVariable("nodeUuid") UUID nodeUuid,
            @Parameter(description = "Substations id") @RequestParam(name = "substationId", required = false) List<String> substationsIds) {

        return ResponseEntity.ok().contentType(MediaType.APPLICATION_JSON).body(studyService.getAllMapData(studyUuid, nodeUuid, substationsIds));
    }

    @PutMapping(value = "/studies/{studyUuid}/nodes/{nodeUuid}/network-modification/{modificationUuid}")
    @Operation(summary = "move network modification before another")
    @ApiResponses(value = {@ApiResponse(responseCode = "200", description = "The modification order is updated")})
    public ResponseEntity<Void> moveModification(@PathVariable("studyUuid") UUID studyUuid,
                                                        @PathVariable("nodeUuid") UUID nodeUuid,
                                                        @PathVariable("modificationUuid") UUID modificationUuid,
                                                        @Nullable @Parameter(description = "move before, if no value move to end") @RequestParam(value = "beforeUuid") UUID beforeUuid,
                                                        @RequestHeader(HEADER_USER_ID) String userId) {
        studyService.assertCanModifyNode(studyUuid, nodeUuid);
        studyService.moveModifications(studyUuid, nodeUuid, nodeUuid, List.of(modificationUuid), beforeUuid, userId);
        return ResponseEntity.ok().build();
    }

    @PutMapping(value = "/studies/{studyUuid}/nodes/{nodeUuid}", produces = MediaType.APPLICATION_JSON_VALUE)
    @Operation(summary = "For a list of network modifications passed in body, copy or cut, then append them to target node")
    @ApiResponses(value = {@ApiResponse(responseCode = "200", description = "The modification list has been updated.")})
    public ResponseEntity<Void> moveOrCopyModifications(@PathVariable("studyUuid") UUID studyUuid,
                                                         @PathVariable("nodeUuid") UUID nodeUuid,
                                                         @RequestParam("action") UpdateModificationAction action,
                                                         @Nullable @RequestParam("originNodeUuid") UUID originNodeUuid,
                                                         @RequestBody List<UUID> modificationsToCopyUuidList,
                                                         @RequestHeader(HEADER_USER_ID) String userId) {
        studyService.assertIsStudyAndNodeExist(studyUuid, nodeUuid);
        studyService.assertCanModifyNode(studyUuid, nodeUuid);
        if (originNodeUuid != null) {
            studyService.assertIsNodeExist(studyUuid, originNodeUuid);
            studyService.assertCanModifyNode(studyUuid, originNodeUuid);
        }
        switch (action) {
            case COPY:
                studyService.duplicateModifications(studyUuid, nodeUuid, modificationsToCopyUuidList, userId);
                break;
            case MOVE:
                studyService.moveModifications(studyUuid, nodeUuid, originNodeUuid, modificationsToCopyUuidList, null, userId);
                break;
            default:
                throw new StudyException(Type.UNKNOWN_ACTION_TYPE);
        }
        return ResponseEntity.ok().build();
    }

    @PutMapping(value = "/studies/{studyUuid}/nodes/{nodeUuid}/loadflow/run")
    @Operation(summary = "run loadflow on study")
    @ApiResponses(value = {@ApiResponse(responseCode = "200", description = "The loadflow has started")})
    public ResponseEntity<UUID> runLoadFlow(
            @PathVariable("studyUuid") UUID studyUuid,
            @PathVariable("nodeUuid") UUID nodeUuid,
            @RequestHeader(HEADER_USER_ID) String userId) {
        studyService.assertIsNodeNotReadOnly(nodeUuid);
        return ResponseEntity.ok().body(studyService.runLoadFlow(studyUuid, nodeUuid, userId));
    }

    @GetMapping(value = "/studies/{studyUuid}/nodes/{nodeUuid}/loadflow/result")
    @Operation(summary = "Get a loadflow result on study")
    @ApiResponses(value = {@ApiResponse(responseCode = "200", description = "The loadflow result"),
        @ApiResponse(responseCode = "204", description = "No loadflow has been done yet"),
        @ApiResponse(responseCode = "404", description = "The loadflow result has not been found")})
    public ResponseEntity<String> getLoadflowResult(@Parameter(description = "study UUID") @PathVariable("studyUuid") UUID studyUuid,
                                                        @Parameter(description = "nodeUuid") @PathVariable("nodeUuid") UUID nodeUuid) {
        String result = loadflowService.getLoadFlowResult(nodeUuid);
        return result != null ? ResponseEntity.ok().body(result) :
                ResponseEntity.noContent().build();
    }

    @GetMapping(value = "/studies/{studyUuid}/nodes/{nodeUuid}/loadflow/status")
    @Operation(summary = "Get the loadflow status on study")
    @ApiResponses(value = {@ApiResponse(responseCode = "200", description = "The loadflow status"),
        @ApiResponse(responseCode = "204", description = "No loadflow has been done yet"),
        @ApiResponse(responseCode = "404", description = "The loadflow status has not been found")})
    public ResponseEntity<String> getLoadFlowStatus(@Parameter(description = "Study UUID") @PathVariable("studyUuid") UUID studyUuid,
                                                                @Parameter(description = "nodeUuid") @PathVariable("nodeUuid") UUID nodeUuid) {
        String result = loadflowService.getLoadFlowStatus(nodeUuid);
        return result != null ? ResponseEntity.ok().body(result) :
                ResponseEntity.noContent().build();
    }

    @PutMapping(value = "/studies/{studyUuid}/nodes/{nodeUuid}/loadflow/stop")
    @Operation(summary = "stop loadflow on study")
    @ApiResponses(value = {@ApiResponse(responseCode = "200", description = "The loadflow has been stopped")})
    public ResponseEntity<Void> stopLoadFlow(@Parameter(description = "Study uuid") @PathVariable("studyUuid") UUID studyUuid,
                                                         @Parameter(description = "nodeUuid") @PathVariable("nodeUuid") UUID nodeUuid) {
        loadflowService.stopLoadFlow(studyUuid, nodeUuid);
        return ResponseEntity.ok().build();
    }

    @PutMapping(value = "/studies/{studyUuid}/nodes/{nodeUuid}/shortcircuit/run")
    @Operation(summary = "run short circuit analysis on study")
    @ApiResponses(value = {@ApiResponse(responseCode = "200", description = "The short circuit analysis has started")})
    public ResponseEntity<UUID> runShortCircuit(
            @PathVariable("studyUuid") UUID studyUuid,
            @PathVariable("nodeUuid") UUID nodeUuid,
            @RequestParam(value = "busId", required = false) String busId,
            @RequestHeader(HEADER_USER_ID) String userId) {
        studyService.assertIsNodeNotReadOnly(nodeUuid);
        if (busId == null) {
            return ResponseEntity.ok().body(studyService.runShortCircuit(studyUuid, nodeUuid, userId));
        } else {
            return ResponseEntity.ok().body(studyService.runShortCircuit(studyUuid, nodeUuid, userId, busId));
        }
    }

    @PutMapping(value = "/studies/{studyUuid}/nodes/{nodeUuid}/shortcircuit/stop")
    @Operation(summary = "stop security analysis on study")
    @ApiResponses(value = {@ApiResponse(responseCode = "200", description = "The short circuit analysis has been stopped")})
    public ResponseEntity<Void> stopShortCircuitAnalysis(@Parameter(description = "Study uuid") @PathVariable("studyUuid") UUID studyUuid,
                                                     @Parameter(description = "nodeUuid") @PathVariable("nodeUuid") UUID nodeUuid) {
        shortCircuitService.stopShortCircuitAnalysis(studyUuid, nodeUuid);
        return ResponseEntity.ok().build();
    }

    @GetMapping(value = "/studies/{studyUuid}/nodes/{nodeUuid}/shortcircuit/result")
    @Operation(summary = "Get a short circuit analysis result on study")
    @ApiResponses(value = {@ApiResponse(responseCode = "200", description = "The short circuit analysis result"),
        @ApiResponse(responseCode = "204", description = "No short circuit analysis has been done yet"),
        @ApiResponse(responseCode = "404", description = "The short circuit analysis has not been found")})
    public ResponseEntity<String> getShortCircuitResult(@Parameter(description = "study UUID") @PathVariable("studyUuid") UUID studyUuid,
                                                               @Parameter(description = "nodeUuid") @PathVariable("nodeUuid") UUID nodeUuid,
                                                               @Parameter(description = "Full or only those with limit violations or none fault results") @RequestParam(name = "mode", required = false, defaultValue = "WITH_LIMIT_VIOLATIONS") String mode,
                                                               @Parameter(description = "type") @RequestParam(value = "type", required = false, defaultValue = "ALL_BUSES") ShortcircuitAnalysisType type) {
        String result = shortCircuitService.getShortCircuitAnalysisResult(nodeUuid, mode, type);
        return result != null ? ResponseEntity.ok().body(result) :
                ResponseEntity.noContent().build();
    }

    @GetMapping(value = "/studies/{studyUuid}/nodes/{nodeUuid}/shortcircuit/results/fault_results/paged")
    @Operation(summary = "Get a fault results page for the short circuit analysis result on study")
    @ApiResponses(value = {@ApiResponse(responseCode = "200", description = "The short circuit analysis result fault results page"),
        @ApiResponse(responseCode = "204", description = "No short circuit analysis has been done yet"),
        @ApiResponse(responseCode = "404", description = "The short circuit analysis has not been found")})
    public ResponseEntity<String> getShortCircuitAnalysisFaultResultsPage(@Parameter(description = "study UUID") @PathVariable("studyUuid") UUID studyUuid,
                                                               @Parameter(description = "nodeUuid") @PathVariable("nodeUuid") UUID nodeUuid,
                                                               @Parameter(description = "Full or only those with limit violations or none fault results") @RequestParam(name = "mode", required = false, defaultValue = "WITH_LIMIT_VIOLATIONS") String mode,
                                                               Pageable pageable) {
        String faultResultsPage = shortCircuitService.getShortCircuitAnalysisFaultResultsPage(nodeUuid, mode, pageable);
        return faultResultsPage != null ? ResponseEntity.ok().body(faultResultsPage) :
                ResponseEntity.noContent().build();
    }

    @GetMapping(value = "/studies/{studyUuid}/nodes/{nodeUuid}/shortcircuit/status")
    @Operation(summary = "Get the short circuit analysis status on study")
    @ApiResponses(value = {@ApiResponse(responseCode = "200", description = "The short circuit analysis status"),
        @ApiResponse(responseCode = "204", description = "No short circuit analysis has been done yet"),
        @ApiResponse(responseCode = "404", description = "The short circuit analysis status has not been found")})
    public ResponseEntity<String> getShortCircuitAnalysisStatus(@Parameter(description = "Study UUID") @PathVariable("studyUuid") UUID studyUuid,
                                                               @Parameter(description = "nodeUuid") @PathVariable("nodeUuid") UUID nodeUuid,
                                                                @Parameter(description = "type") @RequestParam(value = "type", required = false, defaultValue = "ALL_BUSES") ShortcircuitAnalysisType type) {
        String result = shortCircuitService.getShortCircuitAnalysisStatus(nodeUuid, type);
        return result != null ? ResponseEntity.ok().body(result) :
                ResponseEntity.noContent().build();
    }

    @PutMapping(value = "/studies/{studyUuid}/nodes/{nodeUuid}/voltage-init/run")
    @Operation(summary = "run voltage init on study")
    @ApiResponses(value = {@ApiResponse(responseCode = "200", description = "The voltage init has started"),
        @ApiResponse(responseCode = "403", description = "The study node is not a model node")})
    public ResponseEntity<UUID> runVoltageInit(
            @PathVariable("studyUuid") UUID studyUuid,
            @PathVariable("nodeUuid") UUID nodeUuid,
            @RequestHeader(HEADER_USER_ID) String userId) {
        studyService.assertIsNodeNotReadOnly(nodeUuid);
        return ResponseEntity.ok().body(studyService.runVoltageInit(studyUuid, nodeUuid, userId));
    }

    @PutMapping(value = "/studies/{studyUuid}/nodes/{nodeUuid}/voltage-init/stop")
    @Operation(summary = "stop security analysis on study")
    @ApiResponses(value = {@ApiResponse(responseCode = "200", description = "The voltage init has been stopped")})
    public ResponseEntity<Void> stopVoltageInit(@Parameter(description = "Study uuid") @PathVariable("studyUuid") UUID studyUuid,
                                                         @Parameter(description = "nodeUuid") @PathVariable("nodeUuid") UUID nodeUuid) {
        voltageInitService.stopVoltageInit(studyUuid, nodeUuid);
        return ResponseEntity.ok().build();
    }

    @GetMapping(value = "/studies/{studyUuid}/nodes/{nodeUuid}/voltage-init/result")
    @Operation(summary = "Get a voltage init result on study")
    @ApiResponses(value = {@ApiResponse(responseCode = "200", description = "The voltage init result"),
        @ApiResponse(responseCode = "204", description = "No voltage init has been done yet"),
        @ApiResponse(responseCode = "404", description = "The voltage init has not been found")})
    public ResponseEntity<String> getVoltageInitResult(@Parameter(description = "study UUID") @PathVariable("studyUuid") UUID studyUuid,
                                                        @Parameter(description = "nodeUuid") @PathVariable("nodeUuid") UUID nodeUuid) {
        String result = voltageInitService.getVoltageInitResult(nodeUuid);
        return result != null ? ResponseEntity.ok().body(result) :
                ResponseEntity.noContent().build();
    }

    @GetMapping(value = "/studies/{studyUuid}/nodes/{nodeUuid}/voltage-init/status")
    @Operation(summary = "Get the voltage init status on study")
    @ApiResponses(value = {@ApiResponse(responseCode = "200", description = "The voltage init status"),
        @ApiResponse(responseCode = "204", description = "No voltage init has been done yet"),
        @ApiResponse(responseCode = "404", description = "The voltage init status has not been found")})
    public ResponseEntity<String> getVoltageInitStatus(@Parameter(description = "Study UUID") @PathVariable("studyUuid") UUID studyUuid,
                                                                @Parameter(description = "nodeUuid") @PathVariable("nodeUuid") UUID nodeUuid) {
        String result = voltageInitService.getVoltageInitStatus(nodeUuid);
        return result != null ? ResponseEntity.ok().body(result) :
                ResponseEntity.noContent().build();
    }

    @PostMapping(value = "/studies/{studyUuid}/voltage-init/parameters")
    @Operation(summary = "Set voltage init parameters on study")
    @ApiResponses(value = {@ApiResponse(responseCode = "200", description = "The voltage init parameters are set")})
    public ResponseEntity<Void> setVoltageInitParameters(
            @PathVariable("studyUuid") UUID studyUuid,
            @RequestBody(required = false) VoltageInitParametersInfos voltageInitParameters,
            @RequestHeader(HEADER_USER_ID) String userId) {
        studyService.setVoltageInitParameters(studyUuid, voltageInitParameters, userId);
        return ResponseEntity.ok().build();
    }

    @GetMapping(value = "/studies/{studyUuid}/voltage-init/parameters")
    @Operation(summary = "Get voltage init parameters on study")
    @ApiResponses(value = {@ApiResponse(responseCode = "200", description = "The voltage init parameters")})
    public ResponseEntity<VoltageInitParametersInfos> getVoltageInitParameters(
            @PathVariable("studyUuid") UUID studyUuid) {
        return ResponseEntity.ok().body(studyService.getVoltageInitParameters(studyUuid));
    }

    @GetMapping(value = "/export-network-formats")
    @Operation(summary = "get the available export format")
    @ApiResponses(value = {@ApiResponse(responseCode = "200", description = "The available export format")})
    public ResponseEntity<String> getExportFormats() {
        String formatsJson = networkConversionService.getExportFormats();
        return ResponseEntity.ok().contentType(MediaType.APPLICATION_JSON).body(formatsJson);
    }

    @GetMapping(value = "/studies/{studyUuid}/nodes/{nodeUuid}/export-network/{format}")
    @Operation(summary = "export the study's network in the given format")
    @ApiResponses(value = {@ApiResponse(responseCode = "200", description = "The network in the given format")})
    public ResponseEntity<byte[]> exportNetwork(
            @PathVariable("studyUuid") UUID studyUuid,
            @PathVariable("nodeUuid") UUID nodeUuid,
            @PathVariable("format") String format,
            @RequestParam(value = "formatParameters", required = false) String parametersJson) {

        studyService.assertRootNodeOrBuiltNode(studyUuid, nodeUuid);
        ExportNetworkInfos exportNetworkInfos = studyService.exportNetwork(studyUuid, nodeUuid, format, parametersJson);

        HttpHeaders header = new HttpHeaders();
        header.setContentDisposition(ContentDisposition.builder("attachment").filename(exportNetworkInfos.getFileName(), StandardCharsets.UTF_8).build());
        return ResponseEntity.ok().headers(header).contentType(MediaType.APPLICATION_OCTET_STREAM).body(exportNetworkInfos.getNetworkData());
    }

    @PostMapping(value = "/studies/{studyUuid}/nodes/{nodeUuid}/security-analysis/run")
    @Operation(summary = "run security analysis on study")
    @ApiResponses(value = {@ApiResponse(responseCode = "200", description = "The security analysis has started")})
    public ResponseEntity<UUID> runSecurityAnalysis(@Parameter(description = "studyUuid") @PathVariable("studyUuid") UUID studyUuid,
                                                          @Parameter(description = "nodeUuid") @PathVariable("nodeUuid") UUID nodeUuid,
                                                          @Parameter(description = "Contingency list names") @RequestParam(name = "contingencyListName", required = false) List<String> contingencyListNames) {
        List<String> nonNullcontingencyListNames = contingencyListNames != null ? contingencyListNames : Collections.emptyList();
        studyService.assertIsNodeNotReadOnly(nodeUuid);

        return ResponseEntity.ok().body(studyService.runSecurityAnalysis(studyUuid, nonNullcontingencyListNames, nodeUuid));
    }

    @GetMapping(value = "/studies/{studyUuid}/nodes/{nodeUuid}/security-analysis/result")
    @Operation(summary = "Get a security analysis result on study")
    @ApiResponses(value = {@ApiResponse(responseCode = "200", description = "The security analysis result"),
        @ApiResponse(responseCode = "204", description = "No security analysis has been done yet"),
        @ApiResponse(responseCode = "404", description = "The security analysis has not been found")})
    public ResponseEntity<String> getSecurityAnalysisResult(@Parameter(description = "study UUID") @PathVariable("studyUuid") UUID studyUuid,
                                                                  @Parameter(description = "nodeUuid") @PathVariable("nodeUuid") UUID nodeUuid,
                                                                  @Parameter(description = "Limit types") @RequestParam(name = "limitType", required = false) List<String> limitTypes) {
        List<String> nonNullLimitTypes = limitTypes != null ? limitTypes : Collections.emptyList();
        String result = securityAnalysisService.getSecurityAnalysisResult(nodeUuid, nonNullLimitTypes);
        return result != null ? ResponseEntity.ok().body(result) :
               ResponseEntity.noContent().build();
    }

    @GetMapping(value = "/studies/{studyUuid}/nodes/{nodeUuid}/contingency-count")
    @Operation(summary = "Get contingency count for a list of contingency list on a study")
    @ApiResponses(value = {@ApiResponse(responseCode = "200", description = "The contingency count")})
    public ResponseEntity<Integer> getContingencyCount(@Parameter(description = "Study UUID") @PathVariable("studyUuid") UUID studyUuid,
                                                             @Parameter(description = "Node UUID") @PathVariable("nodeUuid") UUID nodeUuid,
                                                             @Parameter(description = "Contingency list names") @RequestParam(name = "contingencyListName", required = false) List<String> contingencyListNames) {
        List<String> nonNullContingencyListNames = contingencyListNames != null ? contingencyListNames : Collections.emptyList();
        return ResponseEntity.ok().body(studyService.getContingencyCount(studyUuid, nonNullContingencyListNames, nodeUuid));
    }

    @GetMapping(value = "/studies/{studyUuid}/nodes/{nodeUuid}/limit-violations")
    @Operation(summary = "Get limit violations.")
    @ApiResponses(value = {@ApiResponse(responseCode = "200", description = "The limit violations")})
    public ResponseEntity<List<LimitViolationInfos>> getLimitViolations(@Parameter(description = "Study UUID") @PathVariable("studyUuid") UUID studyUuid,
                                                       @Parameter(description = "Node UUID") @PathVariable("nodeUuid") UUID nodeUuid,
                                                       @Parameter(description = "The limit reduction") @RequestParam("limitReduction") float limitReduction) {
        return ResponseEntity.ok().contentType(MediaType.APPLICATION_JSON).body(studyService.getLimitViolations(studyUuid, nodeUuid, limitReduction));
    }

    @PostMapping(value = "/studies/{studyUuid}/loadflow/parameters")
    @Operation(summary = "set loadflow parameters on study, reset to default ones if empty body")
    @ApiResponses(value = {@ApiResponse(responseCode = "200", description = "The loadflow parameters are set")})
    public ResponseEntity<Void> setLoadflowParameters(
            @PathVariable("studyUuid") UUID studyUuid,
            @RequestBody(required = false) LoadFlowParametersValues lfParameter,
            @RequestHeader(HEADER_USER_ID) String userId) {
        studyService.setLoadFlowParameters(studyUuid, lfParameter, userId);
        return ResponseEntity.ok().build();
    }

    @GetMapping(value = "/studies/{studyUuid}/loadflow/parameters")
    @Operation(summary = "Get loadflow parameters on study")
    @ApiResponses(value = {@ApiResponse(responseCode = "200", description = "The loadflow parameters")})
    public ResponseEntity<LoadFlowParametersValues> getLoadflowParameters(
            @PathVariable("studyUuid") UUID studyUuid) {
        return ResponseEntity.ok().body(studyService.getLoadFlowParametersValues(studyUuid));
    }

    @PostMapping(value = "/studies/{studyUuid}/loadflow/provider")
    @Operation(summary = "set load flow provider for the specified study, no body means reset to default provider")
    @ApiResponses(value = {@ApiResponse(responseCode = "200", description = "The load flow provider is set")})
    public ResponseEntity<Void> setLoadflowProvider(@PathVariable("studyUuid") UUID studyUuid,
                                                          @RequestBody(required = false) String provider,
                                                          @RequestHeader(HEADER_USER_ID) String userId) {
        studyService.updateLoadFlowProvider(studyUuid, provider, userId);
        return ResponseEntity.ok().build();
    }

    @GetMapping(value = "/studies/{studyUuid}/loadflow/provider")
    @Operation(summary = "Get load flow provider for a specified study, empty string means default provider")
    @ApiResponses(value = {@ApiResponse(responseCode = "200", description = "The load flow provider is returned")})
    public ResponseEntity<String> getLoadflowProvider(@PathVariable("studyUuid") UUID studyUuid) {
        return ResponseEntity.ok().body(studyService.getLoadFlowProvider(studyUuid));
    }

    @PostMapping(value = "/studies/{studyUuid}/security-analysis/provider")
    @Operation(summary = "set security analysis provider for the specified study, no body means reset to default provider")
    @ApiResponses(value = {@ApiResponse(responseCode = "200", description = "The security analysis provider is set")})
    public ResponseEntity<Void> setSecurityAnalysisProvider(@PathVariable("studyUuid") UUID studyUuid,
                                                            @RequestBody(required = false) String provider,
                                                            @RequestHeader("userId") String userId) {
        studyService.updateSecurityAnalysisProvider(studyUuid, provider, userId);
        return ResponseEntity.ok().build();
    }

    @GetMapping(value = "/studies/{studyUuid}/security-analysis/provider")
    @Operation(summary = "Get security analysis provider for a specified study, empty string means default provider")
    @ApiResponses(value = {@ApiResponse(responseCode = "200", description = "The security analysis provider is returned")})
    public ResponseEntity<String> getSecurityAnalysisProvider(@PathVariable("studyUuid") UUID studyUuid) {
        return ResponseEntity.ok().body(studyService.getSecurityAnalysisProvider(studyUuid));
    }

    @PostMapping(value = "/studies/{studyUuid}/sensitivity-analysis/provider")
    @Operation(summary = "set sensitivity analysis provider for the specified study, no body means reset to default provider")
    @ApiResponses(value = {@ApiResponse(responseCode = "200", description = "The sensitivity analysis provider is set")})
    public ResponseEntity<Void> setSensitivityAnalysisProvider(@PathVariable("studyUuid") UUID studyUuid,
                                                               @RequestBody(required = false) String provider,
                                                               @RequestHeader("userId") String userId) {
        studyService.updateSensitivityAnalysisProvider(studyUuid, provider, userId);
        return ResponseEntity.ok().build();
    }

    @GetMapping(value = "/studies/{studyUuid}/sensitivity-analysis/provider")
    @Operation(summary = "Get sensitivity analysis provider for a specified study, empty string means default provider")
    @ApiResponses(value = {@ApiResponse(responseCode = "200", description = "The sensitivity analysis provider is returned")})
    public ResponseEntity<String> getSensitivityAnalysisProvider(@PathVariable("studyUuid") UUID studyUuid) {
        return ResponseEntity.ok().body(studyService.getSensitivityAnalysisProvider(studyUuid));
    }

    @PostMapping(value = "/studies/{studyUuid}/dynamic-simulation/provider")
    @Operation(summary = "Set dynamic simulation provider for the specified study, no body means reset to default provider")
    @ApiResponses(value = {@ApiResponse(responseCode = "200", description = "The dynamic simulation provider is set")})
    public ResponseEntity<Void> setDynamicSimulationProvider(@PathVariable("studyUuid") UUID studyUuid,
                                                               @RequestBody(required = false) String provider,
                                                               @RequestHeader(HEADER_USER_ID) String userId) {
        studyService.updateDynamicSimulationProvider(studyUuid, provider, userId);
        return ResponseEntity.ok().build();
    }

    @GetMapping(value = "/studies/{studyUuid}/dynamic-simulation/provider")
    @Operation(summary = "Get dynamic simulation provider for a specified study, empty string means default provider")
    @ApiResponses(value = {@ApiResponse(responseCode = "200", description = "The dynamic simulation provider is returned")})
    public ResponseEntity<String> getDynamicSimulationProvider(@PathVariable("studyUuid") UUID studyUuid) {
        return ResponseEntity.ok().body(studyService.getDynamicSimulationProvider(studyUuid));
    }

    @PostMapping(value = "/studies/{studyUuid}/short-circuit-analysis/parameters")
    @Operation(summary = "set short-circuit analysis parameters on study, reset to default ones if empty body")
    @ApiResponses(value = {@ApiResponse(responseCode = "200", description = "The short-circuit analysis parameters are set")})
    public ResponseEntity<Void> setShortCircuitParameters(
            @PathVariable("studyUuid") UUID studyUuid,
            @RequestBody(required = false) ShortCircuitParameters shortCircuitParameters,
            @RequestHeader(HEADER_USER_ID) String userId) {
        studyService.setShortCircuitParameters(studyUuid, shortCircuitParameters, userId);
        return ResponseEntity.ok().build();
    }

    @GetMapping(value = "/studies/{studyUuid}/short-circuit-analysis/parameters")
    @Operation(summary = "Get short-circuit analysis parameters on study")
    @ApiResponses(value = {@ApiResponse(responseCode = "200", description = "The short-circuit analysis parameters")})
    public ResponseEntity<ShortCircuitParameters> getShortCircuitParameters(
            @PathVariable("studyUuid") UUID studyUuid) {
        return ResponseEntity.ok().body(studyService.getShortCircuitParameters(studyUuid));
    }

    @GetMapping(value = "/studies/{studyUuid}/nodes/{nodeUuid}/network/substations/{substationId}/svg")
    @Operation(summary = "get the substation diagram for the given network and substation")
    @ApiResponses(value = {@ApiResponse(responseCode = "200", description = "The svg"),
        @ApiResponse(responseCode = "404", description = "The substation has not been found")})
    public ResponseEntity<byte[]> getSubstationDiagram(
            @PathVariable("studyUuid") UUID studyUuid,
            @PathVariable("nodeUuid") UUID nodeUuid,
            @PathVariable("substationId") String substationId,
            @Parameter(description = "useName") @RequestParam(name = "useName", defaultValue = "false") boolean useName,
            @Parameter(description = "centerLabel") @RequestParam(name = "centerLabel", defaultValue = "false") boolean centerLabel,
            @Parameter(description = "diagonalLabel") @RequestParam(name = "diagonalLabel", defaultValue = "false") boolean diagonalLabel,
            @Parameter(description = "topologicalColoring") @RequestParam(name = "topologicalColoring", defaultValue = "false") boolean topologicalColoring,
            @Parameter(description = "substationLayout") @RequestParam(name = "substationLayout", defaultValue = "horizontal") String substationLayout,
            @Parameter(description = "component library name") @RequestParam(name = "componentLibrary", required = false) String componentLibrary,
            @Parameter(description = "language") @RequestParam(name = "language", defaultValue = "en") String language) {
        DiagramParameters diagramParameters = DiagramParameters.builder()
                .useName(useName)
                .labelCentered(centerLabel)
                .diagonalLabel(diagonalLabel)
                .topologicalColoring(topologicalColoring)
                .componentLibrary(componentLibrary)
                .language(language)
                .build();
        byte[] result = studyService.getSubstationSvg(studyUuid, substationId,
                diagramParameters, substationLayout, nodeUuid);
        return result != null ? ResponseEntity.ok().contentType(MediaType.APPLICATION_XML).body(result) :
                ResponseEntity.noContent().build();
    }

    @GetMapping(value = "/studies/{studyUuid}/nodes/{nodeUuid}/network/substations/{substationId}/svg-and-metadata")
    @Operation(summary = "get the substation diagram for the given network and substation")
    @ApiResponses(value = {@ApiResponse(responseCode = "200", description = "The svg and metadata"),
        @ApiResponse(responseCode = "404", description = "The substation has not been found")})
    public ResponseEntity<String> getSubstationDiagramAndMetadata(
            @PathVariable("studyUuid") UUID studyUuid,
            @PathVariable("nodeUuid") UUID nodeUuid,
            @PathVariable("substationId") String substationId,
            @Parameter(description = "useName") @RequestParam(name = "useName", defaultValue = "false") boolean useName,
            @Parameter(description = "centerLabel") @RequestParam(name = "centerLabel", defaultValue = "false") boolean centerLabel,
            @Parameter(description = "diagonalLabel") @RequestParam(name = "diagonalLabel", defaultValue = "false") boolean diagonalLabel,
            @Parameter(description = "topologicalColoring") @RequestParam(name = "topologicalColoring", defaultValue = "false") boolean topologicalColoring,
            @Parameter(description = "substationLayout") @RequestParam(name = "substationLayout", defaultValue = "horizontal") String substationLayout,
            @Parameter(description = "component library name") @RequestParam(name = "componentLibrary", required = false) String componentLibrary,
            @Parameter(description = "language") @RequestParam(name = "language", defaultValue = "en") String language) {
        DiagramParameters diagramParameters = DiagramParameters.builder()
                .useName(useName)
                .labelCentered(centerLabel)
                .diagonalLabel(diagonalLabel)
                .topologicalColoring(topologicalColoring)
                .componentLibrary(componentLibrary)
                .language(language)
                .build();
        String result = studyService.getSubstationSvgAndMetadata(
                studyUuid,
                substationId,
                diagramParameters,
                substationLayout,
                nodeUuid);
        return result != null ? ResponseEntity.ok().contentType(MediaType.APPLICATION_JSON).body(result) :
            ResponseEntity.noContent().build();
    }

    @GetMapping(value = "/studies/{studyUuid}/nodes/{nodeUuid}/network-area-diagram")
    @Operation(summary = "get the network area diagram for the given network and voltage levels")
    @ApiResponse(responseCode = "200", description = "The svg")
    public ResponseEntity<String> getNeworkAreaDiagram(
            @PathVariable("studyUuid") UUID studyUuid,
            @PathVariable("nodeUuid") UUID nodeUuid,
            @Parameter(description = "Voltage levels ids") @RequestParam(name = "voltageLevelsIds") List<String> voltageLevelsIds,
            @Parameter(description = "depth") @RequestParam(name = "depth", defaultValue = "0") int depth) {
        String result = studyService.getNeworkAreaDiagram(studyUuid, nodeUuid, voltageLevelsIds, depth);
        return result != null ? ResponseEntity.ok().contentType(MediaType.APPLICATION_JSON).body(result) :
            ResponseEntity.noContent().build();
    }

    @GetMapping(value = "/studies/{studyUuid}/nodes/{nodeUuid}/security-analysis/status")
    @Operation(summary = "Get the security analysis status on study")
    @ApiResponses(value = {@ApiResponse(responseCode = "200", description = "The security analysis status"),
        @ApiResponse(responseCode = "204", description = "No security analysis has been done yet"),
        @ApiResponse(responseCode = "404", description = "The security analysis status has not been found")})
    public ResponseEntity<String> getSecurityAnalysisStatus(@Parameter(description = "Study UUID") @PathVariable("studyUuid") UUID studyUuid,
                                                                  @Parameter(description = "nodeUuid") @PathVariable("nodeUuid") UUID nodeUuid) {
        SecurityAnalysisStatus status = securityAnalysisService.getSecurityAnalysisStatus(nodeUuid);
        return status != null ? ResponseEntity.ok().body(status.name()) :
                ResponseEntity.noContent().build();
    }

    @PutMapping(value = "/studies/{studyUuid}/nodes/{nodeUuid}/security-analysis/stop")
    @Operation(summary = "stop security analysis on study")
    @ApiResponses(value = {@ApiResponse(responseCode = "200", description = "The security analysis has been stopped")})
    public ResponseEntity<Void> stopSecurityAnalysis(@Parameter(description = "Study uuid") @PathVariable("studyUuid") UUID studyUuid,
                                                           @Parameter(description = "nodeUuid") @PathVariable("nodeUuid") UUID nodeUuid) {
        securityAnalysisService.stopSecurityAnalysis(studyUuid, nodeUuid);
        return ResponseEntity.ok().build();
    }

    @GetMapping(value = "/studies/{studyUuid}/nodes/{nodeUuid}/report", produces = MediaType.APPLICATION_JSON_VALUE)
    @Operation(summary = "Get node report")
    @ApiResponses(value = {@ApiResponse(responseCode = "200", description = "The node report"), @ApiResponse(responseCode = "404", description = "The study/node is not found")})
    public ResponseEntity<List<ReporterModel>> getNodeReport(@Parameter(description = "Node uuid") @PathVariable("nodeUuid") UUID nodeUuid,
                                                             @Parameter(description = "Node only report") @RequestParam(value = "nodeOnlyReport", required = false, defaultValue = "true") boolean nodeOnlyReport) {
        return ResponseEntity.ok().contentType(MediaType.APPLICATION_JSON).body(studyService.getNodeReport(nodeUuid, nodeOnlyReport));
    }

    @DeleteMapping(value = "/studies/{studyUuid}/nodes/{nodeUuid}/report")
    @Operation(summary = "Delete node report")
    @ApiResponses(value = {@ApiResponse(responseCode = "200", description = "The node report has been deleted"), @ApiResponse(responseCode = "404", description = "The study/node is not found")})
    public ResponseEntity<Void> deleteNodeReport(@Parameter(description = "Node uuid") @PathVariable("nodeUuid") UUID nodeUuid) {
        studyService.deleteNodeReport(nodeUuid);
        return ResponseEntity.ok().build();
    }

    @GetMapping(value = "/svg-component-libraries")
    @Operation(summary = "Get a list of the available svg component libraries")
    @ApiResponse(responseCode = "200", description = "The list of the available svg component libraries")
    public ResponseEntity<List<String>> getAvailableSvgComponentLibraries() {
        List<String> libraries = singleLineDiagramService.getAvailableSvgComponentLibraries();
        return ResponseEntity.ok().contentType(MediaType.APPLICATION_JSON).body(libraries);
    }

    @GetMapping(value = "/studies/{studyUuid}/nodes/{nodeUuid}/network-modifications", produces = MediaType.TEXT_PLAIN_VALUE)
    @Operation(summary = "Get network modifications from a node")
    @ApiResponses(value = {@ApiResponse(responseCode = "200", description = "The network modifications was returned"), @ApiResponse(responseCode = "404", description = "The study/node is not found")})
    public ResponseEntity<String> getNetworkModifications(@Parameter(description = "Study UUID") @PathVariable("studyUuid") UUID studyUuid,
                                                          @Parameter(description = "Node UUID") @PathVariable("nodeUuid") UUID nodeUuid) {
        // Return json string because modification dtos are not available here
        return ResponseEntity.ok().contentType(MediaType.TEXT_PLAIN).body(networkModificationTreeService.getNetworkModifications(nodeUuid));
    }

    @PostMapping(value = "/studies/{studyUuid}/nodes/{nodeUuid}/network-modifications")
    @Operation(summary = "Create a network modification for a node")
    @ApiResponses(value = {@ApiResponse(responseCode = "200", description = "The network modification was created"), @ApiResponse(responseCode = "404", description = "The study/node is not found")})
    public ResponseEntity<Void> createNetworkModification(@Parameter(description = "Study UUID") @PathVariable("studyUuid") UUID studyUuid,
                                                          @Parameter(description = "Node UUID") @PathVariable("nodeUuid") UUID nodeUuid,
                                                          @RequestBody String modificationAttributes,
                                                          @RequestHeader(HEADER_USER_ID) String userId) {
        studyService.assertCanModifyNode(studyUuid, nodeUuid);
        studyService.createNetworkModification(studyUuid, modificationAttributes, nodeUuid, userId);
        return ResponseEntity.ok().build();
    }

    @PutMapping(value = "/studies/{studyUuid}/nodes/{nodeUuid}/network-modifications/{uuid}")
    @Operation(summary = "Update a modification in the study network")
    @ApiResponses(value = {@ApiResponse(responseCode = "200", description = "The network modification was updated"), @ApiResponse(responseCode = "404", description = "The study/node is not found")})
    public ResponseEntity<Void> updateNetworkModification(@Parameter(description = "Study UUID") @PathVariable("studyUuid") UUID studyUuid,
                                                          @Parameter(description = "Node UUID") @PathVariable("nodeUuid") UUID nodeUuid,
                                                          @Parameter(description = "Network modification UUID") @PathVariable("uuid") UUID networkModificationUuid,
                                                          @RequestBody String modificationAttributes,
                                                          @RequestHeader(HEADER_USER_ID) String userId) {
        studyService.assertCanModifyNode(studyUuid, nodeUuid);
        studyService.updateNetworkModification(studyUuid, modificationAttributes, nodeUuid, networkModificationUuid, userId);
        return ResponseEntity.ok().build();
    }

    @DeleteMapping(value = "/studies/{studyUuid}/nodes/{nodeUuid}/network-modifications")
    @Operation(summary = "Delete network modifications for a node")
    @ApiResponses(value = {@ApiResponse(responseCode = "200", description = "The network modifications was deleted"), @ApiResponse(responseCode = "404", description = "The study/node is not found")})
    public ResponseEntity<Void> deleteNetworkModifications(@Parameter(description = "Study UUID") @PathVariable("studyUuid") UUID studyUuid,
                                                           @Parameter(description = "Node UUID") @PathVariable("nodeUuid") UUID nodeUuid,
                                                           @Parameter(description = "Network modification UUIDs") @RequestParam("uuids") List<UUID> networkModificationUuids,
                                                           @RequestHeader(HEADER_USER_ID) String userId) {
        studyService.assertCanModifyNode(studyUuid, nodeUuid);
        studyService.deleteNetworkModifications(studyUuid, nodeUuid, networkModificationUuids, userId);
        return ResponseEntity.ok().build();
    }

    @GetMapping(value = "/search", produces = MediaType.APPLICATION_JSON_VALUE)
    @Operation(summary = "Search studies in elasticsearch")
    @ApiResponses(value = {@ApiResponse(responseCode = "200", description = "List of studies found")})
    public ResponseEntity<List<CreatedStudyBasicInfos>> searchStudies(@Parameter(description = "Lucene query") @RequestParam(value = "q") String query) {
        return ResponseEntity.ok().contentType(MediaType.APPLICATION_JSON).body(studyService.searchStudies(query));
    }

    @GetMapping(value = "/studies/{studyUuid}/nodes/{nodeUuid}/search", produces = MediaType.APPLICATION_JSON_VALUE)
    @Operation(summary = "Search equipments in elasticsearch")
    @ApiResponses(value = {
        @ApiResponse(responseCode = "200", description = "List of equipments found"),
        @ApiResponse(responseCode = "404", description = "The study not found"),
        @ApiResponse(responseCode = "400", description = "The fieLd selector is unknown")
    })
    public ResponseEntity<List<EquipmentInfos>> searchEquipments(
        @Parameter(description = "Study uuid") @PathVariable("studyUuid") UUID studyUuid,
        @Parameter(description = "Node uuid") @PathVariable("nodeUuid") UUID nodeUuid,
        @Parameter(description = "User input") @RequestParam(value = "userInput") String userInput,
        @Parameter(description = "What against to match") @RequestParam(value = "fieldSelector") EquipmentInfosService.FieldSelector fieldSelector,
        @Parameter(description = "Should search in upstream built node") @RequestParam(value = "inUpstreamBuiltParentNode", required = false, defaultValue = "true") boolean inUpstreamBuiltParentNode,
        @Parameter(description = "Equipment type") @RequestParam(value = "equipmentType", required = false) String equipmentType) {
        return ResponseEntity.ok().contentType(MediaType.APPLICATION_JSON)
            .body(studyService.searchEquipments(studyUuid, nodeUuid, userInput, fieldSelector, equipmentType, inUpstreamBuiltParentNode));
    }

    @PostMapping(value = "/studies/{studyUuid}/tree/nodes/{id}")
    @Operation(summary = "Create a node as before / after the given node ID")
    @ApiResponses(value = {
        @ApiResponse(responseCode = "200", description = "The node has been added"),
        @ApiResponse(responseCode = "404", description = "The study or the node not found")})
    public ResponseEntity<AbstractNode> createNode(@RequestBody AbstractNode node,
                                                         @Parameter(description = "study uuid") @PathVariable("studyUuid") UUID studyUuid,
                                                         @Parameter(description = "parent id of the node created") @PathVariable(name = "id") UUID referenceId,
                                                         @Parameter(description = "node is inserted before the given node ID") @RequestParam(name = "mode", required = false, defaultValue = "CHILD") InsertMode insertMode,
                                                         @RequestHeader(HEADER_USER_ID) String userId) {
        return ResponseEntity.ok().contentType(MediaType.APPLICATION_JSON).body(networkModificationTreeService.createNode(studyUuid, referenceId, node, insertMode, userId));
    }

    @DeleteMapping(value = "/studies/{studyUuid}/tree/nodes/{id}")
    @Operation(summary = "Delete node with given id")
    @ApiResponses(value = {
        @ApiResponse(responseCode = "200", description = "the nodes have been successfully deleted"),
        @ApiResponse(responseCode = "404", description = "The study or the node not found")})
    public ResponseEntity<Void> deleteNode(@Parameter(description = "study uuid") @PathVariable("studyUuid") UUID studyUuid,
                                                 @Parameter(description = "id of child to remove") @PathVariable("id") UUID nodeId,
                                                 @Parameter(description = "deleteChildren") @RequestParam(value = "deleteChildren", defaultValue = "false") boolean deleteChildren,
                                                 @RequestHeader(HEADER_USER_ID) String userId) {
        studyService.deleteNode(studyUuid, nodeId, deleteChildren, userId);
        return ResponseEntity.ok().build();
    }

    @GetMapping(value = "/studies/{studyUuid}/tree")
    @Operation(summary = "Get network modification tree for the given study")
    @ApiResponses(value = {
        @ApiResponse(responseCode = "200", description = "network modification tree"),
        @ApiResponse(responseCode = "404", description = "The study or the node not found")})
    public ResponseEntity<RootNode> getNetworkModificationTree(@Parameter(description = "study uuid") @PathVariable("studyUuid") UUID studyUuid) {
        RootNode rootNode = networkModificationTreeService.getStudyTree(studyUuid);
        return rootNode != null ?
            ResponseEntity.ok().contentType(MediaType.APPLICATION_JSON).body(rootNode)
            : ResponseEntity.notFound().build();
    }

    @GetMapping(value = "/studies/{studyUuid}/subtree")
    @Operation(summary = "Get network modification subtree for the given study")
    @ApiResponses(value = {
        @ApiResponse(responseCode = "200", description = "network modification subtree"),
        @ApiResponse(responseCode = "404", description = "The study or the parent node not found")})
    public ResponseEntity<NetworkModificationNode> getNetworkModificationSubtree(@Parameter(description = "study uuid") @PathVariable("studyUuid") UUID studyUuid,
                                                                 @Parameter(description = "parent node uuid") @RequestParam(value = "parentNodeUuid") UUID parentNodeUuid) {
        NetworkModificationNode parentNode = networkModificationTreeService.getStudySubtree(studyUuid, parentNodeUuid);
        return parentNode != null ?
                ResponseEntity.ok().contentType(MediaType.APPLICATION_JSON).body(parentNode)
                : ResponseEntity.notFound().build();
    }

    @PutMapping(value = "/studies/{studyUuid}/tree/nodes")
    @Operation(summary = "update node")
    @ApiResponses(value = {
        @ApiResponse(responseCode = "200", description = "the node has been updated"),
        @ApiResponse(responseCode = "404", description = "The study or the node not found")})
    public ResponseEntity<Void> updateNode(@RequestBody AbstractNode node,
                                                 @Parameter(description = "study uuid") @PathVariable("studyUuid") UUID studyUuid,
                                                 @RequestHeader(HEADER_USER_ID) String userId) {
        networkModificationTreeService.updateNode(studyUuid, node, userId);
        return ResponseEntity.ok().build();
    }

    @GetMapping(value = "/studies/{studyUuid}/tree/nodes/{id}")
    @Operation(summary = "get simplified node")
    @ApiResponses(value = {
        @ApiResponse(responseCode = "200", description = "simplified nodes (without children"),
        @ApiResponse(responseCode = "404", description = "The study or the node not found")})
    public ResponseEntity<AbstractNode> getNode(@Parameter(description = "study uuid") @PathVariable("studyUuid") UUID studyUuid,
                                                @Parameter(description = "node uuid") @PathVariable("id") UUID nodeId) {
        AbstractNode node = networkModificationTreeService.getNode(nodeId);
        return node != null ?
                ResponseEntity.ok().contentType(MediaType.APPLICATION_JSON).body(node)
                : ResponseEntity.notFound().build();
    }

    @RequestMapping(value = "/studies/{studyUuid}/nodes", method = RequestMethod.HEAD)
    @Operation(summary = "Test if a node name exists")
    @ApiResponses(value = {
        @ApiResponse(responseCode = "200", description = "node name exists"),
        @ApiResponse(responseCode = "204", description = "node name doesn't exist"),
    })
    public ResponseEntity<Void> nodeNameExists(@Parameter(description = "Study uuid") @PathVariable("studyUuid") UUID studyUuid,
                                               @Parameter(description = "Node name") @RequestParam("nodeName") String nodeName) {

        return networkModificationTreeService.isNodeNameExists(studyUuid, nodeName) ? ResponseEntity.ok().build() : ResponseEntity.noContent().build();
    }

    @GetMapping(value = "/studies/{studyUuid}/nodes/nextUniqueName")
    @Operation(summary = "Get unique node name")
    @ApiResponses(value = {@ApiResponse(responseCode = "200", description = "unique node name generated")})

    public ResponseEntity<String> getUniqueNodeName(@Parameter(description = "Study uuid") @PathVariable("studyUuid") UUID studyUuid) {

        return ResponseEntity.ok().body(networkModificationTreeService.getUniqueNodeName(studyUuid));
    }

    @PostMapping(value = "/studies/{studyUuid}/nodes/{nodeUuid}/build")
    @Operation(summary = "build a study node")
    @ApiResponses(value = {@ApiResponse(responseCode = "200", description = "The study node has been built"),
                           @ApiResponse(responseCode = "404", description = "The study or node doesn't exist"),
                           @ApiResponse(responseCode = "403", description = "The study node is not a model node")})
    public ResponseEntity<Void> buildNode(@Parameter(description = "Study uuid") @PathVariable("studyUuid") UUID studyUuid,
                                                @Parameter(description = "nodeUuid") @PathVariable("nodeUuid") UUID nodeUuid) {
        studyService.assertNoBuildNoComputation(studyUuid, nodeUuid);
        studyService.buildNode(studyUuid, nodeUuid);
        return ResponseEntity.ok().build();
    }

    @PutMapping(value = "/studies/{studyUuid}/nodes/{nodeUuid}/build/stop")
    @Operation(summary = "stop a node build")
    @ApiResponses(value = {@ApiResponse(responseCode = "200", description = "The build has been stopped"),
                           @ApiResponse(responseCode = "404", description = "The study or node doesn't exist")})
    public ResponseEntity<Void> stopBuild(@Parameter(description = "Study uuid") @PathVariable("studyUuid") UUID studyUuid,
                                                      @Parameter(description = "nodeUuid") @PathVariable("nodeUuid") UUID nodeUuid) {
        studyService.stopBuild(nodeUuid);
        return ResponseEntity.ok().build();
    }

    @PutMapping(value = "/studies/{studyUuid}/nodes/{nodeUuid}/network_modifications/{modificationUuid}")
    @Operation(summary = "Activate/Deactivate a modification in a modification group associated with a study node")
    @ApiResponses(value = {@ApiResponse(responseCode = "200", description = "The modification has been activated/deactivated"),
                           @ApiResponse(responseCode = "404", description = "The study/node/modification doesn't exist")})
    public ResponseEntity<Void> changeModificationActiveState(@PathVariable("studyUuid") UUID studyUuid,
                                                              @PathVariable("nodeUuid") UUID nodeUuid,
                                                              @PathVariable("modificationUuid") UUID modificationUuid,
                                                              @Parameter(description = "active") @RequestParam("active") boolean active,
                                                              @RequestHeader(HEADER_USER_ID) String userId) {
        studyService.assertCanModifyNode(studyUuid, nodeUuid);
        studyService.changeModificationActiveState(studyUuid, nodeUuid, modificationUuid, active, userId);
        return ResponseEntity.ok().build();
    }

    @GetMapping(value = "/loadflow-default-provider")
    @Operation(summary = "get load flow default provider")
    @ApiResponses(@ApiResponse(responseCode = "200", description = "the load flow default provider has been found"))
    public ResponseEntity<String> getDefaultLoadflowProvider() {
        return ResponseEntity.ok().body(studyService.getDefaultLoadflowProvider());
    }

    @GetMapping(value = "/security-analysis-default-provider")
    @Operation(summary = "get security analysis default provider")
    @ApiResponses(@ApiResponse(responseCode = "200", description = "the security analysis default provider has been found"))
    public ResponseEntity<String> getDefaultSecurityAnalysisProvider() {
        return ResponseEntity.ok().body(studyService.getDefaultSecurityAnalysisProvider());
    }

    @GetMapping(value = "/sensitivity-analysis-default-provider")
    @Operation(summary = "get sensitivity analysis default provider value")
    @ApiResponses(@ApiResponse(responseCode = "200", description = "the sensitivity analysis default provider has been found"))
    public ResponseEntity<String> getDefaultSensitivityAnalysisProvider() {
        return ResponseEntity.ok().body(studyService.getDefaultSensitivityAnalysisProvider());
    }

    @GetMapping(value = "/dynamic-simulation-default-provider")
    @Operation(summary = "get dynamic simulation default provider")
    @ApiResponses(@ApiResponse(responseCode = "200", description = "the dynamic simulation default provider has been found"))
    public ResponseEntity<String> getDefaultDynamicSimulationProvider() {
        return ResponseEntity.ok().body(studyService.getDefaultDynamicSimulationProvider());
    }

    @PostMapping(value = "/studies/{studyUuid}/reindex-all")
    @Operation(summary = "reindex the study")
    @ApiResponse(responseCode = "200", description = "Study reindexed")
    public ResponseEntity<Void> reindexStudy(@Parameter(description = "study uuid") @PathVariable("studyUuid") UUID studyUuid) {
        studyService.reindexStudy(studyUuid);
        return ResponseEntity.ok().build();
    }

    @PostMapping(value = "/studies/{studyUuid}/notification")
    @Operation(summary = "Create study related notification")
    @ApiResponses(value = {
        @ApiResponse(responseCode = "200", description = "The notification has been sent"),
        @ApiResponse(responseCode = "400", description = "The notification type is unknown")
    })
    public ResponseEntity<Void> notify(@PathVariable("studyUuid") UUID studyUuid,
                                             @RequestParam("type") String notificationType) {
        studyService.notify(notificationType, studyUuid);
        return ResponseEntity.ok().build();
    }

    @PostMapping(value = "/studies/{studyUuid}/nodes/{nodeUuid}/sensitivity-analysis/run")
    @Operation(summary = "run sensitivity analysis on study")
    @ApiResponses(value = {@ApiResponse(responseCode = "200", description = "The sensitivity analysis has started")})
    public ResponseEntity<UUID> runSensitivityAnalysis(@Parameter(description = "studyUuid") @PathVariable("studyUuid") UUID studyUuid,
                                                       @Parameter(description = "nodeUuid") @PathVariable("nodeUuid") UUID nodeUuid,
                                                       @RequestBody String sensitivityAnalysisInput) {
        studyService.assertIsNodeNotReadOnly(nodeUuid);
        return ResponseEntity.ok().body(studyService.runSensitivityAnalysis(studyUuid, nodeUuid, sensitivityAnalysisInput));
    }

    @GetMapping(value = "/studies/{studyUuid}/nodes/{nodeUuid}/sensitivity-analysis/result")
    @Operation(summary = "Get a sensitivity analysis result on study")
    @ApiResponses(value = {@ApiResponse(responseCode = "200", description = "The sensitivity analysis result"),
        @ApiResponse(responseCode = "204", description = "No sensitivity analysis has been done yet"),
        @ApiResponse(responseCode = "404", description = "The sensitivity analysis has not been found")})
    public ResponseEntity<String> getSensitivityAnalysisResult(
        @Parameter(description = "study UUID") @PathVariable("studyUuid") UUID studyUuid,
        @Parameter(description = "nodeUuid") @PathVariable("nodeUuid") UUID nodeUuid,
        @Parameter(description = "results selector") @RequestParam("selector") String selector) {
        String result = sensitivityAnalysisService.getSensitivityAnalysisResult(nodeUuid, selector);
        return result != null ? ResponseEntity.ok().body(result) :
            ResponseEntity.noContent().build();
    }

    @GetMapping(value = "/studies/{studyUuid}/nodes/{nodeUuid}/sensitivity-analysis/status")
    @Operation(summary = "Get the sensitivity analysis status on study")
    @ApiResponses(value = {@ApiResponse(responseCode = "200", description = "The sensitivity analysis status"),
        @ApiResponse(responseCode = "204", description = "No sensitivity analysis has been done yet"),
        @ApiResponse(responseCode = "404", description = "The sensitivity analysis status has not been found")})
    public ResponseEntity<String> getSensitivityAnalysisStatus(@Parameter(description = "Study UUID") @PathVariable("studyUuid") UUID studyUuid,
                                                               @Parameter(description = "nodeUuid") @PathVariable("nodeUuid") UUID nodeUuid) {
        String result = sensitivityAnalysisService.getSensitivityAnalysisStatus(nodeUuid);
        return result != null ? ResponseEntity.ok().body(result) :
            ResponseEntity.noContent().build();
    }

    @PutMapping(value = "/studies/{studyUuid}/nodes/{nodeUuid}/sensitivity-analysis/stop")
    @Operation(summary = "stop sensitivity analysis on study")
    @ApiResponses(value = {@ApiResponse(responseCode = "200", description = "The sensitivity analysis has been stopped")})
    public ResponseEntity<Void> stopSensitivityAnalysis(@Parameter(description = "Study uuid") @PathVariable("studyUuid") UUID studyUuid,
                                                        @Parameter(description = "nodeUuid") @PathVariable("nodeUuid") UUID nodeUuid) {
        sensitivityAnalysisService.stopSensitivityAnalysis(studyUuid, nodeUuid);
        return ResponseEntity.ok().build();
    }

    @GetMapping(value = "/studies/{studyUuid}/dynamic-simulation/mappings")
    @Operation(summary = "Get all mapping of dynamic simulation on study")
    @ApiResponses(value = {@ApiResponse(responseCode = "200", description = "All mappings of dynamic simulation"),
        @ApiResponse(responseCode = "204", description = "No dynamic simulation mappings"),
        @ApiResponse(responseCode = "404", description = "The dynamic simulation mappings has not been found")})
    public ResponseEntity<List<MappingInfos>> getDynamicSimulationMappings(@Parameter(description = "study UUID") @PathVariable("studyUuid") UUID studyUuid) {
        List<MappingInfos> mappings = studyService.getDynamicSimulationMappings(studyUuid);
        return mappings != null ? ResponseEntity.ok().contentType(MediaType.APPLICATION_JSON).body(mappings) :
                ResponseEntity.noContent().build();
    }

    @GetMapping(value = "/studies/{studyUuid}/nodes/{nodeUuid}/dynamic-simulation/models")
    @Operation(summary = "Get models of dynamic simulation on study")
    @ApiResponses(value = {@ApiResponse(responseCode = "200", description = "All models of dynamic simulation"),
        @ApiResponse(responseCode = "204", description = "No dynamic simulation models"),
        @ApiResponse(responseCode = "404", description = "The dynamic simulation models has not been found")})
    public ResponseEntity<List<ModelInfos>> getDynamicSimulationModels(@Parameter(description = "study UUID") @PathVariable("studyUuid") UUID studyUuid,
                                                                       @Parameter(description = "nodeUuid") @PathVariable("nodeUuid") UUID nodeUuid) {
        List<ModelInfos> models = studyService.getDynamicSimulationModels(studyUuid, nodeUuid);
        return models != null ? ResponseEntity.ok().contentType(MediaType.APPLICATION_JSON).body(models) :
                ResponseEntity.noContent().build();
    }

    @PostMapping(value = "/studies/{studyUuid}/dynamic-simulation/parameters")
    @Operation(summary = "set dynamic simulation parameters on study, reset to default ones if empty body")
    @ApiResponses(value = {@ApiResponse(responseCode = "200", description = "The dynamic simulation parameters are set")})
    public ResponseEntity<Void> setDynamicSimulationParameters(
            @PathVariable("studyUuid") UUID studyUuid,
            @RequestBody(required = false) DynamicSimulationParametersInfos dsParameter,
            @RequestHeader(HEADER_USER_ID) String userId) {
        studyService.setDynamicSimulationParameters(studyUuid, dsParameter, userId);
        return ResponseEntity.ok().build();
    }

    @GetMapping(value = "/studies/{studyUuid}/dynamic-simulation/parameters")
    @Operation(summary = "Get dynamic simulation parameters on study")
    @ApiResponses(value = {@ApiResponse(responseCode = "200", description = "The dynamic simulation parameters")})
    public ResponseEntity<DynamicSimulationParametersInfos> getDynamicSimulationParameters(
            @PathVariable("studyUuid") UUID studyUuid) {
        return ResponseEntity.ok().body(studyService.getDynamicSimulationParameters(studyUuid));
    }

    @PostMapping(value = "/studies/{studyUuid}/nodes/{nodeUuid}/dynamic-simulation/run")
    @Operation(summary = "run dynamic simulation on study")
    @ApiResponses(value = {@ApiResponse(responseCode = "200", description = "The dynamic simulation has started")})
    public ResponseEntity<UUID> runDynamicSimulation(@Parameter(description = "studyUuid") @PathVariable("studyUuid") UUID studyUuid,
                                                     @Parameter(description = "nodeUuid") @PathVariable("nodeUuid") UUID nodeUuid,
                                                     @RequestBody(required = false) DynamicSimulationParametersInfos parameters) {
        studyService.assertIsNodeNotReadOnly(nodeUuid);

        return ResponseEntity.ok().contentType(MediaType.APPLICATION_JSON).body(studyService.runDynamicSimulation(studyUuid, nodeUuid, parameters));
    }

    @GetMapping(value = "/studies/{studyUuid}/nodes/{nodeUuid}/dynamic-simulation/result/timeseries/metadata")
    @Operation(summary = "Get list of time series metadata of dynamic simulation result on study")
    @ApiResponses(value = {@ApiResponse(responseCode = "200", description = "Time series metadata of dynamic simulation result"),
        @ApiResponse(responseCode = "204", description = "No dynamic simulation has been done yet"),
        @ApiResponse(responseCode = "404", description = "The dynamic simulation has not been found")})
    public ResponseEntity<List<TimeSeriesMetadataInfos>> getDynamicSimulationTimeSeriesMetadata(@Parameter(description = "study UUID") @PathVariable("studyUuid") UUID studyUuid,
                                                                                                @Parameter(description = "nodeUuid") @PathVariable("nodeUuid") UUID nodeUuid) {
        List<TimeSeriesMetadataInfos> result = studyService.getDynamicSimulationTimeSeriesMetadata(nodeUuid);
        return result != null ? ResponseEntity.ok().contentType(MediaType.APPLICATION_JSON).body(result) :
                ResponseEntity.noContent().build();
    }

    @GetMapping(value = "/studies/{studyUuid}/nodes/{nodeUuid}/dynamic-simulation/result/timeseries")
    @Operation(summary = "Get all time series of dynamic simulation result on study")
    @ApiResponses(value = {@ApiResponse(responseCode = "200", description = "All time series of dynamic simulation result"),
        @ApiResponse(responseCode = "204", description = "No dynamic simulation has been done yet"),
        @ApiResponse(responseCode = "404", description = "The dynamic simulation has not been found")})
    public ResponseEntity<List<DoubleTimeSeries>> getDynamicSimulationTimeSeriesResult(@Parameter(description = "study UUID") @PathVariable("studyUuid") UUID studyUuid,
                                                                                       @Parameter(description = "nodeUuid") @PathVariable("nodeUuid") UUID nodeUuid,
                                                                                       @Parameter(description = "timeSeriesNames") @RequestParam(name = "timeSeriesNames", required = false) List<String> timeSeriesNames) {
        List<DoubleTimeSeries> result = studyService.getDynamicSimulationTimeSeries(nodeUuid, timeSeriesNames);
        return result != null ? ResponseEntity.ok().contentType(MediaType.APPLICATION_JSON).body(result) :
                ResponseEntity.noContent().build();
    }

    @GetMapping(value = "/studies/{studyUuid}/nodes/{nodeUuid}/dynamic-simulation/result/timeline")
    @Operation(summary = "Get a timeline of dynamic simulation result on study")
    @ApiResponses(value = {@ApiResponse(responseCode = "200", description = "The timeline of dynamic simulation result"),
        @ApiResponse(responseCode = "204", description = "No dynamic simulation has been done yet"),
        @ApiResponse(responseCode = "404", description = "The dynamic simulation has not been found")})
    public ResponseEntity<List<StringTimeSeries>> getDynamicSimulationTimeLineResult(@Parameter(description = "study UUID") @PathVariable("studyUuid") UUID studyUuid,
                                                                             @Parameter(description = "nodeUuid") @PathVariable("nodeUuid") UUID nodeUuid) {
        List<StringTimeSeries> result = studyService.getDynamicSimulationTimeLine(nodeUuid);
        return result != null ? ResponseEntity.ok().contentType(MediaType.APPLICATION_JSON).body(result) :
                ResponseEntity.noContent().build();
    }

    @GetMapping(value = "/studies/{studyUuid}/nodes/{nodeUuid}/dynamic-simulation/status")
    @Operation(summary = "Get the status of dynamic simulation result on study")
    @ApiResponses(value = {@ApiResponse(responseCode = "200", description = "The status of dynamic simulation result"),
        @ApiResponse(responseCode = "204", description = "No dynamic simulation has been done yet"),
        @ApiResponse(responseCode = "404", description = "The dynamic simulation has not been found")})
    public ResponseEntity<DynamicSimulationStatus> getDynamicSimulationStatus(@Parameter(description = "study UUID") @PathVariable("studyUuid") UUID studyUuid,
                                                             @Parameter(description = "nodeUuid") @PathVariable("nodeUuid") UUID nodeUuid) {
        DynamicSimulationStatus result = studyService.getDynamicSimulationStatus(nodeUuid);
        return result != null ? ResponseEntity.ok().contentType(MediaType.APPLICATION_JSON).body(result) :
                ResponseEntity.noContent().build();
    }

    @GetMapping(value = "/studies/{studyUuid}/security-analysis/parameters")
    @Operation(summary = "Get security analysis parameters on study")
    @ApiResponses(value = {@ApiResponse(responseCode = "200", description = "The security analysis parameters")})
    public ResponseEntity<SecurityAnalysisParametersValues> getSecurityAnalysisParametersValues(
            @PathVariable("studyUuid") UUID studyUuid) {
        return ResponseEntity.ok().body(studyService.getSecurityAnalysisParametersValues(studyUuid));
    }

    @PostMapping(value = "/studies/{studyUuid}/security-analysis/parameters")
    @Operation(summary = "set security analysis parameters on study, reset to default ones if empty body")
    @ApiResponses(value = {@ApiResponse(responseCode = "200", description = "The security analysis parameters are set")})
    public ResponseEntity<Void> setSecurityAnalysisParametersValues(
            @PathVariable("studyUuid") UUID studyUuid,
            @RequestBody(required = false) SecurityAnalysisParametersValues securityAnalysisParametersValues,
            @RequestHeader(HEADER_USER_ID) String userId) {
        studyService.setSecurityAnalysisParametersValues(studyUuid, securityAnalysisParametersValues, userId);
        return ResponseEntity.ok().build();
    }

<<<<<<< HEAD
    @GetMapping(value = "/up-optional-services")
    @Operation(summary = "Get all the available optional services")
    @ApiResponses(value = {@ApiResponse(responseCode = "200", description = "List of available optional services")})
    public ResponseEntity<List<String>> getUpOptionalServices() {
        List<String> upServices = actuatorHealthService.getUpOptionalServices();
        return ResponseEntity.ok().contentType(MediaType.APPLICATION_JSON).body(upServices);
=======
    @PutMapping(value = "/studies/{studyUuid}/nodes/{nodeUuid}/voltage-init/modifications", produces = MediaType.APPLICATION_JSON_VALUE)
    @Operation(summary = "Clone the voltage init modifications, then append them to node")
    @ApiResponses(value = {@ApiResponse(responseCode = "200", description = "The voltage init modifications have been appended.")})
    public ResponseEntity<Void> copyVoltageInitModifications(@PathVariable("studyUuid") UUID studyUuid,
                                                             @PathVariable("nodeUuid") UUID nodeUuid,
                                                             @RequestHeader(HEADER_USER_ID) String userId) {
        studyService.assertIsStudyAndNodeExist(studyUuid, nodeUuid);
        studyService.assertCanModifyNode(studyUuid, nodeUuid);
        studyService.copyVoltageInitModifications(studyUuid, nodeUuid, userId);
        return ResponseEntity.ok().build();
>>>>>>> c5d273b7
    }

    enum UpdateModificationAction {
        MOVE, COPY
    }

    static class MyEnumConverter<E extends Enum<E>> extends PropertyEditorSupport {
        private final Class<E> enumClass;

        public MyEnumConverter(Class<E> enumClass) {
            this.enumClass = enumClass;
        }

        @Override
        public void setAsText(final String text) throws IllegalArgumentException {
            try {
                E value = Enum.valueOf(enumClass, text.toUpperCase());
                setValue(value);
            } catch (IllegalArgumentException ex) {
                String avail = StringUtils.join(enumClass.getEnumConstants(), ", ");
                throw new IllegalArgumentException(String.format("Enum unknown entry '%s' should be among %s", text, avail));
            }
        }
    }

    static class MyModificationTypeConverter extends PropertyEditorSupport {

        public MyModificationTypeConverter() {
            super();
        }

        @Override
        public void setAsText(final String text) throws IllegalArgumentException {
            setValue(ModificationType.getTypeFromUri(text));
        }
    }
}<|MERGE_RESOLUTION|>--- conflicted
+++ resolved
@@ -1395,14 +1395,6 @@
         return ResponseEntity.ok().build();
     }
 
-<<<<<<< HEAD
-    @GetMapping(value = "/up-optional-services")
-    @Operation(summary = "Get all the available optional services")
-    @ApiResponses(value = {@ApiResponse(responseCode = "200", description = "List of available optional services")})
-    public ResponseEntity<List<String>> getUpOptionalServices() {
-        List<String> upServices = actuatorHealthService.getUpOptionalServices();
-        return ResponseEntity.ok().contentType(MediaType.APPLICATION_JSON).body(upServices);
-=======
     @PutMapping(value = "/studies/{studyUuid}/nodes/{nodeUuid}/voltage-init/modifications", produces = MediaType.APPLICATION_JSON_VALUE)
     @Operation(summary = "Clone the voltage init modifications, then append them to node")
     @ApiResponses(value = {@ApiResponse(responseCode = "200", description = "The voltage init modifications have been appended.")})
@@ -1413,7 +1405,14 @@
         studyService.assertCanModifyNode(studyUuid, nodeUuid);
         studyService.copyVoltageInitModifications(studyUuid, nodeUuid, userId);
         return ResponseEntity.ok().build();
->>>>>>> c5d273b7
+    }
+
+    @GetMapping(value = "/up-optional-services")
+    @Operation(summary = "Get all the available optional services")
+    @ApiResponses(value = {@ApiResponse(responseCode = "200", description = "List of available optional services")})
+    public ResponseEntity<List<String>> getUpOptionalServices() {
+        List<String> upServices = actuatorHealthService.getUpOptionalServices();
+        return ResponseEntity.ok().contentType(MediaType.APPLICATION_JSON).body(upServices);
     }
 
     enum UpdateModificationAction {
