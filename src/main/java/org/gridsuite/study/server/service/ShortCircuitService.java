--- conflicted
+++ resolved
@@ -80,15 +80,9 @@
 
         var uriComponentsBuilder = UriComponentsBuilder
                 .fromPath(DELIMITER + SHORT_CIRCUIT_API_VERSION + "/networks/{networkUuid}/run-and-save")
-<<<<<<< HEAD
-                .queryParam("reportUuid", reportUuid.toString())
                 .queryParam(QUERY_PARAM_RECEIVER, receiver)
-                .queryParam("reportName", "shortcircuit");
-=======
-                .queryParam("receiver", receiver)
                 .queryParam("reportUuid", reportUuid.toString())
                 .queryParam("reporterId", nodeUuid.toString());
->>>>>>> c898bb0a
 
         if (!StringUtils.isBlank(variantId)) {
             uriComponentsBuilder.queryParam(QUERY_PARAM_VARIANT_ID, variantId);
