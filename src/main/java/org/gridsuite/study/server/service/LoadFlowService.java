--- conflicted
+++ resolved
@@ -60,16 +60,9 @@
         this.restTemplate = restTemplate;
     }
 
-<<<<<<< HEAD
-    public UUID runLoadFlow(UUID studyUuid, UUID nodeUuid, UUID timePointUuid, UUID parametersUuid, String userId, Float limitReduction) {
+    public UUID runLoadFlow(UUID studyUuid, UUID nodeUuid, UUID timePointUuid, UUID parametersUuid, UUID reportUuid, String userId, Float limitReduction) {
         UUID networkUuid = networkStoreService.getNetworkUuid(studyUuid);
         String variantId = getVariantId(nodeUuid, timePointUuid);
-        UUID reportUuid = getReportUuid(nodeUuid, timePointUuid);
-=======
-    public UUID runLoadFlow(UUID studyUuid, UUID nodeUuid, UUID parametersUuid, UUID reportUuid, String userId, Float limitReduction) {
-        UUID networkUuid = networkStoreService.getNetworkUuid(studyUuid);
-        String variantId = getVariantId(nodeUuid);
->>>>>>> 50fa0aa8
 
         String receiver;
         try {
@@ -163,11 +156,7 @@
         return getLoadFlowResultOrStatus(nodeUuid, timePointUuid, null, null, "/status");
     }
 
-<<<<<<< HEAD
-    public void stopLoadFlow(UUID studyUuid, UUID nodeUuid, UUID timePointUuid) {
-=======
-    public void stopLoadFlow(UUID studyUuid, UUID nodeUuid, String userId) {
->>>>>>> 50fa0aa8
+    public void stopLoadFlow(UUID studyUuid, UUID nodeUuid, UUID timePointUuid, String userId) {
         Objects.requireNonNull(studyUuid);
         Objects.requireNonNull(nodeUuid);
         Objects.requireNonNull(userId);
@@ -208,13 +197,6 @@
         return networkModificationTreeService.getVariantId(nodeUuid, timePointUuid);
     }
 
-<<<<<<< HEAD
-    private UUID getReportUuid(UUID nodeUuid, UUID timePointUuid) {
-        return networkModificationTreeService.getReportUuid(nodeUuid, timePointUuid);
-    }
-
-=======
->>>>>>> 50fa0aa8
     public void setLoadFlowServerBaseUri(String loadFlowServerBaseUri) {
         this.loadFlowServerBaseUri = loadFlowServerBaseUri;
     }
