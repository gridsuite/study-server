/**
 * Copyright (c) 2025, RTE (http://www.rte-france.com)
 * This Source Code Form is subject to the terms of the Mozilla Public
 * License, v. 2.0. If a copy of the MPL was not distributed with this
 * file, You can obtain one at http://mozilla.org/MPL/2.0/.
 */
package org.gridsuite.study.server.service;

import com.fasterxml.jackson.core.JsonProcessingException;
import com.fasterxml.jackson.databind.ObjectMapper;
import lombok.Setter;
import org.apache.commons.lang3.StringUtils;
import org.gridsuite.study.server.RemoteServicesProperties;
import org.gridsuite.study.server.StudyException;
import org.gridsuite.study.server.dto.*;
import org.gridsuite.study.server.repository.StudyEntity;
import org.gridsuite.study.server.service.common.AbstractComputationService;
import org.gridsuite.study.server.utils.ResultParameters;
import org.gridsuite.study.server.utils.StudyUtils;
import org.springframework.beans.factory.annotation.Autowired;
import org.springframework.data.domain.Sort;
import org.springframework.http.HttpEntity;
import org.springframework.http.HttpHeaders;
import org.springframework.http.HttpMethod;
import org.springframework.http.HttpStatus;
import org.springframework.http.MediaType;
import org.springframework.lang.Nullable;
import org.springframework.stereotype.Service;
import org.springframework.web.client.HttpStatusCodeException;
import org.springframework.web.client.RestTemplate;
import org.springframework.web.util.UriComponentsBuilder;

import java.io.UncheckedIOException;
import java.net.URI;
import java.net.URLEncoder;
import java.nio.charset.StandardCharsets;
import java.util.List;
import java.util.Objects;
import java.util.UUID;

import org.springframework.data.domain.Pageable;

import static org.gridsuite.study.server.StudyConstants.*;
import static org.gridsuite.study.server.StudyException.Type.*;
<<<<<<< HEAD
=======
import static org.gridsuite.study.server.StudyException.Type.CREATE_PCC_MIN_PARAMETERS_FAILED;
>>>>>>> 515ab819
import static org.gridsuite.study.server.utils.StudyUtils.handleHttpError;

/**
 * @author Maissa SOUISSI <maissa.souissi at rte-france.com>
 */
@Service
public class PccMinService extends AbstractComputationService {
    static final String RESULT_UUID = "resultUuid";
<<<<<<< HEAD
    static final String FILTER_UUID = "filterUuid";
    static final String RESULTS = "results";
=======
>>>>>>> 515ab819
    static final String BUS_ID = "busId";
    private static final String PARAMETER_UUID = "{parametersUuid}";
    private static final String PCC_MIN_URI = DELIMITER + PCC_MIN_API_VERSION;
    private static final String PARAMETERS_URI = PCC_MIN_URI + DELIMITER + PATH_PARAM_PARAMETERS;
    private static final String PARAMETER_URI = PARAMETERS_URI + DELIMITER + PARAMETER_UUID;
    private final RestTemplate restTemplate;

    private final ObjectMapper objectMapper;

    @Setter
    private String pccMinServerBaseUri;

    @Autowired
    public PccMinService(RemoteServicesProperties remoteServicesProperties,
                         ObjectMapper objectMapper, RestTemplate restTemplate) {
        this.pccMinServerBaseUri = remoteServicesProperties.getServiceUri("pcc-min-server");
        this.objectMapper = objectMapper;
        this.restTemplate = restTemplate;
    }

    public UUID runPccMin(UUID networkUuid, String variantId, RunPccMinParametersInfos parametersInfos, ReportInfos reportInfos, String receiver, String userId) {
        var uriComponentsBuilder = UriComponentsBuilder
            .fromPath(PCC_MIN_URI + DELIMITER + "networks/{networkUuid}/run-and-save")
            .queryParam(QUERY_PARAM_REPORT_UUID, reportInfos.reportUuid().toString())
            .queryParam(QUERY_PARAM_REPORTER_ID, reportInfos.nodeUuid())
            .queryParam(QUERY_PARAM_REPORT_TYPE, StudyService.ReportType.PCC_MIN.reportKey);

        if (parametersInfos.getShortCircuitParametersUuid() != null) {
            uriComponentsBuilder.queryParam(QUERY_PARAM_SHORT_CIRCUIT_UUID, parametersInfos.getShortCircuitParametersUuid());
        }
        if (parametersInfos.getPccMinParametersUuid() != null) {
            uriComponentsBuilder.queryParam(QUERY_PARAM_PCC_MIN_UUID, parametersInfos.getPccMinParametersUuid());
        }
        if (!StringUtils.isBlank(variantId)) {
            uriComponentsBuilder.queryParam(QUERY_PARAM_VARIANT_ID, variantId);
        }
        if (!StringUtils.isBlank(parametersInfos.getBusId())) {
            uriComponentsBuilder.queryParam(BUS_ID, parametersInfos.getBusId());
        }
        var path = uriComponentsBuilder.queryParam(QUERY_PARAM_RECEIVER, receiver).buildAndExpand(networkUuid).toUriString();

        HttpHeaders headers = new HttpHeaders();
        headers.set(HEADER_USER_ID, userId);
        headers.setContentType(MediaType.APPLICATION_JSON);

        HttpEntity<Void> httpEntity = new HttpEntity<>(null, headers);

        return restTemplate.exchange(pccMinServerBaseUri + path, HttpMethod.POST, httpEntity, UUID.class).getBody();
    }

    public void stopPccMin(UUID studyUuid, UUID nodeUuid, UUID rootNetworkUuid, UUID resultUuid) {
        Objects.requireNonNull(studyUuid);
        Objects.requireNonNull(nodeUuid);

        if (resultUuid == null) {
            return;
        }

        String receiver;
        try {
            receiver = URLEncoder.encode(objectMapper.writeValueAsString(new NodeReceiver(nodeUuid, rootNetworkUuid)), StandardCharsets.UTF_8);
        } catch (JsonProcessingException e) {
            throw new UncheckedIOException(e);
        }

        String path = UriComponentsBuilder
            .fromPath(PCC_MIN_URI + DELIMITER + "results/{resultUuid}/stop")
            .queryParam(QUERY_PARAM_RECEIVER, receiver).buildAndExpand(resultUuid).toUriString();

        restTemplate.put(pccMinServerBaseUri + path, Void.class);
    }

    public String getPccMinStatus(UUID resultUuid) {
        if (resultUuid == null) {
            return null;
        }
        try {
            String path = UriComponentsBuilder
                .fromPath(PCC_MIN_URI + DELIMITER + "results/{resultUuid}/status")
                .buildAndExpand(resultUuid).toUriString();
            return restTemplate.getForObject(pccMinServerBaseUri + path, String.class);
        } catch (HttpStatusCodeException e) {
            if (HttpStatus.NOT_FOUND.equals(e.getStatusCode())) {
                throw new StudyException(PCC_MIN_NOT_FOUND);
            }
            throw e;
        }
    }

    public void deletePccMinResults(List<UUID> resultsUuids) {
        deleteCalculationResults(resultsUuids, DELIMITER + PCC_MIN_API_VERSION + "/results", restTemplate, pccMinServerBaseUri);
    }

    public void deleteAllPccMinResults() {
        deletePccMinResults(null);
    }

    public Integer getPccMinResultsCount() {
        String path = UriComponentsBuilder
            .fromPath(PCC_MIN_URI + DELIMITER + "supervision/results-count").toUriString();
        return restTemplate.getForObject(pccMinServerBaseUri + path, Integer.class);
    }

    public void assertPccMinNotRunning(UUID resultUuid) {
        String status = getPccMinStatus(resultUuid);
        if (PccMinStatus.RUNNING.name().equals(status)) {
            throw new StudyException(PCC_MIN_RUNNING);
        }
    }

    public void invalidatePccMinStatus(List<UUID> uuids) {
        if (!uuids.isEmpty()) {
            String path = UriComponentsBuilder
                .fromPath(PCC_MIN_URI + DELIMITER + "results/invalidate-status")
                .queryParam(RESULT_UUID, uuids).build().toUriString();

            restTemplate.put(pccMinServerBaseUri + path, Void.class);
        }
    }

    @Override
    public List<String> getEnumValues(String enumName, UUID resultUuidOpt) {
        return List.of();
    }

    private String gePccMinResultsPageResourcePath(UUID resultUuid) {
        if (resultUuid == null) {
            return null;
        }
        return UriComponentsBuilder.fromPath(PCC_MIN_URI + DELIMITER + "results" + "/{resultUuid}").buildAndExpand(resultUuid).toUriString();
    }

    public String getPccMinResultsPage(ResultParameters resultParameters, String filters, String globalFilters, Pageable pageable) {
        String resultsPath = gePccMinResultsPageResourcePath(resultParameters.getResultUuid());
        if (resultsPath == null) {
            return null;
        }
        UriComponentsBuilder builder = UriComponentsBuilder.fromUriString(pccMinServerBaseUri + resultsPath);
        if (filters != null && !filters.isEmpty()) {
            builder.queryParam(QUERY_PARAM_FILTERS, filters);
        }
        if (globalFilters != null && !globalFilters.isEmpty()) {
            builder.queryParam(QUERY_PARAM_GLOBAL_FILTERS, URLEncoder.encode(globalFilters, StandardCharsets.UTF_8));
            builder.queryParam(QUERY_PARAM_NETWORK_UUID, resultParameters.getNetworkUuid());
            if (!StringUtils.isBlank(resultParameters.getVariantId())) {
                builder.queryParam(QUERY_PARAM_VARIANT_ID, resultParameters.getVariantId());
            }
        }
        StudyUtils.addPageableToQueryParams(builder, pageable);
        return getPccMinResource(builder.build().encode().toUri());
    }

    public String getPccMinResource(URI resourcePath) {
        try {
            return restTemplate.getForObject(resourcePath, String.class);
        } catch (HttpStatusCodeException e) {
            if (HttpStatus.NOT_FOUND.equals(e.getStatusCode())) {
                throw new StudyException(PCC_MIN_NOT_FOUND);
            }
            throw e;
        }
    }

    public UUID createPccMinParameters(String parameters) {
        var path = UriComponentsBuilder
            .fromPath(PARAMETERS_URI)
            .buildAndExpand()
            .toUriString();

        HttpHeaders headers = new HttpHeaders();
        headers.setContentType(MediaType.APPLICATION_JSON);
        HttpEntity<String> httpEntity = new HttpEntity<>(parameters, headers);

        try {
            return restTemplate.exchange(pccMinServerBaseUri + path, HttpMethod.POST, httpEntity, UUID.class).getBody();
        } catch (HttpStatusCodeException e) {
            throw handleHttpError(e, CREATE_PCC_MIN_PARAMETERS_FAILED);
        }
    }

    public void updatePccMinParameters(UUID parametersUuid, @Nullable String parameters) {
        var uriBuilder = UriComponentsBuilder.fromPath(PARAMETER_URI);
        String path = uriBuilder.buildAndExpand(parametersUuid).toUriString();

        HttpHeaders headers = new HttpHeaders();
        headers.setContentType(MediaType.APPLICATION_JSON);
        HttpEntity<String> httpEntity = new HttpEntity<>(parameters, headers);

        try {
            restTemplate.put(pccMinServerBaseUri + path, httpEntity);
        } catch (HttpStatusCodeException e) {
            throw handleHttpError(e, UPDATE_PCC_MIN_PARAMETERS_FAILED);
        }
    }

    public UUID getPccMinParametersUuidOrElseCreateDefaults(StudyEntity studyEntity) {
        if (studyEntity.getPccMinParametersUuid() == null) {
            studyEntity.setPccMinParametersUuid(createDefaultPccMinParameters());
        }
        return studyEntity.getPccMinParametersUuid();
    }

    public UUID createDefaultPccMinParameters() {
        var path = UriComponentsBuilder
            .fromPath(PARAMETERS_URI + DELIMITER + "default")
            .buildAndExpand()
            .toUriString();

        try {
            return restTemplate.exchange(pccMinServerBaseUri + path, HttpMethod.POST, null, UUID.class).getBody();
        } catch (HttpStatusCodeException e) {
            throw handleHttpError(e, CREATE_PCC_MIN_PARAMETERS_FAILED);
        }
    }

    public String getPccMinParameters(UUID parametersUuid) {
        Objects.requireNonNull(parametersUuid);

        String path = UriComponentsBuilder.fromPath(PARAMETER_URI)
            .buildAndExpand(parametersUuid).toUriString();

        try {
            return restTemplate.getForObject(pccMinServerBaseUri + path, String.class);
        } catch (HttpStatusCodeException e) {
            if (HttpStatus.NOT_FOUND.equals(e.getStatusCode())) {
                throw new StudyException(PCC_MIN_PARAMETERS_NOT_FOUND);
            }

            throw handleHttpError(e, GET_PCC_MIN_PARAMETERS_FAILED);
        }
    }

    public void deletePccMinParameters(UUID uuid) {
        Objects.requireNonNull(uuid);

        String path = UriComponentsBuilder
            .fromPath(PARAMETER_URI)
            .buildAndExpand(uuid)
            .toUriString();

        try {
            restTemplate.delete(pccMinServerBaseUri + path);
        } catch (HttpStatusCodeException e) {
            throw handleHttpError(e, DELETE_PCC_MIN_PARAMETERS_FAILED);
        }
    }

    public UUID duplicatePccMinParameters(UUID sourceParametersUuid) {
        Objects.requireNonNull(sourceParametersUuid);

        String path = UriComponentsBuilder
            .fromPath(PARAMETERS_URI)
            .queryParam("duplicateFrom", sourceParametersUuid)
            .buildAndExpand()
            .toUriString();

        HttpHeaders headers = new HttpHeaders();
        headers.setContentType(MediaType.APPLICATION_JSON);
        HttpEntity<Void> httpEntity = new HttpEntity<>(null, headers);

        try {
            return restTemplate.exchange(pccMinServerBaseUri + path, HttpMethod.POST, httpEntity, UUID.class).getBody();
        } catch (HttpStatusCodeException e) {
            throw handleHttpError(e, CREATE_PCC_MIN_PARAMETERS_FAILED);
        }
    }

    public byte[] exportPccMinResultsAsCsv(UUID resultUuid, String csvHeaders, UUID networkUuid, String variantId, Sort sort, String filters, String globalFilters) {
        if (resultUuid == null) {
            throw new StudyException(PCC_MIN_NOT_FOUND);
        }
        UriComponentsBuilder uriBuilder = UriComponentsBuilder.fromUriString(pccMinServerBaseUri)
            .pathSegment(PCC_MIN_API_VERSION, RESULTS, resultUuid.toString(), "csv");

        if (StringUtils.isNotBlank(filters)) {
            uriBuilder.queryParam(QUERY_PARAM_FILTERS, URLEncoder.encode(filters, StandardCharsets.UTF_8));
        }
        if (!StringUtils.isEmpty(globalFilters)) {
            uriBuilder.queryParam(QUERY_PARAM_GLOBAL_FILTERS, URLEncoder.encode(globalFilters, StandardCharsets.UTF_8));
            uriBuilder.queryParam(QUERY_PARAM_NETWORK_UUID, networkUuid);
            if (!StringUtils.isBlank(variantId)) {
                uriBuilder.queryParam(QUERY_PARAM_VARIANT_ID, variantId);
            }
        }
        for (Sort.Order order : sort) {
            uriBuilder.queryParam("sort", order.getProperty() + "," + order.getDirection());
        }
        URI uri = uriBuilder.build().encode().toUri();
        HttpHeaders headers = new HttpHeaders();
        headers.setContentType(MediaType.APPLICATION_JSON);

        HttpEntity<String> httpEntity = new HttpEntity<>(csvHeaders, headers);
        try {
            return restTemplate.exchange(uri, HttpMethod.POST, httpEntity, byte[].class).getBody();
        } catch (HttpStatusCodeException e) {
            if (HttpStatus.NOT_FOUND.equals(e.getStatusCode())) {
                throw new StudyException(PCC_MIN_NOT_FOUND);
            } else {
                throw handleHttpError(e, PCC_MIN_ERROR);
            }
        }
    }
}<|MERGE_RESOLUTION|>--- conflicted
+++ resolved
@@ -42,10 +42,7 @@
 
 import static org.gridsuite.study.server.StudyConstants.*;
 import static org.gridsuite.study.server.StudyException.Type.*;
-<<<<<<< HEAD
-=======
 import static org.gridsuite.study.server.StudyException.Type.CREATE_PCC_MIN_PARAMETERS_FAILED;
->>>>>>> 515ab819
 import static org.gridsuite.study.server.utils.StudyUtils.handleHttpError;
 
 /**
@@ -54,11 +51,7 @@
 @Service
 public class PccMinService extends AbstractComputationService {
     static final String RESULT_UUID = "resultUuid";
-<<<<<<< HEAD
-    static final String FILTER_UUID = "filterUuid";
     static final String RESULTS = "results";
-=======
->>>>>>> 515ab819
     static final String BUS_ID = "busId";
     private static final String PARAMETER_UUID = "{parametersUuid}";
     private static final String PCC_MIN_URI = DELIMITER + PCC_MIN_API_VERSION;
