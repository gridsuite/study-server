--- conflicted
+++ resolved
@@ -204,11 +204,7 @@
         return result;
     }
 
-<<<<<<< HEAD
-    public void stopSensitivityAnalysis(UUID studyUuid, UUID nodeUuid, UUID timePointUuid) {
-=======
-    public void stopSensitivityAnalysis(UUID studyUuid, UUID nodeUuid, String userId) {
->>>>>>> 50fa0aa8
+    public void stopSensitivityAnalysis(UUID studyUuid, UUID nodeUuid, UUID timePointUuid, String userId) {
         Objects.requireNonNull(studyUuid);
         Objects.requireNonNull(nodeUuid);
         Objects.requireNonNull(userId);
