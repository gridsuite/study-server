--- conflicted
+++ resolved
@@ -107,25 +107,9 @@
         HttpHeaders headers = new HttpHeaders();
         headers.setContentType(MediaType.APPLICATION_JSON);
 
-<<<<<<< HEAD
-        HttpEntity<SvgGenerationMetadata> httpEntity = new HttpEntity<>(svgGenerationMetadata, headers);
-        String result;
-        try {
-            var path = uriComponentsBuilder.buildAndExpand(networkUuid, voltageLevelId).toUriString();
-            result = restTemplate.postForObject(singleLineDiagramServerBaseUri + path, httpEntity, String.class);
-        } catch (HttpStatusCodeException e) {
-            if (HttpStatus.NOT_FOUND.equals(e.getStatusCode())) {
-                throw new StudyException(SVG_NOT_FOUND, VOLTAGE_LEVEL + voltageLevelId + NOT_FOUND);
-            } else {
-                throw e;
-            }
-        }
-        return result;
-=======
-        HttpEntity<List<CurrentLimitViolationInfos>> httpEntity = new HttpEntity<>(limitViolations, headers);
+        HttpEntity<SvgGenerationMetadata> httpEntity = new HttpEntity<>(svgGenerationMetadata, headers);
         var path = uriComponentsBuilder.buildAndExpand(networkUuid, voltageLevelId).toUriString();
         return restTemplate.postForObject(singleLineDiagramServerBaseUri + path, httpEntity, String.class);
->>>>>>> 363a3ef5
     }
 
     public byte[] generateSubstationSvg(UUID networkUuid, String variantId, String substationId, DiagramParameters diagramParameters, String substationLayout, SvgGenerationMetadata svgGenerationMetadata) {
@@ -143,22 +127,8 @@
         HttpHeaders headers = new HttpHeaders();
         headers.setContentType(MediaType.APPLICATION_JSON);
 
-<<<<<<< HEAD
-        HttpEntity<SvgGenerationMetadata> httpEntity = new HttpEntity<>(svgGenerationMetadata, headers);
-        try {
-            result = restTemplate.postForObject(singleLineDiagramServerBaseUri + path, httpEntity, byte[].class);
-        } catch (HttpStatusCodeException e) {
-            if (HttpStatus.NOT_FOUND.equals(e.getStatusCode())) {
-                throw new StudyException(SVG_NOT_FOUND, "Substation " + substationId + NOT_FOUND);
-            } else {
-                throw e;
-            }
-        }
-        return result;
-=======
-        HttpEntity<List<CurrentLimitViolationInfos>> httpEntity = new HttpEntity<>(limitViolations, headers);
+        HttpEntity<SvgGenerationMetadata> httpEntity = new HttpEntity<>(svgGenerationMetadata, headers);
         return restTemplate.postForObject(singleLineDiagramServerBaseUri + path, httpEntity, byte[].class);
->>>>>>> 363a3ef5
     }
 
     public String generateSubstationSvgAndMetadata(UUID networkUuid, String variantId, String substationId, DiagramParameters diagramParameters, String substationLayout, SvgGenerationMetadata svgGenerationMetadata) {
@@ -175,22 +145,8 @@
         HttpHeaders headers = new HttpHeaders();
         headers.setContentType(MediaType.APPLICATION_JSON);
 
-<<<<<<< HEAD
-        HttpEntity<SvgGenerationMetadata> httpEntity = new HttpEntity<>(svgGenerationMetadata, headers);
-        try {
-            result = restTemplate.postForEntity(singleLineDiagramServerBaseUri + uriComponentsBuilder.build().toUriString(), httpEntity, String.class, networkUuid, substationId).getBody();
-        } catch (HttpStatusCodeException e) {
-            if (HttpStatus.NOT_FOUND.equals(e.getStatusCode())) {
-                throw new StudyException(SVG_NOT_FOUND, "Substation " + substationId + NOT_FOUND);
-            } else {
-                throw e;
-            }
-        }
-        return result;
-=======
-        HttpEntity<List<CurrentLimitViolationInfos>> httpEntity = new HttpEntity<>(limitViolations, headers);
+        HttpEntity<SvgGenerationMetadata> httpEntity = new HttpEntity<>(svgGenerationMetadata, headers);
         return restTemplate.postForEntity(singleLineDiagramServerBaseUri + uriComponentsBuilder.build().toUriString(), httpEntity, String.class, networkUuid, substationId).getBody();
->>>>>>> 363a3ef5
     }
 
     public String generateNetworkAreaDiagram(UUID networkUuid, String variantId, Map<String, Object> nadRequestInfos) {
