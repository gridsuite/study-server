/**
 * Copyright (c) 2022, RTE (http://www.rte-france.com)
 * This Source Code Form is subject to the terms of the Mozilla Public
 * License, v. 2.0. If a copy of the MPL was not distributed with this
 * file, You can obtain one at http://mozilla.org/MPL/2.0/.
 */

package org.gridsuite.study.server.service;

/**
 * @author Kevin Le Saulnier <kevin.lesaulnier at rte-france.com>
 */

<<<<<<< HEAD
=======
import static org.gridsuite.study.server.StudyConstants.*;
import static org.gridsuite.study.server.StudyException.Type.*;
import static org.gridsuite.study.server.utils.StudyUtils.handleHttpError;

import java.util.List;
import java.util.Objects;
import java.util.UUID;

>>>>>>> ee669cac
import org.apache.commons.lang3.StringUtils;
import org.gridsuite.study.server.StudyException;
import org.gridsuite.study.server.dto.DiagramParameters;
import org.gridsuite.study.server.dto.diagramgridlayout.nad.NadConfigInfos;
import org.springframework.beans.factory.annotation.Value;
import org.springframework.core.ParameterizedTypeReference;
import org.springframework.http.*;
import org.springframework.stereotype.Service;
import org.springframework.util.LinkedMultiValueMap;
import org.springframework.util.MultiValueMap;
import org.springframework.web.client.HttpStatusCodeException;
import org.springframework.web.client.RestTemplate;
import org.springframework.web.multipart.MultipartFile;
import org.springframework.web.util.UriComponentsBuilder;

import java.util.List;
import java.util.UUID;

import static org.gridsuite.study.server.StudyConstants.*;
import static org.gridsuite.study.server.StudyException.Type.BAD_PARAMETER;
import static org.gridsuite.study.server.StudyException.Type.SVG_NOT_FOUND;

@Service
public class SingleLineDiagramService {

    static final String QUERY_PARAM_COMPONENT_LIBRARY = "componentLibrary";
    static final String QUERY_PARAM_USE_NAME = "useName";
    static final String QUERY_PARAM_CENTER_LABEL = "centerLabel";
    static final String QUERY_PARAM_DIAGONAL_LABEL = "diagonalLabel";
    static final String QUERY_PARAM_TOPOLOGICAL_COLORING = "topologicalColoring";
    static final String QUERY_PARAM_SUBSTATION_LAYOUT = "substationLayout";
    static final String QUERY_PARAM_DEPTH = "depth";
    static final String QUERY_PARAM_INIT_WITH_GEO_DATA = "withGeoData";
    static final String QUERY_PARAM_ELEMENT_PARAMS = "elementParams";
    static final String NOT_FOUND = " not found";
    static final String QUERY_PARAM_DISPLAY_MODE = "sldDisplayMode";
    static final String LANGUAGE = "language";
    static final String VOLTAGE_LEVEL = "Voltage level ";
    static final String ELEMENT = "Element";

    private final RestTemplate restTemplate;

    private String singleLineDiagramServerBaseUri;

    public SingleLineDiagramService(@Value("${powsybl.services.single-line-diagram-server.base-uri:http://single-line-diagram-server/}") String singleLineDiagramServerBaseUri,
                                    RestTemplate restTemplate) {
        this.singleLineDiagramServerBaseUri = singleLineDiagramServerBaseUri;
        this.restTemplate = restTemplate;
    }

    public List<String> getAvailableSvgComponentLibraries() {
        String path = UriComponentsBuilder
            .fromPath(DELIMITER + SINGLE_LINE_DIAGRAM_API_VERSION + "/svg-component-libraries").toUriString();

        return restTemplate.exchange(singleLineDiagramServerBaseUri + path, HttpMethod.GET, null,
            new ParameterizedTypeReference<List<String>>() {
            }).getBody();
    }

    public byte[] getVoltageLevelSvg(UUID networkUuid, String variantId, String voltageLevelId, DiagramParameters diagramParameters) {
        var uriComponentsBuilder = UriComponentsBuilder
            .fromPath(DELIMITER + SINGLE_LINE_DIAGRAM_API_VERSION + "/svg/{networkUuid}/{voltageLevelId}")
            .queryParam(QUERY_PARAM_USE_NAME, diagramParameters.isUseName())
            .queryParam(QUERY_PARAM_CENTER_LABEL, diagramParameters.isLabelCentered())
            .queryParam(QUERY_PARAM_DIAGONAL_LABEL, diagramParameters.isDiagonalLabel())
            .queryParam(QUERY_PARAM_TOPOLOGICAL_COLORING, diagramParameters.isTopologicalColoring())
            .queryParam(LANGUAGE, diagramParameters.getLanguage());
        addParameters(diagramParameters, uriComponentsBuilder, variantId);

        var path = uriComponentsBuilder
            .buildAndExpand(networkUuid, voltageLevelId)
            .toUriString();

        byte[] result;
        try {
            result = restTemplate.getForObject(singleLineDiagramServerBaseUri + path, byte[].class);
        } catch (HttpStatusCodeException e) {
            if (HttpStatus.NOT_FOUND.equals(e.getStatusCode())) {
                throw new StudyException(SVG_NOT_FOUND, VOLTAGE_LEVEL + voltageLevelId + NOT_FOUND);
            } else {
                throw e;
            }
        }
        return result;
    }

    public String getVoltageLevelSvgAndMetadata(UUID networkUuid, String variantId, String voltageLevelId, DiagramParameters diagramParameters) {
        var uriComponentsBuilder = UriComponentsBuilder
            .fromPath(DELIMITER + SINGLE_LINE_DIAGRAM_API_VERSION
                + "/svg-and-metadata/{networkUuid}/{voltageLevelId}")
            .queryParam(QUERY_PARAM_USE_NAME, diagramParameters.isUseName())
            .queryParam(QUERY_PARAM_CENTER_LABEL, diagramParameters.isLabelCentered())
            .queryParam(QUERY_PARAM_DIAGONAL_LABEL, diagramParameters.isDiagonalLabel())
            .queryParam(QUERY_PARAM_TOPOLOGICAL_COLORING, diagramParameters.isTopologicalColoring())
            .queryParam(QUERY_PARAM_DISPLAY_MODE, diagramParameters.getSldDisplayMode())
            .queryParam(LANGUAGE, diagramParameters.getLanguage());
        addParameters(diagramParameters, uriComponentsBuilder, variantId);

        String result;
        try {
            result = restTemplate.getForObject(singleLineDiagramServerBaseUri + uriComponentsBuilder.build().toUriString(), String.class, networkUuid, voltageLevelId);
        } catch (HttpStatusCodeException e) {
            if (HttpStatus.NOT_FOUND.equals(e.getStatusCode())) {
                throw new StudyException(SVG_NOT_FOUND, VOLTAGE_LEVEL + voltageLevelId + NOT_FOUND);
            } else {
                throw e;
            }
        }
        return result;
    }

    public byte[] getSubstationSvg(UUID networkUuid, String variantId, String substationId, DiagramParameters diagramParameters, String substationLayout) {
        var uriComponentsBuilder = UriComponentsBuilder
            .fromPath(DELIMITER + SINGLE_LINE_DIAGRAM_API_VERSION + "/substation-svg/{networkUuid}/{substationId}")
            .queryParam(QUERY_PARAM_USE_NAME, diagramParameters.isUseName())
            .queryParam(QUERY_PARAM_CENTER_LABEL, diagramParameters.isLabelCentered())
            .queryParam(QUERY_PARAM_DIAGONAL_LABEL, diagramParameters.isDiagonalLabel())
            .queryParam(QUERY_PARAM_TOPOLOGICAL_COLORING, diagramParameters.isTopologicalColoring())
            .queryParam(QUERY_PARAM_SUBSTATION_LAYOUT, substationLayout);
        addParameters(diagramParameters, uriComponentsBuilder, variantId);
        var path = uriComponentsBuilder.buildAndExpand(networkUuid, substationId).toUriString();

        byte[] result;
        try {
            result = restTemplate.getForObject(singleLineDiagramServerBaseUri + path, byte[].class);
        } catch (HttpStatusCodeException e) {
            if (HttpStatus.NOT_FOUND.equals(e.getStatusCode())) {
                throw new StudyException(SVG_NOT_FOUND, "Substation " + substationId + NOT_FOUND);
            } else {
                throw e;
            }
        }
        return result;
    }

    public String getSubstationSvgAndMetadata(UUID networkUuid, String variantId, String substationId, DiagramParameters diagramParameters, String substationLayout) {
        var uriComponentsBuilder = UriComponentsBuilder
            .fromPath(DELIMITER + SINGLE_LINE_DIAGRAM_API_VERSION + "/substation-svg-and-metadata/{networkUuid}/{substationId}")
            .queryParam(QUERY_PARAM_USE_NAME, diagramParameters.isUseName())
            .queryParam(QUERY_PARAM_CENTER_LABEL, diagramParameters.isLabelCentered())
            .queryParam(QUERY_PARAM_DIAGONAL_LABEL, diagramParameters.isDiagonalLabel())
            .queryParam(QUERY_PARAM_TOPOLOGICAL_COLORING, diagramParameters.isTopologicalColoring())
            .queryParam(QUERY_PARAM_SUBSTATION_LAYOUT, substationLayout)
            .queryParam(LANGUAGE, diagramParameters.getLanguage());
        addParameters(diagramParameters, uriComponentsBuilder, variantId);

        String result;
        try {
            result = restTemplate.getForEntity(singleLineDiagramServerBaseUri + uriComponentsBuilder.build().toUriString(), String.class, networkUuid, substationId).getBody();
        } catch (HttpStatusCodeException e) {
            if (HttpStatus.NOT_FOUND.equals(e.getStatusCode())) {
                throw new StudyException(SVG_NOT_FOUND, "Substation " + substationId + NOT_FOUND);
            } else {
                throw e;
            }
        }
        return result;
    }

    public String getNetworkAreaDiagram(UUID networkUuid, String variantId, String nadRequestInfos) {
        var uriComponentsBuilder = UriComponentsBuilder.fromPath(DELIMITER + SINGLE_LINE_DIAGRAM_API_VERSION +
            "/network-area-diagram/{networkUuid}");
        if (!StringUtils.isBlank(variantId)) {
            uriComponentsBuilder.queryParam(QUERY_PARAM_VARIANT_ID, variantId);
        }
        var path = uriComponentsBuilder
            .buildAndExpand(networkUuid)
            .toUriString();

        var headers = new HttpHeaders();
        headers.setContentType(MediaType.APPLICATION_JSON);
        HttpEntity<String> request = new HttpEntity<>(nadRequestInfos, headers);

        try {
            return restTemplate.postForObject(singleLineDiagramServerBaseUri + path, request, String.class);
        } catch (HttpStatusCodeException e) {
            if (HttpStatus.NOT_FOUND.equals(e.getStatusCode())) {
                throw new StudyException(SVG_NOT_FOUND, VOLTAGE_LEVEL + NOT_FOUND);
            } else if (HttpStatus.BAD_REQUEST.equals(e.getStatusCode())) {
                throw new StudyException(BAD_PARAMETER, e.getMessage());
            } else {
                throw e;
            }
        }
    }

<<<<<<< HEAD
=======
    public UUID createDiagramConfig(NetworkAreaDiagramLayoutDetails nadLayoutDetails) {
        var path = UriComponentsBuilder
            .fromPath(DELIMITER + SINGLE_LINE_DIAGRAM_API_VERSION + "/network-area-diagram/config")
            .buildAndExpand()
            .toUriString();

        HttpHeaders headers = new HttpHeaders();
        headers.setContentType(MediaType.APPLICATION_JSON);

        HttpEntity<NetworkAreaDiagramLayoutDetails> httpEntity = new HttpEntity<>(nadLayoutDetails, headers);

        return restTemplate.exchange(singleLineDiagramServerBaseUri + path, HttpMethod.POST, httpEntity, UUID.class).getBody();
    }

>>>>>>> ee669cac
    public void createMultipleDiagramConfigs(List<NadConfigInfos> nadConfigs) {
        var path = UriComponentsBuilder
            .fromPath(DELIMITER + SINGLE_LINE_DIAGRAM_API_VERSION + "/network-area-diagram/configs")
            .buildAndExpand()
            .toUriString();

        HttpHeaders headers = new HttpHeaders();
        headers.setContentType(MediaType.APPLICATION_JSON);

        HttpEntity<List<NadConfigInfos>> httpEntity = new HttpEntity<>(nadConfigs, headers);

        restTemplate.exchange(singleLineDiagramServerBaseUri + path, HttpMethod.POST, httpEntity, Void.class);
    }

    public void deleteMultipleDiagramConfigs(List<UUID> configUuids) {
        var path = UriComponentsBuilder
            .fromPath(DELIMITER + SINGLE_LINE_DIAGRAM_API_VERSION + "/network-area-diagram/configs")
            .buildAndExpand()
            .toUriString();

        HttpHeaders headers = new HttpHeaders();
        headers.setContentType(MediaType.APPLICATION_JSON);

        HttpEntity<List<UUID>> httpEntity = new HttpEntity<>(configUuids, headers);

        restTemplate.exchange(singleLineDiagramServerBaseUri + path, HttpMethod.DELETE, httpEntity, Void.class);
    }

    public void setSingleLineDiagramServerBaseUri(String singleLineDiagramServerBaseUri) {
        this.singleLineDiagramServerBaseUri = singleLineDiagramServerBaseUri;
    }

    public void addParameters(DiagramParameters diagramParameters, UriComponentsBuilder uriComponentsBuilder, String variantId) {
        if (diagramParameters.getComponentLibrary() != null) {
            uriComponentsBuilder.queryParam(QUERY_PARAM_COMPONENT_LIBRARY, diagramParameters.getComponentLibrary());
        }
        if (!StringUtils.isBlank(variantId)) {
            uriComponentsBuilder.queryParam(QUERY_PARAM_VARIANT_ID, variantId);
        }
    }

<<<<<<< HEAD
    public void createNadPositionsConfigFromCsv(MultipartFile file) {
        var path = UriComponentsBuilder.fromPath(DELIMITER + SINGLE_LINE_DIAGRAM_API_VERSION +
                "/network-area-diagram/config/positions").buildAndExpand()
                .toUriString();

        HttpHeaders headers = new HttpHeaders();
        headers.setContentType(MediaType.MULTIPART_FORM_DATA);

        MultiValueMap<String, Object> body = new LinkedMultiValueMap<>();
        body.add("file_name", file.getOriginalFilename());
        body.add("file", file.getResource());

        HttpEntity<MultiValueMap<String, Object>> requestEntity = new HttpEntity<>(body, headers);

        restTemplate.exchange(singleLineDiagramServerBaseUri + path, HttpMethod.POST, requestEntity, Void.class);
=======
    public UUID duplicateNadConfig(UUID sourceNadConfigUuid) {
        Objects.requireNonNull(sourceNadConfigUuid);

        var path = UriComponentsBuilder
            .fromPath(DELIMITER + SINGLE_LINE_DIAGRAM_API_VERSION + "/network-area-diagram/config")
            .queryParam("duplicateFrom", sourceNadConfigUuid)
            .buildAndExpand()
            .toUriString();

        HttpHeaders headers = new HttpHeaders();
        headers.setContentType(MediaType.APPLICATION_JSON);
        HttpEntity<NetworkAreaDiagramLayoutDetails> httpEntity = new HttpEntity<>(headers);

        try {
            return restTemplate.postForObject(singleLineDiagramServerBaseUri + path, httpEntity, UUID.class);
        } catch (HttpStatusCodeException e) {
            throw handleHttpError(e, DUPLICATE_DIAGRAM_GRID_LAYOUT_FAILED);
        }
>>>>>>> ee669cac
    }
}<|MERGE_RESOLUTION|>--- conflicted
+++ resolved
@@ -11,20 +11,10 @@
  * @author Kevin Le Saulnier <kevin.lesaulnier at rte-france.com>
  */
 
-<<<<<<< HEAD
-=======
-import static org.gridsuite.study.server.StudyConstants.*;
-import static org.gridsuite.study.server.StudyException.Type.*;
-import static org.gridsuite.study.server.utils.StudyUtils.handleHttpError;
-
-import java.util.List;
-import java.util.Objects;
-import java.util.UUID;
-
->>>>>>> ee669cac
 import org.apache.commons.lang3.StringUtils;
 import org.gridsuite.study.server.StudyException;
 import org.gridsuite.study.server.dto.DiagramParameters;
+import org.gridsuite.study.server.dto.diagramgridlayout.diagramlayout.NetworkAreaDiagramLayoutDetails;
 import org.gridsuite.study.server.dto.diagramgridlayout.nad.NadConfigInfos;
 import org.springframework.beans.factory.annotation.Value;
 import org.springframework.core.ParameterizedTypeReference;
@@ -38,11 +28,12 @@
 import org.springframework.web.util.UriComponentsBuilder;
 
 import java.util.List;
+import java.util.Objects;
 import java.util.UUID;
 
 import static org.gridsuite.study.server.StudyConstants.*;
-import static org.gridsuite.study.server.StudyException.Type.BAD_PARAMETER;
-import static org.gridsuite.study.server.StudyException.Type.SVG_NOT_FOUND;
+import static org.gridsuite.study.server.StudyException.Type.*;
+import static org.gridsuite.study.server.utils.StudyUtils.handleHttpError;
 
 @Service
 public class SingleLineDiagramService {
@@ -208,23 +199,6 @@
         }
     }
 
-<<<<<<< HEAD
-=======
-    public UUID createDiagramConfig(NetworkAreaDiagramLayoutDetails nadLayoutDetails) {
-        var path = UriComponentsBuilder
-            .fromPath(DELIMITER + SINGLE_LINE_DIAGRAM_API_VERSION + "/network-area-diagram/config")
-            .buildAndExpand()
-            .toUriString();
-
-        HttpHeaders headers = new HttpHeaders();
-        headers.setContentType(MediaType.APPLICATION_JSON);
-
-        HttpEntity<NetworkAreaDiagramLayoutDetails> httpEntity = new HttpEntity<>(nadLayoutDetails, headers);
-
-        return restTemplate.exchange(singleLineDiagramServerBaseUri + path, HttpMethod.POST, httpEntity, UUID.class).getBody();
-    }
-
->>>>>>> ee669cac
     public void createMultipleDiagramConfigs(List<NadConfigInfos> nadConfigs) {
         var path = UriComponentsBuilder
             .fromPath(DELIMITER + SINGLE_LINE_DIAGRAM_API_VERSION + "/network-area-diagram/configs")
@@ -266,23 +240,6 @@
         }
     }
 
-<<<<<<< HEAD
-    public void createNadPositionsConfigFromCsv(MultipartFile file) {
-        var path = UriComponentsBuilder.fromPath(DELIMITER + SINGLE_LINE_DIAGRAM_API_VERSION +
-                "/network-area-diagram/config/positions").buildAndExpand()
-                .toUriString();
-
-        HttpHeaders headers = new HttpHeaders();
-        headers.setContentType(MediaType.MULTIPART_FORM_DATA);
-
-        MultiValueMap<String, Object> body = new LinkedMultiValueMap<>();
-        body.add("file_name", file.getOriginalFilename());
-        body.add("file", file.getResource());
-
-        HttpEntity<MultiValueMap<String, Object>> requestEntity = new HttpEntity<>(body, headers);
-
-        restTemplate.exchange(singleLineDiagramServerBaseUri + path, HttpMethod.POST, requestEntity, Void.class);
-=======
     public UUID duplicateNadConfig(UUID sourceNadConfigUuid) {
         Objects.requireNonNull(sourceNadConfigUuid);
 
@@ -301,6 +258,22 @@
         } catch (HttpStatusCodeException e) {
             throw handleHttpError(e, DUPLICATE_DIAGRAM_GRID_LAYOUT_FAILED);
         }
->>>>>>> ee669cac
+    }
+
+    public void createNadPositionsConfigFromCsv(MultipartFile file) {
+        var path = UriComponentsBuilder.fromPath(DELIMITER + SINGLE_LINE_DIAGRAM_API_VERSION +
+                "/network-area-diagram/config/positions").buildAndExpand()
+            .toUriString();
+
+        HttpHeaders headers = new HttpHeaders();
+        headers.setContentType(MediaType.MULTIPART_FORM_DATA);
+
+        MultiValueMap<String, Object> body = new LinkedMultiValueMap<>();
+        body.add("file_name", file.getOriginalFilename());
+        body.add("file", file.getResource());
+
+        HttpEntity<MultiValueMap<String, Object>> requestEntity = new HttpEntity<>(body, headers);
+
+        restTemplate.exchange(singleLineDiagramServerBaseUri + path, HttpMethod.POST, requestEntity, Void.class);
     }
 }