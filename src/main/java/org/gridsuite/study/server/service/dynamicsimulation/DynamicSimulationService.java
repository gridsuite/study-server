--- conflicted
+++ resolved
@@ -228,11 +228,7 @@
      * @param userId id of user
      * @return the UUID of the dynamic simulation
      */
-<<<<<<< HEAD
-    UUID runDynamicSimulation(String provider, UUID studyUuid, UUID nodeUuid, UUID timePointUuid, DynamicSimulationParametersInfos parameters, String userId);
-=======
-    UUID runDynamicSimulation(String provider, UUID studyUuid, UUID nodeUuid, UUID reportUuid, DynamicSimulationParametersInfos parameters, String userId);
->>>>>>> 50fa0aa8
+    UUID runDynamicSimulation(String provider, UUID studyUuid, UUID nodeUuid, UUID timePointUuid, UUID reportUuid, DynamicSimulationParametersInfos parameters, String userId);
 
     /**
      * Get a list of curves from a given node UUID
