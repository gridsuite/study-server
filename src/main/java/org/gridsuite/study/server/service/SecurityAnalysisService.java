/**
 * Copyright (c) 2021, RTE (http://www.rte-france.com)
 * This Source Code Form is subject to the terms of the Mozilla Public
 * License, v. 2.0. If a copy of the MPL was not distributed with this
 * file, You can obtain one at http://mozilla.org/MPL/2.0/.
 */
package org.gridsuite.study.server.service;

import com.fasterxml.jackson.core.JsonProcessingException;
import com.fasterxml.jackson.databind.ObjectMapper;
import lombok.Setter;
import org.apache.commons.lang3.StringUtils;
import org.gridsuite.study.server.RemoteServicesProperties;
import org.gridsuite.study.server.StudyException;
import org.gridsuite.study.server.dto.*;
import org.gridsuite.study.server.repository.StudyEntity;
import org.gridsuite.study.server.service.securityanalysis.SecurityAnalysisResultType;
import org.springframework.beans.factory.annotation.Autowired;
import org.springframework.data.domain.Pageable;
import org.springframework.data.domain.Sort;
import org.springframework.http.*;
import org.springframework.stereotype.Service;
import org.springframework.web.client.HttpStatusCodeException;
import org.springframework.web.client.RestTemplate;
import org.springframework.web.util.UriComponentsBuilder;

import java.io.UncheckedIOException;
import java.net.URLEncoder;
import java.nio.charset.StandardCharsets;
import java.util.*;

import static org.gridsuite.study.server.StudyConstants.*;
import static org.gridsuite.study.server.StudyException.Type.*;
import static org.gridsuite.study.server.utils.StudyUtils.handleHttpError;

/**
 * @author Kevin Le Saulnier <kevin.lesaulnier at rte-france.com>
 */
@Service
public class SecurityAnalysisService {

    static final String RESULT_UUID = "resultUuid";

    private final RestTemplate restTemplate;

    private final ObjectMapper objectMapper;

    @Setter
    private String securityAnalysisServerBaseUri;

    private final NetworkModificationTreeService networkModificationTreeService;

    @Autowired
    public SecurityAnalysisService(RemoteServicesProperties remoteServicesProperties,
                                   NetworkModificationTreeService networkModificationTreeService,
                                   ObjectMapper objectMapper, RestTemplate restTemplate) {
        this.securityAnalysisServerBaseUri = remoteServicesProperties.getServiceUri("security-analysis-server");
        this.networkModificationTreeService = networkModificationTreeService;
        this.objectMapper = objectMapper;
        this.restTemplate = restTemplate;
    }

    public String getSecurityAnalysisResult(UUID nodeUuid, SecurityAnalysisResultType resultType, String filters, Pageable pageable) {
        String result;
        Optional<UUID> resultUuidOpt = networkModificationTreeService.getComputationResultUuid(nodeUuid, ComputationType.SECURITY_ANALYSIS);

        if (resultUuidOpt.isEmpty()) {
            return null;
        }

        UriComponentsBuilder pathBuilder = UriComponentsBuilder.fromPath(DELIMITER + SECURITY_ANALYSIS_API_VERSION + "/results/{resultUuid}/" + getPagedPathFromResultType(resultType))
            .queryParam("page", pageable.getPageNumber())
            .queryParam("size", pageable.getPageSize());

        if (filters != null && !filters.isEmpty()) {
            pathBuilder.queryParam("filters", URLEncoder.encode(filters, StandardCharsets.UTF_8));
        }

        for (Sort.Order order : pageable.getSort()) {
            pathBuilder.queryParam("sort", order.getProperty() + "," + order.getDirection());
        }

        String path = pathBuilder.buildAndExpand(resultUuidOpt.get()).toUriString();

        try {
            result = restTemplate.getForObject(securityAnalysisServerBaseUri + path, String.class);
        } catch (HttpStatusCodeException e) {
            if (HttpStatus.NOT_FOUND.equals(e.getStatusCode())) {
                throw new StudyException(SECURITY_ANALYSIS_NOT_FOUND);
            } else {
                throw e;
            }
        }

        return result;
    }

    public byte[] getSecurityAnalysisResultCsv(UUID nodeUuid, SecurityAnalysisResultType resultType, String csvTranslations) {
        ResponseEntity<byte[]> result;
        Optional<UUID> resultUuidOpt = networkModificationTreeService.getComputationResultUuid(nodeUuid, ComputationType.SECURITY_ANALYSIS);

        if (resultUuidOpt.isEmpty()) {
            throw new StudyException(SECURITY_ANALYSIS_NOT_FOUND);
        }

        UriComponentsBuilder pathBuilder = UriComponentsBuilder.fromPath(DELIMITER + SECURITY_ANALYSIS_API_VERSION + "/results/{resultUuid}/" + getExportPathFromResultType(resultType));

        String path = pathBuilder.buildAndExpand(resultUuidOpt.get()).toUriString();

        HttpHeaders headers = new HttpHeaders();
        headers.setContentType(MediaType.APPLICATION_JSON);
        HttpEntity<String> entity = new HttpEntity<>(csvTranslations, headers);
        try {
            result = restTemplate.exchange(securityAnalysisServerBaseUri + path, HttpMethod.POST, entity, byte[].class);
        } catch (HttpStatusCodeException e) {
            if (HttpStatus.NOT_FOUND.equals(e.getStatusCode())) {
                throw new StudyException(SECURITY_ANALYSIS_NOT_FOUND);
            } else {
                throw e;
            }
        }

        return result.getBody();
    }

    private String getPagedPathFromResultType(SecurityAnalysisResultType resultType) {
        return switch (resultType) {
            case NMK_CONTINGENCIES -> "nmk-contingencies-result/paged";
            case NMK_LIMIT_VIOLATIONS -> "nmk-constraints-result/paged";
            case N -> "n-result";
        };
    }

<<<<<<< HEAD
    public UUID runSecurityAnalysis(UUID networkUuid, String variantId, RunSecurityAnalysisParametersInfos parametersInfos, ReportInfos reportInfos, String provider, String receiver, String userId) {
=======
    private String getExportPathFromResultType(SecurityAnalysisResultType resultType) {
        return switch (resultType) {
            case NMK_CONTINGENCIES -> "nmk-contingencies-result/csv";
            case NMK_LIMIT_VIOLATIONS -> "nmk-constraints-result/csv";
            case N -> "n-result/csv";
        };
    }

    public UUID runSecurityAnalysis(UUID networkUuid, UUID reportUuid, UUID nodeUuid, String variantId, String provider, List<String> contingencyListNames, SecurityAnalysisParametersInfos securityAnalysisParameters,
            String receiver, String userId) {
>>>>>>> 93a86665
        var uriComponentsBuilder = UriComponentsBuilder
                .fromPath(DELIMITER + SECURITY_ANALYSIS_API_VERSION + "/networks/{networkUuid}/run-and-save")
                .queryParam("reportUuid", reportInfos.getReportUuid().toString())
                .queryParam("reporterId", reportInfos.getReporterId())
                .queryParam("reportType", StudyService.ReportType.SECURITY_ANALYSIS.reportKey);
        if (!provider.isEmpty()) {
            uriComponentsBuilder.queryParam("provider", provider);
        }
        if (!StringUtils.isBlank(variantId)) {
            uriComponentsBuilder.queryParam(QUERY_PARAM_VARIANT_ID, variantId);
        }
        if (parametersInfos.getSecurityAnalysisParametersUuid() != null) {
            uriComponentsBuilder.queryParam("parametersUuid", parametersInfos.getSecurityAnalysisParametersUuid());
        }
        var path = uriComponentsBuilder.queryParam("contingencyListName", parametersInfos.getContingencyListNames())
                .queryParam(QUERY_PARAM_RECEIVER, receiver).buildAndExpand(networkUuid).toUriString();

        var additionalParameters = new LoadFlowParametersInfos(parametersInfos.getLoadFlowParameters(), parametersInfos.getSpecificParams());

        HttpHeaders headers = new HttpHeaders();
        headers.set(HEADER_USER_ID, userId);
        headers.setContentType(MediaType.APPLICATION_JSON);

        HttpEntity<LoadFlowParametersInfos> httpEntity = new HttpEntity<>(additionalParameters, headers);

        return restTemplate
                .exchange(securityAnalysisServerBaseUri + path, HttpMethod.POST, httpEntity, UUID.class).getBody();
    }

    public void stopSecurityAnalysis(UUID studyUuid, UUID nodeUuid) {
        Objects.requireNonNull(studyUuid);
        Objects.requireNonNull(nodeUuid);

        Optional<UUID> resultUuidOpt = networkModificationTreeService.getComputationResultUuid(nodeUuid, ComputationType.SECURITY_ANALYSIS);

        if (resultUuidOpt.isEmpty()) {
            return;
        }

        String receiver;
        try {
            receiver = URLEncoder.encode(objectMapper.writeValueAsString(new NodeReceiver(nodeUuid)),
                    StandardCharsets.UTF_8);
        } catch (JsonProcessingException e) {
            throw new UncheckedIOException(e);
        }

        String path = UriComponentsBuilder
                .fromPath(DELIMITER + SECURITY_ANALYSIS_API_VERSION + "/results/{resultUuid}/stop")
                .queryParam(QUERY_PARAM_RECEIVER, receiver).buildAndExpand(resultUuidOpt.get()).toUriString();

        restTemplate.put(securityAnalysisServerBaseUri + path, Void.class);
    }

    public SecurityAnalysisStatus getSecurityAnalysisStatus(UUID nodeUuid) {
        SecurityAnalysisStatus status;
        Optional<UUID> resultUuidOpt = networkModificationTreeService.getComputationResultUuid(nodeUuid, ComputationType.SECURITY_ANALYSIS);

        if (resultUuidOpt.isEmpty()) {
            return null;
        }

        try {
            String path = UriComponentsBuilder
                    .fromPath(DELIMITER + SECURITY_ANALYSIS_API_VERSION + "/results/{resultUuid}/status")
                    .buildAndExpand(resultUuidOpt.get()).toUriString();

            status = restTemplate.getForObject(securityAnalysisServerBaseUri + path, SecurityAnalysisStatus.class);
        } catch (HttpStatusCodeException e) {
            if (HttpStatus.NOT_FOUND.equals(e.getStatusCode())) {
                throw new StudyException(SECURITY_ANALYSIS_NOT_FOUND);
            }
            throw e;
        }

        return status;
    }

    public void deleteSaResult(UUID uuid) {
        String path = UriComponentsBuilder.fromPath(DELIMITER + SECURITY_ANALYSIS_API_VERSION + "/results/{resultUuid}")
            .buildAndExpand(uuid)
            .toUriString();

        restTemplate.delete(securityAnalysisServerBaseUri + path);
    }

    public void deleteSecurityAnalysisResults() {
        try {
            String path = UriComponentsBuilder.fromPath(DELIMITER + SECURITY_ANALYSIS_API_VERSION + "/results").toUriString();
            restTemplate.delete(securityAnalysisServerBaseUri + path);
        } catch (HttpStatusCodeException e) {
            throw handleHttpError(e, DELETE_COMPUTATION_RESULTS_FAILED);
        }
    }

    public Integer getSecurityAnalysisResultsCount() {
        String path = UriComponentsBuilder
            .fromPath(DELIMITER + SECURITY_ANALYSIS_API_VERSION + "/supervision/results-count").toUriString();
        return restTemplate.getForObject(securityAnalysisServerBaseUri + path, Integer.class);
    }

    public void invalidateSaStatus(List<UUID> uuids) {
        if (!uuids.isEmpty()) {
            String path = UriComponentsBuilder
                    .fromPath(DELIMITER + SECURITY_ANALYSIS_API_VERSION + "/results/invalidate-status")
                    .queryParam(RESULT_UUID, uuids).build().toUriString();

            restTemplate.put(securityAnalysisServerBaseUri + path, Void.class);
        }
    }

    public void assertSecurityAnalysisNotRunning(UUID nodeUuid) {
        SecurityAnalysisStatus sas = getSecurityAnalysisStatus(nodeUuid);
        if (sas == SecurityAnalysisStatus.RUNNING) {
            throw new StudyException(SECURITY_ANALYSIS_RUNNING);
        }
    }

    public void updateSecurityAnalysisParameters(UUID parametersUuid, String parameters) {

        var uriBuilder = UriComponentsBuilder.fromPath(DELIMITER + SECURITY_ANALYSIS_API_VERSION + "/parameters/{uuid}");
        String path = uriBuilder.buildAndExpand(parametersUuid).toUriString();

        HttpHeaders headers = new HttpHeaders();
        headers.setContentType(MediaType.APPLICATION_JSON);
        HttpEntity<String> httpEntity = new HttpEntity<>(parameters, headers);

        try {
            restTemplate.put(securityAnalysisServerBaseUri + path, httpEntity);
        } catch (HttpStatusCodeException e) {
            throw handleHttpError(e, UPDATE_SECURITY_ANALYSIS_PARAMETERS_FAILED);
        }
    }

    public UUID duplicateSecurityAnalysisParameters(UUID sourceParametersUuid) {
        Objects.requireNonNull(sourceParametersUuid);

        var path = UriComponentsBuilder.fromPath(DELIMITER + SECURITY_ANALYSIS_API_VERSION + "/parameters/{sourceParametersUuid}")
                .buildAndExpand(sourceParametersUuid).toUriString();

        HttpHeaders headers = new HttpHeaders();
        headers.setContentType(MediaType.APPLICATION_JSON);
        HttpEntity<Void> httpEntity = new HttpEntity<>(null, headers);

        try {
            return restTemplate.exchange(securityAnalysisServerBaseUri + path, HttpMethod.POST, httpEntity, UUID.class).getBody();
        } catch (HttpStatusCodeException e) {
            throw handleHttpError(e, CREATE_SECURITY_ANALYSIS_PARAMETERS_FAILED);
        }
    }

    public String getSecurityAnalysisParameters(UUID parametersUuid) {
        Objects.requireNonNull(parametersUuid);
        String parameters;

        String path = UriComponentsBuilder.fromPath(DELIMITER + SECURITY_ANALYSIS_API_VERSION + "/parameters/{uuid}")
                .buildAndExpand(parametersUuid).toUriString();

        try {
            parameters = restTemplate.getForObject(securityAnalysisServerBaseUri + path, String.class);
        } catch (HttpStatusCodeException e) {
            if (HttpStatus.NOT_FOUND.equals(e.getStatusCode())) {
                throw new StudyException(SECURITY_ANALYSIS_PARAMETERS_NOT_FOUND);
            }
            throw handleHttpError(e, GET_SECURITY_ANALYSIS_PARAMETERS_FAILED);
        }
        return parameters;
    }

    public UUID getSecurityAnalysisParametersUuidOrElseCreateDefaults(StudyEntity studyEntity) {
        if (studyEntity.getSecurityAnalysisParametersUuid() == null) {
            studyEntity.setSecurityAnalysisParametersUuid(createDefaultSecurityAnalysisParameters());

        }
        return studyEntity.getSecurityAnalysisParametersUuid();
    }

    public void deleteSecurityAnalysisParameters(UUID uuid) {
        Objects.requireNonNull(uuid);
        String path = UriComponentsBuilder.fromPath(DELIMITER + SECURITY_ANALYSIS_API_VERSION + "/parameters/{parametersUuid}")
                .buildAndExpand(uuid)
                .toUriString();

        restTemplate.delete(securityAnalysisServerBaseUri + path);
    }

    public UUID createDefaultSecurityAnalysisParameters() {

        var path = UriComponentsBuilder
                .fromPath(DELIMITER + SECURITY_ANALYSIS_API_VERSION + "/parameters/default")
                .buildAndExpand()
                .toUriString();

        UUID parametersUuid;
        try {
            parametersUuid = restTemplate.exchange(securityAnalysisServerBaseUri + path, HttpMethod.POST, null, UUID.class).getBody();
        } catch (HttpStatusCodeException e) {
            throw handleHttpError(e, CREATE_SECURITY_ANALYSIS_PARAMETERS_FAILED);
        }
        return parametersUuid;
    }

    public UUID createSecurityAnalysisParameters(String parameters) {
        var path = UriComponentsBuilder
                .fromPath(DELIMITER + SECURITY_ANALYSIS_API_VERSION + "/parameters")
                .buildAndExpand()
                .toUriString();

        HttpHeaders headers = new HttpHeaders();
        headers.setContentType(MediaType.APPLICATION_JSON);
        HttpEntity<String> httpEntity = new HttpEntity<>(parameters, headers);

        UUID parametersUuid;
        try {
            parametersUuid = restTemplate.exchange(securityAnalysisServerBaseUri + path, HttpMethod.POST, httpEntity, UUID.class).getBody();
        } catch (HttpStatusCodeException e) {
            throw handleHttpError(e, CREATE_SECURITY_ANALYSIS_PARAMETERS_FAILED);
        }
        return parametersUuid;
    }

}<|MERGE_RESOLUTION|>--- conflicted
+++ resolved
@@ -131,9 +131,6 @@
         };
     }
 
-<<<<<<< HEAD
-    public UUID runSecurityAnalysis(UUID networkUuid, String variantId, RunSecurityAnalysisParametersInfos parametersInfos, ReportInfos reportInfos, String provider, String receiver, String userId) {
-=======
     private String getExportPathFromResultType(SecurityAnalysisResultType resultType) {
         return switch (resultType) {
             case NMK_CONTINGENCIES -> "nmk-contingencies-result/csv";
@@ -142,9 +139,7 @@
         };
     }
 
-    public UUID runSecurityAnalysis(UUID networkUuid, UUID reportUuid, UUID nodeUuid, String variantId, String provider, List<String> contingencyListNames, SecurityAnalysisParametersInfos securityAnalysisParameters,
-            String receiver, String userId) {
->>>>>>> 93a86665
+    public UUID runSecurityAnalysis(UUID networkUuid, String variantId, RunSecurityAnalysisParametersInfos parametersInfos, ReportInfos reportInfos, String provider, String receiver, String userId) {
         var uriComponentsBuilder = UriComponentsBuilder
                 .fromPath(DELIMITER + SECURITY_ANALYSIS_API_VERSION + "/networks/{networkUuid}/run-and-save")
                 .queryParam("reportUuid", reportInfos.getReportUuid().toString())
