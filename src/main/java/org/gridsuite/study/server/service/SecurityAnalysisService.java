--- conflicted
+++ resolved
@@ -172,11 +172,7 @@
                 .exchange(securityAnalysisServerBaseUri + path, HttpMethod.POST, httpEntity, UUID.class).getBody();
     }
 
-<<<<<<< HEAD
-    public void stopSecurityAnalysis(UUID studyUuid, UUID nodeUuid, UUID timePointUuid) {
-=======
-    public void stopSecurityAnalysis(UUID studyUuid, UUID nodeUuid, String userId) {
->>>>>>> 50fa0aa8
+    public void stopSecurityAnalysis(UUID studyUuid, UUID nodeUuid, UUID timePointUuid, String userId) {
         Objects.requireNonNull(studyUuid);
         Objects.requireNonNull(nodeUuid);
         Objects.requireNonNull(userId);
