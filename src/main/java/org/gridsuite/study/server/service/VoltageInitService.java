--- conflicted
+++ resolved
@@ -15,11 +15,8 @@
 import org.gridsuite.study.server.dto.ComputationType;
 import org.gridsuite.study.server.dto.NodeReceiver;
 import org.gridsuite.study.server.dto.VoltageInitStatus;
-<<<<<<< HEAD
 import org.gridsuite.study.server.dto.voltageinit.parameters.VoltageInitParametersInfos;
 import org.gridsuite.study.server.notification.NotificationService;
-=======
->>>>>>> 9e3047fd
 import org.springframework.beans.factory.annotation.Autowired;
 import org.springframework.http.*;
 import org.springframework.stereotype.Service;
@@ -130,15 +127,8 @@
         return result;
     }
 
-<<<<<<< HEAD
     public VoltageInitParametersInfos getVoltageInitParameters(UUID parametersUuid) {
-        String path = UriComponentsBuilder.fromPath(DELIMITER + VOLTAGE_INIT_API_VERSION + "/parameters/{parametersUuid}")
-=======
-    public String getVoltageInitParameters(UUID parametersUuid) {
-        String parameters;
-
         String path = UriComponentsBuilder.fromPath(DELIMITER + VOLTAGE_INIT_API_VERSION + PARAMETERS_URI)
->>>>>>> 9e3047fd
             .buildAndExpand(parametersUuid).toUriString();
         try {
             return restTemplate.getForObject(voltageInitServerBaseUri + path, VoltageInitParametersInfos.class);
