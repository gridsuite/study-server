/**
 * Copyright (c) 2023, RTE (http://www.rte-france.com)
 * This Source Code Form is subject to the terms of the Mozilla Public
 * License, v. 2.0. If a copy of the MPL was not distributed with this
 * file, You can obtain one at http://mozilla.org/MPL/2.0/.
 */
package org.gridsuite.study.server.service;

import org.gridsuite.study.server.StudyException;
import org.gridsuite.study.server.elasticsearch.EquipmentInfosService;
import org.gridsuite.study.server.networkmodificationtree.dto.RootNode;
import org.gridsuite.study.server.networkmodificationtree.entities.AbstractNodeInfoEntity;
import org.gridsuite.study.server.networkmodificationtree.entities.NetworkModificationNodeInfoEntity;
import org.gridsuite.study.server.repository.networkmodificationtree.NetworkModificationNodeInfoRepository;
import org.gridsuite.study.server.service.dynamicsimulation.DynamicSimulationService;
import org.gridsuite.study.server.service.shortcircuit.ShortCircuitService;
import org.slf4j.Logger;
import org.slf4j.LoggerFactory;
import org.gridsuite.study.server.dto.ComputationType;
import org.gridsuite.study.server.dto.StudyIndexationStatus;
import org.springframework.stereotype.Service;
import org.springframework.transaction.annotation.Transactional;

import java.util.List;
import java.util.Map;
import java.util.UUID;
import java.util.concurrent.TimeUnit;
import java.util.concurrent.atomic.AtomicReference;
import java.util.stream.Collectors;
import java.util.stream.Stream;

import static org.gridsuite.study.server.StudyException.Type.ELEMENT_NOT_FOUND;

/**
 * @author Hugo Marcellin <hugo.marcelin at rte-france.com>
 */
@Service
public class SupervisionService {

    private static final Logger LOGGER = LoggerFactory.getLogger(SupervisionService.class);

    private final NetworkService networkStoreService;

    private StudyService studyService;

    private NetworkModificationTreeService networkModificationTreeService;

    private ReportService reportService;

    private LoadFlowService loadFlowService;

    private DynamicSimulationService dynamicSimulationService;

    private SecurityAnalysisService securityAnalysisService;

    private SensitivityAnalysisService sensitivityAnalysisService;

    private NonEvacuatedEnergyService nonEvacuatedEnergyService;

    private ShortCircuitService shortCircuitService;

    private VoltageInitService voltageInitService;

    private final EquipmentInfosService equipmentInfosService;

    private final NetworkModificationNodeInfoRepository networkModificationNodeInfoRepository;

    public SupervisionService(StudyService studyService, NetworkModificationTreeService networkModificationTreeService, NetworkService networkStoreService, NetworkModificationNodeInfoRepository networkModificationNodeInfoRepository, ReportService reportService, LoadFlowService loadFlowService, DynamicSimulationService dynamicSimulationService, SecurityAnalysisService securityAnalysisService, SensitivityAnalysisService sensitivityAnalysisService, NonEvacuatedEnergyService nonEvacuatedEnergyService, ShortCircuitService shortCircuitService, VoltageInitService voltageInitService, EquipmentInfosService equipmentInfosService) {
        this.networkStoreService = networkStoreService;
        this.studyService = studyService;
        this.networkModificationTreeService = networkModificationTreeService;
        this.networkModificationNodeInfoRepository = networkModificationNodeInfoRepository;
        this.reportService = reportService;
        this.loadFlowService = loadFlowService;
        this.dynamicSimulationService = dynamicSimulationService;
        this.securityAnalysisService = securityAnalysisService;
        this.sensitivityAnalysisService = sensitivityAnalysisService;
        this.nonEvacuatedEnergyService = nonEvacuatedEnergyService;
        this.shortCircuitService = shortCircuitService;
        this.voltageInitService = voltageInitService;
        this.equipmentInfosService = equipmentInfosService;
    }

    @Transactional
    public Integer deleteComputationResults(ComputationType computationType, boolean dryRun) {
<<<<<<< HEAD
        switch (computationType) {
            case LOAD_FLOW:
                return dryRun ? loadFlowService.getLoadFlowResultsCount() : deleteLoadflowResults();
            case DYNAMIC_SIMULATION:
                return dryRun ? dynamicSimulationService.getResultsCount() : deleteDynamicSimulationResults();
            case SECURITY_ANALYSIS:
                return dryRun ? securityAnalysisService.getSecurityAnalysisResultsCount() : deleteSecurityAnalysisResults();
            case SENSITIVITY_ANALYSIS:
                return dryRun ? sensitivityAnalysisService.getSensitivityAnalysisResultsCount() : deleteSensitivityAnalysisResults();
            case NON_EVACUATED_ENERGY_ANALYSIS:
                return dryRun ? nonEvacuatedEnergyService.getNonEvacuatedEnergyAnalysisResultsCount() : deleteNonEvacuatedEnergyAnalysisResults();
            case SHORT_CIRCUIT:
                return dryRun ? shortCircuitService.getShortCircuitResultsCount() : deleteShortcircuitResults();
            case VOLTAGE_INITIALIZATION:
                return dryRun ? voltageInitService.getVoltageInitResultsCount() : deleteVoltageInitResults();
            default:
                throw new StudyException(ELEMENT_NOT_FOUND);
        }
=======
        return switch (computationType) {
            case LOAD_FLOW -> dryRun ? loadFlowService.getLoadFlowResultsCount() : deleteLoadflowResults();
            case DYNAMIC_SIMULATION ->
                    dryRun ? dynamicSimulationService.getResultsCount() : deleteDynamicSimulationResults();
            case SECURITY_ANALYSIS ->
                    dryRun ? securityAnalysisService.getSecurityAnalysisResultsCount() : deleteSecurityAnalysisResults();
            case SENSITIVITY_ANALYSIS ->
                    dryRun ? sensitivityAnalysisService.getSensitivityAnalysisResultsCount() : deleteSensitivityAnalysisResults();
            case SHORT_CIRCUIT, SHORT_CIRCUIT_ONE_BUS ->
                    dryRun ? shortCircuitService.getShortCircuitResultsCount() : deleteShortcircuitResults();
            case VOLTAGE_INITIALIZATION ->
                    dryRun ? voltageInitService.getVoltageInitResultsCount() : deleteVoltageInitResults();
            default -> throw new StudyException(ELEMENT_NOT_FOUND);
        };
>>>>>>> 7e21babe
    }

    public Long getStudyIndexedEquipmentsCount(UUID networkUUID) {
        return equipmentInfosService.getEquipmentInfosCount(networkUUID);
    }

    public Long getStudyIndexedTombstonedEquipmentsCount(UUID networkUUID) {
        return equipmentInfosService.getTombstonedEquipmentInfosCount(networkUUID);
    }

    public Long getIndexedEquipmentsCount() {
        return equipmentInfosService.getEquipmentInfosCount();
    }

    public Long getIndexedTombstonedEquipmentsCount() {
        return equipmentInfosService.getTombstonedEquipmentInfosCount();
    }

    @Transactional
    public Long deleteStudyIndexedEquipmentsAndTombstoned(UUID studyUuid) {
        AtomicReference<Long> startTime = new AtomicReference<>();
        startTime.set(System.nanoTime());

        UUID networkUUID = networkStoreService.getNetworkUuid(studyUuid);
        Long nbIndexesToDelete = getStudyIndexedEquipmentsCount(networkUUID) + getStudyIndexedTombstonedEquipmentsCount(networkUUID);
        equipmentInfosService.deleteAllByNetworkUuid(networkUUID);
        studyService.updateStudyIndexationStatus(studyUuid, StudyIndexationStatus.NOT_INDEXED);

        LOGGER.trace("Indexed equipments deletion for study \"{}\": {} seconds", studyUuid, TimeUnit.NANOSECONDS.toSeconds(System.nanoTime() - startTime.get()));
        return nbIndexesToDelete;
    }

    private Integer deleteLoadflowResults() {
        AtomicReference<Long> startTime = new AtomicReference<>();
        startTime.set(System.nanoTime());
        List<NetworkModificationNodeInfoEntity> nodes = networkModificationNodeInfoRepository.findAllByLoadFlowResultUuidNotNull();
        nodes.stream().forEach(node -> node.setLoadFlowResultUuid(null));
        Map<UUID, String> subreportToDelete = formatSubreportMap(StudyService.ReportType.LOADFLOW.reportKey, nodes);
        reportService.deleteTreeReports(subreportToDelete);
        loadFlowService.deleteLoadFlowResults();
        LOGGER.trace("{} results deletion for all studies : {} seconds", ComputationType.LOAD_FLOW, TimeUnit.NANOSECONDS.toSeconds(System.nanoTime() - startTime.get()));
        return nodes.size();
    }

    private Integer deleteDynamicSimulationResults() {
        AtomicReference<Long> startTime = new AtomicReference<>();
        startTime.set(System.nanoTime());
        List<NetworkModificationNodeInfoEntity> nodes = networkModificationNodeInfoRepository.findAllByDynamicSimulationResultUuidNotNull();
        nodes.stream().forEach(node -> node.setShortCircuitAnalysisResultUuid(null));
        //TODO Add logs deletion once they are added
        dynamicSimulationService.deleteResults();
        LOGGER.trace("{} results deletion for all studies : {} seconds", ComputationType.DYNAMIC_SIMULATION, TimeUnit.NANOSECONDS.toSeconds(System.nanoTime() - startTime.get()));
        return nodes.size();
    }

    private Integer deleteSecurityAnalysisResults() {
        AtomicReference<Long> startTime = new AtomicReference<>();
        startTime.set(System.nanoTime());
        List<NetworkModificationNodeInfoEntity> nodes = networkModificationNodeInfoRepository.findAllBySecurityAnalysisResultUuidNotNull();
        nodes.stream().forEach(node -> node.setSecurityAnalysisResultUuid(null));
        Map<UUID, String> subreportToDelete = formatSubreportMap(StudyService.ReportType.SECURITY_ANALYSIS.reportKey, nodes);
        reportService.deleteTreeReports(subreportToDelete);
        securityAnalysisService.deleteSecurityAnalysisResults();
        LOGGER.trace("{} results deletion for all studies : {} seconds", ComputationType.SECURITY_ANALYSIS, TimeUnit.NANOSECONDS.toSeconds(System.nanoTime() - startTime.get()));
        return nodes.size();
    }

    private Integer deleteSensitivityAnalysisResults() {
        AtomicReference<Long> startTime = new AtomicReference<>();
        startTime.set(System.nanoTime());
        List<NetworkModificationNodeInfoEntity> nodes = networkModificationNodeInfoRepository.findAllBySensitivityAnalysisResultUuidNotNull();
        nodes.stream().forEach(node -> node.setSensitivityAnalysisResultUuid(null));
        Map<UUID, String> subreportToDelete = formatSubreportMap(StudyService.ReportType.SENSITIVITY_ANALYSIS.reportKey, nodes);
        reportService.deleteTreeReports(subreportToDelete);
        sensitivityAnalysisService.deleteSensitivityAnalysisResults();

        LOGGER.trace("{} results deletion for all studies : {} seconds", ComputationType.SENSITIVITY_ANALYSIS, TimeUnit.NANOSECONDS.toSeconds(System.nanoTime() - startTime.get()));

        return nodes.size();
    }

    private Integer deleteNonEvacuatedEnergyAnalysisResults() {
        AtomicReference<Long> startTime = new AtomicReference<>();
        startTime.set(System.nanoTime());

        List<NetworkModificationNodeInfoEntity> nodes = networkModificationNodeInfoRepository.findAllByNonEvacuatedEnergyResultUuidNotNull();
        nodes.stream().forEach(node -> node.setNonEvacuatedEnergyResultUuid(null));
        Map<UUID, String> subreportToDelete = formatSubreportMap(StudyService.ReportType.NON_EVACUATED_ENERGY_ANALYSIS.reportKey, nodes);
        reportService.deleteTreeReports(subreportToDelete);
        nonEvacuatedEnergyService.deleteNonEvacuatedEnergyResults();
        LOGGER.trace("{} results deletion for all studies : {} seconds", ComputationType.NON_EVACUATED_ENERGY_ANALYSIS, TimeUnit.NANOSECONDS.toSeconds(System.nanoTime() - startTime.get()));

        return nodes.size();
    }

    private Integer deleteShortcircuitResults() {
        AtomicReference<Long> startTime = new AtomicReference<>();
        startTime.set(System.nanoTime());
        // Reset result uuid and remove logs, for all-buses computations, then for 1-bus ones
        List<NetworkModificationNodeInfoEntity> allBusesNodes = networkModificationNodeInfoRepository.findAllByShortCircuitAnalysisResultUuidNotNull();
        if (!allBusesNodes.isEmpty()) {
            allBusesNodes.forEach(node -> node.setShortCircuitAnalysisResultUuid(null));
            reportService.deleteTreeReports(formatSubreportMap(StudyService.ReportType.ALL_BUSES_SHORTCIRCUIT_ANALYSIS.reportKey, allBusesNodes));
        }
        List<NetworkModificationNodeInfoEntity> oneBusNodes = networkModificationNodeInfoRepository.findAllByOneBusShortCircuitAnalysisResultUuidNotNull();
        if (!oneBusNodes.isEmpty()) {
            oneBusNodes.forEach(node -> node.setOneBusShortCircuitAnalysisResultUuid(null));
            reportService.deleteTreeReports(formatSubreportMap(StudyService.ReportType.ONE_BUS_SHORTCIRCUIT_ANALYSIS.reportKey, oneBusNodes));
        }
        // Then delete all results (1-bus and all-buses), cause short-circuit-server cannot make the difference
        shortCircuitService.deleteShortCircuitAnalysisResults();
        LOGGER.trace("{} results deletion for all studies : {} seconds", ComputationType.SHORT_CIRCUIT, TimeUnit.NANOSECONDS.toSeconds(System.nanoTime() - startTime.get()));
        // return distinct processed nodes count
        return (int) Stream.concat(allBusesNodes.stream(), oneBusNodes.stream())
                .map(AbstractNodeInfoEntity::getId)
                .distinct()
                .count();
    }

    private Integer deleteVoltageInitResults() {
        AtomicReference<Long> startTime = new AtomicReference<>();
        startTime.set(System.nanoTime());
        List<NetworkModificationNodeInfoEntity> nodes = networkModificationNodeInfoRepository.findAllByVoltageInitResultUuidNotNull();
        if (!nodes.isEmpty()) {
            nodes.forEach(node -> node.setVoltageInitResultUuid(null));
            reportService.deleteTreeReports(formatSubreportMap(StudyService.ReportType.VOLTAGE_INIT.reportKey, nodes));
        }
        voltageInitService.deleteVoltageInitResults();
        LOGGER.trace("{} results deletion for all studies : {} seconds", ComputationType.VOLTAGE_INITIALIZATION, TimeUnit.NANOSECONDS.toSeconds(System.nanoTime() - startTime.get()));
        return nodes.size();
    }

    private Map<UUID, String> formatSubreportMap(String subReporterKey, List<NetworkModificationNodeInfoEntity> nodes) {
        return nodes.stream().collect(Collectors.toMap(
            node -> node.getReportUuid(),
            node -> node.getId() + "@" + subReporterKey)
        );
    }

    @Transactional
    public void invalidateAllNodesBuilds(UUID studyUuid) {
        AtomicReference<Long> startTime = new AtomicReference<>();
        startTime.set(System.nanoTime());
        RootNode rootNode = networkModificationTreeService.getStudyTree(studyUuid);
        studyService.invalidateBuild(studyUuid, rootNode.getId(), false, false, true);
        LOGGER.trace("Nodes builds deletion for study {} in : {} seconds", studyUuid, TimeUnit.NANOSECONDS.toSeconds(System.nanoTime() - startTime.get()));
    }
}
<|MERGE_RESOLUTION|>--- conflicted
+++ resolved
@@ -83,26 +83,6 @@
 
     @Transactional
     public Integer deleteComputationResults(ComputationType computationType, boolean dryRun) {
-<<<<<<< HEAD
-        switch (computationType) {
-            case LOAD_FLOW:
-                return dryRun ? loadFlowService.getLoadFlowResultsCount() : deleteLoadflowResults();
-            case DYNAMIC_SIMULATION:
-                return dryRun ? dynamicSimulationService.getResultsCount() : deleteDynamicSimulationResults();
-            case SECURITY_ANALYSIS:
-                return dryRun ? securityAnalysisService.getSecurityAnalysisResultsCount() : deleteSecurityAnalysisResults();
-            case SENSITIVITY_ANALYSIS:
-                return dryRun ? sensitivityAnalysisService.getSensitivityAnalysisResultsCount() : deleteSensitivityAnalysisResults();
-            case NON_EVACUATED_ENERGY_ANALYSIS:
-                return dryRun ? nonEvacuatedEnergyService.getNonEvacuatedEnergyAnalysisResultsCount() : deleteNonEvacuatedEnergyAnalysisResults();
-            case SHORT_CIRCUIT:
-                return dryRun ? shortCircuitService.getShortCircuitResultsCount() : deleteShortcircuitResults();
-            case VOLTAGE_INITIALIZATION:
-                return dryRun ? voltageInitService.getVoltageInitResultsCount() : deleteVoltageInitResults();
-            default:
-                throw new StudyException(ELEMENT_NOT_FOUND);
-        }
-=======
         return switch (computationType) {
             case LOAD_FLOW -> dryRun ? loadFlowService.getLoadFlowResultsCount() : deleteLoadflowResults();
             case DYNAMIC_SIMULATION ->
@@ -111,13 +91,14 @@
                     dryRun ? securityAnalysisService.getSecurityAnalysisResultsCount() : deleteSecurityAnalysisResults();
             case SENSITIVITY_ANALYSIS ->
                     dryRun ? sensitivityAnalysisService.getSensitivityAnalysisResultsCount() : deleteSensitivityAnalysisResults();
+            case NON_EVACUATED_ENERGY_ANALYSIS ->
+                    dryRun ? nonEvacuatedEnergyService.getNonEvacuatedEnergyAnalysisResultsCount() : deleteNonEvacuatedEnergyAnalysisResults();
             case SHORT_CIRCUIT, SHORT_CIRCUIT_ONE_BUS ->
                     dryRun ? shortCircuitService.getShortCircuitResultsCount() : deleteShortcircuitResults();
             case VOLTAGE_INITIALIZATION ->
                     dryRun ? voltageInitService.getVoltageInitResultsCount() : deleteVoltageInitResults();
             default -> throw new StudyException(ELEMENT_NOT_FOUND);
         };
->>>>>>> 7e21babe
     }
 
     public Long getStudyIndexedEquipmentsCount(UUID networkUUID) {
