/**
 * Copyright (c) 2023, RTE (http://www.rte-france.com)
 * This Source Code Form is subject to the terms of the Mozilla Public
 * License, v. 2.0. If a copy of the MPL was not distributed with this
 * file, You can obtain one at http://mozilla.org/MPL/2.0/.
 */
package org.gridsuite.study.server.service;

import org.gridsuite.study.server.StudyException;
import org.gridsuite.study.server.elasticsearch.EquipmentInfosService;
import org.gridsuite.study.server.networkmodificationtree.dto.RootNode;
import org.gridsuite.study.server.networkmodificationtree.entities.TimePointNodeInfoEntity;
import org.gridsuite.study.server.repository.StudyEntity;
import org.gridsuite.study.server.repository.StudyRepository;
import org.gridsuite.study.server.repository.timepoint.TimePointEntity;
import org.gridsuite.study.server.repository.timepoint.TimePointNodeInfoRepository;
import org.gridsuite.study.server.service.dynamicsimulation.DynamicSimulationService;
import org.gridsuite.study.server.service.shortcircuit.ShortCircuitService;
import org.slf4j.Logger;
import org.slf4j.LoggerFactory;
import org.gridsuite.study.server.dto.ComputationType;
import org.gridsuite.study.server.dto.StudyIndexationStatus;
import org.springframework.stereotype.Service;
import org.springframework.transaction.annotation.Transactional;

import java.util.ArrayList;
import java.util.List;
import java.util.UUID;
import java.util.concurrent.TimeUnit;
import java.util.concurrent.atomic.AtomicReference;
import java.util.stream.Stream;

import static org.gridsuite.study.server.StudyException.Type.ELEMENT_NOT_FOUND;
import static org.gridsuite.study.server.StudyException.Type.STUDY_NOT_FOUND;

/**
 * @author Hugo Marcellin <hugo.marcelin at rte-france.com>
 */
@Service
public class SupervisionService {

    private static final Logger LOGGER = LoggerFactory.getLogger(SupervisionService.class);
    private static final String DELETION_LOG_MESSAGE = "{} results deletion for all studies : {} seconds";

    private final NetworkService networkStoreService;

    private final StudyService studyService;

    private final NetworkModificationTreeService networkModificationTreeService;

    private final ReportService reportService;

    private final LoadFlowService loadFlowService;

    private final DynamicSimulationService dynamicSimulationService;

    private final SecurityAnalysisService securityAnalysisService;

    private final SensitivityAnalysisService sensitivityAnalysisService;

    private final NonEvacuatedEnergyService nonEvacuatedEnergyService;

    private final ShortCircuitService shortCircuitService;

    private final VoltageInitService voltageInitService;

    private final EquipmentInfosService equipmentInfosService;

    private final TimePointNodeInfoRepository timePointNodeStatusRepository;

    private final StateEstimationService stateEstimationService;

    private final StudyRepository studyRepository;

    public SupervisionService(StudyService studyService,
                              NetworkModificationTreeService networkModificationTreeService,
                              NetworkService networkStoreService,
                              TimePointNodeInfoRepository timePointNodeStatusRepository,
                              ReportService reportService,
                              LoadFlowService loadFlowService,
                              DynamicSimulationService dynamicSimulationService,
                              SecurityAnalysisService securityAnalysisService,
                              SensitivityAnalysisService sensitivityAnalysisService,
                              NonEvacuatedEnergyService nonEvacuatedEnergyService,
                              ShortCircuitService shortCircuitService,
                              VoltageInitService voltageInitService,
                              EquipmentInfosService equipmentInfosService,
                              StateEstimationService stateEstimationService,
                              StudyRepository studyRepository) {
        this.networkStoreService = networkStoreService;
        this.studyService = studyService;
        this.networkModificationTreeService = networkModificationTreeService;
        this.timePointNodeStatusRepository = timePointNodeStatusRepository;
        this.reportService = reportService;
        this.loadFlowService = loadFlowService;
        this.dynamicSimulationService = dynamicSimulationService;
        this.securityAnalysisService = securityAnalysisService;
        this.sensitivityAnalysisService = sensitivityAnalysisService;
        this.nonEvacuatedEnergyService = nonEvacuatedEnergyService;
        this.shortCircuitService = shortCircuitService;
        this.voltageInitService = voltageInitService;
        this.equipmentInfosService = equipmentInfosService;
        this.stateEstimationService = stateEstimationService;
        this.studyRepository = studyRepository;
    }

    @Transactional
    public Integer deleteComputationResults(ComputationType computationType, boolean dryRun) {
        return switch (computationType) {
            case LOAD_FLOW -> dryRun ? loadFlowService.getLoadFlowResultsCount() : deleteLoadflowResults();
            case DYNAMIC_SIMULATION ->
                    dryRun ? dynamicSimulationService.getResultsCount() : deleteDynamicSimulationResults();
            case SECURITY_ANALYSIS ->
                    dryRun ? securityAnalysisService.getSecurityAnalysisResultsCount() : deleteSecurityAnalysisResults();
            case SENSITIVITY_ANALYSIS ->
                    dryRun ? sensitivityAnalysisService.getSensitivityAnalysisResultsCount() : deleteSensitivityAnalysisResults();
            case NON_EVACUATED_ENERGY_ANALYSIS ->
                    dryRun ? nonEvacuatedEnergyService.getNonEvacuatedEnergyAnalysisResultsCount() : deleteNonEvacuatedEnergyAnalysisResults();
            case SHORT_CIRCUIT, SHORT_CIRCUIT_ONE_BUS ->
                    dryRun ? shortCircuitService.getShortCircuitResultsCount() : deleteShortcircuitResults();
            case VOLTAGE_INITIALIZATION ->
                    dryRun ? voltageInitService.getVoltageInitResultsCount() : deleteVoltageInitResults();
            case STATE_ESTIMATION ->
                dryRun ? stateEstimationService.getStateEstimationResultsCount() : deleteStateEstimationResults();
            default -> throw new StudyException(ELEMENT_NOT_FOUND);
        };
    }

    public long getStudyIndexedEquipmentsCount(UUID networkUUID) {
        return equipmentInfosService.getEquipmentInfosCount(networkUUID);
    }

    public long getStudyIndexedTombstonedEquipmentsCount(UUID networkUUID) {
        return equipmentInfosService.getTombstonedEquipmentInfosCount(networkUUID);
    }

    public long getIndexedEquipmentsCount() {
        return equipmentInfosService.getEquipmentInfosCount();
    }

    public long getIndexedTombstonedEquipmentsCount() {
        return equipmentInfosService.getTombstonedEquipmentInfosCount();
    }

    @Transactional
    public Long deleteStudyIndexedEquipmentsAndTombstoned(UUID studyUuid) {
        AtomicReference<Long> startTime = new AtomicReference<>();
        startTime.set(System.nanoTime());

        UUID networkUUID = networkStoreService.getNetworkUuid(studyUuid);
        Long nbIndexesToDelete = getStudyIndexedEquipmentsCount(networkUUID) + getStudyIndexedTombstonedEquipmentsCount(networkUUID);
        equipmentInfosService.deleteAllByNetworkUuid(networkUUID);
        studyService.updateStudyIndexationStatus(studyUuid, StudyIndexationStatus.NOT_INDEXED);

        LOGGER.trace("Indexed equipments deletion for study \"{}\": {} seconds", studyUuid, TimeUnit.NANOSECONDS.toSeconds(System.nanoTime() - startTime.get()));
        return nbIndexesToDelete;
    }

    private Integer deleteLoadflowResults() {
        AtomicReference<Long> startTime = new AtomicReference<>();
        startTime.set(System.nanoTime());
<<<<<<< HEAD
        List<TimePointNodeInfoEntity> timePointNodeStatusEntities = timePointNodeStatusRepository.findAllByLoadFlowResultUuidNotNull();
        timePointNodeStatusEntities.forEach(timePointNodeStatus -> timePointNodeStatus.setLoadFlowResultUuid(null));
        Map<UUID, String> subreportToDelete = formatSubreportMap(StudyService.ReportType.LOAD_FLOW.reportKey, timePointNodeStatusEntities);
        reportService.deleteTreeReports(subreportToDelete);
=======
        List<NetworkModificationNodeInfoEntity> nodes = networkModificationNodeInfoRepository.findAllByLoadFlowResultUuidNotNull();
        List<UUID> reportsToDelete = new ArrayList<>();
        nodes.forEach(node -> {
            node.setLoadFlowResultUuid(null);
            reportsToDelete.add(node.getComputationReports().get(ComputationType.LOAD_FLOW.name()));
            node.getComputationReports().remove(ComputationType.LOAD_FLOW.name());
        });
        reportService.deleteReports(reportsToDelete);
>>>>>>> 50fa0aa8
        loadFlowService.deleteLoadFlowResults();
        LOGGER.trace(DELETION_LOG_MESSAGE, ComputationType.LOAD_FLOW, TimeUnit.NANOSECONDS.toSeconds(System.nanoTime() - startTime.get()));
        return timePointNodeStatusEntities.size();
    }

    private Integer deleteDynamicSimulationResults() {
        AtomicReference<Long> startTime = new AtomicReference<>();
        startTime.set(System.nanoTime());
        List<TimePointNodeInfoEntity> timePointNodeStatusEntities = timePointNodeStatusRepository.findAllByDynamicSimulationResultUuidNotNull();
        timePointNodeStatusEntities.forEach(timePointNodeStatus -> timePointNodeStatus.setShortCircuitAnalysisResultUuid(null));
        //TODO Add logs deletion once they are added
        dynamicSimulationService.deleteResults();
        LOGGER.trace(DELETION_LOG_MESSAGE, ComputationType.DYNAMIC_SIMULATION, TimeUnit.NANOSECONDS.toSeconds(System.nanoTime() - startTime.get()));
        return timePointNodeStatusEntities.size();
    }

    private Integer deleteSecurityAnalysisResults() {
        AtomicReference<Long> startTime = new AtomicReference<>();
        startTime.set(System.nanoTime());
<<<<<<< HEAD
        List<TimePointNodeInfoEntity> timePointNodeStatusEntities = timePointNodeStatusRepository.findAllBySecurityAnalysisResultUuidNotNull();
        timePointNodeStatusEntities.forEach(timePointNodeStatus -> timePointNodeStatus.setSecurityAnalysisResultUuid(null));
        Map<UUID, String> subreportToDelete = formatSubreportMap(StudyService.ReportType.SECURITY_ANALYSIS.reportKey, timePointNodeStatusEntities);
        reportService.deleteTreeReports(subreportToDelete);
=======
        List<NetworkModificationNodeInfoEntity> nodes = networkModificationNodeInfoRepository.findAllBySecurityAnalysisResultUuidNotNull();
        List<UUID> reportsToDelete = new ArrayList<>();
        nodes.forEach(node -> {
            node.setSecurityAnalysisResultUuid(null);
            reportsToDelete.add(node.getComputationReports().get(ComputationType.SECURITY_ANALYSIS.name()));
            node.getComputationReports().remove(ComputationType.SECURITY_ANALYSIS.name());
        });
        reportService.deleteReports(reportsToDelete);
>>>>>>> 50fa0aa8
        securityAnalysisService.deleteSecurityAnalysisResults();
        LOGGER.trace(DELETION_LOG_MESSAGE, ComputationType.SECURITY_ANALYSIS, TimeUnit.NANOSECONDS.toSeconds(System.nanoTime() - startTime.get()));
        return timePointNodeStatusEntities.size();
    }

    private Integer deleteSensitivityAnalysisResults() {
        AtomicReference<Long> startTime = new AtomicReference<>();
        startTime.set(System.nanoTime());
<<<<<<< HEAD
        List<TimePointNodeInfoEntity> timePointNodeStatusEntities = timePointNodeStatusRepository.findAllBySensitivityAnalysisResultUuidNotNull();
        timePointNodeStatusEntities.forEach(timePointNodeStatus -> timePointNodeStatus.setSensitivityAnalysisResultUuid(null));
        Map<UUID, String> subreportToDelete = formatSubreportMap(StudyService.ReportType.SENSITIVITY_ANALYSIS.reportKey, timePointNodeStatusEntities);
        reportService.deleteTreeReports(subreportToDelete);
=======
        List<NetworkModificationNodeInfoEntity> nodes = networkModificationNodeInfoRepository.findAllBySensitivityAnalysisResultUuidNotNull();
        List<UUID> reportsToDelete = new ArrayList<>();
        nodes.forEach(node -> {
            node.setSensitivityAnalysisResultUuid(null);
            reportsToDelete.add(node.getComputationReports().get(ComputationType.SENSITIVITY_ANALYSIS.name()));
            node.getComputationReports().remove(ComputationType.SENSITIVITY_ANALYSIS.name());
        });
        reportService.deleteReports(reportsToDelete);
>>>>>>> 50fa0aa8
        sensitivityAnalysisService.deleteSensitivityAnalysisResults();

        LOGGER.trace(DELETION_LOG_MESSAGE, ComputationType.SENSITIVITY_ANALYSIS, TimeUnit.NANOSECONDS.toSeconds(System.nanoTime() - startTime.get()));

        return timePointNodeStatusEntities.size();
    }

    private Integer deleteNonEvacuatedEnergyAnalysisResults() {
        AtomicReference<Long> startTime = new AtomicReference<>();
        startTime.set(System.nanoTime());

<<<<<<< HEAD
        List<TimePointNodeInfoEntity> timePointNodeStatusEntities = timePointNodeStatusRepository.findAllByNonEvacuatedEnergyResultUuidNotNull();
        timePointNodeStatusEntities.forEach(timePointNodeStatus -> timePointNodeStatus.setNonEvacuatedEnergyResultUuid(null));
        Map<UUID, String> subreportToDelete = formatSubreportMap(StudyService.ReportType.NON_EVACUATED_ENERGY_ANALYSIS.reportKey, timePointNodeStatusEntities);
        reportService.deleteTreeReports(subreportToDelete);
=======
        List<NetworkModificationNodeInfoEntity> nodes = networkModificationNodeInfoRepository.findAllByNonEvacuatedEnergyResultUuidNotNull();
        List<UUID> reportsToDelete = new ArrayList<>();
        nodes.forEach(node -> {
            node.setNonEvacuatedEnergyResultUuid(null);
            reportsToDelete.add(node.getComputationReports().get(ComputationType.NON_EVACUATED_ENERGY_ANALYSIS.name()));
            node.getComputationReports().remove(ComputationType.NON_EVACUATED_ENERGY_ANALYSIS.name());
        });
        reportService.deleteReports(reportsToDelete);
>>>>>>> 50fa0aa8
        nonEvacuatedEnergyService.deleteNonEvacuatedEnergyResults();
        LOGGER.trace(DELETION_LOG_MESSAGE, ComputationType.NON_EVACUATED_ENERGY_ANALYSIS, TimeUnit.NANOSECONDS.toSeconds(System.nanoTime() - startTime.get()));

        return timePointNodeStatusEntities.size();
    }

    private Integer deleteShortcircuitResults() {
        AtomicReference<Long> startTime = new AtomicReference<>();
        startTime.set(System.nanoTime());
        // Reset result uuid and remove logs, for all-buses computations, then for 1-bus ones
<<<<<<< HEAD
        List<TimePointNodeInfoEntity> allBusesTimePointNodeStatusEntities = timePointNodeStatusRepository.findAllByShortCircuitAnalysisResultUuidNotNull();
        if (!allBusesTimePointNodeStatusEntities.isEmpty()) {
            allBusesTimePointNodeStatusEntities.forEach(allBusesTimePointNodeStatus -> allBusesTimePointNodeStatus.setShortCircuitAnalysisResultUuid(null));
            reportService.deleteTreeReports(formatSubreportMap(StudyService.ReportType.SHORT_CIRCUIT.reportKey, allBusesTimePointNodeStatusEntities));
        }
        List<TimePointNodeInfoEntity> oneBusTimePointNodeStatusEntities = timePointNodeStatusRepository.findAllByOneBusShortCircuitAnalysisResultUuidNotNull();
        if (!oneBusTimePointNodeStatusEntities.isEmpty()) {
            oneBusTimePointNodeStatusEntities.forEach(oneBusTimePointNodeStatus -> oneBusTimePointNodeStatus.setOneBusShortCircuitAnalysisResultUuid(null));
            reportService.deleteTreeReports(formatSubreportMap(StudyService.ReportType.SHORT_CIRCUIT_ONE_BUS.reportKey, oneBusTimePointNodeStatusEntities));
=======
        List<NetworkModificationNodeInfoEntity> allBusesNodes = networkModificationNodeInfoRepository.findAllByShortCircuitAnalysisResultUuidNotNull();
        if (!allBusesNodes.isEmpty()) {
            List<UUID> reportsToDelete = new ArrayList<>();
            allBusesNodes.forEach(node -> {
                node.setShortCircuitAnalysisResultUuid(null);
                reportsToDelete.add(node.getComputationReports().get(ComputationType.SHORT_CIRCUIT.name()));
                node.getComputationReports().remove(ComputationType.SHORT_CIRCUIT.name());
            });
            reportService.deleteReports(reportsToDelete);
        }
        List<NetworkModificationNodeInfoEntity> oneBusNodes = networkModificationNodeInfoRepository.findAllByOneBusShortCircuitAnalysisResultUuidNotNull();
        if (!oneBusNodes.isEmpty()) {
            List<UUID> reportsToDelete = new ArrayList<>();
            oneBusNodes.forEach(node -> {
                node.setOneBusShortCircuitAnalysisResultUuid(null);
                reportsToDelete.add(node.getComputationReports().get(ComputationType.SHORT_CIRCUIT_ONE_BUS.name()));
                node.getComputationReports().remove(ComputationType.SHORT_CIRCUIT_ONE_BUS.name());
            });
            reportService.deleteReports(reportsToDelete);
>>>>>>> 50fa0aa8
        }
        // Then delete all results (1-bus and all-buses), cause short-circuit-server cannot make the difference
        shortCircuitService.deleteShortCircuitAnalysisResults();
        LOGGER.trace(DELETION_LOG_MESSAGE, ComputationType.SHORT_CIRCUIT, TimeUnit.NANOSECONDS.toSeconds(System.nanoTime() - startTime.get()));
        // return distinct processed nodes count
        //TODO: now each node can have multiple results, should we keep using distinct on idNode ?
        return (int) Stream.concat(allBusesTimePointNodeStatusEntities.stream(), oneBusTimePointNodeStatusEntities.stream())
                .map(timePointNodeStatusEntity -> timePointNodeStatusEntity.getNodeInfo().getNode().getIdNode())
                .distinct()
                .count();
    }

    private Integer deleteVoltageInitResults() {
        AtomicReference<Long> startTime = new AtomicReference<>();
        startTime.set(System.nanoTime());
<<<<<<< HEAD
        List<TimePointNodeInfoEntity> timePointNodeStatusEntities = timePointNodeStatusRepository.findAllByVoltageInitResultUuidNotNull();
        if (!timePointNodeStatusEntities.isEmpty()) {
            timePointNodeStatusEntities.forEach(timePointNodeStatus -> timePointNodeStatus.setVoltageInitResultUuid(null));
            reportService.deleteTreeReports(formatSubreportMap(StudyService.ReportType.VOLTAGE_INITIALIZATION.reportKey, timePointNodeStatusEntities));
=======
        List<NetworkModificationNodeInfoEntity> nodes = networkModificationNodeInfoRepository.findAllByVoltageInitResultUuidNotNull();
        if (!nodes.isEmpty()) {
            List<UUID> reportsToDelete = new ArrayList<>();
            nodes.forEach(node -> {
                node.setVoltageInitResultUuid(null);
                reportsToDelete.add(node.getComputationReports().get(ComputationType.VOLTAGE_INITIALIZATION.name()));
                node.getComputationReports().remove(ComputationType.VOLTAGE_INITIALIZATION.name());
            });
            reportService.deleteReports(reportsToDelete);
>>>>>>> 50fa0aa8
        }
        voltageInitService.deleteVoltageInitResults();
        LOGGER.trace(DELETION_LOG_MESSAGE, ComputationType.VOLTAGE_INITIALIZATION, TimeUnit.NANOSECONDS.toSeconds(System.nanoTime() - startTime.get()));
        return timePointNodeStatusEntities.size();
    }

<<<<<<< HEAD
    private Map<UUID, String> formatSubreportMap(String subReporterKey, List<TimePointNodeInfoEntity> timePointNodeStatuses) {
        return timePointNodeStatuses.stream().collect(Collectors.toMap(
            TimePointNodeInfoEntity::getReportUuid,
            timePointNodeInfo -> timePointNodeInfo.getNodeInfo().getId() + "@" + subReporterKey)
        );
    }

    private Integer deleteStateEstimationResults() {
        AtomicReference<Long> startTime = new AtomicReference<>();
        startTime.set(System.nanoTime());
        List<TimePointNodeInfoEntity> timePointNodeStatusEntities = timePointNodeStatusRepository.findAllByStateEstimationResultUuidNotNull();
        timePointNodeStatusEntities.forEach(timePointNodeStatus -> timePointNodeStatus.setStateEstimationResultUuid(null));
        Map<UUID, String> subreportToDelete = formatSubreportMap(StudyService.ReportType.STATE_ESTIMATION.reportKey, timePointNodeStatusEntities);
        reportService.deleteTreeReports(subreportToDelete);
=======
    private Integer deleteStateEstimationResults() {
        AtomicReference<Long> startTime = new AtomicReference<>();
        startTime.set(System.nanoTime());
        List<NetworkModificationNodeInfoEntity> nodes = networkModificationNodeInfoRepository.findAllByStateEstimationResultUuidNotNull();
        List<UUID> reportsToDelete = new ArrayList<>();
        nodes.forEach(node -> {
            node.setStateEstimationResultUuid(null);
            reportsToDelete.add(node.getComputationReports().get(ComputationType.STATE_ESTIMATION.name()));
            node.getComputationReports().remove(ComputationType.STATE_ESTIMATION.name());
        });
        reportService.deleteReports(reportsToDelete);
>>>>>>> 50fa0aa8
        stateEstimationService.deleteStateEstimationResults();
        LOGGER.trace(DELETION_LOG_MESSAGE, ComputationType.STATE_ESTIMATION, TimeUnit.NANOSECONDS.toSeconds(System.nanoTime() - startTime.get()));
        return timePointNodeStatusEntities.size();
    }

    @Transactional
    public void invalidateAllNodesBuilds(UUID studyUuid) {
        AtomicReference<Long> startTime = new AtomicReference<>();
        startTime.set(System.nanoTime());
        RootNode rootNode = networkModificationTreeService.getStudyTree(studyUuid);
        TimePointEntity timePointEntity = studyRepository.findById(studyUuid).map(StudyEntity::getFirstTimepoint).orElseThrow(() -> new StudyException(STUDY_NOT_FOUND));
        studyService.invalidateBuild(studyUuid, rootNode.getId(), timePointEntity.getId(), false, false, true);
        LOGGER.trace("Nodes builds deletion for study {} in : {} seconds", studyUuid, TimeUnit.NANOSECONDS.toSeconds(System.nanoTime() - startTime.get()));
    }
}
<|MERGE_RESOLUTION|>--- conflicted
+++ resolved
@@ -66,7 +66,7 @@
 
     private final EquipmentInfosService equipmentInfosService;
 
-    private final TimePointNodeInfoRepository timePointNodeStatusRepository;
+    private final TimePointNodeInfoRepository timePointNodeInfoRepository;
 
     private final StateEstimationService stateEstimationService;
 
@@ -75,7 +75,7 @@
     public SupervisionService(StudyService studyService,
                               NetworkModificationTreeService networkModificationTreeService,
                               NetworkService networkStoreService,
-                              TimePointNodeInfoRepository timePointNodeStatusRepository,
+                              TimePointNodeInfoRepository timePointNodeInfoRepository,
                               ReportService reportService,
                               LoadFlowService loadFlowService,
                               DynamicSimulationService dynamicSimulationService,
@@ -90,7 +90,7 @@
         this.networkStoreService = networkStoreService;
         this.studyService = studyService;
         this.networkModificationTreeService = networkModificationTreeService;
-        this.timePointNodeStatusRepository = timePointNodeStatusRepository;
+        this.timePointNodeInfoRepository = timePointNodeInfoRepository;
         this.reportService = reportService;
         this.loadFlowService = loadFlowService;
         this.dynamicSimulationService = dynamicSimulationService;
@@ -159,31 +159,24 @@
     private Integer deleteLoadflowResults() {
         AtomicReference<Long> startTime = new AtomicReference<>();
         startTime.set(System.nanoTime());
-<<<<<<< HEAD
-        List<TimePointNodeInfoEntity> timePointNodeStatusEntities = timePointNodeStatusRepository.findAllByLoadFlowResultUuidNotNull();
-        timePointNodeStatusEntities.forEach(timePointNodeStatus -> timePointNodeStatus.setLoadFlowResultUuid(null));
-        Map<UUID, String> subreportToDelete = formatSubreportMap(StudyService.ReportType.LOAD_FLOW.reportKey, timePointNodeStatusEntities);
-        reportService.deleteTreeReports(subreportToDelete);
-=======
-        List<NetworkModificationNodeInfoEntity> nodes = networkModificationNodeInfoRepository.findAllByLoadFlowResultUuidNotNull();
-        List<UUID> reportsToDelete = new ArrayList<>();
-        nodes.forEach(node -> {
-            node.setLoadFlowResultUuid(null);
-            reportsToDelete.add(node.getComputationReports().get(ComputationType.LOAD_FLOW.name()));
-            node.getComputationReports().remove(ComputationType.LOAD_FLOW.name());
-        });
-        reportService.deleteReports(reportsToDelete);
->>>>>>> 50fa0aa8
+        List<TimePointNodeInfoEntity> timePointNodeInfoEntities = timePointNodeInfoRepository.findAllByLoadFlowResultUuidNotNull();
+        List<UUID> reportsToDelete = new ArrayList<>();
+        timePointNodeInfoEntities.forEach(timePointNodeInfo -> {
+            timePointNodeInfo.setLoadFlowResultUuid(null);
+            timePointNodeInfo.getComputationReports().get(ComputationType.LOAD_FLOW.name());
+            timePointNodeInfo.getComputationReports().remove(ComputationType.LOAD_FLOW.name());
+        });
+        reportService.deleteReports(reportsToDelete);
         loadFlowService.deleteLoadFlowResults();
         LOGGER.trace(DELETION_LOG_MESSAGE, ComputationType.LOAD_FLOW, TimeUnit.NANOSECONDS.toSeconds(System.nanoTime() - startTime.get()));
-        return timePointNodeStatusEntities.size();
+        return timePointNodeInfoEntities.size();
     }
 
     private Integer deleteDynamicSimulationResults() {
         AtomicReference<Long> startTime = new AtomicReference<>();
         startTime.set(System.nanoTime());
-        List<TimePointNodeInfoEntity> timePointNodeStatusEntities = timePointNodeStatusRepository.findAllByDynamicSimulationResultUuidNotNull();
-        timePointNodeStatusEntities.forEach(timePointNodeStatus -> timePointNodeStatus.setShortCircuitAnalysisResultUuid(null));
+        List<TimePointNodeInfoEntity> timePointNodeStatusEntities = timePointNodeInfoRepository.findAllByDynamicSimulationResultUuidNotNull();
+        timePointNodeStatusEntities.forEach(timePointNodeStatus -> timePointNodeStatus.setDynamicSimulationResultUuid(null));
         //TODO Add logs deletion once they are added
         dynamicSimulationService.deleteResults();
         LOGGER.trace(DELETION_LOG_MESSAGE, ComputationType.DYNAMIC_SIMULATION, TimeUnit.NANOSECONDS.toSeconds(System.nanoTime() - startTime.get()));
@@ -193,119 +186,86 @@
     private Integer deleteSecurityAnalysisResults() {
         AtomicReference<Long> startTime = new AtomicReference<>();
         startTime.set(System.nanoTime());
-<<<<<<< HEAD
-        List<TimePointNodeInfoEntity> timePointNodeStatusEntities = timePointNodeStatusRepository.findAllBySecurityAnalysisResultUuidNotNull();
-        timePointNodeStatusEntities.forEach(timePointNodeStatus -> timePointNodeStatus.setSecurityAnalysisResultUuid(null));
-        Map<UUID, String> subreportToDelete = formatSubreportMap(StudyService.ReportType.SECURITY_ANALYSIS.reportKey, timePointNodeStatusEntities);
-        reportService.deleteTreeReports(subreportToDelete);
-=======
-        List<NetworkModificationNodeInfoEntity> nodes = networkModificationNodeInfoRepository.findAllBySecurityAnalysisResultUuidNotNull();
-        List<UUID> reportsToDelete = new ArrayList<>();
-        nodes.forEach(node -> {
-            node.setSecurityAnalysisResultUuid(null);
-            reportsToDelete.add(node.getComputationReports().get(ComputationType.SECURITY_ANALYSIS.name()));
-            node.getComputationReports().remove(ComputationType.SECURITY_ANALYSIS.name());
-        });
-        reportService.deleteReports(reportsToDelete);
->>>>>>> 50fa0aa8
+        List<TimePointNodeInfoEntity> timePointNodeInfoEntities = timePointNodeInfoRepository.findAllBySecurityAnalysisResultUuidNotNull();
+        List<UUID> reportsToDelete = new ArrayList<>();
+        timePointNodeInfoEntities.forEach(timePointNodeInfo -> {
+            timePointNodeInfo.setLoadFlowResultUuid(null);
+            timePointNodeInfo.getComputationReports().get(ComputationType.SECURITY_ANALYSIS.name());
+            timePointNodeInfo.getComputationReports().remove(ComputationType.SECURITY_ANALYSIS.name());
+        });
+        reportService.deleteReports(reportsToDelete);
         securityAnalysisService.deleteSecurityAnalysisResults();
         LOGGER.trace(DELETION_LOG_MESSAGE, ComputationType.SECURITY_ANALYSIS, TimeUnit.NANOSECONDS.toSeconds(System.nanoTime() - startTime.get()));
-        return timePointNodeStatusEntities.size();
+        return timePointNodeInfoEntities.size();
     }
 
     private Integer deleteSensitivityAnalysisResults() {
         AtomicReference<Long> startTime = new AtomicReference<>();
         startTime.set(System.nanoTime());
-<<<<<<< HEAD
-        List<TimePointNodeInfoEntity> timePointNodeStatusEntities = timePointNodeStatusRepository.findAllBySensitivityAnalysisResultUuidNotNull();
-        timePointNodeStatusEntities.forEach(timePointNodeStatus -> timePointNodeStatus.setSensitivityAnalysisResultUuid(null));
-        Map<UUID, String> subreportToDelete = formatSubreportMap(StudyService.ReportType.SENSITIVITY_ANALYSIS.reportKey, timePointNodeStatusEntities);
-        reportService.deleteTreeReports(subreportToDelete);
-=======
-        List<NetworkModificationNodeInfoEntity> nodes = networkModificationNodeInfoRepository.findAllBySensitivityAnalysisResultUuidNotNull();
-        List<UUID> reportsToDelete = new ArrayList<>();
-        nodes.forEach(node -> {
-            node.setSensitivityAnalysisResultUuid(null);
-            reportsToDelete.add(node.getComputationReports().get(ComputationType.SENSITIVITY_ANALYSIS.name()));
-            node.getComputationReports().remove(ComputationType.SENSITIVITY_ANALYSIS.name());
-        });
-        reportService.deleteReports(reportsToDelete);
->>>>>>> 50fa0aa8
+        List<TimePointNodeInfoEntity> timePointNodeInfoEntities = timePointNodeInfoRepository.findAllBySensitivityAnalysisResultUuidNotNull();
+        List<UUID> reportsToDelete = new ArrayList<>();
+        timePointNodeInfoEntities.forEach(timePointNodeInfo -> {
+            timePointNodeInfo.setLoadFlowResultUuid(null);
+            timePointNodeInfo.getComputationReports().get(ComputationType.SENSITIVITY_ANALYSIS.name());
+            timePointNodeInfo.getComputationReports().remove(ComputationType.SENSITIVITY_ANALYSIS.name());
+        });
+        reportService.deleteReports(reportsToDelete);
         sensitivityAnalysisService.deleteSensitivityAnalysisResults();
-
         LOGGER.trace(DELETION_LOG_MESSAGE, ComputationType.SENSITIVITY_ANALYSIS, TimeUnit.NANOSECONDS.toSeconds(System.nanoTime() - startTime.get()));
 
-        return timePointNodeStatusEntities.size();
+        return timePointNodeInfoEntities.size();
     }
 
     private Integer deleteNonEvacuatedEnergyAnalysisResults() {
         AtomicReference<Long> startTime = new AtomicReference<>();
         startTime.set(System.nanoTime());
 
-<<<<<<< HEAD
-        List<TimePointNodeInfoEntity> timePointNodeStatusEntities = timePointNodeStatusRepository.findAllByNonEvacuatedEnergyResultUuidNotNull();
-        timePointNodeStatusEntities.forEach(timePointNodeStatus -> timePointNodeStatus.setNonEvacuatedEnergyResultUuid(null));
-        Map<UUID, String> subreportToDelete = formatSubreportMap(StudyService.ReportType.NON_EVACUATED_ENERGY_ANALYSIS.reportKey, timePointNodeStatusEntities);
-        reportService.deleteTreeReports(subreportToDelete);
-=======
-        List<NetworkModificationNodeInfoEntity> nodes = networkModificationNodeInfoRepository.findAllByNonEvacuatedEnergyResultUuidNotNull();
-        List<UUID> reportsToDelete = new ArrayList<>();
-        nodes.forEach(node -> {
-            node.setNonEvacuatedEnergyResultUuid(null);
-            reportsToDelete.add(node.getComputationReports().get(ComputationType.NON_EVACUATED_ENERGY_ANALYSIS.name()));
-            node.getComputationReports().remove(ComputationType.NON_EVACUATED_ENERGY_ANALYSIS.name());
-        });
-        reportService.deleteReports(reportsToDelete);
->>>>>>> 50fa0aa8
+        List<TimePointNodeInfoEntity> timePointNodeInfoEntities = timePointNodeInfoRepository.findAllByNonEvacuatedEnergyResultUuidNotNull();
+        List<UUID> reportsToDelete = new ArrayList<>();
+        timePointNodeInfoEntities.forEach(timePointNodeInfo -> {
+            timePointNodeInfo.setLoadFlowResultUuid(null);
+            timePointNodeInfo.getComputationReports().get(ComputationType.NON_EVACUATED_ENERGY_ANALYSIS.name());
+            timePointNodeInfo.getComputationReports().remove(ComputationType.NON_EVACUATED_ENERGY_ANALYSIS.name());
+        });
+        reportService.deleteReports(reportsToDelete);
         nonEvacuatedEnergyService.deleteNonEvacuatedEnergyResults();
         LOGGER.trace(DELETION_LOG_MESSAGE, ComputationType.NON_EVACUATED_ENERGY_ANALYSIS, TimeUnit.NANOSECONDS.toSeconds(System.nanoTime() - startTime.get()));
 
-        return timePointNodeStatusEntities.size();
+        return timePointNodeInfoEntities.size();
     }
 
     private Integer deleteShortcircuitResults() {
         AtomicReference<Long> startTime = new AtomicReference<>();
         startTime.set(System.nanoTime());
         // Reset result uuid and remove logs, for all-buses computations, then for 1-bus ones
-<<<<<<< HEAD
-        List<TimePointNodeInfoEntity> allBusesTimePointNodeStatusEntities = timePointNodeStatusRepository.findAllByShortCircuitAnalysisResultUuidNotNull();
-        if (!allBusesTimePointNodeStatusEntities.isEmpty()) {
-            allBusesTimePointNodeStatusEntities.forEach(allBusesTimePointNodeStatus -> allBusesTimePointNodeStatus.setShortCircuitAnalysisResultUuid(null));
-            reportService.deleteTreeReports(formatSubreportMap(StudyService.ReportType.SHORT_CIRCUIT.reportKey, allBusesTimePointNodeStatusEntities));
-        }
-        List<TimePointNodeInfoEntity> oneBusTimePointNodeStatusEntities = timePointNodeStatusRepository.findAllByOneBusShortCircuitAnalysisResultUuidNotNull();
-        if (!oneBusTimePointNodeStatusEntities.isEmpty()) {
-            oneBusTimePointNodeStatusEntities.forEach(oneBusTimePointNodeStatus -> oneBusTimePointNodeStatus.setOneBusShortCircuitAnalysisResultUuid(null));
-            reportService.deleteTreeReports(formatSubreportMap(StudyService.ReportType.SHORT_CIRCUIT_ONE_BUS.reportKey, oneBusTimePointNodeStatusEntities));
-=======
-        List<NetworkModificationNodeInfoEntity> allBusesNodes = networkModificationNodeInfoRepository.findAllByShortCircuitAnalysisResultUuidNotNull();
-        if (!allBusesNodes.isEmpty()) {
+        List<TimePointNodeInfoEntity> allBusesTimePointNodeInfoEntities = timePointNodeInfoRepository.findAllByShortCircuitAnalysisResultUuidNotNull();
+        if (!allBusesTimePointNodeInfoEntities.isEmpty()) {
             List<UUID> reportsToDelete = new ArrayList<>();
-            allBusesNodes.forEach(node -> {
-                node.setShortCircuitAnalysisResultUuid(null);
-                reportsToDelete.add(node.getComputationReports().get(ComputationType.SHORT_CIRCUIT.name()));
-                node.getComputationReports().remove(ComputationType.SHORT_CIRCUIT.name());
+            allBusesTimePointNodeInfoEntities.forEach(timePointNodeInfo -> {
+                timePointNodeInfo.setLoadFlowResultUuid(null);
+                timePointNodeInfo.getComputationReports().get(ComputationType.SHORT_CIRCUIT.name());
+                timePointNodeInfo.getComputationReports().remove(ComputationType.SHORT_CIRCUIT.name());
             });
             reportService.deleteReports(reportsToDelete);
         }
-        List<NetworkModificationNodeInfoEntity> oneBusNodes = networkModificationNodeInfoRepository.findAllByOneBusShortCircuitAnalysisResultUuidNotNull();
-        if (!oneBusNodes.isEmpty()) {
+
+        List<TimePointNodeInfoEntity> oneBusTimePointNodeInfoEntities = timePointNodeInfoRepository.findAllByOneBusShortCircuitAnalysisResultUuidNotNull();
+        if (!oneBusTimePointNodeInfoEntities.isEmpty()) {
             List<UUID> reportsToDelete = new ArrayList<>();
-            oneBusNodes.forEach(node -> {
-                node.setOneBusShortCircuitAnalysisResultUuid(null);
-                reportsToDelete.add(node.getComputationReports().get(ComputationType.SHORT_CIRCUIT_ONE_BUS.name()));
-                node.getComputationReports().remove(ComputationType.SHORT_CIRCUIT_ONE_BUS.name());
+            oneBusTimePointNodeInfoEntities.forEach(timePointNodeInfo -> {
+                timePointNodeInfo.setLoadFlowResultUuid(null);
+                timePointNodeInfo.getComputationReports().get(ComputationType.SHORT_CIRCUIT_ONE_BUS.name());
+                timePointNodeInfo.getComputationReports().remove(ComputationType.SHORT_CIRCUIT_ONE_BUS.name());
             });
             reportService.deleteReports(reportsToDelete);
->>>>>>> 50fa0aa8
         }
+
         // Then delete all results (1-bus and all-buses), cause short-circuit-server cannot make the difference
         shortCircuitService.deleteShortCircuitAnalysisResults();
         LOGGER.trace(DELETION_LOG_MESSAGE, ComputationType.SHORT_CIRCUIT, TimeUnit.NANOSECONDS.toSeconds(System.nanoTime() - startTime.get()));
-        // return distinct processed nodes count
-        //TODO: now each node can have multiple results, should we keep using distinct on idNode ?
-        return (int) Stream.concat(allBusesTimePointNodeStatusEntities.stream(), oneBusTimePointNodeStatusEntities.stream())
-                .map(timePointNodeStatusEntity -> timePointNodeStatusEntity.getNodeInfo().getNode().getIdNode())
+        // return distinct processed time point node info count
+        return (int) Stream.concat(allBusesTimePointNodeInfoEntities.stream(), oneBusTimePointNodeInfoEntities.stream())
+                .map(TimePointNodeInfoEntity::getId)
                 .distinct()
                 .count();
     }
@@ -313,59 +273,35 @@
     private Integer deleteVoltageInitResults() {
         AtomicReference<Long> startTime = new AtomicReference<>();
         startTime.set(System.nanoTime());
-<<<<<<< HEAD
-        List<TimePointNodeInfoEntity> timePointNodeStatusEntities = timePointNodeStatusRepository.findAllByVoltageInitResultUuidNotNull();
-        if (!timePointNodeStatusEntities.isEmpty()) {
-            timePointNodeStatusEntities.forEach(timePointNodeStatus -> timePointNodeStatus.setVoltageInitResultUuid(null));
-            reportService.deleteTreeReports(formatSubreportMap(StudyService.ReportType.VOLTAGE_INITIALIZATION.reportKey, timePointNodeStatusEntities));
-=======
-        List<NetworkModificationNodeInfoEntity> nodes = networkModificationNodeInfoRepository.findAllByVoltageInitResultUuidNotNull();
-        if (!nodes.isEmpty()) {
+        List<TimePointNodeInfoEntity> timePointNodeInfoEntities = timePointNodeInfoRepository.findAllByVoltageInitResultUuidNotNull();
+        if (!timePointNodeInfoEntities.isEmpty()) {
             List<UUID> reportsToDelete = new ArrayList<>();
-            nodes.forEach(node -> {
-                node.setVoltageInitResultUuid(null);
-                reportsToDelete.add(node.getComputationReports().get(ComputationType.VOLTAGE_INITIALIZATION.name()));
-                node.getComputationReports().remove(ComputationType.VOLTAGE_INITIALIZATION.name());
+            timePointNodeInfoEntities.forEach(timePointNodeInfo -> {
+                timePointNodeInfo.setLoadFlowResultUuid(null);
+                timePointNodeInfo.getComputationReports().get(ComputationType.VOLTAGE_INITIALIZATION.name());
+                timePointNodeInfo.getComputationReports().remove(ComputationType.VOLTAGE_INITIALIZATION.name());
             });
             reportService.deleteReports(reportsToDelete);
->>>>>>> 50fa0aa8
         }
         voltageInitService.deleteVoltageInitResults();
         LOGGER.trace(DELETION_LOG_MESSAGE, ComputationType.VOLTAGE_INITIALIZATION, TimeUnit.NANOSECONDS.toSeconds(System.nanoTime() - startTime.get()));
-        return timePointNodeStatusEntities.size();
-    }
-
-<<<<<<< HEAD
-    private Map<UUID, String> formatSubreportMap(String subReporterKey, List<TimePointNodeInfoEntity> timePointNodeStatuses) {
-        return timePointNodeStatuses.stream().collect(Collectors.toMap(
-            TimePointNodeInfoEntity::getReportUuid,
-            timePointNodeInfo -> timePointNodeInfo.getNodeInfo().getId() + "@" + subReporterKey)
-        );
+        return timePointNodeInfoEntities.size();
     }
 
     private Integer deleteStateEstimationResults() {
         AtomicReference<Long> startTime = new AtomicReference<>();
         startTime.set(System.nanoTime());
-        List<TimePointNodeInfoEntity> timePointNodeStatusEntities = timePointNodeStatusRepository.findAllByStateEstimationResultUuidNotNull();
-        timePointNodeStatusEntities.forEach(timePointNodeStatus -> timePointNodeStatus.setStateEstimationResultUuid(null));
-        Map<UUID, String> subreportToDelete = formatSubreportMap(StudyService.ReportType.STATE_ESTIMATION.reportKey, timePointNodeStatusEntities);
-        reportService.deleteTreeReports(subreportToDelete);
-=======
-    private Integer deleteStateEstimationResults() {
-        AtomicReference<Long> startTime = new AtomicReference<>();
-        startTime.set(System.nanoTime());
-        List<NetworkModificationNodeInfoEntity> nodes = networkModificationNodeInfoRepository.findAllByStateEstimationResultUuidNotNull();
-        List<UUID> reportsToDelete = new ArrayList<>();
-        nodes.forEach(node -> {
-            node.setStateEstimationResultUuid(null);
-            reportsToDelete.add(node.getComputationReports().get(ComputationType.STATE_ESTIMATION.name()));
-            node.getComputationReports().remove(ComputationType.STATE_ESTIMATION.name());
-        });
-        reportService.deleteReports(reportsToDelete);
->>>>>>> 50fa0aa8
+        List<TimePointNodeInfoEntity> timePointNodeInfoEntities = timePointNodeInfoRepository.findAllByStateEstimationResultUuidNotNull();
+        List<UUID> reportsToDelete = new ArrayList<>();
+        timePointNodeInfoEntities.forEach(timePointNodeInfo -> {
+            timePointNodeInfo.setLoadFlowResultUuid(null);
+            timePointNodeInfo.getComputationReports().get(ComputationType.STATE_ESTIMATION.name());
+            timePointNodeInfo.getComputationReports().remove(ComputationType.STATE_ESTIMATION.name());
+        });
+        reportService.deleteReports(reportsToDelete);
         stateEstimationService.deleteStateEstimationResults();
         LOGGER.trace(DELETION_LOG_MESSAGE, ComputationType.STATE_ESTIMATION, TimeUnit.NANOSECONDS.toSeconds(System.nanoTime() - startTime.get()));
-        return timePointNodeStatusEntities.size();
+        return timePointNodeInfoEntities.size();
     }
 
     @Transactional
