/*
 * Copyright (c) 2022, RTE (http://www.rte-france.com)
 * This Source Code Form is subject to the terms of the Mozilla Public
 * License, v. 2.0. If a copy of the MPL was not distributed with this
 * file, You can obtain one at http://mozilla.org/MPL/2.0/.
 */

package org.gridsuite.study.server.service.dynamicsimulation.impl;

import com.fasterxml.jackson.core.JsonProcessingException;
import com.fasterxml.jackson.databind.ObjectMapper;
import com.powsybl.timeseries.DoubleTimeSeries;
import com.powsybl.timeseries.StringTimeSeries;
import com.powsybl.timeseries.TimeSeries;
import org.gridsuite.study.server.StudyException;
import org.gridsuite.study.server.dto.ComputationType;
import org.gridsuite.study.server.dto.NodeReceiver;
import org.gridsuite.study.server.dto.ReportInfos;
import org.gridsuite.study.server.dto.dynamicmapping.MappingInfos;
import org.gridsuite.study.server.dto.dynamicmapping.ModelInfos;
import org.gridsuite.study.server.dto.dynamicsimulation.DynamicSimulationParametersInfos;
import org.gridsuite.study.server.dto.dynamicsimulation.DynamicSimulationStatus;
import org.gridsuite.study.server.dto.timeseries.TimeSeriesMetadataInfos;
import org.gridsuite.study.server.dto.timeseries.TimelineEventInfos;
import org.gridsuite.study.server.dto.timeseries.rest.TimeSeriesGroupRest;
import org.gridsuite.study.server.service.NetworkModificationTreeService;
import org.gridsuite.study.server.service.NetworkService;
import org.gridsuite.study.server.service.client.dynamicmapping.DynamicMappingClient;
import org.gridsuite.study.server.service.client.dynamicsimulation.DynamicSimulationClient;
import org.gridsuite.study.server.service.client.timeseries.TimeSeriesClient;
import org.gridsuite.study.server.service.dynamicsimulation.DynamicSimulationService;
import org.springframework.stereotype.Service;
import org.springframework.util.CollectionUtils;
import org.springframework.web.client.HttpStatusCodeException;

import java.io.UncheckedIOException;
import java.net.URLEncoder;
import java.nio.charset.StandardCharsets;
import java.util.*;
import java.util.stream.Stream;

import static org.gridsuite.study.server.StudyException.Type.DELETE_COMPUTATION_RESULTS_FAILED;
import static org.gridsuite.study.server.StudyException.Type.DYNAMIC_SIMULATION_RUNNING;
import static org.gridsuite.study.server.utils.StudyUtils.handleHttpError;

/**
 * @author Thang PHAM <quyet-thang.pham at rte-france.com>
 */
@Service
public class DynamicSimulationServiceImpl implements DynamicSimulationService {

    private final ObjectMapper objectMapper;

    private final DynamicMappingClient dynamicMappingClient;

    private final TimeSeriesClient timeSeriesClient;

    private final DynamicSimulationClient dynamicSimulationClient;

    private final NetworkService networkService;

    private final NetworkModificationTreeService networkModificationTreeService;

    public DynamicSimulationServiceImpl(ObjectMapper objectMapper,
                                        DynamicMappingClient dynamicMappingClient,
                                        TimeSeriesClient timeSeriesClient,
                                        DynamicSimulationClient dynamicSimulationClient,
                                        NetworkService networkService,
                                        NetworkModificationTreeService networkModificationTreeService) {
        this.objectMapper = objectMapper;
        this.dynamicMappingClient = dynamicMappingClient;
        this.timeSeriesClient = timeSeriesClient;
        this.dynamicSimulationClient = dynamicSimulationClient;
        this.networkService = networkService;
        this.networkModificationTreeService = networkModificationTreeService;
    }

    @Override
<<<<<<< HEAD
    public UUID runDynamicSimulation(String provider, UUID studyUuid, UUID nodeUuid, UUID timePointUuid, DynamicSimulationParametersInfos parameters, String userId) {
        UUID networkUuid = networkService.getNetworkUuid(studyUuid);
        String variantId = networkModificationTreeService.getVariantId(nodeUuid, timePointUuid);
        UUID reportUuid = networkModificationTreeService.getReportUuid(nodeUuid, timePointUuid);
=======
    public UUID runDynamicSimulation(String provider, UUID studyUuid, UUID nodeUuid, UUID reportUuid, DynamicSimulationParametersInfos parameters, String userId) {
        UUID networkUuid = networkService.getNetworkUuid(studyUuid);
        String variantId = networkModificationTreeService.getVariantId(nodeUuid);
>>>>>>> 50fa0aa8

        // create receiver for getting back the notification in rabbitmq
        String receiver;
        try {
            receiver = URLEncoder.encode(objectMapper.writeValueAsString(new NodeReceiver(nodeUuid, timePointUuid)),
                    StandardCharsets.UTF_8);
        } catch (JsonProcessingException e) {
            throw new UncheckedIOException(e);
        }

        return dynamicSimulationClient.run(provider, receiver, networkUuid, variantId, new ReportInfos(reportUuid, nodeUuid), parameters, userId);
    }

    @Override
    public List<TimeSeriesMetadataInfos> getTimeSeriesMetadataList(UUID nodeUuid, UUID timePointUuid) {
        List<TimeSeriesMetadataInfos> metadataList = new ArrayList<>();

        UUID resultUuid = networkModificationTreeService.getComputationResultUuid(nodeUuid, timePointUuid, ComputationType.DYNAMIC_SIMULATION);

        if (resultUuid != null) {
            UUID timeSeriesUuid = dynamicSimulationClient.getTimeSeriesResult(resultUuid); // get timeseries uuid
            if (timeSeriesUuid != null) {
                // get timeseries metadata
                TimeSeriesGroupRest timeSeriesGroupMetadata = timeSeriesClient.getTimeSeriesGroupMetadata(timeSeriesUuid);

                if (timeSeriesGroupMetadata != null &&
                    !CollectionUtils.isEmpty(timeSeriesGroupMetadata.getMetadatas())) {
                    metadataList = timeSeriesGroupMetadata
                            .getMetadatas()
                            .stream()
                            .map(TimeSeriesMetadataInfos::fromRest)
                            .toList();
                }
            }
        }

        return metadataList;
    }

    @Override
    public List<DoubleTimeSeries> getTimeSeriesResult(UUID nodeUuid, UUID timePointUuid, List<String> timeSeriesNames) {
        List<TimeSeries> timeSeries = new ArrayList<>();

        UUID resultUuid = networkModificationTreeService.getComputationResultUuid(nodeUuid, timePointUuid, ComputationType.DYNAMIC_SIMULATION);

        if (resultUuid != null) {
            UUID timeSeriesUuid = dynamicSimulationClient.getTimeSeriesResult(resultUuid); // get timeseries uuid
            if (timeSeriesUuid != null) {
                // get timeseries data
                timeSeries = timeSeriesClient.getTimeSeriesGroup(timeSeriesUuid, timeSeriesNames);

                // get first element to check type
                if (!CollectionUtils.isEmpty(timeSeries) &&
                    !(timeSeries.get(0) instanceof DoubleTimeSeries)) {
                    throw new StudyException(StudyException.Type.TIME_SERIES_BAD_TYPE, "Time series can not be a type: "
                       + timeSeries.get(0).getClass().getSimpleName()
                       + ", expected type: " + DoubleTimeSeries.class.getSimpleName());
                }
            }
        }

        return (List) timeSeries;
    }

    @Override
    public List<TimelineEventInfos> getTimelineResult(UUID nodeUuid, UUID timePointUuid) {
        UUID resultUuid = networkModificationTreeService.getComputationResultUuid(nodeUuid, timePointUuid, ComputationType.DYNAMIC_SIMULATION);

        if (resultUuid != null) {
            UUID timelineUuid = dynamicSimulationClient.getTimelineResult(resultUuid); // get timeline uuid
            if (timelineUuid != null) {
                // get timeline data
                List<TimeSeries> timelines = timeSeriesClient.getTimeSeriesGroup(timelineUuid, null);

                // get first element to check type
                if (!CollectionUtils.isEmpty(timelines) &&
                    !(timelines.get(0) instanceof StringTimeSeries)) {
                    throw new StudyException(StudyException.Type.TIME_SERIES_BAD_TYPE, "Timelines can not be a type: "
                                                                                       + timelines.get(0).getClass().getSimpleName()
                                                                                       + ", expected type: " + StringTimeSeries.class.getSimpleName());
                }

                // convert {@link StringTimeSeries} to {@link TimelineEventInfos}
                // note that each {@link StringTimeSeries} corresponds to an array of {@link TimelineEventInfos}
                return timelines.stream()
                        .flatMap(series -> Stream.of(((StringTimeSeries) series).toArray()))
                        .map(eventJson -> {
                            try {
                                return objectMapper.readValue(eventJson, TimelineEventInfos.class);
                            } catch (JsonProcessingException e) {
                                throw new StudyException(StudyException.Type.TIMELINE_BAD_TYPE, "Error while deserializing timeline event: " + eventJson);
                            }
                        }).toList();
            }
        }

        return Collections.emptyList();
    }

    @Override
    public DynamicSimulationStatus getStatus(UUID nodeUuid, UUID timePointUuid) {
        UUID resultUuid = networkModificationTreeService.getComputationResultUuid(nodeUuid, timePointUuid, ComputationType.DYNAMIC_SIMULATION);
        if (resultUuid == null) {
            return null;
        }
        return dynamicSimulationClient.getStatus(resultUuid);
    }

    @Override
    public void invalidateStatus(List<UUID> resultUuids) {

        if (resultUuids.isEmpty()) {
            return;
        }

        dynamicSimulationClient.invalidateStatus(resultUuids);
    }

    @Override
    public void deleteResult(UUID resultUuid) {
        Objects.requireNonNull(resultUuid);
        dynamicSimulationClient.deleteResult(resultUuid);
    }

    @Override
    public void deleteResults() {
        try {
            dynamicSimulationClient.deleteResults();
        } catch (HttpStatusCodeException e) {
            throw handleHttpError(e, DELETE_COMPUTATION_RESULTS_FAILED);
        }
    }

    @Override
    public Integer getResultsCount() {
        return dynamicSimulationClient.getResultsCount();
    }

    @Override
    public void assertDynamicSimulationNotRunning(UUID nodeUuid, UUID timePointUuid) {
        DynamicSimulationStatus status = getStatus(nodeUuid, timePointUuid);
        if (DynamicSimulationStatus.RUNNING == status) {
            throw new StudyException(DYNAMIC_SIMULATION_RUNNING);
        }
    }

    @Override
    public List<MappingInfos> getMappings(UUID studyUuid) {
        return dynamicMappingClient.getAllMappings();
    }

    @Override
    public List<ModelInfos> getModels(String mapping) {
        return dynamicMappingClient.getModels(mapping);
    }
}<|MERGE_RESOLUTION|>--- conflicted
+++ resolved
@@ -76,16 +76,9 @@
     }
 
     @Override
-<<<<<<< HEAD
-    public UUID runDynamicSimulation(String provider, UUID studyUuid, UUID nodeUuid, UUID timePointUuid, DynamicSimulationParametersInfos parameters, String userId) {
+    public UUID runDynamicSimulation(String provider, UUID studyUuid, UUID nodeUuid, UUID timePointUuid, UUID reportUuid, DynamicSimulationParametersInfos parameters, String userId) {
         UUID networkUuid = networkService.getNetworkUuid(studyUuid);
         String variantId = networkModificationTreeService.getVariantId(nodeUuid, timePointUuid);
-        UUID reportUuid = networkModificationTreeService.getReportUuid(nodeUuid, timePointUuid);
-=======
-    public UUID runDynamicSimulation(String provider, UUID studyUuid, UUID nodeUuid, UUID reportUuid, DynamicSimulationParametersInfos parameters, String userId) {
-        UUID networkUuid = networkService.getNetworkUuid(studyUuid);
-        String variantId = networkModificationTreeService.getVariantId(nodeUuid);
->>>>>>> 50fa0aa8
 
         // create receiver for getting back the notification in rabbitmq
         String receiver;
