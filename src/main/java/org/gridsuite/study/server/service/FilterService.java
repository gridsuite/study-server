/*
 * Copyright (c) 2023, RTE (http://www.rte-france.com)
 * This Source Code Form is subject to the terms of the Mozilla Public
 * License, v. 2.0. If a copy of the MPL was not distributed with this
 * file, You can obtain one at http://mozilla.org/MPL/2.0/.
 */

package org.gridsuite.study.server.service;

import lombok.Getter;
import lombok.NonNull;
import org.gridsuite.filter.globalfilter.GlobalFilter;
import org.gridsuite.filter.utils.EquipmentType;
import org.gridsuite.study.server.RemoteServicesProperties;
import org.gridsuite.study.server.StudyException;
import org.springframework.beans.factory.annotation.Autowired;
import org.springframework.core.ParameterizedTypeReference;
import org.springframework.http.*;
import org.springframework.stereotype.Service;
import org.springframework.web.client.HttpStatusCodeException;
import org.springframework.web.client.RestTemplate;
import org.springframework.web.util.UriComponents;
import org.springframework.web.util.UriComponentsBuilder;

import java.util.List;
import java.util.Objects;
import java.util.UUID;

import static org.gridsuite.study.server.StudyConstants.DELIMITER;
import static org.gridsuite.study.server.StudyConstants.FILTER_API_VERSION;
import static org.gridsuite.study.server.StudyConstants.IDS;
import static org.gridsuite.study.server.StudyConstants.NETWORK_UUID;
import static org.gridsuite.study.server.StudyConstants.QUERY_PARAM_EQUIPMENT_TYPES;
import static org.gridsuite.study.server.StudyConstants.QUERY_PARAM_VARIANT_ID;
import static org.gridsuite.study.server.StudyException.Type.EVALUATE_FILTER_FAILED;
import static org.gridsuite.study.server.StudyException.Type.NETWORK_NOT_FOUND;
import static org.gridsuite.study.server.utils.StudyUtils.handleHttpError;

/**
 * @author Thang PHAM <quyet-thang.pham at rte-france.com>
 */
@Service
public class FilterService {

    public static final String FILTER_END_POINT_EVALUATE = "/filters/evaluate";
    public static final String FILTER_END_POINT_EVALUATE_IDS = "/filters/evaluate/identifiables";
    public static final String FILTER_END_POINT_EXPORT = "/filters/{id}/export";
    public static final String FILTERS_END_POINT_EXPORT = "/filters/export";

    private final RestTemplate restTemplate;

    @Getter // getter to facilitate to mock
    private final String baseUri;

    @Autowired
    public FilterService(RemoteServicesProperties remoteServicesProperties, RestTemplate restTemplate) {
        this.baseUri = remoteServicesProperties.getServiceUri("filter-server");
        this.restTemplate = restTemplate;
    }

    public String evaluateFilter(UUID networkUuid, String variantId, String filter) {
        Objects.requireNonNull(networkUuid);
        String endPointUrl = getBaseUri() + DELIMITER + FILTER_API_VERSION + FILTER_END_POINT_EVALUATE;

        UriComponentsBuilder uriComponentsBuilder = UriComponentsBuilder.fromHttpUrl(endPointUrl);
        uriComponentsBuilder.queryParam(NETWORK_UUID, networkUuid);
        if (variantId != null && !variantId.isBlank()) {
            uriComponentsBuilder.queryParam(QUERY_PARAM_VARIANT_ID, variantId);
        }
        var uriComponent = uriComponentsBuilder.build();

        var headers = new HttpHeaders();
        headers.setContentType(MediaType.APPLICATION_JSON);
        HttpEntity<String> request = new HttpEntity<>(filter, headers);

        // call filter-server REST API
        try {
            return restTemplate.postForObject(uriComponent.toUriString(), request, String.class);
        } catch (HttpStatusCodeException e) {
            if (HttpStatus.NOT_FOUND.equals(e.getStatusCode())) {
                throw new StudyException(NETWORK_NOT_FOUND);
            } else {
                throw handleHttpError(e, EVALUATE_FILTER_FAILED);
            }
        }
    }

    public List<String> evaluateGlobalFilter(@NonNull final UUID networkUuid, @NonNull final String variantId,
                                             @NonNull final List<EquipmentType> equipmentTypes, @NonNull final GlobalFilter filter) {
        final UriComponents uriComponent = UriComponentsBuilder.fromHttpUrl(getBaseUri())
                .pathSegment(FILTER_API_VERSION, "global-filter")
                .queryParam(NETWORK_UUID, networkUuid)
                .queryParam(QUERY_PARAM_VARIANT_ID, variantId)
                .queryParam(QUERY_PARAM_EQUIPMENT_TYPES, equipmentTypes)
                .build();
        HttpHeaders headers = new HttpHeaders();
        headers.setContentType(MediaType.APPLICATION_JSON);
        try {
            return restTemplate.exchange(uriComponent.toUri(), HttpMethod.POST, new HttpEntity<>(filter, headers), new ParameterizedTypeReference<List<String>>() { })
                               .getBody();
        } catch (final HttpStatusCodeException ex) {
            if (HttpStatus.NOT_FOUND.equals(ex.getStatusCode())) {
                throw new StudyException(NETWORK_NOT_FOUND);
            } else {
                throw handleHttpError(ex, EVALUATE_FILTER_FAILED);
            }
        }
    }

    public String exportFilter(UUID networkUuid, UUID filterUuid) {
        Objects.requireNonNull(networkUuid);
        Objects.requireNonNull(filterUuid);
        String endPointUrl = getBaseUri() + DELIMITER + FILTER_API_VERSION + FILTER_END_POINT_EXPORT;

        UriComponentsBuilder uriComponentsBuilder = UriComponentsBuilder.fromHttpUrl(endPointUrl);
        uriComponentsBuilder.queryParam(NETWORK_UUID, networkUuid);
        var uriComponent = uriComponentsBuilder.buildAndExpand(filterUuid);

        return restTemplate.getForObject(uriComponent.toUriString(), String.class);
    }

    public String exportFilters(UUID networkUuid, List<UUID> filtersUuid, String variantId) {
        Objects.requireNonNull(networkUuid);
        Objects.requireNonNull(filtersUuid);
        String endPointUrl = getBaseUri() + DELIMITER + FILTER_API_VERSION + FILTERS_END_POINT_EXPORT;

        UriComponentsBuilder uriComponentsBuilder = UriComponentsBuilder.fromHttpUrl(endPointUrl);
        uriComponentsBuilder.queryParam(NETWORK_UUID, networkUuid);
        if (variantId != null && !variantId.isBlank()) {
            uriComponentsBuilder.queryParam(QUERY_PARAM_VARIANT_ID, variantId);
        }
        uriComponentsBuilder.queryParam(IDS, filtersUuid);
        var uriComponent = uriComponentsBuilder.buildAndExpand();

        return restTemplate.getForObject(uriComponent.toUriString(), String.class);
    }

    public String evaluateFilters(UUID networkUuid, String filters) {
        Objects.requireNonNull(networkUuid);
        Objects.requireNonNull(filters);
        String endPointUrl = getBaseUri() + DELIMITER + FILTER_API_VERSION + FILTER_END_POINT_EVALUATE_IDS;

        UriComponentsBuilder uriComponentsBuilder = UriComponentsBuilder.fromHttpUrl(endPointUrl);
<<<<<<< HEAD
        uriComponentsBuilder.queryParam(NETWORK_UUID, networkUuid);
        uriComponentsBuilder.queryParam(IDS, filtersUuid);
=======
        uriComponentsBuilder.queryParam("networkUuid", networkUuid);
>>>>>>> e3dbb42a
        var uriComponent = uriComponentsBuilder.buildAndExpand();

        var headers = new HttpHeaders();
        headers.setContentType(MediaType.APPLICATION_JSON);
        HttpEntity<String> request = new HttpEntity<>(filters, headers);

        return restTemplate.postForObject(uriComponent.toUriString(), request, String.class);
    }
}<|MERGE_RESOLUTION|>--- conflicted
+++ resolved
@@ -141,12 +141,7 @@
         String endPointUrl = getBaseUri() + DELIMITER + FILTER_API_VERSION + FILTER_END_POINT_EVALUATE_IDS;
 
         UriComponentsBuilder uriComponentsBuilder = UriComponentsBuilder.fromHttpUrl(endPointUrl);
-<<<<<<< HEAD
         uriComponentsBuilder.queryParam(NETWORK_UUID, networkUuid);
-        uriComponentsBuilder.queryParam(IDS, filtersUuid);
-=======
-        uriComponentsBuilder.queryParam("networkUuid", networkUuid);
->>>>>>> e3dbb42a
         var uriComponent = uriComponentsBuilder.buildAndExpand();
 
         var headers = new HttpHeaders();
