/*
 * Copyright (c) 2023, RTE (http://www.rte-france.com)
 * This Source Code Form is subject to the terms of the Mozilla Public
 * License, v. 2.0. If a copy of the MPL was not distributed with this
 * file, You can obtain one at http://mozilla.org/MPL/2.0/.
 */

package org.gridsuite.study.server.service;

import lombok.Getter;
import lombok.NonNull;
import org.apache.commons.lang3.StringUtils;
import org.gridsuite.filter.globalfilter.GlobalFilter;
import org.gridsuite.filter.utils.EquipmentType;
import org.gridsuite.study.server.RemoteServicesProperties;
import org.gridsuite.study.server.StudyException;
<<<<<<< HEAD
import org.springframework.http.HttpEntity;
import org.springframework.http.HttpHeaders;
import org.springframework.http.HttpStatus;
import org.springframework.http.MediaType;
=======
import org.springframework.beans.factory.annotation.Autowired;
import org.springframework.core.ParameterizedTypeReference;
import org.springframework.http.*;
>>>>>>> dd3e1c0d
import org.springframework.stereotype.Service;
import org.springframework.web.client.HttpStatusCodeException;
import org.springframework.web.client.RestTemplate;
import org.springframework.web.util.UriComponents;
import org.springframework.web.util.UriComponentsBuilder;

import java.util.List;
import java.util.Objects;
import java.util.UUID;

import static org.gridsuite.study.server.StudyConstants.DELIMITER;
import static org.gridsuite.study.server.StudyConstants.FILTER_API_VERSION;
import static org.gridsuite.study.server.StudyConstants.IDS;
import static org.gridsuite.study.server.StudyConstants.NETWORK_UUID;
import static org.gridsuite.study.server.StudyConstants.QUERY_PARAM_EQUIPMENT_TYPES;
import static org.gridsuite.study.server.StudyConstants.QUERY_PARAM_VARIANT_ID;
import static org.gridsuite.study.server.StudyException.Type.EVALUATE_FILTER_FAILED;
import static org.gridsuite.study.server.StudyException.Type.NETWORK_NOT_FOUND;
import static org.gridsuite.study.server.utils.StudyUtils.handleHttpError;

/**
 * @author Thang PHAM <quyet-thang.pham at rte-france.com>
 */
@Service
public class FilterService {

    public static final String FILTER_END_POINT_EVALUATE = "/filters/evaluate";
    public static final String FILTER_END_POINT_EVALUATE_IDS = "/filters/evaluate/identifiables";
    public static final String FILTER_END_POINT_EXPORT = "/filters/{id}/export";
    public static final String FILTERS_END_POINT_EXPORT = "/filters/export";

    private final RestTemplate restTemplate;

    @Getter // getter to facilitate to mock
    private final String baseUri;

<<<<<<< HEAD
    // getter to facilitate to mock
    public String getBaseUri() {
        return baseUri;
    }

=======
    @Autowired
>>>>>>> dd3e1c0d
    public FilterService(RemoteServicesProperties remoteServicesProperties, RestTemplate restTemplate) {
        this.baseUri = remoteServicesProperties.getServiceUri("filter-server");
        this.restTemplate = restTemplate;
    }

    public String evaluateFilter(UUID networkUuid, String variantId, String filter) {
        Objects.requireNonNull(networkUuid);
        String endPointUrl = getBaseUri() + DELIMITER + FILTER_API_VERSION + FILTER_END_POINT_EVALUATE;

        UriComponentsBuilder uriComponentsBuilder = UriComponentsBuilder.fromHttpUrl(endPointUrl);
        uriComponentsBuilder.queryParam(NETWORK_UUID, networkUuid);
        if (!StringUtils.isBlank(variantId)) {
            uriComponentsBuilder.queryParam(QUERY_PARAM_VARIANT_ID, variantId);
        }
        var uriComponent = uriComponentsBuilder.build();

        var headers = new HttpHeaders();
        headers.setContentType(MediaType.APPLICATION_JSON);
        HttpEntity<String> request = new HttpEntity<>(filter, headers);

        // call filter-server REST API
        try {
            return restTemplate.postForObject(uriComponent.toUriString(), request, String.class);
        } catch (HttpStatusCodeException e) {
            if (HttpStatus.NOT_FOUND.equals(e.getStatusCode())) {
                throw new StudyException(NETWORK_NOT_FOUND);
            } else {
                throw handleHttpError(e, EVALUATE_FILTER_FAILED);
            }
        }
    }

    public List<String> evaluateGlobalFilter(@NonNull final UUID networkUuid, @NonNull final String variantId,
                                             @NonNull final List<EquipmentType> equipmentTypes, @NonNull final GlobalFilter filter) {
        final UriComponents uriComponent = UriComponentsBuilder.fromHttpUrl(getBaseUri())
                .pathSegment(FILTER_API_VERSION, "global-filter")
                .queryParam(NETWORK_UUID, networkUuid)
                .queryParam(QUERY_PARAM_VARIANT_ID, variantId)
                .queryParam(QUERY_PARAM_EQUIPMENT_TYPES, equipmentTypes)
                .build();
        HttpHeaders headers = new HttpHeaders();
        headers.setContentType(MediaType.APPLICATION_JSON);
        try {
            return restTemplate.exchange(uriComponent.toUri(), HttpMethod.POST, new HttpEntity<>(filter, headers), new ParameterizedTypeReference<List<String>>() { })
                               .getBody();
        } catch (final HttpStatusCodeException ex) {
            if (HttpStatus.NOT_FOUND.equals(ex.getStatusCode())) {
                throw new StudyException(NETWORK_NOT_FOUND);
            } else {
                throw handleHttpError(ex, EVALUATE_FILTER_FAILED);
            }
        }
    }

    public String exportFilter(UUID networkUuid, UUID filterUuid) {
        Objects.requireNonNull(networkUuid);
        Objects.requireNonNull(filterUuid);
        String endPointUrl = getBaseUri() + DELIMITER + FILTER_API_VERSION + FILTER_END_POINT_EXPORT;

        UriComponentsBuilder uriComponentsBuilder = UriComponentsBuilder.fromHttpUrl(endPointUrl);
        uriComponentsBuilder.queryParam(NETWORK_UUID, networkUuid);
        var uriComponent = uriComponentsBuilder.buildAndExpand(filterUuid);

        return restTemplate.getForObject(uriComponent.toUriString(), String.class);
    }

    public String exportFilters(UUID networkUuid, List<UUID> filtersUuid, String variantId) {
        Objects.requireNonNull(networkUuid);
        Objects.requireNonNull(filtersUuid);
        String endPointUrl = getBaseUri() + DELIMITER + FILTER_API_VERSION + FILTERS_END_POINT_EXPORT;

        UriComponentsBuilder uriComponentsBuilder = UriComponentsBuilder.fromHttpUrl(endPointUrl);
        uriComponentsBuilder.queryParam(NETWORK_UUID, networkUuid);
        if (!StringUtils.isBlank(variantId)) {
            uriComponentsBuilder.queryParam(QUERY_PARAM_VARIANT_ID, variantId);
        }
        uriComponentsBuilder.queryParam(IDS, filtersUuid);
        var uriComponent = uriComponentsBuilder.buildAndExpand();

        return restTemplate.getForObject(uriComponent.toUriString(), String.class);
    }

    public String evaluateFilters(UUID networkUuid, String filters) {
        Objects.requireNonNull(networkUuid);
        Objects.requireNonNull(filters);
        String endPointUrl = getBaseUri() + DELIMITER + FILTER_API_VERSION + FILTER_END_POINT_EVALUATE_IDS;

        UriComponentsBuilder uriComponentsBuilder = UriComponentsBuilder.fromHttpUrl(endPointUrl);
        uriComponentsBuilder.queryParam(NETWORK_UUID, networkUuid);
        var uriComponent = uriComponentsBuilder.buildAndExpand();

        var headers = new HttpHeaders();
        headers.setContentType(MediaType.APPLICATION_JSON);
        HttpEntity<String> request = new HttpEntity<>(filters, headers);

        return restTemplate.postForObject(uriComponent.toUriString(), request, String.class);
    }
}<|MERGE_RESOLUTION|>--- conflicted
+++ resolved
@@ -14,16 +14,9 @@
 import org.gridsuite.filter.utils.EquipmentType;
 import org.gridsuite.study.server.RemoteServicesProperties;
 import org.gridsuite.study.server.StudyException;
-<<<<<<< HEAD
-import org.springframework.http.HttpEntity;
-import org.springframework.http.HttpHeaders;
-import org.springframework.http.HttpStatus;
-import org.springframework.http.MediaType;
-=======
 import org.springframework.beans.factory.annotation.Autowired;
 import org.springframework.core.ParameterizedTypeReference;
 import org.springframework.http.*;
->>>>>>> dd3e1c0d
 import org.springframework.stereotype.Service;
 import org.springframework.web.client.HttpStatusCodeException;
 import org.springframework.web.client.RestTemplate;
@@ -60,15 +53,12 @@
     @Getter // getter to facilitate to mock
     private final String baseUri;
 
-<<<<<<< HEAD
     // getter to facilitate to mock
     public String getBaseUri() {
         return baseUri;
     }
 
-=======
     @Autowired
->>>>>>> dd3e1c0d
     public FilterService(RemoteServicesProperties remoteServicesProperties, RestTemplate restTemplate) {
         this.baseUri = remoteServicesProperties.getServiceUri("filter-server");
         this.restTemplate = restTemplate;
