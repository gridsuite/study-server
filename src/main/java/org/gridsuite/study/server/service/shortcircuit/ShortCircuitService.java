--- conflicted
+++ resolved
@@ -74,16 +74,9 @@
         this.objectMapper = objectMapper;
     }
 
-<<<<<<< HEAD
-    public UUID runShortCircuit(UUID studyUuid, UUID nodeUuid, UUID timePointUuid, String busId, Optional<UUID> parametersUuid, String userId) {
+    public UUID runShortCircuit(UUID studyUuid, UUID nodeUuid, UUID timePointUuid, String busId, Optional<UUID> parametersUuid, UUID reportUuid, String userId) {
         UUID networkUuid = networkStoreService.getNetworkUuid(studyUuid);
         String variantId = getVariantId(nodeUuid, timePointUuid);
-        UUID reportUuid = getReportUuid(nodeUuid, timePointUuid);
-=======
-    public UUID runShortCircuit(UUID studyUuid, UUID nodeUuid, String busId, Optional<UUID> parametersUuid, UUID reportUuid, String userId) {
-        UUID networkUuid = networkStoreService.getNetworkUuid(studyUuid);
-        String variantId = getVariantId(nodeUuid);
->>>>>>> 50fa0aa8
 
         String receiver;
         try {
@@ -233,11 +226,7 @@
         return result;
     }
 
-<<<<<<< HEAD
-    public void stopShortCircuitAnalysis(UUID studyUuid, UUID nodeUuid, UUID timePointUuid) {
-=======
-    public void stopShortCircuitAnalysis(UUID studyUuid, UUID nodeUuid, String userId) {
->>>>>>> 50fa0aa8
+    public void stopShortCircuitAnalysis(UUID studyUuid, UUID nodeUuid, UUID timePointUuid, String userId) {
         Objects.requireNonNull(studyUuid);
         Objects.requireNonNull(nodeUuid);
         Objects.requireNonNull(userId);
@@ -268,13 +257,6 @@
         return networkModificationTreeService.getVariantId(nodeUuid, timePointUuid);
     }
 
-<<<<<<< HEAD
-    private UUID getReportUuid(UUID nodeUuid, UUID timePointUuid) {
-        return networkModificationTreeService.getReportUuid(nodeUuid, timePointUuid);
-    }
-
-=======
->>>>>>> 50fa0aa8
     public void deleteShortCircuitAnalysisResult(UUID uuid) {
         String path = UriComponentsBuilder.fromPath(DELIMITER + SHORT_CIRCUIT_API_VERSION + "/results/{resultUuid}")
                 .buildAndExpand(uuid)
