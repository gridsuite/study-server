/**
 * Copyright (c) 2022, RTE (http://www.rte-france.com)
 * This Source Code Form is subject to the terms of the Mozilla Public
 * License, v. 2.0. If a copy of the MPL was not distributed with this
 * file, You can obtain one at http://mozilla.org/MPL/2.0/.
 */

package org.gridsuite.study.server.service.shortcircuit;

import com.fasterxml.jackson.core.JsonProcessingException;
import com.fasterxml.jackson.databind.ObjectMapper;
import com.powsybl.shortcircuit.ShortCircuitParameters;
import lombok.Setter;
import org.apache.commons.lang3.StringUtils;
import org.gridsuite.study.server.RemoteServicesProperties;
import org.gridsuite.study.server.StudyException;
import org.gridsuite.study.server.dto.NodeReceiver;
import org.gridsuite.study.server.dto.ShortCircuitStatus;
import org.gridsuite.study.server.service.StudyService;
import org.gridsuite.study.server.service.common.AbstractComputationService;
import org.springframework.beans.factory.annotation.Autowired;
import org.springframework.data.domain.Pageable;
import org.springframework.http.*;
import org.springframework.lang.Nullable;
import org.springframework.stereotype.Service;
import org.springframework.web.client.HttpStatusCodeException;
import org.springframework.web.client.RestTemplate;
import org.springframework.web.util.UriComponentsBuilder;

import java.io.UncheckedIOException;
import java.net.URI;
import java.net.URLEncoder;
import java.nio.charset.StandardCharsets;
import java.util.List;
import java.util.Objects;
import java.util.Optional;
import java.util.UUID;

import static org.gridsuite.study.server.StudyConstants.*;
import static org.gridsuite.study.server.StudyException.Type.*;
import static org.gridsuite.study.server.utils.StudyUtils.addPageableToQueryParams;
import static org.gridsuite.study.server.utils.StudyUtils.handleHttpError;

/**
 * @author Etienne Homer <etienne.homer at rte-france.com>
 * @author Abdelsalem Hedhili <abdelsalem.hedhili at rte-france.com>
 */
@Service
public class ShortCircuitService extends AbstractComputationService {

    static final String RESULT_UUID = "resultUuid";
<<<<<<< HEAD

    private static final String PARAMETERS_URI = "/parameters/{parametersUuid}";

    private final RootNetworkService rootNetworkService;
=======
>>>>>>> 57d5583c

    @Setter
    private String shortCircuitServerBaseUri;

    private final ObjectMapper objectMapper;
    private final RestTemplate restTemplate;

    @Autowired
    public ShortCircuitService(RemoteServicesProperties remoteServicesProperties,
                               RestTemplate restTemplate,
                               ObjectMapper objectMapper) {
        this.shortCircuitServerBaseUri = remoteServicesProperties.getServiceUri("shortcircuit-server");
        this.restTemplate = restTemplate;
        this.objectMapper = objectMapper;
    }

    public UUID runShortCircuit(UUID nodeUuid, UUID rootNetworkUuid, UUID networkUuid, String variantId, String busId, Optional<UUID> parametersUuid, UUID reportUuid, String userId) {

        String receiver;
        try {
            receiver = URLEncoder.encode(objectMapper.writeValueAsString(new NodeReceiver(nodeUuid, rootNetworkUuid)), StandardCharsets.UTF_8);
        } catch (JsonProcessingException e) {
            throw new UncheckedIOException(e);
        }

        var uriComponentsBuilder = UriComponentsBuilder
                .fromPath(DELIMITER + SHORT_CIRCUIT_API_VERSION + "/networks/{networkUuid}/run-and-save")
                .queryParam(QUERY_PARAM_RECEIVER, receiver)
                .queryParam("reportUuid", reportUuid.toString())
                .queryParam("reporterId", nodeUuid.toString())
                .queryParam("reportType", StringUtils.isBlank(busId) ? StudyService.ReportType.SHORT_CIRCUIT.reportKey :
                        StudyService.ReportType.SHORT_CIRCUIT_ONE_BUS.reportKey)
                .queryParamIfPresent("parametersUuid", parametersUuid);

        if (!StringUtils.isBlank(busId)) {
            uriComponentsBuilder.queryParam("busId", busId);
        }

        if (!StringUtils.isBlank(variantId)) {
            uriComponentsBuilder.queryParam(QUERY_PARAM_VARIANT_ID, variantId);
        }
        var path = uriComponentsBuilder.buildAndExpand(networkUuid).toUriString();

        HttpHeaders headers = new HttpHeaders();
        headers.set(HEADER_USER_ID, userId);
        headers.setContentType(MediaType.APPLICATION_JSON);

        HttpEntity<ShortCircuitParameters> httpEntity = new HttpEntity<>(headers);

        return restTemplate.exchange(shortCircuitServerBaseUri + path, HttpMethod.POST, httpEntity, UUID.class).getBody();
    }

    private String getShortCircuitAnalysisResultResourcePath(UUID resultUuid) {
        if (resultUuid == null) {
            return null;
        }
        return UriComponentsBuilder.fromPath(DELIMITER + SHORT_CIRCUIT_API_VERSION + "/results" + "/{resultUuid}").buildAndExpand(resultUuid).toUriString();
    }

    private String getShortCircuitAnalysisResultsPageResourcePath(UUID resultUuid, ShortcircuitAnalysisType type) {
        String resultPath = getShortCircuitAnalysisResultResourcePath(resultUuid);
        if (resultPath == null) {
            return null;
        }
        if (type == ShortcircuitAnalysisType.ALL_BUSES) {
            resultPath += "/fault_results";
        } else if (type == ShortcircuitAnalysisType.ONE_BUS) {
            resultPath += "/feeder_results";
        }
        return resultPath + "/paged";
    }

    public String getShortCircuitAnalysisResult(UUID resultUuid, FaultResultsMode mode, ShortcircuitAnalysisType type, String filters, boolean paged, Pageable pageable) {
        if (paged) {
            return getShortCircuitAnalysisResultsPage(resultUuid, mode, type, filters, pageable);
        } else {
            return getShortCircuitAnalysisResult(resultUuid, mode);
        }
    }

    private String getShortCircuitAnalysisCsvResultResourcePath(UUID resultUuid) {
        if (resultUuid == null) {
            throw new StudyException(SHORT_CIRCUIT_ANALYSIS_NOT_FOUND);
        }
        String path = DELIMITER + SHORT_CIRCUIT_API_VERSION + "/results/{resultUuid}/csv";
        return UriComponentsBuilder.fromPath(path).buildAndExpand(resultUuid).toUriString();
    }

    public byte[] getShortCircuitAnalysisCsvResultResource(URI resourcePath, String headersCsv) {
        HttpHeaders headers = new HttpHeaders();
        headers.setContentType(MediaType.APPLICATION_JSON);
        HttpEntity<String> entity = new HttpEntity<>(headersCsv, headers);
        try {
            return restTemplate.exchange(resourcePath, HttpMethod.POST, entity, byte[].class).getBody();
        } catch (HttpStatusCodeException e) {
            if (HttpStatus.NOT_FOUND.equals(e.getStatusCode())) {
                throw new StudyException(SHORT_CIRCUIT_ANALYSIS_NOT_FOUND);
            } else {
                throw handleHttpError(e, SHORT_CIRCUIT_ANALYSIS_ERROR);
            }
        }
    }

    public byte[] getShortCircuitAnalysisCsvResult(UUID resultUuid, String headersCsv) {
        String resultPath = getShortCircuitAnalysisCsvResultResourcePath(resultUuid);
        UriComponentsBuilder builder = UriComponentsBuilder.fromUriString(shortCircuitServerBaseUri + resultPath);
        return getShortCircuitAnalysisCsvResultResource(builder.build().toUri(), headersCsv);
    }

    public String getShortCircuitAnalysisResult(UUID resultUuid, FaultResultsMode mode) {
        String resultPath = getShortCircuitAnalysisResultResourcePath(resultUuid);
        if (resultPath == null) {
            return null;
        }
        UriComponentsBuilder builder = UriComponentsBuilder.fromUriString(shortCircuitServerBaseUri + resultPath)
                .queryParam("mode", mode);

        return getShortCircuitAnalysisResource(builder.build().toUri());
    }

    public String getShortCircuitAnalysisResultsPage(UUID resultUuid, FaultResultsMode mode, ShortcircuitAnalysisType type, String filters, Pageable pageable) {
        String resultsPath = getShortCircuitAnalysisResultsPageResourcePath(resultUuid, type);
        if (resultsPath == null) {
            return null;
        }

        UriComponentsBuilder builder = UriComponentsBuilder.fromUriString(shortCircuitServerBaseUri + resultsPath)
                .queryParam("mode", mode);

        if (filters != null && !filters.isEmpty()) {
            builder.queryParam("filters", filters);
        }

        addPageableToQueryParams(builder, pageable);

        return getShortCircuitAnalysisResource(builder.build().encode().toUri()); // need to encode because of filter JSON array
    }

    public String getShortCircuitAnalysisStatus(UUID resultUuid) {
        String resultPath = getShortCircuitAnalysisResultResourcePath(resultUuid);
        if (resultPath == null) {
            return null;
        }

        UriComponentsBuilder builder = UriComponentsBuilder.fromUriString(shortCircuitServerBaseUri + resultPath + "/status");

        return getShortCircuitAnalysisResource(builder.build().toUri());
    }

    public String getShortCircuitAnalysisResource(URI resourcePath) {
        String result;
        try {
            result = restTemplate.getForObject(resourcePath, String.class);
        } catch (HttpStatusCodeException e) {
            if (HttpStatus.NOT_FOUND.equals(e.getStatusCode())) {
                throw new StudyException(SHORT_CIRCUIT_ANALYSIS_NOT_FOUND);
            }
            throw e;
        }
        return result;
    }

    public void stopShortCircuitAnalysis(UUID studyUuid, UUID nodeUuid, UUID rootNetworkUuid, UUID resultUuid, String userId) {
        Objects.requireNonNull(studyUuid);
        Objects.requireNonNull(nodeUuid);
        Objects.requireNonNull(userId);

        if (resultUuid == null) {
            return;
        }

        String receiver;
        try {
            receiver = URLEncoder.encode(objectMapper.writeValueAsString(new NodeReceiver(nodeUuid, rootNetworkUuid)), StandardCharsets.UTF_8);
        } catch (JsonProcessingException e) {
            throw new UncheckedIOException(e);
        }
        String path = UriComponentsBuilder
                .fromPath(DELIMITER + SHORT_CIRCUIT_API_VERSION + "/results/{resultUuid}/stop")
                .queryParam(QUERY_PARAM_RECEIVER, receiver).buildAndExpand(resultUuid).toUriString();

        HttpHeaders headers = new HttpHeaders();
        headers.set(HEADER_USER_ID, userId);
        headers.setContentType(MediaType.APPLICATION_JSON);

        restTemplate.exchange(shortCircuitServerBaseUri + path, HttpMethod.PUT, new HttpEntity<>(headers), Void.class);
    }

    public void deleteShortCircuitAnalysisResult(UUID uuid) {
        String path = UriComponentsBuilder.fromPath(DELIMITER + SHORT_CIRCUIT_API_VERSION + "/results/{resultUuid}")
                .buildAndExpand(uuid)
                .toUriString();

        restTemplate.delete(shortCircuitServerBaseUri + path);
    }

    public void deleteShortCircuitAnalysisResults() {
        try {
            String path = UriComponentsBuilder.fromPath(DELIMITER + SHORT_CIRCUIT_API_VERSION + "/results")
                .toUriString();
            restTemplate.delete(shortCircuitServerBaseUri + path);
        } catch (HttpStatusCodeException e) {
            throw handleHttpError(e, DELETE_COMPUTATION_RESULTS_FAILED);
        }
    }

    public Integer getShortCircuitResultsCount() {
        String path = UriComponentsBuilder
            .fromPath(DELIMITER + SHORT_CIRCUIT_API_VERSION + "/supervision/results-count").toUriString();
        return restTemplate.getForObject(shortCircuitServerBaseUri + path, Integer.class);
    }

    public void assertShortCircuitAnalysisNotRunning(UUID scsResultUuid, UUID oneBusScsResultUuid) {
        String scs = getShortCircuitAnalysisStatus(scsResultUuid);
        String oneBusScs = getShortCircuitAnalysisStatus(oneBusScsResultUuid);
        if (ShortCircuitStatus.RUNNING.name().equals(scs) || ShortCircuitStatus.RUNNING.name().equals(oneBusScs)) {
            throw new StudyException(SHORT_CIRCUIT_ANALYSIS_RUNNING);
        }
    }

    public void invalidateShortCircuitStatus(List<UUID> uuids) {
        if (!uuids.isEmpty()) {
            String path = UriComponentsBuilder
                    .fromPath(DELIMITER + SHORT_CIRCUIT_API_VERSION + "/results/invalidate-status")
                    .queryParam(RESULT_UUID, uuids).build().toUriString();

            restTemplate.put(shortCircuitServerBaseUri + path, Void.class);
        }
    }

    @Override
    public List<String> getEnumValues(String enumName, UUID resultUuid) {
        return getEnumValues(enumName, resultUuid, SHORT_CIRCUIT_API_VERSION, shortCircuitServerBaseUri, SHORT_CIRCUIT_ANALYSIS_NOT_FOUND, restTemplate);
    }

    private UriComponentsBuilder getBaseUriForParameters() {
        return UriComponentsBuilder.fromUriString(shortCircuitServerBaseUri).pathSegment(SHORT_CIRCUIT_API_VERSION, "parameters");
    }

    public UUID createParameters(@Nullable final String parametersInfos) {
        final UriComponentsBuilder uri = getBaseUriForParameters();
        try {
            HttpHeaders headers = new HttpHeaders();
            headers.setAccept(List.of(MediaType.APPLICATION_JSON));
            if (StringUtils.isBlank(parametersInfos)) {
                return restTemplate.postForObject(uri.pathSegment("default").build().toUri(), new HttpEntity<>(headers), UUID.class);
            } else {
                headers.setContentType(MediaType.APPLICATION_JSON);
                return restTemplate.postForObject(uri.build().toUri(), new HttpEntity<>(parametersInfos, headers), UUID.class);
            }
        } catch (final HttpStatusCodeException e) {
            throw handleHttpError(e, CREATE_SHORTCIRCUIT_PARAMETERS_FAILED);
        }
    }

    public void updateParameters(final UUID parametersUuid, @Nullable final String parametersInfos) {
        HttpHeaders headers = new HttpHeaders();
        headers.setContentType(MediaType.APPLICATION_JSON);
        try {
            restTemplate.put(getBaseUriForParameters()
                .pathSegment("{parametersUuid}")
                .buildAndExpand(parametersUuid)
                .toUri(), new HttpEntity<>(parametersInfos, headers));
        } catch (final HttpStatusCodeException e) {
            throw handleHttpError(e, UPDATE_SHORTCIRCUIT_PARAMETERS_FAILED);
        }
    }

    public String getParameters(UUID parametersUuid) {
        try {
            HttpHeaders headers = new HttpHeaders();
            headers.setAccept(List.of(MediaType.APPLICATION_JSON));
            return restTemplate.exchange(getBaseUriForParameters()
                .pathSegment("{parametersUuid}")
                .buildAndExpand(parametersUuid)
                .toUri(), HttpMethod.GET, new HttpEntity<>(headers), String.class).getBody();
        } catch (final HttpStatusCodeException e) {
            throw handleHttpError(e, GET_SHORTCIRCUIT_PARAMETERS_FAILED);
        }
    }

    public UUID duplicateParameters(UUID parametersUuid) {
        try {
            HttpHeaders headers = new HttpHeaders();
            headers.setAccept(List.of(MediaType.APPLICATION_JSON));
            return restTemplate.postForObject(getBaseUriForParameters()
                .queryParam("duplicateFrom", parametersUuid)
                .build()
                .toUri(), new HttpEntity<>(headers), UUID.class);
        } catch (final HttpStatusCodeException e) {
            throw handleHttpError(e, CREATE_SHORTCIRCUIT_PARAMETERS_FAILED);
        }
    }

    public void deleteShortcircuitParameters(UUID uuid) {
        Objects.requireNonNull(uuid);
        String path = UriComponentsBuilder.fromPath(DELIMITER + SHORT_CIRCUIT_API_VERSION + PARAMETERS_URI)
            .buildAndExpand(uuid)
            .toUriString();

        restTemplate.delete(shortCircuitServerBaseUri + path);
    }
}<|MERGE_RESOLUTION|>--- conflicted
+++ resolved
@@ -49,13 +49,8 @@
 public class ShortCircuitService extends AbstractComputationService {
 
     static final String RESULT_UUID = "resultUuid";
-<<<<<<< HEAD
 
     private static final String PARAMETERS_URI = "/parameters/{parametersUuid}";
-
-    private final RootNetworkService rootNetworkService;
-=======
->>>>>>> 57d5583c
 
     @Setter
     private String shortCircuitServerBaseUri;
