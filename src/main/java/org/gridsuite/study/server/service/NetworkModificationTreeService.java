/**
 * Copyright (c) 2021, RTE (http://www.rte-france.com)
 * This Source Code Form is subject to the terms of the Mozilla Public
 * License, v. 2.0. If a copy of the MPL was not distributed with this
 * file, You can obtain one at http://mozilla.org/MPL/2.0/.
 */
package org.gridsuite.study.server.service;

import lombok.NonNull;
import org.apache.commons.lang3.StringUtils;
import org.gridsuite.study.server.StudyException;
import org.gridsuite.study.server.dto.*;
import org.gridsuite.study.server.networkmodificationtree.AbstractNodeRepositoryProxy;
import org.gridsuite.study.server.networkmodificationtree.NetworkModificationNodeInfoRepositoryProxy;
import org.gridsuite.study.server.networkmodificationtree.RootNodeInfoRepositoryProxy;
import org.gridsuite.study.server.networkmodificationtree.dto.*;
import org.gridsuite.study.server.networkmodificationtree.entities.*;
import org.gridsuite.study.server.notification.NotificationService;
import org.gridsuite.study.server.repository.StudyEntity;
import org.gridsuite.study.server.repository.networkmodificationtree.NetworkModificationNodeInfoRepository;
import org.gridsuite.study.server.repository.networkmodificationtree.NodeRepository;
import org.gridsuite.study.server.repository.networkmodificationtree.RootNodeInfoRepository;
import org.springframework.context.annotation.Lazy;
import org.springframework.data.util.Pair;
import org.springframework.stereotype.Service;
import org.springframework.transaction.annotation.Transactional;

import jakarta.persistence.EntityNotFoundException;
import java.time.LocalDateTime;
import java.util.*;
import java.util.stream.Collectors;

import static org.gridsuite.study.server.StudyException.Type.*;
import static org.gridsuite.study.server.dto.ComputationType.DYNAMIC_SIMULATION;
import static org.gridsuite.study.server.dto.ComputationType.LOAD_FLOW;
import static org.gridsuite.study.server.dto.ComputationType.NON_EVACUATED_ENERGY_ANALYSIS;
import static org.gridsuite.study.server.dto.ComputationType.SECURITY_ANALYSIS;
import static org.gridsuite.study.server.dto.ComputationType.SENSITIVITY_ANALYSIS;
import static org.gridsuite.study.server.dto.ComputationType.SHORT_CIRCUIT;
import static org.gridsuite.study.server.dto.ComputationType.SHORT_CIRCUIT_ONE_BUS;
import static org.gridsuite.study.server.dto.ComputationType.VOLTAGE_INITIALIZATION;

/**
 * @author Jacques Borsenberger <jacques.borsenberger at rte-france.com
 */
@Service
public class NetworkModificationTreeService {

    public static final String ROOT_NODE_NAME = "Root";
    private static final String FIRST_VARIANT_ID = "first_variant_id";

    private final EnumMap<NodeType, AbstractNodeRepositoryProxy<?, ?, ?>> repositories = new EnumMap<>(NodeType.class);

    private final NodeRepository nodesRepository;

    private final NetworkModificationNodeInfoRepository networkModificationNodeInfoRepository;

    private final NetworkModificationService networkModificationService;
<<<<<<< HEAD
    private final NotificationService notificationService;

    private final NetworkModificationTreeService self;
=======

    private final NotificationService notificationService;
>>>>>>> 1426dede

    public NetworkModificationTreeService(NodeRepository nodesRepository,
                                          RootNodeInfoRepository rootNodeInfoRepository,
                                          NetworkModificationNodeInfoRepository networkModificationNodeInfoRepository,
<<<<<<< HEAD
                                          NotificationService notificationService,
                                          NetworkModificationService networkModificationService,
                                          @Lazy NetworkModificationTreeService networkModificationTreeService
=======
                                          NetworkModificationService networkModificationService,
                                          NotificationService notificationService
>>>>>>> 1426dede
    ) {
        this.nodesRepository = nodesRepository;
        this.networkModificationNodeInfoRepository = networkModificationNodeInfoRepository;
        this.networkModificationService = networkModificationService;
        this.notificationService = notificationService;
        repositories.put(NodeType.ROOT, new RootNodeInfoRepositoryProxy(rootNodeInfoRepository));
        repositories.put(NodeType.NETWORK_MODIFICATION, new NetworkModificationNodeInfoRepositoryProxy(networkModificationNodeInfoRepository));
        this.notificationService = notificationService;
        this.networkModificationService = networkModificationService;
        this.self = networkModificationTreeService;
    }

    @Transactional
    // TODO test if studyUuid exist and have a node <nodeId>
    public AbstractNode createNode(UUID studyUuid, UUID nodeId, AbstractNode nodeInfo, InsertMode insertMode, String userId) {
        Optional<NodeEntity> referenceNode = nodesRepository.findById(nodeId);
        return referenceNode.map(reference -> {
            assertNodeNameNotExist(studyUuid, nodeInfo.getName());

            if (insertMode.equals(InsertMode.BEFORE) && reference.getType().equals(NodeType.ROOT)) {
                throw new StudyException(NOT_ALLOWED);
            }
            NodeEntity parent = insertMode.equals(InsertMode.BEFORE) ? reference.getParentNode() : reference;
            NodeEntity node = nodesRepository.save(new NodeEntity(null, parent, nodeInfo.getType(), reference.getStudy(), false, null));
            nodeInfo.setId(node.getIdNode());
            repositories.get(node.getType()).createNodeInfo(nodeInfo);

            if (insertMode.equals(InsertMode.BEFORE)) {
                reference.setParentNode(node);
            } else if (insertMode.equals(InsertMode.AFTER)) {
                nodesRepository.findAllByParentNodeIdNode(nodeId).stream()
                        .filter(n -> !n.getIdNode().equals(node.getIdNode()))
                        .forEach(child -> child.setParentNode(node));
            }
            notificationService.emitNodeInserted(self.getStudyUuidForNodeId(nodeId), parent.getIdNode(), node.getIdNode(), insertMode, nodeId);
            // userId is null when creating initial nodes, we don't need to send element update notifications in this case
            if (userId != null) {
                notificationService.emitElementUpdated(studyUuid, userId);
            }
            return nodeInfo;
        }).orElseThrow(() -> new StudyException(ELEMENT_NOT_FOUND));
    }

    @Transactional
    public UUID duplicateStudyNode(UUID nodeToCopyUuid, UUID anchorNodeUuid, InsertMode insertMode) {
        NodeEntity anchorNode = nodesRepository.findById(anchorNodeUuid).orElseThrow(() -> new StudyException(ELEMENT_NOT_FOUND));
        NodeEntity parent = insertMode == InsertMode.BEFORE ? anchorNode.getParentNode() : anchorNode;
        UUID newNodeUUID = duplicateNode(nodeToCopyUuid, anchorNodeUuid, insertMode);
        notificationService.emitNodeInserted(anchorNode.getStudy().getId(), parent.getIdNode(), newNodeUUID, insertMode, anchorNodeUuid);
        return newNodeUUID;
    }

    private UUID duplicateNode(UUID nodeToCopyUuid, UUID anchorNodeUuid, InsertMode insertMode) {
        Optional<NodeEntity> anchorNodeOpt = nodesRepository.findById(anchorNodeUuid);
        NodeEntity anchorNodeEntity = anchorNodeOpt.orElseThrow(() -> new StudyException(NODE_NOT_FOUND));
        if (insertMode.equals(InsertMode.BEFORE) && anchorNodeEntity.getType().equals(NodeType.ROOT)) {
            throw new StudyException(NOT_ALLOWED);
        }

        Optional<NodeEntity> nodeToCopyOpt = nodesRepository.findById(nodeToCopyUuid);
        NodeEntity nodeToCopyEntity = nodeToCopyOpt.orElseThrow(() -> new StudyException(NODE_NOT_FOUND));

        UUID newGroupUuid = UUID.randomUUID();
        UUID modificationGroupUuid = self.getModificationGroupUuid(nodeToCopyUuid);
        UUID newReportUuid = UUID.randomUUID();
        //First we create the modification group
        networkModificationService.createModifications(modificationGroupUuid, newGroupUuid);

        NodeEntity parent = insertMode.equals(InsertMode.BEFORE) ?
                anchorNodeEntity.getParentNode() : anchorNodeEntity;
        //Then we create the node
        NodeEntity node = nodesRepository.save(new NodeEntity(null, parent, nodeToCopyEntity.getType(), anchorNodeEntity.getStudy(), false, null));

        if (insertMode.equals(InsertMode.BEFORE)) {
            anchorNodeEntity.setParentNode(node);
        } else if (insertMode.equals(InsertMode.AFTER)) {
            nodesRepository.findAllByParentNodeIdNode(anchorNodeUuid).stream()
                    .filter(n -> !n.getIdNode().equals(node.getIdNode()))
                    .forEach(child -> child.setParentNode(node));
        }

        //And the modification node info
        NetworkModificationNodeInfoEntity networkModificationNodeInfoEntity = networkModificationNodeInfoRepository.findById(nodeToCopyUuid).orElseThrow(() -> new StudyException(GET_MODIFICATIONS_FAILED));
        NetworkModificationNodeInfoEntity newNetworkModificationNodeInfoEntity = new NetworkModificationNodeInfoEntity(
                newGroupUuid,
                UUID.randomUUID().toString(),
                new HashSet<>(),
                null,
                null,
                null,
                null,
                null,
                null,
                null,
                null,
                NodeBuildStatus.from(BuildStatus.NOT_BUILT).toEntity()
        );
        UUID studyUuid = anchorNodeEntity.getStudy().getId();
        newNetworkModificationNodeInfoEntity.setName(getSuffixedNodeName(studyUuid, networkModificationNodeInfoEntity.getName()));
        newNetworkModificationNodeInfoEntity.setDescription(networkModificationNodeInfoEntity.getDescription());
        newNetworkModificationNodeInfoEntity.setIdNode(node.getIdNode());
        newNetworkModificationNodeInfoEntity.setReportUuid(newReportUuid);
        networkModificationNodeInfoRepository.save(newNetworkModificationNodeInfoEntity);

        return node.getIdNode();
    }

    @Transactional
    public UUID duplicateStudySubtree(UUID parentNodeToCopyUuid, UUID anchorNodeUuid, Set<UUID> newlyCreatedNodes) {
        List<NodeEntity> children = getChildrenByParentUuid(parentNodeToCopyUuid);
        UUID newParentUuid = duplicateNode(parentNodeToCopyUuid, anchorNodeUuid, InsertMode.CHILD);
        newlyCreatedNodes.add(newParentUuid);

        children.forEach(child -> {
            if (!newlyCreatedNodes.contains(child.getIdNode())) {
                self.duplicateStudySubtree(child.getIdNode(), newParentUuid, newlyCreatedNodes);
            }
        });
        return newParentUuid;
    }

    @Transactional
    public void moveStudyNode(UUID nodeToMoveUuid, UUID anchorNodeUuid, InsertMode insertMode) {        //if we try to move a node around itself, nothing happens
        if (nodeToMoveUuid.equals(anchorNodeUuid)) {
            throw new StudyException(NOT_ALLOWED);
        }
        NodeEntity anchorNode = nodesRepository.findById(anchorNodeUuid).orElseThrow(() -> new StudyException(ELEMENT_NOT_FOUND));
        NodeEntity parent;
        if (insertMode == InsertMode.BEFORE) {
            if (anchorNode.getType() == NodeType.ROOT) {
                throw new StudyException(NOT_ALLOWED);
            }
            parent = anchorNode.getParentNode();
            if (parent.getIdNode().equals(nodeToMoveUuid)) {
                // If anchor's previous parent is the node to move, we use anchor's grandparent.
                parent = parent.getParentNode();
            }
        } else {
            parent = anchorNode;
        }
        UUID studyUuid = moveNode(nodeToMoveUuid, anchorNodeUuid, insertMode);
        notificationService.emitNodeMoved(studyUuid, parent.getIdNode(), nodeToMoveUuid, insertMode, anchorNodeUuid);
    }

    private UUID moveNode(UUID nodeToMoveUuid, UUID anchorNodeUuid, InsertMode insertMode) {
        Optional<NodeEntity> nodeToMoveOpt = nodesRepository.findById(nodeToMoveUuid);
        NodeEntity nodeToMoveEntity = nodeToMoveOpt.orElseThrow(() -> new StudyException(NODE_NOT_FOUND));

        nodesRepository.findAllByParentNodeIdNode(nodeToMoveUuid)
<<<<<<< HEAD
                .forEach(child -> child.setParentNode(nodeToMoveEntity.getParentNode()));
=======
            .forEach(child -> child.setParentNode(nodeToMoveEntity.getParentNode()));
>>>>>>> 1426dede

        Optional<NodeEntity> anchorNodeOpt = nodesRepository.findById(anchorNodeUuid);
        NodeEntity anchorNodeEntity = anchorNodeOpt.orElseThrow(() -> new StudyException(NODE_NOT_FOUND));

        if (insertMode.equals(InsertMode.BEFORE) && anchorNodeEntity.getType().equals(NodeType.ROOT)) {
            throw new StudyException(NOT_ALLOWED);
        }

        NodeEntity parent = insertMode.equals(InsertMode.BEFORE) ?
                anchorNodeEntity.getParentNode() : anchorNodeEntity;

        if (insertMode.equals(InsertMode.BEFORE)) {
            anchorNodeEntity.setParentNode(nodeToMoveEntity);
        } else if (insertMode.equals(InsertMode.AFTER)) {
            nodesRepository.findAllByParentNodeIdNode(anchorNodeUuid).stream()
                    .filter(n -> !n.getIdNode().equals(nodeToMoveEntity.getIdNode()))
                    .forEach(child -> child.setParentNode(nodeToMoveEntity));
        }

        nodeToMoveEntity.setParentNode(parent);
        return anchorNodeEntity.getStudy().getId();
    }

    @Transactional
    public void moveStudySubtree(UUID parentNodeToMoveUuid, UUID anchorNodeUuid) {
        List<NodeEntity> children = getChildrenByParentUuid(parentNodeToMoveUuid);
        moveNode(parentNodeToMoveUuid, anchorNodeUuid, InsertMode.CHILD);
        children.forEach(child -> self.moveStudySubtree(child.getIdNode(), parentNodeToMoveUuid));
    }

    @Transactional
    // TODO test if studyUuid exist and have a node <nodeId>
    public List<UUID> doDeleteNode(UUID studyUuid, UUID nodeId, boolean deleteChildren, DeleteNodeInfos deleteNodeInfos) {
        List<UUID> removedNodes = new ArrayList<>();
        UUID studyId = self.getStudyUuidForNodeId(nodeId);
        deleteNodes(nodeId, deleteChildren, false, removedNodes, deleteNodeInfos);
        notificationService.emitNodesDeleted(studyId, removedNodes, deleteChildren);
        return removedNodes;
    }

    @Transactional
    // TODO test if studyUuid exist and have a node <nodeId>
    public void doStashNode(UUID studyUuid, UUID nodeId, boolean stashChildren) {
        List<UUID> stashedNodes = new ArrayList<>();
        UUID studyId = self.getStudyUuidForNodeId(nodeId);
        stashNodes(nodeId, stashChildren, stashedNodes, true);
        notificationService.emitNodesDeleted(studyId, stashedNodes, stashChildren);
    }

    @Transactional(readOnly = true)
    public UUID getStudyUuidForNodeId(UUID id) {
        Optional<NodeEntity> node = nodesRepository.findById(id);
        return node.orElseThrow(() -> new StudyException(ELEMENT_NOT_FOUND)).getStudy().getId();
    }

    private void stashNodes(UUID id, boolean stashChildren, List<UUID> stashedNodes, boolean firstIteration) {
        Optional<NodeEntity> optNodeToStash = nodesRepository.findById(id);
        optNodeToStash.ifPresent(nodeToStash -> {
            UUID modificationGroupUuid = self.getModificationGroupUuid(nodeToStash.getIdNode());
            networkModificationService.deleteStashedModifications(modificationGroupUuid);
            if (!stashChildren) {
                nodesRepository.findAllByParentNodeIdNode(id).forEach(node -> node.setParentNode(nodeToStash.getParentNode()));
            } else {
                nodesRepository.findAllByParentNodeIdNode(id)
                        .forEach(child -> stashNodes(child.getIdNode(), true, stashedNodes, false));
            }
            stashedNodes.add(id);
            nodeToStash.setStashed(true);
            nodeToStash.setStashDate(LocalDateTime.now());
            //We only unlink the first deleted node so the rest of the tree is still connected as it was
            if (firstIteration) {
                nodeToStash.setParentNode(null);
            }
        });
    }

    private void deleteNodes(UUID id, boolean deleteChildren, boolean allowDeleteRoot, List<UUID> removedNodes, DeleteNodeInfos deleteNodeInfos) {
        Optional<NodeEntity> optNodeToDelete = nodesRepository.findById(id);
        optNodeToDelete.ifPresent(nodeToDelete -> {
            /* root cannot be deleted by accident */
            if (!allowDeleteRoot && nodeToDelete.getType() == NodeType.ROOT) {
                throw new StudyException(CANT_DELETE_ROOT_NODE);
            }

            UUID modificationGroupUuid = repositories.get(nodeToDelete.getType()).getModificationGroupUuid(id);
            deleteNodeInfos.addModificationGroupUuid(modificationGroupUuid);

            UUID reportUuid = repositories.get(nodeToDelete.getType()).getReportUuid(id);
            if (reportUuid != null) {
                deleteNodeInfos.addReportUuid(reportUuid);
            }

            String variantId = repositories.get(nodeToDelete.getType()).getVariantId(id);
            if (!StringUtils.isBlank(variantId)) {
                deleteNodeInfos.addVariantId(variantId);
            }

            UUID loadFlowResultUuid = repositories.get(nodeToDelete.getType()).getComputationResultUuid(id, LOAD_FLOW);
            if (loadFlowResultUuid != null) {
                deleteNodeInfos.addLoadFlowResultUuid(loadFlowResultUuid);
            }

            UUID securityAnalysisResultUuid = repositories.get(nodeToDelete.getType()).getComputationResultUuid(id, SECURITY_ANALYSIS);
            if (securityAnalysisResultUuid != null) {
                deleteNodeInfos.addSecurityAnalysisResultUuid(securityAnalysisResultUuid);
            }

            UUID sensitivityAnalysisResultUuid = repositories.get(nodeToDelete.getType()).getComputationResultUuid(id, SENSITIVITY_ANALYSIS);
            if (sensitivityAnalysisResultUuid != null) {
                deleteNodeInfos.addSensitivityAnalysisResultUuid(sensitivityAnalysisResultUuid);
            }

            UUID nonEvacuatedEnergyResultUuid = repositories.get(nodeToDelete.getType()).getComputationResultUuid(id, NON_EVACUATED_ENERGY_ANALYSIS);
            if (nonEvacuatedEnergyResultUuid != null) {
                deleteNodeInfos.addNonEvacuatedEnergyResultUuid(nonEvacuatedEnergyResultUuid);
            }

            UUID shortCircuitAnalysisResultUuid = repositories.get(nodeToDelete.getType()).getComputationResultUuid(id, SHORT_CIRCUIT);
            if (shortCircuitAnalysisResultUuid != null) {
                deleteNodeInfos.addShortCircuitAnalysisResultUuid(shortCircuitAnalysisResultUuid);
            }

            UUID oneBusShortCircuitAnalysisResultUuid = repositories.get(nodeToDelete.getType()).getComputationResultUuid(id, SHORT_CIRCUIT_ONE_BUS);
            if (oneBusShortCircuitAnalysisResultUuid != null) {
                deleteNodeInfos.addOneBusShortCircuitAnalysisResultUuid(oneBusShortCircuitAnalysisResultUuid);
            }

            UUID voltageInitResultUuid = repositories.get(nodeToDelete.getType()).getComputationResultUuid(id, VOLTAGE_INITIALIZATION);
            if (voltageInitResultUuid != null) {
                deleteNodeInfos.addVoltageInitResultUuid(voltageInitResultUuid);
            }

            UUID dynamicSimulationResultUuid = repositories.get(nodeToDelete.getType()).getComputationResultUuid(id, DYNAMIC_SIMULATION);
            if (dynamicSimulationResultUuid != null) {
                deleteNodeInfos.addDynamicSimulationResultUuid(dynamicSimulationResultUuid);
            }

            if (!deleteChildren) {
                nodesRepository.findAllByParentNodeIdNode(id).forEach(node -> node.setParentNode(nodeToDelete.getParentNode()));
            } else {
                nodesRepository.findAllByParentNodeIdNode(id)
                        .forEach(child -> deleteNodes(child.getIdNode(), true, false, removedNodes, deleteNodeInfos));
            }
            removedNodes.add(id);
            repositories.get(nodeToDelete.getType()).deleteByNodeId(id);
            nodesRepository.delete(nodeToDelete);
        });
    }

    public List<NodeEntity> getChildrenByParentUuid(UUID parentUuid) {
        return nodesRepository.findAllByParentNodeIdNode(parentUuid);
    }

    @Transactional
    public void doDeleteTree(UUID studyId) {
        try {
            List<NodeEntity> nodes = nodesRepository.findAllByStudyId(studyId);
            repositories.forEach((key, repository) ->
                    repository.deleteAll(
                            nodes.stream().filter(n -> n.getType().equals(key)).map(NodeEntity::getIdNode).collect(Collectors.toSet()))
            );
            nodesRepository.deleteAll(nodes);
        } catch (EntityNotFoundException ignored) {
            // nothing to do
        }
    }

    @Transactional
    public NodeEntity createRoot(StudyEntity study, UUID importReportUuid) {
        NodeEntity node = nodesRepository.save(new NodeEntity(null, null, NodeType.ROOT, study, false, null));
        var root = RootNode.builder()
                .studyId(study.getId())
                .id(node.getIdNode())
                .name(ROOT_NODE_NAME)
                .readOnly(true)
                .reportUuid(importReportUuid)
                .build();
        repositories.get(node.getType()).createNodeInfo(root);
        return node;
    }

    @Transactional
    public RootNode getStudyTree(UUID studyId) {
        List<NodeEntity> nodes = nodesRepository.findAllByStudyId(studyId);
        if (nodes.isEmpty()) {
            throw new StudyException(ELEMENT_NOT_FOUND);
        }
        Map<UUID, AbstractNode> fullMap = new HashMap<>();
        repositories.forEach((key, repository) ->
                fullMap.putAll(repository.getAll(nodes.stream().filter(n -> n.getType().equals(key)).map(NodeEntity::getIdNode).collect(Collectors.toSet()))));

        nodes.stream()
                .filter(n -> n.getParentNode() != null)
                .forEach(node -> fullMap.get(node.getParentNode().getIdNode()).getChildren().add(fullMap.get(node.getIdNode())));
        var root = (RootNode) fullMap.get(nodes.stream().filter(n -> n.getType().equals(NodeType.ROOT)).findFirst().orElseThrow(() -> new StudyException(ELEMENT_NOT_FOUND)).getIdNode());
        if (root != null) {
            root.setStudyId(studyId);
        }
        return root;
    }

    @Transactional
    public NetworkModificationNode getStudySubtree(UUID studyId, UUID parentNodeUuid) {
        List<NodeEntity> nodes = nodesRepository.findAllByStudyId(studyId);
        Map<UUID, AbstractNode> fullMap = new HashMap<>();
        repositories.forEach((key, repository) ->
                fullMap.putAll(repository.getAll(nodes.stream().filter(n -> n.getType().equals(key)).map(NodeEntity::getIdNode).collect(Collectors.toSet()))));

        nodes.stream()
                .filter(n -> n.getParentNode() != null)
                .forEach(node -> fullMap.get(node.getParentNode().getIdNode()).getChildren().add(fullMap.get(node.getIdNode())));
        return (NetworkModificationNode) fullMap.get(parentNodeUuid);
    }

    @Transactional
    public void cloneStudyTree(AbstractNode nodeToDuplicate, UUID nodeParentId, StudyEntity study) {
        UUID rootId = null;
        if (NodeType.ROOT.equals(nodeToDuplicate.getType())) {
            rootId = getStudyRootNodeUuid(study.getId());
        }
        UUID referenceParentNodeId = rootId != null ? rootId : nodeParentId;

        nodeToDuplicate.getChildren().forEach(sourceNode -> {
            UUID newModificationGroupId = UUID.randomUUID();
            UUID newReportUuid = UUID.randomUUID();
            UUID nextParentId = null;

            if (sourceNode instanceof NetworkModificationNode model) {
                UUID modificationGroupToDuplicateId = model.getModificationGroupUuid();
                model.setModificationGroupUuid(newModificationGroupId);
                model.setNodeBuildStatus(NodeBuildStatus.from(BuildStatus.NOT_BUILT));
                model.setReportUuid(newReportUuid);
                model.setLoadFlowResultUuid(null);
                model.setSecurityAnalysisResultUuid(null);
                model.setSensitivityAnalysisResultUuid(null);
                model.setNonEvacuatedEnergyResultUuid(null);
                model.setShortCircuitAnalysisResultUuid(null);
                model.setOneBusShortCircuitAnalysisResultUuid(null);
                model.setVoltageInitResultUuid(null);

                nextParentId = self.createNode(study.getId(), referenceParentNodeId, model, InsertMode.CHILD, null).getId();
                networkModificationService.createModifications(modificationGroupToDuplicateId, newModificationGroupId);
            }
            if (nextParentId != null) {
                self.cloneStudyTree(sourceNode, nextParentId, study);
            }
        });
    }

    @Transactional
    public void createBasicTree(StudyEntity studyEntity, UUID importReportUuid) {
        // create 2 nodes : root node, modification node 0
        NodeEntity rootNodeEntity = self.createRoot(studyEntity, importReportUuid);
        NetworkModificationNode modificationNode = NetworkModificationNode
                .builder()
                .name("N1")
                .variantId(FIRST_VARIANT_ID)
                .nodeBuildStatus(NodeBuildStatus.from(BuildStatus.BUILT))
                .build();
        self.createNode(studyEntity.getId(), rootNodeEntity.getIdNode(), modificationNode, InsertMode.AFTER, null);
    }

    @Transactional
    public void updateNode(UUID studyUuid, AbstractNode node, String userId) {
        NetworkModificationNodeInfoEntity networkModificationNode = networkModificationNodeInfoRepository.findById(node.getId()).orElseThrow(() -> new StudyException(NODE_NOT_FOUND));
        if (!networkModificationNode.getName().equals(node.getName())) {
            assertNodeNameNotExist(studyUuid, node.getName());
        }
        repositories.get(node.getType()).updateNode(node);
        if (isRenameNode(node)) {
            notificationService.emitNodeRenamed(self.getStudyUuidForNodeId(node.getId()), node.getId());
        } else {
            notificationService.emitNodesChanged(self.getStudyUuidForNodeId(node.getId()), Collections.singletonList(node.getId()));
        }
        notificationService.emitElementUpdated(studyUuid, userId);
    }

    private boolean isRenameNode(AbstractNode node) {
        NetworkModificationNode renameNode = NetworkModificationNode.builder()
                .id(node.getId())
                .name(node.getName())
                .type(node.getType())
                .build();
        return renameNode.equals(node);
    }

    private NodeEntity getNodeEntity(UUID nodeId) {
        return nodesRepository.findById(nodeId).orElseThrow(() -> new StudyException(ELEMENT_NOT_FOUND));
    }

    private AbstractNode getSimpleNode(UUID nodeId) {
        return nodesRepository.findById(nodeId).map(n -> repositories.get(n.getType()).getNode(nodeId)).orElseThrow(() -> new StudyException(ELEMENT_NOT_FOUND));
    }

    @Transactional
    public AbstractNode getNode(UUID nodeId) {
        AbstractNode node = getSimpleNode(nodeId);
        nodesRepository.findAllByParentNodeIdNode(node.getId()).stream().map(NodeEntity::getIdNode).forEach(node.getChildrenIds()::add);
        return node;
    }

    public UUID getStudyRootNodeUuid(UUID studyId) {
        return nodesRepository.findByStudyIdAndType(studyId, NodeType.ROOT).orElseThrow(() -> new StudyException(ELEMENT_NOT_FOUND)).getIdNode();
    }

    private void assertNodeNameNotExist(UUID studyUuid, String nodeName) {
        if (self.isNodeNameExists(studyUuid, nodeName)) {
            throw new StudyException(NODE_NAME_ALREADY_EXIST);
        }
    }

    @Transactional(readOnly = true)
    public boolean isNodeNameExists(UUID studyUuid, String nodeName) {
        return ROOT_NODE_NAME.equals(nodeName) || !networkModificationNodeInfoRepository.findAllByNodeStudyIdAndName(studyUuid, nodeName).stream().filter(abstractNodeInfoEntity -> !abstractNodeInfoEntity.getNode().isStashed()).toList().isEmpty();
    }

    @Transactional(readOnly = true)
    public String getUniqueNodeName(UUID studyUuid) {
        int counter = 1;
        List<String> studyNodeNames = networkModificationNodeInfoRepository.findAllByNodeStudyId(studyUuid)
                .stream()
                .map(AbstractNodeInfoEntity::getName)
                .toList();

        String namePrefix = "N";
        String uniqueName = StringUtils.EMPTY;
        while (StringUtils.EMPTY.equals(uniqueName) || studyNodeNames.contains(uniqueName)) {
            uniqueName = namePrefix + counter;
            ++counter;
        }

        return uniqueName;
    }

    private String getSuffixedNodeName(UUID studyUuid, String nodeName) {
        List<String> studyNodeNames = networkModificationNodeInfoRepository.findAllByNodeStudyId(studyUuid)
                .stream()
                .map(AbstractNodeInfoEntity::getName)
                .toList();

        String uniqueName = nodeName;
        int i = 1;
        while (studyNodeNames.contains(uniqueName)) {
            uniqueName = nodeName + " (" + i + ")";
            i++;
        }
        return uniqueName;
    }

    @Transactional
    public String getVariantId(UUID nodeUuid) {
        return nodesRepository.findById(nodeUuid).map(n -> repositories.get(n.getType()).getVariantId(nodeUuid)).orElseThrow(() -> new StudyException(NODE_NOT_FOUND));
    }

    @Transactional(readOnly = true)
    public UUID getModificationGroupUuid(UUID nodeUuid) {
        return nodesRepository.findById(nodeUuid).map(n -> repositories.get(n.getType()).getModificationGroupUuid(nodeUuid)).orElseThrow(() -> new StudyException(NODE_NOT_FOUND));
    }

    // Return json string because modification dtos are not available here
    @Transactional(readOnly = true)
    public String getNetworkModifications(@NonNull UUID nodeUuid, boolean onlyStashed, boolean onlyMetadata) {
        return networkModificationService.getModifications(self.getModificationGroupUuid(nodeUuid), onlyStashed, onlyMetadata);
    }

    private Integer getNetworkModificationsCount(@NonNull UUID nodeUuid, boolean stashed) {
        return networkModificationService.getModificationsCount(self.getModificationGroupUuid(nodeUuid), stashed);
    }

    @Transactional(readOnly = true)
    public boolean hasModifications(@NonNull UUID nodeUuid, boolean stashed) {
        return getNetworkModificationsCount(nodeUuid, stashed) > 0;
    }

    @Transactional
    public UUID getReportUuid(UUID nodeUuid) {
        return nodesRepository.findById(nodeUuid).map(n -> repositories.get(n.getType()).getReportUuid(nodeUuid)).orElseThrow(() -> new StudyException(NODE_NOT_FOUND));
    }

    @Transactional(readOnly = true)
    public List<NodeModificationInfos> getAllNodesModificationInfos(UUID studyUuid) {
        List<NodeModificationInfos> nodesModificationInfos = new ArrayList<>();
        List<NodeEntity> nodes = nodesRepository.findAllByStudyId(studyUuid);
        nodes.forEach(n -> {
            NodeModificationInfos nodeModificationInfos = repositories.get(n.getType()).getNodeModificationInfos(n.getIdNode());
            if (nodeModificationInfos != null) {
                nodesModificationInfos.add(nodeModificationInfos);
            }
        });
        return nodesModificationInfos;
    }

    public List<Pair<AbstractNode, Integer>> getStashedNodes(UUID studyUuid) {
        List<NodeEntity> nodes = nodesRepository.findAllByStudyIdAndStashedAndParentNodeIdNodeOrderByStashDateDesc(studyUuid, true, null);
        List<Pair<AbstractNode, Integer>> result = new ArrayList<>();
        repositories.get(NodeType.NETWORK_MODIFICATION).getAllInOrder(nodes.stream().map(NodeEntity::getIdNode).toList())
                .forEach(abstractNode -> {
                    ArrayList<UUID> children = new ArrayList<>();
                    doGetChildren(abstractNode.getId(), children);
                    result.add(Pair.of(abstractNode, children.size()));
                });
        return result;
    }

    @Transactional
    public void restoreNode(UUID studyId, List<UUID> nodeIds, UUID anchorNodeId) {
        for (UUID nodeId : nodeIds) {
            NodeEntity nodeToRestore = nodesRepository.findById(nodeId).orElseThrow(() -> new StudyException(NODE_NOT_FOUND));
            NodeEntity anchorNode = nodesRepository.findById(anchorNodeId).orElseThrow(() -> new StudyException(NODE_NOT_FOUND));
            NetworkModificationNodeInfoEntity modificationNodeToRestore = networkModificationNodeInfoRepository.findById(nodeToRestore.getIdNode()).orElseThrow(() -> new StudyException(NODE_NOT_FOUND));
            if (self.isNodeNameExists(studyId, modificationNodeToRestore.getName())) {
                String newName = getSuffixedNodeName(studyId, modificationNodeToRestore.getName());
                modificationNodeToRestore.setName(newName);
                networkModificationNodeInfoRepository.save(modificationNodeToRestore);
            }
            nodeToRestore.setParentNode(anchorNode);
            nodeToRestore.setStashed(false);
            nodeToRestore.setStashDate(null);
            nodesRepository.save(nodeToRestore);
            notificationService.emitNodeInserted(studyId, anchorNodeId, nodeId, InsertMode.AFTER, anchorNodeId);
            restoreNodeChildren(studyId, nodeId);
        }
    }

    private void restoreNodeChildren(UUID studyId, UUID parentNodeId) {
        nodesRepository.findAllByParentNodeIdNode(parentNodeId).forEach(nodeEntity -> {
            NetworkModificationNodeInfoEntity modificationNodeToRestore = networkModificationNodeInfoRepository.findById(nodeEntity.getIdNode()).orElseThrow(() -> new StudyException(NODE_NOT_FOUND));
            if (self.isNodeNameExists(studyId, modificationNodeToRestore.getName())) {
                String newName = getSuffixedNodeName(studyId, modificationNodeToRestore.getName());
                modificationNodeToRestore.setName(newName);
                networkModificationNodeInfoRepository.save(modificationNodeToRestore);
            }
            nodeEntity.setStashed(false);
            nodeEntity.setStashDate(null);
            nodesRepository.save(nodeEntity);
            notificationService.emitNodeInserted(studyId, parentNodeId, nodeEntity.getIdNode(), InsertMode.AFTER, parentNodeId);
            restoreNodeChildren(studyId, nodeEntity.getIdNode());
        });
    }

    public List<NodeEntity> getAllNodes(UUID studyUuid) {
        return nodesRepository.findAllByStudyId(studyUuid);
    }

    @Transactional
    public void updateComputationResultUuid(UUID nodeUuid, UUID computationResultUuid, ComputationType computationType) {
        nodesRepository.findById(nodeUuid).ifPresent(n -> repositories.get(n.getType()).updateComputationResultUuid(nodeUuid, computationResultUuid, computationType));
    }

    @Transactional(readOnly = true)
    public Optional<UUID> getComputationResultUuid(UUID nodeUuid, ComputationType computationType) {
        return nodesRepository.findById(nodeUuid).map(n -> repositories.get(n.getType()).getComputationResultUuid(nodeUuid, computationType));
    }

    @Transactional(readOnly = true)
    public List<UUID> getComputationResultUuids(UUID studyUuid, ComputationType computationType) {
        List<UUID> uuids = new ArrayList<>();
        List<NodeEntity> nodes = nodesRepository.findAllByStudyId(studyUuid);
        nodes.forEach(n -> {
            UUID uuid = repositories.get(n.getType()).getComputationResultUuid(n.getIdNode(), computationType);
            if (uuid != null) {
                uuids.add(uuid);
            }
        });
        return uuids;
    }

<<<<<<< HEAD
=======
    private void getSecurityAnalysisResultUuids(UUID nodeUuid, List<UUID> uuids) {
        nodesRepository.findById(nodeUuid).flatMap(n -> Optional.ofNullable(repositories.get(n.getType()).getComputationResultUuid(nodeUuid, SECURITY_ANALYSIS))).ifPresent(uuids::add);
        nodesRepository.findAllByParentNodeIdNode(nodeUuid)
            .forEach(child -> getSecurityAnalysisResultUuids(child.getIdNode(), uuids));
    }

>>>>>>> 1426dede
    @Transactional(readOnly = true)
    public List<UUID> getShortCircuitResultUuids(UUID studyUuid) {
        List<UUID> uuids = new ArrayList<>();
        List<NodeEntity> nodes = nodesRepository.findAllByStudyId(studyUuid);
        nodes.forEach(n -> {
            // we need to check one bus and all bus
            UUID uuidOneBus = repositories.get(n.getType()).getComputationResultUuid(n.getIdNode(), SHORT_CIRCUIT_ONE_BUS);
            UUID uuidAllBus = repositories.get(n.getType()).getComputationResultUuid(n.getIdNode(), SHORT_CIRCUIT);
            if (uuidOneBus != null) {
                uuids.add(uuidOneBus);
            }
            if (uuidAllBus != null) {
                uuids.add(uuidAllBus);
            }
        });
        return uuids;
    }

    private void getBuildInfos(NodeEntity nodeEntity, BuildInfos buildInfos) {
        AbstractNode node = repositories.get(nodeEntity.getType()).getNode(nodeEntity.getIdNode());
        if (node.getType() == NodeType.NETWORK_MODIFICATION) {
            NetworkModificationNode modificationNode = (NetworkModificationNode) node;
            if (modificationNode.getModificationsToExclude() != null) {
                buildInfos.addModificationsToExclude(modificationNode.getModificationsToExclude());
            }
            if (!modificationNode.getNodeBuildStatus().isBuilt()) {
                buildInfos.insertModificationInfos(modificationNode.getModificationGroupUuid(), modificationNode.getId().toString());
                getBuildInfos(nodeEntity.getParentNode(), buildInfos);
            } else {
                buildInfos.setOriginVariantId(self.getVariantId(nodeEntity.getIdNode()));
            }
        }
    }

    @Transactional
    public BuildInfos getBuildInfos(UUID nodeUuid) {
        BuildInfos buildInfos = new BuildInfos();

        nodesRepository.findById(nodeUuid).ifPresentOrElse(entity -> {
            if (entity.getType() != NodeType.NETWORK_MODIFICATION) {  // nodeUuid must be a modification node
                throw new StudyException(BAD_NODE_TYPE, "The node " + entity.getIdNode() + " is not a modification node");
            } else {
                buildInfos.setDestinationVariantId(self.getVariantId(nodeUuid));
                buildInfos.setReportUuid(self.getReportUuid(nodeUuid));
                getBuildInfos(entity, buildInfos);
            }
        }, () -> {
            throw new StudyException(ELEMENT_NOT_FOUND);
        });

        return buildInfos;
    }

    private void fillInvalidateNodeInfos(NodeEntity node, InvalidateNodeInfos invalidateNodeInfos, boolean invalidateOnlyChildrenBuildStatus,
                                         boolean deleteVoltageInitResults) {
        if (!invalidateOnlyChildrenBuildStatus) {
            // we want to delete associated report and variant in this case
            invalidateNodeInfos.addReportUuid(repositories.get(node.getType()).getReportUuid(node.getIdNode()));
            invalidateNodeInfos.addVariantId(repositories.get(node.getType()).getVariantId(node.getIdNode()));
        }

        UUID loadFlowResultUuid = repositories.get(node.getType()).getComputationResultUuid(node.getIdNode(), LOAD_FLOW);
        if (loadFlowResultUuid != null) {
            invalidateNodeInfos.addLoadFlowResultUuid(loadFlowResultUuid);
        }

        UUID securityAnalysisResultUuid = repositories.get(node.getType()).getComputationResultUuid(node.getIdNode(), SECURITY_ANALYSIS);
        if (securityAnalysisResultUuid != null) {
            invalidateNodeInfos.addSecurityAnalysisResultUuid(securityAnalysisResultUuid);
        }

        UUID sensitivityAnalysisResultUuid = repositories.get(node.getType()).getComputationResultUuid(node.getIdNode(), SENSITIVITY_ANALYSIS);
        if (sensitivityAnalysisResultUuid != null) {
            invalidateNodeInfos.addSensitivityAnalysisResultUuid(sensitivityAnalysisResultUuid);
        }

        UUID nonEvacuatedEnergyResultUuid = repositories.get(node.getType()).getComputationResultUuid(node.getIdNode(), NON_EVACUATED_ENERGY_ANALYSIS);
        if (nonEvacuatedEnergyResultUuid != null) {
            invalidateNodeInfos.addNonEvacuatedEnergyResultUuid(nonEvacuatedEnergyResultUuid);
        }

        UUID shortCircuitAnalysisResultUuid = repositories.get(node.getType()).getComputationResultUuid(node.getIdNode(), SHORT_CIRCUIT);
        if (shortCircuitAnalysisResultUuid != null) {
            invalidateNodeInfos.addShortCircuitAnalysisResultUuid(shortCircuitAnalysisResultUuid);
        }

        UUID oneBusShortCircuitAnalysisResultUuid = repositories.get(node.getType()).getComputationResultUuid(node.getIdNode(), SHORT_CIRCUIT_ONE_BUS);
        if (oneBusShortCircuitAnalysisResultUuid != null) {
            invalidateNodeInfos.addOneBusShortCircuitAnalysisResultUuid(oneBusShortCircuitAnalysisResultUuid);
        }

        if (deleteVoltageInitResults) {
            UUID voltageInitResultUuid = repositories.get(node.getType()).getComputationResultUuid(node.getIdNode(), VOLTAGE_INITIALIZATION);
            if (voltageInitResultUuid != null) {
                invalidateNodeInfos.addVoltageInitResultUuid(voltageInitResultUuid);
            }
        }
    }

    @Transactional
    public void invalidateBuild(UUID nodeUuid, boolean invalidateOnlyChildrenBuildStatus, InvalidateNodeInfos invalidateNodeInfos, boolean deleteVoltageInitResults) {
        final List<UUID> changedNodes = new ArrayList<>();
        changedNodes.add(nodeUuid);
        UUID studyId = self.getStudyUuidForNodeId(nodeUuid);

        nodesRepository.findById(nodeUuid).ifPresent(n -> {
            invalidateNodeProper(n, invalidateNodeInfos, invalidateOnlyChildrenBuildStatus, changedNodes, deleteVoltageInitResults);
            invalidateChildrenBuildStatus(n, changedNodes, invalidateNodeInfos, deleteVoltageInitResults);
        });

        notificationService.emitNodeBuildStatusUpdated(studyId, changedNodes.stream().distinct().collect(Collectors.toList()));
    }

    @Transactional
    // method used when moving a node to invalidate it without impacting other nodes
    public void invalidateBuildOfNodeOnly(UUID nodeUuid, boolean invalidateOnlyChildrenBuildStatus, InvalidateNodeInfos invalidateNodeInfos, boolean deleteVoltageInitResults) {
        final List<UUID> changedNodes = new ArrayList<>();
        changedNodes.add(nodeUuid);
        UUID studyId = self.getStudyUuidForNodeId(nodeUuid);

        nodesRepository.findById(nodeUuid).ifPresent(n ->
                invalidateNodeProper(n, invalidateNodeInfos, invalidateOnlyChildrenBuildStatus, changedNodes, deleteVoltageInitResults)
        );

        notificationService.emitNodeBuildStatusUpdated(studyId, changedNodes.stream().distinct().collect(Collectors.toList()));
    }

    private void invalidateChildrenBuildStatus(NodeEntity nodeEntity, List<UUID> changedNodes, InvalidateNodeInfos invalidateNodeInfos,
                                               boolean deleteVoltageInitResults) {
        nodesRepository.findAllByParentNodeIdNode(nodeEntity.getIdNode())
                .forEach(child -> {
                    invalidateNodeProper(child, invalidateNodeInfos, false, changedNodes, deleteVoltageInitResults);
                    invalidateChildrenBuildStatus(child, changedNodes, invalidateNodeInfos, deleteVoltageInitResults);
                });
    }

    private void invalidateNodeProper(NodeEntity child, InvalidateNodeInfos invalidateNodeInfos, boolean invalidateOnlyChildrenBuildStatus,
                                      List<UUID> changedNodes, boolean deleteVoltageInitResults) {
        UUID childUuid = child.getIdNode();
        // No need to invalidate a node with a status different of "BUILT"
        AbstractNodeRepositoryProxy<?, ?, ?> nodeRepository = repositories.get(child.getType());
        if (nodeRepository.getNodeBuildStatus(child.getIdNode()).isBuilt()) {
            fillInvalidateNodeInfos(child, invalidateNodeInfos, invalidateOnlyChildrenBuildStatus, deleteVoltageInitResults);
            if (!invalidateOnlyChildrenBuildStatus) {
                nodeRepository.invalidateNodeBuildStatus(childUuid, changedNodes);
            }
            nodeRepository.updateComputationResultUuid(childUuid, null, LOAD_FLOW);
            nodeRepository.updateComputationResultUuid(childUuid, null, SECURITY_ANALYSIS);
            nodeRepository.updateComputationResultUuid(childUuid, null, SENSITIVITY_ANALYSIS);
            nodeRepository.updateComputationResultUuid(childUuid, null, NON_EVACUATED_ENERGY_ANALYSIS);
            nodeRepository.updateComputationResultUuid(childUuid, null, SHORT_CIRCUIT);
            nodeRepository.updateComputationResultUuid(childUuid, null, SHORT_CIRCUIT_ONE_BUS);
            if (deleteVoltageInitResults) {
                nodeRepository.updateComputationResultUuid(childUuid, null, VOLTAGE_INITIALIZATION);
            }
        }
    }

    @Transactional
    public void updateNodeBuildStatus(UUID nodeUuid, NodeBuildStatus nodeBuildStatus) {
        List<UUID> changedNodes = new ArrayList<>();
        UUID studyId = self.getStudyUuidForNodeId(nodeUuid);
        NodeEntity nodeEntity = getNodeEntity(nodeUuid);
        AbstractNodeRepositoryProxy<?, ?, ?> nodeRepositoryProxy = repositories.get(nodeEntity.getType());
        NodeBuildStatus currentNodeStatus = nodeRepositoryProxy.getNodeBuildStatus(nodeEntity.getIdNode());

        BuildStatus newGlobalStatus;
        BuildStatus newLocalStatus;
        if (nodeBuildStatus.isBuilt()) {
            newLocalStatus = nodeBuildStatus.getLocalBuildStatus().max(currentNodeStatus.getLocalBuildStatus());
            NodeEntity previousBuiltNode = doGetLastParentNodeBuilt(nodeEntity);
            BuildStatus previousGlobalBuildStatus = repositories.get(previousBuiltNode.getType()).getNodeBuildStatus(previousBuiltNode.getIdNode()).getGlobalBuildStatus();
            newGlobalStatus = nodeBuildStatus.getGlobalBuildStatus().max(previousGlobalBuildStatus);
        } else {
            newLocalStatus = nodeBuildStatus.getLocalBuildStatus();
            newGlobalStatus = nodeBuildStatus.getGlobalBuildStatus();
        }
        NodeBuildStatus newNodeStatus = NodeBuildStatus.from(newLocalStatus, newGlobalStatus);
        if (newNodeStatus.equals(currentNodeStatus)) {
            return;
        }

        nodeRepositoryProxy.updateNodeBuildStatus(nodeUuid, newNodeStatus, changedNodes);
        notificationService.emitNodeBuildStatusUpdated(studyId, changedNodes);
    }

    @Transactional(readOnly = true)
    public NodeBuildStatus getNodeBuildStatus(UUID nodeUuid) {
        return nodesRepository.findById(nodeUuid).map(n -> repositories.get(n.getType()).getNodeBuildStatus(nodeUuid)).orElse(NodeBuildStatus.from(BuildStatus.NOT_BUILT));
    }

    @Transactional(readOnly = true)
    public Optional<UUID> getParentNodeUuid(UUID nodeUuid) {
        NodeEntity nodeEntity = getNodeEntity(nodeUuid);
        return (nodeEntity.getType() == NodeType.ROOT) ? Optional.empty() : Optional.of(nodeEntity.getParentNode().getIdNode());
    }

    @Transactional(readOnly = true)
    public UUID doGetLastParentNodeBuiltUuid(UUID nodeUuid) {
        NodeEntity nodeEntity = getNodeEntity(nodeUuid);
        return doGetLastParentNodeBuilt(nodeEntity).getIdNode();
    }

    private NodeEntity doGetLastParentNodeBuilt(NodeEntity nodeEntity) {
        if (nodeEntity.getType() == NodeType.ROOT) {
            return nodeEntity;
        } else if (self.getNodeBuildStatus(nodeEntity.getIdNode()).isBuilt()) {
            return nodeEntity;
        } else {
            return doGetLastParentNodeBuilt(nodeEntity.getParentNode());
        }
    }

    @Transactional(readOnly = true)
    public boolean hasAncestor(UUID nodeUuid, UUID ancestorNodeUuid) {
        if (nodeUuid.equals(ancestorNodeUuid)) {
            return true;
        }
        NodeEntity nodeEntity = getNodeEntity(nodeUuid);
        if (nodeEntity.getType() == NodeType.ROOT) {
            return false;
        } else {
            return self.hasAncestor(nodeEntity.getParentNode().getIdNode(), ancestorNodeUuid);
        }
    }

    @Transactional(readOnly = true)
    public Optional<Boolean> isReadOnly(UUID nodeUuid) {
        return nodesRepository.findById(nodeUuid).map(n -> repositories.get(n.getType()).isReadOnly(nodeUuid));
    }

    @Transactional
    public void handleExcludeModification(UUID nodeUuid, UUID modificationUUid, boolean active) {
        nodesRepository.findById(nodeUuid).ifPresent(n -> repositories.get(n.getType()).handleExcludeModification(nodeUuid, modificationUUid, active));
    }

    @Transactional
    public void removeModificationsToExclude(UUID nodeUuid, List<UUID> modificationUUid) {
        nodesRepository.findById(nodeUuid).ifPresent(n -> repositories.get(n.getType()).removeModificationsToExclude(nodeUuid, modificationUUid));
    }

    @Transactional
    public NodeModificationInfos getNodeModificationInfos(UUID nodeUuid) {
        NodeModificationInfos nodeModificationInfos = nodesRepository.findById(nodeUuid).map(n -> repositories.get(n.getType()).getNodeModificationInfos(nodeUuid)).orElse(null);
        if (nodeModificationInfos == null) {
            throw new StudyException(ELEMENT_NOT_FOUND);
        }
        return nodeModificationInfos;
    }

    @Transactional(readOnly = true)
    public List<UUID> getChildren(UUID id) {
        List<UUID> children = new ArrayList<>();
        doGetChildren(id, children);
        return children;
    }

    private void doGetChildren(UUID id, List<UUID> children) {
        Optional<NodeEntity> optNode = nodesRepository.findById(id);
        optNode.ifPresent(node -> nodesRepository.findAllByParentNodeIdNode(id)
                .forEach(child -> {
                    children.add(child.getIdNode());
                    doGetChildren(child.getIdNode(), children);
                }));
    }

    // only used for tests
    @Transactional
    public UUID getParentNode(UUID nodeUuid, NodeType nodeType) {
        Optional<UUID> parentNodeUuidOpt = doGetParentNode(nodeUuid, nodeType);
        if (parentNodeUuidOpt.isEmpty()) {
            throw new StudyException(ELEMENT_NOT_FOUND);
        }

        return parentNodeUuidOpt.get();
    }

    private Optional<UUID> doGetParentNode(UUID nodeUuid, NodeType nodeType) {
        NodeEntity nodeEntity = nodesRepository.findById(nodeUuid).orElseThrow(() -> new StudyException(ELEMENT_NOT_FOUND));
        if (nodeEntity.getType() == NodeType.ROOT && nodeType != NodeType.ROOT) {
            return Optional.empty();
        }
        if (nodeEntity.getType() == NodeType.ROOT || nodeEntity.getParentNode().getType() == nodeType) {
            return Optional.of(nodeEntity.getParentNode() != null ? nodeEntity.getParentNode().getIdNode() : nodeEntity.getIdNode());
        } else {
            return doGetParentNode(nodeEntity.getParentNode().getIdNode(), nodeType);
        }
    }
}<|MERGE_RESOLUTION|>--- conflicted
+++ resolved
@@ -56,26 +56,16 @@
     private final NetworkModificationNodeInfoRepository networkModificationNodeInfoRepository;
 
     private final NetworkModificationService networkModificationService;
-<<<<<<< HEAD
     private final NotificationService notificationService;
 
     private final NetworkModificationTreeService self;
-=======
-
-    private final NotificationService notificationService;
->>>>>>> 1426dede
 
     public NetworkModificationTreeService(NodeRepository nodesRepository,
                                           RootNodeInfoRepository rootNodeInfoRepository,
                                           NetworkModificationNodeInfoRepository networkModificationNodeInfoRepository,
-<<<<<<< HEAD
                                           NotificationService notificationService,
                                           NetworkModificationService networkModificationService,
                                           @Lazy NetworkModificationTreeService networkModificationTreeService
-=======
-                                          NetworkModificationService networkModificationService,
-                                          NotificationService notificationService
->>>>>>> 1426dede
     ) {
         this.nodesRepository = nodesRepository;
         this.networkModificationNodeInfoRepository = networkModificationNodeInfoRepository;
@@ -83,8 +73,6 @@
         this.notificationService = notificationService;
         repositories.put(NodeType.ROOT, new RootNodeInfoRepositoryProxy(rootNodeInfoRepository));
         repositories.put(NodeType.NETWORK_MODIFICATION, new NetworkModificationNodeInfoRepositoryProxy(networkModificationNodeInfoRepository));
-        this.notificationService = notificationService;
-        this.networkModificationService = networkModificationService;
         this.self = networkModificationTreeService;
     }
 
@@ -225,11 +213,7 @@
         NodeEntity nodeToMoveEntity = nodeToMoveOpt.orElseThrow(() -> new StudyException(NODE_NOT_FOUND));
 
         nodesRepository.findAllByParentNodeIdNode(nodeToMoveUuid)
-<<<<<<< HEAD
                 .forEach(child -> child.setParentNode(nodeToMoveEntity.getParentNode()));
-=======
-            .forEach(child -> child.setParentNode(nodeToMoveEntity.getParentNode()));
->>>>>>> 1426dede
 
         Optional<NodeEntity> anchorNodeOpt = nodesRepository.findById(anchorNodeUuid);
         NodeEntity anchorNodeEntity = anchorNodeOpt.orElseThrow(() -> new StudyException(NODE_NOT_FOUND));
@@ -697,15 +681,19 @@
         return uuids;
     }
 
-<<<<<<< HEAD
-=======
     private void getSecurityAnalysisResultUuids(UUID nodeUuid, List<UUID> uuids) {
         nodesRepository.findById(nodeUuid).flatMap(n -> Optional.ofNullable(repositories.get(n.getType()).getComputationResultUuid(nodeUuid, SECURITY_ANALYSIS))).ifPresent(uuids::add);
         nodesRepository.findAllByParentNodeIdNode(nodeUuid)
             .forEach(child -> getSecurityAnalysisResultUuids(child.getIdNode(), uuids));
     }
 
->>>>>>> 1426dede
+    @Transactional(readOnly = true)
+    public List<UUID> getSecurityAnalysisResultUuidsFromNode(UUID nodeUuid) {
+        List<UUID> uuids = new ArrayList<>();
+        getSecurityAnalysisResultUuids(nodeUuid, uuids);
+        return uuids;
+    }
+
     @Transactional(readOnly = true)
     public List<UUID> getShortCircuitResultUuids(UUID studyUuid) {
         List<UUID> uuids = new ArrayList<>();
