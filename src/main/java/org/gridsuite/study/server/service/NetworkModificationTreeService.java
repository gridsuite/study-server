--- conflicted
+++ resolved
@@ -752,16 +752,12 @@
         if (nodeEntity.getType().equals(NodeType.ROOT)) {
             return Optional.ofNullable(rootNetworkService.getRootReportUuid(rootNetworkUuid));
         } else {
-<<<<<<< HEAD
             return Optional.ofNullable(
                     rootNetworkNodeInfoService.getRootNetworkNodeInfo(nodeUuid, rootNetworkUuid)
-                            .orElseThrow(() -> new StudyException(ROOT_NETWORK_NOT_FOUND))
+                            .orElseThrow(() -> new StudyException(NOT_FOUND, "Root network not found"))
                             .getModificationReports()
                             .get(nodeUuid)
             );
-=======
-            return rootNetworkNodeInfoService.getRootNetworkNodeInfo(nodeUuid, rootNetworkUuid).orElseThrow(() -> new StudyException(NOT_FOUND, "Root network not found")).getModificationReports().get(nodeUuid);
->>>>>>> 493a51e0
         }
     }
 
