/**
 * Copyright (c) 2021, RTE (http://www.rte-france.com)
 * This Source Code Form is subject to the terms of the Mozilla Public
 * License, v. 2.0. If a copy of the MPL was not distributed with this
 * file, You can obtain one at http://mozilla.org/MPL/2.0/.
 */
package org.gridsuite.study.server.service;

import com.powsybl.commons.report.ReportNode;
import jakarta.persistence.EntityNotFoundException;
import lombok.NonNull;
import org.apache.commons.lang3.StringUtils;
import org.gridsuite.modification.dto.ModificationInfos;
import org.gridsuite.study.server.StudyException;
import org.gridsuite.study.server.dto.*;
<<<<<<< HEAD
import org.gridsuite.study.server.elasticsearch.BasicModificationInfosService;
=======
import org.gridsuite.study.server.dto.modification.ModificationInfosWithActivationStatus;
>>>>>>> a19dcaab
import org.gridsuite.study.server.networkmodificationtree.dto.*;
import org.gridsuite.study.server.networkmodificationtree.entities.*;
import org.gridsuite.study.server.notification.NotificationService;
import org.gridsuite.study.server.repository.StudyEntity;
import org.gridsuite.study.server.repository.networkmodificationtree.NetworkModificationNodeInfoRepository;
import org.gridsuite.study.server.repository.networkmodificationtree.NodeRepository;
import org.gridsuite.study.server.repository.networkmodificationtree.RootNodeInfoRepository;
import org.gridsuite.study.server.repository.rootnetwork.RootNetworkEntity;
import org.springframework.context.annotation.Lazy;
import org.springframework.data.util.Pair;
import org.springframework.stereotype.Service;
import org.springframework.transaction.annotation.Transactional;

import java.time.Instant;
import java.util.*;
import java.util.function.Function;
import java.util.stream.Collectors;

import static org.gridsuite.study.server.StudyException.Type.*;

/**
 * @author Jacques Borsenberger <jacques.borsenberger at rte-france.com
 */
@Service
public class NetworkModificationTreeService {

    public static final String ROOT_NODE_NAME = "Root";

    public static final String FIRST_VARIANT_ID = "first_variant_id";

    private final NodeRepository nodesRepository;

    private final NetworkModificationNodeInfoRepository networkModificationNodeInfoRepository;

    private final NetworkModificationService networkModificationService;
    private final NotificationService notificationService;

    private final NetworkModificationTreeService self;
    private final RootNodeInfoRepository rootNodeInfoRepository;
    private final RootNetworkNodeInfoService rootNetworkNodeInfoService;
    private final RootNetworkService rootNetworkService;
    private final ReportService reportService;
    private final BasicModificationInfosService basicModificationInfosService;

    public NetworkModificationTreeService(NodeRepository nodesRepository,
                                          RootNodeInfoRepository rootNodeInfoRepository,
                                          NetworkModificationNodeInfoRepository networkModificationNodeInfoRepository,
                                          NotificationService notificationService,
                                          NetworkModificationService networkModificationService,
                                          @Lazy NetworkModificationTreeService networkModificationTreeService,
                                          RootNetworkNodeInfoService rootNetworkNodeInfoService,
                                          RootNetworkService rootNetworkService,
                                          ReportService reportService,
                                          BasicModificationInfosService basicModificationInfosService) {
        this.nodesRepository = nodesRepository;
        this.networkModificationNodeInfoRepository = networkModificationNodeInfoRepository;
        this.networkModificationService = networkModificationService;
        this.notificationService = notificationService;
        this.self = networkModificationTreeService;
        this.rootNodeInfoRepository = rootNodeInfoRepository;
        this.rootNetworkNodeInfoService = rootNetworkNodeInfoService;
        this.rootNetworkService = rootNetworkService;
        this.reportService = reportService;
        this.basicModificationInfosService = basicModificationInfosService;
    }

    private NodeEntity createNetworkModificationNode(StudyEntity study, NodeEntity parentNode, NetworkModificationNode networkModificationNode) {
        NodeEntity newNode = nodesRepository.save(new NodeEntity(null, parentNode, NodeType.NETWORK_MODIFICATION, study, false, null));
        if (networkModificationNode.getModificationGroupUuid() == null) {
            networkModificationNode.setModificationGroupUuid(UUID.randomUUID());
        }

        networkModificationNodeInfoRepository.save(
            NetworkModificationNodeInfoEntity.builder()
                .modificationGroupUuid(networkModificationNode.getModificationGroupUuid())
                .idNode(newNode.getIdNode())
                .name(networkModificationNode.getName())
                .description(networkModificationNode.getDescription())
                .build()
        );
        return newNode;
    }

    // TODO test if studyUuid exist and have a node <nodeId>
    private NetworkModificationNode createAndInsertNode(StudyEntity study, UUID nodeId, NetworkModificationNode nodeInfo, InsertMode insertMode, String userId) {
        NodeEntity reference = getNodeEntity(nodeId);

        assertNodeNameNotExist(study.getId(), nodeInfo.getName());

        if (insertMode.equals(InsertMode.BEFORE) && reference.getType().equals(NodeType.ROOT)) {
            throw new StudyException(NOT_ALLOWED);
        }
        NodeEntity parent = insertMode.equals(InsertMode.BEFORE) ? reference.getParentNode() : reference;
        NodeEntity node = createNetworkModificationNode(study, parent, nodeInfo);
        nodeInfo.setId(node.getIdNode());

        if (insertMode.equals(InsertMode.BEFORE)) {
            reference.setParentNode(node);
        } else if (insertMode.equals(InsertMode.AFTER)) {
            nodesRepository.findAllByParentNodeIdNode(nodeId).stream()
                .filter(n -> !n.getIdNode().equals(node.getIdNode()))
                .forEach(child -> child.setParentNode(node));
        }
        return nodeInfo;
    }

    @Transactional
    public NetworkModificationNode createNode(@NonNull StudyEntity study, @NonNull UUID nodeId, @NonNull NetworkModificationNode nodeInfo, @NonNull InsertMode insertMode, String userId) {
        // create new node
        NetworkModificationNode newNode = createAndInsertNode(study, nodeId, nodeInfo, insertMode, userId);

        NetworkModificationNodeInfoEntity newNodeInfoEntity = networkModificationNodeInfoRepository.getReferenceById(newNode.getId());
        rootNetworkNodeInfoService.createNodeLinks(study, newNodeInfoEntity);

        return newNode;
    }

    private NetworkModificationNode duplicateNode(@NonNull StudyEntity study, @NonNull StudyEntity sourceStudy, @NonNull UUID referenceNodeId, @NonNull NetworkModificationNode newNodeInfo, @NonNull UUID originNodeUuid, @NonNull InsertMode insertMode, Map<UUID, UUID> originToDuplicateModificationUuidMap, boolean isDuplicatingStudy) {
        // create new node
        NetworkModificationNode newNode = createAndInsertNode(study, referenceNodeId, newNodeInfo, insertMode, null);

        NetworkModificationNodeInfoEntity newNodeInfoEntity = networkModificationNodeInfoRepository.getReferenceById(newNode.getId());
        NetworkModificationNodeInfoEntity originNodeInfoEntity = networkModificationNodeInfoRepository.getReferenceById(originNodeUuid);
        if (!isDuplicatingStudy && study.getId() != sourceStudy.getId()) {
            rootNetworkNodeInfoService.createNodeLinks(study, newNodeInfoEntity);
        } else {
            // when duplicating node within the same study, we need to retrieve excluded modifications from source node
            // when duplicating study, we need to retrieve excluded modifications from source node as well, but we also need to have a correspondence between source root networks and duplicated ones
            //     since they are fetched in order, we ensure the duplicate is made accurately
            Map<RootNetworkEntity, RootNetworkEntity> originToDuplicateRootNetworkMap = new HashMap<>();
            for (int i = 0; i < sourceStudy.getRootNetworks().size(); i++) {
                // when study.getId() == sourceStudy.getId(), this mapping makes root networks target themselves, but it makes the code more concise with study duplication
                originToDuplicateRootNetworkMap.put(sourceStudy.getRootNetworks().get(i), study.getRootNetworks().get(i));
            }
            rootNetworkNodeInfoService.duplicateNodeLinks(originNodeInfoEntity.getRootNetworkNodeInfos(), newNodeInfoEntity, originToDuplicateModificationUuidMap, originToDuplicateRootNetworkMap);
        }

        return newNode;
    }

    @Transactional
    public UUID duplicateStudyNode(UUID nodeToCopyUuid, UUID anchorNodeUuid, InsertMode insertMode) {
        NodeEntity anchorNode = getNodeEntity(anchorNodeUuid);
        NodeEntity parent = insertMode == InsertMode.BEFORE ? anchorNode.getParentNode() : anchorNode;
        UUID newNodeUUID = duplicateNode(nodeToCopyUuid, anchorNodeUuid, insertMode);
        notificationService.emitNodeInserted(anchorNode.getStudy().getId(), parent.getIdNode(), newNodeUUID, insertMode, anchorNodeUuid);
        return newNodeUUID;
    }

    private UUID duplicateNode(UUID nodeToCopyUuid, UUID anchorNodeUuid, InsertMode insertMode) {
        NodeEntity anchorNodeEntity = getNodeEntity(anchorNodeUuid);
        if (insertMode.equals(InsertMode.BEFORE) && anchorNodeEntity.getType().equals(NodeType.ROOT)) {
            throw new StudyException(NOT_ALLOWED);
        }

        UUID newGroupUuid = UUID.randomUUID();
        UUID modificationGroupUuid = self.getModificationGroupUuid(nodeToCopyUuid);
        //First we create the modification group
        Map<UUID, UUID> originToDuplicateModificationUuidMap = networkModificationService.duplicateModificationsGroup(modificationGroupUuid, newGroupUuid);

        //Then we create the node
        NetworkModificationNodeInfoEntity networkModificationNodeInfoEntity = getNetworkModificationNodeInfoEntity(nodeToCopyUuid);
        UUID studyUuid = anchorNodeEntity.getStudy().getId();

        NetworkModificationNode node = duplicateNode(
            anchorNodeEntity.getStudy(),
            networkModificationNodeInfoEntity.getNode().getStudy(),
            anchorNodeUuid,
            NetworkModificationNode.builder()
                .modificationGroupUuid(newGroupUuid)
                .name(getSuffixedNodeName(studyUuid, networkModificationNodeInfoEntity.getName()))
                .description(networkModificationNodeInfoEntity.getDescription())
                .build(),
                nodeToCopyUuid,
                insertMode,
            originToDuplicateModificationUuidMap,
            false
        );

        return node.getId();
    }

    @Transactional
    public void moveStudyNode(UUID nodeToMoveUuid, UUID anchorNodeUuid, InsertMode insertMode) {        //if we try to move a node around itself, nothing happens
        if (nodeToMoveUuid.equals(anchorNodeUuid)) {
            throw new StudyException(NOT_ALLOWED);
        }
        NodeEntity anchorNode = getNodeEntity(anchorNodeUuid);
        NodeEntity parent;
        if (insertMode == InsertMode.BEFORE) {
            if (anchorNode.getType() == NodeType.ROOT) {
                throw new StudyException(NOT_ALLOWED);
            }
            parent = anchorNode.getParentNode();
            if (parent.getIdNode().equals(nodeToMoveUuid)) {
                // If anchor's previous parent is the node to move, we use anchor's grandparent.
                parent = parent.getParentNode();
            }
        } else {
            parent = anchorNode;
        }
        UUID studyUuid = moveNode(nodeToMoveUuid, anchorNodeUuid, insertMode);
        notificationService.emitNodeMoved(studyUuid, parent.getIdNode(), nodeToMoveUuid, insertMode, anchorNodeUuid);
    }

    private UUID moveNode(UUID nodeToMoveUuid, UUID anchorNodeUuid, InsertMode insertMode) {
        NodeEntity nodeToMoveEntity = getNodeEntity(nodeToMoveUuid);

        nodesRepository.findAllByParentNodeIdNode(nodeToMoveUuid)
            .forEach(child -> child.setParentNode(nodeToMoveEntity.getParentNode()));

        NodeEntity anchorNodeEntity = getNodeEntity(anchorNodeUuid);

        if (insertMode.equals(InsertMode.BEFORE) && anchorNodeEntity.getType().equals(NodeType.ROOT)) {
            throw new StudyException(NOT_ALLOWED);
        }

        NodeEntity parent = insertMode.equals(InsertMode.BEFORE) ?
            anchorNodeEntity.getParentNode() : anchorNodeEntity;

        if (insertMode.equals(InsertMode.BEFORE)) {
            anchorNodeEntity.setParentNode(nodeToMoveEntity);
        } else if (insertMode.equals(InsertMode.AFTER)) {
            nodesRepository.findAllByParentNodeIdNode(anchorNodeUuid).stream()
                .filter(n -> !n.getIdNode().equals(nodeToMoveEntity.getIdNode()))
                .forEach(child -> child.setParentNode(nodeToMoveEntity));
        }

        nodeToMoveEntity.setParentNode(parent);
        return anchorNodeEntity.getStudy().getId();
    }

    @Transactional
    public void moveStudySubtree(UUID parentNodeToMoveUuid, UUID anchorNodeUuid) {
        List<NodeEntity> children = getChildrenByParentUuid(parentNodeToMoveUuid);
        moveNode(parentNodeToMoveUuid, anchorNodeUuid, InsertMode.CHILD);
        children.forEach(child -> self.moveStudySubtree(child.getIdNode(), parentNodeToMoveUuid));
    }

    @Transactional
    // TODO test if studyUuid exist and have a node <nodeId>
    public List<UUID> doDeleteNode(UUID nodeId, boolean deleteChildren, DeleteNodeInfos deleteNodeInfos) {
        List<UUID> removedNodes = new ArrayList<>();
        UUID studyId = self.getStudyUuidForNodeId(nodeId);
        deleteNodes(nodeId, deleteChildren, false, removedNodes, deleteNodeInfos);
        notificationService.emitNodesDeleted(studyId, removedNodes, deleteChildren);
        return removedNodes;
    }

    @Transactional
    // TODO test if studyUuid exist and have a node <nodeId>
    public void doStashNode(UUID nodeId, boolean stashChildren) {
        List<UUID> stashedNodes = new ArrayList<>();
        UUID studyId = self.getStudyUuidForNodeId(nodeId);
        stashNodes(nodeId, stashChildren, stashedNodes, true);
        notificationService.emitNodesDeleted(studyId, stashedNodes, stashChildren);
    }

    @Transactional(readOnly = true)
    public UUID getStudyUuidForNodeId(UUID id) {
        return getNodeEntity(id).getStudy().getId();
    }

    private void stashNodes(UUID id, boolean stashChildren, List<UUID> stashedNodes, boolean firstIteration) {
        Optional<NodeEntity> optNodeToStash = nodesRepository.findById(id);
        optNodeToStash.ifPresent(nodeToStash -> {
            UUID modificationGroupUuid = self.getModificationGroupUuid(nodeToStash.getIdNode());
            networkModificationService.deleteStashedModifications(modificationGroupUuid);
            if (!stashChildren) {
                nodesRepository.findAllByParentNodeIdNode(id).forEach(node -> node.setParentNode(nodeToStash.getParentNode()));
            } else {
                nodesRepository.findAllByParentNodeIdNode(id)
                    .forEach(child -> stashNodes(child.getIdNode(), true, stashedNodes, false));
            }
            stashedNodes.add(id);
            nodeToStash.setStashed(true);
            nodeToStash.setStashDate(Instant.now());
            //We only unlink the first deleted node so the rest of the tree is still connected as it was
            if (firstIteration) {
                nodeToStash.setParentNode(null);
            }
        });
    }

    private void deleteNodes(UUID id, boolean deleteChildren, boolean allowDeleteRoot, List<UUID> removedNodes, DeleteNodeInfos deleteNodeInfos) {
        Optional<NodeEntity> optNodeToDelete = nodesRepository.findById(id);
        optNodeToDelete.ifPresent(nodeToDelete -> {
            /* root cannot be deleted by accident */
            if (!allowDeleteRoot && nodeToDelete.getType() == NodeType.ROOT) {
                throw new StudyException(CANT_DELETE_ROOT_NODE);
            }

            UUID modificationGroupUuid = self.getModificationGroupUuid(id);
            deleteNodeInfos.addModificationGroupUuid(modificationGroupUuid);

            //complete deleteNodeInfos with computation result and report uuids
            rootNetworkNodeInfoService.fillDeleteNodeInfo(id, deleteNodeInfos);

            if (!deleteChildren) {
                nodesRepository.findAllByParentNodeIdNode(id).forEach(node -> node.setParentNode(nodeToDelete.getParentNode()));
            } else {
                nodesRepository.findAllByParentNodeIdNode(id)
                    .forEach(child -> deleteNodes(child.getIdNode(), true, false, removedNodes, deleteNodeInfos));
            }
            removedNodes.add(id);
            if (nodeToDelete.getType() == NodeType.ROOT) {
                rootNodeInfoRepository.deleteById(id);
            } else {
                networkModificationNodeInfoRepository.deleteById(id);
            }
            nodesRepository.delete(nodeToDelete);
        });
    }

    public List<NodeEntity> getChildrenByParentUuid(UUID parentUuid) {
        return nodesRepository.findAllByParentNodeIdNode(parentUuid);
    }

    @Transactional
    public void doDeleteTree(UUID studyId) {
        try {
            List<NodeEntity> nodes = nodesRepository.findAllByStudyId(studyId);
            Map<NodeType, List<NodeEntity>> nodeUuidsByType = nodes.stream().collect(Collectors.groupingBy(NodeEntity::getType));
            // remove root node infos entities
            List<NodeEntity> rootNodesToDelete = nodeUuidsByType.get(NodeType.ROOT);
            if (rootNodesToDelete != null) {
                rootNodeInfoRepository.deleteByIdNodeIn(rootNodesToDelete.stream().map(NodeEntity::getIdNode).collect(Collectors.toList()));
            }
            // remove network modification node infos entities
            List<NodeEntity> networkModificationNodesToDelete = nodeUuidsByType.get(NodeType.NETWORK_MODIFICATION);
            if (networkModificationNodesToDelete != null) {
                networkModificationNodeInfoRepository.deleteByIdNodeIn(networkModificationNodesToDelete.stream().map(NodeEntity::getIdNode).toList());
            }
            // remove node entities
            nodesRepository.deleteAll(nodes);
        } catch (EntityNotFoundException ignored) {
            // nothing to do
        }
    }

    @Transactional
    public NodeEntity createRoot(StudyEntity study) {
        NodeEntity node = nodesRepository.save(new NodeEntity(null, null, NodeType.ROOT, study, false, null));
        rootNodeInfoRepository.save(
            RootNodeInfoEntity.builder()
                .idNode(node.getIdNode())
                .name(ROOT_NODE_NAME)
                .readOnly(true)
                .build()
        );

        return node;
    }

    @Transactional
    public RootNode getStudyTree(UUID studyId, UUID rootNetworkUuid) {
        NodeEntity rootNode = nodesRepository.findByStudyIdAndType(studyId, NodeType.ROOT).orElseThrow(() -> new StudyException(NODE_NOT_FOUND));
        RootNode studyTree = (RootNode) getStudySubtree(studyId, rootNode.getIdNode(), rootNetworkUuid);
        if (studyTree != null) {
            studyTree.setStudyId(studyId);
        }
        return studyTree;
    }

    private void completeNodeInfos(List<AbstractNode> nodes, UUID rootNetworkUuid) {
        RootNetworkEntity rootNetworkEntity = rootNetworkService.getRootNetwork(rootNetworkUuid).orElseThrow(() -> new StudyException(ROOT_NETWORK_NOT_FOUND));
        nodes.forEach(nodeInfo -> {
            if (nodeInfo instanceof RootNode rootNode) {
                rootNode.setReportUuid(rootNetworkEntity.getReportUuid());
            } else {
                ((NetworkModificationNode) nodeInfo).completeDtoFromRootNetworkNodeInfo(rootNetworkNodeInfoService.getRootNetworkNodeInfo(nodeInfo.getId(), rootNetworkEntity.getId()).orElseThrow(() -> new StudyException(ROOT_NETWORK_NOT_FOUND)));
            }
        });
    }

    @Transactional
    public AbstractNode getStudySubtree(UUID studyId, UUID parentNodeUuid, UUID rootNetworkUuid) {
//        TODO: not working because of proxy appearing in tests TOFIX later
//        List<UUID> nodeUuids = nodesRepository.findAllDescendants(parentNodeUuid).stream().map(UUID::fromString).toList();
//        List<NodeEntity> nodes = nodesRepository.findAllById(nodeUuids);
        List<NodeEntity> nodes = nodesRepository.findAllByStudyId(studyId);

        List<AbstractNode> allNodeInfos = new ArrayList<>();
        allNodeInfos.addAll(rootNodeInfoRepository.findAllByNodeStudyId(studyId).stream().map(RootNodeInfoEntity::toDto).toList());
        allNodeInfos.addAll(networkModificationNodeInfoRepository.findAllByNodeStudyId(studyId).stream().map(NetworkModificationNodeInfoEntity::toDto).toList());
        if (rootNetworkUuid != null) {
            completeNodeInfos(allNodeInfos, rootNetworkUuid);
        }
        Map<UUID, AbstractNode> fullMap = allNodeInfos.stream().collect(Collectors.toMap(AbstractNode::getId, Function.identity()));

        nodes.stream()
            .filter(n -> n.getParentNode() != null)
            .forEach(node -> fullMap.get(node.getParentNode().getIdNode()).getChildren().add(fullMap.get(node.getIdNode())));
        return fullMap.get(parentNodeUuid);
    }

    @Transactional
    public void duplicateStudyNodes(StudyEntity studyEntity, StudyEntity sourceStudyEntity) {
        createRoot(studyEntity);
        AbstractNode rootNode = getStudyTree(sourceStudyEntity.getId(), null);
        cloneStudyTree(rootNode, null, studyEntity, sourceStudyEntity, true);
    }

    @Transactional
    public UUID cloneStudyTree(AbstractNode nodeToDuplicate, UUID nodeParentId, StudyEntity studyEntity, StudyEntity sourceStudyEntity, boolean isDuplicatingStudy) {
        UUID rootId = null;
        if (NodeType.ROOT.equals(nodeToDuplicate.getType())) {
            rootId = getStudyRootNodeUuid(studyEntity.getId());
        }
        UUID nextParentId;
        UUID newModificationGroupId = UUID.randomUUID();

        if (nodeToDuplicate instanceof NetworkModificationNode model) {
            UUID modificationGroupToDuplicateId = model.getModificationGroupUuid();
            model.setModificationGroupUuid(newModificationGroupId);
            model.setName(getSuffixedNodeName(studyEntity.getId(), model.getName()));

            Map<UUID, UUID> originToDuplicateModificationUuidMap = networkModificationService.duplicateModificationsGroup(modificationGroupToDuplicateId, newModificationGroupId);
            nextParentId = duplicateNode(studyEntity, sourceStudyEntity, nodeParentId, model, nodeToDuplicate.getId(), InsertMode.CHILD, originToDuplicateModificationUuidMap, isDuplicatingStudy).getId();
        } else {
            // when cloning studyTree, we don't clone root node
            // if cloning the whole study, the root node is previously created
            nextParentId = rootId;
        }
        nodeToDuplicate.getChildren().forEach(childToDuplicate -> self.cloneStudyTree(childToDuplicate, nextParentId, studyEntity, sourceStudyEntity, isDuplicatingStudy));

        return nextParentId;
    }

    @Transactional
    public void createBasicTree(StudyEntity studyEntity) {
        // create 2 nodes : root node, modification node N1
        NodeEntity rootNodeEntity = self.createRoot(studyEntity);
        UUID firstRootNetworkUuid = studyEntity.getFirstRootNetwork().getId();
        NetworkModificationNode modificationNode = NetworkModificationNode
            .builder()
            .name("N1")
            .build();

        NetworkModificationNode networkModificationNode = createNode(studyEntity, rootNodeEntity.getIdNode(), modificationNode, InsertMode.AFTER, null);
        ReportNode reportNode = ReportNode.newRootReportNode().withMessageTemplate(modificationNode.getId().toString(), modificationNode.getId().toString()).build();
        reportService.sendReport(getModificationReportUuid(networkModificationNode.getId(), firstRootNetworkUuid, networkModificationNode.getId()), reportNode);

        BuildInfos buildInfos = getBuildInfos(modificationNode.getId(), firstRootNetworkUuid);
        Map<UUID, UUID> nodeUuidToReportUuid = buildInfos.getReportsInfos().stream().collect(Collectors.toMap(ReportInfos::nodeUuid, ReportInfos::reportUuid));
        rootNetworkNodeInfoService.updateRootNetworkNode(networkModificationNode.getId(), firstRootNetworkUuid,
            RootNetworkNodeInfo.builder().variantId(FIRST_VARIANT_ID).nodeBuildStatus(NodeBuildStatus.from(BuildStatus.BUILT)).modificationReports(nodeUuidToReportUuid).build());
    }

    @Transactional
    public void updateNode(UUID studyUuid, NetworkModificationNode node, String userId) {
        NetworkModificationNodeInfoEntity networkModificationNodeEntity = getNetworkModificationNodeInfoEntity(node.getId());
        if (!networkModificationNodeEntity.getName().equals(node.getName())) {
            assertNodeNameNotExist(studyUuid, node.getName());
        }
        if (node.getName() != null) {
            networkModificationNodeEntity.setName(node.getName());
        }
        if (node.getDescription() != null) {
            networkModificationNodeEntity.setDescription(node.getDescription());
        }

        if (isRenameNode(node)) {
            notificationService.emitNodeRenamed(self.getStudyUuidForNodeId(node.getId()), node.getId());
        } else {
            notificationService.emitNodesChanged(self.getStudyUuidForNodeId(node.getId()), Collections.singletonList(node.getId()));
        }
        notificationService.emitElementUpdated(studyUuid, userId);
    }

    @Transactional
    public void updateNodesColumnPositions(UUID studyUuid, UUID parentUuid, List<NetworkModificationNode> childrenNodes, String userId) {
        // Convert to a map for quick lookup
        Map<UUID, Integer> nodeIdToColumnPosition = childrenNodes.stream()
                .collect(Collectors.toMap(NetworkModificationNode::getId, NetworkModificationNode::getColumnPosition));

        List<UUID> childrenIds = childrenNodes.stream().map(NetworkModificationNode::getId).toList();
        networkModificationNodeInfoRepository.findAllById(childrenIds).forEach(entity -> {
            Integer newColumnPosition = nodeIdToColumnPosition.get(entity.getId());
            entity.setColumnPosition(Objects.requireNonNull(newColumnPosition));
        });

        List<UUID> orderedUuids = childrenNodes.stream()
            .sorted(Comparator.comparingInt(AbstractNode::getColumnPosition))
            .map(NetworkModificationNode::getId)
            .toList();

        notificationService.emitColumnsChanged(studyUuid, parentUuid, orderedUuids);
        notificationService.emitElementUpdated(studyUuid, userId);
    }

    private boolean isRenameNode(AbstractNode node) {
        NetworkModificationNode renameNode = NetworkModificationNode.builder()
            .id(node.getId())
            .name(node.getName())
            .type(node.getType())
            .build();
        return renameNode.equals(node);
    }

    private NodeEntity getNodeEntity(UUID nodeId) {
        return nodesRepository.findById(nodeId).orElseThrow(() -> new StudyException(NODE_NOT_FOUND));
    }

    public RootNodeInfoEntity getRootNodeInfoEntity(UUID nodeId) {
        return rootNodeInfoRepository.findById(nodeId).orElseThrow(() -> new StudyException(NODE_NOT_FOUND));
    }

    public NetworkModificationNodeInfoEntity getNetworkModificationNodeInfoEntity(UUID nodeId) {
        return networkModificationNodeInfoRepository.findById(nodeId).orElseThrow(() -> new StudyException(NODE_NOT_FOUND));
    }

    private AbstractNodeInfoEntity getNodeInfoEntity(UUID nodeUuid) {
        return getNodeEntity(nodeUuid).getType() == NodeType.ROOT ? getRootNodeInfoEntity(nodeUuid) : getNetworkModificationNodeInfoEntity(nodeUuid);
    }

    private AbstractNode getSimpleNode(UUID nodeId) {
        return getNodeInfoEntity(nodeId).toDto();
    }

    @Transactional
    public AbstractNode getNode(UUID nodeId, UUID rootNetworkUuid) {
        AbstractNode node = getSimpleNode(nodeId);
        nodesRepository.findAllByParentNodeIdNode(node.getId()).stream().map(NodeEntity::getIdNode).forEach(node.getChildrenIds()::add);
        if (rootNetworkUuid != null) {
            completeNodeInfos(List.of(node), rootNetworkUuid);
        }
        return node;
    }

    public UUID getStudyRootNodeUuid(UUID studyId) {
        return nodesRepository.findByStudyIdAndType(studyId, NodeType.ROOT).orElseThrow(() -> new StudyException(ELEMENT_NOT_FOUND)).getIdNode();
    }

    private void assertNodeNameNotExist(UUID studyUuid, String nodeName) {
        if (self.isNodeNameExists(studyUuid, nodeName)) {
            throw new StudyException(NODE_NAME_ALREADY_EXIST);
        }
    }

    @Transactional(readOnly = true)
    public boolean isNodeNameExists(UUID studyUuid, String nodeName) {
        return ROOT_NODE_NAME.equals(nodeName) || !networkModificationNodeInfoRepository.findAllByNodeStudyIdAndName(studyUuid, nodeName).stream().filter(abstractNodeInfoEntity -> !abstractNodeInfoEntity.getNode().isStashed()).toList().isEmpty();
    }

    @Transactional(readOnly = true)
    public String getUniqueNodeName(UUID studyUuid) {
        int counter = 1;
        List<String> studyNodeNames = networkModificationNodeInfoRepository.findAllByNodeStudyId(studyUuid)
            .stream()
            .filter(s -> !s.getNode().isStashed())
            .map(AbstractNodeInfoEntity::getName)
            .toList();

        String namePrefix = "N";
        String uniqueName = StringUtils.EMPTY;
        while (StringUtils.EMPTY.equals(uniqueName) || studyNodeNames.contains(uniqueName)) {
            uniqueName = namePrefix + counter;
            ++counter;
        }

        return uniqueName;
    }

    private String getSuffixedNodeName(UUID studyUuid, String nodeName) {
        List<String> studyNodeNames = networkModificationNodeInfoRepository.findAllByNodeStudyId(studyUuid)
            .stream()
            .map(AbstractNodeInfoEntity::getName)
            .toList();

        String uniqueName = nodeName;
        int i = 1;
        while (studyNodeNames.contains(uniqueName)) {
            uniqueName = nodeName + " (" + i + ")";
            i++;
        }
        return uniqueName;
    }

    @Transactional
    public String getVariantId(UUID nodeUuid, UUID rootNetworkUuid) {
        NodeEntity nodeEntity = getNodeEntity(nodeUuid);
        // we will use the network initial variant if node is of type ROOT
        if (nodeEntity.getType().equals(NodeType.ROOT)) {
            return "";
        }

        return rootNetworkNodeInfoService.getRootNetworkNodeInfo(nodeUuid, rootNetworkUuid).orElseThrow(() -> new StudyException(ROOT_NETWORK_NOT_FOUND)).getVariantId();
    }

    @Transactional(readOnly = true)
    public UUID getModificationGroupUuid(UUID nodeUuid) {
        return getNetworkModificationNodeInfoEntity(nodeUuid).getModificationGroupUuid();
    }

    @Transactional(readOnly = true)
    public List<ModificationInfosWithActivationStatus> getNetworkModifications(@NonNull UUID studyUuid, @NonNull UUID nodeUuid, boolean onlyStashed, boolean onlyMetadata) {
        List<ModificationInfos> modificationInfos = networkModificationService.getModifications(self.getModificationGroupUuid(nodeUuid), onlyStashed, onlyMetadata);
        if (!self.getStudyUuidForNodeId(nodeUuid).equals(studyUuid)) {
            throw new StudyException(NOT_ALLOWED);
        }

        List<RootNetworkNodeInfoEntity> rootNetworkByNodeInfos = rootNetworkNodeInfoService.getAllWithRootNetworkByNodeInfoId(nodeUuid);
        return modificationInfos.stream()
                .map(modification ->
                        (ModificationInfosWithActivationStatus) ModificationInfosWithActivationStatus.builder()
                                .activationStatusByRootNetwork(getActivationStatusByRootNetwork(rootNetworkByNodeInfos, modification.getUuid()))
                                .modificationInfos(modification)
                                .build())
                .toList();
    }

    /**
     * Get modification activation status by root network
     */
    private Map<UUID, Boolean> getActivationStatusByRootNetwork(List<RootNetworkNodeInfoEntity> rootNetworkByNodeInfos, UUID modificationUuid) {
        return rootNetworkByNodeInfos.stream().collect(Collectors.toMap(
                r -> r.getRootNetwork().getId(),
                r -> !r.getModificationsUuidsToExclude().contains(modificationUuid)));
    }

    private Integer getNetworkModificationsCount(@NonNull UUID nodeUuid, boolean stashed) {
        return networkModificationService.getModificationsCount(self.getModificationGroupUuid(nodeUuid), stashed);
    }

    @Transactional(readOnly = true)
    public boolean hasModifications(@NonNull UUID nodeUuid, boolean stashed) {
        return getNetworkModificationsCount(nodeUuid, stashed) > 0;
    }

    @Transactional
    public UUID getReportUuid(UUID nodeUuid, UUID rootNetworkUuid) {
        NodeEntity nodeEntity = getNodeEntity(nodeUuid);
        if (nodeEntity.getType().equals(NodeType.ROOT)) {
            return rootNetworkService.getRootReportUuid(rootNetworkUuid);
        } else {
            return rootNetworkNodeInfoService.getRootNetworkNodeInfo(nodeUuid, rootNetworkUuid).orElseThrow(() -> new StudyException(ROOT_NETWORK_NOT_FOUND)).getModificationReports().get(nodeUuid);
        }
    }

    public List<NetworkModificationNodeInfoEntity> getAllStudyNetworkModificationNodeInfo(UUID studyUuid) {
        return networkModificationNodeInfoRepository.findAllByNodeStudyId(studyUuid);
    }

    public List<Pair<AbstractNode, Integer>> getStashedNodes(UUID studyUuid) {
        // get ordered list of stashed NodeEntity
        List<NodeEntity> nodes = nodesRepository.findAllByStudyIdAndStashedAndParentNodeIdNodeOrderByStashDateDesc(studyUuid, true, null);
        // get all their NetworkModificationInfos - order is not guaranteed when using findAllById, we save them in a map to use them in the next operation
        Map<UUID, NetworkModificationNode> networkModificationNodeInfos = networkModificationNodeInfoRepository.findAllById(nodes.stream().map(NodeEntity::getIdNode).toList())
            .stream().map(NetworkModificationNodeInfoEntity::toDto)
            .collect(Collectors.toMap(NetworkModificationNode::getId, Function.identity()));

        List<Pair<AbstractNode, Integer>> result = new ArrayList<>();
        // use ordered list with map to compute result
        nodes.stream().map(node -> networkModificationNodeInfos.get(node.getIdNode()))
            .forEach(abstractNode -> {
                ArrayList<UUID> children = new ArrayList<>();
                doGetChildren(abstractNode.getId(), children);
                result.add(Pair.of(abstractNode, children.size()));
            });
        return result;
    }

    @Transactional
    public void restoreNode(UUID studyId, List<UUID> nodeIds, UUID anchorNodeId) {
        for (UUID nodeId : nodeIds) {
            NodeEntity nodeToRestore = getNodeEntity(nodeId);
            NodeEntity anchorNode = getNodeEntity(anchorNodeId);
            NetworkModificationNodeInfoEntity modificationNodeToRestore = networkModificationNodeInfoRepository.findById(nodeToRestore.getIdNode()).orElseThrow(() -> new StudyException(NODE_NOT_FOUND));
            if (self.isNodeNameExists(studyId, modificationNodeToRestore.getName())) {
                String newName = getSuffixedNodeName(studyId, modificationNodeToRestore.getName());
                modificationNodeToRestore.setName(newName);
                networkModificationNodeInfoRepository.save(modificationNodeToRestore);
            }
            nodeToRestore.setParentNode(anchorNode);
            nodeToRestore.setStashed(false);
            nodeToRestore.setStashDate(null);
            nodesRepository.save(nodeToRestore);
            if (hasChildren(nodeId)) {
                restoreNodeChildren(studyId, nodeId);
                notificationService.emitSubtreeInserted(studyId, nodeId, anchorNodeId);
            } else {
                notificationService.emitNodeInserted(studyId, anchorNodeId, nodeId, InsertMode.CHILD, anchorNodeId);
            }
        }
    }

    private boolean hasChildren(UUID nodeId) {
        return nodesRepository.countByParentNodeIdNode(nodeId) > 0;
    }

    @Transactional
    public void updateComputationReportUuid(UUID nodeUuid, UUID rootNetworkUuid, ComputationType computationType, UUID reportUuid) {
        rootNetworkNodeInfoService.getRootNetworkNodeInfo(nodeUuid, rootNetworkUuid).ifPresent(tpNodeInfo -> tpNodeInfo.getComputationReports().put(computationType.name(), reportUuid));
    }

    @Transactional
    public Map<String, UUID> getComputationReports(UUID nodeUuid, UUID rootNetworkUuid) {
        return rootNetworkNodeInfoService.getRootNetworkNodeInfo(nodeUuid, rootNetworkUuid).orElseThrow(() -> new StudyException(NODE_NOT_FOUND)).getComputationReports();
    }

    @Transactional
    public void setModificationReports(UUID nodeUuid, UUID rootNetworkUuid, Map<UUID, UUID> modificationReports) {
        rootNetworkNodeInfoService.getRootNetworkNodeInfo(nodeUuid, rootNetworkUuid).ifPresent(tpNodeInfo -> tpNodeInfo.setModificationReports(modificationReports));
    }

    @Transactional
    public Map<UUID, UUID> getModificationReports(UUID nodeUuid, UUID rootNetworkUuid) {
        return rootNetworkNodeInfoService.getRootNetworkNodeInfo(nodeUuid, rootNetworkUuid).orElseThrow(() -> new StudyException(NODE_NOT_FOUND)).getModificationReports();
    }

    private void restoreNodeChildren(UUID studyId, UUID parentNodeId) {
        nodesRepository.findAllByParentNodeIdNode(parentNodeId).forEach(nodeEntity -> {
            NetworkModificationNodeInfoEntity modificationNodeToRestore = networkModificationNodeInfoRepository.findById(nodeEntity.getIdNode()).orElseThrow(() -> new StudyException(NODE_NOT_FOUND));
            if (self.isNodeNameExists(studyId, modificationNodeToRestore.getName())) {
                String newName = getSuffixedNodeName(studyId, modificationNodeToRestore.getName());
                modificationNodeToRestore.setName(newName);
                networkModificationNodeInfoRepository.save(modificationNodeToRestore);
            }
            nodeEntity.setStashed(false);
            nodeEntity.setStashDate(null);
            nodesRepository.save(nodeEntity);
            restoreNodeChildren(studyId, nodeEntity.getIdNode());
        });
    }

    public List<NodeEntity> getAllNodes(UUID studyUuid) {
        return nodesRepository.findAllByStudyId(studyUuid);
    }

    private UUID getModificationReportUuid(UUID nodeUuid, UUID rootNetworkUuid, UUID nodeToBuildUuid) {
        return self.getModificationReports(nodeToBuildUuid, rootNetworkUuid).getOrDefault(nodeUuid, UUID.randomUUID());
    }

    private void getBuildInfos(NodeEntity nodeEntity, UUID rootNetworkUuid, BuildInfos buildInfos, UUID nodeToBuildUuid) {
        AbstractNode node = getSimpleNode(nodeEntity.getIdNode());
        if (node.getType() == NodeType.NETWORK_MODIFICATION) {
            NetworkModificationNode modificationNode = (NetworkModificationNode) node;
            RootNetworkNodeInfoEntity rootNetworkNodeInfoEntity = rootNetworkNodeInfoService.getRootNetworkNodeInfo(nodeEntity.getIdNode(), rootNetworkUuid).orElseThrow(() -> new StudyException(ROOT_NETWORK_NOT_FOUND));
            if (!rootNetworkNodeInfoEntity.getNodeBuildStatus().toDto().isBuilt()) {
                UUID reportUuid = getModificationReportUuid(nodeEntity.getIdNode(), rootNetworkUuid, nodeToBuildUuid);
                buildInfos.insertModificationInfos(modificationNode.getModificationGroupUuid(), rootNetworkNodeInfoEntity.getModificationsUuidsToExclude(), new ReportInfos(reportUuid, modificationNode.getId()));
                getBuildInfos(nodeEntity.getParentNode(), rootNetworkUuid, buildInfos, nodeToBuildUuid);
            } else {
                buildInfos.setOriginVariantId(self.getVariantId(nodeEntity.getIdNode(), rootNetworkUuid));
            }
        }
    }

    @Transactional
    public BuildInfos getBuildInfos(UUID nodeUuid, UUID rootNetworkUuid) {
        BuildInfos buildInfos = new BuildInfos();

        nodesRepository.findById(nodeUuid).ifPresentOrElse(entity -> {
            if (entity.getType() != NodeType.NETWORK_MODIFICATION) {  // nodeUuid must be a modification node
                throw new StudyException(BAD_NODE_TYPE, "The node " + entity.getIdNode() + " is not a modification node");
            } else {
                buildInfos.setDestinationVariantId(self.getVariantId(nodeUuid, rootNetworkUuid));
                getBuildInfos(entity, rootNetworkUuid, buildInfos, nodeUuid);
            }
        }, () -> {
            throw new StudyException(ELEMENT_NOT_FOUND);
        });

        return buildInfos;
    }

    @Transactional
    public void invalidateBuild(UUID nodeUuid, UUID rootNetworkUuid, boolean invalidateOnlyChildrenBuildStatus, InvalidateNodeInfos invalidateNodeInfos, boolean deleteVoltageInitResults) {
        final List<UUID> changedNodes = new ArrayList<>();
        changedNodes.add(nodeUuid);
        UUID studyId = self.getStudyUuidForNodeId(nodeUuid);
        nodesRepository.findById(nodeUuid).ifPresent(nodeEntity -> {
            fillModificationIndexGroupUuidToInvalidate(invalidateNodeInfos, nodeUuid, rootNetworkUuid, invalidateOnlyChildrenBuildStatus);
            if (rootNetworkService.exists(rootNetworkUuid)) {
                if (nodeEntity.getType().equals(NodeType.NETWORK_MODIFICATION)) {
                    rootNetworkNodeInfoService.invalidateRootNetworkNodeInfoProper(nodeUuid, rootNetworkUuid, invalidateNodeInfos, invalidateOnlyChildrenBuildStatus, changedNodes, deleteVoltageInitResults);
                }
                invalidateChildrenBuildStatus(nodeUuid, rootNetworkUuid, changedNodes, invalidateNodeInfos, deleteVoltageInitResults);
            }
        });

        notificationService.emitNodeBuildStatusUpdated(studyId, changedNodes.stream().distinct().collect(Collectors.toList()), rootNetworkUuid);
    }

    private void fillModificationIndexGroupUuidToInvalidate(InvalidateNodeInfos invalidateNodeInfos, UUID nodeUuid, UUID rootNetworkUuid, boolean invalidateOnlyChildrenBuildStatus) {
        // when invalidating node
        // we need to invalidate indexed modifications up to it's last built parent, not included
        boolean isNodeBuilt = self.getNodeBuildStatus(nodeUuid, rootNetworkUuid).isBuilt();
        if (isNodeBuilt || hasAnyBuiltChildren(getNodeEntity(nodeUuid), rootNetworkUuid)) {
            if (isNodeBuilt && invalidateOnlyChildrenBuildStatus) {
                invalidateAllChildrenIndexedModifications(nodeUuid, rootNetworkService.getNetworkUuid(rootNetworkUuid), false, invalidateNodeInfos);
            } else {
                NodeEntity closestNodeWithParentHavingBuiltDescendent = getSubTreeToInvalidateParent(nodeUuid, rootNetworkUuid);
                invalidateAllChildrenIndexedModifications(closestNodeWithParentHavingBuiltDescendent.getIdNode(), rootNetworkService.getNetworkUuid(rootNetworkUuid), true, invalidateNodeInfos);
            }
        }
    }

    @Transactional
    // method used when moving a node to invalidate it without impacting other nodes
    public void invalidateBuildOfNodeOnly(UUID nodeUuid, UUID rootNetworkUuid, boolean invalidateOnlyChildrenBuildStatus, InvalidateNodeInfos invalidateNodeInfos, boolean deleteVoltageInitResults) {
        final List<UUID> changedNodes = new ArrayList<>();
        changedNodes.add(nodeUuid);
        UUID studyId = self.getStudyUuidForNodeId(nodeUuid);

        nodesRepository.findById(nodeUuid).ifPresent(nodeEntity -> {
                if (nodeEntity.getType().equals(NodeType.NETWORK_MODIFICATION) && rootNetworkService.exists(rootNetworkUuid)) {
                    rootNetworkNodeInfoService.invalidateRootNetworkNodeInfoProper(nodeUuid, rootNetworkUuid, invalidateNodeInfos, invalidateOnlyChildrenBuildStatus, changedNodes, deleteVoltageInitResults);
                }
            }
        );

        // when manually invalidating a single node, if this node does not have any built children
        // we need to invalidate indexed modifications up to it's last built parent, not included
        if (!hasAnyBuiltChildren(getNodeEntity(nodeUuid), rootNetworkUuid)) {
            // when invalidating nodes, we need to get last built parent to invalidate all its children modifications in elasticsearch
            NodeEntity closestNodeWithParentHavingBuiltDescendent = getSubTreeToInvalidateParent(nodeUuid, rootNetworkUuid);
            invalidateAllChildrenIndexedModifications(closestNodeWithParentHavingBuiltDescendent.getIdNode(), rootNetworkService.getNetworkUuid(rootNetworkUuid), true, invalidateNodeInfos);
        }

        notificationService.emitNodeBuildStatusUpdated(studyId, changedNodes.stream().distinct().collect(Collectors.toList()), rootNetworkUuid);
    }

    /**
     * Recursively iterate through *nodeUuid* parents until one of them match one of the following conditions :<br>
     * - it is of type ROOT<br>
     * - it is built<br>
     * - one of its children is built
     * @param nodeUuid reference node from where the recursion will start
     * @param rootNetworkUuid root network necessary to get the build status of each node
     * @return the NodeEntity having its parent matching one of the above criteria
     */
    private NodeEntity getSubTreeToInvalidateParent(UUID nodeUuid, UUID rootNetworkUuid) {
        Set<NodeEntity> descendantsChecked = new HashSet<>();

        NodeEntity currentNode = getNodeEntity(nodeUuid);

        while (currentNode.getParentNode() != null) {
            NodeEntity parentNode = currentNode.getParentNode();
            if (parentNode.getType().equals(NodeType.ROOT)
                || self.getNodeBuildStatus(parentNode.getIdNode(), rootNetworkUuid).isBuilt()
                || hasAnyBuiltChildren(parentNode, rootNetworkUuid, descendantsChecked)) {
                return currentNode;
            }

            currentNode = parentNode;
        }

        return currentNode;
    }

    private boolean hasAnyBuiltChildren(NodeEntity node, UUID rootNetworkUuid) {
        return hasAnyBuiltChildren(node, rootNetworkUuid, new HashSet<>());
    }

    private boolean hasAnyBuiltChildren(NodeEntity node, UUID rootNetworkUuid, Set<NodeEntity> checkedChildren) {
        if (self.getNodeBuildStatus(node.getIdNode(), rootNetworkUuid).isBuilt()) {
            return true;
        }
        checkedChildren.add(node);

        for (NodeEntity child : getChildrenByParentUuid(node.getIdNode())) {
            if (!checkedChildren.contains(child)
                && hasAnyBuiltChildren(child, rootNetworkUuid, checkedChildren)) {
                return true;
            }
        }

        return false;
    }

    private void invalidateChildrenBuildStatus(UUID nodeUuid, UUID rootNetworkUuid, List<UUID> changedNodes, InvalidateNodeInfos invalidateNodeInfos,
                                               boolean deleteVoltageInitResults) {
        nodesRepository.findAllByParentNodeIdNode(nodeUuid)
            .forEach(child -> {
                rootNetworkNodeInfoService.invalidateRootNetworkNodeInfoProper(child.getIdNode(), rootNetworkUuid, invalidateNodeInfos, false, changedNodes, deleteVoltageInitResults);
                invalidateChildrenBuildStatus(child.getIdNode(), rootNetworkUuid, changedNodes, invalidateNodeInfos, deleteVoltageInitResults);
            });
    }

    @Transactional
    public void updateNodeBuildStatus(UUID nodeUuid, UUID rootNetworkUuid, NodeBuildStatus nodeBuildStatus) {
        List<UUID> changedNodes = new ArrayList<>();
        UUID studyId = self.getStudyUuidForNodeId(nodeUuid);
        RootNetworkNodeInfoEntity rootNetworkNodeInfoEntity = rootNetworkNodeInfoService.getRootNetworkNodeInfo(nodeUuid, rootNetworkUuid).orElseThrow(() -> new StudyException(ROOT_NETWORK_NOT_FOUND));
        NodeEntity nodeEntity = getNodeEntity(nodeUuid);
        NodeBuildStatusEmbeddable currentNodeStatus = rootNetworkNodeInfoEntity.getNodeBuildStatus();

        BuildStatus newGlobalStatus;
        BuildStatus newLocalStatus;
        if (nodeBuildStatus.isBuilt()) {
            newLocalStatus = nodeBuildStatus.getLocalBuildStatus().max(currentNodeStatus.getLocalBuildStatus());
            NodeEntity previousBuiltNode = doGetLastParentNodeBuilt(nodeEntity, rootNetworkUuid);
            BuildStatus previousGlobalBuildStatus = getNodeBuildStatus(previousBuiltNode.getIdNode(), rootNetworkUuid).getGlobalBuildStatus();
            newGlobalStatus = nodeBuildStatus.getGlobalBuildStatus().max(previousGlobalBuildStatus);
        } else {
            newLocalStatus = nodeBuildStatus.getLocalBuildStatus();
            newGlobalStatus = nodeBuildStatus.getGlobalBuildStatus();
        }
        NodeBuildStatusEmbeddable newNodeStatus = NodeBuildStatusEmbeddable.builder()
            .localBuildStatus(newLocalStatus)
            .globalBuildStatus(newGlobalStatus)
            .build();
        if (newNodeStatus.equals(currentNodeStatus)) {
            return;
        }

        rootNetworkNodeInfoEntity.setNodeBuildStatus(newNodeStatus);
        changedNodes.add(nodeUuid);
        notificationService.emitNodeBuildStatusUpdated(studyId, changedNodes, rootNetworkUuid);
    }

    @Transactional(readOnly = true)
    public NodeBuildStatus getNodeBuildStatus(RootNetworkNodeInfoEntity rootNetworkNodeInfoEntity) {
        return rootNetworkNodeInfoEntity.getNodeBuildStatus().toDto();
    }

    @Transactional(readOnly = true)
    public NodeBuildStatus getNodeBuildStatus(UUID nodeUuid, UUID rootNetworkUuid) {
        NodeEntity nodeEntity = getNodeEntity(nodeUuid);
        if (nodeEntity.getType().equals(NodeType.ROOT)) {
            return NodeBuildStatus.from(BuildStatus.NOT_BUILT);
        }
        return self.getNodeBuildStatus(rootNetworkNodeInfoService.getRootNetworkNodeInfo(nodeUuid, rootNetworkUuid).orElseThrow(() -> new StudyException(ROOT_NETWORK_NOT_FOUND)));
    }

    @Transactional(readOnly = true)
    public Optional<UUID> getParentNodeUuid(UUID nodeUuid) {
        NodeEntity nodeEntity = getNodeEntity(nodeUuid);
        return (nodeEntity.getType() == NodeType.ROOT) ? Optional.empty() : Optional.of(nodeEntity.getParentNode().getIdNode());
    }

    @Transactional(readOnly = true)
    public UUID doGetLastParentNodeBuiltUuid(UUID nodeUuid, UUID rootNetworkUuid) {
        NodeEntity nodeEntity = getNodeEntity(nodeUuid);
        return doGetLastParentNodeBuilt(nodeEntity, rootNetworkUuid).getIdNode();
    }

    private NodeEntity doGetLastParentNodeBuilt(NodeEntity nodeEntity, UUID rootNetworkUuid) {
        if (nodeEntity.getType() == NodeType.ROOT) {
            return nodeEntity;
        } else if (rootNetworkNodeInfoService
            .getRootNetworkNodeInfo(nodeEntity.getIdNode(), rootNetworkUuid).orElseThrow(() -> new StudyException(ROOT_NETWORK_NOT_FOUND))
            .getNodeBuildStatus().toDto().isBuilt()) {
            return nodeEntity;
        } else {
            return doGetLastParentNodeBuilt(nodeEntity.getParentNode(), rootNetworkUuid);
        }
    }

    @Transactional(readOnly = true)
    public boolean hasAncestor(UUID nodeUuid, UUID ancestorNodeUuid) {
        if (nodeUuid.equals(ancestorNodeUuid)) {
            return true;
        }
        NodeEntity nodeEntity = getNodeEntity(nodeUuid);
        if (nodeEntity.getType() == NodeType.ROOT) {
            return false;
        } else {
            return self.hasAncestor(nodeEntity.getParentNode().getIdNode(), ancestorNodeUuid);
        }
    }

    @Transactional(readOnly = true)
    public Boolean isReadOnly(UUID nodeUuid) {
        return getNodeInfoEntity(nodeUuid).getReadOnly();
    }

    public List<UUID> getChildren(UUID id) {
        List<UUID> children = new ArrayList<>();
        doGetChildren(id, children);
        return children;
    }

    private void doGetChildren(UUID id, List<UUID> children) {
        Optional<NodeEntity> optNode = nodesRepository.findById(id);
        optNode.ifPresent(node -> nodesRepository.findAllByParentNodeIdNode(id)
            .forEach(child -> {
                children.add(child.getIdNode());
                doGetChildren(child.getIdNode(), children);
            }));
    }

    // only used for tests
    @Transactional
    public UUID getParentNode(UUID nodeUuid, NodeType nodeType) {
        Optional<UUID> parentNodeUuidOpt = doGetParentNode(nodeUuid, nodeType);
        if (parentNodeUuidOpt.isEmpty()) {
            throw new StudyException(ELEMENT_NOT_FOUND);
        }

        return parentNodeUuidOpt.get();
    }

    private Optional<UUID> doGetParentNode(UUID nodeUuid, NodeType nodeType) {
        NodeEntity nodeEntity = getNodeEntity(nodeUuid);
        if (nodeEntity.getType() == NodeType.ROOT && nodeType != NodeType.ROOT) {
            return Optional.empty();
        }
        if (nodeEntity.getType() == NodeType.ROOT || nodeEntity.getParentNode().getType() == nodeType) {
            return Optional.of(nodeEntity.getParentNode() != null ? nodeEntity.getParentNode().getIdNode() : nodeEntity.getIdNode());
        } else {
            return doGetParentNode(nodeEntity.getParentNode().getIdNode(), nodeType);
        }
    }

    // TODO Need to deal with all root networks : use one DB request count by root network
    public long countBuiltNodes(UUID studyUuid, UUID rootNetworkUuid) {
        List<NodeEntity> nodes = nodesRepository.findAllByStudyIdAndTypeAndStashed(studyUuid, NodeType.NETWORK_MODIFICATION, false);
        // perform N queries, but it's fast: 25 ms for 400 nodes
        return nodes.stream().filter(n -> self.getNodeBuildStatus(n.getIdNode(), rootNetworkUuid).isBuilt()).count();
    }

<<<<<<< HEAD
    public void invalidateAllChildrenIndexedModifications(UUID parentNodeUuid, UUID networkUuid, boolean includeParentNode, InvalidateNodeInfos invalidateNodeInfos) {
        List<UUID> nodesToInvalidate = new ArrayList<>();
        if (includeParentNode) {
            nodesToInvalidate.add(parentNodeUuid);
        }
        nodesToInvalidate.addAll(getChildren(parentNodeUuid));
        invalidateNodeInfos.addGroupUuid(
            networkModificationNodeInfoRepository.findAllById(nodesToInvalidate).stream()
                .map(NetworkModificationNodeInfoEntity::getModificationGroupUuid).toList()
        );
=======
    @Transactional(readOnly = true)
    public Map<UUID, AbstractNode> getAllStudyNodesByUuid(UUID studyId) {
        List<AbstractNode> allNodeInfos = new ArrayList<>();
        allNodeInfos.addAll(rootNodeInfoRepository.findAllByNodeStudyId(studyId).stream().map(RootNodeInfoEntity::toDto).toList());
        allNodeInfos.addAll(networkModificationNodeInfoRepository.findAllByNodeStudyId(studyId).stream().map(NetworkModificationNodeInfoEntity::toDto).toList());
        return allNodeInfos.stream().collect(Collectors.toMap(AbstractNode::getId, node -> node));
>>>>>>> a19dcaab
    }
}<|MERGE_RESOLUTION|>--- conflicted
+++ resolved
@@ -13,11 +13,8 @@
 import org.gridsuite.modification.dto.ModificationInfos;
 import org.gridsuite.study.server.StudyException;
 import org.gridsuite.study.server.dto.*;
-<<<<<<< HEAD
 import org.gridsuite.study.server.elasticsearch.BasicModificationInfosService;
-=======
 import org.gridsuite.study.server.dto.modification.ModificationInfosWithActivationStatus;
->>>>>>> a19dcaab
 import org.gridsuite.study.server.networkmodificationtree.dto.*;
 import org.gridsuite.study.server.networkmodificationtree.entities.*;
 import org.gridsuite.study.server.notification.NotificationService;
@@ -1032,7 +1029,6 @@
         return nodes.stream().filter(n -> self.getNodeBuildStatus(n.getIdNode(), rootNetworkUuid).isBuilt()).count();
     }
 
-<<<<<<< HEAD
     public void invalidateAllChildrenIndexedModifications(UUID parentNodeUuid, UUID networkUuid, boolean includeParentNode, InvalidateNodeInfos invalidateNodeInfos) {
         List<UUID> nodesToInvalidate = new ArrayList<>();
         if (includeParentNode) {
@@ -1043,13 +1039,13 @@
             networkModificationNodeInfoRepository.findAllById(nodesToInvalidate).stream()
                 .map(NetworkModificationNodeInfoEntity::getModificationGroupUuid).toList()
         );
-=======
+    }
+
     @Transactional(readOnly = true)
     public Map<UUID, AbstractNode> getAllStudyNodesByUuid(UUID studyId) {
         List<AbstractNode> allNodeInfos = new ArrayList<>();
         allNodeInfos.addAll(rootNodeInfoRepository.findAllByNodeStudyId(studyId).stream().map(RootNodeInfoEntity::toDto).toList());
         allNodeInfos.addAll(networkModificationNodeInfoRepository.findAllByNodeStudyId(studyId).stream().map(NetworkModificationNodeInfoEntity::toDto).toList());
         return allNodeInfos.stream().collect(Collectors.toMap(AbstractNode::getId, node -> node));
->>>>>>> a19dcaab
     }
 }