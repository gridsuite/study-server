/**
 * Copyright (c) 2021, RTE (http://www.rte-france.com)
 * This Source Code Form is subject to the terms of the Mozilla Public
 * License, v. 2.0. If a copy of the MPL was not distributed with this
 * file, You can obtain one at http://mozilla.org/MPL/2.0/.
 */
package org.gridsuite.study.server.service;

import com.powsybl.commons.report.ReportNode;
import jakarta.persistence.EntityNotFoundException;
import lombok.NonNull;
import org.apache.commons.lang3.StringUtils;
import org.gridsuite.study.server.StudyException;
import org.gridsuite.study.server.dto.*;
import org.gridsuite.study.server.dto.modification.ModificationsSearchResultByNode;
import org.gridsuite.study.server.dto.sequence.NodeSequenceType;
import org.gridsuite.study.server.networkmodificationtree.dto.*;
import org.gridsuite.study.server.networkmodificationtree.entities.*;
import org.gridsuite.study.server.notification.NotificationService;
import org.gridsuite.study.server.repository.StudyEntity;
import org.gridsuite.study.server.repository.networkmodificationtree.NetworkModificationNodeInfoRepository;
import org.gridsuite.study.server.repository.networkmodificationtree.NodeRepository;
import org.gridsuite.study.server.repository.networkmodificationtree.RootNodeInfoRepository;
import org.gridsuite.study.server.repository.rootnetwork.RootNetworkEntity;
import org.springframework.context.annotation.Lazy;
import org.springframework.data.util.Pair;
import org.springframework.stereotype.Service;
import org.springframework.transaction.annotation.Transactional;

import java.time.Instant;
import java.util.*;
import java.util.function.Function;
import java.util.stream.Collectors;

import static org.gridsuite.study.server.StudyException.Type.*;

/**
 * @author Jacques Borsenberger <jacques.borsenberger at rte-france.com
 */
@Service
public class NetworkModificationTreeService {

    public static final String ROOT_NODE_NAME = "Root";

    public static final String FIRST_VARIANT_ID = "first_variant_id";

    private final NodeRepository nodesRepository;

    private final NetworkModificationNodeInfoRepository networkModificationNodeInfoRepository;

    private final NetworkModificationService networkModificationService;
    private final NotificationService notificationService;

    private final NetworkModificationTreeService self;
    private final RootNodeInfoRepository rootNodeInfoRepository;
    private final RootNetworkNodeInfoService rootNetworkNodeInfoService;
    private final RootNetworkService rootNetworkService;
    private final ReportService reportService;

    public NetworkModificationTreeService(NodeRepository nodesRepository,
                                          RootNodeInfoRepository rootNodeInfoRepository,
                                          NetworkModificationNodeInfoRepository networkModificationNodeInfoRepository,
                                          NotificationService notificationService,
                                          NetworkModificationService networkModificationService,
                                          @Lazy NetworkModificationTreeService networkModificationTreeService,
                                          RootNetworkNodeInfoService rootNetworkNodeInfoService,
                                          RootNetworkService rootNetworkService,
                                          ReportService reportService) {
        this.nodesRepository = nodesRepository;
        this.networkModificationNodeInfoRepository = networkModificationNodeInfoRepository;
        this.networkModificationService = networkModificationService;
        this.notificationService = notificationService;
        this.self = networkModificationTreeService;
        this.rootNodeInfoRepository = rootNodeInfoRepository;
        this.rootNetworkNodeInfoService = rootNetworkNodeInfoService;
        this.rootNetworkService = rootNetworkService;
        this.reportService = reportService;
    }

    private NodeEntity createNetworkModificationNode(StudyEntity study, NodeEntity parentNode, NetworkModificationNode networkModificationNode) {
        NodeEntity newNode = nodesRepository.save(new NodeEntity(null, parentNode, NodeType.NETWORK_MODIFICATION, study, false, null));
        if (networkModificationNode.getModificationGroupUuid() == null) {
            networkModificationNode.setModificationGroupUuid(UUID.randomUUID());
        }
        if (networkModificationNode.getNodeType() == null) {
            networkModificationNode.setNodeType(NetworkModificationNodeType.CONSTRUCTION);
        }
        networkModificationNodeInfoRepository.save(
            NetworkModificationNodeInfoEntity.builder()
                .modificationGroupUuid(networkModificationNode.getModificationGroupUuid())
                .idNode(newNode.getIdNode())
                .name(networkModificationNode.getName())
                .description(networkModificationNode.getDescription())
                .nodeType(networkModificationNode.getNodeType())
                .build()
        );
        return newNode;
    }

    public List<ModificationsSearchResultByNode> getNetworkModificationsByNodeInfos(
            Map<UUID, Object> modificationsByGroupMap) {

        List<UUID> groupUuids = new ArrayList<>(modificationsByGroupMap.keySet());

        List<NetworkModificationNodeInfoEntity> nodeInfos = networkModificationNodeInfoRepository.findByModificationGroupUuidIn(groupUuids);

        return nodeInfos.stream()
                .map(nodeInfo -> {
                    Object modifications = modificationsByGroupMap.get(nodeInfo.getModificationGroupUuid());
                    return new ModificationsSearchResultByNode(nodeInfo.getId(), modifications);
                })
                .toList();
    }

    // TODO test if studyUuid exist and have a node <nodeId>
    private NetworkModificationNode createAndInsertNode(StudyEntity study, UUID nodeId, NetworkModificationNode nodeInfo, InsertMode insertMode, String userId) {
        NodeEntity reference = getNodeEntity(nodeId);

        assertNodeNameNotExist(study.getId(), nodeInfo.getName());

        if (insertMode.equals(InsertMode.BEFORE) && reference.getType().equals(NodeType.ROOT)) {
            throw new StudyException(NOT_ALLOWED);
        }
        NodeEntity parent = insertMode.equals(InsertMode.BEFORE) ? reference.getParentNode() : reference;
        NodeEntity node = createNetworkModificationNode(study, parent, nodeInfo);
        nodeInfo.setId(node.getIdNode());

        if (insertMode.equals(InsertMode.BEFORE)) {
            reference.setParentNode(node);
        } else if (insertMode.equals(InsertMode.AFTER)) {
            getChildren(nodeId).stream()
                .filter(n -> !n.getIdNode().equals(node.getIdNode()))
                .forEach(child -> child.setParentNode(node));
        }
        return nodeInfo;
    }

    @Transactional
    public NetworkModificationNode createNode(@NonNull StudyEntity study, @NonNull UUID nodeId, @NonNull NetworkModificationNode nodeInfo, @NonNull InsertMode insertMode, String userId) {
        // create new node
        NetworkModificationNode newNode = createAndInsertNode(study, nodeId, nodeInfo, insertMode, userId);

        NetworkModificationNodeInfoEntity newNodeInfoEntity = networkModificationNodeInfoRepository.getReferenceById(newNode.getId());
        rootNetworkNodeInfoService.createNodeLinks(study, newNodeInfoEntity);

        return newNode;
    }

    private NetworkModificationNode duplicateNode(@NonNull StudyEntity study, @NonNull StudyEntity sourceStudy, @NonNull UUID referenceNodeId, @NonNull NetworkModificationNode newNodeInfo, @NonNull UUID originNodeUuid, @NonNull InsertMode insertMode, Map<UUID, UUID> originToDuplicateModificationUuidMap, boolean isDuplicatingStudy) {
        // create new node
        NetworkModificationNode newNode = createAndInsertNode(study, referenceNodeId, newNodeInfo, insertMode, null);

        NetworkModificationNodeInfoEntity newNodeInfoEntity = networkModificationNodeInfoRepository.getReferenceById(newNode.getId());
        NetworkModificationNodeInfoEntity originNodeInfoEntity = networkModificationNodeInfoRepository.getReferenceById(originNodeUuid);
        if (!isDuplicatingStudy && study.getId() != sourceStudy.getId()) {
            rootNetworkNodeInfoService.createNodeLinks(study, newNodeInfoEntity);
        } else {
            // when duplicating node within the same study, we need to retrieve excluded modifications from source node
            // when duplicating study, we need to retrieve excluded modifications from source node as well, but we also need to have a correspondence between source root networks and duplicated ones
            //     since they are fetched in order, we ensure the duplicate is made accurately
            Map<RootNetworkEntity, RootNetworkEntity> originToDuplicateRootNetworkMap = new HashMap<>();
            for (int i = 0; i < sourceStudy.getRootNetworks().size(); i++) {
                // when study.getId() == sourceStudy.getId(), this mapping makes root networks target themselves, but it makes the code more concise with study duplication
                originToDuplicateRootNetworkMap.put(sourceStudy.getRootNetworks().get(i), study.getRootNetworks().get(i));
            }
            rootNetworkNodeInfoService.duplicateNodeLinks(originNodeInfoEntity.getRootNetworkNodeInfos(), newNodeInfoEntity, originToDuplicateModificationUuidMap, originToDuplicateRootNetworkMap);
        }

        return newNode;
    }

    @Transactional
    public UUID duplicateStudyNode(UUID nodeToCopyUuid, UUID anchorNodeUuid, InsertMode insertMode) {
        NodeEntity anchorNode = getNodeEntity(anchorNodeUuid);
        NodeEntity parent = insertMode == InsertMode.BEFORE ? anchorNode.getParentNode() : anchorNode;
        UUID newNodeUUID = duplicateNode(nodeToCopyUuid, anchorNodeUuid, insertMode);
        notificationService.emitNodeInserted(anchorNode.getStudy().getId(), parent.getIdNode(), newNodeUUID, insertMode, anchorNodeUuid);
        return newNodeUUID;
    }

    private UUID duplicateNode(UUID nodeToCopyUuid, UUID anchorNodeUuid, InsertMode insertMode) {
        NodeEntity anchorNodeEntity = getNodeEntity(anchorNodeUuid);
        if (insertMode.equals(InsertMode.BEFORE) && anchorNodeEntity.getType().equals(NodeType.ROOT)) {
            throw new StudyException(NOT_ALLOWED);
        }

        UUID newGroupUuid = UUID.randomUUID();
        UUID modificationGroupUuid = self.getModificationGroupUuid(nodeToCopyUuid);
        //First we create the modification group
        Map<UUID, UUID> originToDuplicateModificationUuidMap = networkModificationService.duplicateModificationsGroup(modificationGroupUuid, newGroupUuid);

        //Then we create the node
        NetworkModificationNodeInfoEntity networkModificationNodeInfoEntity = getNetworkModificationNodeInfoEntity(nodeToCopyUuid);
        UUID studyUuid = anchorNodeEntity.getStudy().getId();

        NetworkModificationNode node = duplicateNode(
            anchorNodeEntity.getStudy(),
            networkModificationNodeInfoEntity.getNode().getStudy(),
            anchorNodeUuid,
            NetworkModificationNode.builder()
                .modificationGroupUuid(newGroupUuid)
                .name(getSuffixedNodeName(studyUuid, networkModificationNodeInfoEntity.getName()))
                .description(networkModificationNodeInfoEntity.getDescription())
                .nodeType(networkModificationNodeInfoEntity.getNodeType())
                .build(),
                nodeToCopyUuid,
                insertMode,
            originToDuplicateModificationUuidMap,
            false
        );

        return node.getId();
    }

    @Transactional
    public void moveStudyNode(UUID nodeToMoveUuid, UUID anchorNodeUuid, InsertMode insertMode) {        //if we try to move a node around itself, nothing happens
        if (nodeToMoveUuid.equals(anchorNodeUuid)) {
            throw new StudyException(NOT_ALLOWED);
        }
        NodeEntity anchorNode = getNodeEntity(anchorNodeUuid);
        NodeEntity parent;
        if (insertMode == InsertMode.BEFORE) {
            if (anchorNode.getType() == NodeType.ROOT) {
                throw new StudyException(NOT_ALLOWED);
            }
            parent = anchorNode.getParentNode();
            if (parent.getIdNode().equals(nodeToMoveUuid)) {
                // If anchor's previous parent is the node to move, we use anchor's grandparent.
                parent = parent.getParentNode();
            }
        } else {
            parent = anchorNode;
        }
        UUID studyUuid = moveNode(nodeToMoveUuid, anchorNodeUuid, insertMode);
        notificationService.emitNodeMoved(studyUuid, parent.getIdNode(), nodeToMoveUuid, insertMode, anchorNodeUuid);
    }

    private UUID moveNode(UUID nodeToMoveUuid, UUID anchorNodeUuid, InsertMode insertMode) {
        NodeEntity nodeToMoveEntity = getNodeEntity(nodeToMoveUuid);

        getChildren(nodeToMoveUuid)
            .forEach(child -> child.setParentNode(nodeToMoveEntity.getParentNode()));

        NodeEntity anchorNodeEntity = getNodeEntity(anchorNodeUuid);

        if (insertMode.equals(InsertMode.BEFORE) && anchorNodeEntity.getType().equals(NodeType.ROOT)) {
            throw new StudyException(NOT_ALLOWED);
        }

        NodeEntity parent = insertMode.equals(InsertMode.BEFORE) ?
            anchorNodeEntity.getParentNode() : anchorNodeEntity;

        if (insertMode.equals(InsertMode.BEFORE)) {
            anchorNodeEntity.setParentNode(nodeToMoveEntity);
        } else if (insertMode.equals(InsertMode.AFTER)) {
            getChildren(anchorNodeUuid).stream()
                .filter(n -> !n.getIdNode().equals(nodeToMoveEntity.getIdNode()))
                .forEach(child -> child.setParentNode(nodeToMoveEntity));
        }

        nodeToMoveEntity.setParentNode(parent);
        return anchorNodeEntity.getStudy().getId();
    }

    @Transactional
    public void moveStudySubtree(UUID parentNodeToMoveUuid, UUID anchorNodeUuid) {
        List<NodeEntity> children = getChildren(parentNodeToMoveUuid);
        moveNode(parentNodeToMoveUuid, anchorNodeUuid, InsertMode.CHILD);
        children.forEach(child -> self.moveStudySubtree(child.getIdNode(), parentNodeToMoveUuid));
    }

    @Transactional
    // TODO test if studyUuid exist and have a node <nodeId>
    public List<UUID> doDeleteNode(UUID nodeId, boolean deleteChildren, DeleteNodeInfos deleteNodeInfos) {
        List<UUID> removedNodes = new ArrayList<>();
        UUID studyId = self.getStudyUuidForNodeId(nodeId);
        deleteNodes(nodeId, deleteChildren, false, removedNodes, deleteNodeInfos);
        notificationService.emitNodesDeleted(studyId, removedNodes, deleteChildren);
        return removedNodes;
    }

    @Transactional
    // TODO test if studyUuid exist and have a node <nodeId>
    public void doStashNode(UUID nodeId, boolean stashChildren) {
        List<UUID> stashedNodes = new ArrayList<>();
        UUID studyId = self.getStudyUuidForNodeId(nodeId);
        stashNodes(nodeId, stashChildren, stashedNodes, true);
        notificationService.emitNodesDeleted(studyId, stashedNodes, stashChildren);
    }

    @Transactional(readOnly = true)
    public UUID getStudyUuidForNodeId(UUID id) {
        return getNodeEntity(id).getStudy().getId();
    }

    private void stashNodes(UUID id, boolean stashChildren, List<UUID> stashedNodes, boolean firstIteration) {
        Optional<NodeEntity> optNodeToStash = nodesRepository.findById(id);
        optNodeToStash.ifPresent(nodeToStash -> {
            UUID modificationGroupUuid = self.getModificationGroupUuid(nodeToStash.getIdNode());
            networkModificationService.deleteStashedModifications(modificationGroupUuid);
            if (!stashChildren) {
                getChildren(id).forEach(node -> node.setParentNode(nodeToStash.getParentNode()));
            } else {
                getChildren(id)
                    .forEach(child -> stashNodes(child.getIdNode(), true, stashedNodes, false));
            }
            stashedNodes.add(id);
            nodeToStash.setStashed(true);
            nodeToStash.setStashDate(Instant.now());
            //We only unlink the first deleted node so the rest of the tree is still connected as it was
            if (firstIteration) {
                nodeToStash.setParentNode(null);
            }
        });
    }

    private void deleteNodes(UUID id, boolean deleteChildren, boolean allowDeleteRoot, List<UUID> removedNodes, DeleteNodeInfos deleteNodeInfos) {
        Optional<NodeEntity> optNodeToDelete = nodesRepository.findById(id);
        optNodeToDelete.ifPresent(nodeToDelete -> {
            /* root cannot be deleted by accident */
            if (!allowDeleteRoot && nodeToDelete.getType() == NodeType.ROOT) {
                throw new StudyException(CANT_DELETE_ROOT_NODE);
            }

            UUID modificationGroupUuid = self.getModificationGroupUuid(id);
            deleteNodeInfos.addModificationGroupUuid(modificationGroupUuid);

            //complete deleteNodeInfos with computation result and report uuids
            rootNetworkNodeInfoService.fillDeleteNodeInfo(id, deleteNodeInfos);

            if (!deleteChildren) {
                getChildren(id).forEach(node -> node.setParentNode(nodeToDelete.getParentNode()));
            } else {
                getChildren(id)
                    .forEach(child -> deleteNodes(child.getIdNode(), true, false, removedNodes, deleteNodeInfos));
            }
            removedNodes.add(id);
            if (nodeToDelete.getType() == NodeType.ROOT) {
                rootNodeInfoRepository.deleteById(id);
            } else {
                networkModificationNodeInfoRepository.deleteById(id);
            }
            nodesRepository.delete(nodeToDelete);
        });
    }

    public List<NodeEntity> getChildren(UUID parentUuid) {
        return nodesRepository.findAllByParentNodeIdNode(parentUuid);
    }

<<<<<<< HEAD
    public List<UUID> getNodeTreeUuids(UUID parentUuid) {
        List<UUID> nodesUuids = nodesRepository.findAllChildrenUuids(parentUuid);
        nodesUuids.add(parentUuid);
        return nodesUuids;
    }

=======
>>>>>>> 593af5df
    public List<UUID> getAllChildrenUuids(UUID parentUuid) {
        return nodesRepository.findAllChildrenUuids(parentUuid);
    }

    // TODO Remove this method and use getAllChildrenUuids
    public List<UUID> getChildrenUuids(UUID parentUuid) {
        List<UUID> children = new ArrayList<>();
        doGetChildrenUuids(parentUuid, children);
        return children;
    }

    private void doGetChildrenUuids(UUID parentUuid, List<UUID> children) {
        Optional<NodeEntity> optNode = nodesRepository.findById(parentUuid);
        optNode.ifPresent(node -> getChildren(parentUuid)
            .forEach(child -> {
                children.add(child.getIdNode());
                doGetChildrenUuids(child.getIdNode(), children);
            }));
    }

    @Transactional
    public void doDeleteTree(UUID studyId) {
        try {
            List<NodeEntity> nodes = nodesRepository.findAllByStudyId(studyId);
            Map<NodeType, List<NodeEntity>> nodeUuidsByType = nodes.stream().collect(Collectors.groupingBy(NodeEntity::getType));
            // remove root node infos entities
            List<NodeEntity> rootNodesToDelete = nodeUuidsByType.get(NodeType.ROOT);
            if (rootNodesToDelete != null) {
                rootNodeInfoRepository.deleteByIdNodeIn(rootNodesToDelete.stream().map(NodeEntity::getIdNode).collect(Collectors.toList()));
            }
            // remove network modification node infos entities
            List<NodeEntity> networkModificationNodesToDelete = nodeUuidsByType.get(NodeType.NETWORK_MODIFICATION);
            if (networkModificationNodesToDelete != null) {
                networkModificationNodeInfoRepository.deleteByIdNodeIn(networkModificationNodesToDelete.stream().map(NodeEntity::getIdNode).toList());
            }
            // remove node entities
            nodesRepository.deleteAll(nodes);
        } catch (EntityNotFoundException ignored) {
            // nothing to do
        }
    }

    @Transactional
    public NodeEntity createRoot(StudyEntity study) {
        NodeEntity node = nodesRepository.save(new NodeEntity(null, null, NodeType.ROOT, study, false, null));
        rootNodeInfoRepository.save(
            RootNodeInfoEntity.builder()
                .idNode(node.getIdNode())
                .name(ROOT_NODE_NAME)
                .readOnly(true)
                .build()
        );

        return node;
    }

    @Transactional
    public RootNode getStudyTree(UUID studyId, UUID rootNetworkUuid) {
        NodeEntity rootNode = nodesRepository.findByStudyIdAndType(studyId, NodeType.ROOT).orElseThrow(() -> new StudyException(NODE_NOT_FOUND));
        RootNode studyTree = (RootNode) getStudySubtree(studyId, rootNode.getIdNode(), rootNetworkUuid);
        if (studyTree != null) {
            studyTree.setStudyId(studyId);
        }
        return studyTree;
    }

    private void completeNodeInfos(List<AbstractNode> nodes, UUID rootNetworkUuid) {
        RootNetworkEntity rootNetworkEntity = rootNetworkService.getRootNetwork(rootNetworkUuid).orElseThrow(() -> new StudyException(ROOT_NETWORK_NOT_FOUND));
        nodes.forEach(nodeInfo -> {
            if (nodeInfo instanceof RootNode rootNode) {
                rootNode.setReportUuid(rootNetworkEntity.getReportUuid());
            } else {
                ((NetworkModificationNode) nodeInfo).completeDtoFromRootNetworkNodeInfo(rootNetworkNodeInfoService.getRootNetworkNodeInfo(nodeInfo.getId(), rootNetworkEntity.getId()).orElseThrow(() -> new StudyException(ROOT_NETWORK_NOT_FOUND)));
            }
        });
    }

    @Transactional
    public AbstractNode getStudySubtree(UUID studyId, UUID parentNodeUuid, UUID rootNetworkUuid) {
        List<NodeEntity> nodes = nodesRepository.findAllChildren(parentNodeUuid);

        List<AbstractNode> allNodeInfos = new ArrayList<>();
        allNodeInfos.addAll(rootNodeInfoRepository.findAllByNodeStudyId(studyId).stream().map(RootNodeInfoEntity::toDto).toList());
        allNodeInfos.addAll(networkModificationNodeInfoRepository.findAllByNodeStudyId(studyId).stream().map(NetworkModificationNodeInfoEntity::toDto).toList());
        if (rootNetworkUuid != null) {
            completeNodeInfos(allNodeInfos, rootNetworkUuid);
        }
        Map<UUID, AbstractNode> fullMap = allNodeInfos.stream().collect(Collectors.toMap(AbstractNode::getId, Function.identity()));

        nodes.stream()
            .filter(n -> n.getParentNode() != null)
            .forEach(node -> fullMap.get(node.getParentNode().getIdNode()).getChildren().add(fullMap.get(node.getIdNode())));
        return fullMap.get(parentNodeUuid);
    }

    @Transactional
    public void duplicateStudyNodes(StudyEntity studyEntity, StudyEntity sourceStudyEntity) {
        createRoot(studyEntity);
        AbstractNode rootNode = getStudyTree(sourceStudyEntity.getId(), null);
        cloneStudyTree(rootNode, null, studyEntity, sourceStudyEntity, true);
    }

    @Transactional
    public UUID cloneStudyTree(AbstractNode nodeToDuplicate, UUID nodeParentId, StudyEntity studyEntity, StudyEntity sourceStudyEntity, boolean isDuplicatingStudy) {
        UUID rootId = null;
        if (NodeType.ROOT.equals(nodeToDuplicate.getType())) {
            rootId = getStudyRootNodeUuid(studyEntity.getId());
        }
        UUID nextParentId;
        UUID newModificationGroupId = UUID.randomUUID();

        if (nodeToDuplicate instanceof NetworkModificationNode model) {
            UUID modificationGroupToDuplicateId = model.getModificationGroupUuid();
            model.setModificationGroupUuid(newModificationGroupId);
            model.setName(getSuffixedNodeName(studyEntity.getId(), model.getName()));

            Map<UUID, UUID> originToDuplicateModificationUuidMap = networkModificationService.duplicateModificationsGroup(modificationGroupToDuplicateId, newModificationGroupId);
            nextParentId = duplicateNode(studyEntity, sourceStudyEntity, nodeParentId, model, nodeToDuplicate.getId(), InsertMode.CHILD, originToDuplicateModificationUuidMap, isDuplicatingStudy).getId();
        } else {
            // when cloning studyTree, we don't clone root node
            // if cloning the whole study, the root node is previously created
            nextParentId = rootId;
        }
        nodeToDuplicate.getChildren().forEach(childToDuplicate -> self.cloneStudyTree(childToDuplicate, nextParentId, studyEntity, sourceStudyEntity, isDuplicatingStudy));

        return nextParentId;
    }

    @Transactional
    public void createBasicTree(StudyEntity studyEntity) {
        // create 2 nodes : root node, modification node N1
        NodeEntity rootNodeEntity = self.createRoot(studyEntity);
        UUID firstRootNetworkUuid = studyEntity.getFirstRootNetwork().getId();
        NetworkModificationNode modificationNode = NetworkModificationNode
            .builder()
            .nodeType(NetworkModificationNodeType.CONSTRUCTION)
            .name("N1")
            .build();

        NetworkModificationNode networkModificationNode = createNode(studyEntity, rootNodeEntity.getIdNode(), modificationNode, InsertMode.AFTER, null);
        ReportNode reportNode = ReportNode.newRootReportNode()
                    .withAllResourceBundlesFromClasspath()
                    .withMessageTemplate("study.server.modificationNodeId")
                    .withUntypedValue("modificationNodeId", modificationNode.getId().toString()).build();
        reportService.sendReport(getModificationReportUuid(networkModificationNode.getId(), firstRootNetworkUuid, networkModificationNode.getId()), reportNode);

        BuildInfos buildInfos = getBuildInfos(modificationNode.getId(), firstRootNetworkUuid);
        Map<UUID, UUID> nodeUuidToReportUuid = buildInfos.getReportsInfos().stream().collect(Collectors.toMap(ReportInfos::nodeUuid, ReportInfos::reportUuid));
        rootNetworkNodeInfoService.updateRootNetworkNode(networkModificationNode.getId(), firstRootNetworkUuid,
            RootNetworkNodeInfo.builder().variantId(FIRST_VARIANT_ID).nodeBuildStatus(NodeBuildStatus.from(BuildStatus.BUILT)).modificationReports(nodeUuidToReportUuid).build());
    }

    @Transactional
    public void updateNode(UUID studyUuid, NetworkModificationNode node, String userId) {
        NetworkModificationNodeInfoEntity networkModificationNodeEntity = getNetworkModificationNodeInfoEntity(node.getId());
        if (!networkModificationNodeEntity.getName().equals(node.getName())) {
            assertNodeNameNotExist(studyUuid, node.getName());
        }
        if (node.getName() != null) {
            networkModificationNodeEntity.setName(node.getName());
        }
        if (node.getDescription() != null) {
            networkModificationNodeEntity.setDescription(node.getDescription());
        }

        if (isRenameNode(node)) {
            notificationService.emitNodeRenamed(self.getStudyUuidForNodeId(node.getId()), node.getId());
        } else {
            notificationService.emitNodesChanged(self.getStudyUuidForNodeId(node.getId()), Collections.singletonList(node.getId()));
        }
        notificationService.emitElementUpdated(studyUuid, userId);
    }

    @Transactional
    public void updateNodesColumnPositions(UUID studyUuid, UUID parentUuid, List<NetworkModificationNode> childrenNodes, String userId) {
        // Convert to a map for quick lookup
        Map<UUID, Integer> nodeIdToColumnPosition = childrenNodes.stream()
                .collect(Collectors.toMap(NetworkModificationNode::getId, NetworkModificationNode::getColumnPosition));

        List<UUID> childrenIds = childrenNodes.stream().map(NetworkModificationNode::getId).toList();
        networkModificationNodeInfoRepository.findAllById(childrenIds).forEach(entity -> {
            Integer newColumnPosition = nodeIdToColumnPosition.get(entity.getId());
            entity.setColumnPosition(Objects.requireNonNull(newColumnPosition));
        });

        List<UUID> orderedUuids = childrenNodes.stream()
            .sorted(Comparator.comparingInt(AbstractNode::getColumnPosition))
            .map(NetworkModificationNode::getId)
            .toList();

        notificationService.emitColumnsChanged(studyUuid, parentUuid, orderedUuids);
        notificationService.emitElementUpdated(studyUuid, userId);
    }

    private boolean isRenameNode(AbstractNode node) {
        NetworkModificationNode renameNode = NetworkModificationNode.builder()
            .id(node.getId())
            .name(node.getName())
            .type(node.getType())
            .build();
        return renameNode.equals(node);
    }

    private NodeEntity getNodeEntity(UUID nodeId) {
        return nodesRepository.findById(nodeId).orElseThrow(() -> new StudyException(NODE_NOT_FOUND));
    }

    public RootNodeInfoEntity getRootNodeInfoEntity(UUID nodeId) {
        return rootNodeInfoRepository.findById(nodeId).orElseThrow(() -> new StudyException(NODE_NOT_FOUND));
    }

    public NetworkModificationNodeInfoEntity getNetworkModificationNodeInfoEntity(UUID nodeId) {
        return networkModificationNodeInfoRepository.findById(nodeId).orElseThrow(() -> new StudyException(NODE_NOT_FOUND));
    }

    private AbstractNodeInfoEntity getNodeInfoEntity(UUID nodeUuid) {
        return getNodeEntity(nodeUuid).getType() == NodeType.ROOT ? getRootNodeInfoEntity(nodeUuid) : getNetworkModificationNodeInfoEntity(nodeUuid);
    }

    private AbstractNode getSimpleNode(UUID nodeId) {
        return getNodeInfoEntity(nodeId).toDto();
    }

    @Transactional
    public AbstractNode getNode(UUID nodeId, UUID rootNetworkUuid) {
        AbstractNode node = getSimpleNode(nodeId);
        getChildren(node.getId()).stream().map(NodeEntity::getIdNode).forEach(node.getChildrenIds()::add);
        if (rootNetworkUuid != null) {
            completeNodeInfos(List.of(node), rootNetworkUuid);
        }
        return node;
    }

    public UUID getStudyRootNodeUuid(UUID studyId) {
        return nodesRepository.findByStudyIdAndType(studyId, NodeType.ROOT).orElseThrow(() -> new StudyException(ELEMENT_NOT_FOUND)).getIdNode();
    }

    private void assertNodeNameNotExist(UUID studyUuid, String nodeName) {
        if (self.isNodeNameExists(studyUuid, nodeName)) {
            throw new StudyException(NODE_NAME_ALREADY_EXIST);
        }
    }

    public void assertIsRootOrConstructionNode(UUID nodeUuid) {
        if (!self.getNode(nodeUuid, null).getType().equals(NodeType.ROOT) && !getNetworkModificationNodeInfoEntity(nodeUuid).getNodeType().equals(NetworkModificationNodeType.CONSTRUCTION)) {
            throw new StudyException(NOT_ALLOWED);
        }
    }

    @Transactional(readOnly = true)
    public boolean isNodeNameExists(UUID studyUuid, String nodeName) {
        return ROOT_NODE_NAME.equals(nodeName) || !networkModificationNodeInfoRepository.findAllByNodeStudyIdAndName(studyUuid, nodeName).stream().filter(abstractNodeInfoEntity -> !abstractNodeInfoEntity.getNode().isStashed()).toList().isEmpty();
    }

    @Transactional(readOnly = true)
    public String getUniqueNodeName(UUID studyUuid) {
        int counter = 1;
        List<String> studyNodeNames = networkModificationNodeInfoRepository.findAllByNodeStudyId(studyUuid)
            .stream()
            .filter(s -> !s.getNode().isStashed())
            .map(AbstractNodeInfoEntity::getName)
            .toList();

        String namePrefix = "N";
        String uniqueName = StringUtils.EMPTY;
        while (StringUtils.EMPTY.equals(uniqueName) || studyNodeNames.contains(uniqueName)) {
            uniqueName = namePrefix + counter;
            ++counter;
        }

        return uniqueName;
    }

    private String getSuffixedNodeName(UUID studyUuid, String nodeName) {
        List<String> studyNodeNames = networkModificationNodeInfoRepository.findAllByNodeStudyId(studyUuid)
            .stream()
            .map(AbstractNodeInfoEntity::getName)
            .toList();

        String uniqueName = nodeName;
        int i = 1;
        while (studyNodeNames.contains(uniqueName)) {
            uniqueName = nodeName + " (" + i + ")";
            i++;
        }
        return uniqueName;
    }

    @Transactional
    public String getVariantId(UUID nodeUuid, UUID rootNetworkUuid) {
        NodeEntity nodeEntity = getNodeEntity(nodeUuid);
        // we will use the network initial variant if node is of type ROOT
        if (nodeEntity.getType().equals(NodeType.ROOT)) {
            return "";
        }

        return rootNetworkNodeInfoService.getRootNetworkNodeInfo(nodeUuid, rootNetworkUuid).orElseThrow(() -> new StudyException(ROOT_NETWORK_NOT_FOUND)).getVariantId();
    }

    @Transactional(readOnly = true)
    public UUID getModificationGroupUuid(UUID nodeUuid) {
        return getNetworkModificationNodeInfoEntity(nodeUuid).getModificationGroupUuid();
    }

    @Transactional(readOnly = true)
    public String getNetworkModifications(@NonNull UUID nodeUuid, boolean onlyStashed, boolean onlyMetadata) {
        return networkModificationService.getModifications(self.getModificationGroupUuid(nodeUuid), onlyStashed, onlyMetadata);
    }

    @Transactional
    public List<ExcludedNetworkModifications> getModificationsToExclude(@NonNull UUID nodeUuid) {
        List<RootNetworkNodeInfoEntity> rootNetworkByNodeInfos = rootNetworkNodeInfoService.getAllWithRootNetworkByNodeInfoId(nodeUuid);
        return rootNetworkByNodeInfos.stream().
        map(r -> new ExcludedNetworkModifications(
                r.getRootNetwork().getId(),
                new HashSet<>(r.getModificationsUuidsToExclude())

                )).toList();
    }

    private Integer getNetworkModificationsCount(@NonNull UUID nodeUuid, boolean stashed) {
        return networkModificationService.getModificationsCount(self.getModificationGroupUuid(nodeUuid), stashed);
    }

    @Transactional(readOnly = true)
    public boolean hasModifications(@NonNull UUID nodeUuid, boolean stashed) {
        return getNetworkModificationsCount(nodeUuid, stashed) > 0;
    }

    @Transactional
    public UUID getReportUuid(UUID nodeUuid, UUID rootNetworkUuid) {
        NodeEntity nodeEntity = getNodeEntity(nodeUuid);
        if (nodeEntity.getType().equals(NodeType.ROOT)) {
            return rootNetworkService.getRootReportUuid(rootNetworkUuid);
        } else {
            return rootNetworkNodeInfoService.getRootNetworkNodeInfo(nodeUuid, rootNetworkUuid).orElseThrow(() -> new StudyException(ROOT_NETWORK_NOT_FOUND)).getModificationReports().get(nodeUuid);
        }
    }

    public List<NetworkModificationNodeInfoEntity> getAllStudyNetworkModificationNodeInfo(UUID studyUuid) {
        return networkModificationNodeInfoRepository.findAllByNodeStudyId(studyUuid);
    }

    public List<Pair<AbstractNode, Integer>> getStashedNodes(UUID studyUuid) {
        // get ordered list of stashed NodeEntity
        List<NodeEntity> nodes = nodesRepository.findAllByStudyIdAndStashedAndParentNodeIdNodeOrderByStashDateDesc(studyUuid, true, null);
        // get all their NetworkModificationInfos - order is not guaranteed when using findAllById, we save them in a map to use them in the next operation
        Map<UUID, NetworkModificationNode> networkModificationNodeInfos = networkModificationNodeInfoRepository.findAllById(nodes.stream().map(NodeEntity::getIdNode).toList())
            .stream().map(NetworkModificationNodeInfoEntity::toDto)
            .collect(Collectors.toMap(NetworkModificationNode::getId, Function.identity()));

        List<Pair<AbstractNode, Integer>> result = new ArrayList<>();
        // use ordered list with map to compute result
        nodes.stream().map(node -> networkModificationNodeInfos.get(node.getIdNode()))
            .forEach(abstractNode -> {
                ArrayList<UUID> children = new ArrayList<>();
                doGetChildrenUuids(abstractNode.getId(), children);
                result.add(Pair.of(abstractNode, children.size()));
            });
        return result;
    }

    @Transactional
    public void restoreNode(UUID studyId, List<UUID> nodeIds, UUID anchorNodeId) {
        for (UUID nodeId : nodeIds) {
            NodeEntity nodeToRestore = getNodeEntity(nodeId);
            NodeEntity anchorNode = getNodeEntity(anchorNodeId);
            NetworkModificationNodeInfoEntity modificationNodeToRestore = networkModificationNodeInfoRepository.findById(nodeToRestore.getIdNode()).orElseThrow(() -> new StudyException(NODE_NOT_FOUND));
            if (self.isNodeNameExists(studyId, modificationNodeToRestore.getName())) {
                String newName = getSuffixedNodeName(studyId, modificationNodeToRestore.getName());
                modificationNodeToRestore.setName(newName);
                networkModificationNodeInfoRepository.save(modificationNodeToRestore);
            }
            nodeToRestore.setParentNode(anchorNode);
            nodeToRestore.setStashed(false);
            nodeToRestore.setStashDate(null);
            nodesRepository.save(nodeToRestore);
            if (hasChildren(nodeId)) {
                restoreNodeChildren(studyId, nodeId);
                notificationService.emitSubtreeInserted(studyId, nodeId, anchorNodeId);
            } else {
                notificationService.emitNodeInserted(studyId, anchorNodeId, nodeId, InsertMode.CHILD, anchorNodeId);
            }
        }
    }

    private boolean hasChildren(UUID nodeId) {
        return nodesRepository.countByParentNodeIdNode(nodeId) > 0;
    }

    @Transactional
    public void updateComputationReportUuid(UUID nodeUuid, UUID rootNetworkUuid, ComputationType computationType, UUID reportUuid) {
        rootNetworkNodeInfoService.getRootNetworkNodeInfo(nodeUuid, rootNetworkUuid).ifPresent(tpNodeInfo -> tpNodeInfo.getComputationReports().put(computationType.name(), reportUuid));
    }

    @Transactional
    public Map<String, UUID> getComputationReports(UUID nodeUuid, UUID rootNetworkUuid) {
        return rootNetworkNodeInfoService.getRootNetworkNodeInfo(nodeUuid, rootNetworkUuid).orElseThrow(() -> new StudyException(NODE_NOT_FOUND)).getComputationReports();
    }

    @Transactional
    public void setModificationReports(UUID nodeUuid, UUID rootNetworkUuid, Map<UUID, UUID> modificationReports) {
        rootNetworkNodeInfoService.getRootNetworkNodeInfo(nodeUuid, rootNetworkUuid).ifPresent(tpNodeInfo -> tpNodeInfo.setModificationReports(modificationReports));
    }

    @Transactional
    public Map<UUID, UUID> getModificationReports(UUID nodeUuid, UUID rootNetworkUuid) {
        return rootNetworkNodeInfoService.getRootNetworkNodeInfo(nodeUuid, rootNetworkUuid).orElseThrow(() -> new StudyException(NODE_NOT_FOUND)).getModificationReports();
    }

    private void restoreNodeChildren(UUID studyId, UUID parentNodeId) {
        getChildren(parentNodeId).forEach(nodeEntity -> {
            NetworkModificationNodeInfoEntity modificationNodeToRestore = networkModificationNodeInfoRepository.findById(nodeEntity.getIdNode()).orElseThrow(() -> new StudyException(NODE_NOT_FOUND));
            if (self.isNodeNameExists(studyId, modificationNodeToRestore.getName())) {
                String newName = getSuffixedNodeName(studyId, modificationNodeToRestore.getName());
                modificationNodeToRestore.setName(newName);
                networkModificationNodeInfoRepository.save(modificationNodeToRestore);
            }
            nodeEntity.setStashed(false);
            nodeEntity.setStashDate(null);
            nodesRepository.save(nodeEntity);
            restoreNodeChildren(studyId, nodeEntity.getIdNode());
        });
    }

    public List<NodeEntity> getAllNodes(UUID studyUuid) {
        return nodesRepository.findAllByStudyId(studyUuid);
    }

    private UUID getModificationReportUuid(UUID nodeUuid, UUID rootNetworkUuid, UUID nodeToBuildUuid) {
        return self.getModificationReports(nodeToBuildUuid, rootNetworkUuid).getOrDefault(nodeUuid, UUID.randomUUID());
    }

    private void getBuildInfos(NodeEntity nodeEntity, UUID rootNetworkUuid, BuildInfos buildInfos, UUID nodeToBuildUuid) {
        AbstractNode node = getSimpleNode(nodeEntity.getIdNode());
        if (node.getType() == NodeType.NETWORK_MODIFICATION) {
            NetworkModificationNode modificationNode = (NetworkModificationNode) node;
            RootNetworkNodeInfoEntity rootNetworkNodeInfoEntity = rootNetworkNodeInfoService.getRootNetworkNodeInfo(nodeEntity.getIdNode(), rootNetworkUuid).orElseThrow(() -> new StudyException(ROOT_NETWORK_NOT_FOUND));
            if (!rootNetworkNodeInfoEntity.getNodeBuildStatus().toDto().isBuilt()) {
                UUID reportUuid = getModificationReportUuid(nodeEntity.getIdNode(), rootNetworkUuid, nodeToBuildUuid);
                buildInfos.insertModificationInfos(modificationNode.getModificationGroupUuid(), rootNetworkNodeInfoEntity.getModificationsUuidsToExclude(), new ReportInfos(reportUuid, modificationNode.getId()));
                getBuildInfos(nodeEntity.getParentNode(), rootNetworkUuid, buildInfos, nodeToBuildUuid);
            } else {
                buildInfos.setOriginVariantId(self.getVariantId(nodeEntity.getIdNode(), rootNetworkUuid));
            }
        }
    }

    @Transactional
    public BuildInfos getBuildInfos(UUID nodeUuid, UUID rootNetworkUuid) {
        BuildInfos buildInfos = new BuildInfos();

        nodesRepository.findById(nodeUuid).ifPresentOrElse(entity -> {
            if (entity.getType() != NodeType.NETWORK_MODIFICATION) {  // nodeUuid must be a modification node
                throw new StudyException(BAD_NODE_TYPE, "The node " + entity.getIdNode() + " is not a modification node");
            } else {
                buildInfos.setDestinationVariantId(self.getVariantId(nodeUuid, rootNetworkUuid));
                getBuildInfos(entity, rootNetworkUuid, buildInfos, nodeUuid);
            }
        }, () -> {
            throw new StudyException(ELEMENT_NOT_FOUND);
        });

        return buildInfos;
    }

    @Transactional
    public InvalidateNodeInfos invalidateNode(UUID nodeUuid, UUID rootNetworkUuid) {
        NodeEntity nodeEntity = getNodeEntity(nodeUuid);

        InvalidateNodeInfos invalidateNodeInfos = rootNetworkNodeInfoService.invalidateRootNetworkNode(nodeUuid, rootNetworkUuid, InvalidateNodeTreeParameters.ALL);

        fillIndexedNodeInfosToInvalidate(nodeEntity, rootNetworkUuid, invalidateNodeInfos);

        notificationService.emitNodeBuildStatusUpdated(nodeEntity.getStudy().getId(), List.of(nodeUuid), rootNetworkUuid);

        return invalidateNodeInfos;
    }

    @Transactional
    public InvalidateNodeInfos invalidateNodeTree(UUID nodeUuid, UUID rootNetworkUuid, InvalidateNodeTreeParameters invalidateTreeParameters) {
        InvalidateNodeInfos invalidateNodeInfos = new InvalidateNodeInfos();

        // Node status before invalidation
        NodeEntity nodeEntity = getNodeEntity(nodeUuid);
        boolean isModificationNode = nodeEntity.getType().equals(NodeType.NETWORK_MODIFICATION);
        boolean isNodeBuilt = self.getNodeBuildStatus(nodeEntity.getIdNode(), rootNetworkUuid).isBuilt();
        boolean shouldInvalidateIndexedInfos = isNodeBuilt || hasAnyBuiltChildren(nodeEntity, rootNetworkUuid);

        // First node
        if (isModificationNode && !invalidateTreeParameters.isOnlyChildren()) {
            invalidateNodeInfos = rootNetworkNodeInfoService.invalidateRootNetworkNode(nodeUuid, rootNetworkUuid, invalidateTreeParameters);
        }

        // Invalidate indexed nodes
        if (shouldInvalidateIndexedInfos) {
            fillIndexedNodeTreeInfosToInvalidate(nodeEntity, rootNetworkUuid, invalidateNodeInfos, isNodeBuilt && (invalidateTreeParameters.isOnlyChildren() || invalidateTreeParameters.isOnlyChildrenBuildStatus()));
        }

        // Children
        invalidateNodeInfos.add(invalidateChildrenNodes(nodeUuid, rootNetworkUuid, invalidateTreeParameters));

        if (!invalidateNodeInfos.getNodeUuids().isEmpty()) {
            notificationService.emitNodeBuildStatusUpdated(nodeEntity.getStudy().getId(), invalidateNodeInfos.getNodeUuids().stream().toList(), rootNetworkUuid);
        }

        return invalidateNodeInfos;
    }

    private InvalidateNodeInfos invalidateChildrenNodes(UUID nodeUuid, UUID rootNetworkUuid, InvalidateNodeTreeParameters invalidateTreeParameters) {
        InvalidateNodeInfos invalidateNodeInfos = new InvalidateNodeInfos();
        List<RootNetworkNodeInfoEntity> rootNetworkNodeInfoEntities = rootNetworkNodeInfoService.getRootNetworkNodes(rootNetworkUuid, getAllChildrenUuids(nodeUuid));

        InvalidateNodeTreeParameters invalidateChildrenParameters = InvalidateNodeTreeParameters.builder()
            .invalidationMode(InvalidateNodeTreeParameters.InvalidationMode.ALL)
            .withBlockedNodeBuild(invalidateTreeParameters.withBlockedNodeBuild())
            .build();
        rootNetworkNodeInfoEntities.forEach(child ->
            invalidateNodeInfos.add(rootNetworkNodeInfoService.invalidateRootNetworkNode(child, invalidateChildrenParameters))
        );

        return invalidateNodeInfos;
    }

    @Transactional
    public void invalidateBlockedBuildNodeTree(UUID rootNetworkUuid, UUID nodeUuid) {
        rootNetworkNodeInfoService.invalidateBlockedBuild(rootNetworkUuid, getNodeTreeUuids(nodeUuid));
    }

    /**
     * Recursively iterate through *nodeUuid* parents until one of them match one of the following conditions :<br>
     * - it is of type ROOT<br>
     * - it is built<br>
     * - one of its children is built
     * @param nodeUuid reference node from where the recursion will start
     * @param rootNetworkUuid root network necessary to get the build status of each node
     * @return the NodeEntity having its parent matching one of the above criteria
     */
    private NodeEntity getSubTreeToInvalidateIndexedModifications(UUID nodeUuid, UUID rootNetworkUuid) {
        Set<NodeEntity> descendantsChecked = new HashSet<>();

        NodeEntity currentNode = getNodeEntity(nodeUuid);

        while (currentNode.getParentNode() != null) {
            NodeEntity parentNode = currentNode.getParentNode();
            if (parentNode.getType().equals(NodeType.ROOT)
                || self.getNodeBuildStatus(parentNode.getIdNode(), rootNetworkUuid).isBuilt()
                || hasAnyBuiltChildren(parentNode, rootNetworkUuid, descendantsChecked)) {
                return currentNode;
            }

            currentNode = parentNode;
        }

        return currentNode;
    }

    // TODO Need to optimise with a only one recursive query
    private boolean hasAnyBuiltChildren(NodeEntity node, UUID rootNetworkUuid) {
        return hasAnyBuiltChildren(node, rootNetworkUuid, new HashSet<>());
    }

    private boolean hasAnyBuiltChildren(NodeEntity node, UUID rootNetworkUuid, Set<NodeEntity> checkedChildren) {
        if (self.getNodeBuildStatus(node.getIdNode(), rootNetworkUuid).isBuilt()) {
            return true;
        }
        checkedChildren.add(node);

        for (NodeEntity child : getChildren(node.getIdNode())) {
            if (!checkedChildren.contains(child)
                && hasAnyBuiltChildren(child, rootNetworkUuid, checkedChildren)) {
                return true;
            }
        }

        return false;
    }

    private void fillIndexedNodeInfosToInvalidate(NodeEntity nodeEntity, UUID rootNetworkUuid, InvalidateNodeInfos invalidateNodeInfos) {
        // when manually invalidating a single node, if this node does not have any built children
        // we need to invalidate indexed modifications up to it's last built parent, not included
        if (hasAnyBuiltChildren(nodeEntity, rootNetworkUuid)) {
            return;
        }

        // when invalidating nodes, we need to get last built parent to invalidate all its children modifications in elasticsearch
        NodeEntity closestNodeWithParentHavingBuiltDescendent = getSubTreeToInvalidateIndexedModifications(nodeEntity.getIdNode(), rootNetworkUuid);
        fillIndexedNodeInfosToInvalidate(closestNodeWithParentHavingBuiltDescendent.getIdNode(), true, invalidateNodeInfos);
    }

    // For subTree
    private void fillIndexedNodeTreeInfosToInvalidate(NodeEntity nodeEntity, UUID rootNetworkUuid, InvalidateNodeInfos invalidateNodeInfos, boolean childrenOnly) {
        // when invalidating node
        // we need to invalidate indexed modifications up to it's last built parent, not included
        if (childrenOnly) {
            fillIndexedNodeInfosToInvalidate(nodeEntity.getIdNode(), false, invalidateNodeInfos);
        } else {
            NodeEntity closestNodeWithParentHavingBuiltDescendent = getSubTreeToInvalidateIndexedModifications(nodeEntity.getIdNode(), rootNetworkUuid);
            fillIndexedNodeInfosToInvalidate(closestNodeWithParentHavingBuiltDescendent.getIdNode(), true, invalidateNodeInfos);
        }
    }

<<<<<<< HEAD
=======
    private InvalidateNodeInfos invalidateChildrenNodes(UUID nodeUuid, UUID rootNetworkUuid) {
        InvalidateNodeInfos invalidateNodeInfos = new InvalidateNodeInfos();
        List<RootNetworkNodeInfoEntity> rootNetworkNodeInfoEntities = rootNetworkNodeInfoService.getRootNetworkNodes(rootNetworkUuid, getAllChildrenUuids(nodeUuid));

        rootNetworkNodeInfoEntities.forEach(child ->
            invalidateNodeInfos.add(rootNetworkNodeInfoService.invalidateRootNetworkNode(child, InvalidateNodeTreeParameters.ALL))
        );

        return invalidateNodeInfos;
    }

>>>>>>> 593af5df
    @Transactional
    public void updateNodeBuildStatus(UUID nodeUuid, UUID rootNetworkUuid, NodeBuildStatus nodeBuildStatus) {
        UUID studyId = self.getStudyUuidForNodeId(nodeUuid);
        RootNetworkNodeInfoEntity rootNetworkNodeInfoEntity = rootNetworkNodeInfoService.getRootNetworkNodeInfo(nodeUuid, rootNetworkUuid).orElseThrow(() -> new StudyException(ROOT_NETWORK_NOT_FOUND));
        NodeEntity nodeEntity = getNodeEntity(nodeUuid);
        NodeBuildStatusEmbeddable currentNodeStatus = rootNetworkNodeInfoEntity.getNodeBuildStatus();

        BuildStatus newGlobalStatus;
        BuildStatus newLocalStatus;
        if (nodeBuildStatus.isBuilt()) {
            newLocalStatus = nodeBuildStatus.getLocalBuildStatus().max(currentNodeStatus.getLocalBuildStatus());
            NodeEntity previousBuiltNode = doGetLastParentNodeBuilt(nodeEntity, rootNetworkUuid);
            BuildStatus previousGlobalBuildStatus = getNodeBuildStatus(previousBuiltNode.getIdNode(), rootNetworkUuid).getGlobalBuildStatus();
            newGlobalStatus = nodeBuildStatus.getGlobalBuildStatus().max(previousGlobalBuildStatus);
        } else {
            newLocalStatus = nodeBuildStatus.getLocalBuildStatus();
            newGlobalStatus = nodeBuildStatus.getGlobalBuildStatus();
        }
        NodeBuildStatusEmbeddable newNodeStatus = NodeBuildStatusEmbeddable.builder()
            .localBuildStatus(newLocalStatus)
            .globalBuildStatus(newGlobalStatus)
            .build();
        if (newNodeStatus.equals(currentNodeStatus)) {
            return;
        }

        rootNetworkNodeInfoEntity.setNodeBuildStatus(newNodeStatus);
        notificationService.emitNodeBuildStatusUpdated(studyId, List.of(nodeUuid), rootNetworkUuid);
    }

    @Transactional(readOnly = true)
    public NodeBuildStatus getNodeBuildStatus(UUID nodeUuid, UUID rootNetworkUuid) {
        NodeEntity nodeEntity = getNodeEntity(nodeUuid);
        if (nodeEntity.getType().equals(NodeType.ROOT)) {
            return NodeBuildStatus.from(BuildStatus.NOT_BUILT);
        }

        RootNetworkNodeInfoEntity rootNetworkNodeInfoEntity = rootNetworkNodeInfoService.getRootNetworkNodeInfo(nodeUuid, rootNetworkUuid).orElseThrow(() -> new StudyException(ROOT_NETWORK_NOT_FOUND));
        return rootNetworkNodeInfoEntity.getNodeBuildStatus().toDto();
    }

    @Transactional(readOnly = true)
    public Optional<UUID> getParentNodeUuid(UUID nodeUuid) {
        NodeEntity nodeEntity = getNodeEntity(nodeUuid);
        return (nodeEntity.getType() == NodeType.ROOT) ? Optional.empty() : Optional.of(nodeEntity.getParentNode().getIdNode());
    }

    @Transactional(readOnly = true)
    public UUID doGetLastParentNodeBuiltUuid(UUID nodeUuid, UUID rootNetworkUuid) {
        NodeEntity nodeEntity = getNodeEntity(nodeUuid);
        return doGetLastParentNodeBuilt(nodeEntity, rootNetworkUuid).getIdNode();
    }

    private NodeEntity doGetLastParentNodeBuilt(NodeEntity nodeEntity, UUID rootNetworkUuid) {
        if (nodeEntity.getType() == NodeType.ROOT) {
            return nodeEntity;
        } else if (rootNetworkNodeInfoService
            .getRootNetworkNodeInfo(nodeEntity.getIdNode(), rootNetworkUuid).orElseThrow(() -> new StudyException(ROOT_NETWORK_NOT_FOUND))
            .getNodeBuildStatus().toDto().isBuilt()) {
            return nodeEntity;
        } else {
            return doGetLastParentNodeBuilt(nodeEntity.getParentNode(), rootNetworkUuid);
        }
    }

    @Transactional(readOnly = true)
    public boolean hasAncestor(UUID nodeUuid, UUID ancestorNodeUuid) {
        if (nodeUuid.equals(ancestorNodeUuid)) {
            return true;
        }
        NodeEntity nodeEntity = getNodeEntity(nodeUuid);
        if (nodeEntity.getType() == NodeType.ROOT) {
            return false;
        } else {
            return self.hasAncestor(nodeEntity.getParentNode().getIdNode(), ancestorNodeUuid);
        }
    }

    public Boolean isReadOnly(UUID nodeUuid) {
        return getNodeInfoEntity(nodeUuid).getReadOnly();
    }

    // only used for tests
    @Transactional
    public UUID getParentNode(UUID nodeUuid, NodeType nodeType) {
        Optional<UUID> parentNodeUuidOpt = doGetParentNode(nodeUuid, nodeType);
        if (parentNodeUuidOpt.isEmpty()) {
            throw new StudyException(ELEMENT_NOT_FOUND);
        }

        return parentNodeUuidOpt.get();
    }

    private Optional<UUID> doGetParentNode(UUID nodeUuid, NodeType nodeType) {
        NodeEntity nodeEntity = getNodeEntity(nodeUuid);
        if (nodeEntity.getType() == NodeType.ROOT && nodeType != NodeType.ROOT) {
            return Optional.empty();
        }
        if (nodeEntity.getType() == NodeType.ROOT || nodeEntity.getParentNode().getType() == nodeType) {
            return Optional.of(nodeEntity.getParentNode() != null ? nodeEntity.getParentNode().getIdNode() : nodeEntity.getIdNode());
        } else {
            return doGetParentNode(nodeEntity.getParentNode().getIdNode(), nodeType);
        }
    }

    // TODO Need to deal with all root networks : use one DB request count by root network
    public long countBuiltNodes(UUID studyUuid, UUID rootNetworkUuid) {
        List<NodeEntity> nodes = nodesRepository.findAllByStudyIdAndTypeAndStashed(studyUuid, NodeType.NETWORK_MODIFICATION, false);
        // perform N queries, but it's fast: 25 ms for 400 nodes
        return nodes.stream().filter(n -> self.getNodeBuildStatus(n.getIdNode(), rootNetworkUuid).isBuilt()).count();
    }

    private void fillIndexedNodeInfosToInvalidate(UUID parentNodeUuid, boolean includeParentNode, InvalidateNodeInfos invalidateNodeInfos) {
        List<UUID> nodesToInvalidate = new ArrayList<>();
        if (includeParentNode) {
            nodesToInvalidate.add(parentNodeUuid);
        }
        nodesToInvalidate.addAll(getAllChildrenUuids(parentNodeUuid));
        invalidateNodeInfos.addGroupUuids(
            networkModificationNodeInfoRepository.findAllById(nodesToInvalidate).stream()
                .map(NetworkModificationNodeInfoEntity::getModificationGroupUuid).toList()
        );
    }

    @Transactional(readOnly = true)
    public Map<UUID, AbstractNode> getAllStudyNodesByUuid(UUID studyId) {
        List<AbstractNode> allNodeInfos = new ArrayList<>();
        allNodeInfos.addAll(rootNodeInfoRepository.findAllByNodeStudyId(studyId).stream().map(RootNodeInfoEntity::toDto).toList());
        allNodeInfos.addAll(networkModificationNodeInfoRepository.findAllByNodeStudyId(studyId).stream().map(NetworkModificationNodeInfoEntity::toDto).toList());
        return allNodeInfos.stream().collect(Collectors.toMap(AbstractNode::getId, node -> node));
    }

    public NetworkModificationNode createTreeNodeFromNodeSequence(StudyEntity studyEntity, UUID parentNodeUuid, NodeSequenceType nodeSequenceType) {
        return createNodeTree(studyEntity, parentNodeUuid, nodeSequenceType.getNodeSequence().toNetworkModificationNodeTree());
    }

    public NetworkModificationNode createNodeTree(@NonNull StudyEntity study, @NonNull UUID nodeId, @NonNull NetworkModificationNode nodeInfo) {
        nodeInfo.setName(getSuffixedNodeName(study.getId(), nodeInfo.getName()));
        self.createNode(study, nodeId, nodeInfo, InsertMode.CHILD, null);

        //TODO: make something better with AbstractNode and NetworkModificationNode casting
        nodeInfo.getChildren().forEach(child -> self.createNodeTree(study, nodeInfo.getId(), (NetworkModificationNode) child));

        return nodeInfo;
    }
}<|MERGE_RESOLUTION|>--- conflicted
+++ resolved
@@ -348,15 +348,12 @@
         return nodesRepository.findAllByParentNodeIdNode(parentUuid);
     }
 
-<<<<<<< HEAD
     public List<UUID> getNodeTreeUuids(UUID parentUuid) {
         List<UUID> nodesUuids = nodesRepository.findAllChildrenUuids(parentUuid);
         nodesUuids.add(parentUuid);
         return nodesUuids;
     }
 
-=======
->>>>>>> 593af5df
     public List<UUID> getAllChildrenUuids(UUID parentUuid) {
         return nodesRepository.findAllChildrenUuids(parentUuid);
     }
@@ -959,8 +956,6 @@
         }
     }
 
-<<<<<<< HEAD
-=======
     private InvalidateNodeInfos invalidateChildrenNodes(UUID nodeUuid, UUID rootNetworkUuid) {
         InvalidateNodeInfos invalidateNodeInfos = new InvalidateNodeInfos();
         List<RootNetworkNodeInfoEntity> rootNetworkNodeInfoEntities = rootNetworkNodeInfoService.getRootNetworkNodes(rootNetworkUuid, getAllChildrenUuids(nodeUuid));
@@ -972,7 +967,6 @@
         return invalidateNodeInfos;
     }
 
->>>>>>> 593af5df
     @Transactional
     public void updateNodeBuildStatus(UUID nodeUuid, UUID rootNetworkUuid, NodeBuildStatus nodeBuildStatus) {
         UUID studyId = self.getStudyUuidForNodeId(nodeUuid);
