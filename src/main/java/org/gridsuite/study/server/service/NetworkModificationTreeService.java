/**
 * Copyright (c) 2021, RTE (http://www.rte-france.com)
 * This Source Code Form is subject to the terms of the Mozilla Public
 * License, v. 2.0. If a copy of the MPL was not distributed with this
 * file, You can obtain one at http://mozilla.org/MPL/2.0/.
 */
package org.gridsuite.study.server.service;

import com.powsybl.commons.report.ReportNode;
import jakarta.persistence.EntityNotFoundException;
import lombok.NonNull;
import org.apache.commons.lang3.StringUtils;
import org.gridsuite.modification.dto.ModificationInfos;
import org.gridsuite.study.server.StudyException;
import org.gridsuite.study.server.dto.*;
import org.gridsuite.study.server.dto.modification.ModificationInfosWithActivationStatus;
import org.gridsuite.study.server.networkmodificationtree.dto.*;
import org.gridsuite.study.server.networkmodificationtree.entities.*;
import org.gridsuite.study.server.notification.NotificationService;
import org.gridsuite.study.server.repository.StudyEntity;
import org.gridsuite.study.server.repository.networkmodificationtree.NetworkModificationNodeInfoRepository;
import org.gridsuite.study.server.repository.networkmodificationtree.NodeRepository;
import org.gridsuite.study.server.repository.networkmodificationtree.RootNodeInfoRepository;
import org.gridsuite.study.server.repository.rootnetwork.RootNetworkEntity;
import org.springframework.context.annotation.Lazy;
import org.springframework.data.util.Pair;
import org.springframework.stereotype.Service;
import org.springframework.transaction.annotation.Transactional;

import java.time.Instant;
import java.util.*;
import java.util.function.Function;
import java.util.stream.Collectors;

import static org.gridsuite.study.server.StudyException.Type.*;

/**
 * @author Jacques Borsenberger <jacques.borsenberger at rte-france.com
 */
@Service
public class NetworkModificationTreeService {

    public static final String ROOT_NODE_NAME = "Root";

    public static final String FIRST_VARIANT_ID = "first_variant_id";

    private final NodeRepository nodesRepository;

    private final NetworkModificationNodeInfoRepository networkModificationNodeInfoRepository;

    private final NetworkModificationService networkModificationService;
    private final NotificationService notificationService;

    private final NetworkModificationTreeService self;
    private final RootNodeInfoRepository rootNodeInfoRepository;
    private final RootNetworkNodeInfoService rootNetworkNodeInfoService;
    private final RootNetworkService rootNetworkService;
    private final ReportService reportService;

    public NetworkModificationTreeService(NodeRepository nodesRepository,
                                          RootNodeInfoRepository rootNodeInfoRepository,
                                          NetworkModificationNodeInfoRepository networkModificationNodeInfoRepository,
                                          NotificationService notificationService,
                                          NetworkModificationService networkModificationService,
                                          @Lazy NetworkModificationTreeService networkModificationTreeService,
                                          RootNetworkNodeInfoService rootNetworkNodeInfoService,
                                          RootNetworkService rootNetworkService,
                                          ReportService reportService) {
        this.nodesRepository = nodesRepository;
        this.networkModificationNodeInfoRepository = networkModificationNodeInfoRepository;
        this.networkModificationService = networkModificationService;
        this.notificationService = notificationService;
        this.self = networkModificationTreeService;
        this.rootNodeInfoRepository = rootNodeInfoRepository;
        this.rootNetworkNodeInfoService = rootNetworkNodeInfoService;
        this.rootNetworkService = rootNetworkService;
        this.reportService = reportService;
    }

    private NodeEntity createNetworkModificationNode(StudyEntity study, NodeEntity parentNode, NetworkModificationNode networkModificationNode) {
        NodeEntity newNode = nodesRepository.save(new NodeEntity(null, parentNode, NodeType.NETWORK_MODIFICATION, study, false, null));
        if (networkModificationNode.getModificationGroupUuid() == null) {
            networkModificationNode.setModificationGroupUuid(UUID.randomUUID());
        }

        networkModificationNodeInfoRepository.save(
            NetworkModificationNodeInfoEntity.builder()
                .modificationGroupUuid(networkModificationNode.getModificationGroupUuid())
                .idNode(newNode.getIdNode())
                .name(networkModificationNode.getName())
                .description(networkModificationNode.getDescription())
                .build()
        );
        return newNode;
    }

    // TODO test if studyUuid exist and have a node <nodeId>
    private NetworkModificationNode createAndInsertNode(StudyEntity study, UUID nodeId, NetworkModificationNode nodeInfo, InsertMode insertMode, String userId) {
        NodeEntity reference = getNodeEntity(nodeId);

        assertNodeNameNotExist(study.getId(), nodeInfo.getName());

        if (insertMode.equals(InsertMode.BEFORE) && reference.getType().equals(NodeType.ROOT)) {
            throw new StudyException(NOT_ALLOWED);
        }
        NodeEntity parent = insertMode.equals(InsertMode.BEFORE) ? reference.getParentNode() : reference;
        NodeEntity node = createNetworkModificationNode(study, parent, nodeInfo);
        nodeInfo.setId(node.getIdNode());

        if (insertMode.equals(InsertMode.BEFORE)) {
            reference.setParentNode(node);
        } else if (insertMode.equals(InsertMode.AFTER)) {
            nodesRepository.findAllByParentNodeIdNode(nodeId).stream()
                .filter(n -> !n.getIdNode().equals(node.getIdNode()))
                .forEach(child -> child.setParentNode(node));
        }
        return nodeInfo;
    }

    @Transactional
    public NetworkModificationNode createNode(@NonNull StudyEntity study, @NonNull UUID nodeId, @NonNull NetworkModificationNode nodeInfo, @NonNull InsertMode insertMode, String userId) {
        // create new node
        NetworkModificationNode newNode = createAndInsertNode(study, nodeId, nodeInfo, insertMode, userId);

        NetworkModificationNodeInfoEntity newNodeInfoEntity = networkModificationNodeInfoRepository.getReferenceById(newNode.getId());
        rootNetworkNodeInfoService.createNodeLinks(study, newNodeInfoEntity);

        return newNode;
    }

    private NetworkModificationNode duplicateNode(@NonNull StudyEntity study, @NonNull StudyEntity sourceStudy, @NonNull UUID referenceNodeId, @NonNull NetworkModificationNode newNodeInfo, @NonNull UUID originNodeUuid, @NonNull InsertMode insertMode, Map<UUID, UUID> originToDuplicateModificationUuidMap, boolean isDuplicatingStudy) {
        // create new node
        NetworkModificationNode newNode = createAndInsertNode(study, referenceNodeId, newNodeInfo, insertMode, null);

        NetworkModificationNodeInfoEntity newNodeInfoEntity = networkModificationNodeInfoRepository.getReferenceById(newNode.getId());
        NetworkModificationNodeInfoEntity originNodeInfoEntity = networkModificationNodeInfoRepository.getReferenceById(originNodeUuid);
        if (!isDuplicatingStudy && study.getId() != sourceStudy.getId()) {
            rootNetworkNodeInfoService.createNodeLinks(study, newNodeInfoEntity);
        } else {
            // when duplicating node within the same study, we need to retrieve excluded modifications from source node
            // when duplicating study, we need to retrieve excluded modifications from source node as well, but we also need to have a correspondence between source root networks and duplicated ones
            //     since they are fetched in order, we ensure the duplicate is made accurately
            Map<RootNetworkEntity, RootNetworkEntity> originToDuplicateRootNetworkMap = new HashMap<>();
            for (int i = 0; i < sourceStudy.getRootNetworks().size(); i++) {
                // when study.getId() == sourceStudy.getId(), this mapping makes root networks target themselves, but it makes the code more concise with study duplication
                originToDuplicateRootNetworkMap.put(sourceStudy.getRootNetworks().get(i), study.getRootNetworks().get(i));
            }
            rootNetworkNodeInfoService.duplicateNodeLinks(originNodeInfoEntity.getRootNetworkNodeInfos(), newNodeInfoEntity, originToDuplicateModificationUuidMap, originToDuplicateRootNetworkMap);
        }

        return newNode;
    }

    @Transactional
    public UUID duplicateStudyNode(UUID nodeToCopyUuid, UUID anchorNodeUuid, InsertMode insertMode) {
        NodeEntity anchorNode = getNodeEntity(anchorNodeUuid);
        NodeEntity parent = insertMode == InsertMode.BEFORE ? anchorNode.getParentNode() : anchorNode;
        UUID newNodeUUID = duplicateNode(nodeToCopyUuid, anchorNodeUuid, insertMode);
        notificationService.emitNodeInserted(anchorNode.getStudy().getId(), parent.getIdNode(), newNodeUUID, insertMode, anchorNodeUuid);
        return newNodeUUID;
    }

    private UUID duplicateNode(UUID nodeToCopyUuid, UUID anchorNodeUuid, InsertMode insertMode) {
        NodeEntity anchorNodeEntity = getNodeEntity(anchorNodeUuid);
        if (insertMode.equals(InsertMode.BEFORE) && anchorNodeEntity.getType().equals(NodeType.ROOT)) {
            throw new StudyException(NOT_ALLOWED);
        }

        UUID newGroupUuid = UUID.randomUUID();
        UUID modificationGroupUuid = self.getModificationGroupUuid(nodeToCopyUuid);
        //First we create the modification group
        Map<UUID, UUID> originToDuplicateModificationUuidMap = networkModificationService.duplicateModificationsGroup(modificationGroupUuid, newGroupUuid);

        //Then we create the node
        NetworkModificationNodeInfoEntity networkModificationNodeInfoEntity = getNetworkModificationNodeInfoEntity(nodeToCopyUuid);
        UUID studyUuid = anchorNodeEntity.getStudy().getId();

        NetworkModificationNode node = duplicateNode(
            anchorNodeEntity.getStudy(),
            networkModificationNodeInfoEntity.getNode().getStudy(),
            anchorNodeUuid,
            NetworkModificationNode.builder()
                .modificationGroupUuid(newGroupUuid)
                .name(getSuffixedNodeName(studyUuid, networkModificationNodeInfoEntity.getName()))
                .description(networkModificationNodeInfoEntity.getDescription())
                .build(),
                nodeToCopyUuid,
                insertMode,
            originToDuplicateModificationUuidMap,
            false
        );

        return node.getId();
    }

    @Transactional
    public void moveStudyNode(UUID nodeToMoveUuid, UUID anchorNodeUuid, InsertMode insertMode) {        //if we try to move a node around itself, nothing happens
        if (nodeToMoveUuid.equals(anchorNodeUuid)) {
            throw new StudyException(NOT_ALLOWED);
        }
        NodeEntity anchorNode = getNodeEntity(anchorNodeUuid);
        NodeEntity parent;
        if (insertMode == InsertMode.BEFORE) {
            if (anchorNode.getType() == NodeType.ROOT) {
                throw new StudyException(NOT_ALLOWED);
            }
            parent = anchorNode.getParentNode();
            if (parent.getIdNode().equals(nodeToMoveUuid)) {
                // If anchor's previous parent is the node to move, we use anchor's grandparent.
                parent = parent.getParentNode();
            }
        } else {
            parent = anchorNode;
        }
        UUID studyUuid = moveNode(nodeToMoveUuid, anchorNodeUuid, insertMode);
        notificationService.emitNodeMoved(studyUuid, parent.getIdNode(), nodeToMoveUuid, insertMode, anchorNodeUuid);
    }

    private UUID moveNode(UUID nodeToMoveUuid, UUID anchorNodeUuid, InsertMode insertMode) {
        NodeEntity nodeToMoveEntity = getNodeEntity(nodeToMoveUuid);

        nodesRepository.findAllByParentNodeIdNode(nodeToMoveUuid)
            .forEach(child -> child.setParentNode(nodeToMoveEntity.getParentNode()));

        NodeEntity anchorNodeEntity = getNodeEntity(anchorNodeUuid);

        if (insertMode.equals(InsertMode.BEFORE) && anchorNodeEntity.getType().equals(NodeType.ROOT)) {
            throw new StudyException(NOT_ALLOWED);
        }

        NodeEntity parent = insertMode.equals(InsertMode.BEFORE) ?
            anchorNodeEntity.getParentNode() : anchorNodeEntity;

        if (insertMode.equals(InsertMode.BEFORE)) {
            anchorNodeEntity.setParentNode(nodeToMoveEntity);
        } else if (insertMode.equals(InsertMode.AFTER)) {
            nodesRepository.findAllByParentNodeIdNode(anchorNodeUuid).stream()
                .filter(n -> !n.getIdNode().equals(nodeToMoveEntity.getIdNode()))
                .forEach(child -> child.setParentNode(nodeToMoveEntity));
        }

        nodeToMoveEntity.setParentNode(parent);
        return anchorNodeEntity.getStudy().getId();
    }

    @Transactional
    public void moveStudySubtree(UUID parentNodeToMoveUuid, UUID anchorNodeUuid) {
        List<NodeEntity> children = getChildrenByParentUuid(parentNodeToMoveUuid);
        moveNode(parentNodeToMoveUuid, anchorNodeUuid, InsertMode.CHILD);
        children.forEach(child -> self.moveStudySubtree(child.getIdNode(), parentNodeToMoveUuid));
    }

    @Transactional
    // TODO test if studyUuid exist and have a node <nodeId>
    public List<UUID> doDeleteNode(UUID nodeId, boolean deleteChildren, DeleteNodeInfos deleteNodeInfos) {
        List<UUID> removedNodes = new ArrayList<>();
        UUID studyId = self.getStudyUuidForNodeId(nodeId);
        deleteNodes(nodeId, deleteChildren, false, removedNodes, deleteNodeInfos);
        notificationService.emitNodesDeleted(studyId, removedNodes, deleteChildren);
        return removedNodes;
    }

    @Transactional
    // TODO test if studyUuid exist and have a node <nodeId>
    public void doStashNode(UUID nodeId, boolean stashChildren) {
        List<UUID> stashedNodes = new ArrayList<>();
        UUID studyId = self.getStudyUuidForNodeId(nodeId);
        stashNodes(nodeId, stashChildren, stashedNodes, true);
        notificationService.emitNodesDeleted(studyId, stashedNodes, stashChildren);
    }

    @Transactional(readOnly = true)
    public UUID getStudyUuidForNodeId(UUID id) {
        return getNodeEntity(id).getStudy().getId();
    }

    private void stashNodes(UUID id, boolean stashChildren, List<UUID> stashedNodes, boolean firstIteration) {
        Optional<NodeEntity> optNodeToStash = nodesRepository.findById(id);
        optNodeToStash.ifPresent(nodeToStash -> {
            UUID modificationGroupUuid = self.getModificationGroupUuid(nodeToStash.getIdNode());
            networkModificationService.deleteStashedModifications(modificationGroupUuid);
            if (!stashChildren) {
                nodesRepository.findAllByParentNodeIdNode(id).forEach(node -> node.setParentNode(nodeToStash.getParentNode()));
            } else {
                nodesRepository.findAllByParentNodeIdNode(id)
                    .forEach(child -> stashNodes(child.getIdNode(), true, stashedNodes, false));
            }
            stashedNodes.add(id);
            nodeToStash.setStashed(true);
            nodeToStash.setStashDate(Instant.now());
            //We only unlink the first deleted node so the rest of the tree is still connected as it was
            if (firstIteration) {
                nodeToStash.setParentNode(null);
            }
        });
    }

    private void deleteNodes(UUID id, boolean deleteChildren, boolean allowDeleteRoot, List<UUID> removedNodes, DeleteNodeInfos deleteNodeInfos) {
        Optional<NodeEntity> optNodeToDelete = nodesRepository.findById(id);
        optNodeToDelete.ifPresent(nodeToDelete -> {
            /* root cannot be deleted by accident */
            if (!allowDeleteRoot && nodeToDelete.getType() == NodeType.ROOT) {
                throw new StudyException(CANT_DELETE_ROOT_NODE);
            }

            UUID modificationGroupUuid = self.getModificationGroupUuid(id);
            deleteNodeInfos.addModificationGroupUuid(modificationGroupUuid);

            //complete deleteNodeInfos with computation result and report uuids
            rootNetworkNodeInfoService.fillDeleteNodeInfo(id, deleteNodeInfos);

            if (!deleteChildren) {
                nodesRepository.findAllByParentNodeIdNode(id).forEach(node -> node.setParentNode(nodeToDelete.getParentNode()));
            } else {
                nodesRepository.findAllByParentNodeIdNode(id)
                    .forEach(child -> deleteNodes(child.getIdNode(), true, false, removedNodes, deleteNodeInfos));
            }
            removedNodes.add(id);
            if (nodeToDelete.getType() == NodeType.ROOT) {
                rootNodeInfoRepository.deleteById(id);
            } else {
                networkModificationNodeInfoRepository.deleteById(id);
            }
            nodesRepository.delete(nodeToDelete);
        });
    }

    public List<NodeEntity> getChildrenByParentUuid(UUID parentUuid) {
        return nodesRepository.findAllByParentNodeIdNode(parentUuid);
    }

    public List<String> getAllChildrenFromParentUuid(UUID parentUuid) {
        return nodesRepository.findAllDescendants(parentUuid);
    }

    @Transactional
    public void doDeleteTree(UUID studyId) {
        try {
            List<NodeEntity> nodes = nodesRepository.findAllByStudyId(studyId);
            Map<NodeType, List<NodeEntity>> nodeUuidsByType = nodes.stream().collect(Collectors.groupingBy(NodeEntity::getType));
            // remove root node infos entities
            List<NodeEntity> rootNodesToDelete = nodeUuidsByType.get(NodeType.ROOT);
            if (rootNodesToDelete != null) {
                rootNodeInfoRepository.deleteByIdNodeIn(rootNodesToDelete.stream().map(NodeEntity::getIdNode).collect(Collectors.toList()));
            }
            // remove network modification node infos entities
            List<NodeEntity> networkModificationNodesToDelete = nodeUuidsByType.get(NodeType.NETWORK_MODIFICATION);
            if (networkModificationNodesToDelete != null) {
                networkModificationNodeInfoRepository.deleteByIdNodeIn(networkModificationNodesToDelete.stream().map(NodeEntity::getIdNode).toList());
            }
            // remove node entities
            nodesRepository.deleteAll(nodes);
        } catch (EntityNotFoundException ignored) {
            // nothing to do
        }
    }

    @Transactional
    public NodeEntity createRoot(StudyEntity study) {
        NodeEntity node = nodesRepository.save(new NodeEntity(null, null, NodeType.ROOT, study, false, null));
        rootNodeInfoRepository.save(
            RootNodeInfoEntity.builder()
                .idNode(node.getIdNode())
                .name(ROOT_NODE_NAME)
                .readOnly(true)
                .build()
        );

        return node;
    }

    @Transactional
    public RootNode getStudyTree(UUID studyId, UUID rootNetworkUuid) {
        NodeEntity rootNode = nodesRepository.findByStudyIdAndType(studyId, NodeType.ROOT).orElseThrow(() -> new StudyException(NODE_NOT_FOUND));
        RootNode studyTree = (RootNode) getStudySubtree(studyId, rootNode.getIdNode(), rootNetworkUuid);
        if (studyTree != null) {
            studyTree.setStudyId(studyId);
        }
        return studyTree;
    }

    private void completeNodeInfos(List<AbstractNode> nodes, UUID rootNetworkUuid) {
        RootNetworkEntity rootNetworkEntity = rootNetworkService.getRootNetwork(rootNetworkUuid).orElseThrow(() -> new StudyException(ROOT_NETWORK_NOT_FOUND));
        nodes.forEach(nodeInfo -> {
            if (nodeInfo instanceof RootNode rootNode) {
                rootNode.setReportUuid(rootNetworkEntity.getReportUuid());
            } else {
                ((NetworkModificationNode) nodeInfo).completeDtoFromRootNetworkNodeInfo(rootNetworkNodeInfoService.getRootNetworkNodeInfo(nodeInfo.getId(), rootNetworkEntity.getId()).orElseThrow(() -> new StudyException(ROOT_NETWORK_NOT_FOUND)));
            }
        });
    }

    @Transactional
    public AbstractNode getStudySubtree(UUID studyId, UUID parentNodeUuid, UUID rootNetworkUuid) {
//        TODO: not working because of proxy appearing in tests TOFIX later
//        List<UUID> nodeUuids = nodesRepository.findAllDescendants(parentNodeUuid).stream().map(UUID::fromString).toList();
//        List<NodeEntity> nodes = nodesRepository.findAllById(nodeUuids);
        List<NodeEntity> nodes = nodesRepository.findAllByStudyId(studyId);

        List<AbstractNode> allNodeInfos = new ArrayList<>();
        allNodeInfos.addAll(rootNodeInfoRepository.findAllByNodeStudyId(studyId).stream().map(RootNodeInfoEntity::toDto).toList());
        allNodeInfos.addAll(networkModificationNodeInfoRepository.findAllByNodeStudyId(studyId).stream().map(NetworkModificationNodeInfoEntity::toDto).toList());
        if (rootNetworkUuid != null) {
            completeNodeInfos(allNodeInfos, rootNetworkUuid);
        }
        Map<UUID, AbstractNode> fullMap = allNodeInfos.stream().collect(Collectors.toMap(AbstractNode::getId, Function.identity()));

        nodes.stream()
            .filter(n -> n.getParentNode() != null)
            .forEach(node -> fullMap.get(node.getParentNode().getIdNode()).getChildren().add(fullMap.get(node.getIdNode())));
        return fullMap.get(parentNodeUuid);
    }

    @Transactional
    public void duplicateStudyNodes(StudyEntity studyEntity, StudyEntity sourceStudyEntity) {
        createRoot(studyEntity);
        AbstractNode rootNode = getStudyTree(sourceStudyEntity.getId(), null);
        cloneStudyTree(rootNode, null, studyEntity, sourceStudyEntity, true);
    }

    @Transactional
    public UUID cloneStudyTree(AbstractNode nodeToDuplicate, UUID nodeParentId, StudyEntity studyEntity, StudyEntity sourceStudyEntity, boolean isDuplicatingStudy) {
        UUID rootId = null;
        if (NodeType.ROOT.equals(nodeToDuplicate.getType())) {
            rootId = getStudyRootNodeUuid(studyEntity.getId());
        }
        UUID nextParentId;
        UUID newModificationGroupId = UUID.randomUUID();

        if (nodeToDuplicate instanceof NetworkModificationNode model) {
            UUID modificationGroupToDuplicateId = model.getModificationGroupUuid();
            model.setModificationGroupUuid(newModificationGroupId);
            model.setName(getSuffixedNodeName(studyEntity.getId(), model.getName()));

            Map<UUID, UUID> originToDuplicateModificationUuidMap = networkModificationService.duplicateModificationsGroup(modificationGroupToDuplicateId, newModificationGroupId);
            nextParentId = duplicateNode(studyEntity, sourceStudyEntity, nodeParentId, model, nodeToDuplicate.getId(), InsertMode.CHILD, originToDuplicateModificationUuidMap, isDuplicatingStudy).getId();
        } else {
            // when cloning studyTree, we don't clone root node
            // if cloning the whole study, the root node is previously created
            nextParentId = rootId;
        }
        nodeToDuplicate.getChildren().forEach(childToDuplicate -> self.cloneStudyTree(childToDuplicate, nextParentId, studyEntity, sourceStudyEntity, isDuplicatingStudy));

        return nextParentId;
    }

    @Transactional
    public void createBasicTree(StudyEntity studyEntity) {
        // create 2 nodes : root node, modification node N1
        NodeEntity rootNodeEntity = self.createRoot(studyEntity);
        UUID firstRootNetworkUuid = studyEntity.getFirstRootNetwork().getId();
        NetworkModificationNode modificationNode = NetworkModificationNode
            .builder()
            .name("N1")
            .build();

        NetworkModificationNode networkModificationNode = createNode(studyEntity, rootNodeEntity.getIdNode(), modificationNode, InsertMode.AFTER, null);
        ReportNode reportNode = ReportNode.newRootReportNode().withMessageTemplate(modificationNode.getId().toString(), modificationNode.getId().toString()).build();
        reportService.sendReport(getModificationReportUuid(networkModificationNode.getId(), firstRootNetworkUuid, networkModificationNode.getId()), reportNode);

        BuildInfos buildInfos = getBuildInfos(modificationNode.getId(), firstRootNetworkUuid);
        Map<UUID, UUID> nodeUuidToReportUuid = buildInfos.getReportsInfos().stream().collect(Collectors.toMap(ReportInfos::nodeUuid, ReportInfos::reportUuid));
        rootNetworkNodeInfoService.updateRootNetworkNode(networkModificationNode.getId(), firstRootNetworkUuid,
            RootNetworkNodeInfo.builder().variantId(FIRST_VARIANT_ID).nodeBuildStatus(NodeBuildStatus.from(BuildStatus.BUILT)).modificationReports(nodeUuidToReportUuid).build());
    }

    @Transactional
    public void updateNode(UUID studyUuid, NetworkModificationNode node, String userId) {
        NetworkModificationNodeInfoEntity networkModificationNodeEntity = getNetworkModificationNodeInfoEntity(node.getId());
        if (!networkModificationNodeEntity.getName().equals(node.getName())) {
            assertNodeNameNotExist(studyUuid, node.getName());
        }
        if (node.getName() != null) {
            networkModificationNodeEntity.setName(node.getName());
        }
        if (node.getDescription() != null) {
            networkModificationNodeEntity.setDescription(node.getDescription());
        }

        if (isRenameNode(node)) {
            notificationService.emitNodeRenamed(self.getStudyUuidForNodeId(node.getId()), node.getId());
        } else {
            notificationService.emitNodesChanged(self.getStudyUuidForNodeId(node.getId()), Collections.singletonList(node.getId()));
        }
        notificationService.emitElementUpdated(studyUuid, userId);
    }

    @Transactional
    public void updateNodesColumnPositions(UUID studyUuid, UUID parentUuid, List<NetworkModificationNode> childrenNodes, String userId) {
        // Convert to a map for quick lookup
        Map<UUID, Integer> nodeIdToColumnPosition = childrenNodes.stream()
                .collect(Collectors.toMap(NetworkModificationNode::getId, NetworkModificationNode::getColumnPosition));

        List<UUID> childrenIds = childrenNodes.stream().map(NetworkModificationNode::getId).toList();
        networkModificationNodeInfoRepository.findAllById(childrenIds).forEach(entity -> {
            Integer newColumnPosition = nodeIdToColumnPosition.get(entity.getId());
            entity.setColumnPosition(Objects.requireNonNull(newColumnPosition));
        });

        List<UUID> orderedUuids = childrenNodes.stream()
            .sorted(Comparator.comparingInt(AbstractNode::getColumnPosition))
            .map(NetworkModificationNode::getId)
            .toList();

        notificationService.emitColumnsChanged(studyUuid, parentUuid, orderedUuids);
        notificationService.emitElementUpdated(studyUuid, userId);
    }

    private boolean isRenameNode(AbstractNode node) {
        NetworkModificationNode renameNode = NetworkModificationNode.builder()
            .id(node.getId())
            .name(node.getName())
            .type(node.getType())
            .build();
        return renameNode.equals(node);
    }

    private NodeEntity getNodeEntity(UUID nodeId) {
        return nodesRepository.findById(nodeId).orElseThrow(() -> new StudyException(NODE_NOT_FOUND));
    }

    public RootNodeInfoEntity getRootNodeInfoEntity(UUID nodeId) {
        return rootNodeInfoRepository.findById(nodeId).orElseThrow(() -> new StudyException(NODE_NOT_FOUND));
    }

    public NetworkModificationNodeInfoEntity getNetworkModificationNodeInfoEntity(UUID nodeId) {
        return networkModificationNodeInfoRepository.findById(nodeId).orElseThrow(() -> new StudyException(NODE_NOT_FOUND));
    }

    private AbstractNodeInfoEntity getNodeInfoEntity(UUID nodeUuid) {
        return getNodeEntity(nodeUuid).getType() == NodeType.ROOT ? getRootNodeInfoEntity(nodeUuid) : getNetworkModificationNodeInfoEntity(nodeUuid);
    }

    private AbstractNode getSimpleNode(UUID nodeId) {
        return getNodeInfoEntity(nodeId).toDto();
    }

    @Transactional
    public AbstractNode getNode(UUID nodeId, UUID rootNetworkUuid) {
        AbstractNode node = getSimpleNode(nodeId);
        nodesRepository.findAllByParentNodeIdNode(node.getId()).stream().map(NodeEntity::getIdNode).forEach(node.getChildrenIds()::add);
        if (rootNetworkUuid != null) {
            completeNodeInfos(List.of(node), rootNetworkUuid);
        }
        return node;
    }

    public UUID getStudyRootNodeUuid(UUID studyId) {
        return nodesRepository.findByStudyIdAndType(studyId, NodeType.ROOT).orElseThrow(() -> new StudyException(ELEMENT_NOT_FOUND)).getIdNode();
    }

    private void assertNodeNameNotExist(UUID studyUuid, String nodeName) {
        if (self.isNodeNameExists(studyUuid, nodeName)) {
            throw new StudyException(NODE_NAME_ALREADY_EXIST);
        }
    }

    @Transactional(readOnly = true)
    public boolean isNodeNameExists(UUID studyUuid, String nodeName) {
        return ROOT_NODE_NAME.equals(nodeName) || !networkModificationNodeInfoRepository.findAllByNodeStudyIdAndName(studyUuid, nodeName).stream().filter(abstractNodeInfoEntity -> !abstractNodeInfoEntity.getNode().isStashed()).toList().isEmpty();
    }

    @Transactional(readOnly = true)
    public String getUniqueNodeName(UUID studyUuid) {
        int counter = 1;
        List<String> studyNodeNames = networkModificationNodeInfoRepository.findAllByNodeStudyId(studyUuid)
            .stream()
            .filter(s -> !s.getNode().isStashed())
            .map(AbstractNodeInfoEntity::getName)
            .toList();

        String namePrefix = "N";
        String uniqueName = StringUtils.EMPTY;
        while (StringUtils.EMPTY.equals(uniqueName) || studyNodeNames.contains(uniqueName)) {
            uniqueName = namePrefix + counter;
            ++counter;
        }

        return uniqueName;
    }

    private String getSuffixedNodeName(UUID studyUuid, String nodeName) {
        List<String> studyNodeNames = networkModificationNodeInfoRepository.findAllByNodeStudyId(studyUuid)
            .stream()
            .map(AbstractNodeInfoEntity::getName)
            .toList();

        String uniqueName = nodeName;
        int i = 1;
        while (studyNodeNames.contains(uniqueName)) {
            uniqueName = nodeName + " (" + i + ")";
            i++;
        }
        return uniqueName;
    }

    @Transactional
    public String getVariantId(UUID nodeUuid, UUID rootNetworkUuid) {
        NodeEntity nodeEntity = getNodeEntity(nodeUuid);
        // we will use the network initial variant if node is of type ROOT
        if (nodeEntity.getType().equals(NodeType.ROOT)) {
            return "";
        }

        return rootNetworkNodeInfoService.getRootNetworkNodeInfo(nodeUuid, rootNetworkUuid).orElseThrow(() -> new StudyException(ROOT_NETWORK_NOT_FOUND)).getVariantId();
    }

    @Transactional(readOnly = true)
    public UUID getModificationGroupUuid(UUID nodeUuid) {
        return getNetworkModificationNodeInfoEntity(nodeUuid).getModificationGroupUuid();
    }

    @Transactional(readOnly = true)
    public List<ModificationInfosWithActivationStatus> getNetworkModifications(@NonNull UUID studyUuid, @NonNull UUID nodeUuid, boolean onlyStashed, boolean onlyMetadata) {
        List<ModificationInfos> modificationInfos = networkModificationService.getModifications(self.getModificationGroupUuid(nodeUuid), onlyStashed, onlyMetadata);
        if (!self.getStudyUuidForNodeId(nodeUuid).equals(studyUuid)) {
            throw new StudyException(NOT_ALLOWED);
        }

        List<RootNetworkNodeInfoEntity> rootNetworkByNodeInfos = rootNetworkNodeInfoService.getAllWithRootNetworkByNodeInfoId(nodeUuid);
        return modificationInfos.stream()
                .map(modification ->
                        (ModificationInfosWithActivationStatus) ModificationInfosWithActivationStatus.builder()
                                .activationStatusByRootNetwork(getActivationStatusByRootNetwork(rootNetworkByNodeInfos, modification.getUuid()))
                                .modificationInfos(modification)
                                .build())
                .toList();
    }

    /**
     * Get modification activation status by root network
     */
    private Map<UUID, Boolean> getActivationStatusByRootNetwork(List<RootNetworkNodeInfoEntity> rootNetworkByNodeInfos, UUID modificationUuid) {
        return rootNetworkByNodeInfos.stream().collect(Collectors.toMap(
                r -> r.getRootNetwork().getId(),
                r -> !r.getModificationsUuidsToExclude().contains(modificationUuid)));
    }

    private Integer getNetworkModificationsCount(@NonNull UUID nodeUuid, boolean stashed) {
        return networkModificationService.getModificationsCount(self.getModificationGroupUuid(nodeUuid), stashed);
    }

    @Transactional(readOnly = true)
    public boolean hasModifications(@NonNull UUID nodeUuid, boolean stashed) {
        return getNetworkModificationsCount(nodeUuid, stashed) > 0;
    }

    @Transactional
    public UUID getReportUuid(UUID nodeUuid, UUID rootNetworkUuid) {
        NodeEntity nodeEntity = getNodeEntity(nodeUuid);
        if (nodeEntity.getType().equals(NodeType.ROOT)) {
            return rootNetworkService.getRootReportUuid(rootNetworkUuid);
        } else {
            return rootNetworkNodeInfoService.getRootNetworkNodeInfo(nodeUuid, rootNetworkUuid).orElseThrow(() -> new StudyException(ROOT_NETWORK_NOT_FOUND)).getModificationReports().get(nodeUuid);
        }
    }

    public List<NetworkModificationNodeInfoEntity> getAllStudyNetworkModificationNodeInfo(UUID studyUuid) {
        return networkModificationNodeInfoRepository.findAllByNodeStudyId(studyUuid);
    }

    public List<Pair<AbstractNode, Integer>> getStashedNodes(UUID studyUuid) {
        // get ordered list of stashed NodeEntity
        List<NodeEntity> nodes = nodesRepository.findAllByStudyIdAndStashedAndParentNodeIdNodeOrderByStashDateDesc(studyUuid, true, null);
        // get all their NetworkModificationInfos - order is not guaranteed when using findAllById, we save them in a map to use them in the next operation
        Map<UUID, NetworkModificationNode> networkModificationNodeInfos = networkModificationNodeInfoRepository.findAllById(nodes.stream().map(NodeEntity::getIdNode).toList())
            .stream().map(NetworkModificationNodeInfoEntity::toDto)
            .collect(Collectors.toMap(NetworkModificationNode::getId, Function.identity()));

        List<Pair<AbstractNode, Integer>> result = new ArrayList<>();
        // use ordered list with map to compute result
        nodes.stream().map(node -> networkModificationNodeInfos.get(node.getIdNode()))
            .forEach(abstractNode -> {
                ArrayList<UUID> children = new ArrayList<>();
                doGetChildren(abstractNode.getId(), children);
                result.add(Pair.of(abstractNode, children.size()));
            });
        return result;
    }

    @Transactional
    public void restoreNode(UUID studyId, List<UUID> nodeIds, UUID anchorNodeId) {
        for (UUID nodeId : nodeIds) {
            NodeEntity nodeToRestore = getNodeEntity(nodeId);
            NodeEntity anchorNode = getNodeEntity(anchorNodeId);
            NetworkModificationNodeInfoEntity modificationNodeToRestore = networkModificationNodeInfoRepository.findById(nodeToRestore.getIdNode()).orElseThrow(() -> new StudyException(NODE_NOT_FOUND));
            if (self.isNodeNameExists(studyId, modificationNodeToRestore.getName())) {
                String newName = getSuffixedNodeName(studyId, modificationNodeToRestore.getName());
                modificationNodeToRestore.setName(newName);
                networkModificationNodeInfoRepository.save(modificationNodeToRestore);
            }
            nodeToRestore.setParentNode(anchorNode);
            nodeToRestore.setStashed(false);
            nodeToRestore.setStashDate(null);
            nodesRepository.save(nodeToRestore);
            if (hasChildren(nodeId)) {
                restoreNodeChildren(studyId, nodeId);
                notificationService.emitSubtreeInserted(studyId, nodeId, anchorNodeId);
            } else {
                notificationService.emitNodeInserted(studyId, anchorNodeId, nodeId, InsertMode.CHILD, anchorNodeId);
            }
        }
    }

    private boolean hasChildren(UUID nodeId) {
        return nodesRepository.countByParentNodeIdNode(nodeId) > 0;
    }

    @Transactional
    public void updateComputationReportUuid(UUID nodeUuid, UUID rootNetworkUuid, ComputationType computationType, UUID reportUuid) {
        rootNetworkNodeInfoService.getRootNetworkNodeInfo(nodeUuid, rootNetworkUuid).ifPresent(tpNodeInfo -> tpNodeInfo.getComputationReports().put(computationType.name(), reportUuid));
    }

    @Transactional
    public Map<String, UUID> getComputationReports(UUID nodeUuid, UUID rootNetworkUuid) {
        return rootNetworkNodeInfoService.getRootNetworkNodeInfo(nodeUuid, rootNetworkUuid).orElseThrow(() -> new StudyException(NODE_NOT_FOUND)).getComputationReports();
    }

    @Transactional
    public void setModificationReports(UUID nodeUuid, UUID rootNetworkUuid, Map<UUID, UUID> modificationReports) {
        rootNetworkNodeInfoService.getRootNetworkNodeInfo(nodeUuid, rootNetworkUuid).ifPresent(tpNodeInfo -> tpNodeInfo.setModificationReports(modificationReports));
    }

    @Transactional
    public Map<UUID, UUID> getModificationReports(UUID nodeUuid, UUID rootNetworkUuid) {
        return rootNetworkNodeInfoService.getRootNetworkNodeInfo(nodeUuid, rootNetworkUuid).orElseThrow(() -> new StudyException(NODE_NOT_FOUND)).getModificationReports();
    }

    private void restoreNodeChildren(UUID studyId, UUID parentNodeId) {
        nodesRepository.findAllByParentNodeIdNode(parentNodeId).forEach(nodeEntity -> {
            NetworkModificationNodeInfoEntity modificationNodeToRestore = networkModificationNodeInfoRepository.findById(nodeEntity.getIdNode()).orElseThrow(() -> new StudyException(NODE_NOT_FOUND));
            if (self.isNodeNameExists(studyId, modificationNodeToRestore.getName())) {
                String newName = getSuffixedNodeName(studyId, modificationNodeToRestore.getName());
                modificationNodeToRestore.setName(newName);
                networkModificationNodeInfoRepository.save(modificationNodeToRestore);
            }
            nodeEntity.setStashed(false);
            nodeEntity.setStashDate(null);
            nodesRepository.save(nodeEntity);
            restoreNodeChildren(studyId, nodeEntity.getIdNode());
        });
    }

    public List<NodeEntity> getAllNodes(UUID studyUuid) {
        return nodesRepository.findAllByStudyId(studyUuid);
    }

    private UUID getModificationReportUuid(UUID nodeUuid, UUID rootNetworkUuid, UUID nodeToBuildUuid) {
        return self.getModificationReports(nodeToBuildUuid, rootNetworkUuid).getOrDefault(nodeUuid, UUID.randomUUID());
    }

    private void getBuildInfos(NodeEntity nodeEntity, UUID rootNetworkUuid, BuildInfos buildInfos, UUID nodeToBuildUuid) {
        AbstractNode node = getSimpleNode(nodeEntity.getIdNode());
        if (node.getType() == NodeType.NETWORK_MODIFICATION) {
            NetworkModificationNode modificationNode = (NetworkModificationNode) node;
            RootNetworkNodeInfoEntity rootNetworkNodeInfoEntity = rootNetworkNodeInfoService.getRootNetworkNodeInfo(nodeEntity.getIdNode(), rootNetworkUuid).orElseThrow(() -> new StudyException(ROOT_NETWORK_NOT_FOUND));
            if (!rootNetworkNodeInfoEntity.getNodeBuildStatus().toDto().isBuilt()) {
                UUID reportUuid = getModificationReportUuid(nodeEntity.getIdNode(), rootNetworkUuid, nodeToBuildUuid);
                buildInfos.insertModificationInfos(modificationNode.getModificationGroupUuid(), rootNetworkNodeInfoEntity.getModificationsUuidsToExclude(), new ReportInfos(reportUuid, modificationNode.getId()));
                getBuildInfos(nodeEntity.getParentNode(), rootNetworkUuid, buildInfos, nodeToBuildUuid);
            } else {
                buildInfos.setOriginVariantId(self.getVariantId(nodeEntity.getIdNode(), rootNetworkUuid));
            }
        }
    }

    @Transactional
    public BuildInfos getBuildInfos(UUID nodeUuid, UUID rootNetworkUuid) {
        BuildInfos buildInfos = new BuildInfos();

        nodesRepository.findById(nodeUuid).ifPresentOrElse(entity -> {
            if (entity.getType() != NodeType.NETWORK_MODIFICATION) {  // nodeUuid must be a modification node
                throw new StudyException(BAD_NODE_TYPE, "The node " + entity.getIdNode() + " is not a modification node");
            } else {
                buildInfos.setDestinationVariantId(self.getVariantId(nodeUuid, rootNetworkUuid));
                getBuildInfos(entity, rootNetworkUuid, buildInfos, nodeUuid);
            }
        }, () -> {
            throw new StudyException(ELEMENT_NOT_FOUND);
        });

        return buildInfos;
    }

    @Transactional
    public void invalidateBuild(UUID nodeUuid, UUID rootNetworkUuid, boolean invalidateOnlyChildrenBuildStatus, InvalidateNodeInfos invalidateNodeInfos, boolean deleteVoltageInitResults) {
        final List<UUID> changedNodes = new ArrayList<>();
        changedNodes.add(nodeUuid);
        UUID studyId = self.getStudyUuidForNodeId(nodeUuid);
        nodesRepository.findById(nodeUuid).ifPresent(nodeEntity -> {
            fillIndexedModificationsInfosToInvalidate(invalidateNodeInfos, nodeUuid, rootNetworkUuid, invalidateOnlyChildrenBuildStatus);
            if (rootNetworkService.exists(rootNetworkUuid)) {
                if (nodeEntity.getType().equals(NodeType.NETWORK_MODIFICATION)) {
                    rootNetworkNodeInfoService.invalidateRootNetworkNodeInfoProper(nodeUuid, rootNetworkUuid, invalidateNodeInfos, invalidateOnlyChildrenBuildStatus, changedNodes, deleteVoltageInitResults);
                }
                invalidateChildrenBuildStatus(nodeUuid, rootNetworkUuid, changedNodes, invalidateNodeInfos, deleteVoltageInitResults);
            }
        });

        notificationService.emitNodeBuildStatusUpdated(studyId, changedNodes.stream().distinct().collect(Collectors.toList()), rootNetworkUuid);
    }

    private void fillIndexedModificationsInfosToInvalidate(InvalidateNodeInfos invalidateNodeInfos, UUID nodeUuid, UUID rootNetworkUuid, boolean invalidateOnlyChildrenBuildStatus) {
        // when invalidating node
        // we need to invalidate indexed modifications up to it's last built parent, not included
        boolean isNodeBuilt = self.getNodeBuildStatus(nodeUuid, rootNetworkUuid).isBuilt();
        if (!isNodeBuilt && !hasAnyBuiltChildren(getNodeEntity(nodeUuid), rootNetworkUuid)) {
            return;
        }

        if (isNodeBuilt && invalidateOnlyChildrenBuildStatus) {
            fillIndexedModificationsInfosToInvalidate(nodeUuid, false, invalidateNodeInfos);
        } else {
            NodeEntity closestNodeWithParentHavingBuiltDescendent = getSubTreeToInvalidateIndexedModifications(nodeUuid, rootNetworkUuid);
            fillIndexedModificationsInfosToInvalidate(closestNodeWithParentHavingBuiltDescendent.getIdNode(), true, invalidateNodeInfos);
        }
    }

    @Transactional
    // method used when moving a node to invalidate it without impacting other nodes
    public void invalidateBuildOfNodeOnly(UUID nodeUuid, UUID rootNetworkUuid, boolean invalidateOnlyChildrenBuildStatus, InvalidateNodeInfos invalidateNodeInfos, boolean deleteVoltageInitResults) {
        final List<UUID> changedNodes = new ArrayList<>();
        changedNodes.add(nodeUuid);
        UUID studyId = self.getStudyUuidForNodeId(nodeUuid);

        nodesRepository.findById(nodeUuid).ifPresent(nodeEntity -> {
                if (nodeEntity.getType().equals(NodeType.NETWORK_MODIFICATION) && rootNetworkService.exists(rootNetworkUuid)) {
                    rootNetworkNodeInfoService.invalidateRootNetworkNodeInfoProper(nodeUuid, rootNetworkUuid, invalidateNodeInfos, invalidateOnlyChildrenBuildStatus, changedNodes, deleteVoltageInitResults);
                }
            }
        );

        // when manually invalidating a single node, if this node does not have any built children
        // we need to invalidate indexed modifications up to it's last built parent, not included
        if (!hasAnyBuiltChildren(getNodeEntity(nodeUuid), rootNetworkUuid)) {
            // when invalidating nodes, we need to get last built parent to invalidate all its children modifications in elasticsearch
            NodeEntity closestNodeWithParentHavingBuiltDescendent = getSubTreeToInvalidateIndexedModifications(nodeUuid, rootNetworkUuid);
            fillIndexedModificationsInfosToInvalidate(closestNodeWithParentHavingBuiltDescendent.getIdNode(), true, invalidateNodeInfos);
        }

        notificationService.emitNodeBuildStatusUpdated(studyId, changedNodes.stream().distinct().collect(Collectors.toList()), rootNetworkUuid);
    }

<<<<<<< HEAD
    @Transactional
    // old name: invalidateBuildOfNodeOnly
    public void unbuild(UUID nodeUuid, UUID rootNetworkUuid, InvalidateNodeInfos invalidateNodeInfos) {
        final List<UUID> changedNodes = new ArrayList<>();
        changedNodes.add(nodeUuid);
        UUID studyId = self.getStudyUuidForNodeId(nodeUuid);

        nodesRepository.findById(nodeUuid).ifPresent(nodeEntity -> {
            if (nodeEntity.getType().equals(NodeType.NETWORK_MODIFICATION) && rootNetworkService.exists(rootNetworkUuid)) {
                rootNetworkNodeInfoService.unbuildRootNetworkNode(nodeUuid, rootNetworkUuid, invalidateNodeInfos, changedNodes);
            }
        }
        );

        notificationService.emitNodeBuildStatusUpdated(studyId, changedNodes.stream().distinct().toList(), rootNetworkUuid);
=======
    /**
     * Recursively iterate through *nodeUuid* parents until one of them match one of the following conditions :<br>
     * - it is of type ROOT<br>
     * - it is built<br>
     * - one of its children is built
     * @param nodeUuid reference node from where the recursion will start
     * @param rootNetworkUuid root network necessary to get the build status of each node
     * @return the NodeEntity having its parent matching one of the above criteria
     */
    private NodeEntity getSubTreeToInvalidateIndexedModifications(UUID nodeUuid, UUID rootNetworkUuid) {
        Set<NodeEntity> descendantsChecked = new HashSet<>();

        NodeEntity currentNode = getNodeEntity(nodeUuid);

        while (currentNode.getParentNode() != null) {
            NodeEntity parentNode = currentNode.getParentNode();
            if (parentNode.getType().equals(NodeType.ROOT)
                || self.getNodeBuildStatus(parentNode.getIdNode(), rootNetworkUuid).isBuilt()
                || hasAnyBuiltChildren(parentNode, rootNetworkUuid, descendantsChecked)) {
                return currentNode;
            }

            currentNode = parentNode;
        }

        return currentNode;
    }

    // TODO Need to optimise with a only one recursive query
    private boolean hasAnyBuiltChildren(NodeEntity node, UUID rootNetworkUuid) {
        return hasAnyBuiltChildren(node, rootNetworkUuid, new HashSet<>());
    }

    private boolean hasAnyBuiltChildren(NodeEntity node, UUID rootNetworkUuid, Set<NodeEntity> checkedChildren) {
        if (self.getNodeBuildStatus(node.getIdNode(), rootNetworkUuid).isBuilt()) {
            return true;
        }
        checkedChildren.add(node);

        for (NodeEntity child : getChildrenByParentUuid(node.getIdNode())) {
            if (!checkedChildren.contains(child)
                && hasAnyBuiltChildren(child, rootNetworkUuid, checkedChildren)) {
                return true;
            }
        }

        return false;
>>>>>>> 45c2200a
    }

    private void invalidateChildrenBuildStatus(UUID nodeUuid, UUID rootNetworkUuid, List<UUID> changedNodes, InvalidateNodeInfos invalidateNodeInfos,
                                               boolean deleteVoltageInitResults) {
        nodesRepository.findAllByParentNodeIdNode(nodeUuid)
            .forEach(child -> {
                rootNetworkNodeInfoService.invalidateRootNetworkNodeInfoProper(child.getIdNode(), rootNetworkUuid, invalidateNodeInfos, false, changedNodes, deleteVoltageInitResults);
                invalidateChildrenBuildStatus(child.getIdNode(), rootNetworkUuid, changedNodes, invalidateNodeInfos, deleteVoltageInitResults);
            });
    }

    @Transactional
    public void updateNodeBuildStatus(UUID nodeUuid, UUID rootNetworkUuid, NodeBuildStatus nodeBuildStatus) {
        List<UUID> changedNodes = new ArrayList<>();
        UUID studyId = self.getStudyUuidForNodeId(nodeUuid);
        RootNetworkNodeInfoEntity rootNetworkNodeInfoEntity = rootNetworkNodeInfoService.getRootNetworkNodeInfo(nodeUuid, rootNetworkUuid).orElseThrow(() -> new StudyException(ROOT_NETWORK_NOT_FOUND));
        NodeEntity nodeEntity = getNodeEntity(nodeUuid);
        NodeBuildStatusEmbeddable currentNodeStatus = rootNetworkNodeInfoEntity.getNodeBuildStatus();

        BuildStatus newGlobalStatus;
        BuildStatus newLocalStatus;
        if (nodeBuildStatus.isBuilt()) {
            newLocalStatus = nodeBuildStatus.getLocalBuildStatus().max(currentNodeStatus.getLocalBuildStatus());
            NodeEntity previousBuiltNode = doGetLastParentNodeBuilt(nodeEntity, rootNetworkUuid);
            BuildStatus previousGlobalBuildStatus = getNodeBuildStatus(previousBuiltNode.getIdNode(), rootNetworkUuid).getGlobalBuildStatus();
            newGlobalStatus = nodeBuildStatus.getGlobalBuildStatus().max(previousGlobalBuildStatus);
        } else {
            newLocalStatus = nodeBuildStatus.getLocalBuildStatus();
            newGlobalStatus = nodeBuildStatus.getGlobalBuildStatus();
        }
        NodeBuildStatusEmbeddable newNodeStatus = NodeBuildStatusEmbeddable.builder()
            .localBuildStatus(newLocalStatus)
            .globalBuildStatus(newGlobalStatus)
            .build();
        if (newNodeStatus.equals(currentNodeStatus)) {
            return;
        }

        rootNetworkNodeInfoEntity.setNodeBuildStatus(newNodeStatus);
        changedNodes.add(nodeUuid);
        notificationService.emitNodeBuildStatusUpdated(studyId, changedNodes, rootNetworkUuid);
    }

    @Transactional(readOnly = true)
    public NodeBuildStatus getNodeBuildStatus(UUID nodeUuid, UUID rootNetworkUuid) {
        NodeEntity nodeEntity = getNodeEntity(nodeUuid);
        if (nodeEntity.getType().equals(NodeType.ROOT)) {
            return NodeBuildStatus.from(BuildStatus.NOT_BUILT);
        }

        RootNetworkNodeInfoEntity rootNetworkNodeInfoEntity = rootNetworkNodeInfoService.getRootNetworkNodeInfo(nodeUuid, rootNetworkUuid).orElseThrow(() -> new StudyException(ROOT_NETWORK_NOT_FOUND));
        return rootNetworkNodeInfoEntity.getNodeBuildStatus().toDto();
    }

    @Transactional(readOnly = true)
    public Optional<UUID> getParentNodeUuid(UUID nodeUuid) {
        NodeEntity nodeEntity = getNodeEntity(nodeUuid);
        return (nodeEntity.getType() == NodeType.ROOT) ? Optional.empty() : Optional.of(nodeEntity.getParentNode().getIdNode());
    }

    @Transactional(readOnly = true)
    public UUID doGetLastParentNodeBuiltUuid(UUID nodeUuid, UUID rootNetworkUuid) {
        NodeEntity nodeEntity = getNodeEntity(nodeUuid);
        return doGetLastParentNodeBuilt(nodeEntity, rootNetworkUuid).getIdNode();
    }

    private NodeEntity doGetLastParentNodeBuilt(NodeEntity nodeEntity, UUID rootNetworkUuid) {
        if (nodeEntity.getType() == NodeType.ROOT) {
            return nodeEntity;
        } else if (rootNetworkNodeInfoService
            .getRootNetworkNodeInfo(nodeEntity.getIdNode(), rootNetworkUuid).orElseThrow(() -> new StudyException(ROOT_NETWORK_NOT_FOUND))
            .getNodeBuildStatus().toDto().isBuilt()) {
            return nodeEntity;
        } else {
            return doGetLastParentNodeBuilt(nodeEntity.getParentNode(), rootNetworkUuid);
        }
    }

    @Transactional(readOnly = true)
    public boolean hasAncestor(UUID nodeUuid, UUID ancestorNodeUuid) {
        if (nodeUuid.equals(ancestorNodeUuid)) {
            return true;
        }
        NodeEntity nodeEntity = getNodeEntity(nodeUuid);
        if (nodeEntity.getType() == NodeType.ROOT) {
            return false;
        } else {
            return self.hasAncestor(nodeEntity.getParentNode().getIdNode(), ancestorNodeUuid);
        }
    }

    @Transactional(readOnly = true)
    public Boolean isReadOnly(UUID nodeUuid) {
        return getNodeInfoEntity(nodeUuid).getReadOnly();
    }

    public List<UUID> getChildren(UUID id) {
        List<UUID> children = new ArrayList<>();
        doGetChildren(id, children);
        return children;
    }

    private void doGetChildren(UUID id, List<UUID> children) {
        Optional<NodeEntity> optNode = nodesRepository.findById(id);
        optNode.ifPresent(node -> nodesRepository.findAllByParentNodeIdNode(id)
            .forEach(child -> {
                children.add(child.getIdNode());
                doGetChildren(child.getIdNode(), children);
            }));
    }

    // only used for tests
    @Transactional
    public UUID getParentNode(UUID nodeUuid, NodeType nodeType) {
        Optional<UUID> parentNodeUuidOpt = doGetParentNode(nodeUuid, nodeType);
        if (parentNodeUuidOpt.isEmpty()) {
            throw new StudyException(ELEMENT_NOT_FOUND);
        }

        return parentNodeUuidOpt.get();
    }

    private Optional<UUID> doGetParentNode(UUID nodeUuid, NodeType nodeType) {
        NodeEntity nodeEntity = getNodeEntity(nodeUuid);
        if (nodeEntity.getType() == NodeType.ROOT && nodeType != NodeType.ROOT) {
            return Optional.empty();
        }
        if (nodeEntity.getType() == NodeType.ROOT || nodeEntity.getParentNode().getType() == nodeType) {
            return Optional.of(nodeEntity.getParentNode() != null ? nodeEntity.getParentNode().getIdNode() : nodeEntity.getIdNode());
        } else {
            return doGetParentNode(nodeEntity.getParentNode().getIdNode(), nodeType);
        }
    }

    // TODO Need to deal with all root networks : use one DB request count by root network
    public long countBuiltNodes(UUID studyUuid, UUID rootNetworkUuid) {
        List<NodeEntity> nodes = nodesRepository.findAllByStudyIdAndTypeAndStashed(studyUuid, NodeType.NETWORK_MODIFICATION, false);
        // perform N queries, but it's fast: 25 ms for 400 nodes
        return nodes.stream().filter(n -> self.getNodeBuildStatus(n.getIdNode(), rootNetworkUuid).isBuilt()).count();
    }

    private void fillIndexedModificationsInfosToInvalidate(UUID parentNodeUuid, boolean includeParentNode, InvalidateNodeInfos invalidateNodeInfos) {
        List<UUID> nodesToInvalidate = new ArrayList<>();
        if (includeParentNode) {
            nodesToInvalidate.add(parentNodeUuid);
        }
        nodesToInvalidate.addAll(getChildren(parentNodeUuid));
        invalidateNodeInfos.addGroupUuid(
            networkModificationNodeInfoRepository.findAllById(nodesToInvalidate).stream()
                .map(NetworkModificationNodeInfoEntity::getModificationGroupUuid).toList()
        );
    }

    @Transactional(readOnly = true)
    public Map<UUID, AbstractNode> getAllStudyNodesByUuid(UUID studyId) {
        List<AbstractNode> allNodeInfos = new ArrayList<>();
        allNodeInfos.addAll(rootNodeInfoRepository.findAllByNodeStudyId(studyId).stream().map(RootNodeInfoEntity::toDto).toList());
        allNodeInfos.addAll(networkModificationNodeInfoRepository.findAllByNodeStudyId(studyId).stream().map(NetworkModificationNodeInfoEntity::toDto).toList());
        return allNodeInfos.stream().collect(Collectors.toMap(AbstractNode::getId, node -> node));
    }
}<|MERGE_RESOLUTION|>--- conflicted
+++ resolved
@@ -841,23 +841,6 @@
         notificationService.emitNodeBuildStatusUpdated(studyId, changedNodes.stream().distinct().collect(Collectors.toList()), rootNetworkUuid);
     }
 
-<<<<<<< HEAD
-    @Transactional
-    // old name: invalidateBuildOfNodeOnly
-    public void unbuild(UUID nodeUuid, UUID rootNetworkUuid, InvalidateNodeInfos invalidateNodeInfos) {
-        final List<UUID> changedNodes = new ArrayList<>();
-        changedNodes.add(nodeUuid);
-        UUID studyId = self.getStudyUuidForNodeId(nodeUuid);
-
-        nodesRepository.findById(nodeUuid).ifPresent(nodeEntity -> {
-            if (nodeEntity.getType().equals(NodeType.NETWORK_MODIFICATION) && rootNetworkService.exists(rootNetworkUuid)) {
-                rootNetworkNodeInfoService.unbuildRootNetworkNode(nodeUuid, rootNetworkUuid, invalidateNodeInfos, changedNodes);
-            }
-        }
-        );
-
-        notificationService.emitNodeBuildStatusUpdated(studyId, changedNodes.stream().distinct().toList(), rootNetworkUuid);
-=======
     /**
      * Recursively iterate through *nodeUuid* parents until one of them match one of the following conditions :<br>
      * - it is of type ROOT<br>
@@ -905,7 +888,23 @@
         }
 
         return false;
->>>>>>> 45c2200a
+    }
+
+    @Transactional
+    // old name: invalidateBuildOfNodeOnly
+    public void unbuild(UUID nodeUuid, UUID rootNetworkUuid, InvalidateNodeInfos invalidateNodeInfos) {
+        final List<UUID> changedNodes = new ArrayList<>();
+        changedNodes.add(nodeUuid);
+        UUID studyId = self.getStudyUuidForNodeId(nodeUuid);
+
+        nodesRepository.findById(nodeUuid).ifPresent(nodeEntity -> {
+            if (nodeEntity.getType().equals(NodeType.NETWORK_MODIFICATION) && rootNetworkService.exists(rootNetworkUuid)) {
+                rootNetworkNodeInfoService.unbuildRootNetworkNode(nodeUuid, rootNetworkUuid, invalidateNodeInfos, changedNodes);
+            }
+        }
+        );
+
+        notificationService.emitNodeBuildStatusUpdated(studyId, changedNodes.stream().distinct().toList(), rootNetworkUuid);
     }
 
     private void invalidateChildrenBuildStatus(UUID nodeUuid, UUID rootNetworkUuid, List<UUID> changedNodes, InvalidateNodeInfos invalidateNodeInfos,
