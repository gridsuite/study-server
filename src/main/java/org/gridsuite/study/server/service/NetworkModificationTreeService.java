--- conflicted
+++ resolved
@@ -139,10 +139,8 @@
     @Transactional
     public NetworkModificationNode createNodeThenLinkItToTimepoints(StudyEntity study, UUID nodeId, NetworkModificationNode nodeInfo, InsertMode insertMode, String userId) {
         // create new node
-        //TODO: check if is ok
         NetworkModificationNode newNode = createNode(study, nodeId, nodeInfo, insertMode, userId);
 
-        //TODO: make it cleaner
         if (Objects.isNull(nodeInfo.getNodeBuildStatus())) {
             nodeInfo.setNodeBuildStatus(NodeBuildStatus.from(BuildStatus.NOT_BUILT));
         }
@@ -165,8 +163,8 @@
                 .shortCircuitAnalysisResultUuid(nodeInfo.getShortCircuitAnalysisResultUuid())
                 .stateEstimationResultUuid(nodeInfo.getStateEstimationResultUuid())
                 .voltageInitResultUuid(nodeInfo.getVoltageInitResultUuid())
-                // TODO: Fix if is ok
-                .reportUuid(UUID.randomUUID())
+                .computationReports(nodeInfo.getComputationsReports())
+                .modificationReports(nodeInfo.getModificationReports())
                 .modificationsToExclude(Set.of())
                 .build();
             newNodeInfoEntity.addTimePointNodeInfo(newTimePointNodeInfoEntity);
@@ -216,7 +214,6 @@
 
         //And the modification node info
         NetworkModificationNodeInfoEntity networkModificationNodeInfoEntity = networkModificationNodeInfoRepository.findById(nodeToCopyUuid).orElseThrow(() -> new StudyException(GET_MODIFICATIONS_FAILED));
-<<<<<<< HEAD
         TimePointEntity timePointEntity = timePointRepository.findById(timePointUuid).orElseThrow(() -> new StudyException(TIMEPOINT_NOT_FOUND));
         UUID studyUuid = anchorNodeEntity.getStudy().getId();
         NetworkModificationNodeInfoEntity newNetworkModificationNodeInfoEntity = NetworkModificationNodeInfoEntity.builder()
@@ -229,7 +226,7 @@
         TimePointNodeInfoEntity timePointNodeInfoEntity = TimePointNodeInfoEntity.builder()
             .variantId(UUID.randomUUID().toString())
             .nodeBuildStatus(NodeBuildStatusEmbeddable.from(BuildStatus.NOT_BUILT))
-            .reportUuid(newReportUuid)
+            .modificationReports(new HashMap<>(Map.of(node.getIdNode(), newReportUuid)))
             .modificationsToExclude(new HashSet<>())
             .build();
         newNetworkModificationNodeInfoEntity.addTimePointNodeInfo(timePointNodeInfoEntity);
@@ -237,30 +234,6 @@
 
         timePointNodeInfoRepository.save(timePointNodeInfoEntity);
         timePointRepository.save(timePointEntity);
-=======
-        NetworkModificationNodeInfoEntity newNetworkModificationNodeInfoEntity = new NetworkModificationNodeInfoEntity(
-                newGroupUuid,
-                UUID.randomUUID().toString(),
-                new HashSet<>(),
-                null,
-                null,
-                null,
-                null,
-                null,
-                null,
-                null,
-                null,
-                null,
-                NodeBuildStatus.from(BuildStatus.NOT_BUILT).toEntity(),
-                new HashMap<>(),
-                new HashMap<>()
-        );
-        UUID studyUuid = anchorNodeEntity.getStudy().getId();
-        newNetworkModificationNodeInfoEntity.setName(getSuffixedNodeName(studyUuid, networkModificationNodeInfoEntity.getName()));
-        newNetworkModificationNodeInfoEntity.setDescription(networkModificationNodeInfoEntity.getDescription());
-        newNetworkModificationNodeInfoEntity.setIdNode(node.getIdNode());
-        newNetworkModificationNodeInfoEntity.setModificationReports(new HashMap<>(Map.of(node.getIdNode(), newReportUuid)));
->>>>>>> 50fa0aa8
         networkModificationNodeInfoRepository.save(newNetworkModificationNodeInfoEntity);
 
         return node.getIdNode();
@@ -396,14 +369,11 @@
             UUID modificationGroupUuid = self.getModificationGroupUuid(id);
             deleteNodeInfos.addModificationGroupUuid(modificationGroupUuid);
 
-<<<<<<< HEAD
             //get all timepointnodeinfo info linked to node
             List<TimePointNodeInfoEntity> timePointNodeInfoEntity = timePointNodeInfoRepository.findAllByNodeInfoId(id);
             timePointNodeInfoEntity.forEach(tpNodeinfo -> {
-                UUID reportUuid = tpNodeinfo.getReportUuid();
-                if (reportUuid != null) {
-                    deleteNodeInfos.addReportUuid(reportUuid);
-                }
+                tpNodeinfo.getModificationReports().forEach((key, value) -> deleteNodeInfos.addReportUuid(value));
+                tpNodeinfo.getComputationReports().forEach((key, value) -> deleteNodeInfos.addReportUuid(value));
 
                 String variantId = tpNodeinfo.getVariantId();
                 if (!StringUtils.isBlank(variantId)) {
@@ -455,63 +425,6 @@
                     deleteNodeInfos.addStateEstimationResultUuid(stateEstimationResultUuid);
                 }
             });
-=======
-            // delete all modification reports
-            repositories.get(nodeToDelete.getType()).getModificationReports(nodeToDelete.getIdNode()).forEach((key, value) -> deleteNodeInfos.addReportUuid(value));
-
-            // delete all computation reports
-            repositories.get(nodeToDelete.getType()).getComputationReports(nodeToDelete.getIdNode()).forEach((key, value) -> deleteNodeInfos.addReportUuid(value));
-
-            String variantId = repositories.get(nodeToDelete.getType()).getVariantId(id);
-            if (!StringUtils.isBlank(variantId)) {
-                deleteNodeInfos.addVariantId(variantId);
-            }
-
-            UUID loadFlowResultUuid = repositories.get(nodeToDelete.getType()).getComputationResultUuid(id, LOAD_FLOW);
-            if (loadFlowResultUuid != null) {
-                deleteNodeInfos.addLoadFlowResultUuid(loadFlowResultUuid);
-            }
-
-            UUID securityAnalysisResultUuid = repositories.get(nodeToDelete.getType()).getComputationResultUuid(id, SECURITY_ANALYSIS);
-            if (securityAnalysisResultUuid != null) {
-                deleteNodeInfos.addSecurityAnalysisResultUuid(securityAnalysisResultUuid);
-            }
-
-            UUID sensitivityAnalysisResultUuid = repositories.get(nodeToDelete.getType()).getComputationResultUuid(id, SENSITIVITY_ANALYSIS);
-            if (sensitivityAnalysisResultUuid != null) {
-                deleteNodeInfos.addSensitivityAnalysisResultUuid(sensitivityAnalysisResultUuid);
-            }
-
-            UUID nonEvacuatedEnergyResultUuid = repositories.get(nodeToDelete.getType()).getComputationResultUuid(id, NON_EVACUATED_ENERGY_ANALYSIS);
-            if (nonEvacuatedEnergyResultUuid != null) {
-                deleteNodeInfos.addNonEvacuatedEnergyResultUuid(nonEvacuatedEnergyResultUuid);
-            }
-
-            UUID shortCircuitAnalysisResultUuid = repositories.get(nodeToDelete.getType()).getComputationResultUuid(id, SHORT_CIRCUIT);
-            if (shortCircuitAnalysisResultUuid != null) {
-                deleteNodeInfos.addShortCircuitAnalysisResultUuid(shortCircuitAnalysisResultUuid);
-            }
-
-            UUID oneBusShortCircuitAnalysisResultUuid = repositories.get(nodeToDelete.getType()).getComputationResultUuid(id, SHORT_CIRCUIT_ONE_BUS);
-            if (oneBusShortCircuitAnalysisResultUuid != null) {
-                deleteNodeInfos.addOneBusShortCircuitAnalysisResultUuid(oneBusShortCircuitAnalysisResultUuid);
-            }
-
-            UUID voltageInitResultUuid = repositories.get(nodeToDelete.getType()).getComputationResultUuid(id, VOLTAGE_INITIALIZATION);
-            if (voltageInitResultUuid != null) {
-                deleteNodeInfos.addVoltageInitResultUuid(voltageInitResultUuid);
-            }
-
-            UUID dynamicSimulationResultUuid = repositories.get(nodeToDelete.getType()).getComputationResultUuid(id, DYNAMIC_SIMULATION);
-            if (dynamicSimulationResultUuid != null) {
-                deleteNodeInfos.addDynamicSimulationResultUuid(dynamicSimulationResultUuid);
-            }
-
-            UUID stateEstimationResultUuid = repositories.get(nodeToDelete.getType()).getComputationResultUuid(id, STATE_ESTIMATION);
-            if (stateEstimationResultUuid != null) {
-                deleteNodeInfos.addStateEstimationResultUuid(stateEstimationResultUuid);
-            }
->>>>>>> 50fa0aa8
 
             if (!deleteChildren) {
                 nodesRepository.findAllByParentNodeIdNode(id).forEach(node -> node.setParentNode(nodeToDelete.getParentNode()));
@@ -588,7 +501,7 @@
             if (nodeInfo instanceof RootNode rootNode) {
                 rootNode.setReportUuid(timePointEntity.getReportUuid());
             } else {
-                ((NetworkModificationNode) nodeInfo).completeDtoFromTimePointNodeInfo(timePointService.getTimePointNodeInfo(nodeInfo.getId(), timePointEntity.getId()));
+                ((NetworkModificationNode) nodeInfo).completeDtoFromTimePointNodeInfo(timePointService.getTimePointNodeInfo(nodeInfo.getId(), timePointEntity.getId()).orElseThrow(() -> new StudyException(TIMEPOINT_NOT_FOUND)));
             }
         });
     }
@@ -663,7 +576,7 @@
         TimePointNodeInfoEntity timePointNodeInfoEntity = TimePointNodeInfoEntity.builder()
             .variantId(FIRST_VARIANT_ID)
             .nodeBuildStatus(new NodeBuildStatusEmbeddable(BuildStatus.BUILT, BuildStatus.BUILT))
-            .reportUuid(UUID.randomUUID())
+            .modificationReports(Map.of(firstNode.getId(), UUID.randomUUID()))
             .modificationsToExclude(Set.of())
             .build();
         firstNodeInfosEntity.addTimePointNodeInfo(timePointNodeInfoEntity);
@@ -709,8 +622,11 @@
         if (node.getVariantId() != null) {
             timePointNodeInfoEntity.setVariantId(node.getVariantId());
         }
-        if (node.getReportUuid() != null) {
-            timePointNodeInfoEntity.setReportUuid(node.getReportUuid());
+        if (node.getModificationReports() != null) {
+            timePointNodeInfoEntity.setModificationReports(node.getModificationReports());
+        }
+        if (node.getComputationsReports() != null) {
+            timePointNodeInfoEntity.setComputationReports(node.getComputationsReports());
         }
         if (node.getName() != null) {
             networkModificationNode.setName(node.getName());
@@ -808,7 +724,7 @@
             return "";
         }
 
-        return timePointNodeInfoRepository.findByNodeInfoIdAndTimePointId(nodeUuid, timePointUuid).getVariantId();
+        return timePointNodeInfoRepository.findByNodeInfoIdAndTimePointId(nodeUuid, timePointUuid).orElseThrow(() -> new StudyException(TIMEPOINT_NOT_FOUND)).getVariantId();
     }
 
     @Transactional(readOnly = true)
@@ -837,7 +753,7 @@
         if (nodeEntity.getType().equals(NodeType.ROOT)) {
             return timePointRepository.findById(timePointUuid).orElseThrow(() -> new StudyException(TIMEPOINT_NOT_FOUND)).getReportUuid();
         } else {
-            return timePointService.getTimePointNodeInfo(nodeUuid, timePointUuid).getReportUuid();
+            return timePointService.getTimePointNodeInfo(nodeUuid, timePointUuid).orElseThrow(() -> new StudyException(TIMEPOINT_NOT_FOUND)).getModificationReports().get(nodeUuid);
         }
     }
 
@@ -860,7 +776,7 @@
                     tpNodeInfo -> {
                         NodeModificationInfos nodeModificationInfos = NodeModificationInfos.builder()
                             .id(n.getIdNode())
-                            .reportUuid(tpNodeInfo.getReportUuid())
+                            .reportUuid(tpNodeInfo.getModificationReports().get(n.getIdNode()))
                             .dynamicSimulationUuid(tpNodeInfo.getDynamicSimulationResultUuid())
                             .loadFlowUuid(tpNodeInfo.getLoadFlowResultUuid())
                             .nonEvacuatedEnergyUuid(tpNodeInfo.getNonEvacuatedEnergyResultUuid())
@@ -915,23 +831,23 @@
     }
 
     @Transactional
-    public void updateComputationReportUuid(UUID nodeUuid, ComputationType computationType, UUID reportUuid) {
-        nodesRepository.findById(nodeUuid).ifPresent(n -> repositories.get(n.getType()).updateComputationReportUuid(nodeUuid, reportUuid, computationType));
-    }
-
-    @Transactional
-    public Map<String, UUID> getComputationReports(UUID nodeUuid) {
-        return nodesRepository.findById(nodeUuid).map(n -> repositories.get(n.getType()).getComputationReports(nodeUuid)).orElseThrow(() -> new StudyException(NODE_NOT_FOUND));
-    }
-
-    @Transactional
-    public void setModificationReports(UUID nodeUuid, Map<UUID, UUID> modificationReports) {
-        nodesRepository.findById(nodeUuid).ifPresent(n -> repositories.get(n.getType()).setModificationReports(nodeUuid, modificationReports));
-    }
-
-    @Transactional
-    public Map<UUID, UUID> getModificationReports(UUID nodeUuid) {
-        return nodesRepository.findById(nodeUuid).map(n -> repositories.get(n.getType()).getModificationReports(nodeUuid)).orElseThrow(() -> new StudyException(NODE_NOT_FOUND));
+    public void updateComputationReportUuid(UUID nodeUuid, UUID timePointUuid, ComputationType computationType, UUID reportUuid) {
+        timePointService.getTimePointNodeInfo(nodeUuid, timePointUuid).ifPresent(tpNodeInfo -> tpNodeInfo.getComputationReports().put(computationType.name(), reportUuid));
+    }
+
+    @Transactional
+    public Map<String, UUID> getComputationReports(UUID nodeUuid, UUID timePointUuid) {
+        return timePointService.getTimePointNodeInfo(nodeUuid, timePointUuid).orElseThrow(() -> new StudyException(NODE_NOT_FOUND)).getComputationReports();
+    }
+
+    @Transactional
+    public void setModificationReports(UUID nodeUuid, UUID timePointUuid, Map<UUID, UUID> modificationReports) {
+        timePointService.getTimePointNodeInfo(nodeUuid, timePointUuid).ifPresent(tpNodeInfo -> tpNodeInfo.setModificationReports(modificationReports));
+    }
+
+    @Transactional
+    public Map<UUID, UUID> getModificationReports(UUID nodeUuid, UUID timePointUuid) {
+        return timePointService.getTimePointNodeInfo(nodeUuid, timePointUuid).orElseThrow(() -> new StudyException(NODE_NOT_FOUND)).getModificationReports();
     }
 
     private void restoreNodeChildren(UUID studyId, UUID parentNodeId) {
@@ -956,7 +872,7 @@
 
     @Transactional
     public void updateComputationResultUuid(UUID nodeUuid, UUID timePointUuid, UUID computationResultUuid, ComputationType computationType) {
-        TimePointNodeInfoEntity timePointNodeInfoEntity = timePointNodeInfoRepository.findByNodeInfoIdAndTimePointId(nodeUuid, timePointUuid);
+        TimePointNodeInfoEntity timePointNodeInfoEntity = timePointNodeInfoRepository.findByNodeInfoIdAndTimePointId(nodeUuid, timePointUuid).orElseThrow(() -> new StudyException(TIMEPOINT_NOT_FOUND));
         switch (computationType) {
             case LOAD_FLOW -> timePointNodeInfoEntity.setLoadFlowResultUuid(computationResultUuid);
             case SECURITY_ANALYSIS -> timePointNodeInfoEntity.setSecurityAnalysisResultUuid(computationResultUuid);
@@ -979,7 +895,7 @@
             return null;
         }
 
-        TimePointNodeInfoEntity timePointNodeInfoEntity = timePointNodeInfoRepository.findByNodeInfoIdAndTimePointId(nodeUuid, timePointUuid);
+        TimePointNodeInfoEntity timePointNodeInfoEntity = timePointNodeInfoRepository.findByNodeInfoIdAndTimePointId(nodeUuid, timePointUuid).orElseThrow(() -> new StudyException(TIMEPOINT_NOT_FOUND));
         return getComputationResultUuid(timePointNodeInfoEntity, computationType);
     }
 
@@ -1047,15 +963,11 @@
         return uuids;
     }
 
-<<<<<<< HEAD
-    private void getBuildInfos(NodeEntity nodeEntity, UUID timePointUuid, BuildInfos buildInfos) {
-=======
-    private UUID getModificationReportUuid(UUID nodeUuid, UUID nodeToBuildUuid) {
-        return self.getModificationReports(nodeToBuildUuid).getOrDefault(nodeUuid, UUID.randomUUID());
-    }
-
-    private void getBuildInfos(NodeEntity nodeEntity, BuildInfos buildInfos, UUID nodeToBuildUuid) {
->>>>>>> 50fa0aa8
+    private UUID getModificationReportUuid(UUID nodeUuid, UUID timePointUuid, UUID nodeToBuildUuid) {
+        return self.getModificationReports(nodeToBuildUuid, timePointUuid).getOrDefault(nodeUuid, UUID.randomUUID());
+    }
+
+    private void getBuildInfos(NodeEntity nodeEntity, UUID timePointUuid, BuildInfos buildInfos, UUID nodeToBuildUuid) {
         AbstractNode node = repositories.get(nodeEntity.getType()).getNode(nodeEntity.getIdNode());
         if (node.getType() == NodeType.NETWORK_MODIFICATION) {
             NetworkModificationNode modificationNode = (NetworkModificationNode) node;
@@ -1063,14 +975,9 @@
                 buildInfos.addModificationsToExclude(modificationNode.getModificationsToExclude());
             }
             if (!modificationNode.getNodeBuildStatus().isBuilt()) {
-<<<<<<< HEAD
-                buildInfos.insertModificationInfos(modificationNode.getModificationGroupUuid(), modificationNode.getId().toString());
-                getBuildInfos(nodeEntity.getParentNode(), timePointUuid, buildInfos);
-=======
-                UUID reportUuid = getModificationReportUuid(nodeEntity.getIdNode(), nodeToBuildUuid);
+                UUID reportUuid = getModificationReportUuid(nodeEntity.getIdNode(), timePointUuid, nodeToBuildUuid);
                 buildInfos.insertModificationInfos(modificationNode.getModificationGroupUuid(), new ReportInfos(reportUuid, modificationNode.getId()));
-                getBuildInfos(nodeEntity.getParentNode(), buildInfos, nodeToBuildUuid);
->>>>>>> 50fa0aa8
+                getBuildInfos(nodeEntity.getParentNode(), timePointUuid, buildInfos, nodeToBuildUuid);
             } else {
                 buildInfos.setOriginVariantId(self.getVariantId(nodeEntity.getIdNode(), timePointUuid));
             }
@@ -1085,14 +992,8 @@
             if (entity.getType() != NodeType.NETWORK_MODIFICATION) {  // nodeUuid must be a modification node
                 throw new StudyException(BAD_NODE_TYPE, "The node " + entity.getIdNode() + " is not a modification node");
             } else {
-<<<<<<< HEAD
                 buildInfos.setDestinationVariantId(self.getVariantId(nodeUuid, timePointUuid));
-                buildInfos.setReportUuid(self.getReportUuid(nodeUuid, timePointUuid));
-                getBuildInfos(entity, timePointUuid, buildInfos);
-=======
-                buildInfos.setDestinationVariantId(self.getVariantId(nodeUuid));
-                getBuildInfos(entity, buildInfos, nodeUuid);
->>>>>>> 50fa0aa8
+                getBuildInfos(entity, timePointUuid, buildInfos, nodeUuid);
             }
         }, () -> {
             throw new StudyException(ELEMENT_NOT_FOUND);
@@ -1103,34 +1004,21 @@
 
     private void fillInvalidateNodeInfos(NodeEntity node, UUID timePointUuid, InvalidateNodeInfos invalidateNodeInfos, boolean invalidateOnlyChildrenBuildStatus,
                                          boolean deleteVoltageInitResults) {
-<<<<<<< HEAD
-        UUID reportUuid = self.getReportUuid(node.getIdNode(), timePointUuid);
-        List<StudyService.ReportType> reportTypes = new ArrayList<>();
-
+        TimePointNodeInfoEntity timePointNodeInfoEntity = timePointService.getTimePointNodeInfo(node.getIdNode(), timePointUuid).orElseThrow(() -> new StudyException(TIMEPOINT_NOT_FOUND));
         if (!invalidateOnlyChildrenBuildStatus) {
             // we want to delete associated report and variant in this case
-            invalidateNodeInfos.addReportUuid(reportUuid);
+            timePointNodeInfoEntity.getModificationReports().forEach((key, value) -> invalidateNodeInfos.addReportUuid(value));
             invalidateNodeInfos.addVariantId(self.getVariantId(node.getIdNode(), timePointUuid));
         }
 
-        TimePointNodeInfoEntity timePointNodeInfoEntity = timePointService.getTimePointNodeInfo(node.getIdNode(), timePointUuid);
-        UUID loadFlowResultUuid = getComputationResultUuid(timePointNodeInfoEntity, LOAD_FLOW);
-=======
-        if (!invalidateOnlyChildrenBuildStatus) {
-            // we want to delete associated report and variant in this case
-            repositories.get(node.getType()).getModificationReports(node.getIdNode()).forEach((key, value) -> invalidateNodeInfos.addReportUuid(value));
-            invalidateNodeInfos.addVariantId(repositories.get(node.getType()).getVariantId(node.getIdNode()));
-        }
-
         // we want to delete associated computation reports exept for voltage initialization : only if deleteVoltageInitResults is true
-        repositories.get(node.getType()).getComputationReports(node.getIdNode()).forEach((key, value) -> {
+        timePointNodeInfoEntity.getComputationReports().forEach((key, value) -> {
             if (deleteVoltageInitResults || !VOLTAGE_INITIALIZATION.name().equals(key)) {
                 invalidateNodeInfos.addReportUuid(value);
             }
         });
 
-        UUID loadFlowResultUuid = repositories.get(node.getType()).getComputationResultUuid(node.getIdNode(), LOAD_FLOW);
->>>>>>> 50fa0aa8
+        UUID loadFlowResultUuid = getComputationResultUuid(timePointNodeInfoEntity, LOAD_FLOW);
         if (loadFlowResultUuid != null) {
             invalidateNodeInfos.addLoadFlowResultUuid(loadFlowResultUuid);
         }
@@ -1218,14 +1106,13 @@
                                       List<UUID> changedNodes, boolean deleteVoltageInitResults) {
         UUID childUuid = child.getIdNode();
         // No need to invalidate a node with a status different of "BUILT"
-        TimePointNodeInfoEntity timePointNodeInfoEntity = timePointNodeInfoRepository.findByNodeInfoIdAndTimePointId(childUuid, timePointEntity.getId());
+        TimePointNodeInfoEntity timePointNodeInfoEntity = timePointNodeInfoRepository.findByNodeInfoIdAndTimePointId(childUuid, timePointEntity.getId()).orElseThrow(() -> new StudyException(TIMEPOINT_NOT_FOUND));
 
         if (self.getNodeBuildStatus(childUuid, timePointEntity.getId()).isBuilt()) {
             fillInvalidateNodeInfos(child, timePointEntity.getId(), invalidateNodeInfos, invalidateOnlyChildrenBuildStatus, deleteVoltageInitResults);
             if (!invalidateOnlyChildrenBuildStatus) {
                 invalidateNodeBuildStatus(childUuid, timePointNodeInfoEntity, changedNodes);
             }
-<<<<<<< HEAD
 
             timePointNodeInfoEntity.setLoadFlowResultUuid(null);
             timePointNodeInfoEntity.setSecurityAnalysisResultUuid(null);
@@ -1233,31 +1120,20 @@
             timePointNodeInfoEntity.setNonEvacuatedEnergyResultUuid(null);
             timePointNodeInfoEntity.setShortCircuitAnalysisResultUuid(null);
             timePointNodeInfoEntity.setOneBusShortCircuitAnalysisResultUuid(null);
-=======
-            nodeRepository.updateComputationResultUuid(childUuid, null, LOAD_FLOW);
-            nodeRepository.updateComputationResultUuid(childUuid, null, SECURITY_ANALYSIS);
-            nodeRepository.updateComputationResultUuid(childUuid, null, SENSITIVITY_ANALYSIS);
-            nodeRepository.updateComputationResultUuid(childUuid, null, NON_EVACUATED_ENERGY_ANALYSIS);
-            nodeRepository.updateComputationResultUuid(childUuid, null, SHORT_CIRCUIT);
-            nodeRepository.updateComputationResultUuid(childUuid, null, SHORT_CIRCUIT_ONE_BUS);
-            nodeRepository.updateComputationResultUuid(childUuid, null, STATE_ESTIMATION);
->>>>>>> 50fa0aa8
             if (deleteVoltageInitResults) {
                 timePointNodeInfoEntity.setVoltageInitResultUuid(null);
             }
-<<<<<<< HEAD
             timePointNodeInfoEntity.setStateEstimationResultUuid(null);
-=======
+
             // we want to keep only voltage initialization report if deleteVoltageInitResults is false
-            Map<String, UUID> computationReports = nodeRepository.getComputationReports(childUuid)
+            Map<String, UUID> computationReports = timePointNodeInfoEntity.getComputationReports()
                 .entrySet()
                 .stream()
                 .filter(entry -> VOLTAGE_INITIALIZATION.name().equals(entry.getKey()) && !deleteVoltageInitResults)
                 .collect(Collectors.toMap(Map.Entry::getKey, Map.Entry::getValue));
 
             // Update the computation reports in the repository
-            nodeRepository.setComputationsReports(childUuid, computationReports);
->>>>>>> 50fa0aa8
+            timePointNodeInfoEntity.setComputationReports(computationReports);
         }
     }
 
@@ -1268,7 +1144,7 @@
 
         timePointNodeInfoEntity.setNodeBuildStatus(NodeBuildStatusEmbeddable.from(BuildStatus.NOT_BUILT));
         timePointNodeInfoEntity.setVariantId(UUID.randomUUID().toString());
-        timePointNodeInfoEntity.setReportUuid(UUID.randomUUID());
+        timePointNodeInfoEntity.setModificationReports(Map.of(nodeUuid, UUID.randomUUID()));
         changedNodes.add(nodeUuid);
     }
 
@@ -1276,7 +1152,7 @@
     public void updateNodeBuildStatus(UUID nodeUuid, UUID timepointUuid, NodeBuildStatus nodeBuildStatus) {
         List<UUID> changedNodes = new ArrayList<>();
         UUID studyId = self.getStudyUuidForNodeId(nodeUuid);
-        TimePointNodeInfoEntity timePointNodeInfoEntity = timePointNodeInfoRepository.findByNodeInfoIdAndTimePointId(nodeUuid, timepointUuid);
+        TimePointNodeInfoEntity timePointNodeInfoEntity = timePointNodeInfoRepository.findByNodeInfoIdAndTimePointId(nodeUuid, timepointUuid).orElseThrow(() -> new StudyException(TIMEPOINT_NOT_FOUND));
         NodeEntity nodeEntity = getNodeEntity(nodeUuid);
         NodeBuildStatusEmbeddable currentNodeStatus = timePointNodeInfoEntity.getNodeBuildStatus();
 
@@ -1315,7 +1191,7 @@
         if (nodeEntity.getType().equals(NodeType.ROOT)) {
             return NodeBuildStatus.from(BuildStatus.NOT_BUILT);
         }
-        return getNodeBuildStatus(timePointService.getTimePointNodeInfo(nodeUuid, timePointUuid));
+        return getNodeBuildStatus(timePointService.getTimePointNodeInfo(nodeUuid, timePointUuid).orElseThrow(() -> new StudyException(TIMEPOINT_NOT_FOUND)));
     }
 
     @Transactional(readOnly = true)
@@ -1333,7 +1209,9 @@
     private NodeEntity doGetLastParentNodeBuilt(NodeEntity nodeEntity, UUID timePointUuid) {
         if (nodeEntity.getType() == NodeType.ROOT) {
             return nodeEntity;
-        } else if (timePointService.getTimePointNodeInfo(nodeEntity.getIdNode(), timePointUuid).getNodeBuildStatus().toDto().isBuilt()) {
+        } else if (timePointService
+            .getTimePointNodeInfo(nodeEntity.getIdNode(), timePointUuid).orElseThrow(() -> new StudyException(TIMEPOINT_NOT_FOUND))
+            .getNodeBuildStatus().toDto().isBuilt()) {
             return nodeEntity;
         } else {
             return doGetLastParentNodeBuilt(nodeEntity.getParentNode(), timePointUuid);
@@ -1360,7 +1238,7 @@
 
     @Transactional
     public void handleExcludeModification(UUID nodeUuid, UUID timePointUuid, UUID modificationUuid, boolean active) {
-        TimePointNodeInfoEntity timePointNodeInfoEntity = timePointService.getTimePointNodeInfo(nodeUuid, timePointUuid);
+        TimePointNodeInfoEntity timePointNodeInfoEntity = timePointService.getTimePointNodeInfo(nodeUuid, timePointUuid).orElseThrow(() -> new StudyException(TIMEPOINT_NOT_FOUND));
         if (timePointNodeInfoEntity.getModificationsToExclude() == null) {
             timePointNodeInfoEntity.setModificationsToExclude(new HashSet<>());
         }
@@ -1373,7 +1251,7 @@
 
     @Transactional
     public void removeModificationsToExclude(UUID nodeUuid, UUID timePointUuid, List<UUID> modificationUuids) {
-        TimePointNodeInfoEntity timePointNodeInfoEntity = timePointService.getTimePointNodeInfo(nodeUuid, timePointUuid);
+        TimePointNodeInfoEntity timePointNodeInfoEntity = timePointService.getTimePointNodeInfo(nodeUuid, timePointUuid).orElseThrow(() -> new StudyException(TIMEPOINT_NOT_FOUND));
         if (timePointNodeInfoEntity.getModificationsToExclude() != null) {
             modificationUuids.forEach(timePointNodeInfoEntity.getModificationsToExclude()::remove);
         }
