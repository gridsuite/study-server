/**
 * Copyright (c) 2021, RTE (http://www.rte-france.com)
 * This Source Code Form is subject to the terms of the Mozilla Public
 * License, v. 2.0. If a copy of the MPL was not distributed with this
 * file, You can obtain one at http://mozilla.org/MPL/2.0/.
 */
package org.gridsuite.study.server.service;

import lombok.NonNull;
import org.apache.commons.lang3.StringUtils;
import org.gridsuite.study.server.StudyException;
import org.gridsuite.study.server.dto.*;
import org.gridsuite.study.server.networkmodificationtree.AbstractNodeRepositoryProxy;
import org.gridsuite.study.server.networkmodificationtree.NetworkModificationNodeInfoRepositoryProxy;
import org.gridsuite.study.server.networkmodificationtree.RootNodeInfoRepositoryProxy;
import org.gridsuite.study.server.networkmodificationtree.dto.*;
import org.gridsuite.study.server.networkmodificationtree.entities.*;
import org.gridsuite.study.server.notification.NotificationService;
import org.gridsuite.study.server.repository.StudyEntity;
import org.gridsuite.study.server.repository.networkmodificationtree.NetworkModificationNodeInfoRepository;
import org.gridsuite.study.server.repository.networkmodificationtree.NodeRepository;
import org.gridsuite.study.server.repository.networkmodificationtree.RootNodeInfoRepository;
import org.springframework.beans.factory.annotation.Autowired;
import org.springframework.data.util.Pair;
import org.springframework.stereotype.Service;
import org.springframework.transaction.annotation.Transactional;

import jakarta.persistence.EntityNotFoundException;
import java.time.LocalDateTime;
import java.util.*;
import java.util.stream.Collectors;

import static org.gridsuite.study.server.StudyException.Type.*;
import static org.gridsuite.study.server.dto.ComputationType.DYNAMIC_SIMULATION;
import static org.gridsuite.study.server.dto.ComputationType.LOAD_FLOW;
import static org.gridsuite.study.server.dto.ComputationType.SECURITY_ANALYSIS;
import static org.gridsuite.study.server.dto.ComputationType.SENSITIVITY_ANALYSIS;
import static org.gridsuite.study.server.dto.ComputationType.SHORT_CIRCUIT;
import static org.gridsuite.study.server.dto.ComputationType.SHORT_CIRCUIT_ONE_BUS;
import static org.gridsuite.study.server.dto.ComputationType.VOLTAGE_INITIALIZATION;

/**
 * @author Jacques Borsenberger <jacques.borsenberger at rte-france.com
 */
@Service
public class NetworkModificationTreeService {

    public static final String ROOT_NODE_NAME = "Root";
    private static final String FIRST_VARIANT_ID = "first_variant_id";

    private final EnumMap<NodeType, AbstractNodeRepositoryProxy<?, ?, ?>> repositories = new EnumMap<>(NodeType.class);

    private final NodeRepository nodesRepository;

    private final NetworkModificationNodeInfoRepository networkModificationNodeInfoRepository;

    @Autowired
    private NetworkModificationService networkModificationService;

    @Autowired
    private NotificationService notificationService;

    @Autowired
    private NetworkModificationTreeService self;

    @Autowired
    public NetworkModificationTreeService(NodeRepository nodesRepository,
                                          RootNodeInfoRepository rootNodeInfoRepository,
                                          NetworkModificationNodeInfoRepository networkModificationNodeInfoRepository
    ) {
        this.nodesRepository = nodesRepository;
        this.networkModificationNodeInfoRepository = networkModificationNodeInfoRepository;
        repositories.put(NodeType.ROOT, new RootNodeInfoRepositoryProxy(rootNodeInfoRepository));
        repositories.put(NodeType.NETWORK_MODIFICATION, new NetworkModificationNodeInfoRepositoryProxy(networkModificationNodeInfoRepository));

    }

    @Transactional
    // TODO test if studyUuid exist and have a node <nodeId>
    public AbstractNode createNode(UUID studyUuid, UUID nodeId, AbstractNode nodeInfo, InsertMode insertMode, String userId) {
        Optional<NodeEntity> referenceNode = nodesRepository.findById(nodeId);
        return referenceNode.map(reference -> {
            assertNodeNameNotExist(studyUuid, nodeInfo.getName());

            if (insertMode.equals(InsertMode.BEFORE) && reference.getType().equals(NodeType.ROOT)) {
                throw new StudyException(NOT_ALLOWED);
            }
            NodeEntity parent = insertMode.equals(InsertMode.BEFORE) ? reference.getParentNode() : reference;
            NodeEntity node = nodesRepository.save(new NodeEntity(null, parent, nodeInfo.getType(), reference.getStudy(), false, null));
            nodeInfo.setId(node.getIdNode());
            repositories.get(node.getType()).createNodeInfo(nodeInfo);

            if (insertMode.equals(InsertMode.BEFORE)) {
                reference.setParentNode(node);
            } else if (insertMode.equals(InsertMode.AFTER)) {
                nodesRepository.findAllByParentNodeIdNode(nodeId).stream()
                    .filter(n -> !n.getIdNode().equals(node.getIdNode()))
                    .forEach(child -> child.setParentNode(node));
            }
            notificationService.emitNodeInserted(getStudyUuidForNodeId(nodeId), parent.getIdNode(), node.getIdNode(), insertMode, nodeId);
            // userId is null when creating initial nodes, we don't need to send element update notifications in this case
            if (userId != null) {
                notificationService.emitElementUpdated(studyUuid, userId);
            }
            return nodeInfo;
        }).orElseThrow(() -> new StudyException(ELEMENT_NOT_FOUND));
    }

    @Transactional
    public UUID duplicateStudyNode(UUID nodeToCopyUuid, UUID anchorNodeUuid, InsertMode insertMode) {
        NodeEntity anchorNode = nodesRepository.findById(anchorNodeUuid).orElseThrow(() -> new StudyException(ELEMENT_NOT_FOUND));
        NodeEntity parent = insertMode == InsertMode.BEFORE ? anchorNode.getParentNode() : anchorNode;
        UUID newNodeUUID = self.duplicateNode(nodeToCopyUuid, anchorNodeUuid, insertMode);
        notificationService.emitNodeInserted(anchorNode.getStudy().getId(), parent.getIdNode(), newNodeUUID, insertMode, anchorNodeUuid);
        return newNodeUUID;
    }

    @Transactional
    public UUID duplicateNode(UUID nodeToCopyUuid, UUID anchorNodeUuid, InsertMode insertMode) {
        Optional<NodeEntity> anchorNodeOpt = nodesRepository.findById(anchorNodeUuid);
        NodeEntity anchorNodeEntity = anchorNodeOpt.orElseThrow(() -> new StudyException(NODE_NOT_FOUND));
        if (insertMode.equals(InsertMode.BEFORE) && anchorNodeEntity.getType().equals(NodeType.ROOT)) {
            throw new StudyException(NOT_ALLOWED);
        }

        Optional<NodeEntity> nodeToCopyOpt = nodesRepository.findById(nodeToCopyUuid);
        NodeEntity nodeToCopyEntity = nodeToCopyOpt.orElseThrow(() -> new StudyException(NODE_NOT_FOUND));

        UUID newGroupUuid = UUID.randomUUID();
        UUID modificationGroupUuid = getModificationGroupUuid(nodeToCopyUuid);
        UUID newReportUuid = UUID.randomUUID();
        //First we create the modification group
        networkModificationService.createModifications(modificationGroupUuid, newGroupUuid);

        NodeEntity parent = insertMode.equals(InsertMode.BEFORE) ?
                anchorNodeEntity.getParentNode() : anchorNodeEntity;
        //Then we create the node
        NodeEntity node = nodesRepository.save(new NodeEntity(null, parent, nodeToCopyEntity.getType(), anchorNodeEntity.getStudy(), false, null));

        if (insertMode.equals(InsertMode.BEFORE)) {
            anchorNodeEntity.setParentNode(node);
        } else if (insertMode.equals(InsertMode.AFTER)) {
            nodesRepository.findAllByParentNodeIdNode(anchorNodeUuid).stream()
                    .filter(n -> !n.getIdNode().equals(node.getIdNode()))
                    .forEach(child -> child.setParentNode(node));
        }

        //And the modification node info
        NetworkModificationNodeInfoEntity networkModificationNodeInfoEntity = networkModificationNodeInfoRepository.findById(nodeToCopyUuid).orElseThrow(() -> new StudyException(GET_MODIFICATIONS_FAILED));
        NetworkModificationNodeInfoEntity newNetworkModificationNodeInfoEntity = new NetworkModificationNodeInfoEntity(
                newGroupUuid,
                UUID.randomUUID().toString(),
                new HashSet<>(),
                null,
                null,
                null,
                null,
                null,
                null,
                null,
                null,
                NodeBuildStatus.from(BuildStatus.NOT_BUILT).toEntity()
        );
        UUID studyUuid = anchorNodeEntity.getStudy().getId();
        newNetworkModificationNodeInfoEntity.setName(getSuffixedNodeName(studyUuid, networkModificationNodeInfoEntity.getName()));
        newNetworkModificationNodeInfoEntity.setDescription(networkModificationNodeInfoEntity.getDescription());
        newNetworkModificationNodeInfoEntity.setIdNode(node.getIdNode());
        newNetworkModificationNodeInfoEntity.setReportUuid(newReportUuid);
        networkModificationNodeInfoRepository.save(newNetworkModificationNodeInfoEntity);

        return node.getIdNode();
    }

    @Transactional
    public UUID duplicateStudySubtree(UUID parentNodeToCopyUuid, UUID anchorNodeUuid, Set<UUID> newlyCreatedNodes) {
        List<NodeEntity> children = getChildrenByParentUuid(parentNodeToCopyUuid);
        UUID newParentUuid = duplicateNode(parentNodeToCopyUuid, anchorNodeUuid, InsertMode.CHILD);
        newlyCreatedNodes.add(newParentUuid);

        children.forEach(child -> {
            if (!newlyCreatedNodes.contains(child.getIdNode())) {
                duplicateStudySubtree(child.getIdNode(), newParentUuid, newlyCreatedNodes);
            }
        });
        return newParentUuid;
    }

    @Transactional
    public void moveStudyNode(UUID nodeToMoveUuid, UUID anchorNodeUuid, InsertMode insertMode) {        //if we try to move a node around itself, nothing happens
        if (nodeToMoveUuid.equals(anchorNodeUuid)) {
            throw new StudyException(NOT_ALLOWED);
        }
        NodeEntity anchorNode = nodesRepository.findById(anchorNodeUuid).orElseThrow(() -> new StudyException(ELEMENT_NOT_FOUND));
        NodeEntity parent;
        if (insertMode == InsertMode.BEFORE) {
            if (anchorNode.getType() == NodeType.ROOT) {
                throw new StudyException(NOT_ALLOWED);
            }
            parent = anchorNode.getParentNode();
            if (parent.getIdNode().equals(nodeToMoveUuid)) {
                // If anchor's previous parent is the node to move, we use anchor's grandparent.
                parent = parent.getParentNode();
            }
        } else {
            parent = anchorNode;
        }
        UUID studyUuid = self.moveNode(nodeToMoveUuid, anchorNodeUuid, insertMode);
        notificationService.emitNodeMoved(studyUuid, parent.getIdNode(), nodeToMoveUuid, insertMode, anchorNodeUuid);
    }

    @Transactional
    public UUID moveNode(UUID nodeToMoveUuid, UUID anchorNodeUuid, InsertMode insertMode) {
        Optional<NodeEntity> nodeToMoveOpt = nodesRepository.findById(nodeToMoveUuid);
        NodeEntity nodeToMoveEntity = nodeToMoveOpt.orElseThrow(() -> new StudyException(NODE_NOT_FOUND));

        nodesRepository.findAllByParentNodeIdNode(nodeToMoveUuid).stream()
            .forEach(child -> child.setParentNode(nodeToMoveEntity.getParentNode()));

        Optional<NodeEntity> anchorNodeOpt = nodesRepository.findById(anchorNodeUuid);
        NodeEntity anchorNodeEntity = anchorNodeOpt.orElseThrow(() -> new StudyException(NODE_NOT_FOUND));

        if (insertMode.equals(InsertMode.BEFORE) && anchorNodeEntity.getType().equals(NodeType.ROOT)) {
            throw new StudyException(NOT_ALLOWED);
        }

        NodeEntity parent = insertMode.equals(InsertMode.BEFORE) ?
                anchorNodeEntity.getParentNode() : anchorNodeEntity;

        if (insertMode.equals(InsertMode.BEFORE)) {
            anchorNodeEntity.setParentNode(nodeToMoveEntity);
        } else if (insertMode.equals(InsertMode.AFTER)) {
            nodesRepository.findAllByParentNodeIdNode(anchorNodeUuid).stream()
                    .filter(n -> !n.getIdNode().equals(nodeToMoveEntity.getIdNode()))
                    .forEach(child -> child.setParentNode(nodeToMoveEntity));
        }

        nodeToMoveEntity.setParentNode(parent);
        return anchorNodeEntity.getStudy().getId();
    }

    @Transactional
    public void moveStudySubtree(UUID parentNodeToMoveUuid, UUID anchorNodeUuid) {
        List<NodeEntity> children = getChildrenByParentUuid(parentNodeToMoveUuid);
        moveNode(parentNodeToMoveUuid, anchorNodeUuid, InsertMode.CHILD);
        children.forEach(child -> moveStudySubtree(child.getIdNode(), parentNodeToMoveUuid));
    }

    @Transactional
    // TODO test if studyUuid exist and have a node <nodeId>
    public List<UUID> doDeleteNode(UUID studyUuid, UUID nodeId, boolean deleteChildren, DeleteNodeInfos deleteNodeInfos) {
        List<UUID> removedNodes = new ArrayList<>();
        UUID studyId = getStudyUuidForNodeId(nodeId);
        deleteNodes(nodeId, deleteChildren, false, removedNodes, deleteNodeInfos);
        notificationService.emitNodesDeleted(studyId, removedNodes, deleteChildren);
        return removedNodes;
    }

    @Transactional
    // TODO test if studyUuid exist and have a node <nodeId>
    public void doStashNode(UUID studyUuid, UUID nodeId, boolean stashChildren) {
        List<UUID> stashedNodes = new ArrayList<>();
        UUID studyId = getStudyUuidForNodeId(nodeId);
        stashNodes(nodeId, stashChildren, stashedNodes, true);
        notificationService.emitNodesDeleted(studyId, stashedNodes, stashChildren);
    }

    @Transactional(readOnly = true)
    public UUID getStudyUuidForNodeId(UUID id) {
        Optional<NodeEntity> node = nodesRepository.findById(id);
        return node.orElseThrow(() -> new StudyException(ELEMENT_NOT_FOUND)).getStudy().getId();
    }

    @Transactional
    public void stashNodes(UUID id, boolean stashChildren, List<UUID> stashedNodes, boolean firstIteration) {
        Optional<NodeEntity> optNodeToStash = nodesRepository.findById(id);
        optNodeToStash.ifPresent(nodeToStash -> {
            UUID modificationGroupUuid = getModificationGroupUuid(nodeToStash.getIdNode());
            networkModificationService.deleteStashedModifications(modificationGroupUuid);
            if (!stashChildren) {
                nodesRepository.findAllByParentNodeIdNode(id).forEach(node -> node.setParentNode(nodeToStash.getParentNode()));
            } else {
                nodesRepository.findAllByParentNodeIdNode(id)
                    .forEach(child -> stashNodes(child.getIdNode(), true, stashedNodes, false));
            }
            stashedNodes.add(id);
            nodeToStash.setStashed(true);
            nodeToStash.setStashDate(LocalDateTime.now());
            //We only unlink the first deleted node so the rest of the tree is still connected as it was
            if (firstIteration) {
                nodeToStash.setParentNode(null);
            }
        });
    }

    @Transactional
    public void deleteNodes(UUID id, boolean deleteChildren, boolean allowDeleteRoot, List<UUID> removedNodes, DeleteNodeInfos deleteNodeInfos) {
        Optional<NodeEntity> optNodeToDelete = nodesRepository.findById(id);
        optNodeToDelete.ifPresent(nodeToDelete -> {
            /* root cannot be deleted by accident */
            if (!allowDeleteRoot && nodeToDelete.getType() == NodeType.ROOT) {
                throw new StudyException(CANT_DELETE_ROOT_NODE);
            }

            UUID modificationGroupUuid = repositories.get(nodeToDelete.getType()).getModificationGroupUuid(id);
            deleteNodeInfos.addModificationGroupUuid(modificationGroupUuid);

            UUID reportUuid = repositories.get(nodeToDelete.getType()).getReportUuid(id);
            if (reportUuid != null) {
                deleteNodeInfos.addReportUuid(reportUuid);
            }

            String variantId = repositories.get(nodeToDelete.getType()).getVariantId(id);
            if (!StringUtils.isBlank(variantId)) {
                deleteNodeInfos.addVariantId(variantId);
            }

            UUID loadFlowResultUuid = repositories.get(nodeToDelete.getType()).getComputationResultUuid(id, LOAD_FLOW);
            if (loadFlowResultUuid != null) {
                deleteNodeInfos.addLoadFlowResultUuid(loadFlowResultUuid);
            }

            UUID securityAnalysisResultUuid = repositories.get(nodeToDelete.getType()).getComputationResultUuid(id, SECURITY_ANALYSIS);
            if (securityAnalysisResultUuid != null) {
                deleteNodeInfos.addSecurityAnalysisResultUuid(securityAnalysisResultUuid);
            }

            UUID sensitivityAnalysisResultUuid = repositories.get(nodeToDelete.getType()).getComputationResultUuid(id, SENSITIVITY_ANALYSIS);
            if (sensitivityAnalysisResultUuid != null) {
                deleteNodeInfos.addSensitivityAnalysisResultUuid(sensitivityAnalysisResultUuid);
            }

<<<<<<< HEAD
            UUID nonEvacuatedEnergyResultUuid = repositories.get(nodeToDelete.getType()).getNonEvacuatedEnergyResultUuid(id);
            if (nonEvacuatedEnergyResultUuid != null) {
                deleteNodeInfos.addNonEvacuatedEnergyResultUuid(nonEvacuatedEnergyResultUuid);
            }

            UUID shortCircuitAnalysisResultUuid = repositories.get(nodeToDelete.getType()).getShortCircuitAnalysisResultUuid(id);
=======
            UUID shortCircuitAnalysisResultUuid = repositories.get(nodeToDelete.getType()).getComputationResultUuid(id, SHORT_CIRCUIT);
>>>>>>> 7e21babe
            if (shortCircuitAnalysisResultUuid != null) {
                deleteNodeInfos.addShortCircuitAnalysisResultUuid(shortCircuitAnalysisResultUuid);
            }

            UUID oneBusShortCircuitAnalysisResultUuid = repositories.get(nodeToDelete.getType()).getComputationResultUuid(id, SHORT_CIRCUIT_ONE_BUS);
            if (oneBusShortCircuitAnalysisResultUuid != null) {
                deleteNodeInfos.addOneBusShortCircuitAnalysisResultUuid(oneBusShortCircuitAnalysisResultUuid);
            }

            UUID voltageInitResultUuid = repositories.get(nodeToDelete.getType()).getComputationResultUuid(id, VOLTAGE_INITIALIZATION);
            if (voltageInitResultUuid != null) {
                deleteNodeInfos.addVoltageInitResultUuid(voltageInitResultUuid);
            }

            UUID dynamicSimulationResultUuid = repositories.get(nodeToDelete.getType()).getComputationResultUuid(id, DYNAMIC_SIMULATION);
            if (dynamicSimulationResultUuid != null) {
                deleteNodeInfos.addDynamicSimulationResultUuid(dynamicSimulationResultUuid);
            }

            if (!deleteChildren) {
                nodesRepository.findAllByParentNodeIdNode(id).forEach(node -> node.setParentNode(nodeToDelete.getParentNode()));
            } else {
                nodesRepository.findAllByParentNodeIdNode(id)
                        .forEach(child -> deleteNodes(child.getIdNode(), true, false, removedNodes, deleteNodeInfos));
            }
            removedNodes.add(id);
            repositories.get(nodeToDelete.getType()).deleteByNodeId(id);
            nodesRepository.delete(nodeToDelete);
        });
    }

    public List<NodeEntity> getChildrenByParentUuid(UUID parentUuid) {
        return nodesRepository.findAllByParentNodeIdNode(parentUuid);
    }

    @Transactional
    public void doDeleteTree(UUID studyId) {
        try {
            List<NodeEntity> nodes = nodesRepository.findAllByStudyId(studyId);
            repositories.forEach((key, repository) ->
                repository.deleteAll(
                    nodes.stream().filter(n -> n.getType().equals(key)).map(NodeEntity::getIdNode).collect(Collectors.toSet()))
            );
            nodesRepository.deleteAll(nodes);
        } catch (EntityNotFoundException ignored) {
            // nothing to do
        }
    }

    @Transactional
    public NodeEntity createRoot(StudyEntity study, UUID importReportUuid) {
        NodeEntity node = nodesRepository.save(new NodeEntity(null, null, NodeType.ROOT, study, false, null));
        var root = RootNode.builder()
            .studyId(study.getId())
            .id(node.getIdNode())
            .name(ROOT_NODE_NAME)
            .readOnly(true)
            .reportUuid(importReportUuid)
            .build();
        repositories.get(node.getType()).createNodeInfo(root);
        return node;
    }

    @Transactional
    public RootNode getStudyTree(UUID studyId) {
        List<NodeEntity> nodes = nodesRepository.findAllByStudyId(studyId);
        if (nodes.isEmpty()) {
            throw new StudyException(ELEMENT_NOT_FOUND);
        }
        Map<UUID, AbstractNode> fullMap = new HashMap<>();
        repositories.forEach((key, repository) ->
            fullMap.putAll(repository.getAll(nodes.stream().filter(n -> n.getType().equals(key)).map(NodeEntity::getIdNode).collect(Collectors.toSet()))));

        nodes.stream()
            .filter(n -> n.getParentNode() != null)
            .forEach(node -> fullMap.get(node.getParentNode().getIdNode()).getChildren().add(fullMap.get(node.getIdNode())));
        var root = (RootNode) fullMap.get(nodes.stream().filter(n -> n.getType().equals(NodeType.ROOT)).findFirst().orElseThrow(() -> new StudyException(ELEMENT_NOT_FOUND)).getIdNode());
        if (root != null) {
            root.setStudyId(studyId);
        }
        return root;
    }

    @Transactional
    public NetworkModificationNode getStudySubtree(UUID studyId, UUID parentNodeUuid) {
        List<NodeEntity> nodes = nodesRepository.findAllByStudyId(studyId);
        Map<UUID, AbstractNode> fullMap = new HashMap<>();
        repositories.forEach((key, repository) ->
                fullMap.putAll(repository.getAll(nodes.stream().filter(n -> n.getType().equals(key)).map(NodeEntity::getIdNode).collect(Collectors.toSet()))));

        nodes.stream()
                .filter(n -> n.getParentNode() != null)
                .forEach(node -> fullMap.get(node.getParentNode().getIdNode()).getChildren().add(fullMap.get(node.getIdNode())));
        var parentNetworkModificationNode = (NetworkModificationNode) fullMap.get(parentNodeUuid);
        return parentNetworkModificationNode;
    }

    @Transactional
    public void cloneStudyTree(AbstractNode nodeToDuplicate, UUID nodeParentId, StudyEntity study) {
        UUID rootId = null;
        if (NodeType.ROOT.equals(nodeToDuplicate.getType())) {
            rootId = getStudyRootNodeUuid(study.getId());
        }
        UUID referenceParentNodeId = rootId != null ? rootId : nodeParentId;

        nodeToDuplicate.getChildren().stream().forEach(sourceNode -> {
            UUID newModificationGroupId = UUID.randomUUID();
            UUID newReportUuid = UUID.randomUUID();
            UUID nextParentId = null;

            if (sourceNode instanceof NetworkModificationNode) {
                NetworkModificationNode model = (NetworkModificationNode) sourceNode;
                UUID modificationGroupToDuplicateId = model.getModificationGroupUuid();
                model.setModificationGroupUuid(newModificationGroupId);
                model.setNodeBuildStatus(NodeBuildStatus.from(BuildStatus.NOT_BUILT));
                model.setReportUuid(newReportUuid);
                model.setLoadFlowResultUuid(null);
                model.setSecurityAnalysisResultUuid(null);
                model.setSensitivityAnalysisResultUuid(null);
                model.setNonEvacuatedEnergyResultUuid(null);
                model.setShortCircuitAnalysisResultUuid(null);
                model.setOneBusShortCircuitAnalysisResultUuid(null);
                model.setVoltageInitResultUuid(null);

                nextParentId = createNode(study.getId(), referenceParentNodeId, model, InsertMode.CHILD, null).getId();
                networkModificationService.createModifications(modificationGroupToDuplicateId, newModificationGroupId);
            }
            if (nextParentId != null) {
                cloneStudyTree(sourceNode, nextParentId, study);
            }
        });
    }

    @Transactional
    public void createBasicTree(StudyEntity studyEntity, UUID importReportUuid) {
        // create 2 nodes : root node, modification node 0
        NodeEntity rootNodeEntity = createRoot(studyEntity, importReportUuid);
        NetworkModificationNode modificationNode = NetworkModificationNode
                .builder()
                .name("N1")
                .variantId(FIRST_VARIANT_ID)
                .nodeBuildStatus(NodeBuildStatus.from(BuildStatus.BUILT))
                .build();
        createNode(studyEntity.getId(), rootNodeEntity.getIdNode(), modificationNode, InsertMode.AFTER, null);
    }

    @Transactional
    public void updateNode(UUID studyUuid, AbstractNode node, String userId) {
        NetworkModificationNodeInfoEntity networkModificationNode = networkModificationNodeInfoRepository.findById(node.getId()).orElseThrow(() -> new StudyException(NODE_NOT_FOUND));
        if (!networkModificationNode.getName().equals(node.getName())) {
            assertNodeNameNotExist(studyUuid, node.getName());
        }
        repositories.get(node.getType()).updateNode(node);
        if (isRenameNode(node)) {
            notificationService.emitNodeRenamed(getStudyUuidForNodeId(node.getId()), node.getId());
        } else {
            notificationService.emitNodesChanged(getStudyUuidForNodeId(node.getId()), Collections.singletonList(node.getId()));
        }
        notificationService.emitElementUpdated(studyUuid, userId);
    }

    private boolean isRenameNode(AbstractNode node) {
        NetworkModificationNode renameNode = NetworkModificationNode.builder()
                .id(node.getId())
                .name(node.getName())
                .type(node.getType())
                .build();
        return renameNode.equals(node);
    }

    @Transactional
    public NodeEntity getNodeEntity(UUID nodeId) {
        return nodesRepository.findById(nodeId).orElseThrow(() -> new StudyException(ELEMENT_NOT_FOUND));
    }

    @Transactional
    public AbstractNode getSimpleNode(UUID nodeId) {
        return nodesRepository.findById(nodeId).map(n -> repositories.get(n.getType()).getNode(nodeId)).orElseThrow(() -> new StudyException(ELEMENT_NOT_FOUND));
    }

    @Transactional
    public AbstractNode getNode(UUID nodeId) {
        AbstractNode node = getSimpleNode(nodeId);
        nodesRepository.findAllByParentNodeIdNode(node.getId()).stream().map(NodeEntity::getIdNode).forEach(node.getChildrenIds()::add);
        return node;
    }

    public UUID getStudyRootNodeUuid(UUID studyId) {
        return nodesRepository.findByStudyIdAndType(studyId, NodeType.ROOT).orElseThrow(() -> new StudyException(ELEMENT_NOT_FOUND)).getIdNode();
    }

    @Transactional(readOnly = true)
    public void assertNodeNameNotExist(UUID studyUuid, String nodeName) {
        if (isNodeNameExists(studyUuid, nodeName)) {
            throw new StudyException(NODE_NAME_ALREADY_EXIST);
        }
    }

    @Transactional(readOnly = true)
    public boolean isNodeNameExists(UUID studyUuid, String nodeName) {
        return ROOT_NODE_NAME.equals(nodeName) || !networkModificationNodeInfoRepository.findAllByNodeStudyIdAndName(studyUuid, nodeName).stream().filter(abstractNodeInfoEntity -> !abstractNodeInfoEntity.getNode().isStashed()).toList().isEmpty();
    }

    @Transactional(readOnly = true)
    public String getUniqueNodeName(UUID studyUuid) {
        int counter = 1;
        List<String> studyNodeNames = networkModificationNodeInfoRepository.findAllByNodeStudyId(studyUuid)
                .stream()
                .map(AbstractNodeInfoEntity::getName)
                .collect(Collectors.toList());

        String namePrefix = "N";
        String uniqueName = StringUtils.EMPTY;
        while (StringUtils.EMPTY.equals(uniqueName) || studyNodeNames.contains(uniqueName)) {
            uniqueName = namePrefix + counter;
            ++counter;
        }

        return uniqueName;
    }

    public String getSuffixedNodeName(UUID studyUuid, String nodeName) {
        List<String> studyNodeNames = networkModificationNodeInfoRepository.findAllByNodeStudyId(studyUuid)
                .stream()
                .map(AbstractNodeInfoEntity::getName)
                .collect(Collectors.toList());

        String uniqueName = nodeName;
        int i = 1;
        while (studyNodeNames.contains(uniqueName)) {
            uniqueName = nodeName + " (" + i + ")";
            i++;
        }
        return uniqueName;
    }

    @Transactional(readOnly = false)
    public String getVariantId(UUID nodeUuid) {
        return nodesRepository.findById(nodeUuid).map(n -> repositories.get(n.getType()).getVariantId(nodeUuid)).orElseThrow(() -> new StudyException(NODE_NOT_FOUND));
    }

    @Transactional(readOnly = true)
    public UUID getModificationGroupUuid(UUID nodeUuid) {
        return nodesRepository.findById(nodeUuid).map(n -> repositories.get(n.getType()).getModificationGroupUuid(nodeUuid)).orElseThrow(() -> new StudyException(NODE_NOT_FOUND));
    }

    // Return json string because modification dtos are not available here
    @Transactional(readOnly = true)
    public String getNetworkModifications(@NonNull UUID nodeUuid, boolean onlyStashed, boolean onlyMetadata) {
        return networkModificationService.getModifications(getModificationGroupUuid(nodeUuid), onlyStashed, onlyMetadata);
    }

    @Transactional(readOnly = true)
    public Integer getNetworkModificationsCount(@NonNull UUID nodeUuid, boolean stashed) {
        return networkModificationService.getModificationsCount(self.getModificationGroupUuid(nodeUuid), stashed);
    }

    @Transactional(readOnly = true)
    public boolean hasModifications(@NonNull UUID nodeUuid, boolean stashed) {
        return self.getNetworkModificationsCount(nodeUuid, stashed) > 0;
    }

    @Transactional
    public UUID getReportUuid(UUID nodeUuid) {
        return nodesRepository.findById(nodeUuid).map(n -> repositories.get(n.getType()).getReportUuid(nodeUuid)).orElseThrow(() -> new StudyException(NODE_NOT_FOUND));
    }

    @Transactional(readOnly = true)
    public List<NodeModificationInfos> getAllNodesModificationInfos(UUID studyUuid) {
        List<NodeModificationInfos> nodesModificationInfos = new ArrayList<>();
        List<NodeEntity> nodes = nodesRepository.findAllByStudyId(studyUuid);
        nodes.forEach(n -> {
            NodeModificationInfos nodeModificationInfos = repositories.get(n.getType()).getNodeModificationInfos(n.getIdNode());
            if (nodeModificationInfos != null) {
                nodesModificationInfos.add(nodeModificationInfos);
            }
        });
        return nodesModificationInfos;
    }

    public List<Pair<AbstractNode, Integer>> getStashedNodes(UUID studyUuid) {
        List<NodeEntity> nodes = nodesRepository.findAllByStudyIdAndStashedAndParentNodeIdNodeOrderByStashDateDesc(studyUuid, true, null);
        List<Pair<AbstractNode, Integer>> result = new ArrayList<>();
        repositories.get(NodeType.NETWORK_MODIFICATION).getAllInOrder(nodes.stream().map(NodeEntity::getIdNode).toList())
                .forEach(abstractNode -> {
                    ArrayList<UUID> children = new ArrayList<>();
                    doGetChildren(abstractNode.getId(), children);
                    result.add(Pair.of(abstractNode, children.size()));
                });
        return result;
    }

    @Transactional
    public void restoreNode(UUID studyId, List<UUID> nodeIds, UUID anchorNodeId) {
        for (UUID nodeId : nodeIds) {
            NodeEntity nodeToRestore = nodesRepository.findById(nodeId).orElseThrow(() -> new StudyException(NODE_NOT_FOUND));
            NodeEntity anchorNode = nodesRepository.findById(anchorNodeId).orElseThrow(() -> new StudyException(NODE_NOT_FOUND));
            NetworkModificationNodeInfoEntity modificationNodeToRestore = networkModificationNodeInfoRepository.findById(nodeToRestore.getIdNode()).orElseThrow(() -> new StudyException(NODE_NOT_FOUND));
            if (self.isNodeNameExists(studyId, modificationNodeToRestore.getName())) {
                String newName = getSuffixedNodeName(studyId, modificationNodeToRestore.getName());
                modificationNodeToRestore.setName(newName);
                networkModificationNodeInfoRepository.save(modificationNodeToRestore);
            }
            nodeToRestore.setParentNode(anchorNode);
            nodeToRestore.setStashed(false);
            nodeToRestore.setStashDate(null);
            nodesRepository.save(nodeToRestore);
            notificationService.emitNodeInserted(studyId, anchorNodeId, nodeId, InsertMode.AFTER, anchorNodeId);
            self.restoreNodeChildren(studyId, nodeId);
        }
    }

    @Transactional
    public void restoreNodeChildren(UUID studyId, UUID parentNodeId) {
        nodesRepository.findAllByParentNodeIdNode(parentNodeId).forEach(nodeEntity -> {
            NetworkModificationNodeInfoEntity modificationNodeToRestore = networkModificationNodeInfoRepository.findById(nodeEntity.getIdNode()).orElseThrow(() -> new StudyException(NODE_NOT_FOUND));
            if (isNodeNameExists(studyId, modificationNodeToRestore.getName())) {
                String newName = getSuffixedNodeName(studyId, modificationNodeToRestore.getName());
                modificationNodeToRestore.setName(newName);
                networkModificationNodeInfoRepository.save(modificationNodeToRestore);
            }
            nodeEntity.setStashed(false);
            nodeEntity.setStashDate(null);
            nodesRepository.save(nodeEntity);
            notificationService.emitNodeInserted(studyId, parentNodeId, nodeEntity.getIdNode(), InsertMode.AFTER, parentNodeId);
            self.restoreNodeChildren(studyId, nodeEntity.getIdNode());
        });
    }

    public List<NodeEntity> getAllNodes(UUID studyUuid) {
        return nodesRepository.findAllByStudyId(studyUuid);
    }

    @Transactional
<<<<<<< HEAD
    public void updateShortCircuitAnalysisResultUuid(UUID nodeUuid, UUID shortCircuitAnalysisResultUuid) {
        nodesRepository.findById(nodeUuid).ifPresent(n -> repositories.get(n.getType()).updateShortCircuitAnalysisResultUuid(nodeUuid, shortCircuitAnalysisResultUuid));
    }

    @Transactional
    public void updateOneBusShortCircuitAnalysisResultUuid(UUID nodeUuid, UUID shortCircuitAnalysisResultUuid) {
        nodesRepository.findById(nodeUuid).ifPresent(n -> repositories.get(n.getType()).updateOneBusShortCircuitAnalysisResultUuid(nodeUuid, shortCircuitAnalysisResultUuid));
    }

    @Transactional
    public void updateLoadFlowResultUuid(UUID nodeUuid, UUID loadFlowResultUuid) {
        nodesRepository.findById(nodeUuid).ifPresent(n -> repositories.get(n.getType()).updateLoadFlowResultUuid(nodeUuid, loadFlowResultUuid));
    }

    @Transactional
    public void updateVoltageInitResultUuid(UUID nodeUuid, UUID voltageInitResultUuid) {
        nodesRepository.findById(nodeUuid).ifPresent(n -> repositories.get(n.getType()).updateVoltageInitResultUuid(nodeUuid, voltageInitResultUuid));
    }

    @Transactional
    public void updateSecurityAnalysisResultUuid(UUID nodeUuid, UUID securityAnalysisResultUuid) {
        nodesRepository.findById(nodeUuid).ifPresent(n -> repositories.get(n.getType()).updateSecurityAnalysisResultUuid(nodeUuid, securityAnalysisResultUuid));
    }

    @Transactional
    public void updateSensitivityAnalysisResultUuid(UUID nodeUuid, UUID sensitivityAnalysisResultUuid) {
        nodesRepository.findById(nodeUuid).ifPresent(n -> repositories.get(n.getType()).updateSensitivityAnalysisResultUuid(nodeUuid, sensitivityAnalysisResultUuid));
    }

    @Transactional
    public void updateNonEvacuatedEnergyResultUuid(UUID nodeUuid, UUID nonEvacuatedEnergyResultUuid) {
        nodesRepository.findById(nodeUuid).ifPresent(n -> repositories.get(n.getType()).updateNonEvacuatedEnergyResultUuid(nodeUuid, nonEvacuatedEnergyResultUuid));
    }

    @Transactional
    public void updateDynamicSimulationResultUuid(UUID nodeUuid, UUID dynamicSimulationResultUuid) {
        nodesRepository.findById(nodeUuid).ifPresent(n -> repositories.get(n.getType()).updateDynamicSimulationResultUuid(nodeUuid, dynamicSimulationResultUuid));
=======
    public void updateComputationResultUuid(UUID nodeUuid, UUID computationResultUuid, ComputationType computationType) {
        nodesRepository.findById(nodeUuid).ifPresent(n -> repositories.get(n.getType()).updateComputationResultUuid(nodeUuid, computationResultUuid, computationType));
>>>>>>> 7e21babe
    }

    @Transactional(readOnly = true)
    public Optional<UUID> getComputationResultUuid(UUID nodeUuid, ComputationType computationType) {
        return nodesRepository.findById(nodeUuid).map(n -> repositories.get(n.getType()).getComputationResultUuid(nodeUuid, computationType));
    }

    @Transactional(readOnly = true)
<<<<<<< HEAD
    public Optional<UUID> getSensitivityAnalysisResultUuid(UUID nodeUuid) {
        return nodesRepository.findById(nodeUuid).map(n -> repositories.get(n.getType()).getSensitivityAnalysisResultUuid(nodeUuid));
    }

    @Transactional(readOnly = true)
    public Optional<UUID> getNonEvacuatedEnergyResultUuid(UUID nodeUuid) {
        return nodesRepository.findById(nodeUuid).map(n -> repositories.get(n.getType()).getNonEvacuatedEnergyResultUuid(nodeUuid));
    }

    @Transactional(readOnly = true)
    public Optional<UUID> getShortCircuitAnalysisResultUuid(UUID nodeUuid, ShortcircuitAnalysisType type) {
        if (ShortcircuitAnalysisType.ONE_BUS.equals(type)) {
            return nodesRepository.findById(nodeUuid).map(n -> repositories.get(n.getType()).getOneBusShortCircuitAnalysisResultUuid(nodeUuid));
        } else {
            return nodesRepository.findById(nodeUuid).map(n -> repositories.get(n.getType()).getShortCircuitAnalysisResultUuid(nodeUuid));
        }
    }

    @Transactional(readOnly = true)
    public Optional<UUID> getLoadFlowResultUuid(UUID nodeUuid) {
        return nodesRepository.findById(nodeUuid).map(n -> repositories.get(n.getType()).getLoadFlowResultUuid(nodeUuid));
    }

    @Transactional(readOnly = true)
    public Optional<UUID> getVoltageInitResultUuid(UUID nodeUuid) {
        return nodesRepository.findById(nodeUuid).map(n -> repositories.get(n.getType()).getVoltageInitResultUuid(nodeUuid));
    }

    @Transactional(readOnly = true)
    public Optional<UUID> getDynamicSimulationResultUuid(UUID nodeUuid) {
        return nodesRepository.findById(nodeUuid).map(n -> repositories.get(n.getType()).getDynamicSimulationResultUuid(nodeUuid));
    }

    @Transactional(readOnly = true)
    public List<UUID> getStudySecurityAnalysisResultUuids(UUID studyUuid) {
=======
    public List<UUID> getComputationResultUuids(UUID studyUuid, ComputationType computationType) {
>>>>>>> 7e21babe
        List<UUID> uuids = new ArrayList<>();
        List<NodeEntity> nodes = nodesRepository.findAllByStudyId(studyUuid);
        nodes.forEach(n -> {
            UUID uuid = repositories.get(n.getType()).getComputationResultUuid(n.getIdNode(), computationType);
            if (uuid != null) {
                uuids.add(uuid);
            }
        });
        return uuids;
    }

    private void getSecurityAnalysisResultUuids(UUID nodeUuid, List<UUID> uuids) {
        nodesRepository.findById(nodeUuid).flatMap(n -> Optional.ofNullable(repositories.get(n.getType()).getComputationResultUuid(nodeUuid, SECURITY_ANALYSIS))).ifPresent(uuids::add);
        nodesRepository.findAllByParentNodeIdNode(nodeUuid)
            .forEach(child -> getSecurityAnalysisResultUuids(child.getIdNode(), uuids));
    }

    @Transactional(readOnly = true)
    public List<UUID> getSecurityAnalysisResultUuidsFromNode(UUID nodeUuid) {
        List<UUID> uuids = new ArrayList<>();
        getSecurityAnalysisResultUuids(nodeUuid, uuids);
        return uuids;
    }

    @Transactional(readOnly = true)
<<<<<<< HEAD
    public List<UUID> getStudySensitivityAnalysisResultUuids(UUID studyUuid) {
        List<UUID> uuids = new ArrayList<>();
        List<NodeEntity> nodes = nodesRepository.findAllByStudyId(studyUuid);
        nodes.forEach(n -> {
            UUID uuid = repositories.get(n.getType()).getSensitivityAnalysisResultUuid(n.getIdNode());
            if (uuid != null) {
                uuids.add(uuid);
            }
        });
        return uuids;
    }

    @Transactional(readOnly = true)
    public List<UUID> getStudyNonEvacuatedEnergyResultUuids(UUID studyUuid) {
        List<UUID> uuids = new ArrayList<>();
        List<NodeEntity> nodes = nodesRepository.findAllByStudyId(studyUuid);
        nodes.forEach(n -> {
            UUID uuid = repositories.get(n.getType()).getNonEvacuatedEnergyResultUuid(n.getIdNode());
            if (uuid != null) {
                uuids.add(uuid);
            }
        });
        return uuids;
    }

    @Transactional(readOnly = true)
    public List<UUID> getStudyDynamicSimulationResultUuids(UUID studyUuid) {
        List<UUID> resultUuids = new ArrayList<>();
        List<NodeEntity> nodes = nodesRepository.findAllByStudyId(studyUuid);
        nodes.forEach(n -> {
            UUID resultUuid = repositories.get(n.getType()).getDynamicSimulationResultUuid(n.getIdNode());
            if (resultUuid != null) {
                resultUuids.add(resultUuid);
            }
        });
        return resultUuids;
    }

    @Transactional(readOnly = true)
    public List<UUID> getStudyVoltageInitResultUuids(UUID studyUuid) {
        List<UUID> resultUuids = new ArrayList<>();
        List<NodeEntity> nodes = nodesRepository.findAllByStudyId(studyUuid);
        nodes.forEach(n -> {
            UUID resultUuid = repositories.get(n.getType()).getVoltageInitResultUuid(n.getIdNode());
            if (resultUuid != null) {
                resultUuids.add(resultUuid);
            }
        });
        return resultUuids;
    }

    @Transactional(readOnly = true)
=======
>>>>>>> 7e21babe
    public List<UUID> getShortCircuitResultUuids(UUID studyUuid) {
        List<UUID> uuids = new ArrayList<>();
        List<NodeEntity> nodes = nodesRepository.findAllByStudyId(studyUuid);
        nodes.forEach(n -> {
            // we need to check one bus and all bus
            UUID uuidOneBus = repositories.get(n.getType()).getComputationResultUuid(n.getIdNode(), SHORT_CIRCUIT_ONE_BUS);
            UUID uuidAllBus = repositories.get(n.getType()).getComputationResultUuid(n.getIdNode(), SHORT_CIRCUIT);
            if (uuidOneBus != null) {
                uuids.add(uuidOneBus);
            }
            if (uuidAllBus != null) {
                uuids.add(uuidAllBus);
            }
        });
        return uuids;
    }

    private void getBuildInfos(NodeEntity nodeEntity, BuildInfos buildInfos) {
        AbstractNode node = repositories.get(nodeEntity.getType()).getNode(nodeEntity.getIdNode());
        if (node.getType() == NodeType.NETWORK_MODIFICATION) {
            NetworkModificationNode modificationNode = (NetworkModificationNode) node;
            if (modificationNode.getModificationsToExclude() != null) {
                buildInfos.addModificationsToExclude(modificationNode.getModificationsToExclude());
            }
            if (!modificationNode.getNodeBuildStatus().isBuilt()) {
                buildInfos.insertModificationInfos(modificationNode.getModificationGroupUuid(), modificationNode.getId().toString());
                getBuildInfos(nodeEntity.getParentNode(), buildInfos);
            } else {
                buildInfos.setOriginVariantId(getVariantId(nodeEntity.getIdNode()));
            }
        }
    }

    @Transactional
    public BuildInfos getBuildInfos(UUID nodeUuid) {
        BuildInfos buildInfos = new BuildInfos();

        nodesRepository.findById(nodeUuid).ifPresentOrElse(entity -> {
            if (entity.getType() != NodeType.NETWORK_MODIFICATION) {  // nodeUuid must be a modification node
                throw new StudyException(BAD_NODE_TYPE, "The node " + entity.getIdNode() + " is not a modification node");
            } else {
                buildInfos.setDestinationVariantId(getVariantId(nodeUuid));
                buildInfos.setReportUuid(getReportUuid(nodeUuid));
                getBuildInfos(entity, buildInfos);
            }
        }, () -> {
                throw new StudyException(ELEMENT_NOT_FOUND);
            });

        return buildInfos;
    }

    private void fillInvalidateNodeInfos(NodeEntity node, InvalidateNodeInfos invalidateNodeInfos, boolean invalidateOnlyChildrenBuildStatus,
                                         boolean deleteVoltageInitResults) {
        if (!invalidateOnlyChildrenBuildStatus) {
            // we want to delete associated report and variant in this case
            invalidateNodeInfos.addReportUuid(repositories.get(node.getType()).getReportUuid(node.getIdNode()));
            invalidateNodeInfos.addVariantId(repositories.get(node.getType()).getVariantId(node.getIdNode()));
        }

        UUID loadFlowResultUuid = repositories.get(node.getType()).getComputationResultUuid(node.getIdNode(), LOAD_FLOW);
        if (loadFlowResultUuid != null) {
            invalidateNodeInfos.addLoadFlowResultUuid(loadFlowResultUuid);
        }

        UUID securityAnalysisResultUuid = repositories.get(node.getType()).getComputationResultUuid(node.getIdNode(), SECURITY_ANALYSIS);
        if (securityAnalysisResultUuid != null) {
            invalidateNodeInfos.addSecurityAnalysisResultUuid(securityAnalysisResultUuid);
        }

        UUID sensitivityAnalysisResultUuid = repositories.get(node.getType()).getComputationResultUuid(node.getIdNode(), SENSITIVITY_ANALYSIS);
        if (sensitivityAnalysisResultUuid != null) {
            invalidateNodeInfos.addSensitivityAnalysisResultUuid(sensitivityAnalysisResultUuid);
        }

<<<<<<< HEAD
        UUID nonEvacuatedEnergyResultUuid = repositories.get(node.getType()).getNonEvacuatedEnergyResultUuid(node.getIdNode());
        if (nonEvacuatedEnergyResultUuid != null) {
            invalidateNodeInfos.addNonEvacuatedEnergyResultUuid(nonEvacuatedEnergyResultUuid);
        }

        UUID shortCircuitAnalysisResultUuid = repositories.get(node.getType()).getShortCircuitAnalysisResultUuid(node.getIdNode());
=======
        UUID shortCircuitAnalysisResultUuid = repositories.get(node.getType()).getComputationResultUuid(node.getIdNode(), SHORT_CIRCUIT);
>>>>>>> 7e21babe
        if (shortCircuitAnalysisResultUuid != null) {
            invalidateNodeInfos.addShortCircuitAnalysisResultUuid(shortCircuitAnalysisResultUuid);
        }

        UUID oneBusShortCircuitAnalysisResultUuid = repositories.get(node.getType()).getComputationResultUuid(node.getIdNode(), SHORT_CIRCUIT_ONE_BUS);
        if (oneBusShortCircuitAnalysisResultUuid != null) {
            invalidateNodeInfos.addOneBusShortCircuitAnalysisResultUuid(oneBusShortCircuitAnalysisResultUuid);
        }

        if (deleteVoltageInitResults) {
            UUID voltageInitResultUuid = repositories.get(node.getType()).getComputationResultUuid(node.getIdNode(), VOLTAGE_INITIALIZATION);
            if (voltageInitResultUuid != null) {
                invalidateNodeInfos.addVoltageInitResultUuid(voltageInitResultUuid);
            }
        }
    }

    @Transactional
    public void invalidateBuild(UUID nodeUuid, boolean invalidateOnlyChildrenBuildStatus, InvalidateNodeInfos invalidateNodeInfos, boolean deleteVoltageInitResults) {
        final List<UUID> changedNodes = new ArrayList<>();
        changedNodes.add(nodeUuid);
        UUID studyId = getStudyUuidForNodeId(nodeUuid);

        nodesRepository.findById(nodeUuid).ifPresent(n -> {
            invalidateNodeProper(n, invalidateNodeInfos, invalidateOnlyChildrenBuildStatus, changedNodes, deleteVoltageInitResults);
            invalidateChildrenBuildStatus(n, changedNodes, invalidateNodeInfos, deleteVoltageInitResults);
        });

        notificationService.emitNodeBuildStatusUpdated(studyId, changedNodes.stream().distinct().collect(Collectors.toList()));
    }

    @Transactional
    // method used when moving a node to invalidate it without impacting other nodes
    public void invalidateBuildOfNodeOnly(UUID nodeUuid, boolean invalidateOnlyChildrenBuildStatus, InvalidateNodeInfos invalidateNodeInfos, boolean deleteVoltageInitResults) {
        final List<UUID> changedNodes = new ArrayList<>();
        changedNodes.add(nodeUuid);
        UUID studyId = getStudyUuidForNodeId(nodeUuid);

        nodesRepository.findById(nodeUuid).ifPresent(n ->
            invalidateNodeProper(n, invalidateNodeInfos, invalidateOnlyChildrenBuildStatus, changedNodes, deleteVoltageInitResults)
        );

        notificationService.emitNodeBuildStatusUpdated(studyId, changedNodes.stream().distinct().collect(Collectors.toList()));
    }

    private void invalidateChildrenBuildStatus(NodeEntity nodeEntity, List<UUID> changedNodes, InvalidateNodeInfos invalidateNodeInfos,
                                               boolean deleteVoltageInitResults) {
        nodesRepository.findAllByParentNodeIdNode(nodeEntity.getIdNode())
            .forEach(child -> {
                invalidateNodeProper(child, invalidateNodeInfos, false, changedNodes, deleteVoltageInitResults);
                invalidateChildrenBuildStatus(child, changedNodes, invalidateNodeInfos, deleteVoltageInitResults);
            });
    }

    private void invalidateNodeProper(NodeEntity child, InvalidateNodeInfos invalidateNodeInfos, boolean invalidateOnlyChildrenBuildStatus,
                                      List<UUID> changedNodes, boolean deleteVoltageInitResults) {
        UUID childUuid = child.getIdNode();
        // No need to invalidate a node with a status different of "BUILT"
        AbstractNodeRepositoryProxy<?, ?, ?> nodeRepository = repositories.get(child.getType());
        if (nodeRepository.getNodeBuildStatus(child.getIdNode()).isBuilt()) {
            fillInvalidateNodeInfos(child, invalidateNodeInfos, invalidateOnlyChildrenBuildStatus, deleteVoltageInitResults);
            if (!invalidateOnlyChildrenBuildStatus) {
                nodeRepository.invalidateNodeBuildStatus(childUuid, changedNodes);
            }
<<<<<<< HEAD
            nodeRepository.updateLoadFlowResultUuid(childUuid, null);
            nodeRepository.updateSecurityAnalysisResultUuid(childUuid, null);
            nodeRepository.updateSensitivityAnalysisResultUuid(childUuid, null);
            nodeRepository.updateNonEvacuatedEnergyResultUuid(childUuid, null);
            nodeRepository.updateShortCircuitAnalysisResultUuid(childUuid, null);
            nodeRepository.updateOneBusShortCircuitAnalysisResultUuid(childUuid, null);
=======
            nodeRepository.updateComputationResultUuid(childUuid, null, LOAD_FLOW);
            nodeRepository.updateComputationResultUuid(childUuid, null, SECURITY_ANALYSIS);
            nodeRepository.updateComputationResultUuid(childUuid, null, SENSITIVITY_ANALYSIS);
            nodeRepository.updateComputationResultUuid(childUuid, null, SHORT_CIRCUIT);
            nodeRepository.updateComputationResultUuid(childUuid, null, SHORT_CIRCUIT_ONE_BUS);
>>>>>>> 7e21babe
            if (deleteVoltageInitResults) {
                nodeRepository.updateComputationResultUuid(childUuid, null, VOLTAGE_INITIALIZATION);
            }
        }
    }

    @Transactional
    public void updateNodeBuildStatus(UUID nodeUuid, NodeBuildStatus nodeBuildStatus) {
        List<UUID> changedNodes = new ArrayList<>();
        UUID studyId = getStudyUuidForNodeId(nodeUuid);
        NodeEntity nodeEntity = getNodeEntity(nodeUuid);
        AbstractNodeRepositoryProxy<?, ?, ?> nodeRepositoryProxy = repositories.get(nodeEntity.getType());
        NodeBuildStatus currentNodeStatus = nodeRepositoryProxy.getNodeBuildStatus(nodeEntity.getIdNode());

        BuildStatus newGlobalStatus;
        BuildStatus newLocalStatus;
        if (nodeBuildStatus.isBuilt()) {
            newLocalStatus = nodeBuildStatus.getLocalBuildStatus().max(currentNodeStatus.getLocalBuildStatus());
            NodeEntity previousBuiltNode = doGetLastParentNodeBuilt(nodeEntity);
            BuildStatus previousGlobalBuildStatus = repositories.get(previousBuiltNode.getType()).getNodeBuildStatus(previousBuiltNode.getIdNode()).getGlobalBuildStatus();
            newGlobalStatus = nodeBuildStatus.getGlobalBuildStatus().max(previousGlobalBuildStatus);
        } else {
            newLocalStatus = nodeBuildStatus.getLocalBuildStatus();
            newGlobalStatus = nodeBuildStatus.getGlobalBuildStatus();
        }
        NodeBuildStatus newNodeStatus = NodeBuildStatus.from(newLocalStatus, newGlobalStatus);
        if (newNodeStatus.equals(currentNodeStatus)) {
            return;
        }

        nodeRepositoryProxy.updateNodeBuildStatus(nodeUuid, newNodeStatus, changedNodes);
        notificationService.emitNodeBuildStatusUpdated(studyId, changedNodes);
    }

    @Transactional(readOnly = true)
    public NodeBuildStatus getNodeBuildStatus(UUID nodeUuid) {
        return nodesRepository.findById(nodeUuid).map(n -> repositories.get(n.getType()).getNodeBuildStatus(nodeUuid)).orElse(NodeBuildStatus.from(BuildStatus.NOT_BUILT));
    }

    @Transactional(readOnly = true)
    public Optional<UUID> doGetParentNode(UUID nodeUuid, NodeType nodeType) {
        NodeEntity nodeEntity = getNodeEntity(nodeUuid);
        if (nodeEntity.getType() == NodeType.ROOT && nodeType != NodeType.ROOT) {
            return Optional.empty();
        }
        if (nodeEntity.getType() == NodeType.ROOT || nodeEntity.getParentNode().getType() == nodeType) {
            return Optional.of(nodeEntity.getParentNode() != null ? nodeEntity.getParentNode().getIdNode() : nodeEntity.getIdNode());
        } else {
            return doGetParentNode(nodeEntity.getParentNode().getIdNode(), nodeType);
        }
    }

    // used only in tests
    @Transactional(readOnly = true)
    public UUID getParentNode(UUID nodeUuid, NodeType nodeType) {
        Optional<UUID> parentNodeUuidOpt = doGetParentNode(nodeUuid, nodeType);
        if (parentNodeUuidOpt.isEmpty()) {
            throw new StudyException(ELEMENT_NOT_FOUND);
        }

        return parentNodeUuidOpt.get();
    }

    @Transactional(readOnly = true)
    public Optional<UUID> getParentNodeUuid(UUID nodeUuid) {
        NodeEntity nodeEntity = getNodeEntity(nodeUuid);
        return (nodeEntity.getType() == NodeType.ROOT) ? Optional.empty() : Optional.of(nodeEntity.getParentNode().getIdNode());
    }

    @Transactional(readOnly = true)
    public UUID doGetLastParentNodeBuiltUuid(UUID nodeUuid) {
        NodeEntity nodeEntity = getNodeEntity(nodeUuid);
        return doGetLastParentNodeBuilt(nodeEntity).getIdNode();
    }

    @Transactional(readOnly = true)
    public NodeEntity doGetLastParentNodeBuilt(NodeEntity nodeEntity) {
        if (nodeEntity.getType() == NodeType.ROOT) {
            return nodeEntity;
        } else if (getNodeBuildStatus(nodeEntity.getIdNode()).isBuilt()) {
            return nodeEntity;
        } else {
            return doGetLastParentNodeBuilt(nodeEntity.getParentNode());
        }
    }

    @Transactional(readOnly = true)
    public boolean hasAncestor(UUID nodeUuid, UUID ancestorNodeUuid) {
        if (nodeUuid.equals(ancestorNodeUuid)) {
            return true;
        }
        NodeEntity nodeEntity = getNodeEntity(nodeUuid);
        if (nodeEntity.getType() == NodeType.ROOT) {
            return false;
        } else {
            return hasAncestor(nodeEntity.getParentNode().getIdNode(), ancestorNodeUuid);
        }
    }

    @Transactional(readOnly = true)
    public Optional<Boolean> isReadOnly(UUID nodeUuid) {
        return nodesRepository.findById(nodeUuid).map(n -> repositories.get(n.getType()).isReadOnly(nodeUuid));
    }

    @Transactional
    public void handleExcludeModification(UUID nodeUuid, UUID modificationUUid, boolean active) {
        nodesRepository.findById(nodeUuid).ifPresent(n -> repositories.get(n.getType()).handleExcludeModification(nodeUuid, modificationUUid, active));
    }

    @Transactional
    public void removeModificationsToExclude(UUID nodeUuid, List<UUID> modificationUUid) {
        nodesRepository.findById(nodeUuid).ifPresent(n -> repositories.get(n.getType()).removeModificationsToExclude(nodeUuid, modificationUUid));
    }

    @Transactional
    public NodeModificationInfos getNodeModificationInfos(UUID nodeUuid) {
        NodeModificationInfos nodeModificationInfos = nodesRepository.findById(nodeUuid).map(n -> repositories.get(n.getType()).getNodeModificationInfos(nodeUuid)).orElse(null);
        if (nodeModificationInfos == null) {
            throw new StudyException(ELEMENT_NOT_FOUND);
        }
        return nodeModificationInfos;
    }

    @Transactional(readOnly = true)
    public List<UUID> getChildren(UUID id) {
        List<UUID> children = new ArrayList<>();
        doGetChildren(id, children);
        return children;
    }

    private void doGetChildren(UUID id, List<UUID> children) {
        Optional<NodeEntity> optNode = nodesRepository.findById(id);
        optNode.ifPresent(node -> nodesRepository.findAllByParentNodeIdNode(id)
                .forEach(child -> {
                    children.add(child.getIdNode());
                    doGetChildren(child.getIdNode(), children);
                }));
    }
}<|MERGE_RESOLUTION|>--- conflicted
+++ resolved
@@ -33,6 +33,7 @@
 import static org.gridsuite.study.server.StudyException.Type.*;
 import static org.gridsuite.study.server.dto.ComputationType.DYNAMIC_SIMULATION;
 import static org.gridsuite.study.server.dto.ComputationType.LOAD_FLOW;
+import static org.gridsuite.study.server.dto.ComputationType.NON_EVACUATED_ENERGY_ANALYSIS;
 import static org.gridsuite.study.server.dto.ComputationType.SECURITY_ANALYSIS;
 import static org.gridsuite.study.server.dto.ComputationType.SENSITIVITY_ANALYSIS;
 import static org.gridsuite.study.server.dto.ComputationType.SHORT_CIRCUIT;
@@ -329,16 +330,12 @@
                 deleteNodeInfos.addSensitivityAnalysisResultUuid(sensitivityAnalysisResultUuid);
             }
 
-<<<<<<< HEAD
-            UUID nonEvacuatedEnergyResultUuid = repositories.get(nodeToDelete.getType()).getNonEvacuatedEnergyResultUuid(id);
+            UUID nonEvacuatedEnergyResultUuid = repositories.get(nodeToDelete.getType()).getComputationResultUuid(id, NON_EVACUATED_ENERGY_ANALYSIS);
             if (nonEvacuatedEnergyResultUuid != null) {
                 deleteNodeInfos.addNonEvacuatedEnergyResultUuid(nonEvacuatedEnergyResultUuid);
             }
 
-            UUID shortCircuitAnalysisResultUuid = repositories.get(nodeToDelete.getType()).getShortCircuitAnalysisResultUuid(id);
-=======
             UUID shortCircuitAnalysisResultUuid = repositories.get(nodeToDelete.getType()).getComputationResultUuid(id, SHORT_CIRCUIT);
->>>>>>> 7e21babe
             if (shortCircuitAnalysisResultUuid != null) {
                 deleteNodeInfos.addShortCircuitAnalysisResultUuid(shortCircuitAnalysisResultUuid);
             }
@@ -673,48 +670,8 @@
     }
 
     @Transactional
-<<<<<<< HEAD
-    public void updateShortCircuitAnalysisResultUuid(UUID nodeUuid, UUID shortCircuitAnalysisResultUuid) {
-        nodesRepository.findById(nodeUuid).ifPresent(n -> repositories.get(n.getType()).updateShortCircuitAnalysisResultUuid(nodeUuid, shortCircuitAnalysisResultUuid));
-    }
-
-    @Transactional
-    public void updateOneBusShortCircuitAnalysisResultUuid(UUID nodeUuid, UUID shortCircuitAnalysisResultUuid) {
-        nodesRepository.findById(nodeUuid).ifPresent(n -> repositories.get(n.getType()).updateOneBusShortCircuitAnalysisResultUuid(nodeUuid, shortCircuitAnalysisResultUuid));
-    }
-
-    @Transactional
-    public void updateLoadFlowResultUuid(UUID nodeUuid, UUID loadFlowResultUuid) {
-        nodesRepository.findById(nodeUuid).ifPresent(n -> repositories.get(n.getType()).updateLoadFlowResultUuid(nodeUuid, loadFlowResultUuid));
-    }
-
-    @Transactional
-    public void updateVoltageInitResultUuid(UUID nodeUuid, UUID voltageInitResultUuid) {
-        nodesRepository.findById(nodeUuid).ifPresent(n -> repositories.get(n.getType()).updateVoltageInitResultUuid(nodeUuid, voltageInitResultUuid));
-    }
-
-    @Transactional
-    public void updateSecurityAnalysisResultUuid(UUID nodeUuid, UUID securityAnalysisResultUuid) {
-        nodesRepository.findById(nodeUuid).ifPresent(n -> repositories.get(n.getType()).updateSecurityAnalysisResultUuid(nodeUuid, securityAnalysisResultUuid));
-    }
-
-    @Transactional
-    public void updateSensitivityAnalysisResultUuid(UUID nodeUuid, UUID sensitivityAnalysisResultUuid) {
-        nodesRepository.findById(nodeUuid).ifPresent(n -> repositories.get(n.getType()).updateSensitivityAnalysisResultUuid(nodeUuid, sensitivityAnalysisResultUuid));
-    }
-
-    @Transactional
-    public void updateNonEvacuatedEnergyResultUuid(UUID nodeUuid, UUID nonEvacuatedEnergyResultUuid) {
-        nodesRepository.findById(nodeUuid).ifPresent(n -> repositories.get(n.getType()).updateNonEvacuatedEnergyResultUuid(nodeUuid, nonEvacuatedEnergyResultUuid));
-    }
-
-    @Transactional
-    public void updateDynamicSimulationResultUuid(UUID nodeUuid, UUID dynamicSimulationResultUuid) {
-        nodesRepository.findById(nodeUuid).ifPresent(n -> repositories.get(n.getType()).updateDynamicSimulationResultUuid(nodeUuid, dynamicSimulationResultUuid));
-=======
     public void updateComputationResultUuid(UUID nodeUuid, UUID computationResultUuid, ComputationType computationType) {
         nodesRepository.findById(nodeUuid).ifPresent(n -> repositories.get(n.getType()).updateComputationResultUuid(nodeUuid, computationResultUuid, computationType));
->>>>>>> 7e21babe
     }
 
     @Transactional(readOnly = true)
@@ -723,45 +680,7 @@
     }
 
     @Transactional(readOnly = true)
-<<<<<<< HEAD
-    public Optional<UUID> getSensitivityAnalysisResultUuid(UUID nodeUuid) {
-        return nodesRepository.findById(nodeUuid).map(n -> repositories.get(n.getType()).getSensitivityAnalysisResultUuid(nodeUuid));
-    }
-
-    @Transactional(readOnly = true)
-    public Optional<UUID> getNonEvacuatedEnergyResultUuid(UUID nodeUuid) {
-        return nodesRepository.findById(nodeUuid).map(n -> repositories.get(n.getType()).getNonEvacuatedEnergyResultUuid(nodeUuid));
-    }
-
-    @Transactional(readOnly = true)
-    public Optional<UUID> getShortCircuitAnalysisResultUuid(UUID nodeUuid, ShortcircuitAnalysisType type) {
-        if (ShortcircuitAnalysisType.ONE_BUS.equals(type)) {
-            return nodesRepository.findById(nodeUuid).map(n -> repositories.get(n.getType()).getOneBusShortCircuitAnalysisResultUuid(nodeUuid));
-        } else {
-            return nodesRepository.findById(nodeUuid).map(n -> repositories.get(n.getType()).getShortCircuitAnalysisResultUuid(nodeUuid));
-        }
-    }
-
-    @Transactional(readOnly = true)
-    public Optional<UUID> getLoadFlowResultUuid(UUID nodeUuid) {
-        return nodesRepository.findById(nodeUuid).map(n -> repositories.get(n.getType()).getLoadFlowResultUuid(nodeUuid));
-    }
-
-    @Transactional(readOnly = true)
-    public Optional<UUID> getVoltageInitResultUuid(UUID nodeUuid) {
-        return nodesRepository.findById(nodeUuid).map(n -> repositories.get(n.getType()).getVoltageInitResultUuid(nodeUuid));
-    }
-
-    @Transactional(readOnly = true)
-    public Optional<UUID> getDynamicSimulationResultUuid(UUID nodeUuid) {
-        return nodesRepository.findById(nodeUuid).map(n -> repositories.get(n.getType()).getDynamicSimulationResultUuid(nodeUuid));
-    }
-
-    @Transactional(readOnly = true)
-    public List<UUID> getStudySecurityAnalysisResultUuids(UUID studyUuid) {
-=======
     public List<UUID> getComputationResultUuids(UUID studyUuid, ComputationType computationType) {
->>>>>>> 7e21babe
         List<UUID> uuids = new ArrayList<>();
         List<NodeEntity> nodes = nodesRepository.findAllByStudyId(studyUuid);
         nodes.forEach(n -> {
@@ -787,61 +706,6 @@
     }
 
     @Transactional(readOnly = true)
-<<<<<<< HEAD
-    public List<UUID> getStudySensitivityAnalysisResultUuids(UUID studyUuid) {
-        List<UUID> uuids = new ArrayList<>();
-        List<NodeEntity> nodes = nodesRepository.findAllByStudyId(studyUuid);
-        nodes.forEach(n -> {
-            UUID uuid = repositories.get(n.getType()).getSensitivityAnalysisResultUuid(n.getIdNode());
-            if (uuid != null) {
-                uuids.add(uuid);
-            }
-        });
-        return uuids;
-    }
-
-    @Transactional(readOnly = true)
-    public List<UUID> getStudyNonEvacuatedEnergyResultUuids(UUID studyUuid) {
-        List<UUID> uuids = new ArrayList<>();
-        List<NodeEntity> nodes = nodesRepository.findAllByStudyId(studyUuid);
-        nodes.forEach(n -> {
-            UUID uuid = repositories.get(n.getType()).getNonEvacuatedEnergyResultUuid(n.getIdNode());
-            if (uuid != null) {
-                uuids.add(uuid);
-            }
-        });
-        return uuids;
-    }
-
-    @Transactional(readOnly = true)
-    public List<UUID> getStudyDynamicSimulationResultUuids(UUID studyUuid) {
-        List<UUID> resultUuids = new ArrayList<>();
-        List<NodeEntity> nodes = nodesRepository.findAllByStudyId(studyUuid);
-        nodes.forEach(n -> {
-            UUID resultUuid = repositories.get(n.getType()).getDynamicSimulationResultUuid(n.getIdNode());
-            if (resultUuid != null) {
-                resultUuids.add(resultUuid);
-            }
-        });
-        return resultUuids;
-    }
-
-    @Transactional(readOnly = true)
-    public List<UUID> getStudyVoltageInitResultUuids(UUID studyUuid) {
-        List<UUID> resultUuids = new ArrayList<>();
-        List<NodeEntity> nodes = nodesRepository.findAllByStudyId(studyUuid);
-        nodes.forEach(n -> {
-            UUID resultUuid = repositories.get(n.getType()).getVoltageInitResultUuid(n.getIdNode());
-            if (resultUuid != null) {
-                resultUuids.add(resultUuid);
-            }
-        });
-        return resultUuids;
-    }
-
-    @Transactional(readOnly = true)
-=======
->>>>>>> 7e21babe
     public List<UUID> getShortCircuitResultUuids(UUID studyUuid) {
         List<UUID> uuids = new ArrayList<>();
         List<NodeEntity> nodes = nodesRepository.findAllByStudyId(studyUuid);
@@ -917,16 +781,12 @@
             invalidateNodeInfos.addSensitivityAnalysisResultUuid(sensitivityAnalysisResultUuid);
         }
 
-<<<<<<< HEAD
-        UUID nonEvacuatedEnergyResultUuid = repositories.get(node.getType()).getNonEvacuatedEnergyResultUuid(node.getIdNode());
+        UUID nonEvacuatedEnergyResultUuid = repositories.get(node.getType()).getComputationResultUuid(node.getIdNode(), NON_EVACUATED_ENERGY_ANALYSIS);
         if (nonEvacuatedEnergyResultUuid != null) {
             invalidateNodeInfos.addNonEvacuatedEnergyResultUuid(nonEvacuatedEnergyResultUuid);
         }
 
-        UUID shortCircuitAnalysisResultUuid = repositories.get(node.getType()).getShortCircuitAnalysisResultUuid(node.getIdNode());
-=======
         UUID shortCircuitAnalysisResultUuid = repositories.get(node.getType()).getComputationResultUuid(node.getIdNode(), SHORT_CIRCUIT);
->>>>>>> 7e21babe
         if (shortCircuitAnalysisResultUuid != null) {
             invalidateNodeInfos.addShortCircuitAnalysisResultUuid(shortCircuitAnalysisResultUuid);
         }
@@ -991,20 +851,12 @@
             if (!invalidateOnlyChildrenBuildStatus) {
                 nodeRepository.invalidateNodeBuildStatus(childUuid, changedNodes);
             }
-<<<<<<< HEAD
-            nodeRepository.updateLoadFlowResultUuid(childUuid, null);
-            nodeRepository.updateSecurityAnalysisResultUuid(childUuid, null);
-            nodeRepository.updateSensitivityAnalysisResultUuid(childUuid, null);
-            nodeRepository.updateNonEvacuatedEnergyResultUuid(childUuid, null);
-            nodeRepository.updateShortCircuitAnalysisResultUuid(childUuid, null);
-            nodeRepository.updateOneBusShortCircuitAnalysisResultUuid(childUuid, null);
-=======
             nodeRepository.updateComputationResultUuid(childUuid, null, LOAD_FLOW);
             nodeRepository.updateComputationResultUuid(childUuid, null, SECURITY_ANALYSIS);
             nodeRepository.updateComputationResultUuid(childUuid, null, SENSITIVITY_ANALYSIS);
+            nodeRepository.updateComputationResultUuid(childUuid, null, NON_EVACUATED_ENERGY_ANALYSIS);
             nodeRepository.updateComputationResultUuid(childUuid, null, SHORT_CIRCUIT);
             nodeRepository.updateComputationResultUuid(childUuid, null, SHORT_CIRCUIT_ONE_BUS);
->>>>>>> 7e21babe
             if (deleteVoltageInitResults) {
                 nodeRepository.updateComputationResultUuid(childUuid, null, VOLTAGE_INITIALIZATION);
             }
