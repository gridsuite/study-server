--- conflicted
+++ resolved
@@ -43,6 +43,7 @@
 import org.gridsuite.study.server.dto.ComputationType;
 import static org.gridsuite.study.server.dto.ComputationType.DYNAMIC_SIMULATION;
 import static org.gridsuite.study.server.dto.ComputationType.LOAD_FLOW;
+import static org.gridsuite.study.server.dto.ComputationType.NON_EVACUATED_ENERGY_ANALYSIS;
 import static org.gridsuite.study.server.dto.ComputationType.SECURITY_ANALYSIS;
 import static org.gridsuite.study.server.dto.ComputationType.SENSITIVITY_ANALYSIS;
 import static org.gridsuite.study.server.dto.ComputationType.SHORT_CIRCUIT;
@@ -345,90 +346,23 @@
     }
 
     @Bean
-<<<<<<< HEAD
     public Consumer<Message<String>> consumeNonEvacuatedEnergyResult() {
-        return message -> {
-            UUID resultUuid = UUID.fromString(message.getHeaders().get(RESULT_UUID, String.class));
-            String receiver = message.getHeaders().get(HEADER_RECEIVER, String.class);
-            if (receiver != null) {
-                NodeReceiver receiverObj;
-                try {
-                    receiverObj = objectMapper.readValue(URLDecoder.decode(receiver, StandardCharsets.UTF_8), NodeReceiver.class);
-
-                    LOGGER.info("Sensitivity analysis non evacuated energy result '{}' available for node '{}'", resultUuid, receiverObj.getNodeUuid());
-
-                    // update DB
-                    updateNonEvacuatedEnergyResultUuid(receiverObj.getNodeUuid(), resultUuid);
-
-                    // send notifications
-                    UUID studyUuid = networkModificationTreeService.getStudyUuidForNodeId(receiverObj.getNodeUuid());
-
-                    notificationService.emitStudyChanged(studyUuid, receiverObj.getNodeUuid(), NotificationService.UPDATE_TYPE_NON_EVACUATED_ENERGY_STATUS);
-                    notificationService.emitStudyChanged(studyUuid, receiverObj.getNodeUuid(), NotificationService.UPDATE_TYPE_NON_EVACUATED_ENERGY_RESULT);
-                } catch (JsonProcessingException e) {
-                    LOGGER.error(e.toString());
-                }
-            }
-        };
+        return message -> consumeCalculationResult(message, NON_EVACUATED_ENERGY_ANALYSIS);
     }
 
     @Bean
     public Consumer<Message<String>> consumeNonEvacuatedEnergyStopped() {
-        return message -> {
-            String receiver = message.getHeaders().get(HEADER_RECEIVER, String.class);
-            if (receiver != null) {
-                NodeReceiver receiverObj;
-                try {
-                    receiverObj = objectMapper.readValue(URLDecoder.decode(receiver, StandardCharsets.UTF_8), NodeReceiver.class);
-
-                    LOGGER.info("Sensitivity analysis non evacuated energy stopped for node '{}'", receiverObj.getNodeUuid());
-
-                    // delete sensitivity analysis non evacuated energy result in database
-                    updateNonEvacuatedEnergyResultUuid(receiverObj.getNodeUuid(), null);
-
-                    // send notification for stopped computation
-                    UUID studyUuid = networkModificationTreeService.getStudyUuidForNodeId(receiverObj.getNodeUuid());
-                    notificationService.emitStudyChanged(studyUuid, receiverObj.getNodeUuid(), NotificationService.UPDATE_TYPE_NON_EVACUATED_ENERGY_STATUS);
-                } catch (JsonProcessingException e) {
-                    LOGGER.error(e.toString());
-                }
-            }
-        };
+        return message -> consumeCalculationStopped(message, NON_EVACUATED_ENERGY_ANALYSIS);
     }
 
     @Bean
     public Consumer<Message<String>> consumeNonEvacuatedEnergyFailed() {
-        return message -> {
-            String receiver = message.getHeaders().get(HEADER_RECEIVER, String.class);
-            String errorMessage = message.getHeaders().get(HEADER_MESSAGE, String.class);
-            String userId = message.getHeaders().get(HEADER_USER_ID, String.class);
-            if (receiver != null) {
-                NodeReceiver receiverObj;
-                try {
-                    receiverObj = objectMapper.readValue(URLDecoder.decode(receiver, StandardCharsets.UTF_8), NodeReceiver.class);
-
-                    LOGGER.info("Sensitivity analysis non evacuated energy failed for node '{}'", receiverObj.getNodeUuid());
-
-                    // delete sensitivity analysis non evacuated energy result in database
-                    updateNonEvacuatedEnergyResultUuid(receiverObj.getNodeUuid(), null);
-
-                    // send notification for failed computation
-                    UUID studyUuid = networkModificationTreeService.getStudyUuidForNodeId(receiverObj.getNodeUuid());
-
-                    notificationService.emitStudyError(studyUuid, receiverObj.getNodeUuid(), NotificationService.UPDATE_TYPE_NON_EVACUATED_ENERGY_FAILED, errorMessage, userId);
-                } catch (JsonProcessingException e) {
-                    LOGGER.error(e.toString());
-                }
-            }
-        };
-    }
-
-    void updateSecurityAnalysisResultUuid(UUID nodeUuid, UUID securityAnalysisResultUuid) {
-        networkModificationTreeService.updateSecurityAnalysisResultUuid(nodeUuid, securityAnalysisResultUuid);
-=======
+        return message -> consumeCalculationFailed(message, NON_EVACUATED_ENERGY_ANALYSIS);
+    }
+
+    @Bean
     public Consumer<Message<String>> consumeSaResult() {
         return message -> consumeCalculationResult(message, SECURITY_ANALYSIS);
->>>>>>> 7e21babe
     }
 
     @Bean
@@ -441,18 +375,9 @@
         return message -> consumeCalculationFailed(message, SECURITY_ANALYSIS);
     }
 
-<<<<<<< HEAD
-    void updateNonEvacuatedEnergyResultUuid(UUID nodeUuid, UUID nonEvacuatedEnergyResultUuid) {
-        networkModificationTreeService.updateNonEvacuatedEnergyResultUuid(nodeUuid, nonEvacuatedEnergyResultUuid);
-    }
-
-    void updateShortCircuitAnalysisResultUuid(UUID nodeUuid, UUID shortCircuitAnalysisResultUuid) {
-        networkModificationTreeService.updateShortCircuitAnalysisResultUuid(nodeUuid, shortCircuitAnalysisResultUuid);
-=======
     @Bean
     public Consumer<Message<String>> consumeSensitivityAnalysisResult() {
         return message -> consumeCalculationResult(message, SENSITIVITY_ANALYSIS);
->>>>>>> 7e21babe
     }
 
     @Bean
