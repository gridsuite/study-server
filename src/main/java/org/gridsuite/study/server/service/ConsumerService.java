--- conflicted
+++ resolved
@@ -19,12 +19,6 @@
 import org.gridsuite.study.server.networkmodificationtree.dto.BuildStatus;
 import org.gridsuite.study.server.networkmodificationtree.dto.NodeBuildStatus;
 import org.gridsuite.study.server.notification.NotificationService;
-<<<<<<< HEAD
-import org.gridsuite.study.server.repository.StudyEntity;
-import org.gridsuite.study.server.repository.StudyRepository;
-import org.gridsuite.study.server.repository.rootnetwork.RootNetworkEntity;
-=======
->>>>>>> 9edc6424
 import org.gridsuite.study.server.service.dynamicsimulation.DynamicSimulationService;
 import org.gridsuite.study.server.service.shortcircuit.ShortCircuitService;
 import org.slf4j.Logger;
@@ -210,10 +204,9 @@
                 try {
                     switch (caseImportAction) {
                         case STUDY_CREATION ->
-<<<<<<< HEAD
                                 insertStudy(studyUuid, userId, networkInfos, caseInfos, importParameters, importReportUuid);
                         case ROOT_NETWORK_CREATION ->
-                                rootNetworkService.createRootNetworkFromRequest(studyEntity, RootNetworkInfos.builder()
+                                studyService.createRootNetwork(studyUuid, RootNetworkInfos.builder()
                                         .id(rootNetworkUuid)
                                         .caseInfos(caseInfos)
                                         .reportUuid(importReportUuid)
@@ -221,24 +214,10 @@
                                         .importParameters(importParameters)
                                         .build());
                         case NETWORK_RECREATION ->
-                                recreateNetworkOfRootNetwork(studyEntity, rootNetworkUuid, userId, networkInfos);
+                                studyService.updateNetwork(studyUuid, rootNetworkUuid, userId, networkInfos);
                         case ROOT_NETWORK_MODIFICATION ->
-                                updateRootNetworkCase(studyEntity.getId(), rootNetworkUuid, networkInfos, caseInfos,
+                            studyService.updateRootNetworkCase(studyUuid, rootNetworkUuid, networkInfos, caseInfos,
                                         importParameters, importReportUuid);
-
-=======
-                            insertStudy(studyUuid, userId, networkInfos, caseInfos, importParameters, importReportUuid);
-                        case ROOT_NETWORK_CREATION ->
-                            studyService.createRootNetwork(studyUuid, RootNetworkInfos.builder()
-                                .id(rootNetworkUuid)
-                                .caseInfos(caseInfos)
-                                .reportUuid(importReportUuid)
-                                .networkInfos(networkInfos)
-                                .importParameters(importParameters)
-                                .build());
-                        case NETWORK_RECREATION ->
-                            studyService.updateNetwork(studyUuid, rootNetworkUuid, userId, networkInfos);
->>>>>>> 9edc6424
                     }
                     caseService.disableCaseExpiration(caseUuid);
                 } catch (Exception e) {
@@ -265,30 +244,6 @@
         studyService.insertStudy(studyUuid, userId, networkInfos, caseInfos, loadFlowParametersUuid, shortCircuitParametersUuid, DynamicSimulationService.toEntity(dynamicSimulationParameters, objectMapper), null, securityAnalysisParametersUuid, sensitivityAnalysisParametersUuid, importParameters, importReportUuid);
     }
 
-<<<<<<< HEAD
-    private void recreateNetworkOfRootNetwork(StudyEntity studyEntity, UUID rootNetworkUuid, String userId, NetworkInfos networkInfos) {
-        // TODO: what to do here ? throwing exception will provoke retried and won't notify frontend
-        RootNetworkEntity rootNetworkEntity = rootNetworkService.getRootNetwork(rootNetworkUuid).orElseThrow(() -> new StudyException(StudyException.Type.ROOTNETWORK_NOT_FOUND));
-        studyService.updateStudyNetwork(studyEntity, rootNetworkEntity, userId, networkInfos);
-    }
-
-    private void updateRootNetworkCase(UUID studyUuid, UUID rootNetworkUuid, NetworkInfos networkInfos, CaseInfos caseInfos,
-                                       Map<String, String> importParameters, UUID importReportUuid) {
-        // Update case for a given root network
-        rootNetworkService.updateRootNetworkCase(rootNetworkUuid, RootNetworkInfos.builder()
-                .id(rootNetworkUuid)
-                .caseInfos(caseInfos)
-                .reportUuid(importReportUuid)
-                .networkInfos(networkInfos)
-                .importParameters(importParameters)
-                .build());
-        // Invalidate nodes of the updated root network
-        UUID rootNodeUuid = networkModificationTreeService.getStudyRootNodeUuid(studyUuid);
-        studyService.invalidateBuild(studyUuid, rootNodeUuid, rootNetworkUuid, false, false, true);
-    }
-
-=======
->>>>>>> 9edc6424
     private UserProfileInfos getUserProfile(String userId) {
         try {
             return userAdminService.getUserProfile(userId).orElse(null);
