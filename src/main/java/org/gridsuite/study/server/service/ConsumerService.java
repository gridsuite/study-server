--- conflicted
+++ resolved
@@ -600,16 +600,11 @@
                 // update DB
                 rootNetworkNodeInfoService.updateComputationResultUuid(receiverObj.getNodeUuid(), receiverObj.getRootNetworkUuid(), resultUuid, computationType);
 
-<<<<<<< HEAD
-=======
-                UUID studyUuid = networkModificationTreeService.getStudyUuidForNodeId(receiverObj.getNodeUuid());
-
                 if (computationType == LOAD_FLOW) {
                     // since running loadflow impacts the network linked to the node "nodeUuid", we need to invalidate its children nodes to prevent inconsistencies
                     studyService.invalidateNodeTree(studyUuid, receiverObj.getNodeUuid(), receiverObj.getRootNetworkUuid(), InvalidateNodeTreeParameters.ONLY_CHILDREN);
                 }
 
->>>>>>> f42d36b0
                 // send notifications
                 notificationService.emitStudyChanged(studyUuid, receiverObj.getNodeUuid(), receiverObj.getRootNetworkUuid(), computationType.getUpdateStatusType());
                 notificationService.emitStudyChanged(studyUuid, receiverObj.getNodeUuid(), receiverObj.getRootNetworkUuid(), computationType.getUpdateResultType());
