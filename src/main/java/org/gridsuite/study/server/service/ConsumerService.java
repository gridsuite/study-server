--- conflicted
+++ resolved
@@ -80,13 +80,8 @@
                            UserAdminService userAdminService,
                            NetworkModificationTreeService networkModificationTreeService,
                            SensitivityAnalysisService sensitivityAnalysisService,
-<<<<<<< HEAD
-                           StudyRepository studyRepository,
                            RootNetworkNodeInfoService rootNetworkNodeInfoService,
                            VoltageInitService voltageInitService) {
-=======
-                           RootNetworkNodeInfoService rootNetworkNodeInfoService) {
->>>>>>> 57d5583c
         this.objectMapper = objectMapper;
         this.notificationService = notificationService;
         this.studyService = studyService;
@@ -210,22 +205,6 @@
                 CaseInfos caseInfos = new CaseInfos(caseUuid, caseName, caseFormat);
                 NetworkInfos networkInfos = new NetworkInfos(networkUuid, networkId);
                 try {
-<<<<<<< HEAD
-                    if (studyEntity != null) {
-                        // if studyEntity is not null, it means we are recreating network for existing study
-                        // we only update network infos sent by network conversion server
-                        studyService.updateStudyNetwork(studyEntity, userId, networkInfos);
-                    } else {
-                        UserProfileInfos userProfileInfos = getUserProfile(userId);
-                        DynamicSimulationParametersInfos dynamicSimulationParameters = DynamicSimulationService.getDefaultDynamicSimulationParameters();
-                        UUID loadFlowParametersUuid = createDefaultLoadFlowParameters(userId, userProfileInfos);
-                        UUID shortCircuitParametersUuid = createDefaultShortCircuitAnalysisParameters(userId, userProfileInfos);
-                        UUID securityAnalysisParametersUuid = createDefaultSecurityAnalysisParameters(userId, userProfileInfos);
-                        UUID sensitivityAnalysisParametersUuid = createDefaultSensitivityAnalysisParameters(userId, userProfileInfos);
-                        UUID voltageInitParametersUuid = createDefaultVoltageInitParameters(userId, userProfileInfos);
-                        studyService.insertStudy(studyUuid, userId, networkInfos, caseInfos, loadFlowParametersUuid, shortCircuitParametersUuid,
-                            DynamicSimulationService.toEntity(dynamicSimulationParameters, objectMapper), voltageInitParametersUuid, securityAnalysisParametersUuid, sensitivityAnalysisParametersUuid, importParameters, importReportUuid);
-=======
                     switch (caseImportAction) {
                         case STUDY_CREATION ->
                             insertStudy(studyUuid, userId, networkInfos, caseInfos, importParameters, importReportUuid);
@@ -239,7 +218,6 @@
                                 .build());
                         case NETWORK_RECREATION ->
                             studyService.updateNetwork(studyUuid, rootNetworkUuid, userId, networkInfos);
->>>>>>> 57d5583c
                     }
                     caseService.disableCaseExpiration(caseUuid);
                 } catch (Exception e) {
@@ -258,12 +236,19 @@
 
     private void insertStudy(UUID studyUuid, String userId, NetworkInfos networkInfos, CaseInfos caseInfos,
                              Map<String, String> importParameters, UUID importReportUuid) {
+        UserProfileInfos userProfileInfos = getUserProfile(userId);
+
         DynamicSimulationParametersInfos dynamicSimulationParameters = DynamicSimulationService.getDefaultDynamicSimulationParameters();
-        UUID loadFlowParametersUuid = createDefaultLoadFlowParameters(userId, getUserProfile(userId));
-        UUID shortCircuitParametersUuid = createDefaultShortCircuitAnalysisParameters();
-        UUID securityAnalysisParametersUuid = createDefaultSecurityAnalysisParameters();
-        UUID sensitivityAnalysisParametersUuid = createDefaultSensitivityAnalysisParameters();
-        studyService.insertStudy(studyUuid, userId, networkInfos, caseInfos, loadFlowParametersUuid, shortCircuitParametersUuid, DynamicSimulationService.toEntity(dynamicSimulationParameters, objectMapper), null, securityAnalysisParametersUuid, sensitivityAnalysisParametersUuid, importParameters, importReportUuid);
+        UUID loadFlowParametersUuid = createDefaultLoadFlowParameters(userId, userProfileInfos);
+        UUID shortCircuitParametersUuid = createDefaultShortCircuitAnalysisParameters(userId, userProfileInfos);
+        UUID securityAnalysisParametersUuid = createDefaultSecurityAnalysisParameters(userId, userProfileInfos);
+        UUID sensitivityAnalysisParametersUuid = createDefaultSensitivityAnalysisParameters(userId, userProfileInfos);
+        UUID voltageInitParametersUuid = createDefaultVoltageInitParameters(userId, userProfileInfos);
+
+        studyService.insertStudy(studyUuid, userId, networkInfos, caseInfos, loadFlowParametersUuid,
+            shortCircuitParametersUuid, DynamicSimulationService.toEntity(dynamicSimulationParameters, objectMapper),
+            voltageInitParametersUuid, securityAnalysisParametersUuid, sensitivityAnalysisParametersUuid,
+            importParameters, importReportUuid);
     }
 
     private UserProfileInfos getUserProfile(String userId) {
