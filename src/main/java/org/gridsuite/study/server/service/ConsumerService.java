/**
 * Copyright (c) 2022, RTE (http://www.rte-france.com)
 * This Source Code Form is subject to the terms of the Mozilla Public
 * License, v. 2.0. If a copy of the MPL was not distributed with this
 * file, You can obtain one at http://mozilla.org/MPL/2.0/.
 */

package org.gridsuite.study.server.service;

import com.fasterxml.jackson.core.JsonProcessingException;
import com.fasterxml.jackson.databind.ObjectMapper;
import org.apache.commons.lang3.StringUtils;
import org.apache.logging.log4j.util.Strings;
import org.gridsuite.study.server.StudyConstants;
import org.gridsuite.study.server.dto.*;
import org.gridsuite.study.server.dto.caseimport.CaseImportAction;
import org.gridsuite.study.server.dto.caseimport.CaseImportReceiver;
import org.gridsuite.study.server.dto.dynamicsimulation.DynamicSimulationParametersInfos;
import org.gridsuite.study.server.dto.modification.NetworkModificationResult;
import org.gridsuite.study.server.dto.workflow.RerunLoadFlowInfos;
import org.gridsuite.study.server.dto.workflow.WorkflowType;
import org.gridsuite.study.server.networkmodificationtree.dto.BuildStatus;
import org.gridsuite.study.server.networkmodificationtree.dto.NodeBuildStatus;
import org.gridsuite.study.server.notification.NotificationService;
import org.gridsuite.study.server.service.dynamicsecurityanalysis.DynamicSecurityAnalysisService;
import org.gridsuite.study.server.service.dynamicsimulation.DynamicSimulationService;
import org.gridsuite.study.server.service.shortcircuit.ShortCircuitService;
import org.slf4j.Logger;
import org.slf4j.LoggerFactory;
import org.springframework.beans.factory.annotation.Autowired;
import org.springframework.context.annotation.Bean;
import org.springframework.messaging.Message;
import org.springframework.stereotype.Service;

import java.net.URLDecoder;
import java.nio.charset.StandardCharsets;
import java.util.*;
import java.util.concurrent.TimeUnit;
import java.util.function.Consumer;

import static org.gridsuite.study.server.StudyConstants.*;
import static org.gridsuite.study.server.dto.ComputationType.*;

/**
 * @author Kevin Le Saulnier <kevin.lesaulnier at rte-france.com>
 */
@Service
public class ConsumerService {

    private static final Logger LOGGER = LoggerFactory.getLogger(ConsumerService.class);

<<<<<<< HEAD
    static final String RESULT_UUID = "resultUuid";
    static final String NETWORK_UUID = "networkUuid";
    static final String NETWORK_ID = "networkId";
    static final String HEADER_CASE_FORMAT = "caseFormat";
    static final String HEADER_CASE_NAME = "caseName";
    static final String HEADER_WITH_RATIO_TAP_CHANGERS = "withRatioTapChangers";
    static final String HEADER_ERROR_MESSAGE = "errorMessage";
=======
    private static final String RESULT_UUID = "resultUuid";
    private static final String NETWORK_UUID = "networkUuid";
    private static final String NETWORK_ID = "networkId";
    private static final String HEADER_CASE_FORMAT = "caseFormat";
    private static final String HEADER_CASE_NAME = "caseName";
    private static final String HEADER_WITH_RATIO_TAP_CHANGERS = "withRatioTapChangers";
>>>>>>> 61bf48cc

    private final ObjectMapper objectMapper;

    private final NotificationService notificationService;
    private final StudyService studyService;
    private final SecurityAnalysisService securityAnalysisService;
    private final SensitivityAnalysisService sensitivityAnalysisService;
    private final CaseService caseService;
    private final LoadFlowService loadFlowService;
    private final UserAdminService userAdminService;
    private final NetworkModificationTreeService networkModificationTreeService;
    private final StudyConfigService studyConfigService;
    private final ShortCircuitService shortCircuitService;
    private final RootNetworkNodeInfoService rootNetworkNodeInfoService;
    private final VoltageInitService voltageInitService;
    private final DynamicSecurityAnalysisService dynamicSecurityAnalysisService;
    private final StateEstimationService stateEstimationService;

    @Autowired
    public ConsumerService(ObjectMapper objectMapper,
                           NotificationService notificationService,
                           StudyService studyService,
                           SecurityAnalysisService securityAnalysisService,
                           CaseService caseService,
                           LoadFlowService loadFlowService,
                           ShortCircuitService shortCircuitService,
                           UserAdminService userAdminService,
                           NetworkModificationTreeService networkModificationTreeService,
                           SensitivityAnalysisService sensitivityAnalysisService,
                           StudyConfigService studyConfigService,
                           RootNetworkNodeInfoService rootNetworkNodeInfoService,
                           VoltageInitService voltageInitService,
                           DynamicSecurityAnalysisService dynamicSecurityAnalysisService,
                           StateEstimationService stateEstimationService) {
        this.objectMapper = objectMapper;
        this.notificationService = notificationService;
        this.studyService = studyService;
        this.securityAnalysisService = securityAnalysisService;
        this.caseService = caseService;
        this.loadFlowService = loadFlowService;
        this.userAdminService = userAdminService;
        this.networkModificationTreeService = networkModificationTreeService;
        this.sensitivityAnalysisService = sensitivityAnalysisService;
        this.studyConfigService = studyConfigService;
        this.shortCircuitService = shortCircuitService;
        this.rootNetworkNodeInfoService = rootNetworkNodeInfoService;
        this.voltageInitService = voltageInitService;
        this.dynamicSecurityAnalysisService = dynamicSecurityAnalysisService;
        this.stateEstimationService = stateEstimationService;
    }

    @Bean
    public Consumer<Message<NetworkModificationResult>> consumeBuildResult() {
        return message -> {
            String receiver = message.getHeaders().get(HEADER_RECEIVER, String.class);
            if (receiver != null) {
                NodeReceiver receiverObj;
                try {
                    NetworkModificationResult networkModificationResult = message.getPayload();
                    receiverObj = objectMapper.readValue(URLDecoder.decode(receiver, StandardCharsets.UTF_8),
                        NodeReceiver.class);

                    UUID studyUuid = networkModificationTreeService.getStudyUuidForNodeId(receiverObj.getNodeUuid());
                    studyService.handleBuildSuccess(studyUuid, receiverObj.getNodeUuid(), receiverObj.getRootNetworkUuid(), networkModificationResult);
                    handleBuildResultWorkflow(studyUuid, receiverObj.getNodeUuid(), receiverObj.getRootNetworkUuid(), message);
                } catch (Exception e) {
                    LOGGER.error(e.toString());
                }
            }
        };
    }

    private void handleBuildResultWorkflow(UUID studyUuid, UUID nodeUuid, UUID rootNetworkUuid, Message<NetworkModificationResult> message) throws JsonProcessingException {
        String workflowTypeStr = message.getHeaders().get(HEADER_WORKFLOW_TYPE, String.class);
        String workflowInfosStr = message.getHeaders().get(HEADER_WORKFLOW_INFOS, String.class);
        if (workflowTypeStr != null && workflowInfosStr != null) {
            WorkflowType workflowType = WorkflowType.valueOf(workflowTypeStr);
            if (WorkflowType.RERUN_LOAD_FLOW.equals(workflowType)) {
                RerunLoadFlowInfos workflowInfos = objectMapper.readValue(URLDecoder.decode(workflowInfosStr, StandardCharsets.UTF_8), RerunLoadFlowInfos.class);
                studyService.sendLoadflowRequest(studyUuid, nodeUuid, rootNetworkUuid, workflowInfos.getLoadflowResultUuid(), workflowInfos.isWithRatioTapChangers(), false, workflowInfos.getUserId());
            }
        }
    }

    @Bean
    public Consumer<Message<String>> consumeBuildStopped() {
        return message -> {
            String receiver = message.getHeaders().get(HEADER_RECEIVER, String.class);
            if (receiver != null) {
                NodeReceiver receiverObj;
                try {
                    receiverObj = objectMapper.readValue(URLDecoder.decode(receiver, StandardCharsets.UTF_8),
                        NodeReceiver.class);

                    LOGGER.info("Build stopped for node '{}'", receiverObj.getNodeUuid());

                    networkModificationTreeService.updateNodeBuildStatus(receiverObj.getNodeUuid(), receiverObj.getRootNetworkUuid(), NodeBuildStatus.from(BuildStatus.NOT_BUILT));

                    // send notification
                    UUID studyUuid = networkModificationTreeService.getStudyUuidForNodeId(receiverObj.getNodeUuid());
                    notificationService.emitStudyChanged(studyUuid, receiverObj.getNodeUuid(), receiverObj.getRootNetworkUuid(), NotificationService.UPDATE_TYPE_BUILD_CANCELLED);
                    handleBuildCanceledOrFailedWorkflow(studyUuid, receiverObj.getNodeUuid(), receiverObj.getRootNetworkUuid(), message);
                } catch (JsonProcessingException e) {
                    LOGGER.error(e.toString());
                }
            }
        };
    }

    @Bean
    public Consumer<Message<String>> consumeBuildFailed() {
        return message -> {
            String receiver = message.getHeaders().get(HEADER_RECEIVER, String.class);
            if (receiver != null) {
                NodeReceiver receiverObj;
                try {
                    receiverObj = objectMapper.readValue(URLDecoder.decode(receiver, StandardCharsets.UTF_8),
                        NodeReceiver.class);

                    LOGGER.info("Build failed for node '{}'", receiverObj.getNodeUuid());

                    networkModificationTreeService.updateNodeBuildStatus(receiverObj.getNodeUuid(), receiverObj.getRootNetworkUuid(), NodeBuildStatus.from(BuildStatus.NOT_BUILT));

                    // send notification
                    UUID studyUuid = networkModificationTreeService.getStudyUuidForNodeId(receiverObj.getNodeUuid());
                    notificationService.emitNodeBuildFailed(studyUuid, receiverObj.getNodeUuid(), receiverObj.getRootNetworkUuid(), message.getHeaders().get(StudyConstants.HEADER_ERROR_MESSAGE, String.class));
                    handleBuildCanceledOrFailedWorkflow(studyUuid, receiverObj.getNodeUuid(), receiverObj.getRootNetworkUuid(), message);
                } catch (JsonProcessingException e) {
                    LOGGER.error(e.toString());
                }
            }
        };
    }

    private void handleBuildCanceledOrFailedWorkflow(UUID studyUuid, UUID nodeUuid, UUID rootNetworkUuid, Message<String> message) throws JsonProcessingException {
        String workflowTypeStr = message.getHeaders().get(HEADER_WORKFLOW_TYPE, String.class);
        String workflowInfosStr = message.getHeaders().get(HEADER_WORKFLOW_INFOS, String.class);
        if (workflowTypeStr != null && workflowInfosStr != null) {
            WorkflowType workflowType = WorkflowType.valueOf(workflowTypeStr);
            if (WorkflowType.RERUN_LOAD_FLOW.equals(workflowType)) {
                RerunLoadFlowInfos workflowInfos = objectMapper.readValue(URLDecoder.decode(workflowInfosStr, StandardCharsets.UTF_8), RerunLoadFlowInfos.class);
                studyService.deleteLoadflowResult(studyUuid, nodeUuid, rootNetworkUuid, workflowInfos.getLoadflowResultUuid());
            }
        }
    }

    //TODO: should be linked to a specific rootNetwork
    @Bean
    public Consumer<Message<String>> consumeCaseImportSucceeded() {
        return message -> {
            String receiverString = message.getHeaders().get(HEADER_RECEIVER, String.class);
            UUID networkUuid = UUID.fromString(message.getHeaders().get(NETWORK_UUID, String.class));
            String networkId = message.getHeaders().get(NETWORK_ID, String.class);
            String caseFormat = message.getHeaders().get(HEADER_CASE_FORMAT, String.class);
            String caseName = message.getHeaders().get(HEADER_CASE_NAME, String.class);
            Map<String, Object> rawParameters = message.getHeaders().get(HEADER_IMPORT_PARAMETERS, Map.class);
            // String longer than 1024 bytes are converted to com.rabbitmq.client.LongString (https://docs.spring.io/spring-amqp/docs/3.0.0/reference/html/#message-properties-converters)
            Map<String, String> importParameters = new HashMap<>();
            if (rawParameters != null) {
                rawParameters.forEach((key, value) -> importParameters.put(key, value.toString()));
            }

            if (receiverString != null) {
                CaseImportReceiver receiver;
                try {
                    receiver = objectMapper.readValue(URLDecoder.decode(receiverString, StandardCharsets.UTF_8), CaseImportReceiver.class);
                } catch (JsonProcessingException e) {
                    LOGGER.error("Error while parsing CaseImportReceiver data", e);
                    return;
                }

                handleConsumeCaseImportSucceeded(receiver, networkUuid, networkId, caseName, caseFormat, importParameters);
            }
        };
    }

    private void handleConsumeCaseImportSucceeded(CaseImportReceiver receiver, UUID networkUuid, String networkId, String caseName, String caseFormat, Map<String, String> importParameters) {
        UUID caseUuid = receiver.getCaseUuid();
        UUID studyUuid = receiver.getStudyUuid();
        String userId = receiver.getUserId();
        Long startTime = receiver.getStartTime();
        UUID importReportUuid = receiver.getReportUuid();
        UUID rootNetworkUuid = receiver.getRootNetworkUuid();
        CaseImportAction caseImportAction = receiver.getCaseImportAction();

        CaseInfos caseInfos = new CaseInfos(caseUuid, receiver.getOriginalCaseUuid(), caseName, caseFormat);
        NetworkInfos networkInfos = new NetworkInfos(networkUuid, networkId);
        try {
            switch (caseImportAction) {
                case STUDY_CREATION ->
                    insertStudy(studyUuid, userId, networkInfos, caseInfos, importParameters, importReportUuid);
                case ROOT_NETWORK_CREATION -> studyService.createRootNetwork(studyUuid, RootNetworkInfos.builder()
                    .id(rootNetworkUuid)
                    .caseInfos(caseInfos)
                    .reportUuid(importReportUuid)
                    .networkInfos(networkInfos)
                    .importParameters(importParameters)
                    .build());
                case NETWORK_RECREATION -> studyService.updateNetwork(studyUuid, rootNetworkUuid, networkInfos, userId);
                case ROOT_NETWORK_MODIFICATION -> studyService.modifyRootNetwork(studyUuid, RootNetworkInfos.builder()
                    .id(rootNetworkUuid)
                    .networkInfos(networkInfos)
                    .caseInfos(caseInfos)
                    .importParameters(importParameters)
                    .reportUuid(importReportUuid)
                    .build());
            }
            caseService.disableCaseExpiration(caseUuid);
        } catch (Exception e) {
            LOGGER.error("Error while importing case", e);
        } finally {
            // if studyEntity is already existing, we don't delete anything in the end of the process
            if (caseImportAction == CaseImportAction.STUDY_CREATION) {
                studyService.deleteStudyIfNotCreationInProgress(studyUuid);
            }
            if (caseImportAction == CaseImportAction.ROOT_NETWORK_MODIFICATION) {
                UUID rootNodeUuid = networkModificationTreeService.getStudyRootNodeUuid(studyUuid);
                networkModificationTreeService.invalidateBlockedBuildNodeTree(rootNetworkUuid, rootNodeUuid);
            }
            LOGGER.trace("{} for study uuid '{}' : {} seconds", caseImportAction.getLabel(), studyUuid,
                TimeUnit.NANOSECONDS.toSeconds(System.nanoTime() - startTime));
        }
    }

    private void insertStudy(UUID studyUuid, String userId, NetworkInfos networkInfos, CaseInfos caseInfos,
                             Map<String, String> importParameters, UUID importReportUuid) {
        UserProfileInfos userProfileInfos = getUserProfile(userId);

        DynamicSimulationParametersInfos dynamicSimulationParameters = DynamicSimulationService.getDefaultDynamicSimulationParameters();
        UUID loadFlowParametersUuid = createDefaultLoadFlowParameters(userId, userProfileInfos);
        UUID shortCircuitParametersUuid = createDefaultShortCircuitAnalysisParameters(userId, userProfileInfos);
        UUID securityAnalysisParametersUuid = createDefaultSecurityAnalysisParameters(userId, userProfileInfos);
        UUID sensitivityAnalysisParametersUuid = createDefaultSensitivityAnalysisParameters(userId, userProfileInfos);
        UUID networkVisualizationParametersUuid = createDefaultNetworkVisualizationParameters(userId, userProfileInfos);
        UUID voltageInitParametersUuid = createDefaultVoltageInitParameters(userId, userProfileInfos);
        UUID dynamicSecurityAnalysisParametersUuid = createDefaultDynamicSecurityAnalysisParameters(userId, userProfileInfos);
        UUID stateEstimationParametersUuid = createDefaultStateEstimationParameters();
        UUID spreadsheetConfigCollectionUuid = createDefaultSpreadsheetConfigCollection(userId, userProfileInfos);

        studyService.insertStudy(studyUuid, userId, networkInfos, caseInfos, loadFlowParametersUuid,
            shortCircuitParametersUuid, DynamicSimulationService.toEntity(dynamicSimulationParameters, objectMapper),
            voltageInitParametersUuid, securityAnalysisParametersUuid, sensitivityAnalysisParametersUuid,
            networkVisualizationParametersUuid, dynamicSecurityAnalysisParametersUuid, stateEstimationParametersUuid, spreadsheetConfigCollectionUuid,
            importParameters, importReportUuid);
    }

    private UserProfileInfos getUserProfile(String userId) {
        try {
            return userAdminService.getUserProfile(userId).orElse(null);
        } catch (Exception e) {
            LOGGER.error(String.format("Could not access to profile for user '%s'", userId), e);
        }
        return null;
    }

    private UUID createDefaultLoadFlowParameters(String userId, UserProfileInfos userProfileInfos) {
        if (userProfileInfos != null && userProfileInfos.getLoadFlowParameterId() != null) {
            // try to access/duplicate the user profile LF parameters
            try {
                return loadFlowService.duplicateLoadFlowParameters(userProfileInfos.getLoadFlowParameterId());
            } catch (Exception e) {
                // TODO try to report a log in Root subreporter ?
                LOGGER.error(String.format("Could not duplicate loadflow parameters with id '%s' from user/profile '%s/%s'. Using default parameters",
                    userProfileInfos.getLoadFlowParameterId(), userId, userProfileInfos.getName()), e);
            }
        }
        // no profile, or no/bad LF parameters in profile => use default values
        try {
            return loadFlowService.createDefaultLoadFlowParameters();
        } catch (final Exception e) {
            LOGGER.error("Error while creating default parameters for LoadFlow analysis", e);
            return null;
        }
    }

    private UUID createDefaultShortCircuitAnalysisParameters(String userId, UserProfileInfos userProfileInfos) {
        if (userProfileInfos != null && userProfileInfos.getShortcircuitParameterId() != null) {
            // try to access/duplicate the user profile shortcircuit parameters
            try {
                return shortCircuitService.duplicateParameters(userProfileInfos.getShortcircuitParameterId());
            } catch (Exception e) {
                // TODO try to report a log in Root subreporter ?
                LOGGER.error(String.format("Could not duplicate shortcircuit parameters with id '%s' from user/profile '%s/%s'. Using default parameters",
                    userProfileInfos.getShortcircuitParameterId(), userId, userProfileInfos.getName()), e);
            }
        }
        // no profile, or no/bad shortcircuit parameters in profile => use default values
        try {
            return shortCircuitService.createParameters(null);
        } catch (final Exception e) {
            LOGGER.error("Error while creating default parameters for ShortCircuit analysis", e);
            return null;
        }
    }

    private UUID createDefaultSensitivityAnalysisParameters(String userId, UserProfileInfos userProfileInfos) {
        if (userProfileInfos != null && userProfileInfos.getSensitivityAnalysisParameterId() != null) {
            // try to access/duplicate the user profile sensitivity analysis parameters
            try {
                return sensitivityAnalysisService.duplicateSensitivityAnalysisParameters(userProfileInfos.getSensitivityAnalysisParameterId());
            } catch (Exception e) {
                // TODO try to report a log in Root subreporter ?
                LOGGER.error(String.format("Could not duplicate sensitivity analysis parameters with id '%s' from user/profile '%s/%s'. Using default parameters",
                    userProfileInfos.getSensitivityAnalysisParameterId(), userId, userProfileInfos.getName()), e);
            }
        }
        // no profile, or no/bad sensitivity analysis parameters in profile => use default values
        try {
            return sensitivityAnalysisService.createDefaultSensitivityAnalysisParameters();
        } catch (final Exception e) {
            LOGGER.error("Error while creating default parameters for Sensitivity analysis", e);
            return null;
        }
    }

    private UUID createDefaultSecurityAnalysisParameters(String userId, UserProfileInfos userProfileInfos) {
        if (userProfileInfos != null && userProfileInfos.getSecurityAnalysisParameterId() != null) {
            // try to access/duplicate the user profile security analysis parameters
            try {
                return securityAnalysisService.duplicateSecurityAnalysisParameters(userProfileInfos.getSecurityAnalysisParameterId());
            } catch (Exception e) {
                // TODO try to report a log in Root subreporter ?
                LOGGER.error(String.format("Could not duplicate security analysis parameters with id '%s' from user/profile '%s/%s'. Using default parameters",
                    userProfileInfos.getSecurityAnalysisParameterId(), userId, userProfileInfos.getName()), e);
            }
        }
        // no profile, or no/bad security analysis parameters in profile => use default values
        try {
            return securityAnalysisService.createDefaultSecurityAnalysisParameters();
        } catch (final Exception e) {
            LOGGER.error("Error while creating default parameters for Security analysis", e);
            return null;
        }
    }

    private UUID createDefaultVoltageInitParameters(String userId, UserProfileInfos userProfileInfos) {
        if (userProfileInfos != null && userProfileInfos.getVoltageInitParameterId() != null) {
            // try to access/duplicate the user profile voltage init parameters
            try {
                return voltageInitService.duplicateVoltageInitParameters(userProfileInfos.getVoltageInitParameterId());
            } catch (Exception e) {
                // TODO try to report a log in Root subreporter ?
                LOGGER.error(String.format("Could not duplicate voltage init parameters with id '%s' from user/profile '%s/%s'. Using default parameters",
                    userProfileInfos.getVoltageInitParameterId(), userId, userProfileInfos.getName()), e);
            }
        }
        // no profile, or no/bad voltage init parameters in profile => use default values
        try {
            return voltageInitService.createVoltageInitParameters(null);
        } catch (final Exception e) {
            LOGGER.error("Error while creating default parameters for voltage init", e);
            return null;
        }
    }

    private UUID createDefaultNetworkVisualizationParameters(String userId, UserProfileInfos userProfileInfos) {
        if (userProfileInfos != null && userProfileInfos.getNetworkVisualizationParameterId() != null) {
            // try to access/duplicate the user profile network visualization parameters
            try {
                return studyConfigService.duplicateNetworkVisualizationParameters(userProfileInfos.getNetworkVisualizationParameterId());
            } catch (Exception e) {
                // TODO try to report a log in Root subreporter ?
                LOGGER.error(String.format("Could not duplicate network visualization parameters with id '%s' from user/profile '%s/%s'. Using default parameters",
                    userProfileInfos.getNetworkVisualizationParameterId(), userId, userProfileInfos.getName()), e);
            }
        }
        // no profile, or no/bad network visualization parameters in profile => use default values
        try {
            return studyConfigService.createDefaultNetworkVisualizationParameters();
        } catch (final Exception e) {
            LOGGER.error("Error while creating network visualization default parameters", e);
            return null;
        }
    }

    private UUID createDefaultDynamicSecurityAnalysisParameters(String userId, UserProfileInfos userProfileInfos) {
        if (userProfileInfos != null && userProfileInfos.getDynamicSecurityAnalysisParameterId() != null) {
            // try to access/duplicate the user profile Dynamic Security Analysis parameters
            try {
                return dynamicSecurityAnalysisService.duplicateParameters(userProfileInfos.getDynamicSecurityAnalysisParameterId());
            } catch (Exception e) {
                // TODO try to report a log in Root subreporter ?
                LOGGER.error(String.format("Could not duplicate dynamic security analysis parameters with id '%s' from user/profile '%s/%s'. Using default parameters",
                        userProfileInfos.getDynamicSecurityAnalysisParameterId(), userId, userProfileInfos.getName()), e);
            }
        }
        // no profile, or no/bad dynamic security analysis parameters in profile => use default values
        try {
            return dynamicSecurityAnalysisService.createDefaultParameters();
        } catch (final Exception e) {
            LOGGER.error("Error while creating default parameters for dynamic security analysis", e);
            return null;
        }
    }

    private UUID createDefaultStateEstimationParameters() {
        try {
            return stateEstimationService.createDefaultStateEstimationParameters();
        } catch (final Exception e) {
            LOGGER.error("Error while creating state estimation default parameters", e);
            return null;
        }
    }

    private UUID createDefaultSpreadsheetConfigCollection(String userId, UserProfileInfos userProfileInfos) {
        if (userProfileInfos != null && userProfileInfos.getSpreadsheetConfigCollectionId() != null) {
            // try to access/duplicate the user profile spreadsheet config collection
            try {
                return studyConfigService.duplicateSpreadsheetConfigCollection(userProfileInfos.getSpreadsheetConfigCollectionId());
            } catch (Exception e) {
                // TODO try to report a log in Root subreporter ?
                LOGGER.error(String.format("Could not duplicate spreadsheet config collection with id '%s' from user/profile '%s/%s'. Using default spreadsheet config collection",
                    userProfileInfos.getSpreadsheetConfigCollectionId(), userId, userProfileInfos.getName()), e);
            }
        }
        // no profile, or no/bad spreadsheet config collection in profile => use default values
        try {
            return studyConfigService.createDefaultSpreadsheetConfigCollection();
        } catch (final Exception e) {
            LOGGER.error("Error while creating default spreadsheet config collection", e);
            return null;
        }
    }

    @Bean
    public Consumer<Message<String>> consumeCaseImportFailed() {
        return message -> {
            String receiverString = message.getHeaders().get(HEADER_RECEIVER, String.class);
            String errorMessage = message.getHeaders().get(StudyConstants.HEADER_ERROR_MESSAGE, String.class);

            if (receiverString != null) {
                CaseImportReceiver receiver;
                try {
                    receiver = objectMapper.readValue(URLDecoder.decode(receiverString, StandardCharsets.UTF_8),
                        CaseImportReceiver.class);
                    UUID studyUuid = receiver.getStudyUuid();
                    String userId = receiver.getUserId();
                    UUID rootNetworkUuid = receiver.getRootNetworkUuid();

                    if (receiver.getCaseImportAction() == CaseImportAction.STUDY_CREATION) {
                        studyService.deleteStudyIfNotCreationInProgress(studyUuid);
                        notificationService.emitStudyCreationError(studyUuid, userId, errorMessage);
                    } else {
                        if (receiver.getCaseImportAction() == CaseImportAction.ROOT_NETWORK_CREATION) {
                            studyService.deleteRootNetworkRequest(rootNetworkUuid);
                        }
                        notificationService.emitRootNetworksUpdateFailed(studyUuid, errorMessage);
                    }
                } catch (Exception e) {
                    LOGGER.error(e.toString(), e);
                }
            }
        };
    }

    /**
     * processes the error message from the computation microservice and uses its data to notify the front
     */
    public void consumeCalculationFailed(Message<String> msg, ComputationType computationType) {
        String receiver = msg.getHeaders().get(HEADER_RECEIVER, String.class);
        String errorMessage = msg.getHeaders().get(StudyConstants.HEADER_ERROR_MESSAGE, String.class);
        String userId = msg.getHeaders().get(HEADER_USER_ID, String.class);
        UUID resultUuid = null;
        // resultUuid is only used for the voltage initialization computation, I don't know why
        if (computationType == VOLTAGE_INITIALIZATION) {
            String resultId = msg.getHeaders().get(RESULT_UUID, String.class);
            if (resultId != null) {
                resultUuid = UUID.fromString(resultId);
            }
        }
        if (!Strings.isBlank(receiver)) {
            NodeReceiver receiverObj = null;
            try {
                receiverObj = objectMapper.readValue(URLDecoder.decode(receiver, StandardCharsets.UTF_8), NodeReceiver.class);

                LOGGER.info("{} failed for node '{}' with error messsage: {}", computationType.getLabel(), receiverObj.getNodeUuid(), errorMessage);

                // delete computation results from the databases
                // ==> will probably be removed soon because it prevents the front from recovering the resultId ; or 'null' parameter will be replaced by null like in VOLTAGE_INITIALIZATION
                rootNetworkNodeInfoService.updateComputationResultUuid(receiverObj.getNodeUuid(), receiverObj.getRootNetworkUuid(), resultUuid, computationType);
            } catch (JsonProcessingException e) {
                LOGGER.error(e.toString());
            } finally {
                if (receiverObj != null) {
                    if (computationType == LOAD_FLOW) {
                        networkModificationTreeService.invalidateBlockedBuildNodeTree(receiverObj.getRootNetworkUuid(), receiverObj.getNodeUuid());
                    }

                    // send notification for failed computation
                    UUID studyUuid = networkModificationTreeService.getStudyUuidForNodeId(receiverObj.getNodeUuid());
                    notificationService.emitStudyError(studyUuid, receiverObj.getNodeUuid(), receiverObj.getRootNetworkUuid(), computationType.getUpdateFailedType(), errorMessage, userId);
                }
            }
        }
    }

    public void consumeCalculationStopped(Message<String> msg, ComputationType computationType) {
        String receiver = msg.getHeaders().get(HEADER_RECEIVER, String.class);
        if (!Strings.isBlank(receiver)) {
            NodeReceiver receiverObj;
            try {
                receiverObj = objectMapper.readValue(URLDecoder.decode(receiver, StandardCharsets.UTF_8), NodeReceiver.class);

                // delete computation results from the database
                rootNetworkNodeInfoService.updateComputationResultUuid(receiverObj.getNodeUuid(), receiverObj.getRootNetworkUuid(), null, computationType);
                UUID studyUuid = networkModificationTreeService.getStudyUuidForNodeId(receiverObj.getNodeUuid());
                // send notification for stopped computation
                notificationService.emitStudyChanged(studyUuid, receiverObj.getNodeUuid(), receiverObj.getRootNetworkUuid(), computationType.getUpdateStatusType());

                LOGGER.info("{} stopped for node '{}'", computationType.getLabel(), receiverObj.getNodeUuid());
            } catch (JsonProcessingException e) {
                LOGGER.error(e.toString());
            }
        }
    }

    public void consumeCalculationCancelFailed(Message<String> msg, ComputationType computationType, String updateType) {
        String receiver = msg.getHeaders().get(HEADER_RECEIVER, String.class);
        if (!Strings.isBlank(receiver)) {
            NodeReceiver receiverObj;
            try {
                receiverObj = objectMapper.readValue(URLDecoder.decode(receiver, StandardCharsets.UTF_8), NodeReceiver.class);
                UUID studyUuid = networkModificationTreeService.getStudyUuidForNodeId(receiverObj.getNodeUuid());
                String errorMessage = msg.getHeaders().get(HEADER_MESSAGE, String.class);
                String userId = msg.getHeaders().get(HEADER_USER_ID, String.class);
                // send notification for cancel computation fail
                notificationService.emitStudyError(
                    studyUuid,
                    receiverObj.getNodeUuid(),
                    receiverObj.getRootNetworkUuid(),
                    updateType,
                    errorMessage,
                    userId
                );
                LOGGER.info("{} cancellation could not be stopped for node '{}'", computationType.getLabel(), receiverObj.getNodeUuid());
            } catch (JsonProcessingException e) {
                LOGGER.error(e.toString());
            }
        }
    }

    private void consumeLoadFlowResult(Message<String> msg, boolean withRatioTapChangers) {
        Optional.ofNullable(msg.getHeaders().get(RESULT_UUID, String.class))
            .map(UUID::fromString)
            .ifPresent(resultUuid -> getNodeReceiver(msg).ifPresent(receiverObj -> {
                try {
                    LOGGER.info("{} result '{}' available for node '{}'",
                        LOAD_FLOW.getLabel(),
                        resultUuid,
                        receiverObj.getNodeUuid());

                    // update DB
                    rootNetworkNodeInfoService.updateLoadflowResultUuid(receiverObj.getNodeUuid(), receiverObj.getRootNetworkUuid(), resultUuid, withRatioTapChangers);
                } finally {
                    networkModificationTreeService.invalidateBlockedBuildNodeTree(receiverObj.getRootNetworkUuid(), receiverObj.getNodeUuid());

                    // send notifications
                    UUID studyUuid = networkModificationTreeService.getStudyUuidForNodeId(receiverObj.getNodeUuid());
                    notificationService.emitStudyChanged(studyUuid, receiverObj.getNodeUuid(), receiverObj.getRootNetworkUuid(), LOAD_FLOW.getUpdateStatusType());
                    notificationService.emitStudyChanged(studyUuid, receiverObj.getNodeUuid(), receiverObj.getRootNetworkUuid(), LOAD_FLOW.getUpdateResultType());
                }
            }));
    }

    public void consumeCalculationDebug(Message<String> msg, ComputationType computationType) {
        Optional.ofNullable(msg.getHeaders().get(RESULT_UUID, String.class))
            .map(UUID::fromString)
            .ifPresent(resultUuid -> getNodeReceiver(msg).ifPresent(receiverObj -> {
                UUID studyUuid = networkModificationTreeService.getStudyUuidForNodeId(receiverObj.getNodeUuid());

                String errorMessage = (String) msg.getHeaders().get(HEADER_ERROR_MESSAGE);
                String userId = (String) msg.getHeaders().get(HEADER_USER_ID);
                notificationService.emitComputationDebugFileStatus(studyUuid, receiverObj.getNodeUuid(), receiverObj.getRootNetworkUuid(), computationType, userId, resultUuid, errorMessage);
            }));
    }

    public void consumeCalculationResult(Message<String> msg, ComputationType computationType) {
        Optional.ofNullable(msg.getHeaders().get(RESULT_UUID, String.class))
            .map(UUID::fromString)
            .ifPresent(resultUuid -> getNodeReceiver(msg).ifPresent(receiverObj -> {
                LOGGER.info("{} result '{}' available for node '{}'",
                    computationType.getLabel(),
                    resultUuid,
                    receiverObj.getNodeUuid());

                // update DB
                rootNetworkNodeInfoService.updateComputationResultUuid(receiverObj.getNodeUuid(), receiverObj.getRootNetworkUuid(), resultUuid, computationType);

                UUID studyUuid = networkModificationTreeService.getStudyUuidForNodeId(receiverObj.getNodeUuid());

                // send notifications
                notificationService.emitStudyChanged(studyUuid, receiverObj.getNodeUuid(), receiverObj.getRootNetworkUuid(), computationType.getUpdateStatusType());
                notificationService.emitStudyChanged(studyUuid, receiverObj.getNodeUuid(), receiverObj.getRootNetworkUuid(), computationType.getUpdateResultType());
            }));
    }

    Optional<NodeReceiver> getNodeReceiver(Message<String> msg) {
        String receiver = msg.getHeaders().get(HEADER_RECEIVER, String.class);
        if (Strings.isBlank(receiver)) {
            return Optional.empty();
        }
        try {
            return Optional.of(objectMapper.readValue(URLDecoder.decode(receiver, StandardCharsets.UTF_8), NodeReceiver.class));
        } catch (JsonProcessingException e) {
            LOGGER.error(e.toString());
            return Optional.empty();
        }
    }

    Optional<UUID> getStudyUuid(Message<String> msg) {
        Optional<NodeReceiver> receiverObj = getNodeReceiver(msg);
        return receiverObj.map(r -> networkModificationTreeService.getStudyUuidForNodeId(r.getNodeUuid()));
    }

    @Bean
    public Consumer<Message<String>> consumeDsDebug() {
        return message -> consumeCalculationDebug(message, DYNAMIC_SIMULATION);
    }

    @Bean
    public Consumer<Message<String>> consumeDsResult() {
        return message -> consumeCalculationResult(message, DYNAMIC_SIMULATION);
    }

    @Bean
    public Consumer<Message<String>> consumeDsStopped() {
        return message -> consumeCalculationStopped(message, DYNAMIC_SIMULATION);
    }

    @Bean
    public Consumer<Message<String>> consumeDsFailed() {
        return message -> consumeCalculationFailed(message, DYNAMIC_SIMULATION);
    }

    @Bean
    public Consumer<Message<String>> consumeDsaDebug() {
        return message -> consumeCalculationDebug(message, DYNAMIC_SECURITY_ANALYSIS);
    }

    @Bean
    public Consumer<Message<String>> consumeDsaResult() {
        return message -> consumeCalculationResult(message, DYNAMIC_SECURITY_ANALYSIS);
    }

    @Bean
    public Consumer<Message<String>> consumeDsaStopped() {
        return message -> consumeCalculationStopped(message, DYNAMIC_SECURITY_ANALYSIS);
    }

    @Bean
    public Consumer<Message<String>> consumeDsaFailed() {
        return message -> consumeCalculationFailed(message, DYNAMIC_SECURITY_ANALYSIS);
    }

    @Bean
    public Consumer<Message<String>> consumeNonEvacuatedEnergyResult() {
        return message -> consumeCalculationResult(message, NON_EVACUATED_ENERGY_ANALYSIS);
    }

    @Bean
    public Consumer<Message<String>> consumeNonEvacuatedEnergyStopped() {
        return message -> consumeCalculationStopped(message, NON_EVACUATED_ENERGY_ANALYSIS);
    }

    @Bean
    public Consumer<Message<String>> consumeNonEvacuatedEnergyFailed() {
        return message -> consumeCalculationFailed(message, NON_EVACUATED_ENERGY_ANALYSIS);
    }

    @Bean
    public Consumer<Message<String>> consumeSaResult() {
        return message -> consumeCalculationResult(message, SECURITY_ANALYSIS);
    }

    @Bean
    public Consumer<Message<String>> consumeSaStopped() {
        return message -> consumeCalculationStopped(message, SECURITY_ANALYSIS);
    }

    @Bean
    public Consumer<Message<String>> consumeSaFailed() {
        return message -> consumeCalculationFailed(message, SECURITY_ANALYSIS);
    }

    @Bean
    public Consumer<Message<String>> consumeSensitivityAnalysisResult() {
        return message -> consumeCalculationResult(message, SENSITIVITY_ANALYSIS);
    }

    @Bean
    public Consumer<Message<String>> consumeSensitivityAnalysisStopped() {
        return message -> consumeCalculationStopped(message, SENSITIVITY_ANALYSIS);
    }

    @Bean
    public Consumer<Message<String>> consumeSensitivityAnalysisFailed() {
        return message -> consumeCalculationFailed(message, SENSITIVITY_ANALYSIS);
    }

    @Bean
    public Consumer<Message<String>> consumeLoadFlowResult() {
        return message -> {
            Boolean withRatioTapChangers = message.getHeaders().get(HEADER_WITH_RATIO_TAP_CHANGERS, Boolean.class);
            consumeLoadFlowResult(message, Boolean.TRUE.equals(withRatioTapChangers));
        };
    }

    @Bean
    public Consumer<Message<String>> consumeLoadFlowStopped() {
        return message -> consumeCalculationStopped(message, LOAD_FLOW);
    }

    @Bean
    public Consumer<Message<String>> consumeLoadFlowFailed() {
        return message -> consumeCalculationFailed(message, LOAD_FLOW);
    }

    @Bean
    public Consumer<Message<String>> consumeShortCircuitAnalysisResult() {
        return message -> {
            String busId = message.getHeaders().get(HEADER_BUS_ID, String.class);
            if (!StringUtils.isEmpty(busId)) {
                consumeCalculationResult(message, SHORT_CIRCUIT_ONE_BUS);
            } else {
                consumeCalculationResult(message, SHORT_CIRCUIT);
            }
        };
    }

    @Bean
    public Consumer<Message<String>> consumeShortCircuitAnalysisStopped() {
        return message -> consumeCalculationStopped(message, SHORT_CIRCUIT);
    }

    @Bean
    public Consumer<Message<String>> consumeShortCircuitAnalysisFailed() {
        return message -> {
            String busId = message.getHeaders().get(HEADER_BUS_ID, String.class);
            if (!StringUtils.isEmpty(busId)) {
                consumeCalculationFailed(message, SHORT_CIRCUIT_ONE_BUS);
            } else {
                consumeCalculationFailed(message, SHORT_CIRCUIT);
            }
        };
    }

    @Bean
    public Consumer<Message<String>> consumeVoltageInitStopped() {
        return message -> consumeCalculationStopped(message, VOLTAGE_INITIALIZATION);
    }

    @Bean
    public Consumer<Message<String>> consumeVoltageInitFailed() {
        return message -> consumeCalculationFailed(message, VOLTAGE_INITIALIZATION);
    }

    @Bean
    public Consumer<Message<String>> consumeVoltageInitCancelFailed() {
        return message -> consumeCalculationCancelFailed(message, VOLTAGE_INITIALIZATION, NotificationService.UPDATE_TYPE_VOLTAGE_INIT_CANCEL_FAILED);
    }

    @Bean
    public Consumer<Message<String>> consumeStateEstimationResult() {
        return message -> consumeCalculationResult(message, STATE_ESTIMATION);
    }

    @Bean
    public Consumer<Message<String>> consumeStateEstimationStopped() {
        return message -> consumeCalculationStopped(message, STATE_ESTIMATION);
    }

    @Bean
    public Consumer<Message<String>> consumeStateEstimationFailed() {
        return message -> consumeCalculationFailed(message, STATE_ESTIMATION);
    }
}<|MERGE_RESOLUTION|>--- conflicted
+++ resolved
@@ -49,22 +49,13 @@
 
     private static final Logger LOGGER = LoggerFactory.getLogger(ConsumerService.class);
 
-<<<<<<< HEAD
-    static final String RESULT_UUID = "resultUuid";
-    static final String NETWORK_UUID = "networkUuid";
-    static final String NETWORK_ID = "networkId";
-    static final String HEADER_CASE_FORMAT = "caseFormat";
-    static final String HEADER_CASE_NAME = "caseName";
-    static final String HEADER_WITH_RATIO_TAP_CHANGERS = "withRatioTapChangers";
-    static final String HEADER_ERROR_MESSAGE = "errorMessage";
-=======
     private static final String RESULT_UUID = "resultUuid";
     private static final String NETWORK_UUID = "networkUuid";
     private static final String NETWORK_ID = "networkId";
     private static final String HEADER_CASE_FORMAT = "caseFormat";
     private static final String HEADER_CASE_NAME = "caseName";
     private static final String HEADER_WITH_RATIO_TAP_CHANGERS = "withRatioTapChangers";
->>>>>>> 61bf48cc
+    private static final String HEADER_ERROR_MESSAGE = "errorMessage";
 
     private final ObjectMapper objectMapper;
 
