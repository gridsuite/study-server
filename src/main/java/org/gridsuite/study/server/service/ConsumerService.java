/**
 * Copyright (c) 2022, RTE (http://www.rte-france.com)
 * This Source Code Form is subject to the terms of the Mozilla Public
 * License, v. 2.0. If a copy of the MPL was not distributed with this
 * file, You can obtain one at http://mozilla.org/MPL/2.0/.
 */

package org.gridsuite.study.server.service;

import com.fasterxml.jackson.core.JsonProcessingException;
import com.fasterxml.jackson.databind.ObjectMapper;
import org.apache.commons.lang3.StringUtils;
import org.apache.logging.log4j.util.Strings;
import org.gridsuite.study.server.StudyConstants;
import org.gridsuite.study.server.dto.*;
import org.gridsuite.study.server.dto.caseimport.CaseImportAction;
import org.gridsuite.study.server.dto.caseimport.CaseImportReceiver;
import org.gridsuite.study.server.dto.dynamicsimulation.DynamicSimulationParametersInfos;
import org.gridsuite.study.server.dto.modification.NetworkModificationResult;
import org.gridsuite.study.server.networkmodificationtree.dto.BuildStatus;
import org.gridsuite.study.server.networkmodificationtree.dto.NodeBuildStatus;
import org.gridsuite.study.server.notification.NotificationService;
import org.gridsuite.study.server.service.dynamicsecurityanalysis.DynamicSecurityAnalysisService;
import org.gridsuite.study.server.service.dynamicsimulation.DynamicSimulationService;
import org.gridsuite.study.server.service.shortcircuit.ShortCircuitService;
import org.slf4j.Logger;
import org.slf4j.LoggerFactory;
import org.springframework.beans.factory.annotation.Autowired;
import org.springframework.context.annotation.Bean;
import org.springframework.messaging.Message;
import org.springframework.stereotype.Service;

import java.net.URLDecoder;
import java.nio.charset.StandardCharsets;
import java.util.HashMap;
import java.util.Map;
import java.util.Optional;
import java.util.UUID;
import java.util.concurrent.TimeUnit;
import java.util.function.Consumer;

import static org.gridsuite.study.server.StudyConstants.*;
import static org.gridsuite.study.server.dto.ComputationType.*;

/**
 * @author Kevin Le Saulnier <kevin.lesaulnier at rte-france.com>
 */
@Service
public class ConsumerService {

    private static final Logger LOGGER = LoggerFactory.getLogger(ConsumerService.class);

    static final String RESULT_UUID = "resultUuid";
    static final String NETWORK_UUID = "networkUuid";
    static final String NETWORK_ID = "networkId";
    static final String HEADER_CASE_FORMAT = "caseFormat";
    static final String HEADER_CASE_NAME = "caseName";
    static final String HEADER_ERROR_MESSAGE = "errorMessage";

    private final ObjectMapper objectMapper;

    private final NotificationService notificationService;
    private final StudyService studyService;
    private final SecurityAnalysisService securityAnalysisService;
    private final SensitivityAnalysisService sensitivityAnalysisService;
    private final CaseService caseService;
    private final LoadFlowService loadFlowService;
    private final UserAdminService userAdminService;
    private final NetworkModificationTreeService networkModificationTreeService;
    private final StudyConfigService studyConfigService;
    private final ShortCircuitService shortCircuitService;
    private final RootNetworkNodeInfoService rootNetworkNodeInfoService;
    private final VoltageInitService voltageInitService;
    private final DynamicSecurityAnalysisService dynamicSecurityAnalysisService;
    private final StateEstimationService stateEstimationService;

    @Autowired
    public ConsumerService(ObjectMapper objectMapper,
                           NotificationService notificationService,
                           StudyService studyService,
                           SecurityAnalysisService securityAnalysisService,
                           CaseService caseService,
                           LoadFlowService loadFlowService,
                           ShortCircuitService shortCircuitService,
                           UserAdminService userAdminService,
                           NetworkModificationTreeService networkModificationTreeService,
                           SensitivityAnalysisService sensitivityAnalysisService,
                           StudyConfigService studyConfigService,
                           RootNetworkNodeInfoService rootNetworkNodeInfoService,
                           VoltageInitService voltageInitService,
                           DynamicSecurityAnalysisService dynamicSecurityAnalysisService,
                           StateEstimationService stateEstimationService) {
        this.objectMapper = objectMapper;
        this.notificationService = notificationService;
        this.studyService = studyService;
        this.securityAnalysisService = securityAnalysisService;
        this.caseService = caseService;
        this.loadFlowService = loadFlowService;
        this.userAdminService = userAdminService;
        this.networkModificationTreeService = networkModificationTreeService;
        this.sensitivityAnalysisService = sensitivityAnalysisService;
        this.studyConfigService = studyConfigService;
        this.shortCircuitService = shortCircuitService;
        this.rootNetworkNodeInfoService = rootNetworkNodeInfoService;
        this.voltageInitService = voltageInitService;
        this.dynamicSecurityAnalysisService = dynamicSecurityAnalysisService;
        this.stateEstimationService = stateEstimationService;
    }

    @Bean
    public Consumer<Message<NetworkModificationResult>> consumeBuildResult() {
        return message -> {
            String receiver = message.getHeaders().get(HEADER_RECEIVER, String.class);
            if (receiver != null) {
                NodeReceiver receiverObj;
                try {
                    NetworkModificationResult networkModificationResult = message.getPayload();
                    receiverObj = objectMapper.readValue(URLDecoder.decode(receiver, StandardCharsets.UTF_8),
                        NodeReceiver.class);

                    LOGGER.info("Build completed for node '{}'", receiverObj.getNodeUuid());

                    networkModificationTreeService.updateNodeBuildStatus(receiverObj.getNodeUuid(), receiverObj.getRootNetworkUuid(),
                        NodeBuildStatus.from(networkModificationResult.getLastGroupApplicationStatus(), networkModificationResult.getApplicationStatus()));

                    UUID studyUuid = networkModificationTreeService.getStudyUuidForNodeId(receiverObj.getNodeUuid());
                    notificationService.emitStudyChanged(studyUuid, receiverObj.getNodeUuid(), receiverObj.getRootNetworkUuid(), NotificationService.UPDATE_TYPE_BUILD_COMPLETED, networkModificationResult.getImpactedSubstationsIds());
                } catch (Exception e) {
                    LOGGER.error(e.toString());
                }
            }
        };
    }

    @Bean
    public Consumer<Message<String>> consumeBuildStopped() {
        return message -> {
            String receiver = message.getHeaders().get(HEADER_RECEIVER, String.class);
            if (receiver != null) {
                NodeReceiver receiverObj;
                try {
                    receiverObj = objectMapper.readValue(URLDecoder.decode(receiver, StandardCharsets.UTF_8),
                        NodeReceiver.class);

                    LOGGER.info("Build stopped for node '{}'", receiverObj.getNodeUuid());

                    networkModificationTreeService.updateNodeBuildStatus(receiverObj.getNodeUuid(), receiverObj.getRootNetworkUuid(), NodeBuildStatus.from(BuildStatus.NOT_BUILT));

                    // send notification
                    UUID studyUuid = networkModificationTreeService.getStudyUuidForNodeId(receiverObj.getNodeUuid());
                    notificationService.emitStudyChanged(studyUuid, receiverObj.getNodeUuid(), receiverObj.getRootNetworkUuid(), NotificationService.UPDATE_TYPE_BUILD_CANCELLED);
                } catch (JsonProcessingException e) {
                    LOGGER.error(e.toString());
                }
            }
        };
    }

    @Bean
    public Consumer<Message<String>> consumeBuildFailed() {
        return message -> {
            String receiver = message.getHeaders().get(HEADER_RECEIVER, String.class);
            if (receiver != null) {
                NodeReceiver receiverObj;
                try {
                    receiverObj = objectMapper.readValue(URLDecoder.decode(receiver, StandardCharsets.UTF_8),
                        NodeReceiver.class);

                    LOGGER.info("Build failed for node '{}'", receiverObj.getNodeUuid());

                    networkModificationTreeService.updateNodeBuildStatus(receiverObj.getNodeUuid(), receiverObj.getRootNetworkUuid(), NodeBuildStatus.from(BuildStatus.NOT_BUILT));

                    // send notification
                    UUID studyUuid = networkModificationTreeService.getStudyUuidForNodeId(receiverObj.getNodeUuid());
                    notificationService.emitNodeBuildFailed(studyUuid, receiverObj.getNodeUuid(), receiverObj.getRootNetworkUuid(), message.getHeaders().get(StudyConstants.HEADER_ERROR_MESSAGE, String.class));
                } catch (JsonProcessingException e) {
                    LOGGER.error(e.toString());
                }
            }
        };
    }

    //TODO: should be linked to a specific rootNetwork
    @Bean
    public Consumer<Message<String>> consumeCaseImportSucceeded() {
        return message -> {
            String receiverString = message.getHeaders().get(HEADER_RECEIVER, String.class);
            UUID networkUuid = UUID.fromString(message.getHeaders().get(NETWORK_UUID, String.class));
            String networkId = message.getHeaders().get(NETWORK_ID, String.class);
            String caseFormat = message.getHeaders().get(HEADER_CASE_FORMAT, String.class);
            String caseName = message.getHeaders().get(HEADER_CASE_NAME, String.class);
            Map<String, Object> rawParameters = message.getHeaders().get(HEADER_IMPORT_PARAMETERS, Map.class);
            // String longer than 1024 bytes are converted to com.rabbitmq.client.LongString (https://docs.spring.io/spring-amqp/docs/3.0.0/reference/html/#message-properties-converters)
            Map<String, String> importParameters = new HashMap<>();
            if (rawParameters != null) {
                rawParameters.forEach((key, value) -> importParameters.put(key, value.toString()));
            }

            if (receiverString != null) {
                CaseImportReceiver receiver;
                try {
                    receiver = objectMapper.readValue(URLDecoder.decode(receiverString, StandardCharsets.UTF_8), CaseImportReceiver.class);
                } catch (JsonProcessingException e) {
                    LOGGER.error("Error while parsing CaseImportReceiver data", e);
                    return;
                }

                UUID caseUuid = receiver.getCaseUuid();
                UUID studyUuid = receiver.getStudyUuid();
                String userId = receiver.getUserId();
                Long startTime = receiver.getStartTime();
                UUID importReportUuid = receiver.getReportUuid();
                UUID rootNetworkUuid = receiver.getRootNetworkUuid();
                CaseImportAction caseImportAction = receiver.getCaseImportAction();

                CaseInfos caseInfos = new CaseInfos(caseUuid, caseName, caseFormat);
                NetworkInfos networkInfos = new NetworkInfos(networkUuid, networkId);
                try {
                    switch (caseImportAction) {
                        case STUDY_CREATION ->
                            insertStudy(studyUuid, userId, networkInfos, caseInfos, importParameters, importReportUuid);
                        case ROOT_NETWORK_CREATION ->
                            studyService.createRootNetwork(studyUuid, RootNetworkInfos.builder()
                                .id(rootNetworkUuid)
                                .caseInfos(caseInfos)
                                .reportUuid(importReportUuid)
                                .networkInfos(networkInfos)
                                .importParameters(importParameters)
                                .build());
                        case NETWORK_RECREATION ->
                            studyService.updateNetwork(studyUuid, rootNetworkUuid, networkInfos, userId);
                        case ROOT_NETWORK_MODIFICATION ->
                            studyService.updateNetwork(studyUuid, rootNetworkUuid, RootNetworkInfos.builder()
                                .id(rootNetworkUuid)
                                .networkInfos(networkInfos)
                                .caseInfos(caseInfos)
                                .importParameters(importParameters)
                                .reportUuid(importReportUuid)
                                .build());
                    }
                    caseService.disableCaseExpiration(caseUuid);
                } catch (Exception e) {
                    LOGGER.error("Error while importing case", e);
                } finally {
                    // if studyEntity is already existing, we don't delete anything in the end of the process
                    if (caseImportAction == CaseImportAction.STUDY_CREATION) {
                        studyService.deleteStudyIfNotCreationInProgress(studyUuid, userId);
                    }
                    LOGGER.trace("{} for study uuid '{}' : {} seconds", caseImportAction.getLabel(), studyUuid,
                        TimeUnit.NANOSECONDS.toSeconds(System.nanoTime() - startTime));
                }
            }
        };
    }

    private void insertStudy(UUID studyUuid, String userId, NetworkInfos networkInfos, CaseInfos caseInfos,
                             Map<String, String> importParameters, UUID importReportUuid) {
        UserProfileInfos userProfileInfos = getUserProfile(userId);

        DynamicSimulationParametersInfos dynamicSimulationParameters = DynamicSimulationService.getDefaultDynamicSimulationParameters();
        UUID loadFlowParametersUuid = createDefaultLoadFlowParameters(userId, userProfileInfos);
        UUID shortCircuitParametersUuid = createDefaultShortCircuitAnalysisParameters(userId, userProfileInfos);
        UUID securityAnalysisParametersUuid = createDefaultSecurityAnalysisParameters(userId, userProfileInfos);
        UUID sensitivityAnalysisParametersUuid = createDefaultSensitivityAnalysisParameters(userId, userProfileInfos);
        UUID networkVisualizationParametersUuid = createDefaultNetworkVisualizationParameters();
        UUID voltageInitParametersUuid = createDefaultVoltageInitParameters(userId, userProfileInfos);
        UUID dynamicSecurityAnalysisParametersUuid = createDefaultDynamicSecurityAnalysisParameters(userId, userProfileInfos);
<<<<<<< HEAD
        UUID spreadsheetConfigCollectionUuid = studyConfigService.createDefaultSpreadsheetConfigCollection();
=======
        UUID stateEstimationParametersUuid = createDefaultStateEstimationParameters();
>>>>>>> 729b6043

        studyService.insertStudy(studyUuid, userId, networkInfos, caseInfos, loadFlowParametersUuid,
            shortCircuitParametersUuid, DynamicSimulationService.toEntity(dynamicSimulationParameters, objectMapper),
            voltageInitParametersUuid, securityAnalysisParametersUuid, sensitivityAnalysisParametersUuid,
<<<<<<< HEAD
            networkVisualizationParametersUuid, dynamicSecurityAnalysisParametersUuid, spreadsheetConfigCollectionUuid,
=======
            networkVisualizationParametersUuid, dynamicSecurityAnalysisParametersUuid, stateEstimationParametersUuid,
>>>>>>> 729b6043
            importParameters, importReportUuid);
    }

    private UserProfileInfos getUserProfile(String userId) {
        try {
            return userAdminService.getUserProfile(userId).orElse(null);
        } catch (Exception e) {
            LOGGER.error(String.format("Could not access to profile for user '%s'", userId), e);
        }
        return null;
    }

    private UUID createDefaultLoadFlowParameters(String userId, UserProfileInfos userProfileInfos) {
        if (userProfileInfos != null && userProfileInfos.getLoadFlowParameterId() != null) {
            // try to access/duplicate the user profile LF parameters
            try {
                return loadFlowService.duplicateLoadFlowParameters(userProfileInfos.getLoadFlowParameterId());
            } catch (Exception e) {
                // TODO try to report a log in Root subreporter ?
                LOGGER.error(String.format("Could not duplicate loadflow parameters with id '%s' from user/profile '%s/%s'. Using default parameters",
                    userProfileInfos.getLoadFlowParameterId(), userId, userProfileInfos.getName()), e);
            }
        }
        // no profile, or no/bad LF parameters in profile => use default values
        try {
            return loadFlowService.createDefaultLoadFlowParameters();
        } catch (final Exception e) {
            LOGGER.error("Error while creating default parameters for LoadFlow analysis", e);
            return null;
        }
    }

    private UUID createDefaultShortCircuitAnalysisParameters(String userId, UserProfileInfos userProfileInfos) {
        if (userProfileInfos != null && userProfileInfos.getShortcircuitParameterId() != null) {
            // try to access/duplicate the user profile shortcircuit parameters
            try {
                return shortCircuitService.duplicateParameters(userProfileInfos.getShortcircuitParameterId());
            } catch (Exception e) {
                // TODO try to report a log in Root subreporter ?
                LOGGER.error(String.format("Could not duplicate shortcircuit parameters with id '%s' from user/profile '%s/%s'. Using default parameters",
                    userProfileInfos.getShortcircuitParameterId(), userId, userProfileInfos.getName()), e);
            }
        }
        // no profile, or no/bad shortcircuit parameters in profile => use default values
        try {
            return shortCircuitService.createParameters(null);
        } catch (final Exception e) {
            LOGGER.error("Error while creating default parameters for ShortCircuit analysis", e);
            return null;
        }
    }

    private UUID createDefaultSensitivityAnalysisParameters(String userId, UserProfileInfos userProfileInfos) {
        if (userProfileInfos != null && userProfileInfos.getSensitivityAnalysisParameterId() != null) {
            // try to access/duplicate the user profile sensitivity analysis parameters
            try {
                return sensitivityAnalysisService.duplicateSensitivityAnalysisParameters(userProfileInfos.getSensitivityAnalysisParameterId());
            } catch (Exception e) {
                // TODO try to report a log in Root subreporter ?
                LOGGER.error(String.format("Could not duplicate sensitivity analysis parameters with id '%s' from user/profile '%s/%s'. Using default parameters",
                    userProfileInfos.getSensitivityAnalysisParameterId(), userId, userProfileInfos.getName()), e);
            }
        }
        // no profile, or no/bad sensitivity analysis parameters in profile => use default values
        try {
            return sensitivityAnalysisService.createDefaultSensitivityAnalysisParameters();
        } catch (final Exception e) {
            LOGGER.error("Error while creating default parameters for Sensitivity analysis", e);
            return null;
        }
    }

    private UUID createDefaultSecurityAnalysisParameters(String userId, UserProfileInfos userProfileInfos) {
        if (userProfileInfos != null && userProfileInfos.getSecurityAnalysisParameterId() != null) {
            // try to access/duplicate the user profile security analysis parameters
            try {
                return securityAnalysisService.duplicateSecurityAnalysisParameters(userProfileInfos.getSecurityAnalysisParameterId());
            } catch (Exception e) {
                // TODO try to report a log in Root subreporter ?
                LOGGER.error(String.format("Could not duplicate security analysis parameters with id '%s' from user/profile '%s/%s'. Using default parameters",
                    userProfileInfos.getSecurityAnalysisParameterId(), userId, userProfileInfos.getName()), e);
            }
        }
        // no profile, or no/bad security analysis parameters in profile => use default values
        try {
            return securityAnalysisService.createDefaultSecurityAnalysisParameters();
        } catch (final Exception e) {
            LOGGER.error("Error while creating default parameters for Security analysis", e);
            return null;
        }
    }

    private UUID createDefaultVoltageInitParameters(String userId, UserProfileInfos userProfileInfos) {
        if (userProfileInfos != null && userProfileInfos.getVoltageInitParameterId() != null) {
            // try to access/duplicate the user profile voltage init parameters
            try {
                return voltageInitService.duplicateVoltageInitParameters(userProfileInfos.getVoltageInitParameterId());
            } catch (Exception e) {
                // TODO try to report a log in Root subreporter ?
                LOGGER.error(String.format("Could not duplicate voltage init parameters with id '%s' from user/profile '%s/%s'. Using default parameters",
                    userProfileInfos.getVoltageInitParameterId(), userId, userProfileInfos.getName()), e);
            }
        }
        // no profile, or no/bad voltage init parameters in profile => use default values
        try {
            return voltageInitService.createVoltageInitParameters(null);
        } catch (final Exception e) {
            LOGGER.error("Error while creating default parameters for voltage init", e);
            return null;
        }
    }

    private UUID createDefaultNetworkVisualizationParameters() {
        try {
            return studyConfigService.createDefaultNetworkVisualizationParameters();
        } catch (final Exception e) {
            LOGGER.error("Error while creating network visualization default parameters", e);
            return null;
        }
    }

    private UUID createDefaultDynamicSecurityAnalysisParameters(String userId, UserProfileInfos userProfileInfos) {
        if (userProfileInfos != null && userProfileInfos.getDynamicSecurityAnalysisParameterId() != null) {
            // try to access/duplicate the user profile Dynamic Security Analysis parameters
            try {
                return dynamicSecurityAnalysisService.duplicateParameters(userProfileInfos.getDynamicSecurityAnalysisParameterId());
            } catch (Exception e) {
                // TODO try to report a log in Root subreporter ?
                LOGGER.error(String.format("Could not duplicate dynamic security analysis parameters with id '%s' from user/profile '%s/%s'. Using default parameters",
                        userProfileInfos.getDynamicSecurityAnalysisParameterId(), userId, userProfileInfos.getName()), e);
            }
        }
        // no profile, or no/bad dynamic security analysis parameters in profile => use default values
        try {
            return dynamicSecurityAnalysisService.createDefaultParameters();
        } catch (final Exception e) {
            LOGGER.error("Error while creating default parameters for dynamic security analysis", e);
            return null;
        }
    }

    private UUID createDefaultStateEstimationParameters() {
        try {
            return stateEstimationService.createDefaultStateEstimationParameters();
        } catch (final Exception e) {
            LOGGER.error("Error while creating state estimation default parameters", e);
            return null;
        }
    }

    @Bean
    public Consumer<Message<String>> consumeCaseImportFailed() {
        return message -> {
            String receiverString = message.getHeaders().get(HEADER_RECEIVER, String.class);
            String errorMessage = message.getHeaders().get(HEADER_ERROR_MESSAGE, String.class);

            if (receiverString != null) {
                CaseImportReceiver receiver;
                try {
                    receiver = objectMapper.readValue(URLDecoder.decode(receiverString, StandardCharsets.UTF_8),
                        CaseImportReceiver.class);
                    UUID studyUuid = receiver.getStudyUuid();
                    String userId = receiver.getUserId();

                    if (receiver.getCaseImportAction() == CaseImportAction.STUDY_CREATION) {
                        studyService.deleteStudyIfNotCreationInProgress(studyUuid, userId);
                        notificationService.emitStudyCreationError(studyUuid, userId, errorMessage);
                    } else {
                        notificationService.emitRootNetworksUpdateFailed(studyUuid, errorMessage);
                    }
                } catch (Exception e) {
                    LOGGER.error(e.toString(), e);
                }
            }
        };
    }

    /**
     * processes the error message from the computation microservice and uses its data to notify the front
     */
    public void consumeCalculationFailed(Message<String> msg, ComputationType computationType) {
        String receiver = msg.getHeaders().get(HEADER_RECEIVER, String.class);
        String errorMessage = msg.getHeaders().get(StudyConstants.HEADER_ERROR_MESSAGE, String.class);
        String userId = msg.getHeaders().get(HEADER_USER_ID, String.class);
        UUID resultUuid = null;
        // resultUuid is only used for the voltage initialization computation, I don't know why
        if (computationType == VOLTAGE_INITIALIZATION) {
            String resultId = msg.getHeaders().get(RESULT_UUID, String.class);
            if (resultId != null) {
                resultUuid = UUID.fromString(resultId);
            }
        }
        if (!Strings.isBlank(receiver)) {
            NodeReceiver receiverObj;
            try {
                receiverObj = objectMapper.readValue(URLDecoder.decode(receiver, StandardCharsets.UTF_8), NodeReceiver.class);

                LOGGER.info("{} failed for node '{}' with error messsage: {}", computationType.getLabel(), receiverObj.getNodeUuid(), errorMessage);

                // delete computation results from the databases
                // ==> will probably be removed soon because it prevents the front from recovering the resultId ; or 'null' parameter will be replaced by null like in VOLTAGE_INITIALIZATION
                rootNetworkNodeInfoService.updateComputationResultUuid(receiverObj.getNodeUuid(), receiverObj.getRootNetworkUuid(), resultUuid, computationType);

                UUID studyUuid = networkModificationTreeService.getStudyUuidForNodeId(receiverObj.getNodeUuid());
                // send notification for failed computation
                notificationService.emitStudyError(
                    studyUuid,
                    receiverObj.getNodeUuid(),
                    receiverObj.getRootNetworkUuid(),
                    computationType.getUpdateFailedType(),
                    errorMessage,
                    userId);
            } catch (JsonProcessingException e) {
                LOGGER.error(e.toString());
            }
        }
    }

    public void consumeCalculationStopped(Message<String> msg, ComputationType computationType) {
        String receiver = msg.getHeaders().get(HEADER_RECEIVER, String.class);
        if (!Strings.isBlank(receiver)) {
            NodeReceiver receiverObj;
            try {
                receiverObj = objectMapper.readValue(URLDecoder.decode(receiver, StandardCharsets.UTF_8), NodeReceiver.class);

                // delete computation results from the database
                rootNetworkNodeInfoService.updateComputationResultUuid(receiverObj.getNodeUuid(), receiverObj.getRootNetworkUuid(), null, computationType);
                UUID studyUuid = networkModificationTreeService.getStudyUuidForNodeId(receiverObj.getNodeUuid());
                // send notification for stopped computation
                notificationService.emitStudyChanged(studyUuid, receiverObj.getNodeUuid(), receiverObj.getRootNetworkUuid(), computationType.getUpdateStatusType());

                LOGGER.info("{} stopped for node '{}'", computationType.getLabel(), receiverObj.getNodeUuid());
            } catch (JsonProcessingException e) {
                LOGGER.error(e.toString());
            }
        }
    }

    public void consumeCalculationCancelFailed(Message<String> msg, ComputationType computationType, String updateType) {
        String receiver = msg.getHeaders().get(HEADER_RECEIVER, String.class);
        if (!Strings.isBlank(receiver)) {
            NodeReceiver receiverObj;
            try {
                receiverObj = objectMapper.readValue(URLDecoder.decode(receiver, StandardCharsets.UTF_8), NodeReceiver.class);
                UUID studyUuid = networkModificationTreeService.getStudyUuidForNodeId(receiverObj.getNodeUuid());
                String errorMessage = msg.getHeaders().get(HEADER_MESSAGE, String.class);
                String userId = msg.getHeaders().get(HEADER_USER_ID, String.class);
                // send notification for cancel computation fail
                notificationService.emitStudyError(
                    studyUuid,
                    receiverObj.getNodeUuid(),
                    receiverObj.getRootNetworkUuid(),
                    updateType,
                    errorMessage,
                    userId
                );
                LOGGER.info("{} cancellation could not be stopped for node '{}'", computationType.getLabel(), receiverObj.getNodeUuid());
            } catch (JsonProcessingException e) {
                LOGGER.error(e.toString());
            }
        }
    }

    public void consumeCalculationResult(Message<String> msg, ComputationType computationType) {
        Optional.ofNullable(msg.getHeaders().get(RESULT_UUID, String.class))
            .map(UUID::fromString)
            .ifPresent(resultUuid -> getNodeReceiver(msg).ifPresent(receiverObj -> {
                LOGGER.info("{} result '{}' available for node '{}'",
                    computationType.getLabel(),
                    resultUuid,
                    receiverObj.getNodeUuid());

                // update DB
                rootNetworkNodeInfoService.updateComputationResultUuid(receiverObj.getNodeUuid(), receiverObj.getRootNetworkUuid(), resultUuid, computationType);

                UUID studyUuid = networkModificationTreeService.getStudyUuidForNodeId(receiverObj.getNodeUuid());
                // send notifications
                notificationService.emitStudyChanged(studyUuid, receiverObj.getNodeUuid(), receiverObj.getRootNetworkUuid(), computationType.getUpdateStatusType());
                notificationService.emitStudyChanged(studyUuid, receiverObj.getNodeUuid(), receiverObj.getRootNetworkUuid(), computationType.getUpdateResultType());
            }));
    }

    Optional<NodeReceiver> getNodeReceiver(Message<String> msg) {
        String receiver = msg.getHeaders().get(HEADER_RECEIVER, String.class);
        if (Strings.isBlank(receiver)) {
            return Optional.empty();
        }
        try {
            return Optional.of(objectMapper.readValue(URLDecoder.decode(receiver, StandardCharsets.UTF_8), NodeReceiver.class));
        } catch (JsonProcessingException e) {
            LOGGER.error(e.toString());
            return Optional.empty();
        }
    }

    Optional<UUID> getStudyUuid(Message<String> msg) {
        Optional<NodeReceiver> receiverObj = getNodeReceiver(msg);
        return receiverObj.map(r -> networkModificationTreeService.getStudyUuidForNodeId(r.getNodeUuid()));
    }

    @Bean
    public Consumer<Message<String>> consumeDsResult() {
        return message -> consumeCalculationResult(message, DYNAMIC_SIMULATION);
    }

    @Bean
    public Consumer<Message<String>> consumeDsStopped() {
        return message -> consumeCalculationStopped(message, DYNAMIC_SIMULATION);
    }

    @Bean
    public Consumer<Message<String>> consumeDsFailed() {
        return message -> consumeCalculationFailed(message, DYNAMIC_SIMULATION);
    }

    @Bean
    public Consumer<Message<String>> consumeDsaResult() {
        return message -> consumeCalculationResult(message, DYNAMIC_SECURITY_ANALYSIS);
    }

    @Bean
    public Consumer<Message<String>> consumeDsaStopped() {
        return message -> consumeCalculationStopped(message, DYNAMIC_SECURITY_ANALYSIS);
    }

    @Bean
    public Consumer<Message<String>> consumeDsaFailed() {
        return message -> consumeCalculationFailed(message, DYNAMIC_SECURITY_ANALYSIS);
    }

    @Bean
    public Consumer<Message<String>> consumeNonEvacuatedEnergyResult() {
        return message -> consumeCalculationResult(message, NON_EVACUATED_ENERGY_ANALYSIS);
    }

    @Bean
    public Consumer<Message<String>> consumeNonEvacuatedEnergyStopped() {
        return message -> consumeCalculationStopped(message, NON_EVACUATED_ENERGY_ANALYSIS);
    }

    @Bean
    public Consumer<Message<String>> consumeNonEvacuatedEnergyFailed() {
        return message -> consumeCalculationFailed(message, NON_EVACUATED_ENERGY_ANALYSIS);
    }

    @Bean
    public Consumer<Message<String>> consumeSaResult() {
        return message -> consumeCalculationResult(message, SECURITY_ANALYSIS);
    }

    @Bean
    public Consumer<Message<String>> consumeSaStopped() {
        return message -> consumeCalculationStopped(message, SECURITY_ANALYSIS);
    }

    @Bean
    public Consumer<Message<String>> consumeSaFailed() {
        return message -> consumeCalculationFailed(message, SECURITY_ANALYSIS);
    }

    @Bean
    public Consumer<Message<String>> consumeSensitivityAnalysisResult() {
        return message -> consumeCalculationResult(message, SENSITIVITY_ANALYSIS);
    }

    @Bean
    public Consumer<Message<String>> consumeSensitivityAnalysisStopped() {
        return message -> consumeCalculationStopped(message, SENSITIVITY_ANALYSIS);
    }

    @Bean
    public Consumer<Message<String>> consumeSensitivityAnalysisFailed() {
        return message -> consumeCalculationFailed(message, SENSITIVITY_ANALYSIS);
    }

    @Bean
    public Consumer<Message<String>> consumeLoadFlowResult() {
        return message -> consumeCalculationResult(message, LOAD_FLOW);
    }

    @Bean
    public Consumer<Message<String>> consumeLoadFlowStopped() {
        return message -> consumeCalculationStopped(message, LOAD_FLOW);
    }

    @Bean
    public Consumer<Message<String>> consumeLoadFlowFailed() {
        return message -> consumeCalculationFailed(message, LOAD_FLOW);
    }

    @Bean
    public Consumer<Message<String>> consumeShortCircuitAnalysisResult() {
        return message -> {
            String busId = message.getHeaders().get(HEADER_BUS_ID, String.class);
            if (!StringUtils.isEmpty(busId)) {
                consumeCalculationResult(message, SHORT_CIRCUIT_ONE_BUS);
            } else {
                consumeCalculationResult(message, SHORT_CIRCUIT);
            }
        };
    }

    @Bean
    public Consumer<Message<String>> consumeShortCircuitAnalysisStopped() {
        return message -> consumeCalculationStopped(message, SHORT_CIRCUIT);
    }

    @Bean
    public Consumer<Message<String>> consumeShortCircuitAnalysisFailed() {
        return message -> {
            String busId = message.getHeaders().get(HEADER_BUS_ID, String.class);
            if (!StringUtils.isEmpty(busId)) {
                consumeCalculationFailed(message, SHORT_CIRCUIT_ONE_BUS);
            } else {
                consumeCalculationFailed(message, SHORT_CIRCUIT);
            }
        };
    }

    @Bean
    public Consumer<Message<String>> consumeVoltageInitStopped() {
        return message -> consumeCalculationStopped(message, VOLTAGE_INITIALIZATION);
    }

    @Bean
    public Consumer<Message<String>> consumeVoltageInitFailed() {
        return message -> consumeCalculationFailed(message, VOLTAGE_INITIALIZATION);
    }

    @Bean
    public Consumer<Message<String>> consumeVoltageInitCancelFailed() {
        return message -> consumeCalculationCancelFailed(message, VOLTAGE_INITIALIZATION, NotificationService.UPDATE_TYPE_VOLTAGE_INIT_CANCEL_FAILED);
    }

    @Bean
    public Consumer<Message<String>> consumeStateEstimationResult() {
        return message -> consumeCalculationResult(message, STATE_ESTIMATION);
    }

    @Bean
    public Consumer<Message<String>> consumeStateEstimationStopped() {
        return message -> consumeCalculationStopped(message, STATE_ESTIMATION);
    }

    @Bean
    public Consumer<Message<String>> consumeStateEstimationFailed() {
        return message -> consumeCalculationFailed(message, STATE_ESTIMATION);
    }
}<|MERGE_RESOLUTION|>--- conflicted
+++ resolved
@@ -265,20 +265,13 @@
         UUID networkVisualizationParametersUuid = createDefaultNetworkVisualizationParameters();
         UUID voltageInitParametersUuid = createDefaultVoltageInitParameters(userId, userProfileInfos);
         UUID dynamicSecurityAnalysisParametersUuid = createDefaultDynamicSecurityAnalysisParameters(userId, userProfileInfos);
-<<<<<<< HEAD
         UUID spreadsheetConfigCollectionUuid = studyConfigService.createDefaultSpreadsheetConfigCollection();
-=======
         UUID stateEstimationParametersUuid = createDefaultStateEstimationParameters();
->>>>>>> 729b6043
 
         studyService.insertStudy(studyUuid, userId, networkInfos, caseInfos, loadFlowParametersUuid,
             shortCircuitParametersUuid, DynamicSimulationService.toEntity(dynamicSimulationParameters, objectMapper),
             voltageInitParametersUuid, securityAnalysisParametersUuid, sensitivityAnalysisParametersUuid,
-<<<<<<< HEAD
-            networkVisualizationParametersUuid, dynamicSecurityAnalysisParametersUuid, spreadsheetConfigCollectionUuid,
-=======
-            networkVisualizationParametersUuid, dynamicSecurityAnalysisParametersUuid, stateEstimationParametersUuid,
->>>>>>> 729b6043
+            networkVisualizationParametersUuid, dynamicSecurityAnalysisParametersUuid, stateEstimationParametersUuid, spreadsheetConfigCollectionUuid,
             importParameters, importReportUuid);
     }
 
