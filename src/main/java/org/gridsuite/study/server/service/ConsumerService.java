/**
 * Copyright (c) 2022, RTE (http://www.rte-france.com)
 * This Source Code Form is subject to the terms of the Mozilla Public
 * License, v. 2.0. If a copy of the MPL was not distributed with this
 * file, You can obtain one at http://mozilla.org/MPL/2.0/.
 */

package org.gridsuite.study.server.service;

import com.fasterxml.jackson.core.JsonProcessingException;
import com.fasterxml.jackson.databind.ObjectMapper;
import org.apache.commons.lang3.StringUtils;
import org.apache.logging.log4j.util.Strings;
import org.gridsuite.study.server.dto.*;
import org.gridsuite.study.server.dto.caseimport.CaseImportAction;
import org.gridsuite.study.server.dto.caseimport.CaseImportReceiver;
import org.gridsuite.study.server.dto.dynamicsimulation.DynamicSimulationParametersInfos;
import org.gridsuite.study.server.dto.modification.NetworkModificationResult;
import org.gridsuite.study.server.networkmodificationtree.dto.BuildStatus;
import org.gridsuite.study.server.networkmodificationtree.dto.NodeBuildStatus;
import org.gridsuite.study.server.notification.NotificationService;
import org.gridsuite.study.server.service.dynamicsimulation.DynamicSimulationService;
import org.gridsuite.study.server.service.shortcircuit.ShortCircuitService;
import org.slf4j.Logger;
import org.slf4j.LoggerFactory;
import org.springframework.beans.factory.annotation.Autowired;
import org.springframework.context.annotation.Bean;
import org.springframework.messaging.Message;
import org.springframework.stereotype.Service;

import java.net.URLDecoder;
import java.nio.charset.StandardCharsets;
import java.util.HashMap;
import java.util.Map;
import java.util.Optional;
import java.util.UUID;
import java.util.concurrent.TimeUnit;
import java.util.function.Consumer;

import static org.gridsuite.study.server.StudyConstants.*;
import static org.gridsuite.study.server.dto.ComputationType.*;

/**
 * @author Kevin Le Saulnier <kevin.lesaulnier at rte-france.com>
 */
@Service
public class ConsumerService {

    private static final Logger LOGGER = LoggerFactory.getLogger(ConsumerService.class);

    static final String RESULT_UUID = "resultUuid";
    static final String NETWORK_UUID = "networkUuid";
    static final String NETWORK_ID = "networkId";
    static final String HEADER_CASE_FORMAT = "caseFormat";
    static final String HEADER_CASE_NAME = "caseName";
    static final String HEADER_ERROR_MESSAGE = "errorMessage";

    private final ObjectMapper objectMapper;

    private final NotificationService notificationService;
    private final StudyService studyService;
    private final SecurityAnalysisService securityAnalysisService;
    private final SensitivityAnalysisService sensitivityAnalysisService;
    private final CaseService caseService;
    private final LoadFlowService loadFlowService;
    private final UserAdminService userAdminService;
    private final NetworkModificationTreeService networkModificationTreeService;
    private final ShortCircuitService shortCircuitService;
    private final StudyConfigService studyConfigService;
    private final RootNetworkNodeInfoService rootNetworkNodeInfoService;
    private final VoltageInitService voltageInitService;

    @Autowired
    public ConsumerService(ObjectMapper objectMapper,
                           NotificationService notificationService,
                           StudyService studyService,
                           SecurityAnalysisService securityAnalysisService,
                           CaseService caseService,
                           LoadFlowService loadFlowService,
                           ShortCircuitService shortCircuitService,
                           UserAdminService userAdminService,
                           NetworkModificationTreeService networkModificationTreeService,
                           SensitivityAnalysisService sensitivityAnalysisService,
<<<<<<< HEAD
                           StudyConfigService studyConfigService,
                           StudyRepository studyRepository, RootNetworkNodeInfoService rootNetworkNodeInfoService) {
=======
                           RootNetworkNodeInfoService rootNetworkNodeInfoService,
                           VoltageInitService voltageInitService) {
>>>>>>> 0c22b050
        this.objectMapper = objectMapper;
        this.notificationService = notificationService;
        this.studyService = studyService;
        this.securityAnalysisService = securityAnalysisService;
        this.caseService = caseService;
        this.loadFlowService = loadFlowService;
        this.userAdminService = userAdminService;
        this.networkModificationTreeService = networkModificationTreeService;
        this.sensitivityAnalysisService = sensitivityAnalysisService;
        this.shortCircuitService = shortCircuitService;
        this.studyConfigService = studyConfigService;
        this.rootNetworkNodeInfoService = rootNetworkNodeInfoService;
        this.voltageInitService = voltageInitService;
    }

    @Bean
    public Consumer<Message<NetworkModificationResult>> consumeBuildResult() {
        return message -> {
            String receiver = message.getHeaders().get(HEADER_RECEIVER, String.class);
            if (receiver != null) {
                NodeReceiver receiverObj;
                try {
                    NetworkModificationResult networkModificationResult = message.getPayload();
                    receiverObj = objectMapper.readValue(URLDecoder.decode(receiver, StandardCharsets.UTF_8),
                            NodeReceiver.class);

                    LOGGER.info("Build completed for node '{}'", receiverObj.getNodeUuid());

                    networkModificationTreeService.updateNodeBuildStatus(receiverObj.getNodeUuid(), receiverObj.getRootNetworkUuid(),
                            NodeBuildStatus.from(networkModificationResult.getLastGroupApplicationStatus(), networkModificationResult.getApplicationStatus()));

                    UUID studyUuid = networkModificationTreeService.getStudyUuidForNodeId(receiverObj.getNodeUuid());
                    notificationService.emitStudyChanged(studyUuid, receiverObj.getNodeUuid(), NotificationService.UPDATE_TYPE_BUILD_COMPLETED, networkModificationResult.getImpactedSubstationsIds());
                } catch (Exception e) {
                    LOGGER.error(e.toString());
                }
            }
        };
    }

    @Bean
    public Consumer<Message<String>> consumeBuildStopped() {
        return message -> {
            String receiver = message.getHeaders().get(HEADER_RECEIVER, String.class);
            if (receiver != null) {
                NodeReceiver receiverObj;
                try {
                    receiverObj = objectMapper.readValue(URLDecoder.decode(receiver, StandardCharsets.UTF_8),
                            NodeReceiver.class);

                    LOGGER.info("Build stopped for node '{}'", receiverObj.getNodeUuid());

                    networkModificationTreeService.updateNodeBuildStatus(receiverObj.getNodeUuid(), receiverObj.getRootNetworkUuid(), NodeBuildStatus.from(BuildStatus.NOT_BUILT));

                    // send notification
                    UUID studyUuid = networkModificationTreeService.getStudyUuidForNodeId(receiverObj.getNodeUuid());
                    notificationService.emitStudyChanged(studyUuid, receiverObj.getNodeUuid(), NotificationService.UPDATE_TYPE_BUILD_CANCELLED);
                } catch (JsonProcessingException e) {
                    LOGGER.error(e.toString());
                }
            }
        };
    }

    @Bean
    public Consumer<Message<String>> consumeBuildFailed() {
        return message -> {
            String receiver = message.getHeaders().get(HEADER_RECEIVER, String.class);
            if (receiver != null) {
                NodeReceiver receiverObj;
                try {
                    receiverObj = objectMapper.readValue(URLDecoder.decode(receiver, StandardCharsets.UTF_8),
                            NodeReceiver.class);

                    LOGGER.info("Build failed for node '{}'", receiverObj.getNodeUuid());

                    networkModificationTreeService.updateNodeBuildStatus(receiverObj.getNodeUuid(), receiverObj.getRootNetworkUuid(), NodeBuildStatus.from(BuildStatus.NOT_BUILT));

                    // send notification
                    UUID studyUuid = networkModificationTreeService.getStudyUuidForNodeId(receiverObj.getNodeUuid());
                    notificationService.emitNodeBuildFailed(studyUuid, receiverObj.getNodeUuid(), message.getHeaders().get(HEADER_MESSAGE, String.class));
                } catch (JsonProcessingException e) {
                    LOGGER.error(e.toString());
                }
            }
        };
    }

    //TODO: should be linked to a specific rootNetwork
    @Bean
    public Consumer<Message<String>> consumeCaseImportSucceeded() {
        return message -> {
            String receiverString = message.getHeaders().get(HEADER_RECEIVER, String.class);
            UUID networkUuid = UUID.fromString(message.getHeaders().get(NETWORK_UUID, String.class));
            String networkId = message.getHeaders().get(NETWORK_ID, String.class);
            String caseFormat = message.getHeaders().get(HEADER_CASE_FORMAT, String.class);
            String caseName = message.getHeaders().get(HEADER_CASE_NAME, String.class);
            Map<String, Object> rawParameters = message.getHeaders().get(HEADER_IMPORT_PARAMETERS, Map.class);
            // String longer than 1024 bytes are converted to com.rabbitmq.client.LongString (https://docs.spring.io/spring-amqp/docs/3.0.0/reference/html/#message-properties-converters)
            Map<String, String> importParameters = new HashMap<>();
            if (rawParameters != null) {
                rawParameters.forEach((key, value) -> importParameters.put(key, value.toString()));
            }

            if (receiverString != null) {
                CaseImportReceiver receiver;
                try {
                    receiver = objectMapper.readValue(URLDecoder.decode(receiverString, StandardCharsets.UTF_8), CaseImportReceiver.class);
                } catch (JsonProcessingException e) {
                    LOGGER.error("Error while parsing CaseImportReceiver data", e);
                    return;
                }

                UUID caseUuid = receiver.getCaseUuid();
                UUID studyUuid = receiver.getStudyUuid();
                String userId = receiver.getUserId();
                Long startTime = receiver.getStartTime();
                UUID importReportUuid = receiver.getReportUuid();
                UUID rootNetworkUuid = receiver.getRootNetworkUuid();
                CaseImportAction caseImportAction = receiver.getCaseImportAction();

                CaseInfos caseInfos = new CaseInfos(caseUuid, caseName, caseFormat);
                NetworkInfos networkInfos = new NetworkInfos(networkUuid, networkId);
                try {
<<<<<<< HEAD
                    if (studyEntity != null) {
                        // if studyEntity is not null, it means we are recreating network for existing study
                        // we only update network infos sent by network conversion server
                        studyService.updateStudyNetwork(studyEntity, userId, networkInfos);
                    } else {
                        DynamicSimulationParametersInfos dynamicSimulationParameters = DynamicSimulationService.getDefaultDynamicSimulationParameters();
                        UUID loadFlowParametersUuid = createDefaultLoadFlowParameters(userId, getUserProfile(userId));
                        UUID shortCircuitParametersUuid = createDefaultShortCircuitAnalysisParameters();
                        UUID securityAnalysisParametersUuid = createDefaultSecurityAnalysisParameters();
                        UUID sensitivityAnalysisParametersUuid = createDefaultSensitivityAnalysisParameters();
                        UUID networkVisualizationParametersUuid = createDefaultNetworkVisualizationParameters();
                        studyService.insertStudy(studyUuid, userId, networkInfos, caseInfos,
                                loadFlowParametersUuid,
                                shortCircuitParametersUuid,
                                DynamicSimulationService.toEntity(dynamicSimulationParameters, objectMapper),
                                null,
                                securityAnalysisParametersUuid,
                                sensitivityAnalysisParametersUuid,
                                networkVisualizationParametersUuid,
                                importParameters, importReportUuid);
=======
                    switch (caseImportAction) {
                        case STUDY_CREATION ->
                            insertStudy(studyUuid, userId, networkInfos, caseInfos, importParameters, importReportUuid);
                        case ROOT_NETWORK_CREATION ->
                            studyService.createRootNetwork(studyUuid, RootNetworkInfos.builder()
                                .id(rootNetworkUuid)
                                .caseInfos(caseInfos)
                                .reportUuid(importReportUuid)
                                .networkInfos(networkInfos)
                                .importParameters(importParameters)
                                .build());
                        case NETWORK_RECREATION ->
                            studyService.updateNetwork(studyUuid, rootNetworkUuid, userId, networkInfos);
>>>>>>> 0c22b050
                    }
                    caseService.disableCaseExpiration(caseUuid);
                } catch (Exception e) {
                    LOGGER.error("Error while importing case", e);
                } finally {
                    // if studyEntity is already existing, we don't delete anything in the end of the process
                    if (caseImportAction == CaseImportAction.STUDY_CREATION) {
                        studyService.deleteStudyIfNotCreationInProgress(studyUuid, userId);
                    }
                    LOGGER.trace(caseImportAction.getLabel() + " for study uuid '{}' : {} seconds", studyUuid,
                            TimeUnit.NANOSECONDS.toSeconds(System.nanoTime() - startTime));
                }
            }
        };
    }

    private void insertStudy(UUID studyUuid, String userId, NetworkInfos networkInfos, CaseInfos caseInfos,
                             Map<String, String> importParameters, UUID importReportUuid) {
        UserProfileInfos userProfileInfos = getUserProfile(userId);

        DynamicSimulationParametersInfos dynamicSimulationParameters = DynamicSimulationService.getDefaultDynamicSimulationParameters();
        UUID loadFlowParametersUuid = createDefaultLoadFlowParameters(userId, userProfileInfos);
        UUID shortCircuitParametersUuid = createDefaultShortCircuitAnalysisParameters(userId, userProfileInfos);
        UUID securityAnalysisParametersUuid = createDefaultSecurityAnalysisParameters(userId, userProfileInfos);
        UUID sensitivityAnalysisParametersUuid = createDefaultSensitivityAnalysisParameters(userId, userProfileInfos);
        UUID voltageInitParametersUuid = createDefaultVoltageInitParameters(userId, userProfileInfos);

        studyService.insertStudy(studyUuid, userId, networkInfos, caseInfos, loadFlowParametersUuid,
            shortCircuitParametersUuid, DynamicSimulationService.toEntity(dynamicSimulationParameters, objectMapper),
            voltageInitParametersUuid, securityAnalysisParametersUuid, sensitivityAnalysisParametersUuid,
            importParameters, importReportUuid);
    }

    private UserProfileInfos getUserProfile(String userId) {
        try {
            return userAdminService.getUserProfile(userId).orElse(null);
        } catch (Exception e) {
            LOGGER.error(String.format("Could not access to profile for user '%s'", userId), e);
        }
        return null;
    }

    private UUID createDefaultLoadFlowParameters(String userId, UserProfileInfos userProfileInfos) {
        if (userProfileInfos != null && userProfileInfos.getLoadFlowParameterId() != null) {
            // try to access/duplicate the user profile LF parameters
            try {
                return loadFlowService.duplicateLoadFlowParameters(userProfileInfos.getLoadFlowParameterId());
            } catch (Exception e) {
                // TODO try to report a log in Root subreporter ?
                LOGGER.error(String.format("Could not duplicate loadflow parameters with id '%s' from user/profile '%s/%s'. Using default parameters",
                    userProfileInfos.getLoadFlowParameterId(), userId, userProfileInfos.getName()), e);
            }
        }
        // no profile, or no/bad LF parameters in profile => use default values
        try {
            return loadFlowService.createDefaultLoadFlowParameters();
        } catch (final Exception e) {
            LOGGER.error("Error while creating default parameters for LoadFlow analysis", e);
            return null;
        }
    }

    private UUID createDefaultShortCircuitAnalysisParameters(String userId, UserProfileInfos userProfileInfos) {
        if (userProfileInfos != null && userProfileInfos.getShortcircuitParameterId() != null) {
            // try to access/duplicate the user profile shortcircuit parameters
            try {
                return shortCircuitService.duplicateParameters(userProfileInfos.getShortcircuitParameterId());
            } catch (Exception e) {
                // TODO try to report a log in Root subreporter ?
                LOGGER.error(String.format("Could not duplicate shortcircuit parameters with id '%s' from user/profile '%s/%s'. Using default parameters",
                    userProfileInfos.getShortcircuitParameterId(), userId, userProfileInfos.getName()), e);
            }
        }
        // no profile, or no/bad shortcircuit parameters in profile => use default values
        try {
            return shortCircuitService.createParameters(null);
        } catch (final Exception e) {
            LOGGER.error("Error while creating default parameters for ShortCircuit analysis", e);
            return null;
        }
    }

    private UUID createDefaultSensitivityAnalysisParameters(String userId, UserProfileInfos userProfileInfos) {
        if (userProfileInfos != null && userProfileInfos.getSensitivityAnalysisParameterId() != null) {
            // try to access/duplicate the user profile sensitivity analysis parameters
            try {
                return sensitivityAnalysisService.duplicateSensitivityAnalysisParameters(userProfileInfos.getSensitivityAnalysisParameterId());
            } catch (Exception e) {
                // TODO try to report a log in Root subreporter ?
                LOGGER.error(String.format("Could not duplicate sensitivity analysis parameters with id '%s' from user/profile '%s/%s'. Using default parameters",
                    userProfileInfos.getSensitivityAnalysisParameterId(), userId, userProfileInfos.getName()), e);
            }
        }
        // no profile, or no/bad sensitivity analysis parameters in profile => use default values
        try {
            return sensitivityAnalysisService.createDefaultSensitivityAnalysisParameters();
        } catch (final Exception e) {
            LOGGER.error("Error while creating default parameters for Sensitivity analysis", e);
            return null;
        }
    }

    private UUID createDefaultSecurityAnalysisParameters(String userId, UserProfileInfos userProfileInfos) {
        if (userProfileInfos != null && userProfileInfos.getSecurityAnalysisParameterId() != null) {
            // try to access/duplicate the user profile security analysis parameters
            try {
                return securityAnalysisService.duplicateSecurityAnalysisParameters(userProfileInfos.getSecurityAnalysisParameterId());
            } catch (Exception e) {
                // TODO try to report a log in Root subreporter ?
                LOGGER.error(String.format("Could not duplicate security analysis parameters with id '%s' from user/profile '%s/%s'. Using default parameters",
                    userProfileInfos.getSecurityAnalysisParameterId(), userId, userProfileInfos.getName()), e);
            }
        }
        // no profile, or no/bad security analysis parameters in profile => use default values
        try {
            return securityAnalysisService.createDefaultSecurityAnalysisParameters();
        } catch (final Exception e) {
            LOGGER.error("Error while creating default parameters for Security analysis", e);
            return null;
        }
    }

<<<<<<< HEAD
    private UUID createDefaultNetworkVisualizationParameters() {
        try {
            return studyConfigService.createDefaultNetworkVisualizationParameters();
        } catch (final Exception e) {
            LOGGER.error("Error while creating network visualization default parameters", e);
=======
    private UUID createDefaultVoltageInitParameters(String userId, UserProfileInfos userProfileInfos) {
        if (userProfileInfos != null && userProfileInfos.getVoltageInitParameterId() != null) {
            // try to access/duplicate the user profile voltage init parameters
            try {
                return voltageInitService.duplicateVoltageInitParameters(userProfileInfos.getVoltageInitParameterId());
            } catch (Exception e) {
                // TODO try to report a log in Root subreporter ?
                LOGGER.error(String.format("Could not duplicate voltage init parameters with id '%s' from user/profile '%s/%s'. Using default parameters",
                    userProfileInfos.getVoltageInitParameterId(), userId, userProfileInfos.getName()), e);
            }
        }
        // no profile, or no/bad voltage init parameters in profile => use default values
        try {
            return voltageInitService.createVoltageInitParameters(null);
        } catch (final Exception e) {
            LOGGER.error("Error while creating default parameters for voltage init", e);
>>>>>>> 0c22b050
            return null;
        }
    }

    @Bean
    public Consumer<Message<String>> consumeCaseImportFailed() {
        return message -> {
            String receiverString = message.getHeaders().get(HEADER_RECEIVER, String.class);
            String errorMessage = message.getHeaders().get(HEADER_ERROR_MESSAGE, String.class);

            if (receiverString != null) {
                CaseImportReceiver receiver;
                try {
                    receiver = objectMapper.readValue(URLDecoder.decode(receiverString, StandardCharsets.UTF_8),
                            CaseImportReceiver.class);
                    UUID studyUuid = receiver.getStudyUuid();
                    String userId = receiver.getUserId();

                    studyService.deleteStudyIfNotCreationInProgress(studyUuid, userId);
                    notificationService.emitStudyCreationError(studyUuid, userId, errorMessage);
                } catch (Exception e) {
                    LOGGER.error(e.toString(), e);
                }
            }
        };
    }

    /**
     * processes the error message from the computation microservice and uses its data to notify the front
     */
    public void consumeCalculationFailed(Message<String> msg, ComputationType computationType) {
        String receiver = msg.getHeaders().get(HEADER_RECEIVER, String.class);
        String errorMessage = msg.getHeaders().get(HEADER_MESSAGE, String.class);
        String userId = msg.getHeaders().get(HEADER_USER_ID, String.class);
        UUID resultUuid = null;
        // resultUuid is only used for the voltage initialization computation, I don't know why
        if (computationType == VOLTAGE_INITIALIZATION) {
            String resultId = msg.getHeaders().get(RESULT_UUID, String.class);
            if (resultId != null) {
                resultUuid = UUID.fromString(resultId);
            }
        }
        if (!Strings.isBlank(receiver)) {
            NodeReceiver receiverObj;
            try {
                receiverObj = objectMapper.readValue(URLDecoder.decode(receiver, StandardCharsets.UTF_8), NodeReceiver.class);

                LOGGER.info("{} failed for node '{}'", computationType.getLabel(), receiverObj.getNodeUuid());

                // delete computation results from the databases
                // ==> will probably be removed soon because it prevents the front from recovering the resultId ; or 'null' parameter will be replaced by null like in VOLTAGE_INITIALIZATION
                rootNetworkNodeInfoService.updateComputationResultUuid(receiverObj.getNodeUuid(), receiverObj.getRootNetworkUuid(), resultUuid, computationType);

                UUID studyUuid = networkModificationTreeService.getStudyUuidForNodeId(receiverObj.getNodeUuid());
                // send notification for failed computation
                notificationService.emitStudyError(
                        studyUuid,
                        receiverObj.getNodeUuid(),
                        computationType.getUpdateFailedType(),
                        errorMessage,
                        userId);
            } catch (JsonProcessingException e) {
                LOGGER.error(e.toString());
            }
        }
    }

    public void consumeCalculationStopped(Message<String> msg, ComputationType computationType) {
        String receiver = msg.getHeaders().get(HEADER_RECEIVER, String.class);
        if (!Strings.isBlank(receiver)) {
            NodeReceiver receiverObj;
            try {
                receiverObj = objectMapper.readValue(URLDecoder.decode(receiver, StandardCharsets.UTF_8), NodeReceiver.class);

                // delete computation results from the database
                rootNetworkNodeInfoService.updateComputationResultUuid(receiverObj.getNodeUuid(), receiverObj.getRootNetworkUuid(), null, computationType);
                UUID studyUuid = networkModificationTreeService.getStudyUuidForNodeId(receiverObj.getNodeUuid());
                // send notification for stopped computation
                notificationService.emitStudyChanged(studyUuid, receiverObj.getNodeUuid(), computationType.getUpdateStatusType());

                LOGGER.info("{} stopped for node '{}'", computationType.getLabel(), receiverObj.getNodeUuid());
            } catch (JsonProcessingException e) {
                LOGGER.error(e.toString());
            }
        }
    }

    public void consumeCalculationCancelFailed(Message<String> msg, ComputationType computationType, String updateType) {
        String receiver = msg.getHeaders().get(HEADER_RECEIVER, String.class);
        if (!Strings.isBlank(receiver)) {
            NodeReceiver receiverObj;
            try {
                receiverObj = objectMapper.readValue(URLDecoder.decode(receiver, StandardCharsets.UTF_8), NodeReceiver.class);
                UUID studyUuid = networkModificationTreeService.getStudyUuidForNodeId(receiverObj.getNodeUuid());
                String errorMessage = msg.getHeaders().get(HEADER_MESSAGE, String.class);
                String userId = msg.getHeaders().get(HEADER_USER_ID, String.class);
                // send notification for cancel computation fail
                notificationService.emitStudyError(
                    studyUuid,
                    receiverObj.getNodeUuid(),
                    updateType,
                    errorMessage,
                    userId
                );
                LOGGER.info("{} cancellation could not be stopped for node '{}'", computationType.getLabel(), receiverObj.getNodeUuid());
            } catch (JsonProcessingException e) {
                LOGGER.error(e.toString());
            }
        }
    }

    public void consumeCalculationResult(Message<String> msg, ComputationType computationType) {
        Optional.ofNullable(msg.getHeaders().get(RESULT_UUID, String.class))
            .map(UUID::fromString)
            .ifPresent(resultUuid -> getNodeReceiver(msg).ifPresent(receiverObj -> {
                LOGGER.info("{} result '{}' available for node '{}'",
                    computationType.getLabel(),
                    resultUuid,
                    receiverObj.getNodeUuid());

                // update DB
                rootNetworkNodeInfoService.updateComputationResultUuid(receiverObj.getNodeUuid(), receiverObj.getRootNetworkUuid(), resultUuid, computationType);

                UUID studyUuid = networkModificationTreeService.getStudyUuidForNodeId(receiverObj.getNodeUuid());
                // send notifications
                notificationService.emitStudyChanged(studyUuid, receiverObj.getNodeUuid(), computationType.getUpdateStatusType());
                notificationService.emitStudyChanged(studyUuid, receiverObj.getNodeUuid(), computationType.getUpdateResultType());
            }));
    }

    Optional<NodeReceiver> getNodeReceiver(Message<String> msg) {
        String receiver = msg.getHeaders().get(HEADER_RECEIVER, String.class);
        if (Strings.isBlank(receiver)) {
            return Optional.empty();
        }
        try {
            return Optional.of(objectMapper.readValue(URLDecoder.decode(receiver, StandardCharsets.UTF_8), NodeReceiver.class));
        } catch (JsonProcessingException e) {
            LOGGER.error(e.toString());
            return Optional.empty();
        }
    }

    Optional<UUID> getStudyUuid(Message<String> msg) {
        Optional<NodeReceiver> receiverObj = getNodeReceiver(msg);
        return receiverObj.map(r -> networkModificationTreeService.getStudyUuidForNodeId(r.getNodeUuid()));
    }

    @Bean
    public Consumer<Message<String>> consumeDsResult() {
        return message -> consumeCalculationResult(message, DYNAMIC_SIMULATION);
    }

    @Bean
    public Consumer<Message<String>> consumeDsStopped() {
        return message -> consumeCalculationStopped(message, DYNAMIC_SIMULATION);
    }

    @Bean
    public Consumer<Message<String>> consumeDsFailed() {
        return message -> consumeCalculationFailed(message, DYNAMIC_SIMULATION);
    }

    @Bean
    public Consumer<Message<String>> consumeNonEvacuatedEnergyResult() {
        return message -> consumeCalculationResult(message, NON_EVACUATED_ENERGY_ANALYSIS);
    }

    @Bean
    public Consumer<Message<String>> consumeNonEvacuatedEnergyStopped() {
        return message -> consumeCalculationStopped(message, NON_EVACUATED_ENERGY_ANALYSIS);
    }

    @Bean
    public Consumer<Message<String>> consumeNonEvacuatedEnergyFailed() {
        return message -> consumeCalculationFailed(message, NON_EVACUATED_ENERGY_ANALYSIS);
    }

    @Bean
    public Consumer<Message<String>> consumeSaResult() {
        return message -> consumeCalculationResult(message, SECURITY_ANALYSIS);
    }

    @Bean
    public Consumer<Message<String>> consumeSaStopped() {
        return message -> consumeCalculationStopped(message, SECURITY_ANALYSIS);
    }

    @Bean
    public Consumer<Message<String>> consumeSaFailed() {
        return message -> consumeCalculationFailed(message, SECURITY_ANALYSIS);
    }

    @Bean
    public Consumer<Message<String>> consumeSensitivityAnalysisResult() {
        return message -> consumeCalculationResult(message, SENSITIVITY_ANALYSIS);
    }

    @Bean
    public Consumer<Message<String>> consumeSensitivityAnalysisStopped() {
        return message -> consumeCalculationStopped(message, SENSITIVITY_ANALYSIS);
    }

    @Bean
    public Consumer<Message<String>> consumeSensitivityAnalysisFailed() {
        return message -> consumeCalculationFailed(message, SENSITIVITY_ANALYSIS);
    }

    @Bean
    public Consumer<Message<String>> consumeLoadFlowResult() {
        return message -> consumeCalculationResult(message, LOAD_FLOW);
    }

    @Bean
    public Consumer<Message<String>> consumeLoadFlowStopped() {
        return message -> consumeCalculationStopped(message, LOAD_FLOW);
    }

    @Bean
    public Consumer<Message<String>> consumeLoadFlowFailed() {
        return message -> consumeCalculationFailed(message, LOAD_FLOW);
    }

    @Bean
    public Consumer<Message<String>> consumeShortCircuitAnalysisResult() {
        return message -> {
            String busId = message.getHeaders().get(HEADER_BUS_ID, String.class);
            if (!StringUtils.isEmpty(busId)) {
                consumeCalculationResult(message, SHORT_CIRCUIT_ONE_BUS);
            } else {
                consumeCalculationResult(message, SHORT_CIRCUIT);
            }
        };
    }

    @Bean
    public Consumer<Message<String>> consumeShortCircuitAnalysisStopped() {
        return message -> consumeCalculationStopped(message, SHORT_CIRCUIT);
    }

    @Bean
    public Consumer<Message<String>> consumeShortCircuitAnalysisFailed() {
        return message -> {
            String busId = message.getHeaders().get(HEADER_BUS_ID, String.class);
            if (!StringUtils.isEmpty(busId)) {
                consumeCalculationFailed(message, SHORT_CIRCUIT_ONE_BUS);
            } else {
                consumeCalculationFailed(message, SHORT_CIRCUIT);
            }
        };
    }

    @Bean
    public Consumer<Message<String>> consumeVoltageInitStopped() {
        return message -> consumeCalculationStopped(message, VOLTAGE_INITIALIZATION);
    }

    @Bean
    public Consumer<Message<String>> consumeVoltageInitFailed() {
        return message -> consumeCalculationFailed(message, VOLTAGE_INITIALIZATION);
    }

    @Bean
    public Consumer<Message<String>> consumeVoltageInitCancelFailed() {
        return message -> consumeCalculationCancelFailed(message, VOLTAGE_INITIALIZATION, NotificationService.UPDATE_TYPE_VOLTAGE_INIT_CANCEL_FAILED);
    }

    @Bean
    public Consumer<Message<String>> consumeStateEstimationResult() {
        return message -> consumeCalculationResult(message, STATE_ESTIMATION);
    }

    @Bean
    public Consumer<Message<String>> consumeStateEstimationStopped() {
        return message -> consumeCalculationStopped(message, STATE_ESTIMATION);
    }

    @Bean
    public Consumer<Message<String>> consumeStateEstimationFailed() {
        return message -> consumeCalculationFailed(message, STATE_ESTIMATION);
    }
}<|MERGE_RESOLUTION|>--- conflicted
+++ resolved
@@ -65,8 +65,8 @@
     private final LoadFlowService loadFlowService;
     private final UserAdminService userAdminService;
     private final NetworkModificationTreeService networkModificationTreeService;
+    private final StudyConfigService studyConfigService;
     private final ShortCircuitService shortCircuitService;
-    private final StudyConfigService studyConfigService;
     private final RootNetworkNodeInfoService rootNetworkNodeInfoService;
     private final VoltageInitService voltageInitService;
 
@@ -81,13 +81,9 @@
                            UserAdminService userAdminService,
                            NetworkModificationTreeService networkModificationTreeService,
                            SensitivityAnalysisService sensitivityAnalysisService,
-<<<<<<< HEAD
                            StudyConfigService studyConfigService,
-                           StudyRepository studyRepository, RootNetworkNodeInfoService rootNetworkNodeInfoService) {
-=======
                            RootNetworkNodeInfoService rootNetworkNodeInfoService,
                            VoltageInitService voltageInitService) {
->>>>>>> 0c22b050
         this.objectMapper = objectMapper;
         this.notificationService = notificationService;
         this.studyService = studyService;
@@ -97,8 +93,8 @@
         this.userAdminService = userAdminService;
         this.networkModificationTreeService = networkModificationTreeService;
         this.sensitivityAnalysisService = sensitivityAnalysisService;
+        this.studyConfigService = studyConfigService;
         this.shortCircuitService = shortCircuitService;
-        this.studyConfigService = studyConfigService;
         this.rootNetworkNodeInfoService = rootNetworkNodeInfoService;
         this.voltageInitService = voltageInitService;
     }
@@ -212,28 +208,6 @@
                 CaseInfos caseInfos = new CaseInfos(caseUuid, caseName, caseFormat);
                 NetworkInfos networkInfos = new NetworkInfos(networkUuid, networkId);
                 try {
-<<<<<<< HEAD
-                    if (studyEntity != null) {
-                        // if studyEntity is not null, it means we are recreating network for existing study
-                        // we only update network infos sent by network conversion server
-                        studyService.updateStudyNetwork(studyEntity, userId, networkInfos);
-                    } else {
-                        DynamicSimulationParametersInfos dynamicSimulationParameters = DynamicSimulationService.getDefaultDynamicSimulationParameters();
-                        UUID loadFlowParametersUuid = createDefaultLoadFlowParameters(userId, getUserProfile(userId));
-                        UUID shortCircuitParametersUuid = createDefaultShortCircuitAnalysisParameters();
-                        UUID securityAnalysisParametersUuid = createDefaultSecurityAnalysisParameters();
-                        UUID sensitivityAnalysisParametersUuid = createDefaultSensitivityAnalysisParameters();
-                        UUID networkVisualizationParametersUuid = createDefaultNetworkVisualizationParameters();
-                        studyService.insertStudy(studyUuid, userId, networkInfos, caseInfos,
-                                loadFlowParametersUuid,
-                                shortCircuitParametersUuid,
-                                DynamicSimulationService.toEntity(dynamicSimulationParameters, objectMapper),
-                                null,
-                                securityAnalysisParametersUuid,
-                                sensitivityAnalysisParametersUuid,
-                                networkVisualizationParametersUuid,
-                                importParameters, importReportUuid);
-=======
                     switch (caseImportAction) {
                         case STUDY_CREATION ->
                             insertStudy(studyUuid, userId, networkInfos, caseInfos, importParameters, importReportUuid);
@@ -247,7 +221,6 @@
                                 .build());
                         case NETWORK_RECREATION ->
                             studyService.updateNetwork(studyUuid, rootNetworkUuid, userId, networkInfos);
->>>>>>> 0c22b050
                     }
                     caseService.disableCaseExpiration(caseUuid);
                 } catch (Exception e) {
@@ -273,11 +246,12 @@
         UUID shortCircuitParametersUuid = createDefaultShortCircuitAnalysisParameters(userId, userProfileInfos);
         UUID securityAnalysisParametersUuid = createDefaultSecurityAnalysisParameters(userId, userProfileInfos);
         UUID sensitivityAnalysisParametersUuid = createDefaultSensitivityAnalysisParameters(userId, userProfileInfos);
+        UUID networkVisualizationParametersUuid = createDefaultNetworkVisualizationParameters();
         UUID voltageInitParametersUuid = createDefaultVoltageInitParameters(userId, userProfileInfos);
 
         studyService.insertStudy(studyUuid, userId, networkInfos, caseInfos, loadFlowParametersUuid,
             shortCircuitParametersUuid, DynamicSimulationService.toEntity(dynamicSimulationParameters, objectMapper),
-            voltageInitParametersUuid, securityAnalysisParametersUuid, sensitivityAnalysisParametersUuid,
+            voltageInitParametersUuid, securityAnalysisParametersUuid, sensitivityAnalysisParametersUuid, networkVisualizationParametersUuid,
             importParameters, importReportUuid);
     }
 
@@ -370,13 +344,6 @@
         }
     }
 
-<<<<<<< HEAD
-    private UUID createDefaultNetworkVisualizationParameters() {
-        try {
-            return studyConfigService.createDefaultNetworkVisualizationParameters();
-        } catch (final Exception e) {
-            LOGGER.error("Error while creating network visualization default parameters", e);
-=======
     private UUID createDefaultVoltageInitParameters(String userId, UserProfileInfos userProfileInfos) {
         if (userProfileInfos != null && userProfileInfos.getVoltageInitParameterId() != null) {
             // try to access/duplicate the user profile voltage init parameters
@@ -393,7 +360,15 @@
             return voltageInitService.createVoltageInitParameters(null);
         } catch (final Exception e) {
             LOGGER.error("Error while creating default parameters for voltage init", e);
->>>>>>> 0c22b050
+            return null;
+        }
+    }
+
+    private UUID createDefaultNetworkVisualizationParameters() {
+        try {
+            return studyConfigService.createDefaultNetworkVisualizationParameters();
+        } catch (final Exception e) {
+            LOGGER.error("Error while creating network visualization default parameters", e);
             return null;
         }
     }
