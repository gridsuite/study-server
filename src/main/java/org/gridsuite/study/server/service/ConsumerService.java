/**
 * Copyright (c) 2022, RTE (http://www.rte-france.com)
 * This Source Code Form is subject to the terms of the Mozilla Public
 * License, v. 2.0. If a copy of the MPL was not distributed with this
 * file, You can obtain one at http://mozilla.org/MPL/2.0/.
 */

package org.gridsuite.study.server.service;

import com.fasterxml.jackson.core.JsonProcessingException;
import com.fasterxml.jackson.databind.ObjectMapper;
import org.apache.commons.lang3.StringUtils;
import org.apache.logging.log4j.util.Strings;
import org.gridsuite.study.server.StudyConstants;
import org.gridsuite.study.server.dto.*;
import org.gridsuite.study.server.dto.caseimport.CaseImportAction;
import org.gridsuite.study.server.dto.caseimport.CaseImportReceiver;
import org.gridsuite.study.server.dto.dynamicsimulation.DynamicSimulationParametersInfos;
import org.gridsuite.study.server.dto.modification.NetworkModificationResult;
import org.gridsuite.study.server.dto.workflow.RerunLoadFlowInfos;
import org.gridsuite.study.server.dto.workflow.WorkflowType;
import org.gridsuite.study.server.networkmodificationtree.dto.BuildStatus;
import org.gridsuite.study.server.networkmodificationtree.dto.NodeBuildStatus;
import org.gridsuite.study.server.notification.NotificationService;
import org.gridsuite.study.server.service.dynamicsecurityanalysis.DynamicSecurityAnalysisService;
import org.gridsuite.study.server.service.dynamicsimulation.DynamicSimulationService;
import org.gridsuite.study.server.service.shortcircuit.ShortCircuitService;
import org.slf4j.Logger;
import org.slf4j.LoggerFactory;
import org.springframework.beans.factory.annotation.Autowired;
import org.springframework.context.annotation.Bean;
import org.springframework.messaging.Message;
import org.springframework.stereotype.Service;

import java.net.URLDecoder;
import java.nio.charset.StandardCharsets;
import java.util.*;
import java.util.concurrent.TimeUnit;
import java.util.function.Consumer;

import static org.gridsuite.study.server.StudyConstants.*;
import static org.gridsuite.study.server.dto.ComputationType.*;

/**
 * @author Kevin Le Saulnier <kevin.lesaulnier at rte-france.com>
 */
@Service
public class ConsumerService {

    private static final Logger LOGGER = LoggerFactory.getLogger(ConsumerService.class);

    private static final String RESULT_UUID = "resultUuid";
    private static final String NETWORK_UUID = "networkUuid";
    private static final String NETWORK_ID = "networkId";
    private static final String HEADER_CASE_FORMAT = "caseFormat";
    private static final String HEADER_CASE_NAME = "caseName";
    private static final String HEADER_WITH_RATIO_TAP_CHANGERS = "withRatioTapChangers";

    private final ObjectMapper objectMapper;

    private final NotificationService notificationService;
    private final StudyService studyService;
    private final SecurityAnalysisService securityAnalysisService;
    private final SensitivityAnalysisService sensitivityAnalysisService;
    private final CaseService caseService;
    private final LoadFlowService loadFlowService;
    private final UserAdminService userAdminService;
    private final NetworkModificationTreeService networkModificationTreeService;
    private final StudyConfigService studyConfigService;
    private final ShortCircuitService shortCircuitService;
    private final RootNetworkNodeInfoService rootNetworkNodeInfoService;
    private final VoltageInitService voltageInitService;
    private final DynamicSecurityAnalysisService dynamicSecurityAnalysisService;
    private final StateEstimationService stateEstimationService;

    @Autowired
    public ConsumerService(ObjectMapper objectMapper,
                           NotificationService notificationService,
                           StudyService studyService,
                           SecurityAnalysisService securityAnalysisService,
                           CaseService caseService,
                           LoadFlowService loadFlowService,
                           ShortCircuitService shortCircuitService,
                           UserAdminService userAdminService,
                           NetworkModificationTreeService networkModificationTreeService,
                           SensitivityAnalysisService sensitivityAnalysisService,
                           StudyConfigService studyConfigService,
                           RootNetworkNodeInfoService rootNetworkNodeInfoService,
                           VoltageInitService voltageInitService,
                           DynamicSecurityAnalysisService dynamicSecurityAnalysisService,
                           StateEstimationService stateEstimationService) {
        this.objectMapper = objectMapper;
        this.notificationService = notificationService;
        this.studyService = studyService;
        this.securityAnalysisService = securityAnalysisService;
        this.caseService = caseService;
        this.loadFlowService = loadFlowService;
        this.userAdminService = userAdminService;
        this.networkModificationTreeService = networkModificationTreeService;
        this.sensitivityAnalysisService = sensitivityAnalysisService;
        this.studyConfigService = studyConfigService;
        this.shortCircuitService = shortCircuitService;
        this.rootNetworkNodeInfoService = rootNetworkNodeInfoService;
        this.voltageInitService = voltageInitService;
        this.dynamicSecurityAnalysisService = dynamicSecurityAnalysisService;
        this.stateEstimationService = stateEstimationService;
    }

    @Bean
    public Consumer<Message<NetworkModificationResult>> consumeBuildResult() {
        return message -> {
            String receiver = message.getHeaders().get(HEADER_RECEIVER, String.class);
            if (receiver != null) {
                NodeReceiver receiverObj;
                try {
                    NetworkModificationResult networkModificationResult = message.getPayload();
                    receiverObj = objectMapper.readValue(URLDecoder.decode(receiver, StandardCharsets.UTF_8),
                        NodeReceiver.class);

                    UUID studyUuid = networkModificationTreeService.getStudyUuidForNodeId(receiverObj.getNodeUuid());
                    studyService.handleBuildSuccess(studyUuid, receiverObj.getNodeUuid(), receiverObj.getRootNetworkUuid(), networkModificationResult);
                    handleBuildResultWorkflow(studyUuid, receiverObj.getNodeUuid(), receiverObj.getRootNetworkUuid(), message);
                } catch (Exception e) {
                    LOGGER.error(e.toString());
                }
            }
        };
    }

    private void handleBuildResultWorkflow(UUID studyUuid, UUID nodeUuid, UUID rootNetworkUuid, Message<NetworkModificationResult> message) throws JsonProcessingException {
        String workflowTypeStr = message.getHeaders().get(HEADER_WORKFLOW_TYPE, String.class);
        String workflowInfosStr = message.getHeaders().get(HEADER_WORKFLOW_INFOS, String.class);
        if (workflowTypeStr != null && workflowInfosStr != null) {
            WorkflowType workflowType = WorkflowType.valueOf(workflowTypeStr);
            if (WorkflowType.RERUN_LOAD_FLOW.equals(workflowType)) {
                RerunLoadFlowInfos workflowInfos = objectMapper.readValue(URLDecoder.decode(workflowInfosStr, StandardCharsets.UTF_8), RerunLoadFlowInfos.class);
                studyService.sendLoadflowRequest(studyUuid, nodeUuid, rootNetworkUuid, workflowInfos.getLoadflowResultUuid(), workflowInfos.isWithRatioTapChangers(), false, workflowInfos.getUserId());
            }
        }
    }

    @Bean
    public Consumer<Message<String>> consumeBuildStopped() {
        return message -> {
            String receiver = message.getHeaders().get(HEADER_RECEIVER, String.class);
            if (receiver != null) {
                NodeReceiver receiverObj;
                try {
                    receiverObj = objectMapper.readValue(URLDecoder.decode(receiver, StandardCharsets.UTF_8),
                        NodeReceiver.class);

                    LOGGER.info("Build stopped for node '{}'", receiverObj.getNodeUuid());

                    networkModificationTreeService.updateNodeBuildStatus(receiverObj.getNodeUuid(), receiverObj.getRootNetworkUuid(), NodeBuildStatus.from(BuildStatus.NOT_BUILT));

                    // send notification
                    UUID studyUuid = networkModificationTreeService.getStudyUuidForNodeId(receiverObj.getNodeUuid());
                    notificationService.emitStudyChanged(studyUuid, receiverObj.getNodeUuid(), receiverObj.getRootNetworkUuid(), NotificationService.UPDATE_TYPE_BUILD_CANCELLED);
                    handleBuildCanceledOrFailedWorkflow(studyUuid, receiverObj.getNodeUuid(), receiverObj.getRootNetworkUuid(), message);
                } catch (JsonProcessingException e) {
                    LOGGER.error(e.toString());
                }
            }
        };
    }

    @Bean
    public Consumer<Message<String>> consumeBuildFailed() {
        return message -> {
            String receiver = message.getHeaders().get(HEADER_RECEIVER, String.class);
            if (receiver != null) {
                NodeReceiver receiverObj;
                try {
                    receiverObj = objectMapper.readValue(URLDecoder.decode(receiver, StandardCharsets.UTF_8),
                        NodeReceiver.class);

                    LOGGER.info("Build failed for node '{}'", receiverObj.getNodeUuid());

                    networkModificationTreeService.updateNodeBuildStatus(receiverObj.getNodeUuid(), receiverObj.getRootNetworkUuid(), NodeBuildStatus.from(BuildStatus.NOT_BUILT));

                    // send notification
                    UUID studyUuid = networkModificationTreeService.getStudyUuidForNodeId(receiverObj.getNodeUuid());
                    notificationService.emitNodeBuildFailed(studyUuid, receiverObj.getNodeUuid(), receiverObj.getRootNetworkUuid(), message.getHeaders().get(StudyConstants.HEADER_ERROR_MESSAGE, String.class));
                    handleBuildCanceledOrFailedWorkflow(studyUuid, receiverObj.getNodeUuid(), receiverObj.getRootNetworkUuid(), message);
                } catch (JsonProcessingException e) {
                    LOGGER.error(e.toString());
                }
            }
        };
    }

    private void handleBuildCanceledOrFailedWorkflow(UUID studyUuid, UUID nodeUuid, UUID rootNetworkUuid, Message<String> message) throws JsonProcessingException {
        String workflowTypeStr = message.getHeaders().get(HEADER_WORKFLOW_TYPE, String.class);
        String workflowInfosStr = message.getHeaders().get(HEADER_WORKFLOW_INFOS, String.class);
        if (workflowTypeStr != null && workflowInfosStr != null) {
            WorkflowType workflowType = WorkflowType.valueOf(workflowTypeStr);
            if (WorkflowType.RERUN_LOAD_FLOW.equals(workflowType)) {
                RerunLoadFlowInfos workflowInfos = objectMapper.readValue(URLDecoder.decode(workflowInfosStr, StandardCharsets.UTF_8), RerunLoadFlowInfos.class);
                studyService.deleteLoadflowResult(studyUuid, nodeUuid, rootNetworkUuid, workflowInfos.getLoadflowResultUuid());
            }
        }
    }

    //TODO: should be linked to a specific rootNetwork
    @Bean
    public Consumer<Message<String>> consumeCaseImportSucceeded() {
        return message -> {
            String receiverString = message.getHeaders().get(HEADER_RECEIVER, String.class);
            UUID networkUuid = UUID.fromString(message.getHeaders().get(NETWORK_UUID, String.class));
            String networkId = message.getHeaders().get(NETWORK_ID, String.class);
            String caseFormat = message.getHeaders().get(HEADER_CASE_FORMAT, String.class);
            String caseName = message.getHeaders().get(HEADER_CASE_NAME, String.class);
            Map<String, Object> rawParameters = message.getHeaders().get(HEADER_IMPORT_PARAMETERS, Map.class);
            // String longer than 1024 bytes are converted to com.rabbitmq.client.LongString (https://docs.spring.io/spring-amqp/docs/3.0.0/reference/html/#message-properties-converters)
            Map<String, String> importParameters = new HashMap<>();
            if (rawParameters != null) {
                rawParameters.forEach((key, value) -> importParameters.put(key, value.toString()));
            }

            if (receiverString != null) {
                CaseImportReceiver receiver;
                try {
                    receiver = objectMapper.readValue(URLDecoder.decode(receiverString, StandardCharsets.UTF_8), CaseImportReceiver.class);
                } catch (JsonProcessingException e) {
                    LOGGER.error("Error while parsing CaseImportReceiver data", e);
                    return;
                }

<<<<<<< HEAD
                handleConsumeCaseImportSucceeded(receiver, networkUuid, networkId, caseName, caseFormat, importParameters);
=======
                UUID caseUuid = receiver.getCaseUuid();
                UUID studyUuid = receiver.getStudyUuid();
                String userId = receiver.getUserId();
                Long startTime = receiver.getStartTime();
                UUID importReportUuid = receiver.getReportUuid();
                UUID rootNetworkUuid = receiver.getRootNetworkUuid();
                CaseImportAction caseImportAction = receiver.getCaseImportAction();

                CaseInfos caseInfos = new CaseInfos(caseUuid, receiver.getOriginalCaseUuid(), caseName, caseFormat);
                NetworkInfos networkInfos = new NetworkInfos(networkUuid, networkId);
                try {
                    switch (caseImportAction) {
                        case STUDY_CREATION ->
                            insertStudy(studyUuid, userId, networkInfos, caseInfos, importParameters, importReportUuid);
                        case ROOT_NETWORK_CREATION ->
                            studyService.createRootNetwork(studyUuid, RootNetworkInfos.builder()
                                .id(rootNetworkUuid)
                                .caseInfos(caseInfos)
                                .reportUuid(importReportUuid)
                                .networkInfos(networkInfos)
                                .importParameters(importParameters)
                                .build());
                        case NETWORK_RECREATION ->
                            studyService.updateNetwork(studyUuid, rootNetworkUuid, networkInfos, userId);
                        case ROOT_NETWORK_MODIFICATION ->
                            studyService.modifyRootNetwork(studyUuid, RootNetworkInfos.builder()
                                .id(rootNetworkUuid)
                                .networkInfos(networkInfos)
                                .caseInfos(caseInfos)
                                .importParameters(importParameters)
                                .reportUuid(importReportUuid)
                                .build(), true);
                    }
                    caseService.disableCaseExpiration(caseUuid);
                } catch (Exception e) {
                    LOGGER.error("Error while importing case", e);
                } finally {
                    // if studyEntity is already existing, we don't delete anything in the end of the process
                    if (caseImportAction == CaseImportAction.STUDY_CREATION) {
                        studyService.deleteStudyIfNotCreationInProgress(studyUuid);
                    }
                    LOGGER.trace("{} for study uuid '{}' : {} seconds", caseImportAction.getLabel(), studyUuid,
                        TimeUnit.NANOSECONDS.toSeconds(System.nanoTime() - startTime));
                }
>>>>>>> 2090a197
            }
        };
    }

    private void handleConsumeCaseImportSucceeded(CaseImportReceiver receiver, UUID networkUuid, String networkId, String caseName, String caseFormat, Map<String, String> importParameters) {
        UUID caseUuid = receiver.getCaseUuid();
        UUID studyUuid = receiver.getStudyUuid();
        String userId = receiver.getUserId();
        Long startTime = receiver.getStartTime();
        UUID importReportUuid = receiver.getReportUuid();
        UUID rootNetworkUuid = receiver.getRootNetworkUuid();
        CaseImportAction caseImportAction = receiver.getCaseImportAction();

        CaseInfos caseInfos = new CaseInfos(caseUuid, caseName, caseFormat);
        NetworkInfos networkInfos = new NetworkInfos(networkUuid, networkId);
        try {
            switch (caseImportAction) {
                case STUDY_CREATION ->
                    insertStudy(studyUuid, userId, networkInfos, caseInfos, importParameters, importReportUuid);
                case ROOT_NETWORK_CREATION -> studyService.createRootNetwork(studyUuid, RootNetworkInfos.builder()
                    .id(rootNetworkUuid)
                    .caseInfos(caseInfos)
                    .reportUuid(importReportUuid)
                    .networkInfos(networkInfos)
                    .importParameters(importParameters)
                    .build());
                case NETWORK_RECREATION -> studyService.updateNetwork(studyUuid, rootNetworkUuid, networkInfos, userId);
                case ROOT_NETWORK_MODIFICATION -> studyService.modifyRootNetwork(studyUuid, RootNetworkInfos.builder()
                    .id(rootNetworkUuid)
                    .networkInfos(networkInfos)
                    .caseInfos(caseInfos)
                    .importParameters(importParameters)
                    .reportUuid(importReportUuid)
                    .build());
            }
            caseService.disableCaseExpiration(caseUuid);
        } catch (Exception e) {
            LOGGER.error("Error while importing case", e);
        } finally {
            // if studyEntity is already existing, we don't delete anything in the end of the process
            if (caseImportAction == CaseImportAction.STUDY_CREATION) {
                studyService.deleteStudyIfNotCreationInProgress(studyUuid);
            }
            if (caseImportAction == CaseImportAction.ROOT_NETWORK_MODIFICATION) {
                UUID rootNodeUuid = networkModificationTreeService.getStudyRootNodeUuid(studyUuid);
                networkModificationTreeService.invalidateBlockedBuildNodeTree(rootNetworkUuid, rootNodeUuid);
            }
            LOGGER.trace("{} for study uuid '{}' : {} seconds", caseImportAction.getLabel(), studyUuid,
                TimeUnit.NANOSECONDS.toSeconds(System.nanoTime() - startTime));
        }
    }

    private void insertStudy(UUID studyUuid, String userId, NetworkInfos networkInfos, CaseInfos caseInfos,
                             Map<String, String> importParameters, UUID importReportUuid) {
        UserProfileInfos userProfileInfos = getUserProfile(userId);

        DynamicSimulationParametersInfos dynamicSimulationParameters = DynamicSimulationService.getDefaultDynamicSimulationParameters();
        UUID loadFlowParametersUuid = createDefaultLoadFlowParameters(userId, userProfileInfos);
        UUID shortCircuitParametersUuid = createDefaultShortCircuitAnalysisParameters(userId, userProfileInfos);
        UUID securityAnalysisParametersUuid = createDefaultSecurityAnalysisParameters(userId, userProfileInfos);
        UUID sensitivityAnalysisParametersUuid = createDefaultSensitivityAnalysisParameters(userId, userProfileInfos);
        UUID networkVisualizationParametersUuid = createDefaultNetworkVisualizationParameters(userId, userProfileInfos);
        UUID voltageInitParametersUuid = createDefaultVoltageInitParameters(userId, userProfileInfos);
        UUID dynamicSecurityAnalysisParametersUuid = createDefaultDynamicSecurityAnalysisParameters(userId, userProfileInfos);
        UUID stateEstimationParametersUuid = createDefaultStateEstimationParameters();
        UUID spreadsheetConfigCollectionUuid = createDefaultSpreadsheetConfigCollection(userId, userProfileInfos);

        studyService.insertStudy(studyUuid, userId, networkInfos, caseInfos, loadFlowParametersUuid,
            shortCircuitParametersUuid, DynamicSimulationService.toEntity(dynamicSimulationParameters, objectMapper),
            voltageInitParametersUuid, securityAnalysisParametersUuid, sensitivityAnalysisParametersUuid,
            networkVisualizationParametersUuid, dynamicSecurityAnalysisParametersUuid, stateEstimationParametersUuid, spreadsheetConfigCollectionUuid,
            importParameters, importReportUuid);
    }

    private UserProfileInfos getUserProfile(String userId) {
        try {
            return userAdminService.getUserProfile(userId).orElse(null);
        } catch (Exception e) {
            LOGGER.error(String.format("Could not access to profile for user '%s'", userId), e);
        }
        return null;
    }

    private UUID createDefaultLoadFlowParameters(String userId, UserProfileInfos userProfileInfos) {
        if (userProfileInfos != null && userProfileInfos.getLoadFlowParameterId() != null) {
            // try to access/duplicate the user profile LF parameters
            try {
                return loadFlowService.duplicateLoadFlowParameters(userProfileInfos.getLoadFlowParameterId());
            } catch (Exception e) {
                // TODO try to report a log in Root subreporter ?
                LOGGER.error(String.format("Could not duplicate loadflow parameters with id '%s' from user/profile '%s/%s'. Using default parameters",
                    userProfileInfos.getLoadFlowParameterId(), userId, userProfileInfos.getName()), e);
            }
        }
        // no profile, or no/bad LF parameters in profile => use default values
        try {
            return loadFlowService.createDefaultLoadFlowParameters();
        } catch (final Exception e) {
            LOGGER.error("Error while creating default parameters for LoadFlow analysis", e);
            return null;
        }
    }

    private UUID createDefaultShortCircuitAnalysisParameters(String userId, UserProfileInfos userProfileInfos) {
        if (userProfileInfos != null && userProfileInfos.getShortcircuitParameterId() != null) {
            // try to access/duplicate the user profile shortcircuit parameters
            try {
                return shortCircuitService.duplicateParameters(userProfileInfos.getShortcircuitParameterId());
            } catch (Exception e) {
                // TODO try to report a log in Root subreporter ?
                LOGGER.error(String.format("Could not duplicate shortcircuit parameters with id '%s' from user/profile '%s/%s'. Using default parameters",
                    userProfileInfos.getShortcircuitParameterId(), userId, userProfileInfos.getName()), e);
            }
        }
        // no profile, or no/bad shortcircuit parameters in profile => use default values
        try {
            return shortCircuitService.createParameters(null);
        } catch (final Exception e) {
            LOGGER.error("Error while creating default parameters for ShortCircuit analysis", e);
            return null;
        }
    }

    private UUID createDefaultSensitivityAnalysisParameters(String userId, UserProfileInfos userProfileInfos) {
        if (userProfileInfos != null && userProfileInfos.getSensitivityAnalysisParameterId() != null) {
            // try to access/duplicate the user profile sensitivity analysis parameters
            try {
                return sensitivityAnalysisService.duplicateSensitivityAnalysisParameters(userProfileInfos.getSensitivityAnalysisParameterId());
            } catch (Exception e) {
                // TODO try to report a log in Root subreporter ?
                LOGGER.error(String.format("Could not duplicate sensitivity analysis parameters with id '%s' from user/profile '%s/%s'. Using default parameters",
                    userProfileInfos.getSensitivityAnalysisParameterId(), userId, userProfileInfos.getName()), e);
            }
        }
        // no profile, or no/bad sensitivity analysis parameters in profile => use default values
        try {
            return sensitivityAnalysisService.createDefaultSensitivityAnalysisParameters();
        } catch (final Exception e) {
            LOGGER.error("Error while creating default parameters for Sensitivity analysis", e);
            return null;
        }
    }

    private UUID createDefaultSecurityAnalysisParameters(String userId, UserProfileInfos userProfileInfos) {
        if (userProfileInfos != null && userProfileInfos.getSecurityAnalysisParameterId() != null) {
            // try to access/duplicate the user profile security analysis parameters
            try {
                return securityAnalysisService.duplicateSecurityAnalysisParameters(userProfileInfos.getSecurityAnalysisParameterId());
            } catch (Exception e) {
                // TODO try to report a log in Root subreporter ?
                LOGGER.error(String.format("Could not duplicate security analysis parameters with id '%s' from user/profile '%s/%s'. Using default parameters",
                    userProfileInfos.getSecurityAnalysisParameterId(), userId, userProfileInfos.getName()), e);
            }
        }
        // no profile, or no/bad security analysis parameters in profile => use default values
        try {
            return securityAnalysisService.createDefaultSecurityAnalysisParameters();
        } catch (final Exception e) {
            LOGGER.error("Error while creating default parameters for Security analysis", e);
            return null;
        }
    }

    private UUID createDefaultVoltageInitParameters(String userId, UserProfileInfos userProfileInfos) {
        if (userProfileInfos != null && userProfileInfos.getVoltageInitParameterId() != null) {
            // try to access/duplicate the user profile voltage init parameters
            try {
                return voltageInitService.duplicateVoltageInitParameters(userProfileInfos.getVoltageInitParameterId());
            } catch (Exception e) {
                // TODO try to report a log in Root subreporter ?
                LOGGER.error(String.format("Could not duplicate voltage init parameters with id '%s' from user/profile '%s/%s'. Using default parameters",
                    userProfileInfos.getVoltageInitParameterId(), userId, userProfileInfos.getName()), e);
            }
        }
        // no profile, or no/bad voltage init parameters in profile => use default values
        try {
            return voltageInitService.createVoltageInitParameters(null);
        } catch (final Exception e) {
            LOGGER.error("Error while creating default parameters for voltage init", e);
            return null;
        }
    }

    private UUID createDefaultNetworkVisualizationParameters(String userId, UserProfileInfos userProfileInfos) {
        if (userProfileInfos != null && userProfileInfos.getNetworkVisualizationParameterId() != null) {
            // try to access/duplicate the user profile network visualization parameters
            try {
                return studyConfigService.duplicateNetworkVisualizationParameters(userProfileInfos.getNetworkVisualizationParameterId());
            } catch (Exception e) {
                // TODO try to report a log in Root subreporter ?
                LOGGER.error(String.format("Could not duplicate network visualization parameters with id '%s' from user/profile '%s/%s'. Using default parameters",
                    userProfileInfos.getNetworkVisualizationParameterId(), userId, userProfileInfos.getName()), e);
            }
        }
        // no profile, or no/bad network visualization parameters in profile => use default values
        try {
            return studyConfigService.createDefaultNetworkVisualizationParameters();
        } catch (final Exception e) {
            LOGGER.error("Error while creating network visualization default parameters", e);
            return null;
        }
    }

    private UUID createDefaultDynamicSecurityAnalysisParameters(String userId, UserProfileInfos userProfileInfos) {
        if (userProfileInfos != null && userProfileInfos.getDynamicSecurityAnalysisParameterId() != null) {
            // try to access/duplicate the user profile Dynamic Security Analysis parameters
            try {
                return dynamicSecurityAnalysisService.duplicateParameters(userProfileInfos.getDynamicSecurityAnalysisParameterId());
            } catch (Exception e) {
                // TODO try to report a log in Root subreporter ?
                LOGGER.error(String.format("Could not duplicate dynamic security analysis parameters with id '%s' from user/profile '%s/%s'. Using default parameters",
                        userProfileInfos.getDynamicSecurityAnalysisParameterId(), userId, userProfileInfos.getName()), e);
            }
        }
        // no profile, or no/bad dynamic security analysis parameters in profile => use default values
        try {
            return dynamicSecurityAnalysisService.createDefaultParameters();
        } catch (final Exception e) {
            LOGGER.error("Error while creating default parameters for dynamic security analysis", e);
            return null;
        }
    }

    private UUID createDefaultStateEstimationParameters() {
        try {
            return stateEstimationService.createDefaultStateEstimationParameters();
        } catch (final Exception e) {
            LOGGER.error("Error while creating state estimation default parameters", e);
            return null;
        }
    }

    private UUID createDefaultSpreadsheetConfigCollection(String userId, UserProfileInfos userProfileInfos) {
        if (userProfileInfos != null && userProfileInfos.getSpreadsheetConfigCollectionId() != null) {
            // try to access/duplicate the user profile spreadsheet config collection
            try {
                return studyConfigService.duplicateSpreadsheetConfigCollection(userProfileInfos.getSpreadsheetConfigCollectionId());
            } catch (Exception e) {
                // TODO try to report a log in Root subreporter ?
                LOGGER.error(String.format("Could not duplicate spreadsheet config collection with id '%s' from user/profile '%s/%s'. Using default spreadsheet config collection",
                    userProfileInfos.getSpreadsheetConfigCollectionId(), userId, userProfileInfos.getName()), e);
            }
        }
        // no profile, or no/bad spreadsheet config collection in profile => use default values
        try {
            return studyConfigService.createDefaultSpreadsheetConfigCollection();
        } catch (final Exception e) {
            LOGGER.error("Error while creating default spreadsheet config collection", e);
            return null;
        }
    }

    @Bean
    public Consumer<Message<String>> consumeCaseImportFailed() {
        return message -> {
            String receiverString = message.getHeaders().get(HEADER_RECEIVER, String.class);
            String errorMessage = message.getHeaders().get(StudyConstants.HEADER_ERROR_MESSAGE, String.class);

            if (receiverString != null) {
                CaseImportReceiver receiver;
                try {
                    receiver = objectMapper.readValue(URLDecoder.decode(receiverString, StandardCharsets.UTF_8),
                        CaseImportReceiver.class);
                    UUID studyUuid = receiver.getStudyUuid();
                    String userId = receiver.getUserId();
                    UUID rootNetworkUuid = receiver.getRootNetworkUuid();

                    if (receiver.getCaseImportAction() == CaseImportAction.STUDY_CREATION) {
                        studyService.deleteStudyIfNotCreationInProgress(studyUuid);
                        notificationService.emitStudyCreationError(studyUuid, userId, errorMessage);
                    } else {
                        if (receiver.getCaseImportAction() == CaseImportAction.ROOT_NETWORK_CREATION) {
                            studyService.deleteRootNetworkRequest(rootNetworkUuid);
                        }
                        notificationService.emitRootNetworksUpdateFailed(studyUuid, errorMessage);
                    }
                } catch (Exception e) {
                    LOGGER.error(e.toString(), e);
                }
            }
        };
    }

    /**
     * processes the error message from the computation microservice and uses its data to notify the front
     */
    public void consumeCalculationFailed(Message<String> msg, ComputationType computationType) {
        String receiver = msg.getHeaders().get(HEADER_RECEIVER, String.class);
        String errorMessage = msg.getHeaders().get(StudyConstants.HEADER_ERROR_MESSAGE, String.class);
        String userId = msg.getHeaders().get(HEADER_USER_ID, String.class);
        UUID resultUuid = null;
        // resultUuid is only used for the voltage initialization computation, I don't know why
        if (computationType == VOLTAGE_INITIALIZATION) {
            String resultId = msg.getHeaders().get(RESULT_UUID, String.class);
            if (resultId != null) {
                resultUuid = UUID.fromString(resultId);
            }
        }
        if (!Strings.isBlank(receiver)) {
            NodeReceiver receiverObj = null;
            try {
                receiverObj = objectMapper.readValue(URLDecoder.decode(receiver, StandardCharsets.UTF_8), NodeReceiver.class);

                LOGGER.info("{} failed for node '{}' with error messsage: {}", computationType.getLabel(), receiverObj.getNodeUuid(), errorMessage);

                // delete computation results from the databases
                // ==> will probably be removed soon because it prevents the front from recovering the resultId ; or 'null' parameter will be replaced by null like in VOLTAGE_INITIALIZATION
                rootNetworkNodeInfoService.updateComputationResultUuid(receiverObj.getNodeUuid(), receiverObj.getRootNetworkUuid(), resultUuid, computationType);
            } catch (JsonProcessingException e) {
                LOGGER.error(e.toString());
            } finally {
                if (receiverObj != null) {
                    if (computationType == LOAD_FLOW) {
                        networkModificationTreeService.invalidateBlockedBuildNodeTree(receiverObj.getRootNetworkUuid(), receiverObj.getNodeUuid());
                    }

                    // send notification for failed computation
                    UUID studyUuid = networkModificationTreeService.getStudyUuidForNodeId(receiverObj.getNodeUuid());
                    notificationService.emitStudyError(studyUuid, receiverObj.getNodeUuid(), receiverObj.getRootNetworkUuid(), computationType.getUpdateFailedType(), errorMessage, userId);
                }
            }
        }
    }

    public void consumeCalculationStopped(Message<String> msg, ComputationType computationType) {
        String receiver = msg.getHeaders().get(HEADER_RECEIVER, String.class);
        if (!Strings.isBlank(receiver)) {
            NodeReceiver receiverObj;
            try {
                receiverObj = objectMapper.readValue(URLDecoder.decode(receiver, StandardCharsets.UTF_8), NodeReceiver.class);

                // delete computation results from the database
                rootNetworkNodeInfoService.updateComputationResultUuid(receiverObj.getNodeUuid(), receiverObj.getRootNetworkUuid(), null, computationType);
                UUID studyUuid = networkModificationTreeService.getStudyUuidForNodeId(receiverObj.getNodeUuid());
                // send notification for stopped computation
                notificationService.emitStudyChanged(studyUuid, receiverObj.getNodeUuid(), receiverObj.getRootNetworkUuid(), computationType.getUpdateStatusType());

                LOGGER.info("{} stopped for node '{}'", computationType.getLabel(), receiverObj.getNodeUuid());
            } catch (JsonProcessingException e) {
                LOGGER.error(e.toString());
            }
        }
    }

    public void consumeCalculationCancelFailed(Message<String> msg, ComputationType computationType, String updateType) {
        String receiver = msg.getHeaders().get(HEADER_RECEIVER, String.class);
        if (!Strings.isBlank(receiver)) {
            NodeReceiver receiverObj;
            try {
                receiverObj = objectMapper.readValue(URLDecoder.decode(receiver, StandardCharsets.UTF_8), NodeReceiver.class);
                UUID studyUuid = networkModificationTreeService.getStudyUuidForNodeId(receiverObj.getNodeUuid());
                String errorMessage = msg.getHeaders().get(HEADER_MESSAGE, String.class);
                String userId = msg.getHeaders().get(HEADER_USER_ID, String.class);
                // send notification for cancel computation fail
                notificationService.emitStudyError(
                    studyUuid,
                    receiverObj.getNodeUuid(),
                    receiverObj.getRootNetworkUuid(),
                    updateType,
                    errorMessage,
                    userId
                );
                LOGGER.info("{} cancellation could not be stopped for node '{}'", computationType.getLabel(), receiverObj.getNodeUuid());
            } catch (JsonProcessingException e) {
                LOGGER.error(e.toString());
            }
        }
    }

    private void consumeLoadFlowResult(Message<String> msg, boolean withRatioTapChangers) {
        Optional.ofNullable(msg.getHeaders().get(RESULT_UUID, String.class))
            .map(UUID::fromString)
            .ifPresent(resultUuid -> getNodeReceiver(msg).ifPresent(receiverObj -> {
                try {
                    LOGGER.info("{} result '{}' available for node '{}'",
                        LOAD_FLOW.getLabel(),
                        resultUuid,
                        receiverObj.getNodeUuid());

                    // update DB
                    rootNetworkNodeInfoService.updateLoadflowResultUuid(receiverObj.getNodeUuid(), receiverObj.getRootNetworkUuid(), resultUuid, withRatioTapChangers);
                } finally {
                    networkModificationTreeService.invalidateBlockedBuildNodeTree(receiverObj.getRootNetworkUuid(), receiverObj.getNodeUuid());

                    // send notifications
                    UUID studyUuid = networkModificationTreeService.getStudyUuidForNodeId(receiverObj.getNodeUuid());
                    notificationService.emitStudyChanged(studyUuid, receiverObj.getNodeUuid(), receiverObj.getRootNetworkUuid(), LOAD_FLOW.getUpdateStatusType());
                    notificationService.emitStudyChanged(studyUuid, receiverObj.getNodeUuid(), receiverObj.getRootNetworkUuid(), LOAD_FLOW.getUpdateResultType());
                }
            }));
    }

    public void consumeCalculationResult(Message<String> msg, ComputationType computationType) {
        Optional.ofNullable(msg.getHeaders().get(RESULT_UUID, String.class))
            .map(UUID::fromString)
            .ifPresent(resultUuid -> getNodeReceiver(msg).ifPresent(receiverObj -> {
                LOGGER.info("{} result '{}' available for node '{}'",
                    computationType.getLabel(),
                    resultUuid,
                    receiverObj.getNodeUuid());

                // update DB
                rootNetworkNodeInfoService.updateComputationResultUuid(receiverObj.getNodeUuid(), receiverObj.getRootNetworkUuid(), resultUuid, computationType);

                UUID studyUuid = networkModificationTreeService.getStudyUuidForNodeId(receiverObj.getNodeUuid());

                // send notifications
                notificationService.emitStudyChanged(studyUuid, receiverObj.getNodeUuid(), receiverObj.getRootNetworkUuid(), computationType.getUpdateStatusType());
                notificationService.emitStudyChanged(studyUuid, receiverObj.getNodeUuid(), receiverObj.getRootNetworkUuid(), computationType.getUpdateResultType());
            }));
    }

    Optional<NodeReceiver> getNodeReceiver(Message<String> msg) {
        String receiver = msg.getHeaders().get(HEADER_RECEIVER, String.class);
        if (Strings.isBlank(receiver)) {
            return Optional.empty();
        }
        try {
            return Optional.of(objectMapper.readValue(URLDecoder.decode(receiver, StandardCharsets.UTF_8), NodeReceiver.class));
        } catch (JsonProcessingException e) {
            LOGGER.error(e.toString());
            return Optional.empty();
        }
    }

    Optional<UUID> getStudyUuid(Message<String> msg) {
        Optional<NodeReceiver> receiverObj = getNodeReceiver(msg);
        return receiverObj.map(r -> networkModificationTreeService.getStudyUuidForNodeId(r.getNodeUuid()));
    }

    @Bean
    public Consumer<Message<String>> consumeDsResult() {
        return message -> consumeCalculationResult(message, DYNAMIC_SIMULATION);
    }

    @Bean
    public Consumer<Message<String>> consumeDsStopped() {
        return message -> consumeCalculationStopped(message, DYNAMIC_SIMULATION);
    }

    @Bean
    public Consumer<Message<String>> consumeDsFailed() {
        return message -> consumeCalculationFailed(message, DYNAMIC_SIMULATION);
    }

    @Bean
    public Consumer<Message<String>> consumeDsaResult() {
        return message -> consumeCalculationResult(message, DYNAMIC_SECURITY_ANALYSIS);
    }

    @Bean
    public Consumer<Message<String>> consumeDsaStopped() {
        return message -> consumeCalculationStopped(message, DYNAMIC_SECURITY_ANALYSIS);
    }

    @Bean
    public Consumer<Message<String>> consumeDsaFailed() {
        return message -> consumeCalculationFailed(message, DYNAMIC_SECURITY_ANALYSIS);
    }

    @Bean
    public Consumer<Message<String>> consumeNonEvacuatedEnergyResult() {
        return message -> consumeCalculationResult(message, NON_EVACUATED_ENERGY_ANALYSIS);
    }

    @Bean
    public Consumer<Message<String>> consumeNonEvacuatedEnergyStopped() {
        return message -> consumeCalculationStopped(message, NON_EVACUATED_ENERGY_ANALYSIS);
    }

    @Bean
    public Consumer<Message<String>> consumeNonEvacuatedEnergyFailed() {
        return message -> consumeCalculationFailed(message, NON_EVACUATED_ENERGY_ANALYSIS);
    }

    @Bean
    public Consumer<Message<String>> consumeSaResult() {
        return message -> consumeCalculationResult(message, SECURITY_ANALYSIS);
    }

    @Bean
    public Consumer<Message<String>> consumeSaStopped() {
        return message -> consumeCalculationStopped(message, SECURITY_ANALYSIS);
    }

    @Bean
    public Consumer<Message<String>> consumeSaFailed() {
        return message -> consumeCalculationFailed(message, SECURITY_ANALYSIS);
    }

    @Bean
    public Consumer<Message<String>> consumeSensitivityAnalysisResult() {
        return message -> consumeCalculationResult(message, SENSITIVITY_ANALYSIS);
    }

    @Bean
    public Consumer<Message<String>> consumeSensitivityAnalysisStopped() {
        return message -> consumeCalculationStopped(message, SENSITIVITY_ANALYSIS);
    }

    @Bean
    public Consumer<Message<String>> consumeSensitivityAnalysisFailed() {
        return message -> consumeCalculationFailed(message, SENSITIVITY_ANALYSIS);
    }

    @Bean
    public Consumer<Message<String>> consumeLoadFlowResult() {
        return message -> {
            Boolean withRatioTapChangers = message.getHeaders().get(HEADER_WITH_RATIO_TAP_CHANGERS, Boolean.class);
            consumeLoadFlowResult(message, Boolean.TRUE.equals(withRatioTapChangers));
        };
    }

    @Bean
    public Consumer<Message<String>> consumeLoadFlowStopped() {
        return message -> consumeCalculationStopped(message, LOAD_FLOW);
    }

    @Bean
    public Consumer<Message<String>> consumeLoadFlowFailed() {
        return message -> consumeCalculationFailed(message, LOAD_FLOW);
    }

    @Bean
    public Consumer<Message<String>> consumeShortCircuitAnalysisResult() {
        return message -> {
            String busId = message.getHeaders().get(HEADER_BUS_ID, String.class);
            if (!StringUtils.isEmpty(busId)) {
                consumeCalculationResult(message, SHORT_CIRCUIT_ONE_BUS);
            } else {
                consumeCalculationResult(message, SHORT_CIRCUIT);
            }
        };
    }

    @Bean
    public Consumer<Message<String>> consumeShortCircuitAnalysisStopped() {
        return message -> consumeCalculationStopped(message, SHORT_CIRCUIT);
    }

    @Bean
    public Consumer<Message<String>> consumeShortCircuitAnalysisFailed() {
        return message -> {
            String busId = message.getHeaders().get(HEADER_BUS_ID, String.class);
            if (!StringUtils.isEmpty(busId)) {
                consumeCalculationFailed(message, SHORT_CIRCUIT_ONE_BUS);
            } else {
                consumeCalculationFailed(message, SHORT_CIRCUIT);
            }
        };
    }

    @Bean
    public Consumer<Message<String>> consumeVoltageInitStopped() {
        return message -> consumeCalculationStopped(message, VOLTAGE_INITIALIZATION);
    }

    @Bean
    public Consumer<Message<String>> consumeVoltageInitFailed() {
        return message -> consumeCalculationFailed(message, VOLTAGE_INITIALIZATION);
    }

    @Bean
    public Consumer<Message<String>> consumeVoltageInitCancelFailed() {
        return message -> consumeCalculationCancelFailed(message, VOLTAGE_INITIALIZATION, NotificationService.UPDATE_TYPE_VOLTAGE_INIT_CANCEL_FAILED);
    }

    @Bean
    public Consumer<Message<String>> consumeStateEstimationResult() {
        return message -> consumeCalculationResult(message, STATE_ESTIMATION);
    }

    @Bean
    public Consumer<Message<String>> consumeStateEstimationStopped() {
        return message -> consumeCalculationStopped(message, STATE_ESTIMATION);
    }

    @Bean
    public Consumer<Message<String>> consumeStateEstimationFailed() {
        return message -> consumeCalculationFailed(message, STATE_ESTIMATION);
    }
}<|MERGE_RESOLUTION|>--- conflicted
+++ resolved
@@ -226,54 +226,7 @@
                     return;
                 }
 
-<<<<<<< HEAD
                 handleConsumeCaseImportSucceeded(receiver, networkUuid, networkId, caseName, caseFormat, importParameters);
-=======
-                UUID caseUuid = receiver.getCaseUuid();
-                UUID studyUuid = receiver.getStudyUuid();
-                String userId = receiver.getUserId();
-                Long startTime = receiver.getStartTime();
-                UUID importReportUuid = receiver.getReportUuid();
-                UUID rootNetworkUuid = receiver.getRootNetworkUuid();
-                CaseImportAction caseImportAction = receiver.getCaseImportAction();
-
-                CaseInfos caseInfos = new CaseInfos(caseUuid, receiver.getOriginalCaseUuid(), caseName, caseFormat);
-                NetworkInfos networkInfos = new NetworkInfos(networkUuid, networkId);
-                try {
-                    switch (caseImportAction) {
-                        case STUDY_CREATION ->
-                            insertStudy(studyUuid, userId, networkInfos, caseInfos, importParameters, importReportUuid);
-                        case ROOT_NETWORK_CREATION ->
-                            studyService.createRootNetwork(studyUuid, RootNetworkInfos.builder()
-                                .id(rootNetworkUuid)
-                                .caseInfos(caseInfos)
-                                .reportUuid(importReportUuid)
-                                .networkInfos(networkInfos)
-                                .importParameters(importParameters)
-                                .build());
-                        case NETWORK_RECREATION ->
-                            studyService.updateNetwork(studyUuid, rootNetworkUuid, networkInfos, userId);
-                        case ROOT_NETWORK_MODIFICATION ->
-                            studyService.modifyRootNetwork(studyUuid, RootNetworkInfos.builder()
-                                .id(rootNetworkUuid)
-                                .networkInfos(networkInfos)
-                                .caseInfos(caseInfos)
-                                .importParameters(importParameters)
-                                .reportUuid(importReportUuid)
-                                .build(), true);
-                    }
-                    caseService.disableCaseExpiration(caseUuid);
-                } catch (Exception e) {
-                    LOGGER.error("Error while importing case", e);
-                } finally {
-                    // if studyEntity is already existing, we don't delete anything in the end of the process
-                    if (caseImportAction == CaseImportAction.STUDY_CREATION) {
-                        studyService.deleteStudyIfNotCreationInProgress(studyUuid);
-                    }
-                    LOGGER.trace("{} for study uuid '{}' : {} seconds", caseImportAction.getLabel(), studyUuid,
-                        TimeUnit.NANOSECONDS.toSeconds(System.nanoTime() - startTime));
-                }
->>>>>>> 2090a197
             }
         };
     }
@@ -287,7 +240,7 @@
         UUID rootNetworkUuid = receiver.getRootNetworkUuid();
         CaseImportAction caseImportAction = receiver.getCaseImportAction();
 
-        CaseInfos caseInfos = new CaseInfos(caseUuid, caseName, caseFormat);
+        CaseInfos caseInfos = new CaseInfos(caseUuid, receiver.getOriginalCaseUuid(), caseName, caseFormat);
         NetworkInfos networkInfos = new NetworkInfos(networkUuid, networkId);
         try {
             switch (caseImportAction) {
