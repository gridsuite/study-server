--- conflicted
+++ resolved
@@ -66,21 +66,13 @@
 
     private final ObjectMapper objectMapper;
 
-<<<<<<< HEAD
     private final NotificationService notificationService;
     private final StudyService studyService;
+    private final SecurityAnalysisService securityAnalysisService;
     private final CaseService caseService;
     private final LoadFlowService loadFlowService;
     private final NetworkModificationTreeService networkModificationTreeService;
     private final StudyRepository studyRepository;
-=======
-    NotificationService notificationService;
-    StudyService studyService;
-    SecurityAnalysisService securityAnalysisService;
-    CaseService caseService;
-    NetworkModificationTreeService networkModificationTreeService;
-    StudyRepository studyRepository;
->>>>>>> 23b938e1
 
     @Autowired
     public ConsumerService(ObjectMapper objectMapper,
@@ -211,13 +203,7 @@
                         // we only update network infos sent by network conversion server
                         studyService.updateStudyNetwork(studyEntity, userId, networkInfos);
                     } else {
-<<<<<<< HEAD
-                        // create default loadFlow Parameters
-                        UUID loadFlowParametersUuid = createDefaultLoadFlowParameters();
-                        studyService.insertStudy(studyUuid, userId, networkInfos, caseFormat, caseUuid, caseName, loadFlowParametersUuid, ShortCircuitService.toEntity(shortCircuitParameters, ShortCircuitPredefinedConfiguration.ICC_MAX_WITH_NOMINAL_VOLTAGE_MAP), DynamicSimulationService.toEntity(dynamicSimulationParameters, objectMapper), null, importParameters, importReportUuid);
-=======
-                        studyService.insertStudy(studyUuid, userId, networkInfos, caseFormat, caseUuid, caseName, LoadFlowService.toEntity(loadFlowParameters, List.of()), ShortCircuitService.toEntity(shortCircuitParameters, ShortCircuitPredefinedConfiguration.ICC_MAX_WITH_NOMINAL_VOLTAGE_MAP), DynamicSimulationService.toEntity(dynamicSimulationParameters, objectMapper), null, createDefaultSecurityAnalysisParameters(), importParameters, importReportUuid);
->>>>>>> 23b938e1
+                        studyService.insertStudy(studyUuid, userId, networkInfos, caseFormat, caseUuid, caseName, createDefaultLoadFlowParameters(), ShortCircuitService.toEntity(shortCircuitParameters, ShortCircuitPredefinedConfiguration.ICC_MAX_WITH_NOMINAL_VOLTAGE_MAP), DynamicSimulationService.toEntity(dynamicSimulationParameters, objectMapper), null, createDefaultSecurityAnalysisParameters(), importParameters, importReportUuid);
                     }
 
                     caseService.disableCaseExpiration(caseUuid);
