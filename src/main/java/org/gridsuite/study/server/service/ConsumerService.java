/**
 * Copyright (c) 2022, RTE (http://www.rte-france.com)
 * This Source Code Form is subject to the terms of the Mozilla Public
 * License, v. 2.0. If a copy of the MPL was not distributed with this
 * file, You can obtain one at http://mozilla.org/MPL/2.0/.
 */

package org.gridsuite.study.server.service;

import com.fasterxml.jackson.core.JsonProcessingException;
import com.fasterxml.jackson.databind.ObjectMapper;
import org.apache.commons.lang3.StringUtils;
import org.apache.logging.log4j.util.Strings;
import org.gridsuite.study.server.dto.*;
import org.gridsuite.study.server.dto.dynamicsimulation.DynamicSimulationParametersInfos;
import org.gridsuite.study.server.dto.modification.NetworkModificationResult;
import org.gridsuite.study.server.networkmodificationtree.dto.BuildStatus;
import org.gridsuite.study.server.networkmodificationtree.dto.NodeBuildStatus;
import org.gridsuite.study.server.notification.NotificationService;
import org.gridsuite.study.server.repository.StudyEntity;
import org.gridsuite.study.server.repository.StudyRepository;
import org.gridsuite.study.server.service.dynamicsimulation.DynamicSimulationService;
import org.gridsuite.study.server.service.shortcircuit.ShortCircuitService;
import org.slf4j.Logger;
import org.slf4j.LoggerFactory;
import org.springframework.beans.factory.annotation.Autowired;
import org.springframework.context.annotation.Bean;
import org.springframework.messaging.Message;
import org.springframework.stereotype.Service;

import java.net.URLDecoder;
import java.nio.charset.StandardCharsets;
import java.util.HashMap;
import java.util.Map;
import java.util.Optional;
import java.util.UUID;
import java.util.concurrent.TimeUnit;
import java.util.function.Consumer;

import static org.gridsuite.study.server.StudyConstants.*;
import static org.gridsuite.study.server.dto.ComputationType.*;

/**
 * @author Kevin Le Saulnier <kevin.lesaulnier at rte-france.com>
 */
@Service
public class ConsumerService {

    private static final Logger LOGGER = LoggerFactory.getLogger(ConsumerService.class);

    static final String RESULT_UUID = "resultUuid";
    static final String NETWORK_UUID = "networkUuid";
    static final String NETWORK_ID = "networkId";
    static final String HEADER_CASE_FORMAT = "caseFormat";
    static final String HEADER_CASE_NAME = "caseName";
    static final String HEADER_ERROR_MESSAGE = "errorMessage";

    private final ObjectMapper objectMapper;

    private final NotificationService notificationService;
    private final StudyService studyService;
    private final SecurityAnalysisService securityAnalysisService;
    private final SensitivityAnalysisService sensitivityAnalysisService;
    private final CaseService caseService;
    private final LoadFlowService loadFlowService;
    private final UserAdminService userAdminService;
    private final NetworkModificationTreeService networkModificationTreeService;
    private final StudyRepository studyRepository;
    private final ShortCircuitService shortCircuitService;

    @Autowired
    public ConsumerService(ObjectMapper objectMapper,
                           NotificationService notificationService,
                           StudyService studyService,
                           SecurityAnalysisService securityAnalysisService,
                           CaseService caseService,
                           LoadFlowService loadFlowService,
                           ShortCircuitService shortCircuitService,
                           UserAdminService userAdminService,
                           NetworkModificationTreeService networkModificationTreeService,
                           SensitivityAnalysisService sensitivityAnalysisService,
                           StudyRepository studyRepository) {
        this.objectMapper = objectMapper;
        this.notificationService = notificationService;
        this.studyService = studyService;
        this.securityAnalysisService = securityAnalysisService;
        this.caseService = caseService;
        this.loadFlowService = loadFlowService;
        this.userAdminService = userAdminService;
        this.networkModificationTreeService = networkModificationTreeService;
        this.sensitivityAnalysisService = sensitivityAnalysisService;
        this.studyRepository = studyRepository;
        this.shortCircuitService = shortCircuitService;
    }

    @Bean
    public Consumer<Message<NetworkModificationResult>> consumeBuildResult() {
        return message -> {
            String receiver = message.getHeaders().get(HEADER_RECEIVER, String.class);
            if (receiver != null) {
                NodeReceiver receiverObj;
                try {
                    NetworkModificationResult networkModificationResult = message.getPayload();
                    receiverObj = objectMapper.readValue(URLDecoder.decode(receiver, StandardCharsets.UTF_8),
                            NodeReceiver.class);

                    LOGGER.info("Build completed for node '{}'", receiverObj.getNodeUuid());

                    networkModificationTreeService.updateNodeBuildStatus(receiverObj.getNodeUuid(),
                            NodeBuildStatus.from(networkModificationResult.getLastGroupApplicationStatus(), networkModificationResult.getApplicationStatus()));

                    UUID studyUuid = networkModificationTreeService.getStudyUuidForNodeId(receiverObj.getNodeUuid());
                    notificationService.emitStudyChanged(studyUuid, receiverObj.getNodeUuid(), NotificationService.UPDATE_TYPE_BUILD_COMPLETED, networkModificationResult.getImpactedSubstationsIds());
                } catch (Exception e) {
                    LOGGER.error(e.toString());
                }
            }
        };
    }

    @Bean
    public Consumer<Message<String>> consumeBuildStopped() {
        return message -> {
            String receiver = message.getHeaders().get(HEADER_RECEIVER, String.class);
            if (receiver != null) {
                NodeReceiver receiverObj;
                try {
                    receiverObj = objectMapper.readValue(URLDecoder.decode(receiver, StandardCharsets.UTF_8),
                            NodeReceiver.class);

                    LOGGER.info("Build stopped for node '{}'", receiverObj.getNodeUuid());

                    networkModificationTreeService.updateNodeBuildStatus(receiverObj.getNodeUuid(), NodeBuildStatus.from(BuildStatus.NOT_BUILT));

                    // send notification
                    UUID studyUuid = networkModificationTreeService.getStudyUuidForNodeId(receiverObj.getNodeUuid());
                    notificationService.emitStudyChanged(studyUuid, receiverObj.getNodeUuid(), NotificationService.UPDATE_TYPE_BUILD_CANCELLED);
                } catch (JsonProcessingException e) {
                    LOGGER.error(e.toString());
                }
            }
        };
    }

    @Bean
    public Consumer<Message<String>> consumeBuildFailed() {
        return message -> {
            String receiver = message.getHeaders().get(HEADER_RECEIVER, String.class);
            if (receiver != null) {
                NodeReceiver receiverObj;
                try {
                    receiverObj = objectMapper.readValue(URLDecoder.decode(receiver, StandardCharsets.UTF_8),
                            NodeReceiver.class);

                    LOGGER.info("Build failed for node '{}'", receiverObj.getNodeUuid());

                    networkModificationTreeService.updateNodeBuildStatus(receiverObj.getNodeUuid(), NodeBuildStatus.from(BuildStatus.NOT_BUILT));

                    // send notification
                    UUID studyUuid = networkModificationTreeService.getStudyUuidForNodeId(receiverObj.getNodeUuid());
                    notificationService.emitNodeBuildFailed(studyUuid, receiverObj.getNodeUuid(), message.getHeaders().get(HEADER_MESSAGE, String.class));
                } catch (JsonProcessingException e) {
                    LOGGER.error(e.toString());
                }
            }
        };
    }

    @Bean
    public Consumer<Message<String>> consumeCaseImportSucceeded() {
        return message -> {
            String receiverString = message.getHeaders().get(HEADER_RECEIVER, String.class);
            UUID networkUuid = UUID.fromString(message.getHeaders().get(NETWORK_UUID, String.class));
            String networkId = message.getHeaders().get(NETWORK_ID, String.class);
            String caseFormat = message.getHeaders().get(HEADER_CASE_FORMAT, String.class);
            String caseName = message.getHeaders().get(HEADER_CASE_NAME, String.class);
            Map<String, Object> rawParameters = message.getHeaders().get(HEADER_IMPORT_PARAMETERS, Map.class);
            // String longer than 1024 bytes are converted to com.rabbitmq.client.LongString (https://docs.spring.io/spring-amqp/docs/3.0.0/reference/html/#message-properties-converters)
            Map<String, String> importParameters = new HashMap<>();
            if (rawParameters != null) {
                rawParameters.forEach((key, value) -> importParameters.put(key, value.toString()));
            }
            NetworkInfos networkInfos = new NetworkInfos(networkUuid, networkId);

            if (receiverString != null) {
                CaseImportReceiver receiver;
                try {
                    receiver = objectMapper.readValue(URLDecoder.decode(receiverString, StandardCharsets.UTF_8), CaseImportReceiver.class);
                } catch (JsonProcessingException e) {
                    LOGGER.error("Error while parsing CaseImportReceiver data", e);
                    return;
                }

                UUID caseUuid = receiver.getCaseUuid();
                UUID studyUuid = receiver.getStudyUuid();
                String userId = receiver.getUserId();
                Long startTime = receiver.getStartTime();
                UUID importReportUuid = receiver.getReportUuid();

                StudyEntity studyEntity = studyRepository.findById(studyUuid).orElse(null);
                try {
                    if (studyEntity != null) {
                        // if studyEntity is not null, it means we are recreating network for existing study
                        // we only update network infos sent by network conversion server
                        studyService.updateStudyNetwork(studyEntity, userId, networkInfos);
                    } else {
                        DynamicSimulationParametersInfos dynamicSimulationParameters = DynamicSimulationService.getDefaultDynamicSimulationParameters();
                        UUID loadFlowParametersUuid = createDefaultLoadFlowParameters(userId, getUserProfile(userId));
                        UUID shortCircuitParametersUuid = createDefaultShortCircuitAnalysisParameters();
                        UUID securityAnalysisParametersUuid = createDefaultSecurityAnalysisParameters();
                        UUID sensitivityAnalysisParametersUuid = createDefaultSensitivityAnalysisParameters();
                        studyService.insertStudy(studyUuid, userId, networkInfos, caseFormat, caseUuid, caseName, loadFlowParametersUuid, shortCircuitParametersUuid, DynamicSimulationService.toEntity(dynamicSimulationParameters, objectMapper), null, securityAnalysisParametersUuid, sensitivityAnalysisParametersUuid, importParameters, importReportUuid);
                    }
                    caseService.disableCaseExpiration(caseUuid);
                } catch (Exception e) {
                    LOGGER.error("Error while importing case", e);
                } finally {
                    // if studyEntity is already existing, we don't delete anything in the end of the process
                    if (studyEntity == null) {
                        studyService.deleteStudyIfNotCreationInProgress(studyUuid, userId);
                    }
                    LOGGER.trace("Create study '{}' : {} seconds", studyUuid,
                            TimeUnit.NANOSECONDS.toSeconds(System.nanoTime() - startTime));
                }
            }
        };
    }

    private UserProfileInfos getUserProfile(String userId) {
        try {
            return userAdminService.getUserProfile(userId).orElse(null);
        } catch (Exception e) {
            LOGGER.error(String.format("Could not access to profile for user '%s'", userId), e);
        }
        return null;
    }

    private UUID createDefaultLoadFlowParameters(String userId, UserProfileInfos userProfileInfos) {
        if (userProfileInfos != null && userProfileInfos.getLoadFlowParameterId() != null) {
            // try to access/duplicate the user profile LF parameters
            try {
                return loadFlowService.duplicateLoadFlowParameters(userProfileInfos.getLoadFlowParameterId());
            } catch (Exception e) {
                // TODO try to report a log in Root subreporter ?
                LOGGER.error(String.format("Could not duplicate loadflow parameters with id '%s' from user/profile '%s/%s'. Using default parameters",
                    userProfileInfos.getLoadFlowParameterId(), userId, userProfileInfos.getName()), e);
            }
        }
        // no profile, or no/bad LF parameters in profile => use default values
        try {
            return loadFlowService.createDefaultLoadFlowParameters();
        } catch (final Exception e) {
            LOGGER.error("Error while creating default parameters for LoadFlow analysis", e);
            return null;
        }
    }

    private UUID createDefaultShortCircuitAnalysisParameters() {
        try {
            return shortCircuitService.createParameters(null);
        } catch (final Exception e) {
            LOGGER.error("Error while creating default parameters for ShortCircuit analysis", e);
            return null;
        }
    }

    private UUID createDefaultSensitivityAnalysisParameters() {
        try {
            return sensitivityAnalysisService.createDefaultSensitivityAnalysisParameters();
        } catch (final Exception e) {
            LOGGER.error("Error while creating default parameters for Sensitivity analysis", e);
            return null;
        }
    }

    private UUID createDefaultSecurityAnalysisParameters() {
        try {
            return securityAnalysisService.createDefaultSecurityAnalysisParameters();
        } catch (final Exception e) {
            LOGGER.error("Error while creating default parameters for Security analysis", e);
            return null;
        }
    }

    @Bean
    public Consumer<Message<String>> consumeCaseImportFailed() {
        return message -> {
            String receiverString = message.getHeaders().get(HEADER_RECEIVER, String.class);
            String errorMessage = message.getHeaders().get(HEADER_ERROR_MESSAGE, String.class);

            if (receiverString != null) {
                CaseImportReceiver receiver;
                try {
                    receiver = objectMapper.readValue(URLDecoder.decode(receiverString, StandardCharsets.UTF_8),
                            CaseImportReceiver.class);
                    UUID studyUuid = receiver.getStudyUuid();
                    String userId = receiver.getUserId();

                    studyService.deleteStudyIfNotCreationInProgress(studyUuid, userId);
                    notificationService.emitStudyCreationError(studyUuid, userId, errorMessage);
                } catch (Exception e) {
                    LOGGER.error(e.toString(), e);
                }
            }
        };
    }

    /**
     * processes the error message from the computation microservice and uses its data to notify the front
     */
    public void consumeCalculationFailed(Message<String> msg, ComputationType computationType) {
        String receiver = msg.getHeaders().get(HEADER_RECEIVER, String.class);
        String errorMessage = msg.getHeaders().get(HEADER_MESSAGE, String.class);
        String userId = msg.getHeaders().get(HEADER_USER_ID, String.class);
        UUID resultUuid = null;
        // resultUuid is only used for the voltage initialization computation, I don't know why
        if (computationType == VOLTAGE_INITIALIZATION) {
            String resultId = msg.getHeaders().get(RESULT_UUID, String.class);
            if (resultId != null) {
                resultUuid = UUID.fromString(resultId);
            }
        }
        if (!Strings.isBlank(receiver)) {
            NodeReceiver receiverObj;
            try {
                receiverObj = objectMapper.readValue(URLDecoder.decode(receiver, StandardCharsets.UTF_8), NodeReceiver.class);

                LOGGER.info("{} failed for node '{}'", computationType.getLabel(), receiverObj.getNodeUuid());

                // delete computation results from the databases
                // ==> will probably be removed soon because it prevents the front from recovering the resultId ; or 'null' parameter will be replaced by null like in VOLTAGE_INITIALIZATION
                networkModificationTreeService.updateComputationResultUuid(receiverObj.getNodeUuid(), resultUuid, computationType);

                UUID studyUuid = networkModificationTreeService.getStudyUuidForNodeId(receiverObj.getNodeUuid());
                // send notification for failed computation
                notificationService.emitStudyError(
                        studyUuid,
                        receiverObj.getNodeUuid(),
                        computationType.getUpdateFailedType(),
                        errorMessage,
                        userId);
            } catch (JsonProcessingException e) {
                LOGGER.error(e.toString());
            }
        }
    }

    public void consumeCalculationStopped(Message<String> msg, ComputationType computationType) {
        String receiver = msg.getHeaders().get(HEADER_RECEIVER, String.class);
        if (!Strings.isBlank(receiver)) {
            NodeReceiver receiverObj;
            try {
                receiverObj = objectMapper.readValue(URLDecoder.decode(receiver, StandardCharsets.UTF_8), NodeReceiver.class);

                // delete computation results from the database
                networkModificationTreeService.updateComputationResultUuid(receiverObj.getNodeUuid(), null, computationType);
                UUID studyUuid = networkModificationTreeService.getStudyUuidForNodeId(receiverObj.getNodeUuid());
                // send notification for stopped computation
                notificationService.emitStudyChanged(studyUuid, receiverObj.getNodeUuid(), computationType.getUpdateStatusType());

                LOGGER.info("{} stopped for node '{}'", computationType.getLabel(), receiverObj.getNodeUuid());
            } catch (JsonProcessingException e) {
                LOGGER.error(e.toString());
            }
        }
    }

    public void consumeCalculationResult(Message<String> msg, ComputationType computationType) {
        Optional.ofNullable(msg.getHeaders().get(RESULT_UUID, String.class))
            .map(UUID::fromString)
            .ifPresent(resultUuid -> getNodeReceiver(msg).ifPresent(receiverObj -> {
                LOGGER.info("{} result '{}' available for node '{}'",
                    computationType.getLabel(),
                    resultUuid,
                    receiverObj.getNodeUuid());

                // update DB
                networkModificationTreeService.updateComputationResultUuid(receiverObj.getNodeUuid(), resultUuid, computationType);

                UUID studyUuid = networkModificationTreeService.getStudyUuidForNodeId(receiverObj.getNodeUuid());
                // send notifications
                notificationService.emitStudyChanged(studyUuid, receiverObj.getNodeUuid(), computationType.getUpdateStatusType());
                notificationService.emitStudyChanged(studyUuid, receiverObj.getNodeUuid(), computationType.getUpdateResultType());
            }));
    }

    Optional<NodeReceiver> getNodeReceiver(Message<String> msg) {
        String receiver = msg.getHeaders().get(HEADER_RECEIVER, String.class);
        if (Strings.isBlank(receiver)) {
            return Optional.empty();
        }
        try {
            return Optional.of(objectMapper.readValue(URLDecoder.decode(receiver, StandardCharsets.UTF_8), NodeReceiver.class));
        } catch (JsonProcessingException e) {
            LOGGER.error(e.toString());
            return Optional.empty();
        }
    }

    Optional<UUID> getStudyUuid(Message<String> msg) {
        Optional<NodeReceiver> receiverObj = getNodeReceiver(msg);
        return receiverObj.map(r -> networkModificationTreeService.getStudyUuidForNodeId(r.getNodeUuid()));
    }

    @Bean
    public Consumer<Message<String>> consumeDsResult() {
        return message -> consumeCalculationResult(message, DYNAMIC_SIMULATION);
    }

    @Bean
    public Consumer<Message<String>> consumeDsStopped() {
        return message -> consumeCalculationStopped(message, DYNAMIC_SIMULATION);
    }

    @Bean
    public Consumer<Message<String>> consumeDsFailed() {
        return message -> consumeCalculationFailed(message, DYNAMIC_SIMULATION);
    }

    @Bean
    public Consumer<Message<String>> consumeNonEvacuatedEnergyResult() {
        return message -> consumeCalculationResult(message, NON_EVACUATED_ENERGY_ANALYSIS);
    }

    @Bean
    public Consumer<Message<String>> consumeNonEvacuatedEnergyStopped() {
        return message -> consumeCalculationStopped(message, NON_EVACUATED_ENERGY_ANALYSIS);
    }

    @Bean
    public Consumer<Message<String>> consumeNonEvacuatedEnergyFailed() {
        return message -> consumeCalculationFailed(message, NON_EVACUATED_ENERGY_ANALYSIS);
    }

    @Bean
    public Consumer<Message<String>> consumeSaResult() {
        return message -> consumeCalculationResult(message, SECURITY_ANALYSIS);
    }

    @Bean
    public Consumer<Message<String>> consumeSaStopped() {
        return message -> consumeCalculationStopped(message, SECURITY_ANALYSIS);
    }

    @Bean
    public Consumer<Message<String>> consumeSaFailed() {
        return message -> consumeCalculationFailed(message, SECURITY_ANALYSIS);
    }

    @Bean
    public Consumer<Message<String>> consumeSensitivityAnalysisResult() {
        return message -> consumeCalculationResult(message, SENSITIVITY_ANALYSIS);
    }

    @Bean
    public Consumer<Message<String>> consumeSensitivityAnalysisStopped() {
        return message -> consumeCalculationStopped(message, SENSITIVITY_ANALYSIS);
    }

    @Bean
    public Consumer<Message<String>> consumeSensitivityAnalysisFailed() {
        return message -> consumeCalculationFailed(message, SENSITIVITY_ANALYSIS);
    }

    @Bean
    public Consumer<Message<String>> consumeLoadFlowResult() {
        return message -> consumeCalculationResult(message, LOAD_FLOW);
    }

    @Bean
    public Consumer<Message<String>> consumeLoadFlowStopped() {
        return message -> consumeCalculationStopped(message, LOAD_FLOW);
    }

    @Bean
    public Consumer<Message<String>> consumeLoadFlowFailed() {
        return message -> consumeCalculationFailed(message, LOAD_FLOW);
    }

    @Bean
    public Consumer<Message<String>> consumeShortCircuitAnalysisResult() {
        return message -> {
            String busId = message.getHeaders().get(HEADER_BUS_ID, String.class);
            if (!StringUtils.isEmpty(busId)) {
                consumeCalculationResult(message, SHORT_CIRCUIT_ONE_BUS);
            } else {
                consumeCalculationResult(message, SHORT_CIRCUIT);
            }
        };
    }

    @Bean
    public Consumer<Message<String>> consumeShortCircuitAnalysisStopped() {
        return message -> consumeCalculationStopped(message, SHORT_CIRCUIT);
    }

    @Bean
    public Consumer<Message<String>> consumeShortCircuitAnalysisFailed() {
        return message -> {
            String busId = message.getHeaders().get(HEADER_BUS_ID, String.class);
            if (!StringUtils.isEmpty(busId)) {
                consumeCalculationFailed(message, SHORT_CIRCUIT_ONE_BUS);
            } else {
                consumeCalculationFailed(message, SHORT_CIRCUIT);
            }
        };
    }

    @Bean
    public Consumer<Message<String>> consumeVoltageInitStopped() {
        return message -> consumeCalculationStopped(message, VOLTAGE_INITIALIZATION);
    }

    @Bean
    public Consumer<Message<String>> consumeVoltageInitFailed() {
        return message -> consumeCalculationFailed(message, VOLTAGE_INITIALIZATION);
    }
<<<<<<< HEAD
=======

    private UUID createDefaultSecurityAnalysisParameters() {
        try {
            return securityAnalysisService.createDefaultSecurityAnalysisParameters();
        } catch (Exception e) {
            LOGGER.error(e.toString(), e);
        }
        return null;
    }

    @Bean
    public Consumer<Message<String>> consumeStateEstimationResult() {
        return message -> consumeCalculationResult(message, STATE_ESTIMATION);
    }

    @Bean
    public Consumer<Message<String>> consumeStateEstimationStopped() {
        return message -> consumeCalculationStopped(message, STATE_ESTIMATION);
    }

    @Bean
    public Consumer<Message<String>> consumeStateEstimationFailed() {
        return message -> consumeCalculationFailed(message, STATE_ESTIMATION);
    }
>>>>>>> 2227bf25
}<|MERGE_RESOLUTION|>--- conflicted
+++ resolved
@@ -515,17 +515,6 @@
     public Consumer<Message<String>> consumeVoltageInitFailed() {
         return message -> consumeCalculationFailed(message, VOLTAGE_INITIALIZATION);
     }
-<<<<<<< HEAD
-=======
-
-    private UUID createDefaultSecurityAnalysisParameters() {
-        try {
-            return securityAnalysisService.createDefaultSecurityAnalysisParameters();
-        } catch (Exception e) {
-            LOGGER.error(e.toString(), e);
-        }
-        return null;
-    }
 
     @Bean
     public Consumer<Message<String>> consumeStateEstimationResult() {
@@ -541,5 +530,4 @@
     public Consumer<Message<String>> consumeStateEstimationFailed() {
         return message -> consumeCalculationFailed(message, STATE_ESTIMATION);
     }
->>>>>>> 2227bf25
 }