--- conflicted
+++ resolved
@@ -81,30 +81,6 @@
         return rootNetworkRepository.existsById(rootNetworkUuid);
     }
 
-<<<<<<< HEAD
-    /**
-     * Called by consumer - will create root network only if rootNetworkCreatationRequest is still in database
-     * Will delete remote resources otherwise
-     * @param studyEntity
-     * @param rootNetworkInfos
-     */
-    @Transactional
-    public void createRootNetworkFromRequest(StudyEntity studyEntity, @NonNull RootNetworkInfos rootNetworkInfos) {
-        if (studyEntity == null) {
-            throw new StudyException(StudyException.Type.STUDY_NOT_FOUND);
-        }
-        Optional<RootNetworkCreationRequestEntity> rootNetworkCreationRequestEntity = rootNetworkCreationRequestRepository.findById(rootNetworkInfos.getId());
-        if (rootNetworkCreationRequestEntity.isPresent()) {
-            self.createRootNetwork(studyEntity, rootNetworkInfos);
-            rootNetworkCreationRequestRepository.delete(rootNetworkCreationRequestEntity.get());
-            // TODO: send notification to frontend
-        } else {
-            delete(rootNetworkInfos);
-        }
-    }
-
-=======
->>>>>>> e4cde579
     @Transactional
     public RootNetworkEntity createRootNetwork(@NonNull StudyEntity studyEntity, @NonNull RootNetworkInfos rootNetworkInfos) {
         RootNetworkEntity rootNetworkEntity = rootNetworkRepository.save(rootNetworkInfos.toEntity());
@@ -188,7 +164,6 @@
         return rootNetworkCreationRequestRepository.save(RootNetworkCreationRequestEntity.builder().id(rootNetworkInCreationUuid).studyUuid(studyEntity.getId()).userId(userId).build());
     }
 
-<<<<<<< HEAD
     public void assertIsRootNetworkInStudy(UUID rootNetworkUuid, UUID studyUuid) {
         if (!rootNetworkRepository.existsByIdAndStudyId(rootNetworkUuid, studyUuid)) {
             throw new StudyException(StudyException.Type.ROOTNETWORK_NOT_FOUND);
@@ -204,7 +179,7 @@
         delete(rootNetworkRepository.findWithRootNetworkNodeInfosById(rootNetworkUuid).orElseThrow(() -> new StudyException(StudyException.Type.ROOTNETWORK_NOT_FOUND)).toDto());
     }
 
-    private void delete(RootNetworkInfos rootNetworkInfos) {
+    public void delete(RootNetworkInfos rootNetworkInfos) {
         CompletableFuture<Void> executeInParallel = CompletableFuture.allOf(
             getDeleteRootNetworkInfosFutures(List.of(rootNetworkInfos)).toArray(CompletableFuture[]::new)
         );
@@ -233,13 +208,13 @@
         result.addAll(rootNetworkNodeInfoService.getDeleteRootNetworkNodeInfosFutures(rootNetworkInfos.stream().map(RootNetworkInfos::getRootNetworkNodeInfos).filter(Objects::nonNull).flatMap(Collection::stream).toList()));
 
         return result;
-=======
+    }
+
     public Optional<RootNetworkCreationRequestEntity> getCreationRequest(UUID rootNetworkInCreationUuid) {
         return rootNetworkCreationRequestRepository.findById(rootNetworkInCreationUuid);
     }
 
     public void deleteCreationRequest(RootNetworkCreationRequestEntity rootNetworkCreationRequestEntity) {
         rootNetworkCreationRequestRepository.delete(rootNetworkCreationRequestEntity);
->>>>>>> e4cde579
     }
 }