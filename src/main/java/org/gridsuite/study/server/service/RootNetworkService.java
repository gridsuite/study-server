--- conflicted
+++ resolved
@@ -44,7 +44,6 @@
     private final RootNetworkService self;
     private final RootNetworkCreationRequestRepository rootNetworkCreationRequestRepository;
     private final StudyServerExecutionService studyServerExecutionService;
-    private final ReportService reportService;
     private final EquipmentInfosService equipmentInfosService;
     private final NetworkStoreService networkStoreService;
 
@@ -53,17 +52,11 @@
                               RootNetworkNodeInfoService rootNetworkNodeInfoService,
                               NetworkService networkService,
                               CaseService caseService,
-<<<<<<< HEAD
                               @Lazy RootNetworkService self,
-                              RootNetworkCreationRequestRepository rootNetworkCreationRequestRepository,
                               StudyServerExecutionService studyServerExecutionService,
                               ReportService reportService,
                               EquipmentInfosService equipmentInfosService,
                               NetworkStoreService networkStoreService) {
-=======
-                              ReportService reportService,
-                              @Lazy RootNetworkService self) {
->>>>>>> 764ad9b7
         this.rootNetworkRepository = rootNetworkRepository;
         this.rootNetworkNodeInfoService = rootNetworkNodeInfoService;
         this.networkService = networkService;
@@ -72,7 +65,6 @@
         this.self = self;
         this.rootNetworkCreationRequestRepository = rootNetworkCreationRequestRepository;
         this.studyServerExecutionService = studyServerExecutionService;
-        this.reportService = reportService;
         this.equipmentInfosService = equipmentInfosService;
         this.networkStoreService = networkStoreService;
     }
