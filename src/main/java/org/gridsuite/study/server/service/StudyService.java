/**
 * Copyright (c) 2021, RTE (http://www.rte-france.com)
 * This Source Code Form is subject to the terms of the Mozilla Public
 * License, v. 2.0. If a copy of the MPL was not distributed with this
 * file, You can obtain one at http://mozilla.org/MPL/2.0/.
 */
package org.gridsuite.study.server.service;

import com.fasterxml.jackson.core.JsonProcessingException;
import com.fasterxml.jackson.databind.ObjectMapper;
import com.powsybl.iidm.network.ThreeSides;
import com.powsybl.loadflow.LoadFlowParameters;
import com.powsybl.sensitivity.SensitivityAnalysisParameters;
import io.micrometer.common.util.StringUtils;
import jakarta.servlet.http.HttpServletResponse;
import lombok.NonNull;
import org.apache.commons.collections4.CollectionUtils;
import org.gridsuite.study.server.StudyConstants;
import org.gridsuite.study.server.StudyException;
import org.gridsuite.study.server.dto.*;
import org.gridsuite.study.server.dto.caseimport.CaseImportAction;
import org.gridsuite.study.server.dto.dynamicmapping.MappingInfos;
import org.gridsuite.study.server.dto.dynamicmapping.ModelInfos;
import org.gridsuite.study.server.dto.dynamicsimulation.DynamicSimulationParametersInfos;
import org.gridsuite.study.server.dto.dynamicsimulation.DynamicSimulationStatus;
import org.gridsuite.study.server.dto.dynamicsimulation.event.EventInfos;
import org.gridsuite.study.server.dto.elasticsearch.EquipmentInfos;
import org.gridsuite.study.server.dto.impacts.SimpleElementImpact;
import org.gridsuite.study.server.dto.modification.ModificationApplicationContext;
import org.gridsuite.study.server.dto.modification.ModificationsSearchResultByNode;
import org.gridsuite.study.server.dto.modification.NetworkModificationResult;
import org.gridsuite.study.server.dto.modification.NetworkModificationsResult;
import org.gridsuite.study.server.dto.nonevacuatedenergy.*;
import org.gridsuite.study.server.dto.sequence.NodeSequenceType;
import org.gridsuite.study.server.dto.voltageinit.parameters.StudyVoltageInitParameters;
import org.gridsuite.study.server.dto.voltageinit.parameters.VoltageInitParametersInfos;
import org.gridsuite.study.server.dto.workflow.AbstractWorkflowInfos;
import org.gridsuite.study.server.dto.workflow.RerunLoadFlowInfos;
import org.gridsuite.study.server.elasticsearch.EquipmentInfosService;
import org.gridsuite.study.server.elasticsearch.StudyInfosService;
import org.gridsuite.study.server.networkmodificationtree.dto.*;
import org.gridsuite.study.server.networkmodificationtree.entities.NetworkModificationNodeInfoEntity;
import org.gridsuite.study.server.networkmodificationtree.entities.NodeEntity;
import org.gridsuite.study.server.networkmodificationtree.entities.NodeType;
import org.gridsuite.study.server.networkmodificationtree.entities.RootNetworkNodeInfoEntity;
import org.gridsuite.study.server.notification.NotificationService;
import org.gridsuite.study.server.notification.dto.NetworkImpactsInfos;
import org.gridsuite.study.server.repository.*;
import org.gridsuite.study.server.repository.nonevacuatedenergy.NonEvacuatedEnergyParametersEntity;
import org.gridsuite.study.server.repository.rootnetwork.RootNetworkEntity;
import org.gridsuite.study.server.repository.rootnetwork.RootNetworkRequestEntity;
import org.gridsuite.study.server.repository.voltageinit.StudyVoltageInitParametersEntity;
import org.gridsuite.study.server.service.dynamicsecurityanalysis.DynamicSecurityAnalysisService;
import org.gridsuite.study.server.service.dynamicsimulation.DynamicSimulationEventService;
import org.gridsuite.study.server.service.dynamicsimulation.DynamicSimulationService;
import org.gridsuite.study.server.service.shortcircuit.ShortCircuitService;
import org.gridsuite.study.server.utils.PropertyUtils;
import org.slf4j.Logger;
import org.slf4j.LoggerFactory;
import org.springframework.beans.factory.annotation.Autowired;
import org.springframework.beans.factory.annotation.Value;
import org.springframework.context.annotation.Lazy;
import org.springframework.data.domain.Pageable;
import org.springframework.data.domain.Sort;
import org.springframework.data.util.Pair;
import org.springframework.lang.Nullable;
import org.springframework.stereotype.Service;
import org.springframework.transaction.annotation.Transactional;
import org.springframework.web.client.HttpStatusCodeException;

import java.io.UncheckedIOException;
import java.net.URLEncoder;
import java.nio.charset.StandardCharsets;
import java.util.*;
import java.util.concurrent.CompletableFuture;
import java.util.concurrent.TimeUnit;
import java.util.concurrent.atomic.AtomicReference;
import java.util.function.Consumer;
import java.util.stream.Collectors;
import java.util.stream.Stream;

import static org.gridsuite.study.server.StudyException.Type.*;
import static org.gridsuite.study.server.dto.ComputationType.*;
import static org.gridsuite.study.server.dto.InvalidateNodeTreeParameters.ALL_WITH_BLOCK_NODES;
import static org.gridsuite.study.server.utils.StudyUtils.handleHttpError;

/**
 * @author Abdelsalem Hedhili <abdelsalem.hedhili at rte-france.com>
 * @author Franck Lecuyer <franck.lecuyer at rte-france.com>
 * @author Chamseddine Benhamed <chamseddine.benhamed at rte-france.com>
 */
@SuppressWarnings("checkstyle:RegexpSingleline")
@Service
public class StudyService {

    private static final Logger LOGGER = LoggerFactory.getLogger(StudyService.class);

    NotificationService notificationService;

    NetworkModificationTreeService networkModificationTreeService;

    StudyServerExecutionService studyServerExecutionService;

    private final String defaultNonEvacuatedEnergyProvider;

    private final String defaultDynamicSimulationProvider;

    private final StudyRepository studyRepository;
    private final StudyCreationRequestRepository studyCreationRequestRepository;
    private final NetworkService networkStoreService;
    private final NetworkModificationService networkModificationService;
    private final ReportService reportService;
    private final UserAdminService userAdminService;
    private final StudyInfosService studyInfosService;
    private final EquipmentInfosService equipmentInfosService;
    private final LoadFlowService loadflowService;
    private final ShortCircuitService shortCircuitService;
    private final VoltageInitService voltageInitService;
    private final SingleLineDiagramService singleLineDiagramService;
    private final NetworkConversionService networkConversionService;
    private final GeoDataService geoDataService;
    private final NetworkMapService networkMapService;
    private final SecurityAnalysisService securityAnalysisService;
    private final DynamicSimulationService dynamicSimulationService;
    private final DynamicSecurityAnalysisService dynamicSecurityAnalysisService;
    private final SensitivityAnalysisService sensitivityAnalysisService;
    private final NonEvacuatedEnergyService nonEvacuatedEnergyService;
    private final DynamicSimulationEventService dynamicSimulationEventService;
    private final StudyConfigService studyConfigService;
    private final FilterService filterService;
    private final ActionsService actionsService;
    private final CaseService caseService;
    private final StateEstimationService stateEstimationService;
    private final RootNetworkService rootNetworkService;
    private final RootNetworkNodeInfoService rootNetworkNodeInfoService;

    private final ObjectMapper objectMapper;

    public enum ReportType {
        NETWORK_MODIFICATION("NetworkModification"),
        LOAD_FLOW("LoadFlow"),
        SECURITY_ANALYSIS("SecurityAnalysis"),
        SHORT_CIRCUIT("AllBusesShortCircuitAnalysis"),
        SHORT_CIRCUIT_ONE_BUS("OneBusShortCircuitAnalysis"),
        SENSITIVITY_ANALYSIS("SensitivityAnalysis"),
        DYNAMIC_SIMULATION("DynamicSimulation"),
        DYNAMIC_SECURITY_ANALYSIS("DynamicSecurityAnalysis"),
        NON_EVACUATED_ENERGY_ANALYSIS("NonEvacuatedEnergyAnalysis"),
        VOLTAGE_INITIALIZATION("VoltageInit"),
        STATE_ESTIMATION("StateEstimation");

        public final String reportKey;

        ReportType(String reportKey) {
            this.reportKey = reportKey;
        }
    }

    private final StudyService self;

    @Autowired
    public StudyService(
        @Value("${non-evacuated-energy.default-provider}") String defaultNonEvacuatedEnergyProvider,
        @Value("${dynamic-simulation.default-provider}") String defaultDynamicSimulationProvider,
        StudyRepository studyRepository,
        StudyCreationRequestRepository studyCreationRequestRepository,
        NetworkService networkStoreService,
        NetworkModificationService networkModificationService,
        ReportService reportService,
        UserAdminService userAdminService,
        StudyInfosService studyInfosService,
        EquipmentInfosService equipmentInfosService,
        NetworkModificationTreeService networkModificationTreeService,
        ObjectMapper objectMapper,
        StudyServerExecutionService studyServerExecutionService,
        NotificationService notificationService,
        LoadFlowService loadflowService,
        ShortCircuitService shortCircuitService,
        SingleLineDiagramService singleLineDiagramService,
        NetworkConversionService networkConversionService,
        GeoDataService geoDataService,
        NetworkMapService networkMapService,
        SecurityAnalysisService securityAnalysisService,
        ActionsService actionsService,
        CaseService caseService,
        SensitivityAnalysisService sensitivityAnalysisService,
        NonEvacuatedEnergyService nonEvacuatedEnergyService,
        DynamicSimulationService dynamicSimulationService,
        DynamicSecurityAnalysisService dynamicSecurityAnalysisService,
        VoltageInitService voltageInitService,
        DynamicSimulationEventService dynamicSimulationEventService,
        StudyConfigService studyConfigService,
        FilterService filterService,
        StateEstimationService stateEstimationService,
        @Lazy StudyService studyService,
        RootNetworkService rootNetworkService,
        RootNetworkNodeInfoService rootNetworkNodeInfoService) {
        this.defaultNonEvacuatedEnergyProvider = defaultNonEvacuatedEnergyProvider;
        this.defaultDynamicSimulationProvider = defaultDynamicSimulationProvider;
        this.studyRepository = studyRepository;
        this.studyCreationRequestRepository = studyCreationRequestRepository;
        this.networkStoreService = networkStoreService;
        this.networkModificationService = networkModificationService;
        this.reportService = reportService;
        this.userAdminService = userAdminService;
        this.studyInfosService = studyInfosService;
        this.equipmentInfosService = equipmentInfosService;
        this.networkModificationTreeService = networkModificationTreeService;
        this.objectMapper = objectMapper;
        this.studyServerExecutionService = studyServerExecutionService;
        this.notificationService = notificationService;
        this.sensitivityAnalysisService = sensitivityAnalysisService;
        this.nonEvacuatedEnergyService = nonEvacuatedEnergyService;
        this.loadflowService = loadflowService;
        this.shortCircuitService = shortCircuitService;
        this.singleLineDiagramService = singleLineDiagramService;
        this.networkConversionService = networkConversionService;
        this.geoDataService = geoDataService;
        this.networkMapService = networkMapService;
        this.securityAnalysisService = securityAnalysisService;
        this.actionsService = actionsService;
        this.caseService = caseService;
        this.dynamicSimulationService = dynamicSimulationService;
        this.dynamicSecurityAnalysisService = dynamicSecurityAnalysisService;
        this.voltageInitService = voltageInitService;
        this.dynamicSimulationEventService = dynamicSimulationEventService;
        this.studyConfigService = studyConfigService;
        this.filterService = filterService;
        this.stateEstimationService = stateEstimationService;
        this.self = studyService;
        this.rootNetworkService = rootNetworkService;
        this.rootNetworkNodeInfoService = rootNetworkNodeInfoService;
    }

    private CreatedStudyBasicInfos toStudyInfos(UUID studyUuid) {
        StudyEntity studyEntity = studyRepository.findById(studyUuid).orElseThrow(() -> new StudyException(STUDY_NOT_FOUND));
        return CreatedStudyBasicInfos.builder()
                .id(studyUuid)
                .monoRoot(studyEntity.isMonoRoot())
                .build();
    }

    private static BasicStudyInfos toBasicStudyInfos(StudyCreationRequestEntity entity) {
        return BasicStudyInfos.builder()
                .id(entity.getId())
                .build();
    }

    private CreatedStudyBasicInfos toCreatedStudyBasicInfos(StudyEntity entity) {
        return CreatedStudyBasicInfos.builder()
                .id(entity.getId())
                .build();
    }

    @Transactional(readOnly = true)
    public List<CreatedStudyBasicInfos> getStudies() {
        return studyRepository.findAll().stream()
                .map(this::toCreatedStudyBasicInfos)
                .collect(Collectors.toList());
    }

    public List<UUID> getAllOrphanIndexedEquipmentsNetworkUuids() {
        return equipmentInfosService.getOrphanEquipmentInfosNetworkUuids(rootNetworkService.getAllNetworkUuids());
    }

    @Transactional(readOnly = true)
    public List<CreatedStudyBasicInfos> getStudiesMetadata(List<UUID> uuids) {
        return studyRepository.findAllById(uuids).stream().map(this::toCreatedStudyBasicInfos).toList();

    }

    public List<BasicStudyInfos> getStudiesCreationRequests() {
        return studyCreationRequestRepository.findAll().stream()
                .map(StudyService::toBasicStudyInfos)
                .collect(Collectors.toList());
    }

    public BasicStudyInfos createStudy(UUID caseUuid, String userId, UUID studyUuid, Map<String, Object> importParameters, boolean duplicateCase, String caseFormat, String firstRootNetworkName) {
        BasicStudyInfos basicStudyInfos = StudyService.toBasicStudyInfos(insertStudyCreationRequest(userId, studyUuid, firstRootNetworkName));
        UUID importReportUuid = UUID.randomUUID();
        UUID caseUuidToUse = caseUuid;
        try {
            if (duplicateCase) {
                caseUuidToUse = caseService.duplicateCase(caseUuid, true);
            }
            RootNetworkCreationInfos rootNetworkCreationInfos = new RootNetworkCreationInfos(
                    caseUuidToUse,
                    caseUuid,
                    basicStudyInfos.getId(),
                    null,
                    caseFormat
            );
            persistNetwork(rootNetworkCreationInfos, NetworkModificationTreeService.FIRST_VARIANT_ID, userId, importReportUuid, importParameters, CaseImportAction.STUDY_CREATION);
        } catch (Exception e) {
            self.deleteStudyIfNotCreationInProgress(basicStudyInfos.getId());
            throw e;
        }

        return basicStudyInfos;
    }

    @Transactional
    public void deleteRootNetworks(UUID studyUuid, List<UUID> rootNetworksUuids) {
        assertIsStudyExist(studyUuid);
        StudyEntity studyEntity = studyRepository.findById(studyUuid).orElseThrow(() -> new StudyException(STUDY_NOT_FOUND));
        List<RootNetworkEntity> allRootNetworkEntities = getStudyRootNetworks(studyUuid);
        if (rootNetworksUuids.size() >= allRootNetworkEntities.size()) {
            throw new StudyException(ROOT_NETWORK_DELETE_FORBIDDEN);
        }
        if (!allRootNetworkEntities.stream().map(RootNetworkEntity::getId).collect(Collectors.toSet()).containsAll(rootNetworksUuids)) {
            throw new StudyException(ROOT_NETWORK_NOT_FOUND);
        }
        notificationService.emitRootNetworksDeletionStarted(studyUuid, rootNetworksUuids);

        rootNetworkService.deleteRootNetworks(studyEntity, rootNetworksUuids.stream());

        notificationService.emitRootNetworksUpdated(studyUuid);
    }

    @Transactional
    public RootNetworkRequestInfos createRootNetworkRequest(UUID studyUuid, String rootNetworkName, String rootNetworkTag, UUID caseUuid, String caseFormat, Map<String, Object> importParameters, String userId) {
        rootNetworkService.assertCanCreateRootNetwork(studyUuid, rootNetworkName, rootNetworkTag);
        StudyEntity studyEntity = studyRepository.findById(studyUuid).orElseThrow(() -> new StudyException(STUDY_NOT_FOUND));

        UUID importReportUuid = UUID.randomUUID();
        UUID rootNetworkUuid = UUID.randomUUID();
        RootNetworkRequestEntity rootNetworkCreationRequestEntity = rootNetworkService.insertCreationRequest(rootNetworkUuid, studyEntity.getId(), rootNetworkName, rootNetworkTag, userId);
        try {
            UUID clonedCaseUuid = caseService.duplicateCase(caseUuid, true);
            RootNetworkCreationInfos rootNetworkCreationInfos = new RootNetworkCreationInfos(
                    clonedCaseUuid,
                    caseUuid,
                    studyUuid,
                    rootNetworkUuid,
                    caseFormat
            );
            persistNetwork(rootNetworkCreationInfos, null, userId, importReportUuid, importParameters, CaseImportAction.ROOT_NETWORK_CREATION);
        } catch (Exception e) {
            rootNetworkService.deleteRootNetworkRequest(rootNetworkCreationRequestEntity);
            throw new StudyException(ROOT_NETWORK_CREATION_FAILED);
        }

        notificationService.emitRootNetworksUpdated(studyUuid);
        return rootNetworkCreationRequestEntity.toDto();
    }

    @Transactional
    public void deleteRootNetworkRequest(UUID rootNetworkInCreationUuid) {
        Optional<RootNetworkRequestEntity> rootNetworkCreationRequestEntityOpt = rootNetworkService.getRootNetworkRequest(rootNetworkInCreationUuid);
        if (rootNetworkCreationRequestEntityOpt.isPresent()) {
            rootNetworkService.deleteRootNetworkRequest(rootNetworkCreationRequestEntityOpt.get());
        }
    }

    @Transactional
    public void createRootNetwork(@NonNull UUID studyUuid, @NonNull RootNetworkInfos rootNetworkInfos) {
        StudyEntity studyEntity = studyRepository.findById(studyUuid).orElseThrow(() -> new StudyException(STUDY_NOT_FOUND));
        Optional<RootNetworkRequestEntity> rootNetworkCreationRequestEntityOpt = rootNetworkService.getRootNetworkRequest(rootNetworkInfos.getId());
        if (rootNetworkCreationRequestEntityOpt.isPresent()) {
            rootNetworkInfos.setName(rootNetworkCreationRequestEntityOpt.get().getName());
            rootNetworkInfos.setTag(rootNetworkCreationRequestEntityOpt.get().getTag());
            rootNetworkService.createRootNetwork(studyEntity, rootNetworkInfos);
            rootNetworkService.deleteRootNetworkRequest(rootNetworkCreationRequestEntityOpt.get());
            //update study entity to multi root
            if (studyEntity.getRootNetworks().size() > 1) {
                studyEntity.setMonoRoot(false);
            }
        } else {
            rootNetworkService.deleteRootNetworks(studyEntity, List.of(rootNetworkInfos));
        }
        notificationService.emitRootNetworksUpdated(studyUuid);
    }

    private void updateRootNetworkBasicInfos(UUID studyUuid, RootNetworkInfos rootNetworkInfos, boolean updateCase) {
        rootNetworkService.updateRootNetwork(rootNetworkInfos, updateCase);
        postRootNetworkUpdate(studyUuid, rootNetworkInfos.getId(), updateCase);
    }

    @Transactional
    public void updateRootNetworkRequest(UUID studyUuid, RootNetworkInfos rootNetworkInfos, Map<String, Object> importParameters, String userId) {
        rootNetworkService.assertCanModifyRootNetwork(studyUuid, rootNetworkInfos.getId(), rootNetworkInfos.getName(), rootNetworkInfos.getTag());
        StudyEntity studyEntity = studyRepository.findById(studyUuid).orElseThrow(() -> new StudyException(STUDY_NOT_FOUND));

        if (rootNetworkInfos.getCaseInfos().getCaseUuid() != null) {
            invalidateNodeTree(studyUuid, networkModificationTreeService.getStudyRootNodeUuid(studyUuid), rootNetworkInfos.getId(), ALL_WITH_BLOCK_NODES);
            RootNetworkRequestEntity requestEntity = rootNetworkService.insertModificationRequest(rootNetworkInfos.getId(), studyEntity.getId(), rootNetworkInfos.getName(), rootNetworkInfos.getTag(), userId);
            updateRootNetworkCaseInfos(studyEntity.getId(), rootNetworkInfos, userId, importParameters, requestEntity);
        } else {
            updateRootNetworkBasicInfos(studyEntity.getId(), rootNetworkInfos, false);
        }
    }

    private void updateRootNetworkCaseInfos(UUID studyUuid, RootNetworkInfos rootNetworkInfos, String userId, Map<String, Object> importParameters, RootNetworkRequestEntity rootNetworkModificationRequestEntity) {
        UUID importReportUuid = UUID.randomUUID();
        UUID clonedCaseUuid = caseService.duplicateCase(rootNetworkInfos.getCaseInfos().getCaseUuid(), true);
        RootNetworkCreationInfos rootNetworkCreationInfos = new RootNetworkCreationInfos(
            clonedCaseUuid,
            rootNetworkInfos.getCaseInfos().getCaseUuid(),
            studyUuid,
            rootNetworkInfos.getId(),
            rootNetworkInfos.getCaseInfos().getCaseFormat()
        );
        try {
            persistNetwork(rootNetworkCreationInfos, null, userId, importReportUuid, importParameters, CaseImportAction.ROOT_NETWORK_MODIFICATION);
        } catch (Exception e) {
            rootNetworkService.deleteRootNetworkRequest(rootNetworkModificationRequestEntity);
            throw new StudyException(ROOT_NETWORK_MODIFICATION_FAILED);
        }
    }

    @Transactional
    public void modifyRootNetwork(UUID studyUuid, RootNetworkInfos rootNetworkInfos) {
        updateRootNetworkBasicInfos(studyUuid, rootNetworkInfos, true);
    }

    private void postRootNetworkUpdate(UUID studyUuid, UUID rootNetworkUuid, boolean updateCase) {
        if (updateCase) {
            Optional<RootNetworkRequestEntity> rootNetworkModificationRequestEntityOpt = rootNetworkService.getRootNetworkRequest(rootNetworkUuid);
            rootNetworkModificationRequestEntityOpt.ifPresent(rootNetworkService::deleteRootNetworkRequest);
            notificationService.emitRootNetworkUpdated(studyUuid, rootNetworkUuid);
        } else {
            notificationService.emitRootNetworksUpdated(studyUuid);
        }
    }

    /**
     * Recreates study network from <caseUuid> and <importParameters>
     * @param caseUuid
     * @param userId
     * @param studyUuid
     * @param importParameters
     */
    public void recreateNetwork(UUID caseUuid, String userId, UUID studyUuid, UUID rootNetworkUuid, String caseFormat, Map<String, Object> importParameters) {
        RootNetworkCreationInfos rootNetworkCreationInfos = new RootNetworkCreationInfos(
            caseUuid,
            caseUuid,
            studyUuid,
            rootNetworkUuid,
            caseFormat
        );
        recreateNetwork(rootNetworkCreationInfos, userId, importParameters, false);
    }

    /**
     * Recreates study network from existing case and import parameters
     * @param userId
     * @param studyUuid
     */
    public void recreateNetwork(String userId, UUID studyUuid, UUID rootNetworkUuid, String caseFormat) {
        RootNetworkEntity rootNetwork = rootNetworkService.getRootNetwork(rootNetworkUuid).orElseThrow(() -> new StudyException(ROOT_NETWORK_NOT_FOUND));
        UUID caseUuid = rootNetwork.getCaseUuid();
        UUID originalCaseUuid = rootNetwork.getOriginalCaseUuid();
        RootNetworkCreationInfos rootNetworkCreationInfos = new RootNetworkCreationInfos(
            caseUuid,
            originalCaseUuid,
            studyUuid,
            rootNetworkUuid,
            caseFormat
        );
        recreateNetwork(rootNetworkCreationInfos, userId, null, true);
    }

    private void recreateNetwork(RootNetworkCreationInfos rootNetworkCreationInfos, String userId, Map<String, Object> importParameters, boolean shouldLoadPreviousImportParameters) {
        caseService.assertCaseExists(rootNetworkCreationInfos.caseUuid());
        UUID importReportUuid = UUID.randomUUID();
        Map<String, Object> importParametersToUse = shouldLoadPreviousImportParameters
            ? new HashMap<>(rootNetworkService.getImportParameters(rootNetworkCreationInfos.rootNetworkUuid()))
            : importParameters;

        persistNetwork(rootNetworkCreationInfos, null, userId, importReportUuid, importParametersToUse, CaseImportAction.NETWORK_RECREATION);
    }

    public UUID duplicateStudy(UUID sourceStudyUuid, String userId) {
        Objects.requireNonNull(sourceStudyUuid);

        StudyEntity sourceStudy = studyRepository.findById(sourceStudyUuid).orElse(null);
        if (sourceStudy == null) {
            return null;
        }
        BasicStudyInfos basicStudyInfos = StudyService.toBasicStudyInfos(insertStudyCreationRequest(userId, null, null));

        studyServerExecutionService.runAsync(() -> self.duplicateStudyAsync(basicStudyInfos, sourceStudyUuid, userId));

        return basicStudyInfos.getId();
    }

    @Transactional
    public void duplicateStudyAsync(BasicStudyInfos basicStudyInfos, UUID sourceStudyUuid, String userId) {
        AtomicReference<Long> startTime = new AtomicReference<>();
        try {
            startTime.set(System.nanoTime());

            StudyEntity duplicatedStudy = duplicateStudy(basicStudyInfos, sourceStudyUuid, userId);

            getStudyRootNetworks(duplicatedStudy.getId()).forEach(rootNetworkEntity ->
                    reindexRootNetwork(duplicatedStudy, rootNetworkEntity.getId())
            );
        } catch (Exception e) {
            LOGGER.error(e.toString(), e);
        } finally {
            self.deleteStudyIfNotCreationInProgress(basicStudyInfos.getId());
            LOGGER.trace("Create study '{}' from source {} : {} seconds", basicStudyInfos.getId(), sourceStudyUuid,
                    TimeUnit.NANOSECONDS.toSeconds(System.nanoTime() - startTime.get()));
        }
    }

    @Transactional(readOnly = true)
    public CreatedStudyBasicInfos getStudyInfos(UUID studyUuid) {
        Objects.requireNonNull(studyUuid);
        StudyEntity studyEntity = studyRepository.findById(studyUuid).orElseThrow(() -> new StudyException(STUDY_NOT_FOUND));
        return toStudyInfos(studyEntity.getId());
    }

    public List<CreatedStudyBasicInfos> searchStudies(@NonNull String query) {
        return studyInfosService.search(query);
    }

    private UUID getNodeUuidToSearchIn(UUID initialNodeUuid, UUID rootNetworkUuid, boolean inUpstreamBuiltParentNode) {
        UUID nodeUuidToSearchIn = initialNodeUuid;
        if (inUpstreamBuiltParentNode) {
            nodeUuidToSearchIn = networkModificationTreeService.doGetLastParentNodeBuiltUuid(initialNodeUuid, rootNetworkUuid);
        }
        return nodeUuidToSearchIn;
    }

    public List<EquipmentInfos> searchEquipments(@NonNull UUID nodeUuid, @NonNull UUID rootNetworkUuid, @NonNull String userInput,
                                                 @NonNull EquipmentInfosService.FieldSelector fieldSelector, String equipmentType,
                                                 boolean inUpstreamBuiltParentNode) {
        UUID nodeUuidToSearchIn = getNodeUuidToSearchIn(nodeUuid, rootNetworkUuid, inUpstreamBuiltParentNode);
        UUID networkUuid = rootNetworkService.getNetworkUuid(rootNetworkUuid);
        String variantId = networkModificationTreeService.getVariantId(nodeUuidToSearchIn, rootNetworkUuid);
        return equipmentInfosService.searchEquipments(networkUuid, variantId, userInput, fieldSelector, equipmentType);
    }

    public List<ModificationsSearchResultByNode> searchModifications(@NonNull UUID rootNetworkUuid, @NonNull String userInput) {
        UUID networkUuid = rootNetworkService.getNetworkUuid(rootNetworkUuid);
        Map<UUID, Object> modificationsByGroup = networkModificationService.searchModifications(networkUuid, userInput);
        return networkModificationTreeService.getNetworkModificationsByNodeInfos(modificationsByGroup);
    }

    private Optional<DeleteStudyInfos> doDeleteStudyIfNotCreationInProgress(UUID studyUuid) {
        Optional<StudyCreationRequestEntity> studyCreationRequestEntity = studyCreationRequestRepository.findById(studyUuid);
        Optional<StudyEntity> studyEntity = studyRepository.findById(studyUuid);
        DeleteStudyInfos deleteStudyInfos = null;
        if (studyCreationRequestEntity.isEmpty()) {
            List<RootNetworkInfos> rootNetworkInfos = getStudyRootNetworksInfos(studyUuid);
            // get all modification groups related to the study
            List<UUID> modificationGroupUuids = networkModificationTreeService.getAllStudyNetworkModificationNodeInfo(studyUuid).stream().map(NetworkModificationNodeInfoEntity::getModificationGroupUuid).toList();
            studyEntity.ifPresent(s -> {
                networkModificationTreeService.doDeleteTree(studyUuid);
                studyRepository.deleteById(studyUuid);
                studyInfosService.deleteByUuid(studyUuid);
                removeLoadFlowParameters(s.getLoadFlowParametersUuid());
                removeSecurityAnalysisParameters(s.getSecurityAnalysisParametersUuid());
                removeVoltageInitParameters(s.getVoltageInitParametersUuid());
                removeSensitivityAnalysisParameters(s.getSensitivityAnalysisParametersUuid());
                removeDynamicSecurityAnalysisParameters(s.getDynamicSecurityAnalysisParametersUuid());
                removeNetworkVisualizationParameters(s.getNetworkVisualizationParametersUuid());
                removeStateEstimationParameters(s.getStateEstimationParametersUuid());
                removeSpreadsheetConfigCollection(s.getSpreadsheetConfigCollectionUuid());
            });
            deleteStudyInfos = new DeleteStudyInfos(rootNetworkInfos, modificationGroupUuids);
        } else {
            studyCreationRequestRepository.deleteById(studyCreationRequestEntity.get().getId());
        }

        if (deleteStudyInfos == null) {
            return Optional.empty();
        } else {
            return Optional.of(deleteStudyInfos);
        }
    }

    private void removeStateEstimationParameters(@Nullable UUID uuid) {
        if (uuid != null) {
            try {
                stateEstimationService.deleteStateEstimationParameters(uuid);
            } catch (Exception e) {
                LOGGER.error("Could not delete state estimation parameters with uuid:" + uuid, e);
            }
        }
    }

    private void removeNetworkVisualizationParameters(@Nullable UUID uuid) {
        if (uuid != null) {
            try {
                studyConfigService.deleteNetworkVisualizationParameters(uuid);
            } catch (Exception e) {
                LOGGER.error("Could not delete network visualization parameters with uuid:" + uuid, e);
            }
        }
    }

    @Transactional
    public void deleteStudyIfNotCreationInProgress(UUID studyUuid) {
        AtomicReference<Long> startTime = new AtomicReference<>(null);
        try {
            Optional<DeleteStudyInfos> deleteStudyInfosOpt = doDeleteStudyIfNotCreationInProgress(studyUuid);
            if (deleteStudyInfosOpt.isPresent()) {
                DeleteStudyInfos deleteStudyInfos = deleteStudyInfosOpt.get();
                startTime.set(System.nanoTime());

                //TODO: now we have a n-n relation between node and rootNetworks, it's even more important to delete results in a single request
                CompletableFuture<Void> executeInParallel = CompletableFuture.allOf(
                    Stream.concat(
                        // delete all distant resources linked to rootNetworks
                        rootNetworkService.getDeleteRootNetworkInfosFutures(deleteStudyInfos.getRootNetworkInfosList()),
                        // delete all distant resources linked to nodes
                        Stream.of(
                                studyServerExecutionService.runAsync(
                                        () -> deleteStudyInfos.getModificationGroupUuids()
                                                .stream()
                                                .filter(Objects::nonNull)
                                                .forEach(networkModificationService::deleteModifications)
                                )
                        ) // TODO delete all with one request only
                    ).toArray(CompletableFuture[]::new)
                );

                executeInParallel.get();
                if (startTime.get() != null) {
                    LOGGER.trace("Delete study '{}' : {} seconds", studyUuid, TimeUnit.NANOSECONDS.toSeconds(System.nanoTime() - startTime.get()));
                }
            }
        } catch (InterruptedException e) {
            Thread.currentThread().interrupt();
            throw new StudyException(DELETE_STUDY_FAILED, e.getMessage());
        } catch (Exception e) {
            throw new StudyException(DELETE_STUDY_FAILED, e.getMessage());
        }
    }

    @Transactional
    public CreatedStudyBasicInfos insertStudy(UUID studyUuid, String userId, NetworkInfos networkInfos, CaseInfos caseInfos, UUID loadFlowParametersUuid,
                                              UUID shortCircuitParametersUuid, DynamicSimulationParametersEntity dynamicSimulationParametersEntity,
                                              UUID voltageInitParametersUuid, UUID securityAnalysisParametersUuid, UUID sensitivityAnalysisParametersUuid,
                                              UUID networkVisualizationParametersUuid, UUID dynamicSecurityAnalysisParametersUuid, UUID stateEstimationParametersUuid,
                                              UUID spreadsheetConfigCollectionUuid, Map<String, String> importParameters, UUID importReportUuid) {
        Objects.requireNonNull(studyUuid);
        Objects.requireNonNull(userId);
        Objects.requireNonNull(networkInfos.getNetworkUuid());
        Objects.requireNonNull(networkInfos.getNetworkId());
        Objects.requireNonNull(caseInfos.getCaseFormat());
        Objects.requireNonNull(caseInfos.getCaseUuid());
        Objects.requireNonNull(importParameters);

        StudyEntity studyEntity = saveStudyThenCreateBasicTree(studyUuid, networkInfos,
                caseInfos, loadFlowParametersUuid,
                shortCircuitParametersUuid, dynamicSimulationParametersEntity,
                voltageInitParametersUuid, securityAnalysisParametersUuid,
                sensitivityAnalysisParametersUuid, networkVisualizationParametersUuid, dynamicSecurityAnalysisParametersUuid,
                stateEstimationParametersUuid, spreadsheetConfigCollectionUuid, importParameters, importReportUuid);

        // Need to deal with the study creation (with a default root network ?)
        CreatedStudyBasicInfos createdStudyBasicInfos = toCreatedStudyBasicInfos(studyEntity);
        studyInfosService.add(createdStudyBasicInfos);

        notificationService.emitStudiesChanged(studyUuid, userId);

        return createdStudyBasicInfos;
    }

    @Transactional
    public CreatedStudyBasicInfos updateNetwork(UUID studyUuid, UUID rootNetworkUuid, NetworkInfos networkInfos, String userId) {
        StudyEntity studyEntity = studyRepository.findById(studyUuid).orElseThrow(() -> new StudyException(STUDY_NOT_FOUND));
        RootNetworkEntity rootNetworkEntity = rootNetworkService.getRootNetwork(rootNetworkUuid).orElseThrow(() -> new StudyException(StudyException.Type.ROOT_NETWORK_NOT_FOUND));

        rootNetworkService.updateNetwork(rootNetworkEntity, networkInfos);

        CreatedStudyBasicInfos createdStudyBasicInfos = toCreatedStudyBasicInfos(studyEntity);
        studyInfosService.add(createdStudyBasicInfos);

        notificationService.emitStudyNetworkRecreationDone(studyEntity.getId(), userId);

        return createdStudyBasicInfos;
    }

    private void duplicateStudyNodeAliases(StudyEntity newStudyEntity, StudyEntity sourceStudyEntity) {
        if (!CollectionUtils.isEmpty(sourceStudyEntity.getNodeAliases())) {
            Map<UUID, AbstractNode> newStudyNodes = networkModificationTreeService.getAllStudyNodesByUuid(newStudyEntity.getId());
            Map<UUID, AbstractNode> sourceStudyNodes = networkModificationTreeService.getAllStudyNodesByUuid(sourceStudyEntity.getId());

            List<NodeAliasEmbeddable> newStudyNodeAliases = new ArrayList<>();
            sourceStudyEntity.getNodeAliases().forEach(nodeAliasEmbeddable -> {
                String aliasName = nodeAliasEmbeddable.getName();
                UUID nodeUuid = nodeAliasEmbeddable.getNodeId();
                UUID newNodeId = null;
                if (nodeUuid != null && sourceStudyNodes.containsKey(nodeUuid)) {
                    String nodeName = sourceStudyNodes.get(nodeUuid).getName();
                    newNodeId = newStudyNodes.entrySet().stream().filter(entry -> nodeName.equals(entry.getValue().getName()))
                        .map(Map.Entry::getKey).findFirst().orElse(null);
                }
                newStudyNodeAliases.add(new NodeAliasEmbeddable(aliasName, newNodeId));
            });
            newStudyEntity.setNodeAliases(newStudyNodeAliases);
        }
    }

    private StudyEntity duplicateStudy(BasicStudyInfos studyInfos, UUID sourceStudyUuid, String userId) {
        Objects.requireNonNull(studyInfos.getId());
        Objects.requireNonNull(userId);

        StudyEntity sourceStudy = studyRepository.findById(sourceStudyUuid).orElseThrow(() -> new StudyException(STUDY_NOT_FOUND));

        StudyEntity newStudyEntity = duplicateStudyEntity(sourceStudy, studyInfos.getId());
        rootNetworkService.duplicateStudyRootNetworks(newStudyEntity, sourceStudy);
        networkModificationTreeService.duplicateStudyNodes(newStudyEntity, sourceStudy);
        duplicateStudyNodeAliases(newStudyEntity, sourceStudy);

        CreatedStudyBasicInfos createdStudyBasicInfos = toCreatedStudyBasicInfos(newStudyEntity);
        studyInfosService.add(createdStudyBasicInfos);
        notificationService.emitStudiesChanged(studyInfos.getId(), userId);

        return newStudyEntity;
    }

    private StudyEntity duplicateStudyEntity(StudyEntity sourceStudyEntity, UUID newStudyId) {
        UUID copiedLoadFlowParametersUuid = null;
        if (sourceStudyEntity.getLoadFlowParametersUuid() != null) {
            copiedLoadFlowParametersUuid = loadflowService.duplicateLoadFlowParameters(sourceStudyEntity.getLoadFlowParametersUuid());
        }

        UUID copiedShortCircuitParametersUuid = null;
        if (sourceStudyEntity.getShortCircuitParametersUuid() != null) {
            copiedShortCircuitParametersUuid = shortCircuitService.duplicateParameters(sourceStudyEntity.getShortCircuitParametersUuid());
        }

        UUID copiedSecurityAnalysisParametersUuid = null;
        if (sourceStudyEntity.getSecurityAnalysisParametersUuid() != null) {
            copiedSecurityAnalysisParametersUuid = securityAnalysisService.duplicateSecurityAnalysisParameters(sourceStudyEntity.getSecurityAnalysisParametersUuid());
        }

        UUID copiedSensitivityAnalysisParametersUuid = null;
        if (sourceStudyEntity.getSensitivityAnalysisParametersUuid() != null) {
            copiedSensitivityAnalysisParametersUuid = sensitivityAnalysisService.duplicateSensitivityAnalysisParameters(sourceStudyEntity.getSensitivityAnalysisParametersUuid());
        }

        NonEvacuatedEnergyParametersInfos nonEvacuatedEnergyParametersInfos = sourceStudyEntity.getNonEvacuatedEnergyParameters() == null ?
            NonEvacuatedEnergyService.getDefaultNonEvacuatedEnergyParametersInfos() :
            NonEvacuatedEnergyService.fromEntity(sourceStudyEntity.getNonEvacuatedEnergyParameters());

        UUID copiedVoltageInitParametersUuid = null;
        if (sourceStudyEntity.getVoltageInitParametersUuid() != null) {
            copiedVoltageInitParametersUuid = voltageInitService.duplicateVoltageInitParameters(sourceStudyEntity.getVoltageInitParametersUuid());
        }

        UUID copiedNetworkVisualizationParametersUuid = null;
        if (sourceStudyEntity.getNetworkVisualizationParametersUuid() != null) {
            copiedNetworkVisualizationParametersUuid = studyConfigService.duplicateNetworkVisualizationParameters(sourceStudyEntity.getNetworkVisualizationParametersUuid());
        }

        UUID copiedSpreadsheetConfigCollectionUuid = null;
        if (sourceStudyEntity.getSpreadsheetConfigCollectionUuid() != null) {
            copiedSpreadsheetConfigCollectionUuid = studyConfigService.duplicateSpreadsheetConfigCollection(sourceStudyEntity.getSpreadsheetConfigCollectionUuid());
        }

        DynamicSimulationParametersInfos dynamicSimulationParameters = sourceStudyEntity.getDynamicSimulationParameters() != null ? DynamicSimulationService.fromEntity(sourceStudyEntity.getDynamicSimulationParameters(), objectMapper) : DynamicSimulationService.getDefaultDynamicSimulationParameters();

        UUID copiedStateEstimationParametersUuid = null;
        if (sourceStudyEntity.getStateEstimationParametersUuid() != null) {
            copiedStateEstimationParametersUuid = stateEstimationService.duplicateStateEstimationParameters(sourceStudyEntity.getStateEstimationParametersUuid());
        }

        return studyRepository.save(StudyEntity.builder()
            .id(newStudyId)
            .loadFlowParametersUuid(copiedLoadFlowParametersUuid)
            .securityAnalysisParametersUuid(copiedSecurityAnalysisParametersUuid)
            .nonEvacuatedEnergyProvider(sourceStudyEntity.getNonEvacuatedEnergyProvider())
            .dynamicSimulationProvider(sourceStudyEntity.getDynamicSimulationProvider())
            .dynamicSimulationParameters(DynamicSimulationService.toEntity(dynamicSimulationParameters, objectMapper))
            .shortCircuitParametersUuid(copiedShortCircuitParametersUuid)
            .voltageInitParametersUuid(copiedVoltageInitParametersUuid)
            .sensitivityAnalysisParametersUuid(copiedSensitivityAnalysisParametersUuid)
            .networkVisualizationParametersUuid(copiedNetworkVisualizationParametersUuid)
            .spreadsheetConfigCollectionUuid(copiedSpreadsheetConfigCollectionUuid)
            .nonEvacuatedEnergyParameters(NonEvacuatedEnergyService.toEntity(nonEvacuatedEnergyParametersInfos))
            .stateEstimationParametersUuid(copiedStateEstimationParametersUuid)
            .build());
    }

    private StudyCreationRequestEntity insertStudyCreationRequest(String userId, UUID studyUuid, String firstRootNetworkName) {
        StudyCreationRequestEntity newStudy = insertStudyCreationRequestEntity(studyUuid, firstRootNetworkName);
        notificationService.emitStudiesChanged(newStudy.getId(), userId);
        return newStudy;
    }

    public byte[] getVoltageLevelSvg(String voltageLevelId, DiagramParameters diagramParameters,
                                     UUID nodeUuid, UUID rootNetworkUuid) {
        UUID networkUuid = rootNetworkService.getNetworkUuid(rootNetworkUuid);
        if (networkUuid == null) {
            throw new StudyException(ROOT_NETWORK_NOT_FOUND);
        }
        String variantId = networkModificationTreeService.getVariantId(nodeUuid, rootNetworkUuid);
        if (networkStoreService.existVariant(networkUuid, variantId)) {
            return singleLineDiagramService.getVoltageLevelSvg(networkUuid, variantId, voltageLevelId, diagramParameters);
        } else {
            return null;
        }
    }

    public String getVoltageLevelSvgAndMetadata(String voltageLevelId, DiagramParameters diagramParameters,
                                                UUID nodeUuid, UUID rootNetworkUuid) {
        UUID networkUuid = rootNetworkService.getNetworkUuid(rootNetworkUuid);
        if (networkUuid == null) {
            throw new StudyException(ROOT_NETWORK_NOT_FOUND);
        }
        String variantId = networkModificationTreeService.getVariantId(nodeUuid, rootNetworkUuid);
        if (networkStoreService.existVariant(networkUuid, variantId)) {
            return singleLineDiagramService.getVoltageLevelSvgAndMetadata(networkUuid, variantId, voltageLevelId, diagramParameters);
        } else {
            return null;
        }
    }

    private void persistNetwork(RootNetworkCreationInfos rootNetworkCreationInfos, String variantId, String userId, UUID importReportUuid, Map<String, Object> importParameters, CaseImportAction caseImportAction) {
        try {
            networkConversionService.persistNetwork(rootNetworkCreationInfos, variantId, userId, importReportUuid, importParameters, caseImportAction);
        } catch (HttpStatusCodeException e) {
            throw handleHttpError(e, STUDY_CREATION_FAILED);
        }
    }

    public String getLinesGraphics(UUID networkUuid, UUID nodeUuid, UUID rootNetworkUuid, List<String> linesIds) {
        String variantId = networkModificationTreeService.getVariantId(nodeUuid, rootNetworkUuid);

        return geoDataService.getLinesGraphics(networkUuid, variantId, linesIds);
    }

    public String getSubstationsGraphics(UUID networkUuid, UUID nodeUuid, UUID rootNetworkUuid, List<String> substationsIds) {
        String variantId = networkModificationTreeService.getVariantId(nodeUuid, rootNetworkUuid);

        return geoDataService.getSubstationsGraphics(networkUuid, variantId, substationsIds);
    }

    public String getNetworkElementsInfos(UUID studyUuid, UUID nodeUuid, UUID rootNetworkUuid, List<String> substationsIds, String infoType, String elementType, boolean inUpstreamBuiltParentNode, List<Double> nominalVoltages) {
        UUID nodeUuidToSearchIn = getNodeUuidToSearchIn(nodeUuid, rootNetworkUuid, inUpstreamBuiltParentNode);
        StudyEntity studyEntity = studyRepository.findById(studyUuid).orElseThrow(() -> new StudyException(STUDY_NOT_FOUND));
        LoadFlowParameters loadFlowParameters = getLoadFlowParameters(studyEntity);
        return networkMapService.getElementsInfos(rootNetworkService.getNetworkUuid(rootNetworkUuid), networkModificationTreeService.getVariantId(nodeUuidToSearchIn, rootNetworkUuid),
                substationsIds, elementType, nominalVoltages, infoType, loadFlowParameters.getDcPowerFactor());
    }

    public String getNetworkElementInfos(UUID studyUuid, UUID nodeUuid, UUID rootNetworkUuid, String elementType, InfoTypeParameters infoTypeParameters, String elementId, boolean inUpstreamBuiltParentNode) {
        UUID nodeUuidToSearchIn = getNodeUuidToSearchIn(nodeUuid, rootNetworkUuid, inUpstreamBuiltParentNode);
        StudyEntity studyEntity = studyRepository.findById(studyUuid).orElseThrow(() -> new StudyException(STUDY_NOT_FOUND));
        LoadFlowParameters loadFlowParameters = getLoadFlowParameters(studyEntity);
        return networkMapService.getElementInfos(rootNetworkService.getNetworkUuid(rootNetworkUuid), networkModificationTreeService.getVariantId(nodeUuidToSearchIn, rootNetworkUuid),
                elementType, infoTypeParameters.getInfoType(), loadFlowParameters.getDcPowerFactor(), elementId);
    }

    public String getNetworkCountries(UUID nodeUuid, UUID rootNetworkUuid, boolean inUpstreamBuiltParentNode) {
        UUID nodeUuidToSearchIn = getNodeUuidToSearchIn(nodeUuid, rootNetworkUuid, inUpstreamBuiltParentNode);
        return networkMapService.getCountries(rootNetworkService.getNetworkUuid(rootNetworkUuid), networkModificationTreeService.getVariantId(nodeUuidToSearchIn, rootNetworkUuid));
    }

    public String getNetworkNominalVoltages(UUID nodeUuid, UUID rootNetworkUuid, boolean inUpstreamBuiltParentNode) {
        UUID nodeUuidToSearchIn = getNodeUuidToSearchIn(nodeUuid, rootNetworkUuid, inUpstreamBuiltParentNode);
        return networkMapService.getNominalVoltages(rootNetworkService.getNetworkUuid(rootNetworkUuid), networkModificationTreeService.getVariantId(nodeUuidToSearchIn, rootNetworkUuid));
    }

    public String getVoltageLevelEquipments(UUID nodeUuid, UUID rootNetworkUuid, boolean inUpstreamBuiltParentNode, String voltageLevelId) {
        UUID nodeUuidToSearchIn = getNodeUuidToSearchIn(nodeUuid, rootNetworkUuid, inUpstreamBuiltParentNode);
        String equipmentPath = "voltage-levels" + StudyConstants.DELIMITER + voltageLevelId + StudyConstants.DELIMITER + "equipments";
        return networkMapService.getEquipmentsMapData(rootNetworkService.getNetworkUuid(rootNetworkUuid), networkModificationTreeService.getVariantId(nodeUuidToSearchIn, rootNetworkUuid),
                null, equipmentPath);
    }

    public String getHvdcLineShuntCompensators(UUID nodeUuid, UUID rootNetworkUuid, boolean inUpstreamBuiltParentNode, String hvdcId) {
        UUID nodeUuidToSearchIn = getNodeUuidToSearchIn(nodeUuid, rootNetworkUuid, inUpstreamBuiltParentNode);
        UUID networkUuid = rootNetworkService.getNetworkUuid(rootNetworkUuid);
        String variantId = networkModificationTreeService.getVariantId(nodeUuidToSearchIn, rootNetworkUuid);
        return networkMapService.getHvdcLineShuntCompensators(networkUuid, variantId, hvdcId);
    }

    public String getBranchOr3WTVoltageLevelId(UUID nodeUuid, UUID rootNetworkUuid, boolean inUpstreamBuiltParentNode, String equipmentId, ThreeSides side) {
        UUID nodeUuidToSearchIn = getNodeUuidToSearchIn(nodeUuid, rootNetworkUuid, inUpstreamBuiltParentNode);
        UUID networkUuid = rootNetworkService.getNetworkUuid(rootNetworkUuid);
        String variantId = networkModificationTreeService.getVariantId(nodeUuidToSearchIn, rootNetworkUuid);
        return networkMapService.getBranchOr3WTVoltageLevelId(networkUuid, variantId, equipmentId, side);
    }

    public String getAllMapData(UUID nodeUuid, UUID rootNetworkUuid, List<String> substationsIds) {
        return networkMapService.getEquipmentsMapData(rootNetworkService.getNetworkUuid(rootNetworkUuid), networkModificationTreeService.getVariantId(nodeUuid, rootNetworkUuid),
                substationsIds, "all");
    }

    @Transactional
    public UUID rerunLoadflow(UUID studyUuid, UUID nodeUuid, UUID rootNetworkUuid, UUID loadflowResultUuid, Boolean withRatioTapChangers, String userId) {
        invalidateNodeTree(studyUuid, nodeUuid, rootNetworkUuid, InvalidateNodeTreeParameters.builder()
            .invalidationMode(InvalidationMode.ALL)
            .withBlockedNodeBuild(true)
            .computationsInvalidationMode(ComputationsInvalidationMode.PRESERVE_LOAD_FLOW_RESULTS)
            .build());

        buildNode(studyUuid, nodeUuid, rootNetworkUuid, userId, RerunLoadFlowInfos.builder()
            .loadflowResultUuid(loadflowResultUuid)
            .withRatioTapChangers(withRatioTapChangers)
            .userId(userId)
            .build());

        return loadflowResultUuid;
    }

    @Transactional
    public UUID createLoadflowRunningStatus(UUID studyUuid, UUID nodeUuid, UUID rootNetworkUuid, boolean withRatioTapChangers) {
        // since invalidating and building nodes can be long, we create loadflow result status before execution long operations
        UUID loadflowResultUuid = loadflowService.createRunningStatus();
        rootNetworkNodeInfoService.updateLoadflowResultUuid(nodeUuid, rootNetworkUuid, loadflowResultUuid, withRatioTapChangers);
        notificationService.emitStudyChanged(studyUuid, nodeUuid, rootNetworkUuid, LOAD_FLOW.getUpdateStatusType());
        return loadflowResultUuid;
    }

    @Transactional
    public void deleteLoadflowResult(UUID studyUuid, UUID nodeUuid, UUID rootNetworkUuid, UUID loadflowResultUuid) {
        loadflowService.deleteLoadFlowResults(List.of(loadflowResultUuid));
        rootNetworkNodeInfoService.updateLoadflowResultUuid(nodeUuid, rootNetworkUuid, null, null);
        notificationService.emitStudyChanged(studyUuid, nodeUuid, rootNetworkUuid, LOAD_FLOW.getUpdateStatusType());
    }

    @Transactional
    public UUID sendLoadflowRequest(UUID studyUuid, UUID nodeUuid, UUID rootNetworkUuid, UUID loadflowResultUuid, boolean withRatioTapChangers, boolean invalidateNodeTree, String userId) {
        if (invalidateNodeTree) {
            invalidateNodeTree(studyUuid, nodeUuid, rootNetworkUuid, InvalidateNodeTreeParameters.builder()
                .invalidationMode(InvalidationMode.ONLY_CHILDREN)
                .withBlockedNodeBuild(true)
                .computationsInvalidationMode(ComputationsInvalidationMode.ALL)
                .build());
        }

        StudyEntity studyEntity = studyRepository.findById(studyUuid).orElseThrow(() -> new StudyException(STUDY_NOT_FOUND));
        UUID lfParametersUuid = loadflowService.getLoadFlowParametersOrDefaultsUuid(studyEntity);
        UUID lfReportUuid = networkModificationTreeService.getComputationReports(nodeUuid, rootNetworkUuid).getOrDefault(LOAD_FLOW.name(), UUID.randomUUID());
        UUID networkUuid = rootNetworkService.getNetworkUuid(rootNetworkUuid);
        String variantId = networkModificationTreeService.getVariantId(nodeUuid, rootNetworkUuid);

        networkModificationTreeService.updateComputationReportUuid(nodeUuid, rootNetworkUuid, LOAD_FLOW, lfReportUuid);
        UUID result = loadflowService.runLoadFlow(new NodeReceiver(nodeUuid, rootNetworkUuid), loadflowResultUuid, new VariantInfos(networkUuid, variantId), lfParametersUuid, withRatioTapChangers, lfReportUuid, userId);
        rootNetworkNodeInfoService.updateLoadflowResultUuid(nodeUuid, rootNetworkUuid, result, withRatioTapChangers);

        notificationService.emitStudyChanged(studyEntity.getId(), nodeUuid, rootNetworkUuid, LOAD_FLOW.getUpdateStatusType());

        return result;
    }

    public void exportNetwork(UUID nodeUuid, UUID rootNetworkUuid, String format, String parametersJson, String fileName, HttpServletResponse exportNetworkResponse) {
        UUID networkUuid = rootNetworkService.getNetworkUuid(rootNetworkUuid);
        String variantId = networkModificationTreeService.getVariantId(nodeUuid, rootNetworkUuid);

        networkConversionService.exportNetwork(networkUuid, variantId, format, parametersJson, fileName, exportNetworkResponse);
    }

    @Transactional(readOnly = true)
    public void assertIsNodeNotReadOnly(UUID nodeUuid) {
        Boolean isReadOnly = networkModificationTreeService.isReadOnly(nodeUuid);
        if (Boolean.TRUE.equals(isReadOnly)) {
            throw new StudyException(NOT_ALLOWED);
        }
    }

    public void assertIsNodeExist(UUID studyUuid, UUID nodeUuid) {
        boolean exists = networkModificationTreeService.getAllNodes(studyUuid).stream()
                .anyMatch(nodeEntity -> nodeUuid.equals(nodeEntity.getIdNode()));

        if (!exists) {
            throw new StudyException(NODE_NOT_FOUND);
        }
    }

    public void assertIsStudyExist(UUID studyUuid) {
        boolean exists = studyRepository.existsById(studyUuid);
        if (!exists) {
            throw new StudyException(NODE_NOT_FOUND);
        }
    }

    @Transactional
    public void assertCanUpdateModifications(UUID studyUuid, UUID nodeUuid) {
        assertIsNodeNotReadOnly(nodeUuid);
        assertNoBuildNoComputationForNode(studyUuid, nodeUuid);
    }

    public void assertIsStudyAndNodeExist(UUID studyUuid, UUID nodeUuid) {
        assertIsStudyExist(studyUuid);
        assertIsNodeExist(studyUuid, nodeUuid);
    }

    public void assertNoBuildNoComputationForRootNetworkNode(UUID nodeUuid, UUID rootNetworkUuid) {
        rootNetworkNodeInfoService.assertComputationNotRunning(nodeUuid, rootNetworkUuid);
        rootNetworkNodeInfoService.assertNetworkNodeIsNotBuilding(rootNetworkUuid, nodeUuid);
    }

    @Transactional(readOnly = true)
    public void assertNoBlockedBuildInNodeTree(UUID nodeUuid, UUID rootNetworkUuid) {
        rootNetworkNodeInfoService.assertNoBlockedBuild(rootNetworkUuid, networkModificationTreeService.getNodeTreeUuids(nodeUuid));
    }

    @Transactional(readOnly = true)
    public void assertNoBlockedBuildInStudy(UUID studyUuid, UUID nodeUuid) {
        List<UUID> nodesUuids = networkModificationTreeService.getNodeTreeUuids(nodeUuid);
        getStudyRootNetworks(studyUuid).stream().forEach(rootNetwork ->
            rootNetworkNodeInfoService.assertNoBlockedBuild(rootNetwork.getId(), nodesUuids)
        );
    }

    public void assertNoBuildNoComputationForNode(UUID studyUuid, UUID nodeUuid) {
        getStudyRootNetworks(studyUuid).forEach(rootNetwork ->
            rootNetworkNodeInfoService.assertComputationNotRunning(nodeUuid, rootNetwork.getId())
        );
        rootNetworkNodeInfoService.assertNoRootNetworkNodeIsBuilding(studyUuid);
    }

    public void assertRootNodeOrBuiltNode(UUID studyUuid, UUID nodeUuid, UUID rootNetworkUuid) {
        if (!(networkModificationTreeService.getStudyRootNodeUuid(studyUuid).equals(nodeUuid)
                || networkModificationTreeService.getNodeBuildStatus(nodeUuid, rootNetworkUuid).isBuilt())) {
            throw new StudyException(NODE_NOT_BUILT);
        }
    }

    public LoadFlowParameters getLoadFlowParameters(StudyEntity studyEntity) {
        LoadFlowParametersInfos lfParameters = getLoadFlowParametersInfos(studyEntity);
        return lfParameters.getCommonParameters();
    }

    @Transactional
    public LoadFlowParametersInfos getLoadFlowParametersInfos(UUID studyUuid) {
        StudyEntity studyEntity = studyRepository.findById(studyUuid).orElseThrow(() -> new StudyException(STUDY_NOT_FOUND));
        return getLoadFlowParametersInfos(studyEntity);
    }

    @Transactional(readOnly = true)
    public UUID getLoadFlowParametersId(UUID studyUuid) {
        StudyEntity studyEntity = studyRepository.findById(studyUuid)
                .orElseThrow(() -> new StudyException(STUDY_NOT_FOUND));
        return loadflowService.getLoadFlowParametersOrDefaultsUuid(studyEntity);
    }

    public LoadFlowParametersInfos getLoadFlowParametersInfos(StudyEntity studyEntity) {
        UUID loadFlowParamsUuid = loadflowService.getLoadFlowParametersOrDefaultsUuid(studyEntity);
        return loadflowService.getLoadFlowParameters(loadFlowParamsUuid);
    }

    @Transactional
    public String getSecurityAnalysisParametersValues(UUID studyUuid) {
        StudyEntity studyEntity = studyRepository.findById(studyUuid).orElseThrow(() -> new StudyException(STUDY_NOT_FOUND));
        return securityAnalysisService.getSecurityAnalysisParameters(securityAnalysisService.getSecurityAnalysisParametersUuidOrElseCreateDefaults(studyEntity));
    }

    @Transactional
    public boolean setSecurityAnalysisParametersValues(UUID studyUuid, String parameters, String userId) {
        StudyEntity studyEntity = studyRepository.findById(studyUuid).orElseThrow(() -> new StudyException(STUDY_NOT_FOUND));
        boolean userProfileIssue = createOrUpdateSecurityAnalysisParameters(studyUuid, studyEntity, parameters, userId);
        notificationService.emitStudyChanged(studyUuid, null, null, NotificationService.UPDATE_TYPE_SECURITY_ANALYSIS_STATUS);
        notificationService.emitElementUpdated(studyUuid, userId);
        notificationService.emitComputationParamsChanged(studyUuid, SECURITY_ANALYSIS);
        return userProfileIssue;
    }

    @Transactional
    public String getNetworkVisualizationParametersValues(UUID studyUuid) {
        StudyEntity studyEntity = studyRepository.findById(studyUuid).orElseThrow(() -> new StudyException(STUDY_NOT_FOUND));
        return studyConfigService.getNetworkVisualizationParameters(studyConfigService.getNetworkVisualizationParametersUuidOrElseCreateDefaults(studyEntity));
    }

    @Transactional
    public void setNetworkVisualizationParametersValues(UUID studyUuid, String parameters, String userId) {
        StudyEntity studyEntity = studyRepository.findById(studyUuid).orElseThrow(() -> new StudyException(STUDY_NOT_FOUND));
        createOrUpdateNetworkVisualizationParameters(studyEntity, parameters);
        notificationService.emitNetworkVisualizationParamsChanged(studyUuid);
    }

    public void createOrUpdateNetworkVisualizationParameters(StudyEntity studyEntity, String parameters) {
        UUID networkVisualizationParametersUuid = studyEntity.getNetworkVisualizationParametersUuid();
        if (networkVisualizationParametersUuid == null) {
            networkVisualizationParametersUuid = studyConfigService.createNetworkVisualizationParameters(parameters);
            studyEntity.setNetworkVisualizationParametersUuid(networkVisualizationParametersUuid);
        } else {
            studyConfigService.updateNetworkVisualizationParameters(networkVisualizationParametersUuid, parameters);
        }
    }

    @Transactional(readOnly = true)
    public NonEvacuatedEnergyParametersInfos getNonEvacuatedEnergyParametersInfos(UUID studyUuid) {
        return getNonEvacuatedEnergyParametersInfos(studyRepository.findById(studyUuid).orElseThrow(() -> new StudyException(STUDY_NOT_FOUND)));
    }

    private NonEvacuatedEnergyParametersInfos getNonEvacuatedEnergyParametersInfos(StudyEntity studyEntity) {
        return studyEntity.getNonEvacuatedEnergyParameters() != null ?
            NonEvacuatedEnergyService.fromEntity(studyEntity.getNonEvacuatedEnergyParameters()) :
            NonEvacuatedEnergyService.getDefaultNonEvacuatedEnergyParametersInfos();
    }

    @Transactional
    public boolean setLoadFlowParameters(UUID studyUuid, String parameters, String userId) {
        StudyEntity studyEntity = studyRepository.findById(studyUuid).orElseThrow(() -> new StudyException(STUDY_NOT_FOUND));
        boolean userProfileIssue = createOrUpdateLoadFlowParameters(studyEntity, parameters, userId);
        invalidateNodeTreeWithLoadFlowResults(studyUuid);
        invalidateSecurityAnalysisStatusOnAllNodes(studyUuid);
        invalidateSensitivityAnalysisStatusOnAllNodes(studyUuid);
        invalidateNonEvacuatedEnergyAnalysisStatusOnAllNodes(studyUuid);
        invalidateDynamicSimulationStatusOnAllNodes(studyUuid);
        invalidateDynamicSecurityAnalysisStatusOnAllNodes(studyUuid);
        notificationService.emitStudyChanged(studyUuid, null, null, NotificationService.UPDATE_TYPE_LOADFLOW_STATUS);
        notificationService.emitStudyChanged(studyUuid, null, null, NotificationService.UPDATE_TYPE_SECURITY_ANALYSIS_STATUS);
        notificationService.emitStudyChanged(studyUuid, null, null, NotificationService.UPDATE_TYPE_SENSITIVITY_ANALYSIS_STATUS);
        notificationService.emitStudyChanged(studyUuid, null, null, NotificationService.UPDATE_TYPE_NON_EVACUATED_ENERGY_STATUS);
        notificationService.emitStudyChanged(studyUuid, null, null, NotificationService.UPDATE_TYPE_DYNAMIC_SIMULATION_STATUS);
        notificationService.emitStudyChanged(studyUuid, null, null, NotificationService.UPDATE_TYPE_DYNAMIC_SECURITY_ANALYSIS_STATUS);
        notificationService.emitElementUpdated(studyUuid, userId);
        notificationService.emitComputationParamsChanged(studyUuid, LOAD_FLOW);
        return userProfileIssue;
    }

    public String getDefaultLoadflowProvider(String userId) {
        if (userId != null) {
            UserProfileInfos userProfileInfos = userAdminService.getUserProfile(userId).orElse(null);
            if (userProfileInfos != null && userProfileInfos.getLoadFlowParameterId() != null) {
                try {
                    return loadflowService.getLoadFlowParameters(userProfileInfos.getLoadFlowParameterId()).getProvider();
                } catch (Exception e) {
                    LOGGER.error(String.format("Could not get loadflow parameters with id '%s' from user/profile '%s/%s'. Using default provider",
                            userProfileInfos.getLoadFlowParameterId(), userId, userProfileInfos.getName()), e);
                    // in case of read error (ex: wrong/dangling uuid in the profile), move on with default provider below
                }
            }
        }
        return loadflowService.getLoadFlowDefaultProvider();
    }

    private void updateProvider(UUID studyUuid, String userId, Consumer<StudyEntity> providerSetter) {
        StudyEntity studyEntity = studyRepository.findById(studyUuid).orElseThrow(() -> new StudyException(STUDY_NOT_FOUND));
        providerSetter.accept(studyEntity);
        notificationService.emitElementUpdated(studyUuid, userId);
    }

    public void updateLoadFlowProvider(UUID studyUuid, String provider, String userId) {
        updateProvider(studyUuid, userId, studyEntity -> {
            loadflowService.updateLoadFlowProvider(studyEntity.getLoadFlowParametersUuid(), provider);
            invalidateNodeTreeWithLoadFlowResults(studyUuid);
            notificationService.emitStudyChanged(studyUuid, null, null, NotificationService.UPDATE_TYPE_LOADFLOW_STATUS);
            notificationService.emitComputationParamsChanged(studyUuid, LOAD_FLOW);

        });
    }

    public String getDefaultSecurityAnalysisProvider() {
        return securityAnalysisService.getSecurityAnalysisDefaultProvider();
    }

    public void updateSecurityAnalysisProvider(UUID studyUuid, String provider, String userId) {
        updateProvider(studyUuid, userId, studyEntity -> {
            securityAnalysisService.updateSecurityAnalysisProvider(studyEntity.getSecurityAnalysisParametersUuid(), provider);
            invalidateSecurityAnalysisStatusOnAllNodes(studyUuid);
            notificationService.emitStudyChanged(studyUuid, null, null, NotificationService.UPDATE_TYPE_SECURITY_ANALYSIS_STATUS);
            notificationService.emitComputationParamsChanged(studyUuid, SECURITY_ANALYSIS);
        });
    }

    public String getDefaultSensitivityAnalysisProvider() {
        return sensitivityAnalysisService.getSensitivityAnalysisDefaultProvider();
    }

    public String getDefaultNonEvacuatedEnergyProvider() {
        return defaultNonEvacuatedEnergyProvider;
    }

    public String getDefaultDynamicSimulationProvider() {
        return defaultDynamicSimulationProvider;
    }

    public String getDynamicSimulationProvider(UUID studyUuid) {
        return getDynamicSimulationProvider(studyRepository.findById(studyUuid).orElseThrow(() -> new StudyException(STUDY_NOT_FOUND)));
    }

    private String getDynamicSimulationProvider(StudyEntity studyEntity) {
        return studyEntity.getDynamicSimulationProvider();
    }

    @Transactional
    public void updateDynamicSimulationProvider(UUID studyUuid, String provider, String userId) {
        updateProvider(studyUuid, userId, studyEntity -> {
            studyEntity.setDynamicSimulationProvider(provider != null ? provider : defaultDynamicSimulationProvider);
            invalidateDynamicSimulationStatusOnAllNodes(studyUuid);
            invalidateDynamicSecurityAnalysisStatusOnAllNodes(studyUuid);
            notificationService.emitStudyChanged(studyUuid, null, null, NotificationService.UPDATE_TYPE_DYNAMIC_SIMULATION_STATUS);
            notificationService.emitStudyChanged(studyUuid, null, null, NotificationService.UPDATE_TYPE_DYNAMIC_SECURITY_ANALYSIS_STATUS);
            notificationService.emitComputationParamsChanged(studyUuid, DYNAMIC_SIMULATION);
        });
    }

    public String getDefaultDynamicSecurityAnalysisProvider(String userId) {
        if (userId != null) {
            UserProfileInfos userProfileInfos = userAdminService.getUserProfile(userId).orElse(null);
            if (userProfileInfos != null && userProfileInfos.getDynamicSecurityAnalysisParameterId() != null) {
                try {
                    return dynamicSecurityAnalysisService.getProvider(userProfileInfos.getDynamicSecurityAnalysisParameterId());
                } catch (Exception e) {
                    LOGGER.error(String.format("Could not get dynamic security analysis provider with id '%s' from user/profile '%s/%s'. Using default provider",
                            userProfileInfos.getLoadFlowParameterId(), userId, userProfileInfos.getName()), e);
                    // in case of read error (ex: wrong/dangling uuid in the profile), move on with default provider below
                }
            }
        }
        return dynamicSecurityAnalysisService.getDefaultProvider();
    }

    public void updateDynamicSecurityAnalysisProvider(UUID studyUuid, String provider, String userId) {
        updateProvider(studyUuid, userId, studyEntity -> {
            dynamicSecurityAnalysisService.updateProvider(studyEntity.getDynamicSecurityAnalysisParametersUuid(), provider);
            invalidateDynamicSecurityAnalysisStatusOnAllNodes(studyUuid);
            notificationService.emitStudyChanged(studyUuid, null, null, NotificationService.UPDATE_TYPE_DYNAMIC_SECURITY_ANALYSIS_STATUS);
            notificationService.emitComputationParamsChanged(studyUuid, DYNAMIC_SECURITY_ANALYSIS);

        });
    }

    @Transactional
    public String getShortCircuitParametersInfo(UUID studyUuid) {
        StudyEntity studyEntity = studyRepository.findById(studyUuid).orElseThrow(() -> new StudyException(STUDY_NOT_FOUND));
        if (studyEntity.getShortCircuitParametersUuid() == null) {
            studyEntity.setShortCircuitParametersUuid(shortCircuitService.createParameters(null));
            studyRepository.save(studyEntity);
        }
        return shortCircuitService.getParameters(studyEntity.getShortCircuitParametersUuid());
    }

    @Transactional
    public boolean setShortCircuitParameters(UUID studyUuid, @Nullable String shortCircuitParametersInfos, String userId) {
        StudyEntity studyEntity = studyRepository.findById(studyUuid).orElseThrow(() -> new StudyException(STUDY_NOT_FOUND));
        boolean userProfileIssue = createOrUpdateShortcircuitParameters(studyEntity, shortCircuitParametersInfos, userId);
        notificationService.emitElementUpdated(studyUuid, userId);
        notificationService.emitComputationParamsChanged(studyUuid, SHORT_CIRCUIT);
        return userProfileIssue;
    }

    public boolean createOrUpdateShortcircuitParameters(StudyEntity studyEntity, String parameters, String userId) {
        /* +-----------------------+----------------+-----------------------------------------+
         * | entity.parametersUuid | parametersInfo | action                                  |
         * | no                    | no             | create default ones                     |
         * | no                    | yes            | create new ones                         |
         * | yes                   | no             | reset existing ones (with default ones) |
         * | yes                   | yes            | update existing ones                    |
         * +-----------------------+----------------+-----------------------------------------+
         */
        boolean userProfileIssue = false;
        UUID existingShortcircuitParametersUuid = studyEntity.getShortCircuitParametersUuid();
        UserProfileInfos userProfileInfos = parameters == null ? userAdminService.getUserProfile(userId).orElse(null) : null;
        if (parameters == null && userProfileInfos != null && userProfileInfos.getShortcircuitParameterId() != null) {
            // reset case, with existing profile, having default short circuit params
            try {
                UUID shortcircuitParametersFromProfileUuid = shortCircuitService.duplicateParameters(userProfileInfos.getShortcircuitParameterId());
                studyEntity.setShortCircuitParametersUuid(shortcircuitParametersFromProfileUuid);
                removeShortcircuitParameters(existingShortcircuitParametersUuid);
                return userProfileIssue;
            } catch (Exception e) {
                userProfileIssue = true;
                LOGGER.error(String.format("Could not duplicate short circuit parameters with id '%s' from user/profile '%s/%s'. Using default parameters",
                    userProfileInfos.getShortcircuitParameterId(), userId, userProfileInfos.getName()), e);
                // in case of duplication error (ex: wrong/dangling uuid in the profile), move on with default params below
            }
        }

        if (existingShortcircuitParametersUuid == null) {
            existingShortcircuitParametersUuid = shortCircuitService.createParameters(parameters);
            studyEntity.setShortCircuitParametersUuid(existingShortcircuitParametersUuid);
        } else {
            shortCircuitService.updateParameters(existingShortcircuitParametersUuid, parameters);
        }
        return userProfileIssue;
    }

    private void removeShortcircuitParameters(@Nullable UUID shortcircuitParametersUuid) {
        if (shortcircuitParametersUuid != null) {
            try {
                shortCircuitService.deleteShortcircuitParameters(shortcircuitParametersUuid);
            } catch (Exception e) {
                LOGGER.error("Could not remove short circuit parameters with uuid:" + shortcircuitParametersUuid, e);
            }
        }
    }

    @Transactional
    public UUID runSecurityAnalysis(UUID studyUuid, List<String> contingencyListNames, UUID nodeUuid, UUID rootNetworkUuid, String userId) {
        Objects.requireNonNull(studyUuid);
        Objects.requireNonNull(contingencyListNames);
        Objects.requireNonNull(nodeUuid);

        UUID networkUuid = rootNetworkService.getNetworkUuid(rootNetworkUuid);
        String variantId = networkModificationTreeService.getVariantId(nodeUuid, rootNetworkUuid);
        UUID saReportUuid = networkModificationTreeService.getComputationReports(nodeUuid, rootNetworkUuid).getOrDefault(SECURITY_ANALYSIS.name(), UUID.randomUUID());
        networkModificationTreeService.updateComputationReportUuid(nodeUuid, rootNetworkUuid, SECURITY_ANALYSIS, saReportUuid);
        StudyEntity study = studyRepository.findById(studyUuid).orElseThrow(() -> new StudyException(STUDY_NOT_FOUND));
        String receiver;
        try {
            receiver = URLEncoder.encode(objectMapper.writeValueAsString(new NodeReceiver(nodeUuid, rootNetworkUuid)),
                    StandardCharsets.UTF_8);
        } catch (JsonProcessingException e) {
            throw new UncheckedIOException(e);
        }

        UUID prevResultUuid = rootNetworkNodeInfoService.getComputationResultUuid(nodeUuid, rootNetworkUuid, SECURITY_ANALYSIS);
        if (prevResultUuid != null) {
            securityAnalysisService.deleteSecurityAnalysisResults(List.of(prevResultUuid));
        }

        var runSecurityAnalysisParametersInfos = new RunSecurityAnalysisParametersInfos(study.getSecurityAnalysisParametersUuid(), study.getLoadFlowParametersUuid(), contingencyListNames);
        UUID result = securityAnalysisService.runSecurityAnalysis(networkUuid, variantId, runSecurityAnalysisParametersInfos,
                new ReportInfos(saReportUuid, nodeUuid), receiver, userId);
        updateComputationResultUuid(nodeUuid, rootNetworkUuid, result, SECURITY_ANALYSIS);
        notificationService.emitStudyChanged(studyUuid, nodeUuid, rootNetworkUuid, NotificationService.UPDATE_TYPE_SECURITY_ANALYSIS_STATUS);
        return result;
    }

    public Integer getContingencyCount(UUID studyUuid, List<String> contingencyListNames, UUID nodeUuid, UUID rootNetworkUuid) {
        Objects.requireNonNull(studyUuid);
        Objects.requireNonNull(contingencyListNames);
        Objects.requireNonNull(nodeUuid);

        UUID networkuuid = rootNetworkService.getNetworkUuid(rootNetworkUuid);
        String variantId = networkModificationTreeService.getVariantId(nodeUuid, rootNetworkUuid);

        return actionsService.getContingencyCount(networkuuid, variantId, contingencyListNames);
    }

    public List<LimitViolationInfos> getLimitViolations(@NonNull UUID nodeUuid, UUID rootNetworkUuid, String filters, String globalFilters, Sort sort) {
        UUID networkuuid = rootNetworkService.getNetworkUuid(rootNetworkUuid);
        String variantId = networkModificationTreeService.getVariantId(nodeUuid, rootNetworkUuid);
        UUID resultUuid = rootNetworkNodeInfoService.getComputationResultUuid(nodeUuid, rootNetworkUuid, LOAD_FLOW);
        return loadflowService.getLimitViolations(resultUuid, filters, globalFilters, sort, networkuuid, variantId);
    }

    public byte[] getSubstationSvg(String substationId, DiagramParameters diagramParameters,
                                   String substationLayout, UUID nodeUuid, UUID rootNetworkUuid) {
        UUID networkUuid = rootNetworkService.getNetworkUuid(rootNetworkUuid);
        if (networkUuid == null) {
            throw new StudyException(ROOT_NETWORK_NOT_FOUND);
        }
        String variantId = networkModificationTreeService.getVariantId(nodeUuid, rootNetworkUuid);
        if (networkStoreService.existVariant(networkUuid, variantId)) {
            return singleLineDiagramService.getSubstationSvg(networkUuid, variantId, substationId, diagramParameters, substationLayout);
        } else {
            return null;
        }
    }

    public String getSubstationSvgAndMetadata(String substationId, DiagramParameters diagramParameters,
                                              String substationLayout, UUID nodeUuid, UUID rootNetworkUuid) {
        UUID networkUuid = rootNetworkService.getNetworkUuid(rootNetworkUuid);
        if (networkUuid == null) {
            throw new StudyException(ROOT_NETWORK_NOT_FOUND);
        }
        String variantId = networkModificationTreeService.getVariantId(nodeUuid, rootNetworkUuid);
        if (networkStoreService.existVariant(networkUuid, variantId)) {
            return singleLineDiagramService.getSubstationSvgAndMetadata(networkUuid, variantId, substationId, diagramParameters, substationLayout);
        } else {
            return null;
        }
    }

    public String getNetworkAreaDiagram(UUID nodeUuid, UUID rootNetworkUuid, List<String> voltageLevelsIds, int depth, boolean withGeoData) {
        UUID networkUuid = rootNetworkService.getNetworkUuid(rootNetworkUuid);
        if (networkUuid == null) {
            throw new StudyException(ROOT_NETWORK_NOT_FOUND);
        }
        String variantId = networkModificationTreeService.getVariantId(nodeUuid, rootNetworkUuid);
        if (networkStoreService.existVariant(networkUuid, variantId)) {
            return singleLineDiagramService.getNetworkAreaDiagram(networkUuid, variantId, voltageLevelsIds, depth, withGeoData);
        } else {
            return null;
        }
    }

    public String getNetworkAreaDiagram(UUID nodeUuid, UUID rootNetworkUuid, String elementParams) {
        UUID networkUuid = rootNetworkService.getNetworkUuid(rootNetworkUuid);
        if (networkUuid == null) {
            throw new StudyException(ROOT_NETWORK_NOT_FOUND);
        }
        String variantId = networkModificationTreeService.getVariantId(nodeUuid, rootNetworkUuid);
        if (networkStoreService.existVariant(networkUuid, variantId)) {
            return singleLineDiagramService.getNetworkAreaDiagram(networkUuid, variantId, elementParams);
        } else {
            return null;
        }
    }

    public void invalidateSecurityAnalysisStatusOnAllNodes(UUID studyUuid) {
        securityAnalysisService.invalidateSaStatus(rootNetworkNodeInfoService.getComputationResultUuids(studyUuid, SECURITY_ANALYSIS));
    }

    public void invalidateSensitivityAnalysisStatusOnAllNodes(UUID studyUuid) {
        sensitivityAnalysisService.invalidateSensitivityAnalysisStatus(rootNetworkNodeInfoService.getComputationResultUuids(studyUuid, SENSITIVITY_ANALYSIS));
    }

    public void invalidateNonEvacuatedEnergyAnalysisStatusOnAllNodes(UUID studyUuid) {
        nonEvacuatedEnergyService.invalidateNonEvacuatedEnergyStatus(rootNetworkNodeInfoService.getComputationResultUuids(studyUuid, NON_EVACUATED_ENERGY_ANALYSIS));
    }

    public void invalidateDynamicSimulationStatusOnAllNodes(UUID studyUuid) {
        dynamicSimulationService.invalidateStatus(rootNetworkNodeInfoService.getComputationResultUuids(studyUuid, DYNAMIC_SIMULATION));
    }

    public void invalidateDynamicSecurityAnalysisStatusOnAllNodes(UUID studyUuid) {
        dynamicSecurityAnalysisService.invalidateStatus(rootNetworkNodeInfoService.getComputationResultUuids(studyUuid, DYNAMIC_SECURITY_ANALYSIS));
    }

    public void invalidateNodeTreeWithLoadFlowResults(UUID studyUuid) {
        Map<UUID, List<RootNetworkNodeInfoEntity>> rootNetworkNodeInfosWithLFByRootNetwork = rootNetworkNodeInfoService.getAllByStudyUuidWithLoadFlowResultsNotNull(studyUuid).stream()
            .collect(Collectors.groupingBy(rootNetworkNodeInfoEntity -> rootNetworkNodeInfoEntity.getRootNetwork().getId()));

        rootNetworkNodeInfosWithLFByRootNetwork.forEach((rootNetworkUuid, rootNetworkNodeInfoEntities) -> {
            // since invalidateNodeTree is costly, optimise node tree invalidation by keeping only least deep parents from the set to invalidate them and all their children
            Set<NodeEntity> nodesToInvalidate = rootNetworkNodeInfoEntities.stream().map(rootNetworkNodeInfoEntity -> rootNetworkNodeInfoEntity.getNodeInfo().getNode()).collect(Collectors.toSet());
            Set<NodeEntity> nodeTreesToInvalidate = new HashSet<>(nodesToInvalidate);

            nodesToInvalidate.forEach(node -> {
                NodeEntity currentNode = node.getParentNode();
                while (currentNode != null) {
                    if (nodesToInvalidate.contains(currentNode)) {
                        nodeTreesToInvalidate.remove(node);
                        break;
                    }
                    currentNode = currentNode.getParentNode();
                }
            });

            nodeTreesToInvalidate.forEach(node -> invalidateNodeTree(studyUuid, node.getIdNode(), rootNetworkUuid));
        });
    }

    public void invalidateVoltageInitStatusOnAllNodes(UUID studyUuid) {
        voltageInitService.invalidateVoltageInitStatus(rootNetworkNodeInfoService.getComputationResultUuids(studyUuid, VOLTAGE_INITIALIZATION));
    }

    public void invalidateStateEstimationStatusOnAllNodes(UUID studyUuid) {
        stateEstimationService.invalidateStateEstimationStatus(rootNetworkNodeInfoService.getComputationResultUuids(studyUuid, STATE_ESTIMATION));
    }

    private StudyEntity updateRootNetworkIndexationStatus(StudyEntity studyEntity, RootNetworkEntity rootNetworkEntity, RootNetworkIndexationStatus indexationStatus) {
        rootNetworkEntity.setIndexationStatus(indexationStatus);
        notificationService.emitRootNetworkIndexationStatusChanged(studyEntity.getId(), rootNetworkEntity.getId(), indexationStatus);
        return studyEntity;
    }

    public StudyEntity updateRootNetworkIndexationStatus(UUID studyUuid, UUID rootNetworkUuid, RootNetworkIndexationStatus indexationStatus) {
        return updateRootNetworkIndexationStatus(studyRepository.findById(studyUuid).orElseThrow(() -> new StudyException(STUDY_NOT_FOUND)), rootNetworkService.getRootNetwork(rootNetworkUuid).orElseThrow(() -> new StudyException(ROOT_NETWORK_NOT_FOUND)), indexationStatus);
    }

    private StudyEntity saveStudyThenCreateBasicTree(UUID studyUuid, NetworkInfos networkInfos,
                                                    CaseInfos caseInfos, UUID loadFlowParametersUuid,
                                                    UUID shortCircuitParametersUuid, DynamicSimulationParametersEntity dynamicSimulationParametersEntity,
                                                    UUID voltageInitParametersUuid, UUID securityAnalysisParametersUuid, UUID sensitivityAnalysisParametersUuid,
                                                    UUID networkVisualizationParametersUuid, UUID dynamicSecurityAnalysisParametersUuid, UUID stateEstimationParametersUuid,
                                                    UUID spreadsheetConfigCollectionUuid, Map<String, String> importParameters, UUID importReportUuid) {

        StudyEntity studyEntity = StudyEntity.builder()
                .id(studyUuid)
                .nonEvacuatedEnergyProvider(defaultNonEvacuatedEnergyProvider)
                .dynamicSimulationProvider(defaultDynamicSimulationProvider)
                .loadFlowParametersUuid(loadFlowParametersUuid)
                .shortCircuitParametersUuid(shortCircuitParametersUuid)
                .dynamicSimulationParameters(dynamicSimulationParametersEntity)
                .voltageInitParametersUuid(voltageInitParametersUuid)
                .securityAnalysisParametersUuid(securityAnalysisParametersUuid)
                .sensitivityAnalysisParametersUuid(sensitivityAnalysisParametersUuid)
                .voltageInitParameters(new StudyVoltageInitParametersEntity())
                .networkVisualizationParametersUuid(networkVisualizationParametersUuid)
                .dynamicSecurityAnalysisParametersUuid(dynamicSecurityAnalysisParametersUuid)
                .stateEstimationParametersUuid(stateEstimationParametersUuid)
                .spreadsheetConfigCollectionUuid(spreadsheetConfigCollectionUuid)
                .monoRoot(true)
                .build();

        var study = studyRepository.save(studyEntity);
        // if the StudyCreationRequestEntity has no firstRootNetworkName then the first root network's name is the case file name with the extension.
        Optional<StudyCreationRequestEntity> studyCreationRequestEntity = studyCreationRequestRepository.findById(studyUuid);
        var firstRootNetworkName = caseInfos.getCaseName();
        if (studyCreationRequestEntity.isPresent() && !StringUtils.isBlank(studyCreationRequestEntity.get().getFirstRootNetworkName())) {
            // in this case, the first root network's name is the name the user entered when selecting the case.
            firstRootNetworkName = studyCreationRequestEntity.get().getFirstRootNetworkName();
        }
        rootNetworkService.createRootNetwork(studyEntity, RootNetworkInfos.builder().id(UUID.randomUUID()).name(firstRootNetworkName).networkInfos(networkInfos).caseInfos(caseInfos).reportUuid(importReportUuid).importParameters(importParameters).tag("1").build());
        networkModificationTreeService.createBasicTree(study);

        return study;
    }

    void updateComputationResultUuid(UUID nodeUuid, UUID rootNetworkUuid, UUID computationResultUuid, ComputationType computationType) {
        rootNetworkNodeInfoService.updateComputationResultUuid(nodeUuid, rootNetworkUuid, computationResultUuid, computationType);
    }

    public List<String> getResultEnumValues(UUID nodeUuid, UUID rootNetworkUuid, ComputationType computationType, String enumName) {
        Objects.requireNonNull(nodeUuid);
        Objects.requireNonNull(enumName);
        UUID resultUuid = rootNetworkNodeInfoService.getComputationResultUuid(nodeUuid, rootNetworkUuid, computationType);
        if (resultUuid != null) {
            return switch (computationType) {
                case LOAD_FLOW -> loadflowService.getEnumValues(enumName, resultUuid);
                case SECURITY_ANALYSIS -> securityAnalysisService.getEnumValues(enumName, resultUuid);
                case SHORT_CIRCUIT, SHORT_CIRCUIT_ONE_BUS -> shortCircuitService.getEnumValues(enumName, resultUuid);
                default -> throw new StudyException(NOT_ALLOWED);
            };
        } else {
            return new ArrayList<>();
        }
    }

    private StudyCreationRequestEntity insertStudyCreationRequestEntity(UUID studyUuid, String firstRootNetworkName) {
        StudyCreationRequestEntity studyCreationRequestEntity = new StudyCreationRequestEntity(
                studyUuid == null ? UUID.randomUUID() : studyUuid, firstRootNetworkName);
        return studyCreationRequestRepository.save(studyCreationRequestEntity);
    }

    public boolean createOrUpdateLoadFlowParameters(StudyEntity studyEntity, String parameters, String userId) {
        boolean userProfileIssue = false;
        UUID existingLoadFlowParametersUuid = studyEntity.getLoadFlowParametersUuid();

        UserProfileInfos userProfileInfos = parameters == null ? userAdminService.getUserProfile(userId).orElse(null) : null;
        if (parameters == null && userProfileInfos != null && userProfileInfos.getLoadFlowParameterId() != null) {
            // reset case, with existing profile, having default LF params
            try {
                UUID loadFlowParametersFromProfileUuid = loadflowService.duplicateLoadFlowParameters(userProfileInfos.getLoadFlowParameterId());
                if (existingLoadFlowParametersUuid != null) {
                    //For a reset to defaultValues we need to keep the provider if it exists because it's updated separately
                    String keptProvider = loadflowService.getLoadFlowParameters(existingLoadFlowParametersUuid).getProvider();
                    loadflowService.updateLoadFlowProvider(loadFlowParametersFromProfileUuid, keptProvider);
                }
                studyEntity.setLoadFlowParametersUuid(loadFlowParametersFromProfileUuid);
                removeLoadFlowParameters(existingLoadFlowParametersUuid);
                return userProfileIssue;
            } catch (Exception e) {
                userProfileIssue = true;
                LOGGER.error(String.format("Could not duplicate loadflow parameters with id '%s' from user/profile '%s/%s'. Using default parameters",
                        userProfileInfos.getLoadFlowParameterId(), userId, userProfileInfos.getName()), e);
                // in case of duplication error (ex: wrong/dangling uuid in the profile), move on with default params below
            }
        }

        if (existingLoadFlowParametersUuid == null) {
            existingLoadFlowParametersUuid = loadflowService.createLoadFlowParameters(parameters);
            studyEntity.setLoadFlowParametersUuid(existingLoadFlowParametersUuid);
        } else {
            loadflowService.updateLoadFlowParameters(existingLoadFlowParametersUuid, parameters);
        }
        return userProfileIssue;
    }

    private void removeLoadFlowParameters(@Nullable UUID lfParametersUuid) {
        if (lfParametersUuid != null) {
            try {
                loadflowService.deleteLoadFlowParameters(lfParametersUuid);
            } catch (Exception e) {
                LOGGER.error("Could not remove loadflow Parameters with uuid:" + lfParametersUuid, e);
            }
        }
    }

    public void updateDynamicSimulationParameters(UUID studyUuid, DynamicSimulationParametersEntity dynamicSimulationParametersEntity) {
        Optional<StudyEntity> studyEntity = studyRepository.findById(studyUuid);
        studyEntity.ifPresent(studyEntity1 -> {
            studyEntity1.setDynamicSimulationParameters(dynamicSimulationParametersEntity);
            invalidateDynamicSimulationStatusOnAllNodes(studyUuid);
            notificationService.emitStudyChanged(studyUuid, null, null, NotificationService.UPDATE_TYPE_DYNAMIC_SIMULATION_STATUS);
        });
    }

    public boolean createOrUpdateVoltageInitParameters(StudyEntity studyEntity, VoltageInitParametersInfos parameters, String userId) {
        boolean userProfileIssue = false;
        UUID existingVoltageInitParametersUuid = studyEntity.getVoltageInitParametersUuid();
        UserProfileInfos userProfileInfos = parameters == null ? userAdminService.getUserProfile(userId).orElse(null) : null;
        if (parameters == null && userProfileInfos != null && userProfileInfos.getVoltageInitParameterId() != null) {
            // reset case, with existing profile, having default voltage init params
            try {
                UUID voltageInitParametersFromProfileUuid = voltageInitService.duplicateVoltageInitParameters(userProfileInfos.getVoltageInitParameterId());
                studyEntity.setVoltageInitParametersUuid(voltageInitParametersFromProfileUuid);
                removeVoltageInitParameters(existingVoltageInitParametersUuid);
                return userProfileIssue;
            } catch (Exception e) {
                userProfileIssue = true;
                LOGGER.error(String.format("Could not duplicate voltage init parameters with id '%s' from user/profile '%s/%s'. Using default parameters",
                    userProfileInfos.getVoltageInitParameterId(), userId, userProfileInfos.getName()), e);
                // in case of duplication error (ex: wrong/dangling uuid in the profile), move on with default params below
            }
        }

        if (existingVoltageInitParametersUuid == null) {
            existingVoltageInitParametersUuid = voltageInitService.createVoltageInitParameters(parameters);
            studyEntity.setVoltageInitParametersUuid(existingVoltageInitParametersUuid);
        } else {
            VoltageInitParametersInfos oldParameters = voltageInitService.getVoltageInitParameters(existingVoltageInitParametersUuid);
            if (Objects.isNull(parameters) || !parameters.equals(oldParameters)) {
                voltageInitService.updateVoltageInitParameters(existingVoltageInitParametersUuid, parameters);
            }
        }
        invalidateVoltageInitStatusOnAllNodes(studyEntity.getId());

        return userProfileIssue;
    }

    private void removeVoltageInitParameters(@Nullable UUID voltageInitParametersUuid) {
        if (voltageInitParametersUuid != null) {
            try {
                voltageInitService.deleteVoltageInitParameters(voltageInitParametersUuid);
            } catch (Exception e) {
                LOGGER.error("Could not remove voltage init parameters with uuid:" + voltageInitParametersUuid, e);
            }
        }
    }

    public boolean createOrUpdateSecurityAnalysisParameters(UUID studyUuid, StudyEntity studyEntity, String parameters, String userId) {
        boolean userProfileIssue = false;
        UUID existingSecurityAnalysisParametersUuid = studyEntity.getSecurityAnalysisParametersUuid();
        UserProfileInfos userProfileInfos = parameters == null ? userAdminService.getUserProfile(userId).orElse(null) : null;
        if (parameters == null && userProfileInfos != null && userProfileInfos.getSecurityAnalysisParameterId() != null) {
            // reset case, with existing profile, having default security analysis params
            try {
                UUID securityAnalysisParametersFromProfileUuid = securityAnalysisService.duplicateSecurityAnalysisParameters(userProfileInfos.getSecurityAnalysisParameterId());
                studyEntity.setSecurityAnalysisParametersUuid(securityAnalysisParametersFromProfileUuid);
                removeSecurityAnalysisParameters(existingSecurityAnalysisParametersUuid);
                return userProfileIssue;
            } catch (Exception e) {
                userProfileIssue = true;
                LOGGER.error(String.format("Could not duplicate security analysis parameters with id '%s' from user/profile '%s/%s'. Using default parameters",
                        userProfileInfos.getSecurityAnalysisParameterId(), userId, userProfileInfos.getName()), e);
                // in case of duplication error (ex: wrong/dangling uuid in the profile), move on with default params below
            }
        }

        if (existingSecurityAnalysisParametersUuid == null) {
            existingSecurityAnalysisParametersUuid = securityAnalysisService.createSecurityAnalysisParameters(parameters);
            studyEntity.setSecurityAnalysisParametersUuid(existingSecurityAnalysisParametersUuid);
        } else {
            securityAnalysisService.updateSecurityAnalysisParameters(existingSecurityAnalysisParametersUuid, parameters);
        }
        invalidateSecurityAnalysisStatusOnAllNodes(studyUuid);

        return userProfileIssue;
    }

    private void removeSecurityAnalysisParameters(@Nullable UUID securityAnalysisParametersUuid) {
        if (securityAnalysisParametersUuid != null) {
            try {
                securityAnalysisService.deleteSecurityAnalysisParameters(securityAnalysisParametersUuid);
            } catch (Exception e) {
                LOGGER.error("Could not remove security analysis parameters with uuid:" + securityAnalysisParametersUuid, e);
            }
        }
    }

    @Transactional
    public void createNetworkModification(UUID studyUuid, String createModificationAttributes, UUID nodeUuid, String userId) {
        List<UUID> childrenUuids = networkModificationTreeService.getChildrenUuids(nodeUuid);
        notificationService.emitStartModificationEquipmentNotification(studyUuid, nodeUuid, childrenUuids, NotificationService.MODIFICATIONS_CREATING_IN_PROGRESS);
        try {
            invalidateNodeTreeWithLF(studyUuid, nodeUuid, ComputationsInvalidationMode.ALL);

            UUID groupUuid = networkModificationTreeService.getModificationGroupUuid(nodeUuid);
            List<RootNetworkEntity> studyRootNetworkEntities = getStudyRootNetworks(studyUuid);

            List<ModificationApplicationContext> modificationApplicationContexts = studyRootNetworkEntities.stream()
                .map(rootNetworkEntity -> rootNetworkNodeInfoService.getNetworkModificationApplicationContext(rootNetworkEntity.getId(), nodeUuid, rootNetworkEntity.getNetworkUuid()))
                .toList();

            NetworkModificationsResult networkModificationResults = networkModificationService.createModification(groupUuid, Pair.of(createModificationAttributes, modificationApplicationContexts));

            if (networkModificationResults != null && networkModificationResults.modificationResults() != null) {
                int index = 0;
                // for each NetworkModificationResult, send an impact notification - studyRootNetworkEntities are ordered in the same way as networkModificationResults
                for (Optional<NetworkModificationResult> modificationResultOpt : networkModificationResults.modificationResults()) {
                    if (modificationResultOpt.isPresent() && studyRootNetworkEntities.get(index) != null) {
                        emitNetworkModificationImpacts(studyUuid, nodeUuid, studyRootNetworkEntities.get(index).getId(), modificationResultOpt.get());
                    }
                    index++;
                }
            }
        } finally {
            invalidateBlockedBuildNodeTree(studyUuid, nodeUuid);
            notificationService.emitEndModificationEquipmentNotification(studyUuid, nodeUuid, childrenUuids);
        }
        notificationService.emitElementUpdated(studyUuid, userId);
    }

    @Transactional
    public void updateNetworkModification(UUID studyUuid, String updateModificationAttributes, UUID nodeUuid, UUID modificationUuid, String userId) {
        List<UUID> childrenUuids = networkModificationTreeService.getChildrenUuids(nodeUuid);
        notificationService.emitStartModificationEquipmentNotification(studyUuid, nodeUuid, childrenUuids, NotificationService.MODIFICATIONS_UPDATING_IN_PROGRESS);
        try {
            networkModificationService.updateModification(updateModificationAttributes, modificationUuid);
            invalidateNodeTree(studyUuid, nodeUuid);
        } finally {
            notificationService.emitEndModificationEquipmentNotification(studyUuid, nodeUuid, childrenUuids);
        }
        notificationService.emitElementUpdated(studyUuid, userId);
    }

    public String getVoltageLevelSubstationId(UUID nodeUuid, UUID rootNetworkUuid, String voltageLevelId) {
        UUID networkUuid = rootNetworkService.getNetworkUuid(rootNetworkUuid);
        String variantId = networkModificationTreeService.getVariantId(nodeUuid, rootNetworkUuid);
        return networkMapService.getVoltageLevelSubstationId(networkUuid, variantId, voltageLevelId);
    }

    public List<IdentifiableInfos> getVoltageLevelBusesOrBusbarSections(UUID nodeUuid, UUID rootNetworkUuid, String voltageLevelId,
                                                                        String busPath) {
        UUID networkUuid = rootNetworkService.getNetworkUuid(rootNetworkUuid);
        String variantId = networkModificationTreeService.getVariantId(nodeUuid, rootNetworkUuid);

        return networkMapService.getVoltageLevelBusesOrBusbarSections(networkUuid, variantId, voltageLevelId, busPath);
    }

    public String getVoltageLevelSwitches(UUID nodeUuid, UUID rootNetworkUuid, String voltageLevelId,
                                                           String switchesPath) {
        UUID networkUuid = rootNetworkService.getNetworkUuid(rootNetworkUuid);
        String variantId = networkModificationTreeService.getVariantId(nodeUuid, rootNetworkUuid);

        return networkMapService.getVoltageLevelSwitches(networkUuid, variantId, voltageLevelId, switchesPath);
    }

    public String getVoltageLevelSubstationId(UUID studyUuid, UUID nodeUuid, UUID rootNetworkUuid, String voltageLevelId, boolean inUpstreamBuiltParentNode) {
        UUID nodeUuidToSearchIn = getNodeUuidToSearchIn(nodeUuid, rootNetworkUuid, inUpstreamBuiltParentNode);
        return getVoltageLevelSubstationId(nodeUuidToSearchIn, rootNetworkUuid, voltageLevelId);
    }

    public List<IdentifiableInfos> getVoltageLevelBusesOrBusbarSections(UUID nodeUuid, UUID rootNetworkUuid, String voltageLevelId, boolean inUpstreamBuiltParentNode) {
        UUID nodeUuidToSearchIn = getNodeUuidToSearchIn(nodeUuid, rootNetworkUuid, inUpstreamBuiltParentNode);
        return getVoltageLevelBusesOrBusbarSections(nodeUuidToSearchIn, rootNetworkUuid, voltageLevelId, "buses-or-busbar-sections");
    }

    public String getVoltageLevelSwitches(UUID nodeUuid, UUID rootNetworkUuid, String voltageLevelId, boolean inUpstreamBuiltParentNode) {
        UUID nodeUuidToSearchIn = getNodeUuidToSearchIn(nodeUuid, rootNetworkUuid, inUpstreamBuiltParentNode);
        return getVoltageLevelSwitches(nodeUuidToSearchIn, rootNetworkUuid, voltageLevelId, "switches");
    }

    @Transactional
    public void buildNode(@NonNull UUID studyUuid, @NonNull UUID nodeUuid, @NonNull UUID rootNetworkUuid, @NonNull String userId) {
        buildNode(studyUuid, nodeUuid, rootNetworkUuid, userId, null);
    }

    private void buildNode(@NonNull UUID studyUuid, @NonNull UUID nodeUuid, @NonNull UUID rootNetworkUuid, @NonNull String userId, AbstractWorkflowInfos workflowInfos) {
        assertCanBuildNode(studyUuid, rootNetworkUuid, userId);
        BuildInfos buildInfos = networkModificationTreeService.getBuildInfos(nodeUuid, rootNetworkUuid);
        Map<UUID, UUID> nodeUuidToReportUuid = buildInfos.getReportsInfos().stream().collect(Collectors.toMap(ReportInfos::nodeUuid, ReportInfos::reportUuid));
        networkModificationTreeService.setModificationReports(nodeUuid, rootNetworkUuid, nodeUuidToReportUuid);
        networkModificationTreeService.updateNodeBuildStatus(nodeUuid, rootNetworkUuid, NodeBuildStatus.from(BuildStatus.BUILDING));
        try {
            networkModificationService.buildNode(nodeUuid, rootNetworkUuid, buildInfos, workflowInfos);
        } catch (Exception e) {
            networkModificationTreeService.updateNodeBuildStatus(nodeUuid, rootNetworkUuid, NodeBuildStatus.from(BuildStatus.NOT_BUILT));
            throw new StudyException(NODE_BUILD_ERROR, e.getMessage());
        }
    }

    public void handleBuildSuccess(UUID studyUuid, UUID nodeUuid, UUID rootNetworkUuid, NetworkModificationResult networkModificationResult) {
        LOGGER.info("Build completed for node '{}'", nodeUuid);

        networkModificationTreeService.updateNodeBuildStatus(nodeUuid, rootNetworkUuid,
            NodeBuildStatus.from(networkModificationResult.getLastGroupApplicationStatus(), networkModificationResult.getApplicationStatus()));

        notificationService.emitStudyChanged(studyUuid, nodeUuid, rootNetworkUuid, NotificationService.UPDATE_TYPE_BUILD_COMPLETED, networkModificationResult.getImpactedSubstationsIds());
    }

    public void assertCanBuildNode(@NonNull UUID studyUuid, @NonNull UUID rootNetworkUuid, @NonNull String userId) {
        // check restrictions on node builds number
        userAdminService.getUserMaxAllowedBuilds(userId).ifPresent(maxBuilds -> {
            long nbBuiltNodes = networkModificationTreeService.countBuiltNodes(studyUuid, rootNetworkUuid);
            if (nbBuiltNodes >= maxBuilds) {
                throw new StudyException(MAX_NODE_BUILDS_EXCEEDED, "max allowed built nodes : " + maxBuilds);
            }
        });
    }

    @Transactional
    public void unbuildStudyNode(@NonNull UUID studyUuid, @NonNull UUID nodeUuid, @NonNull UUID rootNetworkUuid) {
        // if loadflow was run on this node, all children node might have been impacted with loadflow modifications
        // we need to invalidate them all
        if (rootNetworkNodeInfoService.isLoadflowDone(nodeUuid, rootNetworkUuid)) {
            invalidateNodeTree(studyUuid, nodeUuid);
        } else {
            invalidateNode(studyUuid, nodeUuid, rootNetworkUuid);
        }
    }

    public void stopBuild(@NonNull UUID nodeUuid, UUID rootNetworkUuid) {
        networkModificationService.stopBuild(nodeUuid, rootNetworkUuid);
    }

    @Transactional
    public void duplicateStudyNode(UUID sourceStudyUuid, UUID targetStudyUuid, UUID nodeToCopyUuid, UUID referenceNodeUuid, InsertMode insertMode, String userId) {
        checkStudyContainsNode(sourceStudyUuid, nodeToCopyUuid);
        checkStudyContainsNode(targetStudyUuid, referenceNodeUuid);
        networkModificationTreeService.assertIsRootOrConstructionNode(referenceNodeUuid);
        UUID duplicatedNodeUuid = networkModificationTreeService.duplicateStudyNode(nodeToCopyUuid, referenceNodeUuid, insertMode);
        boolean invalidateBuild = networkModificationTreeService.hasModifications(nodeToCopyUuid, false);
        if (invalidateBuild) {
            invalidateNodeTree(targetStudyUuid, duplicatedNodeUuid, InvalidateNodeTreeParameters.ONLY_CHILDREN_BUILD_STATUS);
        }
        notificationService.emitElementUpdated(targetStudyUuid, userId);
    }

    @Transactional
    public void moveStudyNode(UUID studyUuid, UUID nodeToMoveUuid, UUID referenceNodeUuid, InsertMode insertMode, String userId) {
        List<NodeEntity> oldChildren = null;
        checkStudyContainsNode(studyUuid, nodeToMoveUuid);
        checkStudyContainsNode(studyUuid, referenceNodeUuid);
        networkModificationTreeService.assertIsRootOrConstructionNode(referenceNodeUuid);
        boolean shouldUnbuildChildren = networkModificationTreeService.hasModifications(nodeToMoveUuid, false);

        //Unbuild previous children if necessary
        if (shouldUnbuildChildren) {
            oldChildren = networkModificationTreeService.getChildren(nodeToMoveUuid);
        }

        networkModificationTreeService.moveStudyNode(nodeToMoveUuid, referenceNodeUuid, insertMode);

        //Unbuilding moved node or new children if necessary
        if (shouldUnbuildChildren) {
            invalidateNodeTree(studyUuid, nodeToMoveUuid);
            oldChildren.forEach(child -> invalidateNodeTree(studyUuid, child.getIdNode()));
        } else {
            invalidateNode(studyUuid, nodeToMoveUuid);
        }
        notificationService.emitElementUpdated(studyUuid, userId);
    }

    @Transactional
    public void duplicateStudySubtree(UUID sourceStudyUuid, UUID targetStudyUuid, UUID parentNodeToCopyUuid, UUID referenceNodeUuid, String userId) {
        checkStudyContainsNode(sourceStudyUuid, parentNodeToCopyUuid);
        checkStudyContainsNode(targetStudyUuid, referenceNodeUuid);
        networkModificationTreeService.assertIsRootOrConstructionNode(referenceNodeUuid);

        StudyEntity studyEntity = studyRepository.findById(targetStudyUuid).orElseThrow(() -> new StudyException(STUDY_NOT_FOUND));
        StudyEntity sourceStudyEntity = studyRepository.findById(sourceStudyUuid).orElseThrow(() -> new StudyException(STUDY_NOT_FOUND));
        AbstractNode studySubTree = networkModificationTreeService.getStudySubtree(sourceStudyUuid, parentNodeToCopyUuid, null);
        UUID duplicatedNodeUuid = networkModificationTreeService.cloneStudyTree(studySubTree, referenceNodeUuid, studyEntity, sourceStudyEntity, false);
        notificationService.emitSubtreeInserted(targetStudyUuid, duplicatedNodeUuid, referenceNodeUuid);
        notificationService.emitElementUpdated(targetStudyUuid, userId);
    }

    @Transactional
    public void moveStudySubtree(UUID studyUuid, UUID parentNodeToMoveUuid, UUID referenceNodeUuid, String userId) {
        checkStudyContainsNode(studyUuid, parentNodeToMoveUuid);
        checkStudyContainsNode(studyUuid, referenceNodeUuid);
        networkModificationTreeService.assertIsRootOrConstructionNode(referenceNodeUuid);

        List<UUID> allChildren = networkModificationTreeService.getChildrenUuids(parentNodeToMoveUuid);
        if (allChildren.contains(referenceNodeUuid)) {
            throw new StudyException(NOT_ALLOWED);
        }
        networkModificationTreeService.moveStudySubtree(parentNodeToMoveUuid, referenceNodeUuid);

        getStudyRootNetworks(studyUuid).forEach(rootNetworkEntity -> {
            UUID rootNetworkUuid = rootNetworkEntity.getId();
            if (networkModificationTreeService.getNodeBuildStatus(parentNodeToMoveUuid, rootNetworkUuid).isBuilt()) {
                invalidateNodeTree(studyUuid, parentNodeToMoveUuid);
            }
            allChildren.stream()
                .filter(childUuid -> networkModificationTreeService.getNodeBuildStatus(childUuid, rootNetworkUuid).isBuilt())
                .forEach(childUuid -> invalidateNodeTree(studyUuid, childUuid));
        });

        notificationService.emitSubtreeMoved(studyUuid, parentNodeToMoveUuid, referenceNodeUuid);
        notificationService.emitElementUpdated(studyUuid, userId);
    }

    // Invalidate only one node
    private void invalidateNode(UUID studyUuid, UUID nodeUuid, UUID rootNetworkUuid) {
        AtomicReference<Long> startTime = new AtomicReference<>(null);
        startTime.set(System.nanoTime());

        InvalidateNodeInfos invalidateNodeInfos = networkModificationTreeService.invalidateNode(nodeUuid, rootNetworkUuid);
        invalidateNodeInfos.setNetworkUuid(rootNetworkService.getNetworkUuid(rootNetworkUuid));

        deleteInvalidationInfos(invalidateNodeInfos);

        emitAllComputationStatusChanged(studyUuid, nodeUuid, rootNetworkUuid, ComputationsInvalidationMode.ALL);

        if (startTime.get() != null) {
            LOGGER.trace("unbuild node '{}' of study '{}' : {} seconds", nodeUuid, studyUuid,
                TimeUnit.NANOSECONDS.toSeconds(System.nanoTime() - startTime.get()));
        }
    }

    private void invalidateNode(UUID studyUuid, UUID nodeUuid) {
        getStudyRootNetworks(studyUuid).forEach(rootNetworkEntity ->
            invalidateNode(studyUuid, nodeUuid, rootNetworkEntity.getId()));
    }

    private void invalidateNodeTree(UUID studyUuid, UUID nodeUuid) {
        invalidateNodeTree(studyUuid, nodeUuid, InvalidateNodeTreeParameters.DEFAULT);
    }

    private void invalidateNodeTree(UUID studyUuid, UUID nodeUuid, InvalidateNodeTreeParameters invalidateTreeParameters) {
        getStudyRootNetworks(studyUuid).forEach(rootNetworkEntity ->
            invalidateNodeTree(studyUuid, nodeUuid, rootNetworkEntity.getId(), invalidateTreeParameters));
    }

    private void invalidateNodeTreeWithLF(UUID studyUuid, UUID nodeUuid, ComputationsInvalidationMode computationsInvalidationMode) {
        getStudyRootNetworks(studyUuid).forEach(rootNetworkEntity -> {
            boolean isLFDone = rootNetworkNodeInfoService.isLoadflowDone(nodeUuid, rootNetworkEntity.getId());
            InvalidateNodeTreeParameters invalidateNodeTreeParameters = InvalidateNodeTreeParameters.builder()
                .invalidationMode(isLFDone ? InvalidationMode.ALL : InvalidationMode.ONLY_CHILDREN_BUILD_STATUS)
                .withBlockedNodeBuild(true)
                .computationsInvalidationMode(isLFDone ? ComputationsInvalidationMode.ALL : computationsInvalidationMode)
                .build();
            invalidateNodeTree(studyUuid, nodeUuid, rootNetworkEntity.getId(), invalidateNodeTreeParameters);
        });
    }

    public void invalidateNodeTree(UUID studyUuid, UUID nodeUuid, UUID rootNetworkUuid) {
        invalidateNodeTree(studyUuid, nodeUuid, rootNetworkUuid, InvalidateNodeTreeParameters.DEFAULT);
    }

    private void invalidateNodeTree(UUID studyUuid, UUID nodeUuid, UUID rootNetworkUuid, InvalidateNodeTreeParameters invalidateTreeParameters) {
        AtomicReference<Long> startTime = new AtomicReference<>(null);
        startTime.set(System.nanoTime());

        InvalidateNodeInfos invalidateNodeInfos = networkModificationTreeService.invalidateNodeTree(nodeUuid, rootNetworkUuid, invalidateTreeParameters);
        invalidateNodeInfos.setNetworkUuid(rootNetworkService.getNetworkUuid(rootNetworkUuid));

        deleteInvalidationInfos(invalidateNodeInfos);

        emitAllComputationStatusChanged(studyUuid, nodeUuid, rootNetworkUuid, invalidateTreeParameters.computationsInvalidationMode());

        if (startTime.get() != null) {
            LOGGER.trace("unbuild node '{}' of study '{}' : {} seconds", nodeUuid, studyUuid,
                TimeUnit.NANOSECONDS.toSeconds(System.nanoTime() - startTime.get()));
        }
    }

    private void invalidateBlockedBuildNodeTree(UUID studyUuid, UUID nodeUuid) {
        getStudyRootNetworks(studyUuid).forEach(rootNetworkEntity ->
            networkModificationTreeService.invalidateBlockedBuildNodeTree(rootNetworkEntity.getId(), nodeUuid)
        );
    }

    private void deleteInvalidationInfos(InvalidateNodeInfos invalidateNodeInfos) {
        CompletableFuture<Void> executeInParallel = CompletableFuture.allOf(
            studyServerExecutionService.runAsync(() -> networkModificationService.deleteIndexedModifications(invalidateNodeInfos.getGroupUuids(), invalidateNodeInfos.getNetworkUuid())),
            studyServerExecutionService.runAsync(() -> networkStoreService.deleteVariants(invalidateNodeInfos.getNetworkUuid(), invalidateNodeInfos.getVariantIds())),
            studyServerExecutionService.runAsync(() -> reportService.deleteReports(invalidateNodeInfos.getReportUuids())),
            studyServerExecutionService.runAsync(() -> loadflowService.deleteLoadFlowResults(invalidateNodeInfos.getLoadFlowResultUuids())),
            studyServerExecutionService.runAsync(() -> securityAnalysisService.deleteSecurityAnalysisResults(invalidateNodeInfos.getSecurityAnalysisResultUuids())),
            studyServerExecutionService.runAsync(() -> sensitivityAnalysisService.deleteSensitivityAnalysisResults(invalidateNodeInfos.getSensitivityAnalysisResultUuids())),
            studyServerExecutionService.runAsync(() -> nonEvacuatedEnergyService.deleteNonEvacuatedEnergyResults(invalidateNodeInfos.getNonEvacuatedEnergyResultUuids())),
            studyServerExecutionService.runAsync(() -> shortCircuitService.deleteShortCircuitAnalysisResults(invalidateNodeInfos.getShortCircuitAnalysisResultUuids())),
            studyServerExecutionService.runAsync(() -> shortCircuitService.deleteShortCircuitAnalysisResults(invalidateNodeInfos.getOneBusShortCircuitAnalysisResultUuids())),
            studyServerExecutionService.runAsync(() -> voltageInitService.deleteVoltageInitResults(invalidateNodeInfos.getVoltageInitResultUuids())),
            studyServerExecutionService.runAsync(() -> dynamicSimulationService.deleteResults(invalidateNodeInfos.getDynamicSimulationResultUuids())),
            studyServerExecutionService.runAsync(() -> dynamicSecurityAnalysisService.deleteResults(invalidateNodeInfos.getDynamicSecurityAnalysisResultUuids())),
            studyServerExecutionService.runAsync(() -> stateEstimationService.deleteStateEstimationResults(invalidateNodeInfos.getStateEstimationResultUuids()))
        );
        try {
            executeInParallel.get();
        } catch (InterruptedException e) {
            Thread.currentThread().interrupt();
            throw new StudyException(INVALIDATE_BUILD_FAILED, e.getMessage());
        } catch (Exception e) {
            throw new StudyException(INVALIDATE_BUILD_FAILED, e.getMessage());
        }

    }

    @Transactional
    public void deleteNetworkModifications(UUID studyUuid, UUID nodeUuid, List<UUID> modificationsUuids, String userId) {
        List<UUID> childrenUuids = networkModificationTreeService.getChildrenUuids(nodeUuid);
        StudyEntity studyEntity = studyRepository.findById(studyUuid).orElseThrow(() -> new StudyException(STUDY_NOT_FOUND));
        notificationService.emitStartModificationEquipmentNotification(studyUuid, nodeUuid, childrenUuids, NotificationService.MODIFICATIONS_DELETING_IN_PROGRESS);
        try {
            if (!networkModificationTreeService.getStudyUuidForNodeId(nodeUuid).equals(studyUuid)) {
                throw new StudyException(NOT_ALLOWED);
            }
            UUID groupId = networkModificationTreeService.getModificationGroupUuid(nodeUuid);
            networkModificationService.deleteModifications(groupId, modificationsUuids);
            // for each root network, remove modifications from excluded ones
            studyEntity.getRootNetworks().forEach(rootNetworkEntity -> rootNetworkNodeInfoService.updateModificationsToExclude(nodeUuid, rootNetworkEntity.getId(), new HashSet<>(modificationsUuids), true));
        } finally {
            notificationService.emitEndDeletionEquipmentNotification(studyUuid, nodeUuid, childrenUuids);
        }
        notificationService.emitElementUpdated(studyUuid, userId);
    }

    @Transactional
    public void stashNetworkModifications(UUID studyUuid, UUID nodeUuid, List<UUID> modificationsUuids, String userId) {
        List<UUID> childrenUuids = networkModificationTreeService.getChildrenUuids(nodeUuid);
        notificationService.emitStartModificationEquipmentNotification(studyUuid, nodeUuid, childrenUuids, NotificationService.MODIFICATIONS_STASHING_IN_PROGRESS);
        try {
            if (!networkModificationTreeService.getStudyUuidForNodeId(nodeUuid).equals(studyUuid)) {
                throw new StudyException(NOT_ALLOWED);
            }
            UUID groupId = networkModificationTreeService.getModificationGroupUuid(nodeUuid);
            networkModificationService.stashModifications(groupId, modificationsUuids);
            invalidateNodeTree(studyUuid, nodeUuid);
        } finally {
            notificationService.emitEndModificationEquipmentNotification(studyUuid, nodeUuid, childrenUuids);
        }
        notificationService.emitElementUpdated(studyUuid, userId);
    }

    @Transactional
    public void updateNetworkModificationsActivation(UUID studyUuid, UUID nodeUuid, List<UUID> modificationsUuids, String userId, boolean activated) {
        List<UUID> childrenUuids = networkModificationTreeService.getChildrenUuids(nodeUuid);
        notificationService.emitStartModificationEquipmentNotification(studyUuid, nodeUuid, childrenUuids, NotificationService.MODIFICATIONS_UPDATING_IN_PROGRESS);
        try {
            if (!networkModificationTreeService.getStudyUuidForNodeId(nodeUuid).equals(studyUuid)) {
                throw new StudyException(NOT_ALLOWED);
            }
            UUID groupId = networkModificationTreeService.getModificationGroupUuid(nodeUuid);
            networkModificationService.updateModificationsActivation(groupId, modificationsUuids, activated);
            invalidateNodeTree(studyUuid, nodeUuid);
        } finally {
            notificationService.emitEndModificationEquipmentNotification(studyUuid, nodeUuid, childrenUuids);
        }
        notificationService.emitElementUpdated(studyUuid, userId);
    }

    @Transactional
    public void updateNetworkModificationsActivationInRootNetwork(UUID studyUuid, UUID nodeUuid, UUID rootNetworkUuid, Set<UUID> modificationsUuids, String userId, boolean activated) {
        List<UUID> childrenUuids = networkModificationTreeService.getChildrenUuids(nodeUuid);
        networkModificationService.verifyModifications(networkModificationTreeService.getModificationGroupUuid(nodeUuid), modificationsUuids);
        notificationService.emitStartModificationEquipmentNotification(studyUuid, nodeUuid, Optional.of(rootNetworkUuid), childrenUuids, NotificationService.MODIFICATIONS_UPDATING_IN_PROGRESS);
        try {
            if (!networkModificationTreeService.getStudyUuidForNodeId(nodeUuid).equals(studyUuid)) {
                throw new StudyException(NOT_ALLOWED);
            }
            rootNetworkNodeInfoService.updateModificationsToExclude(nodeUuid, rootNetworkUuid, modificationsUuids, activated);
            invalidateNodeTree(studyUuid, nodeUuid, rootNetworkUuid);
        } finally {
            notificationService.emitEndModificationEquipmentNotification(studyUuid, nodeUuid, Optional.of(rootNetworkUuid), childrenUuids);
        }
        notificationService.emitElementUpdated(studyUuid, userId);
    }

    @Transactional
    public void restoreNetworkModifications(UUID studyUuid, UUID nodeUuid, List<UUID> modificationsUuids, String userId) {
        List<UUID> childrenUuids = networkModificationTreeService.getChildrenUuids(nodeUuid);
        notificationService.emitStartModificationEquipmentNotification(studyUuid, nodeUuid, childrenUuids, NotificationService.MODIFICATIONS_RESTORING_IN_PROGRESS);
        try {
            if (!networkModificationTreeService.getStudyUuidForNodeId(nodeUuid).equals(studyUuid)) {
                throw new StudyException(NOT_ALLOWED);
            }
            UUID groupId = networkModificationTreeService.getModificationGroupUuid(nodeUuid);
            networkModificationService.restoreModifications(groupId, modificationsUuids);
            invalidateNodeTree(studyUuid, nodeUuid);
        } finally {
            notificationService.emitEndModificationEquipmentNotification(studyUuid, nodeUuid, childrenUuids);
        }
        notificationService.emitElementUpdated(studyUuid, userId);
    }

    private void removeNodesFromAliases(UUID studyUuid, List<UUID> nodeIds, boolean removeChildren) {
        StudyEntity studyEntity = studyRepository.findById(studyUuid).orElseThrow(() -> new StudyException(STUDY_NOT_FOUND));
        if (!CollectionUtils.isEmpty(studyEntity.getNodeAliases())) {
            Set<UUID> allNodeIds = new HashSet<>(nodeIds);
            if (removeChildren) {
                nodeIds.forEach(n -> allNodeIds.addAll(networkModificationTreeService.getAllChildrenUuids(n)));
            }
            studyEntity.getNodeAliases().forEach(nodeAliasEmbeddable -> {
                if (nodeAliasEmbeddable.getNodeId() != null && allNodeIds.contains(nodeAliasEmbeddable.getNodeId())) {
                    nodeAliasEmbeddable.setNodeId(null);
                }
            });
        }
    }

    @Transactional
    public void deleteNodes(UUID studyUuid, List<UUID> nodeIds, boolean deleteChildren, String userId) {
        removeNodesFromAliases(studyUuid, nodeIds, deleteChildren);

        DeleteNodeInfos deleteNodeInfos = new DeleteNodeInfos();
        for (UUID nodeId : nodeIds) {
            AtomicReference<Long> startTime = new AtomicReference<>(null);
            startTime.set(System.nanoTime());

            boolean invalidateChildrenBuild = !deleteChildren && networkModificationTreeService.hasModifications(nodeId, false);
            List<NodeEntity> childrenNodes = networkModificationTreeService.getChildren(nodeId);
            List<UUID> removedNodes = networkModificationTreeService.doDeleteNode(nodeId, deleteChildren, deleteNodeInfos);

            CompletableFuture<Void> executeInParallel = CompletableFuture.allOf(
                    studyServerExecutionService.runAsync(() -> deleteNodeInfos.getModificationGroupUuids().forEach(networkModificationService::deleteModifications)),
                    studyServerExecutionService.runAsync(() -> reportService.deleteReports(deleteNodeInfos.getReportUuids())),
                    studyServerExecutionService.runAsync(() -> loadflowService.deleteLoadFlowResults(deleteNodeInfos.getLoadFlowResultUuids())),
                    studyServerExecutionService.runAsync(() -> securityAnalysisService.deleteSecurityAnalysisResults(deleteNodeInfos.getSecurityAnalysisResultUuids())),
                    studyServerExecutionService.runAsync(() -> sensitivityAnalysisService.deleteSensitivityAnalysisResults(deleteNodeInfos.getSensitivityAnalysisResultUuids())),
                    studyServerExecutionService.runAsync(() -> nonEvacuatedEnergyService.deleteNonEvacuatedEnergyResults(deleteNodeInfos.getNonEvacuatedEnergyResultUuids())),
                    studyServerExecutionService.runAsync(() -> shortCircuitService.deleteShortCircuitAnalysisResults(deleteNodeInfos.getShortCircuitAnalysisResultUuids())),
                    studyServerExecutionService.runAsync(() -> shortCircuitService.deleteShortCircuitAnalysisResults(deleteNodeInfos.getOneBusShortCircuitAnalysisResultUuids())),
                    studyServerExecutionService.runAsync(() -> voltageInitService.deleteVoltageInitResults(deleteNodeInfos.getVoltageInitResultUuids())),
                    studyServerExecutionService.runAsync(() -> dynamicSimulationService.deleteResults(deleteNodeInfos.getDynamicSimulationResultUuids())),
                    studyServerExecutionService.runAsync(() -> dynamicSecurityAnalysisService.deleteResults(deleteNodeInfos.getDynamicSecurityAnalysisResultUuids())),
                    studyServerExecutionService.runAsync(() -> stateEstimationService.deleteStateEstimationResults(deleteNodeInfos.getStateEstimationResultUuids())),
                    studyServerExecutionService.runAsync(() -> deleteNodeInfos.getVariantIds().forEach(networkStoreService::deleteVariants)),
                    studyServerExecutionService.runAsync(() -> removedNodes.forEach(dynamicSimulationEventService::deleteEventsByNodeId))
            );

            try {
                executeInParallel.get();
            } catch (InterruptedException e) {
                Thread.currentThread().interrupt();
                throw new StudyException(DELETE_NODE_FAILED, e.getMessage());
            } catch (Exception e) {
                throw new StudyException(DELETE_NODE_FAILED, e.getMessage());
            }

            if (startTime.get() != null && LOGGER.isTraceEnabled()) {
                LOGGER.trace("Delete node '{}' of study '{}' : {} seconds", nodeId.toString().replaceAll("[\n\r]", "_"), studyUuid,
                        TimeUnit.NANOSECONDS.toSeconds(System.nanoTime() - startTime.get()));
            }

            if (invalidateChildrenBuild) {
                childrenNodes.forEach(nodeEntity -> invalidateNodeTree(studyUuid, nodeEntity.getIdNode()));
            }
        }

        notificationService.emitElementUpdated(studyUuid, userId);
    }

    @Transactional
    public void stashNode(UUID studyUuid, UUID nodeId, boolean stashChildren, String userId) {
        removeNodesFromAliases(studyUuid, List.of(nodeId), stashChildren);

        AtomicReference<Long> startTime = new AtomicReference<>(null);
        startTime.set(System.nanoTime());

        boolean unbuildChildren = stashChildren || networkModificationTreeService.hasModifications(nodeId, false);
        List<UUID> rootNetworkUuids = getStudyRootNetworks(studyUuid).stream()
                .map(RootNetworkEntity::getId)
                .toList();

        if (unbuildChildren) {
            rootNetworkUuids.forEach(rootNetworkId ->
                invalidateNodeTree(studyUuid, nodeId, rootNetworkId));
        } else {
            rootNetworkUuids.forEach(rootNetworkId ->
                invalidateNode(studyUuid, nodeId, rootNetworkId)
            );
        }

        networkModificationTreeService.doStashNode(nodeId, stashChildren);

        if (startTime.get() != null) {
            LOGGER.trace("Delete node '{}' of study '{}' : {} seconds", nodeId, studyUuid,
                    TimeUnit.NANOSECONDS.toSeconds(System.nanoTime() - startTime.get()));
        }

        notificationService.emitElementUpdated(studyUuid, userId);
    }

    public List<Pair<AbstractNode, Integer>> getStashedNodes(UUID studyId) {
        return networkModificationTreeService.getStashedNodes(studyId);
    }

    public void restoreNodes(UUID studyId, List<UUID> nodeIds, UUID anchorNodeId) {
        networkModificationTreeService.assertIsRootOrConstructionNode(anchorNodeId);
        networkModificationTreeService.restoreNode(studyId, nodeIds, anchorNodeId);
    }

    private void reindexRootNetwork(StudyEntity study, UUID rootNetworkUuid) {
        CreatedStudyBasicInfos studyInfos = toCreatedStudyBasicInfos(study);
        // reindex root network for study in elasticsearch
        studyInfosService.recreateStudyInfos(studyInfos);
        RootNetworkEntity rootNetwork = rootNetworkService.getRootNetwork(rootNetworkUuid).orElseThrow(() -> new StudyException(ROOT_NETWORK_NOT_FOUND));

        // Reset indexation status
        updateRootNetworkIndexationStatus(study, rootNetwork, RootNetworkIndexationStatus.INDEXING_ONGOING);
        try {
            networkConversionService.reindexStudyNetworkEquipments(rootNetworkService.getNetworkUuid(rootNetworkUuid));
            updateRootNetworkIndexationStatus(study, rootNetwork, RootNetworkIndexationStatus.INDEXED);
        } catch (Exception e) {
            // Allow to retry indexation
            updateRootNetworkIndexationStatus(study, rootNetwork, RootNetworkIndexationStatus.NOT_INDEXED);
            throw e;
        }
        LOGGER.info("Study with id = '{}' has been reindexed", study.getId());
    }

    @Transactional
    public void reindexRootNetwork(UUID studyUuid, UUID rootNetworkUuid) {
        reindexRootNetwork(studyRepository.findById(studyUuid).orElseThrow(() -> new StudyException(STUDY_NOT_FOUND)), rootNetworkUuid);
    }

    @Transactional
    public RootNetworkIndexationStatus getRootNetworkIndexationStatus(UUID studyUuid, UUID rootNetworkUuid) {
        StudyEntity study = studyRepository.findById(studyUuid).orElseThrow(() -> new StudyException(STUDY_NOT_FOUND));
        RootNetworkEntity rootNetwork = rootNetworkService.getRootNetwork(rootNetworkUuid).orElseThrow(() -> new StudyException(ROOT_NETWORK_NOT_FOUND));
        if (rootNetwork.getIndexationStatus() == RootNetworkIndexationStatus.INDEXED
                && !networkConversionService.checkStudyIndexationStatus(rootNetworkService.getNetworkUuid(rootNetworkUuid))) {
            updateRootNetworkIndexationStatus(study, rootNetwork, RootNetworkIndexationStatus.NOT_INDEXED);
        }
        return rootNetwork.getIndexationStatus();
    }

    @Transactional
    public void moveNetworkModifications(UUID studyUuid, UUID targetNodeUuid, UUID originNodeUuid, List<UUID> modificationUuidList, UUID beforeUuid, String userId) {
        if (originNodeUuid == null) {
            throw new StudyException(MISSING_PARAMETER, "The parameter 'originNodeUuid' must be defined when moving modifications");
        }

        boolean isTargetDifferentNode = !targetNodeUuid.equals(originNodeUuid);
        // Target node must not be built (incremental mode) when:
        // - the move is a cut & paste or a position change inside the same node
        // - the move is a cut & paste between 2 nodes and the target node belongs to the source node subtree
        boolean isTargetChildNode = networkModificationTreeService.isAChild(originNodeUuid, targetNodeUuid);
        boolean isTargetInDifferentNodeTree = isTargetDifferentNode && !isTargetChildNode;

        List<UUID> childrenUuids = networkModificationTreeService.getChildrenUuids(targetNodeUuid);
        List<UUID> originNodeChildrenUuids = new ArrayList<>();
        notificationService.emitStartModificationEquipmentNotification(studyUuid, targetNodeUuid, childrenUuids, NotificationService.MODIFICATIONS_UPDATING_IN_PROGRESS);
        if (isTargetDifferentNode) {
            originNodeChildrenUuids = networkModificationTreeService.getChildrenUuids(originNodeUuid);
            notificationService.emitStartModificationEquipmentNotification(studyUuid, originNodeUuid, originNodeChildrenUuids, NotificationService.MODIFICATIONS_UPDATING_IN_PROGRESS);
        }
        try {
            checkStudyContainsNode(studyUuid, targetNodeUuid);

            invalidateNodeTree(studyUuid, originNodeUuid);
            if (isTargetInDifferentNodeTree) {
                invalidateNodeTreeWithLF(studyUuid, targetNodeUuid, ComputationsInvalidationMode.ALL);
            }

            StudyEntity studyEntity = studyRepository.findById(studyUuid).orElseThrow(() -> new StudyException(STUDY_NOT_FOUND));
            List<RootNetworkEntity> studyRootNetworkEntities = studyEntity.getRootNetworks();
            UUID originGroupUuid = networkModificationTreeService.getModificationGroupUuid(originNodeUuid);
            UUID targetGroupUuid = networkModificationTreeService.getModificationGroupUuid(targetNodeUuid);

            List<ModificationApplicationContext> modificationApplicationContexts = studyRootNetworkEntities.stream()
                .map(rootNetworkEntity -> rootNetworkNodeInfoService.getNetworkModificationApplicationContext(rootNetworkEntity.getId(), targetNodeUuid, rootNetworkEntity.getNetworkUuid()))
                .toList();

            NetworkModificationsResult networkModificationsResult = networkModificationService.moveModifications(originGroupUuid, targetGroupUuid, beforeUuid, Pair.of(modificationUuidList, modificationApplicationContexts), isTargetInDifferentNodeTree);
            rootNetworkNodeInfoService.moveModificationsToExclude(originNodeUuid, targetNodeUuid, networkModificationsResult.modificationUuids());

            // Target node
            if (isTargetInDifferentNodeTree) {
                emitNetworkModificationImpactsForAllRootNetworks(networkModificationsResult.modificationResults(), studyEntity, targetNodeUuid);
            }
        } finally {
            invalidateBlockedBuildNodeTree(studyUuid, originNodeUuid);
            if (isTargetInDifferentNodeTree) {
                invalidateBlockedBuildNodeTree(studyUuid, targetNodeUuid);
            }
            notificationService.emitEndModificationEquipmentNotification(studyUuid, targetNodeUuid, childrenUuids);
            if (isTargetDifferentNode) {
                notificationService.emitEndModificationEquipmentNotification(studyUuid, originNodeUuid, originNodeChildrenUuids);
            }
        }
        notificationService.emitElementUpdated(studyUuid, userId);
    }

    private void emitNetworkModificationImpactsForAllRootNetworks(List<Optional<NetworkModificationResult>> modificationResults, StudyEntity studyEntity, UUID impactedNode) {
        int index = 0;
        List<RootNetworkEntity> rootNetworkEntities = studyEntity.getRootNetworks();
        // for each NetworkModificationResult, send an impact notification - studyRootNetworkEntities are ordered in the same way as networkModificationResults
        for (Optional<NetworkModificationResult> modificationResultOpt : modificationResults) {
            if (modificationResultOpt.isPresent() && rootNetworkEntities.get(index) != null) {
                emitNetworkModificationImpacts(studyEntity.getId(), impactedNode, rootNetworkEntities.get(index).getId(), modificationResultOpt.get());
            }
            index++;
        }
    }

    @Transactional
    public void duplicateOrInsertNetworkModifications(UUID studyUuid, UUID targetNodeUuid, UUID originNodeUuid, List<UUID> modificationsUuis, String userId, StudyConstants.ModificationsActionType action) {
        List<UUID> childrenUuids = networkModificationTreeService.getChildrenUuids(targetNodeUuid);
        notificationService.emitStartModificationEquipmentNotification(studyUuid, targetNodeUuid, childrenUuids, NotificationService.MODIFICATIONS_UPDATING_IN_PROGRESS);
        try {
            checkStudyContainsNode(studyUuid, targetNodeUuid);

            invalidateNodeTreeWithLF(studyUuid, targetNodeUuid, ComputationsInvalidationMode.ALL);

            List<RootNetworkEntity> studyRootNetworkEntities = getStudyRootNetworks(studyUuid);
            UUID groupUuid = networkModificationTreeService.getModificationGroupUuid(targetNodeUuid);

            List<ModificationApplicationContext> modificationApplicationContexts = studyRootNetworkEntities.stream()
                .map(rootNetworkEntity -> rootNetworkNodeInfoService.getNetworkModificationApplicationContext(rootNetworkEntity.getId(), targetNodeUuid, rootNetworkEntity.getNetworkUuid()))
                .toList();

            NetworkModificationsResult networkModificationResults = networkModificationService.duplicateOrInsertModifications(groupUuid, action, Pair.of(modificationsUuis, modificationApplicationContexts));

            Map<UUID, UUID> originToDuplicateModificationsUuids = new HashMap<>();
            for (int i = 0; i < modificationsUuis.size(); i++) {
                originToDuplicateModificationsUuids.put(modificationsUuis.get(i), networkModificationResults.modificationUuids().get(i));
            }

            rootNetworkNodeInfoService.copyModificationsToExclude(originNodeUuid, targetNodeUuid, originToDuplicateModificationsUuids);

            if (networkModificationResults != null) {
                int index = 0;
                // for each NetworkModificationResult, send an impact notification - studyRootNetworkEntities are ordered in the same way as networkModificationResults
                for (Optional<NetworkModificationResult> modificationResultOpt : networkModificationResults.modificationResults()) {
                    if (modificationResultOpt.isPresent() && studyRootNetworkEntities.get(index) != null) {
                        emitNetworkModificationImpacts(studyUuid, targetNodeUuid, studyRootNetworkEntities.get(index).getId(), modificationResultOpt.get());
                    }
                    index++;
                }
            }

        } finally {
            invalidateBlockedBuildNodeTree(studyUuid, targetNodeUuid);
            notificationService.emitEndModificationEquipmentNotification(studyUuid, targetNodeUuid, childrenUuids);
        }
        notificationService.emitElementUpdated(studyUuid, userId);
    }

    private void checkStudyContainsNode(UUID studyUuid, UUID nodeUuid) {
        if (!networkModificationTreeService.getStudyUuidForNodeId(nodeUuid).equals(studyUuid)) {
            throw new StudyException(NOT_ALLOWED);
        }
    }

    private ReportPage getParentNodesReportLogs(UUID nodeUuid, UUID rootNetworkUuid, String messageFilter, Set<String> severityLevels, boolean paged, Pageable pageable) {
        List<UUID> nodeIds = nodesTree(nodeUuid);
        Map<UUID, UUID> modificationReportsMap = networkModificationTreeService.getModificationReports(nodeUuid, rootNetworkUuid);

        List<UUID> reportUuids = nodeIds.stream()
            .map(nodeId -> modificationReportsMap.getOrDefault(nodeId, 
                        networkModificationTreeService.getReportUuid(nodeId, rootNetworkUuid)))
            .filter(Objects::nonNull)
            .toList();
        return reportService.getPagedMultipleReportLogs(reportUuids, messageFilter, severityLevels, paged, pageable);
    }

    @Transactional(readOnly = true)
    public ReportPage getReportLogs(UUID nodeUuid, UUID rootNetworkUuid, UUID reportId, String messageFilter, Set<String> severityLevels, boolean paged, Pageable pageable) {
        if (reportId != null) {
            return reportService.getPagedReportLogs(reportId, messageFilter, severityLevels, paged, pageable);
        }
        return getParentNodesReportLogs(nodeUuid, rootNetworkUuid, messageFilter, severityLevels, paged, pageable);
    }

    private String getSearchTermMatchesInParentNodesFilteredLogs(UUID nodeUuid, UUID rootNetworkUuid, Set<String> severityLevels, String messageFilter, String searchTerm, int pageSize) {
        List<UUID> nodeIds = nodesTree(nodeUuid);
        Map<UUID, UUID> modificationReportsMap = networkModificationTreeService.getModificationReports(nodeUuid, rootNetworkUuid);

        List<UUID> reportUuids = nodeIds.stream()
            .map(nodeId -> modificationReportsMap.getOrDefault(nodeId, 
                        networkModificationTreeService.getReportUuid(nodeId, rootNetworkUuid)))
            .filter(Objects::nonNull)
            .toList();
        return reportService.getSearchTermMatchesInMultipleFilteredLogs(reportUuids, severityLevels, messageFilter, searchTerm, pageSize);
    }

    @Transactional(readOnly = true)
    public String getSearchTermMatchesInFilteredLogs(UUID nodeUuid, UUID rootNetworkUuid, UUID reportId, Set<String> severityLevels, String messageFilter, String searchTerm, int pageSize) {
        if (reportId != null) {
            return reportService.getSearchTermMatchesInFilteredLogs(reportId, severityLevels, messageFilter, searchTerm, pageSize);
        }
        return getSearchTermMatchesInParentNodesFilteredLogs(nodeUuid, rootNetworkUuid, severityLevels, messageFilter, searchTerm, pageSize);
    }

    private Set<String> getParentNodesAggregatedReportSeverities(UUID nodeUuid, UUID rootNetworkUuid) {
        List<UUID> nodeIds = nodesTree(nodeUuid);
        Set<String> severities = new HashSet<>();
        Map<UUID, UUID> modificationReportsMap = networkModificationTreeService.getModificationReports(nodeUuid, rootNetworkUuid);

        for (UUID nodeId : nodeIds) {
            UUID reportId = modificationReportsMap.getOrDefault(nodeId, networkModificationTreeService.getReportUuid(nodeId, rootNetworkUuid));
            severities.addAll(reportService.getReportAggregatedSeverities(reportId));
        }
        return severities;
    }

    @Transactional(readOnly = true)
    public Set<String> getAggregatedReportSeverities(UUID nodeUuid, UUID rootNetworkUuid, UUID reportId) {
        if (reportId != null) {
            return reportService.getReportAggregatedSeverities(reportId);
        }
        return getParentNodesAggregatedReportSeverities(nodeUuid, rootNetworkUuid);
    }

    @Transactional(readOnly = true)
    public List<Report> getParentNodesReport(UUID nodeUuid, UUID rootNetworkUuid, boolean nodeOnlyReport, ReportType reportType, Set<String> severityLevels) {
        AbstractNode nodeInfos = networkModificationTreeService.getNode(nodeUuid, rootNetworkUuid);

        if (isNonRootNodeWithComputationReportType(nodeInfos, reportType)) {
            UUID reportUuid = getReportUuidForNode(nodeUuid, rootNetworkUuid, reportType);
            return reportUuid != null ? List.of(reportService.getReport(reportUuid, nodeUuid.toString(), severityLevels)) : Collections.emptyList();
        } else if (nodeOnlyReport) {
            return getNodeOnlyReport(nodeUuid, rootNetworkUuid, severityLevels);
        } else {
            return getAllModificationReports(nodeUuid, rootNetworkUuid, severityLevels);
        }
    }

    private boolean isNonRootNodeWithComputationReportType(AbstractNode nodeInfos, ReportType reportType) {
        return nodeInfos.getType() != NodeType.ROOT && reportType != ReportType.NETWORK_MODIFICATION;
    }

    private UUID getReportUuidForNode(UUID nodeUuid, UUID rootNetworkUuid, ReportType reportType) {
        return networkModificationTreeService.getComputationReports(nodeUuid, rootNetworkUuid).get(reportType.name());
    }

    private List<Report> getNodeOnlyReport(UUID nodeUuid, UUID rootNetworkUuid, Set<String> severityLevels) {
        UUID reportUuid = networkModificationTreeService.getReportUuid(nodeUuid, rootNetworkUuid);
        return List.of(reportService.getReport(reportUuid, nodeUuid.toString(), severityLevels));
    }

    private List<Report> getAllModificationReports(UUID nodeUuid, UUID rootNetworkUuid, Set<String> severityLevels) {
        List<UUID> nodeIds = nodesTree(nodeUuid);
        List<Report> modificationReports = new ArrayList<>();
        Map<UUID, UUID> modificationReportsMap = networkModificationTreeService.getModificationReports(nodeUuid, rootNetworkUuid);

        for (UUID nodeId : nodeIds) {
            UUID reportId = modificationReportsMap.getOrDefault(nodeId, networkModificationTreeService.getReportUuid(nodeId, rootNetworkUuid));
            modificationReports.add(reportService.getReport(reportId, nodeId.toString(), severityLevels));
        }

        return modificationReports;
    }

    private List<UUID> nodesTree(UUID nodeUuid) {
        List<UUID> nodeIds = new ArrayList<>();
        nodeIds.add(nodeUuid);
        Optional<UUID> parentUuid = networkModificationTreeService.getParentNodeUuid(nodeUuid);

        while (parentUuid.isPresent()) {
            nodeIds.add(parentUuid.get());
            parentUuid = networkModificationTreeService.getParentNodeUuid(parentUuid.get());
        }

        Collections.reverse(nodeIds);
        return nodeIds;
    }

    private void emitNetworkModificationImpacts(UUID studyUuid, UUID nodeUuid, UUID rootNetworkUuid, NetworkModificationResult networkModificationResult) {
        //TODO move this / rename parent method when refactoring notifications
        networkModificationTreeService.updateNodeBuildStatus(nodeUuid, rootNetworkUuid,
                NodeBuildStatus.from(networkModificationResult.getLastGroupApplicationStatus(), networkModificationResult.getApplicationStatus()));

        Set<org.gridsuite.study.server.notification.dto.EquipmentDeletionInfos> deletionsInfos =
                networkModificationResult.getNetworkImpacts().stream()
                        .filter(impact -> impact.isSimple() && ((SimpleElementImpact) impact).isDeletion())
                        .map(impact -> new org.gridsuite.study.server.notification.dto.EquipmentDeletionInfos(((SimpleElementImpact) impact).getElementId(), impact.getElementType().name()))
                        .collect(Collectors.toSet());

        Set<String> impactedElementTypes = networkModificationResult.getNetworkImpacts().stream()
                .filter(impact -> impact.isCollection())
                .map(impact -> impact.getElementType().name())
                .collect(Collectors.toSet());

        notificationService.emitStudyChanged(studyUuid, nodeUuid, rootNetworkUuid, NotificationService.UPDATE_TYPE_STUDY,
                NetworkImpactsInfos.builder()
                        .deletedEquipments(deletionsInfos)
                        .impactedSubstationsIds(networkModificationResult.getImpactedSubstationsIds())
                        .impactedElementTypes(impactedElementTypes)
                        .build()
        );
    }

    public void notify(@NonNull String notificationName, @NonNull UUID studyUuid) {
        if (notificationName.equals(NotificationService.UPDATE_TYPE_STUDY_METADATA_UPDATED)) {
            notificationService.emitStudyMetadataChanged(studyUuid);
        } else {
            throw new StudyException(UNKNOWN_NOTIFICATION_TYPE);
        }
    }

    @Transactional
    public UUID runSensitivityAnalysis(UUID studyUuid, UUID nodeUuid, UUID rootNetworkUuid, String userId) {
        Objects.requireNonNull(studyUuid);
        Objects.requireNonNull(nodeUuid);

        UUID prevResultUuid = rootNetworkNodeInfoService.getComputationResultUuid(nodeUuid, rootNetworkUuid, SENSITIVITY_ANALYSIS);
        if (prevResultUuid != null) {
            sensitivityAnalysisService.deleteSensitivityAnalysisResults(List.of(prevResultUuid));
        }
        StudyEntity study = studyRepository.findById(studyUuid).orElseThrow(() -> new StudyException(STUDY_NOT_FOUND));
        UUID networkUuid = rootNetworkService.getNetworkUuid(rootNetworkUuid);
        String variantId = networkModificationTreeService.getVariantId(nodeUuid, rootNetworkUuid);
        UUID sensiReportUuid = networkModificationTreeService.getComputationReports(nodeUuid, rootNetworkUuid).getOrDefault(SENSITIVITY_ANALYSIS.name(), UUID.randomUUID());
        networkModificationTreeService.updateComputationReportUuid(nodeUuid, rootNetworkUuid, SENSITIVITY_ANALYSIS, sensiReportUuid);

        UUID result = sensitivityAnalysisService.runSensitivityAnalysis(nodeUuid, rootNetworkUuid, networkUuid, variantId, sensiReportUuid, userId, study.getSensitivityAnalysisParametersUuid(), study.getLoadFlowParametersUuid());

        updateComputationResultUuid(nodeUuid, rootNetworkUuid, result, SENSITIVITY_ANALYSIS);
        notificationService.emitStudyChanged(studyUuid, nodeUuid, rootNetworkUuid, NotificationService.UPDATE_TYPE_SENSITIVITY_ANALYSIS_STATUS);
        return result;
    }

    @Transactional
    public UUID runShortCircuit(UUID studyUuid, UUID nodeUuid, UUID rootNetworkUuid, Optional<String> busId, String userId) {
        ComputationType computationType = busId.isEmpty() ? SHORT_CIRCUIT : SHORT_CIRCUIT_ONE_BUS;
        UUID shortCircuitResultUuid = rootNetworkNodeInfoService.getComputationResultUuid(nodeUuid, rootNetworkUuid, computationType);
        if (shortCircuitResultUuid != null) {
            shortCircuitService.deleteShortCircuitAnalysisResults(List.of(shortCircuitResultUuid));
        }
        final Optional<UUID> parametersUuid = studyRepository.findById(studyUuid).map(StudyEntity::getShortCircuitParametersUuid);
        UUID scReportUuid = networkModificationTreeService.getComputationReports(nodeUuid, rootNetworkUuid).getOrDefault(computationType.name(), UUID.randomUUID());
        UUID networkUuid = rootNetworkService.getNetworkUuid(rootNetworkUuid);
        String variantId = networkModificationTreeService.getVariantId(nodeUuid, rootNetworkUuid);
        networkModificationTreeService.updateComputationReportUuid(nodeUuid, rootNetworkUuid, computationType, scReportUuid);
        final UUID result = shortCircuitService.runShortCircuit(nodeUuid, rootNetworkUuid, networkUuid, variantId, busId.orElse(null), parametersUuid, scReportUuid, userId);
        updateComputationResultUuid(nodeUuid, rootNetworkUuid, result, computationType);
        notificationService.emitStudyChanged(studyUuid, nodeUuid, rootNetworkUuid,
                busId.isEmpty() ? NotificationService.UPDATE_TYPE_SHORT_CIRCUIT_STATUS : NotificationService.UPDATE_TYPE_ONE_BUS_SHORT_CIRCUIT_STATUS);
        return result;
    }

    @Transactional
    public UUID runVoltageInit(UUID studyUuid, UUID nodeUuid, UUID rootNetworkUuid, String userId) {
        UUID prevResultUuid = rootNetworkNodeInfoService.getComputationResultUuid(nodeUuid, rootNetworkUuid, VOLTAGE_INITIALIZATION);
        if (prevResultUuid != null) {
            voltageInitService.deleteVoltageInitResults(List.of(prevResultUuid));
        }

        UUID networkUuid = rootNetworkService.getNetworkUuid(rootNetworkUuid);
        String variantId = networkModificationTreeService.getVariantId(nodeUuid, rootNetworkUuid);
        StudyEntity studyEntity = studyRepository.findById(studyUuid).orElseThrow(() -> new StudyException(STUDY_NOT_FOUND));
        UUID reportUuid = networkModificationTreeService.getComputationReports(nodeUuid, rootNetworkUuid).getOrDefault(VOLTAGE_INITIALIZATION.name(), UUID.randomUUID());
        networkModificationTreeService.updateComputationReportUuid(nodeUuid, rootNetworkUuid, VOLTAGE_INITIALIZATION, reportUuid);
        UUID result = voltageInitService.runVoltageInit(networkUuid, variantId, studyEntity.getVoltageInitParametersUuid(), reportUuid, nodeUuid, rootNetworkUuid, userId);

        updateComputationResultUuid(nodeUuid, rootNetworkUuid, result, VOLTAGE_INITIALIZATION);
        notificationService.emitStudyChanged(studyUuid, nodeUuid, rootNetworkUuid, NotificationService.UPDATE_TYPE_VOLTAGE_INIT_STATUS);
        return result;
    }

    @Transactional
    public boolean setVoltageInitParameters(UUID studyUuid, StudyVoltageInitParameters parameters, String userId) {
        StudyEntity studyEntity = studyRepository.findById(studyUuid).orElseThrow(() -> new StudyException(STUDY_NOT_FOUND));
        var voltageInitParameters = studyEntity.getVoltageInitParameters();
        if (voltageInitParameters == null) {
            var newVoltageInitParameters = new StudyVoltageInitParametersEntity(parameters.isApplyModifications());
            studyEntity.setVoltageInitParameters(newVoltageInitParameters);
        } else {
            voltageInitParameters.setApplyModifications(parameters.isApplyModifications());
        }
        boolean userProfileIssue = createOrUpdateVoltageInitParameters(studyEntity, parameters.getComputationParameters(), userId);
        notificationService.emitStudyChanged(studyUuid, null, null, NotificationService.UPDATE_TYPE_VOLTAGE_INIT_STATUS);
        notificationService.emitElementUpdated(studyUuid, userId);
        notificationService.emitComputationParamsChanged(studyUuid, VOLTAGE_INITIALIZATION);
        return userProfileIssue;
    }

    public StudyVoltageInitParameters getVoltageInitParameters(UUID studyUuid) {
        StudyEntity studyEntity = studyRepository.findById(studyUuid).orElseThrow(() -> new StudyException(STUDY_NOT_FOUND));
        return new StudyVoltageInitParameters(
                Optional.ofNullable(studyEntity.getVoltageInitParametersUuid()).map(voltageInitService::getVoltageInitParameters).orElse(null),
                Optional.ofNullable(studyEntity.getVoltageInitParameters()).map(StudyVoltageInitParametersEntity::shouldApplyModifications).orElse(true)
        );
    }

    @Transactional
    public String getSpreadsheetConfigCollection(UUID studyUuid) {
        StudyEntity studyEntity = studyRepository.findById(studyUuid).orElseThrow(() -> new StudyException(STUDY_NOT_FOUND));
        return studyConfigService.getSpreadsheetConfigCollection(studyConfigService.getSpreadsheetConfigCollectionUuidOrElseCreateDefaults(studyEntity));
    }

    /**
     * Set spreadsheet config collection on study or reset to default one if empty body.
     * Default is the user profile one, or system default if no profile is available.
     *
     * @param studyUuid the study UUID
     * @param configCollection the spreadsheet config collection (null means reset to default)
     * @param userId the user ID for retrieving profile
     * @return true if reset with user profile cannot be done, false otherwise
     */
    @Transactional
    public boolean setSpreadsheetConfigCollection(UUID studyUuid, String configCollection, String userId) {
        StudyEntity studyEntity = studyRepository.findById(studyUuid).orElseThrow(() -> new StudyException(STUDY_NOT_FOUND));
        boolean status = createOrUpdateSpreadsheetConfigCollection(studyEntity, configCollection, userId);
        notificationService.emitSpreadsheetCollectionChanged(studyUuid, studyEntity.getSpreadsheetConfigCollectionUuid());
        return status;
    }

    /**
     * Create or update spreadsheet config collection parameters.
     * If configCollection is null, try to use the one from user profile, or system default if no profile.
     *
     * @param studyEntity the study entity
     * @param configCollection the spreadsheet config collection (null means reset to default)
     * @param userId the user ID for retrieving profile
     * @return true if reset with user profile cannot be done, false otherwise
     */
    private boolean createOrUpdateSpreadsheetConfigCollection(StudyEntity studyEntity, String configCollection, String userId) {
        boolean userProfileIssue = false;
        UUID existingSpreadsheetConfigCollectionUuid = studyEntity.getSpreadsheetConfigCollectionUuid();

        UserProfileInfos userProfileInfos = configCollection == null ? userAdminService.getUserProfile(userId).orElse(null) : null;
        if (configCollection == null && userProfileInfos != null && userProfileInfos.getSpreadsheetConfigCollectionId() != null) {
            // reset case, with existing profile, having default spreadsheet config collection
            try {
                UUID spreadsheetConfigCollectionFromProfileUuid = studyConfigService.duplicateSpreadsheetConfigCollection(userProfileInfos.getSpreadsheetConfigCollectionId());
                studyEntity.setSpreadsheetConfigCollectionUuid(spreadsheetConfigCollectionFromProfileUuid);
                removeSpreadsheetConfigCollection(existingSpreadsheetConfigCollectionUuid);
                return userProfileIssue;
            } catch (Exception e) {
                userProfileIssue = true;
                LOGGER.error(String.format("Could not duplicate spreadsheet config collection with id '%s' from user/profile '%s/%s'. Using default collection",
                        userProfileInfos.getSpreadsheetConfigCollectionId(), userId, userProfileInfos.getName()), e);
                // in case of duplication error (ex: wrong/dangling uuid in the profile), move on with default collection below
            }
        }

        if (configCollection != null) {
            if (existingSpreadsheetConfigCollectionUuid == null) {
                UUID newUuid = studyConfigService.createSpreadsheetConfigCollection(configCollection);
                studyEntity.setSpreadsheetConfigCollectionUuid(newUuid);
            } else {
                studyConfigService.updateSpreadsheetConfigCollection(existingSpreadsheetConfigCollectionUuid, configCollection);
            }
        } else {
            // No config provided, use system default
            UUID defaultCollectionUuid = studyConfigService.createDefaultSpreadsheetConfigCollection();
            studyEntity.setSpreadsheetConfigCollectionUuid(defaultCollectionUuid);
            removeSpreadsheetConfigCollection(existingSpreadsheetConfigCollectionUuid);
        }

        return userProfileIssue;
    }

    private void removeSpreadsheetConfigCollection(@Nullable UUID spreadsheetConfigCollectionUuid) {
        if (spreadsheetConfigCollectionUuid != null) {
            try {
                studyConfigService.deleteSpreadsheetConfigCollection(spreadsheetConfigCollectionUuid);
            } catch (Exception e) {
                LOGGER.error("Could not remove spreadsheet config collection with uuid:" + spreadsheetConfigCollectionUuid, e);
            }
        }
    }

    @Transactional
    public String updateSpreadsheetConfigCollection(UUID studyUuid, UUID sourceCollectionUuid, boolean appendMode) {
        StudyEntity studyEntity = studyRepository.findById(studyUuid).orElseThrow(() -> new StudyException(STUDY_NOT_FOUND));
        // 2 modes: append the source collection to the existing one, or replace the whole existing collection
        String collectionDto = appendMode ? appendSpreadsheetConfigCollection(studyEntity, sourceCollectionUuid) :
                replaceSpreadsheetConfigCollection(studyEntity, sourceCollectionUuid);
        notificationService.emitSpreadsheetCollectionChanged(studyUuid, studyEntity.getSpreadsheetConfigCollectionUuid());
        return collectionDto;
    }

    private String appendSpreadsheetConfigCollection(StudyEntity studyEntity, UUID sourceCollectionUuid) {
        final UUID existingStudyCollection = studyEntity.getSpreadsheetConfigCollectionUuid();
        if (existingStudyCollection == null) {
            return replaceSpreadsheetConfigCollection(studyEntity, sourceCollectionUuid);
        }
        studyConfigService.appendSpreadsheetConfigCollection(existingStudyCollection, sourceCollectionUuid);
        return studyConfigService.getSpreadsheetConfigCollection(existingStudyCollection);
    }

    private String replaceSpreadsheetConfigCollection(StudyEntity studyEntity, UUID sourceCollectionUuid) {
        // Duplicate the source collection to get a new one
        UUID newCollectionUuid = studyConfigService.duplicateSpreadsheetConfigCollection(sourceCollectionUuid);
        final UUID existingStudyCollection = studyEntity.getSpreadsheetConfigCollectionUuid();
        if (existingStudyCollection != null) {
            // delete the old collection if it exists
            try {
                studyConfigService.deleteSpreadsheetConfigCollection(existingStudyCollection);
            } catch (Exception e) {
                LOGGER.error("Could not remove spreadsheet config collection with uuid:" + existingStudyCollection, e);
                // Continue with the new collection even if deletion failed
            }
        }
        studyEntity.setSpreadsheetConfigCollectionUuid(newCollectionUuid);
        return studyConfigService.getSpreadsheetConfigCollection(newCollectionUuid);
    }

    public boolean shouldApplyModifications(UUID studyUuid) {
        StudyEntity studyEntity = studyRepository.findById(studyUuid).orElseThrow(() -> new StudyException(STUDY_NOT_FOUND));
        return Optional.ofNullable(studyEntity.getVoltageInitParameters())
                .map(StudyVoltageInitParametersEntity::shouldApplyModifications)
                .orElse(true);
    }

    // --- Dynamic Simulation service methods BEGIN --- //

    public List<MappingInfos> getDynamicSimulationMappings(UUID studyUuid) {
        // get mapping from study uuid
        return dynamicSimulationService.getMappings(studyUuid);

    }

    @Transactional(readOnly = true)
    public List<ModelInfos> getDynamicSimulationModels(UUID studyUuid) {
        // load configured parameters persisted in the study server DB
        DynamicSimulationParametersInfos configuredParameters = getDynamicSimulationParameters(studyRepository.findById(studyUuid).orElseThrow(() -> new StudyException(STUDY_NOT_FOUND)));
        String mapping = configuredParameters.getMapping();

        // get model from mapping
        return dynamicSimulationService.getModels(mapping);
    }

    @Transactional
    public void setDynamicSimulationParameters(UUID studyUuid, DynamicSimulationParametersInfos dsParameter, String userId) {
        updateDynamicSimulationParameters(studyUuid, DynamicSimulationService.toEntity(dsParameter != null ? dsParameter : DynamicSimulationService.getDefaultDynamicSimulationParameters(), objectMapper));

        // Dynamic security analysis depend on dynamic simulation => must invalidate
        invalidateDynamicSecurityAnalysisStatusOnAllNodes(studyUuid);
        notificationService.emitStudyChanged(studyUuid, null, null, NotificationService.UPDATE_TYPE_DYNAMIC_SECURITY_ANALYSIS_STATUS);

        notificationService.emitElementUpdated(studyUuid, userId);
        notificationService.emitComputationParamsChanged(studyUuid, DYNAMIC_SIMULATION);
    }

    @Transactional(readOnly = true)
    public DynamicSimulationParametersInfos getDynamicSimulationParameters(UUID studyUuid) {
        StudyEntity studyEntity = studyRepository.findById(studyUuid).orElseThrow(() -> new StudyException(STUDY_NOT_FOUND));
        return getDynamicSimulationParameters(studyEntity);
    }

    private DynamicSimulationParametersInfos getDynamicSimulationParameters(StudyEntity studyEntity) {
        return studyEntity.getDynamicSimulationParameters() != null ? DynamicSimulationService.fromEntity(studyEntity.getDynamicSimulationParameters(), objectMapper) : DynamicSimulationService.getDefaultDynamicSimulationParameters();
    }

    @Transactional(readOnly = true)
    public List<EventInfos> getDynamicSimulationEvents(UUID nodeUuid) {
        return dynamicSimulationEventService.getEventsByNodeId(nodeUuid);
    }

    @Transactional(readOnly = true)
    public EventInfos getDynamicSimulationEvent(UUID nodeUuid, String equipmentId) {
        return dynamicSimulationEventService.getEventByNodeIdAndEquipmentId(nodeUuid, equipmentId);
    }

    private void postProcessEventCrud(UUID studyUuid, UUID nodeUuid) {
        // for delete old result and refresh dynamic simulation run button in UI
        invalidateDynamicSimulationStatusOnAllNodes(studyUuid);
        notificationService.emitStudyChanged(studyUuid, nodeUuid, null, NotificationService.UPDATE_TYPE_DYNAMIC_SIMULATION_STATUS);
    }

    @Transactional
    public void createDynamicSimulationEvent(UUID studyUuid, UUID nodeUuid, String userId, EventInfos event) {
        List<UUID> childrenUuids = networkModificationTreeService.getChildrenUuids(nodeUuid);
        notificationService.emitStartEventCrudNotification(studyUuid, nodeUuid, childrenUuids, NotificationService.EVENTS_CRUD_CREATING_IN_PROGRESS);
        try {
            dynamicSimulationEventService.saveEvent(nodeUuid, event);
        } finally {
            notificationService.emitEndEventCrudNotification(studyUuid, nodeUuid, childrenUuids);
        }
        postProcessEventCrud(studyUuid, nodeUuid);
    }

    @Transactional
    public void updateDynamicSimulationEvent(UUID studyUuid, UUID nodeUuid, String userId, EventInfos event) {
        List<UUID> childrenUuids = networkModificationTreeService.getChildrenUuids(nodeUuid);
        notificationService.emitStartEventCrudNotification(studyUuid, nodeUuid, childrenUuids, NotificationService.EVENTS_CRUD_UPDATING_IN_PROGRESS);
        try {
            dynamicSimulationEventService.saveEvent(nodeUuid, event);
        } finally {
            notificationService.emitEndEventCrudNotification(studyUuid, nodeUuid, childrenUuids);
        }
        postProcessEventCrud(studyUuid, nodeUuid);
    }

    @Transactional
    public void deleteDynamicSimulationEvents(UUID studyUuid, UUID nodeUuid, String userId, List<UUID> eventUuids) {
        List<UUID> childrenUuids = networkModificationTreeService.getChildrenUuids(nodeUuid);
        notificationService.emitStartEventCrudNotification(studyUuid, nodeUuid, childrenUuids, NotificationService.EVENTS_CRUD_DELETING_IN_PROGRESS);
        try {
            dynamicSimulationEventService.deleteEvents(eventUuids);
        } finally {
            notificationService.emitEndEventCrudNotification(studyUuid, nodeUuid, childrenUuids);
        }
        postProcessEventCrud(studyUuid, nodeUuid);
    }

    @Transactional
    public UUID runDynamicSimulation(UUID studyUuid, UUID nodeUuid, UUID rootNetworkUuid, DynamicSimulationParametersInfos parameters, String userId) {
        Objects.requireNonNull(studyUuid);
        Objects.requireNonNull(nodeUuid);

        StudyEntity studyEntity = studyRepository.findById(studyUuid).orElseThrow(() -> new StudyException(STUDY_NOT_FOUND));

        // pre-condition check
        if (!rootNetworkNodeInfoService.isLoadflowConverged(nodeUuid, rootNetworkUuid)) {
            throw new StudyException(NOT_ALLOWED, "Load flow must run successfully before running dynamic simulation");
        }

        // clean previous result if exist
        UUID prevResultUuid = rootNetworkNodeInfoService.getComputationResultUuid(nodeUuid, rootNetworkUuid, DYNAMIC_SIMULATION);
        if (prevResultUuid != null) {
            dynamicSimulationService.deleteResults(List.of(prevResultUuid));
        }

        // load configured parameters persisted in the study server DB
        DynamicSimulationParametersInfos configuredParameters = getDynamicSimulationParameters(studyEntity);

        // load configured events persisted in the study server DB
        List<EventInfos> events = dynamicSimulationEventService.getEventsByNodeId(nodeUuid);

        // override configured parameters by provided parameters (only provided fields)
        DynamicSimulationParametersInfos mergeParameters = new DynamicSimulationParametersInfos();
        // attach events to the merged parameters
        mergeParameters.setEvents(events);

        if (configuredParameters != null) {
            PropertyUtils.copyNonNullProperties(configuredParameters, mergeParameters);
        }
        if (parameters != null) {
            PropertyUtils.copyNonNullProperties(parameters, mergeParameters);
        }
        UUID reportUuid = networkModificationTreeService.getComputationReports(nodeUuid, rootNetworkUuid).getOrDefault(DYNAMIC_SIMULATION.name(), UUID.randomUUID());
        networkModificationTreeService.updateComputationReportUuid(nodeUuid, rootNetworkUuid, DYNAMIC_SIMULATION, reportUuid);

        // launch dynamic simulation
        UUID networkUuid = rootNetworkService.getNetworkUuid(rootNetworkUuid);
        String variantId = networkModificationTreeService.getVariantId(nodeUuid, rootNetworkUuid);
        UUID dynamicSimulationResultUuid = dynamicSimulationService.runDynamicSimulation(getDynamicSimulationProvider(studyEntity), nodeUuid, rootNetworkUuid, networkUuid, variantId, reportUuid, mergeParameters, userId);

        // update result uuid and notification
        updateComputationResultUuid(nodeUuid, rootNetworkUuid, dynamicSimulationResultUuid, DYNAMIC_SIMULATION);
        notificationService.emitStudyChanged(studyUuid, nodeUuid, rootNetworkUuid, NotificationService.UPDATE_TYPE_DYNAMIC_SIMULATION_STATUS);

        return dynamicSimulationResultUuid;
    }

    // --- Dynamic Simulation service methods END --- //

    // --- Dynamic Security Analysis service methods BEGIN --- //

    public UUID getDynamicSecurityAnalysisParametersUuid(UUID studyUuid) {
        StudyEntity studyEntity = studyRepository.findById(studyUuid).orElseThrow(() -> new StudyException(STUDY_NOT_FOUND));
        return studyEntity.getDynamicSecurityAnalysisParametersUuid();
    }

    @Transactional
    public String getDynamicSecurityAnalysisParameters(UUID studyUuid) {
        StudyEntity studyEntity = studyRepository.findById(studyUuid).orElseThrow(() -> new StudyException(STUDY_NOT_FOUND));
        return dynamicSecurityAnalysisService.getParameters(
                dynamicSecurityAnalysisService.getDynamicSecurityAnalysisParametersUuidOrElseCreateDefault(studyEntity));
    }

    @Transactional
    public boolean setDynamicSecurityAnalysisParameters(UUID studyUuid, String dsaParameter, String userId) {
        boolean userProfileIssue = createOrUpdateDynamicSecurityAnalysisParameters(studyUuid, dsaParameter, userId);
        notificationService.emitStudyChanged(studyUuid, null, null, NotificationService.UPDATE_TYPE_DYNAMIC_SECURITY_ANALYSIS_STATUS);
        notificationService.emitElementUpdated(studyUuid, userId);
        notificationService.emitComputationParamsChanged(studyUuid, DYNAMIC_SECURITY_ANALYSIS);
        return userProfileIssue;
    }

    public boolean createOrUpdateDynamicSecurityAnalysisParameters(UUID studyUuid, String parameters, String userId) {
        StudyEntity studyEntity = studyRepository.findById(studyUuid).orElseThrow(() -> new StudyException(STUDY_NOT_FOUND));

        boolean userProfileIssue = false;
        UUID existingDynamicSecurityAnalysisParametersUuid = studyEntity.getDynamicSecurityAnalysisParametersUuid();
        UserProfileInfos userProfileInfos = parameters == null ? userAdminService.getUserProfile(userId).orElse(null) : null;
        if (parameters == null && userProfileInfos != null && userProfileInfos.getDynamicSecurityAnalysisParameterId() != null) {
            // reset case, with existing profile, having default dynamic security analysis params
            try {
                UUID dynamicSecurityAnalysisParametersFromProfileUuid = dynamicSecurityAnalysisService.duplicateParameters(userProfileInfos.getDynamicSecurityAnalysisParameterId());
                studyEntity.setDynamicSecurityAnalysisParametersUuid(dynamicSecurityAnalysisParametersFromProfileUuid);
                removeDynamicSecurityAnalysisParameters(existingDynamicSecurityAnalysisParametersUuid);
                return userProfileIssue;
            } catch (Exception e) {
                userProfileIssue = true;
                LOGGER.error(String.format("Could not duplicate dynamic security analysis parameters with id '%s' from user/profile '%s/%s'. Using default parameters",
                        userProfileInfos.getDynamicSecurityAnalysisParameterId(), userId, userProfileInfos.getName()), e);
                // in case of duplication error (ex: wrong/dangling uuid in the profile), move on with default params below
            }
        }

        if (existingDynamicSecurityAnalysisParametersUuid == null) {
            UUID newDynamicSecurityAnalysisParametersUuid = dynamicSecurityAnalysisService.createParameters(parameters);
            studyEntity.setDynamicSecurityAnalysisParametersUuid(newDynamicSecurityAnalysisParametersUuid);
        } else {
            dynamicSecurityAnalysisService.updateParameters(existingDynamicSecurityAnalysisParametersUuid, parameters);
        }
        invalidateDynamicSecurityAnalysisStatusOnAllNodes(studyUuid);

        return userProfileIssue;
    }

    private void removeDynamicSecurityAnalysisParameters(@Nullable UUID dynamicSecurityAnalysisParametersUuid) {
        if (dynamicSecurityAnalysisParametersUuid != null) {
            try {
                dynamicSecurityAnalysisService.deleteParameters(dynamicSecurityAnalysisParametersUuid);
            } catch (Exception e) {
                LOGGER.error("Could not remove dynamic security analysis parameters with uuid:" + dynamicSecurityAnalysisParametersUuid, e);
            }
        }
    }

    @Transactional
    public UUID runDynamicSecurityAnalysis(UUID studyUuid, UUID nodeUuid, UUID rootNetworkUuid, String userId) {
        Objects.requireNonNull(studyUuid);
        Objects.requireNonNull(nodeUuid);

        // pre-condition check
        if (!rootNetworkNodeInfoService.isLoadflowConverged(nodeUuid, rootNetworkUuid)) {
            throw new StudyException(NOT_ALLOWED, "Load flow must run successfully before running dynamic security analysis");
        }

        DynamicSimulationStatus dsStatus = rootNetworkNodeInfoService.getDynamicSimulationStatus(nodeUuid, rootNetworkUuid);
        if (DynamicSimulationStatus.CONVERGED != dsStatus) {
            throw new StudyException(NOT_ALLOWED, "Dynamic simulation must run successfully before running dynamic security analysis");
        }

        // clean previous result if exist
        UUID prevResultUuid = rootNetworkNodeInfoService.getComputationResultUuid(nodeUuid, rootNetworkUuid, DYNAMIC_SECURITY_ANALYSIS);
        if (prevResultUuid != null) {
            dynamicSecurityAnalysisService.deleteResults(List.of(prevResultUuid));
        }

        // get dynamic simulation result uuid
        UUID dynamicSimulationResultUuid = rootNetworkNodeInfoService.getComputationResultUuid(nodeUuid, rootNetworkUuid, DYNAMIC_SIMULATION);

        // get dynamic security analysis parameters uuid
        UUID dynamicSecurityAnalysisParametersUuid = getDynamicSecurityAnalysisParametersUuid(studyUuid);

        UUID reportUuid = networkModificationTreeService.getComputationReports(nodeUuid, rootNetworkUuid).getOrDefault(DYNAMIC_SECURITY_ANALYSIS.name(), UUID.randomUUID());
        networkModificationTreeService.updateComputationReportUuid(nodeUuid, rootNetworkUuid, DYNAMIC_SECURITY_ANALYSIS, reportUuid);

        // launch dynamic security analysis
        UUID networkUuid = rootNetworkService.getNetworkUuid(rootNetworkUuid);
        String variantId = networkModificationTreeService.getVariantId(nodeUuid, rootNetworkUuid);
        UUID dynamicSecurityAnalysisResultUuid = dynamicSecurityAnalysisService.runDynamicSecurityAnalysis(getDynamicSimulationProvider(studyUuid),
            nodeUuid, rootNetworkUuid, networkUuid, variantId, reportUuid, dynamicSimulationResultUuid, dynamicSecurityAnalysisParametersUuid, userId);

        // update result uuid and notification
        updateComputationResultUuid(nodeUuid, rootNetworkUuid, dynamicSecurityAnalysisResultUuid, DYNAMIC_SECURITY_ANALYSIS);
        notificationService.emitStudyChanged(studyUuid, nodeUuid, rootNetworkUuid, NotificationService.UPDATE_TYPE_DYNAMIC_SECURITY_ANALYSIS_STATUS);

        return dynamicSecurityAnalysisResultUuid;
    }

    // --- Dynamic Security Analysis service methods END --- //

    public String getNetworkElementsIds(UUID nodeUuid, UUID rootNetworkUuid, List<String> substationsIds, boolean inUpstreamBuiltParentNode, String equipmentType, List<Double> nominalVoltages) {
        UUID nodeUuidToSearchIn = getNodeUuidToSearchIn(nodeUuid, rootNetworkUuid, inUpstreamBuiltParentNode);
        return networkMapService.getElementsIds(rootNetworkService.getNetworkUuid(rootNetworkUuid), networkModificationTreeService.getVariantId(nodeUuidToSearchIn, rootNetworkUuid),
                substationsIds, equipmentType, nominalVoltages);
    }

    @Transactional(readOnly = true)
    public String getVoltageInitModifications(@NonNull UUID nodeUuid, @NonNull UUID rootNetworkUuid) {
        // get modifications group uuid associated to voltage init results
        UUID resultUuid = rootNetworkNodeInfoService.getComputationResultUuid(nodeUuid, rootNetworkUuid, ComputationType.VOLTAGE_INITIALIZATION);
        if (resultUuid == null) {
            throw new StudyException(NO_VOLTAGE_INIT_RESULTS_FOR_NODE, String.format("Missing results for rootNetwork %s on node %s", rootNetworkUuid, nodeUuid));
        }
        UUID voltageInitModificationsGroupUuid = voltageInitService.getModificationsGroupUuid(nodeUuid, resultUuid);
        return networkModificationService.getModifications(voltageInitModificationsGroupUuid, false, false);
    }

    @Transactional
    public void insertVoltageInitModifications(UUID studyUuid, UUID nodeUuid, UUID rootNetworkUuid, String userId) {
        // get modifications group uuid associated to voltage init results
        UUID resultUuid = rootNetworkNodeInfoService.getComputationResultUuid(nodeUuid, rootNetworkUuid, ComputationType.VOLTAGE_INITIALIZATION);
        if (resultUuid == null) {
            throw new StudyException(NO_VOLTAGE_INIT_RESULTS_FOR_NODE, String.format("Missing results for rootNetwork %s on node %s", rootNetworkUuid, nodeUuid));
        }
        UUID voltageInitModificationsGroupUuid = voltageInitService.getModificationsGroupUuid(nodeUuid, resultUuid);

        List<UUID> childrenUuids = networkModificationTreeService.getChildrenUuids(nodeUuid);
        notificationService.emitStartModificationEquipmentNotification(studyUuid, nodeUuid, childrenUuids, NotificationService.MODIFICATIONS_UPDATING_IN_PROGRESS);
        try {
            checkStudyContainsNode(studyUuid, nodeUuid);

<<<<<<< HEAD
            invalidateNodeTreeWithLF(studyUuid, nodeUuid, ComputationsInvalidationMode.PRESERVE_VOLTAGE_INIT_RESULTS);

            List<RootNetworkEntity> studyRootNetworkEntities = getStudyRootNetworks(studyUuid);
            List<ModificationApplicationContext> modificationApplicationContexts = studyRootNetworkEntities.stream()
                .map(rootNetworkEntity -> rootNetworkNodeInfoService.getNetworkModificationApplicationContext(rootNetworkEntity.getId(), nodeUuid, rootNetworkEntity.getNetworkUuid()))
                .toList();

=======
            // voltageInit modification should apply only on the root network where the computation has been made:
            // - application context will point to the computation root network only
            // - after creation, we deactivate the new modification for all other root networks
            List<RootNetworkEntity> studyRootNetworkEntities = getStudyRootNetworks(studyUuid);
            List<ModificationApplicationContext> modificationApplicationContexts = new ArrayList<>();
            List<UUID> rootNetworkToDeactivateUuids = new ArrayList<>();
            studyRootNetworkEntities.forEach(rootNetworkEntity -> {
                if (rootNetworkUuid.equals(rootNetworkEntity.getId())) {
                    modificationApplicationContexts.add(rootNetworkNodeInfoService.getNetworkModificationApplicationContext(rootNetworkEntity.getId(), nodeUuid, rootNetworkEntity.getNetworkUuid()));
                } else {
                    rootNetworkToDeactivateUuids.add(rootNetworkEntity.getId());
                }
            });
            // duplicate the modification created by voltageInit server into the current node
>>>>>>> 2090a197
            NetworkModificationsResult networkModificationResults = networkModificationService.duplicateModificationsFromGroup(networkModificationTreeService.getModificationGroupUuid(nodeUuid), voltageInitModificationsGroupUuid, Pair.of(List.of(), modificationApplicationContexts));

            // We expect a single voltageInit modification in the result list
            if (networkModificationResults != null && networkModificationResults.modificationUuids().size() == 1) {
                for (UUID otherRootNetwork : rootNetworkToDeactivateUuids) {
                    rootNetworkNodeInfoService.updateModificationsToExclude(nodeUuid, otherRootNetwork, Set.of(networkModificationResults.modificationUuids().getFirst()), false);
                }
                int index = 0;
                // for each NetworkModificationResult, send an impact notification - studyRootNetworkEntities are ordered in the same way as networkModificationResults
                for (Optional<NetworkModificationResult> modificationResultOpt : networkModificationResults.modificationResults()) {
                    if (modificationResultOpt.isPresent() && studyRootNetworkEntities.get(index) != null) {
                        emitNetworkModificationImpacts(studyUuid, nodeUuid, studyRootNetworkEntities.get(index).getId(), modificationResultOpt.get());
                    }
                    index++;
                }
            }

            voltageInitService.resetModificationsGroupUuid(resultUuid);

            // invalidate the whole subtree except the target node (we have built this node during the duplication)
            notificationService.emitStudyChanged(studyUuid, nodeUuid, rootNetworkUuid, NotificationService.UPDATE_TYPE_VOLTAGE_INIT_RESULT); // send notification voltage init result has changed
        } finally {
            invalidateBlockedBuildNodeTree(studyUuid, nodeUuid);
            notificationService.emitEndModificationEquipmentNotification(studyUuid, nodeUuid, childrenUuids);
        }
        notificationService.emitElementUpdated(studyUuid, userId);
    }

    @Transactional
    public String getSensitivityAnalysisParameters(UUID studyUuid) {
        StudyEntity studyEntity = studyRepository.findById(studyUuid).orElseThrow(() -> new StudyException(STUDY_NOT_FOUND));
        return sensitivityAnalysisService.getSensitivityAnalysisParameters(
                sensitivityAnalysisService.getSensitivityAnalysisParametersUuidOrElseCreateDefault(studyEntity));
    }

    @Transactional
    public boolean setSensitivityAnalysisParameters(UUID studyUuid, String parameters, String userId) {
        boolean userProfileIssue = createOrUpdateSensitivityAnalysisParameters(studyUuid, parameters, userId);
        notificationService.emitStudyChanged(studyUuid, null, null, NotificationService.UPDATE_TYPE_SENSITIVITY_ANALYSIS_STATUS);
        notificationService.emitElementUpdated(studyUuid, userId);
        notificationService.emitComputationParamsChanged(studyUuid, SENSITIVITY_ANALYSIS);
        return userProfileIssue;
    }

    @Transactional
    public void setNonEvacuatedEnergyParametersInfos(UUID studyUuid, NonEvacuatedEnergyParametersInfos parameters, String userId) {
        updateNonEvacuatedEnergyParameters(studyUuid,
                NonEvacuatedEnergyService.toEntity(parameters != null ? parameters :
                        NonEvacuatedEnergyService.getDefaultNonEvacuatedEnergyParametersInfos()));
        notificationService.emitElementUpdated(studyUuid, userId);
        notificationService.emitComputationParamsChanged(studyUuid, NON_EVACUATED_ENERGY_ANALYSIS);

    }

    public boolean createOrUpdateSensitivityAnalysisParameters(UUID studyUuid, String parameters, String userId) {
        StudyEntity studyEntity = studyRepository.findById(studyUuid).orElseThrow(() -> new StudyException(STUDY_NOT_FOUND));

        boolean userProfileIssue = false;
        UUID existingSensitivityAnalysisParametersUuid = studyEntity.getSensitivityAnalysisParametersUuid();
        UserProfileInfos userProfileInfos = parameters == null ? userAdminService.getUserProfile(userId).orElse(null) : null;
        if (parameters == null && userProfileInfos != null && userProfileInfos.getSensitivityAnalysisParameterId() != null) {
            // reset case, with existing profile, having default sensitivity analysis params
            try {
                UUID sensitivityAnalysisParametersFromProfileUuid = sensitivityAnalysisService.duplicateSensitivityAnalysisParameters(userProfileInfos.getSensitivityAnalysisParameterId());
                studyEntity.setSensitivityAnalysisParametersUuid(sensitivityAnalysisParametersFromProfileUuid);
                removeSensitivityAnalysisParameters(existingSensitivityAnalysisParametersUuid);
                return userProfileIssue;
            } catch (Exception e) {
                userProfileIssue = true;
                LOGGER.error(String.format("Could not duplicate sensitivity analysis parameters with id '%s' from user/profile '%s/%s'. Using default parameters",
                    userProfileInfos.getSensitivityAnalysisParameterId(), userId, userProfileInfos.getName()), e);
                // in case of duplication error (ex: wrong/dangling uuid in the profile), move on with default params below
            }
        }

        if (existingSensitivityAnalysisParametersUuid == null) {
            existingSensitivityAnalysisParametersUuid = sensitivityAnalysisService.createSensitivityAnalysisParameters(parameters);
            studyEntity.setSensitivityAnalysisParametersUuid(existingSensitivityAnalysisParametersUuid);
        } else {
            sensitivityAnalysisService.updateSensitivityAnalysisParameters(existingSensitivityAnalysisParametersUuid, parameters);
        }
        invalidateSensitivityAnalysisStatusOnAllNodes(studyUuid);

        return userProfileIssue;
    }

    private void removeSensitivityAnalysisParameters(@Nullable UUID sensitivityAnalysisParametersUuid) {
        if (sensitivityAnalysisParametersUuid != null) {
            try {
                sensitivityAnalysisService.deleteSensitivityAnalysisParameters(sensitivityAnalysisParametersUuid);
            } catch (Exception e) {
                LOGGER.error("Could not remove sensitivity analysis parameters with uuid:" + sensitivityAnalysisParametersUuid, e);
            }
        }
    }

    public void updateNonEvacuatedEnergyParameters(UUID studyUuid, NonEvacuatedEnergyParametersEntity nonEvacuatedEnergyParametersEntity) {
        Optional<StudyEntity> studyEntity = studyRepository.findById(studyUuid);
        studyEntity.ifPresent(studyEntity1 -> studyEntity1.setNonEvacuatedEnergyParameters(nonEvacuatedEnergyParametersEntity));
    }

    @Transactional
    public void invalidateLoadFlowStatus(UUID studyUuid, String userId) {
        invalidateNodeTreeWithLoadFlowResults(studyUuid);
        notificationService.emitStudyChanged(studyUuid, null, null, NotificationService.UPDATE_TYPE_LOADFLOW_STATUS);
        notificationService.emitElementUpdated(studyUuid, userId);
    }

    public void invalidateShortCircuitStatusOnAllNodes(UUID studyUuid) {
        shortCircuitService.invalidateShortCircuitStatus(Stream.concat(
            rootNetworkNodeInfoService.getComputationResultUuids(studyUuid, SHORT_CIRCUIT).stream(),
            rootNetworkNodeInfoService.getComputationResultUuids(studyUuid, SHORT_CIRCUIT_ONE_BUS).stream()
        ).toList());
    }

    @Transactional
    public void invalidateShortCircuitStatus(UUID studyUuid) {
        invalidateShortCircuitStatusOnAllNodes(studyUuid);
        notificationService.emitStudyChanged(studyUuid, null, null, NotificationService.UPDATE_TYPE_SHORT_CIRCUIT_STATUS);
        notificationService.emitStudyChanged(studyUuid, null, null, NotificationService.UPDATE_TYPE_ONE_BUS_SHORT_CIRCUIT_STATUS);
    }

    @Transactional
    public UUID runNonEvacuatedEnergy(UUID studyUuid, UUID nodeUuid, UUID rootNetworkUuid, String userId) {
        Objects.requireNonNull(studyUuid);
        Objects.requireNonNull(nodeUuid);
        StudyEntity studyEntity = studyRepository.findById(studyUuid).orElseThrow(() -> new StudyException(STUDY_NOT_FOUND));
        UUID prevResultUuid = rootNetworkNodeInfoService.getComputationResultUuid(nodeUuid, rootNetworkUuid, NON_EVACUATED_ENERGY_ANALYSIS);

        if (prevResultUuid != null) {
            nonEvacuatedEnergyService.deleteNonEvacuatedEnergyResults(List.of(prevResultUuid));
        }

        UUID networkUuid = rootNetworkService.getNetworkUuid(rootNetworkUuid);
        String provider = getNonEvacuatedEnergyProvider(studyUuid);
        String variantId = networkModificationTreeService.getVariantId(nodeUuid, rootNetworkUuid);
        UUID reportUuid = networkModificationTreeService.getComputationReports(nodeUuid, rootNetworkUuid).getOrDefault(NON_EVACUATED_ENERGY_ANALYSIS.name(), UUID.randomUUID());
        networkModificationTreeService.updateComputationReportUuid(nodeUuid, rootNetworkUuid, NON_EVACUATED_ENERGY_ANALYSIS, reportUuid);

        NonEvacuatedEnergyParametersInfos nonEvacuatedEnergyParametersInfos = getNonEvacuatedEnergyParametersInfos(studyEntity);
        SensitivityAnalysisParameters sensitivityAnalysisParameters = SensitivityAnalysisParameters.load();
        sensitivityAnalysisParameters.setFlowFlowSensitivityValueThreshold(nonEvacuatedEnergyParametersInfos.getGeneratorsCappings().getSensitivityThreshold());

        NonEvacuatedEnergyInputData nonEvacuatedEnergyInputData = new NonEvacuatedEnergyInputData();
        nonEvacuatedEnergyInputData.setParameters(sensitivityAnalysisParameters);

        nonEvacuatedEnergyInputData.setNonEvacuatedEnergyStagesDefinition(nonEvacuatedEnergyParametersInfos.getStagesDefinition());

        nonEvacuatedEnergyInputData.setNonEvacuatedEnergyStagesSelection(nonEvacuatedEnergyParametersInfos.getStagesSelection()
                .stream()
                .filter(NonEvacuatedEnergyStagesSelection::isActivated)
                .collect(Collectors.toList()));

        List<NonEvacuatedEnergyGeneratorCappingsByType> generatorsCappingsByType = nonEvacuatedEnergyParametersInfos.getGeneratorsCappings().getGenerators()
                .stream()
                .filter(NonEvacuatedEnergyGeneratorCappingsByType::isActivated)
                .collect(Collectors.toList());
        NonEvacuatedEnergyGeneratorsCappings generatorsCappings = new NonEvacuatedEnergyGeneratorsCappings(nonEvacuatedEnergyParametersInfos.getGeneratorsCappings().getSensitivityThreshold(), generatorsCappingsByType);
        nonEvacuatedEnergyInputData.setNonEvacuatedEnergyGeneratorsCappings(generatorsCappings);

        nonEvacuatedEnergyInputData.setNonEvacuatedEnergyMonitoredBranches(nonEvacuatedEnergyParametersInfos.getMonitoredBranches()
                .stream()
                .filter(NonEvacuatedEnergyMonitoredBranches::isActivated)
                .collect(Collectors.toList()));

        nonEvacuatedEnergyInputData.setNonEvacuatedEnergyContingencies(nonEvacuatedEnergyParametersInfos.getContingencies()
                .stream()
                .filter(NonEvacuatedEnergyContingencies::isActivated)
                .collect(Collectors.toList()));

        UUID result = nonEvacuatedEnergyService.runNonEvacuatedEnergy(nodeUuid, rootNetworkUuid, networkUuid, variantId, reportUuid, provider, nonEvacuatedEnergyInputData, studyEntity.getLoadFlowParametersUuid(), userId);

        updateComputationResultUuid(nodeUuid, rootNetworkUuid, result, NON_EVACUATED_ENERGY_ANALYSIS);
        notificationService.emitStudyChanged(studyUuid, nodeUuid, rootNetworkUuid, NotificationService.UPDATE_TYPE_NON_EVACUATED_ENERGY_STATUS);
        return result;
    }

    @Transactional
    public void updateNonEvacuatedEnergyProvider(UUID studyUuid, String provider, String userId) {
        updateProvider(studyUuid, userId, studyEntity -> {
            studyEntity.setNonEvacuatedEnergyProvider(provider != null ? provider : defaultNonEvacuatedEnergyProvider);
            invalidateNonEvacuatedEnergyAnalysisStatusOnAllNodes(studyUuid);
            notificationService.emitStudyChanged(studyUuid, null, null, NotificationService.UPDATE_TYPE_NON_EVACUATED_ENERGY_STATUS);
            notificationService.emitComputationParamsChanged(studyUuid, NON_EVACUATED_ENERGY_ANALYSIS);
        });
    }

    public String getNonEvacuatedEnergyProvider(UUID studyUuid) {
        return studyRepository.findById(studyUuid)
                .map(StudyEntity::getNonEvacuatedEnergyProvider)
                .orElse("");
    }

    private void emitAllComputationStatusChanged(UUID studyUuid, UUID nodeUuid, UUID rootNetworkUuid, ComputationsInvalidationMode computationsInvalidationMode) {
        if (!ComputationsInvalidationMode.isPreserveLoadFlowResults(computationsInvalidationMode)) {
            notificationService.emitStudyChanged(studyUuid, nodeUuid, rootNetworkUuid, NotificationService.UPDATE_TYPE_LOADFLOW_STATUS);
        }
        notificationService.emitStudyChanged(studyUuid, nodeUuid, rootNetworkUuid, NotificationService.UPDATE_TYPE_SECURITY_ANALYSIS_STATUS);
        notificationService.emitStudyChanged(studyUuid, nodeUuid, rootNetworkUuid, NotificationService.UPDATE_TYPE_SENSITIVITY_ANALYSIS_STATUS);
        notificationService.emitStudyChanged(studyUuid, nodeUuid, rootNetworkUuid, NotificationService.UPDATE_TYPE_NON_EVACUATED_ENERGY_STATUS);
        notificationService.emitStudyChanged(studyUuid, nodeUuid, rootNetworkUuid, NotificationService.UPDATE_TYPE_SHORT_CIRCUIT_STATUS);
        notificationService.emitStudyChanged(studyUuid, nodeUuid, rootNetworkUuid, NotificationService.UPDATE_TYPE_ONE_BUS_SHORT_CIRCUIT_STATUS);
        notificationService.emitStudyChanged(studyUuid, nodeUuid, rootNetworkUuid, NotificationService.UPDATE_TYPE_VOLTAGE_INIT_STATUS);
        notificationService.emitStudyChanged(studyUuid, nodeUuid, rootNetworkUuid, NotificationService.UPDATE_TYPE_DYNAMIC_SIMULATION_STATUS);
        notificationService.emitStudyChanged(studyUuid, nodeUuid, rootNetworkUuid, NotificationService.UPDATE_TYPE_DYNAMIC_SECURITY_ANALYSIS_STATUS);
        notificationService.emitStudyChanged(studyUuid, nodeUuid, rootNetworkUuid, NotificationService.UPDATE_TYPE_STATE_ESTIMATION_STATUS);
    }

    @Transactional(readOnly = true)
    public String evaluateFilter(UUID nodeUuid, UUID rootNetworkUuid, boolean inUpstreamBuiltParentNode, String filter) {
        UUID nodeUuidToSearchIn = getNodeUuidToSearchIn(nodeUuid, rootNetworkUuid, inUpstreamBuiltParentNode);
        return filterService.evaluateFilter(rootNetworkService.getNetworkUuid(rootNetworkUuid), networkModificationTreeService.getVariantId(nodeUuidToSearchIn, rootNetworkUuid), filter);
    }

    @Transactional(readOnly = true)
    public String exportFilter(UUID rootNetworkUuid, UUID filterUuid) {
        return filterService.exportFilter(rootNetworkService.getNetworkUuid(rootNetworkUuid), filterUuid);
    }

    @Transactional(readOnly = true)
    public String exportFilterFromFirstRootNetwork(UUID studyUuid, UUID filterUuid) {
        StudyEntity studyEntity = studyRepository.findById(studyUuid).orElseThrow(() -> new StudyException(STUDY_NOT_FOUND));
        return filterService.exportFilter(studyEntity.getFirstRootNetwork().getNetworkUuid(), filterUuid);
    }

    @Transactional(readOnly = true)
    public String exportFilters(UUID rootNetworkUuid, List<UUID> filtersUuid, UUID nodeUuid) {
        String variantId = networkModificationTreeService.getVariantId(nodeUuid, rootNetworkUuid);
        return filterService.exportFilters(rootNetworkService.getNetworkUuid(rootNetworkUuid), filtersUuid, variantId);
    }

    @Transactional
    public UUID runStateEstimation(UUID studyUuid, UUID nodeUuid, UUID rootNetworkUuid, String userId) {
        Objects.requireNonNull(studyUuid);
        Objects.requireNonNull(nodeUuid);
        if (studyRepository.findById(studyUuid).isEmpty()) {
            throw new StudyException(STUDY_NOT_FOUND);
        }

        UUID networkUuid = rootNetworkService.getNetworkUuid(rootNetworkUuid);
        String variantId = networkModificationTreeService.getVariantId(nodeUuid, rootNetworkUuid);
        UUID parametersUuid = studyRepository.findById(studyUuid).orElseThrow().getStateEstimationParametersUuid();
        UUID reportUuid = networkModificationTreeService.getComputationReports(nodeUuid, rootNetworkUuid).getOrDefault(STATE_ESTIMATION.name(), UUID.randomUUID());
        networkModificationTreeService.updateComputationReportUuid(nodeUuid, rootNetworkUuid, STATE_ESTIMATION, reportUuid);
        String receiver;
        try {
            receiver = URLEncoder.encode(objectMapper.writeValueAsString(new NodeReceiver(nodeUuid, rootNetworkUuid)), StandardCharsets.UTF_8);
        } catch (JsonProcessingException e) {
            throw new UncheckedIOException(e);
        }

        UUID prevResultUuid = rootNetworkNodeInfoService.getComputationResultUuid(nodeUuid, rootNetworkUuid, STATE_ESTIMATION);
        if (prevResultUuid != null) {
            stateEstimationService.deleteStateEstimationResults(List.of(prevResultUuid));
        }

        UUID result = stateEstimationService.runStateEstimation(networkUuid, variantId, parametersUuid, new ReportInfos(reportUuid, nodeUuid), receiver, userId);
        updateComputationResultUuid(nodeUuid, rootNetworkUuid, result, STATE_ESTIMATION);
        notificationService.emitStudyChanged(studyUuid, nodeUuid, rootNetworkUuid, NotificationService.UPDATE_TYPE_STATE_ESTIMATION_STATUS);
        return result;
    }

    @Transactional
    public String getStateEstimationParameters(UUID studyUuid) {
        StudyEntity studyEntity = studyRepository.findById(studyUuid).orElseThrow(() -> new StudyException(STUDY_NOT_FOUND));
        return stateEstimationService.getStateEstimationParameters(stateEstimationService.getStateEstimationParametersUuidOrElseCreateDefaults(studyEntity));
    }

    @Transactional
    public void setStateEstimationParametersValues(UUID studyUuid, String parameters, String userId) {
        StudyEntity studyEntity = studyRepository.findById(studyUuid).orElseThrow(() -> new StudyException(STUDY_NOT_FOUND));
        createOrUpdateStateEstimationParameters(studyEntity, parameters);
        notificationService.emitStudyChanged(studyUuid, null, null, NotificationService.UPDATE_TYPE_STATE_ESTIMATION_STATUS);
        notificationService.emitElementUpdated(studyUuid, userId);
        notificationService.emitComputationParamsChanged(studyUuid, STATE_ESTIMATION);
    }

    public void createOrUpdateStateEstimationParameters(StudyEntity studyEntity, String parameters) {
        UUID existingStateEstimationParametersUuid = studyEntity.getStateEstimationParametersUuid();
        if (existingStateEstimationParametersUuid == null) {
            existingStateEstimationParametersUuid = stateEstimationService.createStateEstimationParameters(parameters);
            studyEntity.setStateEstimationParametersUuid(existingStateEstimationParametersUuid);
        } else {
            stateEstimationService.updateStateEstimationParameters(existingStateEstimationParametersUuid, parameters);
        }
        invalidateStateEstimationStatusOnAllNodes(studyEntity.getId());
    }

    @Transactional
    public NetworkModificationNode createNode(UUID studyUuid, UUID nodeId, NetworkModificationNode nodeInfo, InsertMode insertMode, String userId) {
        StudyEntity study = studyRepository.findById(studyUuid).orElseThrow(() -> new StudyException(STUDY_NOT_FOUND));
        networkModificationTreeService.assertIsRootOrConstructionNode(nodeId);
        NetworkModificationNode newNode = networkModificationTreeService.createNode(study, nodeId, nodeInfo, insertMode, userId);

        UUID parentUuid = networkModificationTreeService.getParentNodeUuid(newNode.getId()).orElse(null);
        notificationService.emitNodeInserted(study.getId(), parentUuid, newNode.getId(), insertMode, nodeId);
        // userId is null when creating initial nodes, we don't need to send element update notifications in this case
        if (userId != null) {
            notificationService.emitElementUpdated(study.getId(), userId);
        }
        return newNode;
    }

    @Transactional
    public NetworkModificationNode createSequence(UUID studyUuid, UUID parentNodeUuid, NodeSequenceType nodeSequenceType, String userId) {
        StudyEntity study = studyRepository.findById(studyUuid).orElseThrow(() -> new StudyException(STUDY_NOT_FOUND));
        networkModificationTreeService.assertIsRootOrConstructionNode(parentNodeUuid);

        NetworkModificationNode newParentNode = networkModificationTreeService.createTreeNodeFromNodeSequence(study, parentNodeUuid, nodeSequenceType);

        notificationService.emitSubtreeInserted(study.getId(), newParentNode.getId(), parentNodeUuid);
        // userId is null when creating initial nodes, we don't need to send element update notifications in this case
        if (userId != null) {
            notificationService.emitElementUpdated(study.getId(), userId);
        }
        return newParentNode;
    }

    private List<RootNetworkEntity> getStudyRootNetworks(UUID studyUuid) {
        StudyEntity studyEntity = studyRepository.findById(studyUuid).orElseThrow(() -> new StudyException(STUDY_NOT_FOUND));
        return studyEntity.getRootNetworks();
    }

    private List<RootNetworkInfos> getStudyRootNetworksInfos(UUID studyUuid) {
        List<RootNetworkEntity> rootNetworkEntities = getStudyRootNetworks(studyUuid);
        // using the Hibernate First-Level Cache or Persistence Context
        // cf.https://vladmihalcea.com/spring-data-jpa-multiplebagfetchexception/
        rootNetworkService.getRootNetworkInfosWithLinksInfos(studyUuid);
        return rootNetworkEntities.stream().map(RootNetworkEntity::toDto).toList();
    }

    @Transactional(readOnly = true)
    public List<BasicRootNetworkInfos> getAllBasicRootNetworkInfos(UUID studyUuid) {
        return Stream
            .concat(
                getExistingRootNetworkInfos(studyUuid).stream(),
                rootNetworkService.geRootNetworkRequests(studyUuid).stream().filter(s -> s.getActionRequest() == RootNetworkAction.ROOT_NETWORK_CREATION).map(RootNetworkRequestEntity::toBasicDto))
            .toList();
    }

    @Transactional(readOnly = true)
    public List<BasicRootNetworkInfos> getExistingBasicRootNetworkInfos(UUID studyUuid) {
        return getExistingRootNetworkInfos(studyUuid);
    }

    private List<BasicRootNetworkInfos> getExistingRootNetworkInfos(UUID studyUuid) {
        return getStudyRootNetworks(studyUuid).stream().map(RootNetworkEntity::toBasicDto).toList();
    }

    @Transactional(readOnly = true)
    public List<NodeAlias> getNodeAliases(UUID studyUuid) {
        StudyEntity studyEntity = studyRepository.findById(studyUuid).orElseThrow(() -> new StudyException(STUDY_NOT_FOUND));
        List<NodeAlias> nodeAliases = new ArrayList<>();
        Map<UUID, AbstractNode> nodesByUuid = networkModificationTreeService.getAllStudyNodesByUuid(studyUuid);
        studyEntity.getNodeAliases().forEach(nodeAliasEmbeddable -> {
            if (nodeAliasEmbeddable.getNodeId() != null) {
                AbstractNode node = nodesByUuid.get(nodeAliasEmbeddable.getNodeId());
                nodeAliases.add(new NodeAlias(node.getId(), nodeAliasEmbeddable.getName(), node.getName()));
            } else {
                nodeAliases.add(new NodeAlias(null, nodeAliasEmbeddable.getName(), null));
            }
        });
        return nodeAliases;
    }

    @Transactional
    public void updateNodeAliases(UUID studyUuid, List<NodeAlias> nodeAliases) {
        StudyEntity studyEntity = studyRepository.findById(studyUuid).orElseThrow(() -> new StudyException(STUDY_NOT_FOUND));
        //Reset alias values for given study to keep data in sync
        studyEntity.setNodeAliases(null);
        if (!CollectionUtils.isEmpty(nodeAliases)) {
            List<NodeAliasEmbeddable> newNodeAliases = new ArrayList<>();
            nodeAliases.forEach(nodeAlias -> {
                String aliasName = nodeAlias.alias();
                if (!StringUtils.isEmpty(nodeAlias.name())) {
                    newNodeAliases.add(new NodeAliasEmbeddable(aliasName, nodeAlias.id()));
                } else {
                    newNodeAliases.add(new NodeAliasEmbeddable(aliasName, null));
                }
            });
            studyEntity.setNodeAliases(newNodeAliases);
        }
        notificationService.emitSpreadsheetNodeAliasesChanged(studyUuid);
    }

    public UUID createColumn(UUID studyUuid, UUID configUuid, String columnInfos) {
        UUID newColId = studyConfigService.createColumn(configUuid, columnInfos);
        notificationService.emitSpreadsheetConfigChanged(studyUuid, configUuid);
        return newColId;
    }

    public void updateColumn(UUID studyUuid, UUID configUuid, UUID columnUuid, String columnInfos) {
        studyConfigService.updateColumn(configUuid, columnUuid, columnInfos);
        notificationService.emitSpreadsheetConfigChanged(studyUuid, configUuid);
    }

    public void deleteColumn(UUID studyUuid, UUID configUuid, UUID columnUuid) {
        studyConfigService.deleteColumn(configUuid, columnUuid);
        notificationService.emitSpreadsheetConfigChanged(studyUuid, configUuid);
    }

    public void reorderColumns(UUID studyUuid, UUID configUuid, List<UUID> columnOrder) {
        studyConfigService.reorderColumns(configUuid, columnOrder);
        notificationService.emitSpreadsheetConfigChanged(studyUuid, configUuid);
    }

    public void updateColumnsStates(UUID studyUuid, UUID configUuid, String columnStateUpdates) {
        studyConfigService.updateColumnsStates(configUuid, columnStateUpdates);
        notificationService.emitSpreadsheetConfigChanged(studyUuid, configUuid);
    }

    public void setGlobalFilters(UUID studyUuid, UUID configUuid, String globalFilters) {
        studyConfigService.setGlobalFilters(configUuid, globalFilters);
        notificationService.emitSpreadsheetConfigChanged(studyUuid, configUuid);
    }

    public void renameSpreadsheetConfig(UUID studyUuid, UUID configUuid, String newName) {
        studyConfigService.renameSpreadsheetConfig(configUuid, newName);
        notificationService.emitSpreadsheetConfigChanged(studyUuid, configUuid);
    }

    public UUID addSpreadsheetConfigToCollection(UUID studyUuid, UUID collectionUuid, String configurationDto) {
        UUID newConfigId = studyConfigService.addSpreadsheetConfigToCollection(collectionUuid, configurationDto);
        notificationService.emitSpreadsheetCollectionChanged(studyUuid, collectionUuid);
        return newConfigId;
    }

    public void removeSpreadsheetConfigFromCollection(UUID studyUuid, UUID collectionUuid, UUID configUuid) {
        studyConfigService.removeSpreadsheetConfigFromCollection(collectionUuid, configUuid);
        notificationService.emitSpreadsheetCollectionChanged(studyUuid, collectionUuid);
    }

    public void reorderSpreadsheetConfigs(UUID studyUuid, UUID collectionUuid, List<UUID> newOrder) {
        studyConfigService.reorderSpreadsheetConfigs(collectionUuid, newOrder);
        notificationService.emitSpreadsheetCollectionChanged(studyUuid, collectionUuid);
    }
}<|MERGE_RESOLUTION|>--- conflicted
+++ resolved
@@ -18,6 +18,8 @@
 import org.gridsuite.study.server.StudyConstants;
 import org.gridsuite.study.server.StudyException;
 import org.gridsuite.study.server.dto.*;
+import org.gridsuite.study.server.dto.InvalidateNodeTreeParameters.ComputationsInvalidationMode;
+import org.gridsuite.study.server.dto.InvalidateNodeTreeParameters.InvalidationMode;
 import org.gridsuite.study.server.dto.caseimport.CaseImportAction;
 import org.gridsuite.study.server.dto.dynamicmapping.MappingInfos;
 import org.gridsuite.study.server.dto.dynamicmapping.ModelInfos;
@@ -1859,7 +1861,6 @@
         notificationService.emitElementUpdated(studyUuid, userId);
     }
 
-    // Invalidate only one node
     private void invalidateNode(UUID studyUuid, UUID nodeUuid, UUID rootNetworkUuid) {
         AtomicReference<Long> startTime = new AtomicReference<>(null);
         startTime.set(System.nanoTime());
@@ -1876,6 +1877,7 @@
                 TimeUnit.NANOSECONDS.toSeconds(System.nanoTime() - startTime.get()));
         }
     }
+    // Invalidate only one node
 
     private void invalidateNode(UUID studyUuid, UUID nodeUuid) {
         getStudyRootNetworks(studyUuid).forEach(rootNetworkEntity ->
@@ -1892,15 +1894,19 @@
     }
 
     private void invalidateNodeTreeWithLF(UUID studyUuid, UUID nodeUuid, ComputationsInvalidationMode computationsInvalidationMode) {
-        getStudyRootNetworks(studyUuid).forEach(rootNetworkEntity -> {
-            boolean isLFDone = rootNetworkNodeInfoService.isLoadflowDone(nodeUuid, rootNetworkEntity.getId());
-            InvalidateNodeTreeParameters invalidateNodeTreeParameters = InvalidateNodeTreeParameters.builder()
-                .invalidationMode(isLFDone ? InvalidationMode.ALL : InvalidationMode.ONLY_CHILDREN_BUILD_STATUS)
-                .withBlockedNodeBuild(true)
-                .computationsInvalidationMode(isLFDone ? ComputationsInvalidationMode.ALL : computationsInvalidationMode)
-                .build();
-            invalidateNodeTree(studyUuid, nodeUuid, rootNetworkEntity.getId(), invalidateNodeTreeParameters);
-        });
+        getStudyRootNetworks(studyUuid).forEach(rootNetworkEntity ->
+            invalidateNodeTreeWithLF(studyUuid, nodeUuid, rootNetworkEntity.getId(), computationsInvalidationMode)
+        );
+    }
+
+    private void invalidateNodeTreeWithLF(UUID studyUuid, UUID nodeUuid, UUID rootNetworkUuid, ComputationsInvalidationMode computationsInvalidationMode) {
+        boolean isLFDone = rootNetworkNodeInfoService.isLoadflowDone(nodeUuid, rootNetworkUuid);
+        InvalidateNodeTreeParameters invalidateNodeTreeParameters = InvalidateNodeTreeParameters.builder()
+            .invalidationMode(isLFDone ? InvalidationMode.ALL : InvalidationMode.ONLY_CHILDREN_BUILD_STATUS)
+            .withBlockedNodeBuild(true)
+            .computationsInvalidationMode(isLFDone ? ComputationsInvalidationMode.ALL : computationsInvalidationMode)
+            .build();
+        invalidateNodeTree(studyUuid, nodeUuid, rootNetworkUuid, invalidateNodeTreeParameters);
     }
 
     public void invalidateNodeTree(UUID studyUuid, UUID nodeUuid, UUID rootNetworkUuid) {
@@ -2943,15 +2949,8 @@
         try {
             checkStudyContainsNode(studyUuid, nodeUuid);
 
-<<<<<<< HEAD
-            invalidateNodeTreeWithLF(studyUuid, nodeUuid, ComputationsInvalidationMode.PRESERVE_VOLTAGE_INIT_RESULTS);
-
-            List<RootNetworkEntity> studyRootNetworkEntities = getStudyRootNetworks(studyUuid);
-            List<ModificationApplicationContext> modificationApplicationContexts = studyRootNetworkEntities.stream()
-                .map(rootNetworkEntity -> rootNetworkNodeInfoService.getNetworkModificationApplicationContext(rootNetworkEntity.getId(), nodeUuid, rootNetworkEntity.getNetworkUuid()))
-                .toList();
-
-=======
+            invalidateNodeTreeWithLF(studyUuid, nodeUuid, rootNetworkUuid, InvalidateNodeTreeParameters.ComputationsInvalidationMode.PRESERVE_VOLTAGE_INIT_RESULTS);
+
             // voltageInit modification should apply only on the root network where the computation has been made:
             // - application context will point to the computation root network only
             // - after creation, we deactivate the new modification for all other root networks
@@ -2966,7 +2965,6 @@
                 }
             });
             // duplicate the modification created by voltageInit server into the current node
->>>>>>> 2090a197
             NetworkModificationsResult networkModificationResults = networkModificationService.duplicateModificationsFromGroup(networkModificationTreeService.getModificationGroupUuid(nodeUuid), voltageInitModificationsGroupUuid, Pair.of(List.of(), modificationApplicationContexts));
 
             // We expect a single voltageInit modification in the result list
@@ -2986,10 +2984,10 @@
 
             voltageInitService.resetModificationsGroupUuid(resultUuid);
 
-            // invalidate the whole subtree except the target node (we have built this node during the duplication)
-            notificationService.emitStudyChanged(studyUuid, nodeUuid, rootNetworkUuid, NotificationService.UPDATE_TYPE_VOLTAGE_INIT_RESULT); // send notification voltage init result has changed
+            // send notification voltage init result has changed
+            notificationService.emitStudyChanged(studyUuid, nodeUuid, rootNetworkUuid, NotificationService.UPDATE_TYPE_VOLTAGE_INIT_RESULT);
         } finally {
-            invalidateBlockedBuildNodeTree(studyUuid, nodeUuid);
+            networkModificationTreeService.invalidateBlockedBuildNodeTree(rootNetworkUuid, nodeUuid);
             notificationService.emitEndModificationEquipmentNotification(studyUuid, nodeUuid, childrenUuids);
         }
         notificationService.emitElementUpdated(studyUuid, userId);
