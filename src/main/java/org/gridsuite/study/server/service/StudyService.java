/**
 * Copyright (c) 2021, RTE (http://www.rte-france.com)
 * This Source Code Form is subject to the terms of the Mozilla Public
 * License, v. 2.0. If a copy of the MPL was not distributed with this
 * file, You can obtain one at http://mozilla.org/MPL/2.0/.
 */
package org.gridsuite.study.server.service;

import com.fasterxml.jackson.core.JsonProcessingException;
import com.fasterxml.jackson.databind.ObjectMapper;
import com.powsybl.iidm.network.ThreeSides;
import com.powsybl.loadflow.LoadFlowParameters;
import com.powsybl.sensitivity.SensitivityAnalysisParameters;
import lombok.NonNull;
import org.gridsuite.study.server.StudyConstants;
import org.gridsuite.study.server.StudyException;
import org.gridsuite.study.server.dto.*;
import org.gridsuite.study.server.dto.caseimport.CaseImportAction;
import org.gridsuite.study.server.dto.dynamicmapping.MappingInfos;
import org.gridsuite.study.server.dto.dynamicmapping.ModelInfos;
import org.gridsuite.study.server.dto.dynamicsimulation.DynamicSimulationParametersInfos;
import org.gridsuite.study.server.dto.dynamicsimulation.DynamicSimulationStatus;
import org.gridsuite.study.server.dto.dynamicsimulation.event.EventInfos;
import org.gridsuite.study.server.dto.elasticsearch.EquipmentInfos;
import org.gridsuite.study.server.dto.impacts.SimpleElementImpact;
import org.gridsuite.study.server.dto.modification.ModificationApplicationContext;
import org.gridsuite.study.server.dto.modification.NetworkModificationResult;
import org.gridsuite.study.server.dto.nonevacuatedenergy.*;
import org.gridsuite.study.server.dto.voltageinit.parameters.StudyVoltageInitParameters;
import org.gridsuite.study.server.dto.voltageinit.parameters.VoltageInitParametersInfos;
import org.gridsuite.study.server.elasticsearch.EquipmentInfosService;
import org.gridsuite.study.server.elasticsearch.StudyInfosService;
import org.gridsuite.study.server.networkmodificationtree.dto.*;
import org.gridsuite.study.server.networkmodificationtree.entities.NetworkModificationNodeInfoEntity;
import org.gridsuite.study.server.networkmodificationtree.entities.NodeEntity;
import org.gridsuite.study.server.networkmodificationtree.entities.NodeType;
import org.gridsuite.study.server.networkmodificationtree.entities.RootNetworkNodeInfoEntity;
import org.gridsuite.study.server.notification.NotificationService;
import org.gridsuite.study.server.notification.dto.NetworkImpactsInfos;
import org.gridsuite.study.server.repository.*;
import org.gridsuite.study.server.repository.nonevacuatedenergy.NonEvacuatedEnergyParametersEntity;
import org.gridsuite.study.server.repository.rootnetwork.RootNetworkCreationRequestEntity;
import org.gridsuite.study.server.repository.rootnetwork.RootNetworkEntity;
import org.gridsuite.study.server.repository.voltageinit.StudyVoltageInitParametersEntity;
import org.gridsuite.study.server.service.dynamicsecurityanalysis.DynamicSecurityAnalysisService;
import org.gridsuite.study.server.service.dynamicsimulation.DynamicSimulationEventService;
import org.gridsuite.study.server.service.dynamicsimulation.DynamicSimulationService;
import org.gridsuite.study.server.service.shortcircuit.ShortCircuitService;
import org.gridsuite.study.server.utils.PropertyUtils;
import org.slf4j.Logger;
import org.slf4j.LoggerFactory;
import org.springframework.beans.factory.annotation.Autowired;
import org.springframework.beans.factory.annotation.Value;
import org.springframework.context.annotation.Lazy;
import org.springframework.data.domain.Sort;
import org.springframework.data.util.Pair;
import org.springframework.lang.Nullable;
import org.springframework.stereotype.Service;
import org.springframework.transaction.annotation.Transactional;
import org.springframework.web.client.HttpStatusCodeException;

import java.io.UncheckedIOException;
import java.net.URLEncoder;
import java.nio.charset.StandardCharsets;
import java.util.*;
import java.util.concurrent.CompletableFuture;
import java.util.concurrent.TimeUnit;
import java.util.concurrent.atomic.AtomicReference;
import java.util.function.Consumer;
import java.util.stream.Collectors;
import java.util.stream.Stream;

import static org.gridsuite.study.server.StudyException.Type.*;
import static org.gridsuite.study.server.dto.ComputationType.*;
import static org.gridsuite.study.server.utils.StudyUtils.handleHttpError;

/**
 * @author Abdelsalem Hedhili <abdelsalem.hedhili at rte-france.com>
 * @author Franck Lecuyer <franck.lecuyer at rte-france.com>
 * @author Chamseddine Benhamed <chamseddine.benhamed at rte-france.com>
 */
@SuppressWarnings("checkstyle:RegexpSingleline")
@Service
public class StudyService {

    private static final Logger LOGGER = LoggerFactory.getLogger(StudyService.class);

    NotificationService notificationService;

    NetworkModificationTreeService networkModificationTreeService;

    StudyServerExecutionService studyServerExecutionService;

    private final String defaultNonEvacuatedEnergyProvider;

    private final String defaultDynamicSimulationProvider;

    private final StudyRepository studyRepository;
    private final StudyCreationRequestRepository studyCreationRequestRepository;
    private final NetworkService networkStoreService;
    private final NetworkModificationService networkModificationService;
    private final ReportService reportService;
    private final UserAdminService userAdminService;
    private final StudyInfosService studyInfosService;
    private final EquipmentInfosService equipmentInfosService;
    private final LoadFlowService loadflowService;
    private final ShortCircuitService shortCircuitService;
    private final VoltageInitService voltageInitService;
    private final SingleLineDiagramService singleLineDiagramService;
    private final NetworkConversionService networkConversionService;
    private final GeoDataService geoDataService;
    private final NetworkMapService networkMapService;
    private final SecurityAnalysisService securityAnalysisService;
    private final DynamicSimulationService dynamicSimulationService;
    private final DynamicSecurityAnalysisService dynamicSecurityAnalysisService;
    private final SensitivityAnalysisService sensitivityAnalysisService;
    private final NonEvacuatedEnergyService nonEvacuatedEnergyService;
    private final DynamicSimulationEventService dynamicSimulationEventService;
    private final StudyConfigService studyConfigService;
    private final FilterService filterService;
    private final ActionsService actionsService;
    private final CaseService caseService;
    private final StateEstimationService stateEstimationService;
    private final RootNetworkService rootNetworkService;
    private final RootNetworkNodeInfoService rootNetworkNodeInfoService;

    private final ObjectMapper objectMapper;

    public enum ReportType {
        NETWORK_MODIFICATION("NetworkModification"),
        LOAD_FLOW("LoadFlow"),
        SECURITY_ANALYSIS("SecurityAnalysis"),
        SHORT_CIRCUIT("AllBusesShortCircuitAnalysis"),
        SHORT_CIRCUIT_ONE_BUS("OneBusShortCircuitAnalysis"),
        SENSITIVITY_ANALYSIS("SensitivityAnalysis"),
        DYNAMIC_SIMULATION("DynamicSimulation"),
        DYNAMIC_SECURITY_ANALYSIS("DynamicSecurityAnalysis"),
        NON_EVACUATED_ENERGY_ANALYSIS("NonEvacuatedEnergyAnalysis"),
        VOLTAGE_INITIALIZATION("VoltageInit"),
        STATE_ESTIMATION("StateEstimation");

        public final String reportKey;

        ReportType(String reportKey) {
            this.reportKey = reportKey;
        }
    }

    private final StudyService self;

    @Autowired
    public StudyService(
        @Value("${non-evacuated-energy.default-provider}") String defaultNonEvacuatedEnergyProvider,
        @Value("${dynamic-simulation.default-provider}") String defaultDynamicSimulationProvider,
        StudyRepository studyRepository,
        StudyCreationRequestRepository studyCreationRequestRepository,
        NetworkService networkStoreService,
        NetworkModificationService networkModificationService,
        ReportService reportService,
        UserAdminService userAdminService,
        StudyInfosService studyInfosService,
        EquipmentInfosService equipmentInfosService,
        NetworkModificationTreeService networkModificationTreeService,
        ObjectMapper objectMapper,
        StudyServerExecutionService studyServerExecutionService,
        NotificationService notificationService,
        LoadFlowService loadflowService,
        ShortCircuitService shortCircuitService,
        SingleLineDiagramService singleLineDiagramService,
        NetworkConversionService networkConversionService,
        GeoDataService geoDataService,
        NetworkMapService networkMapService,
        SecurityAnalysisService securityAnalysisService,
        ActionsService actionsService,
        CaseService caseService,
        SensitivityAnalysisService sensitivityAnalysisService,
        NonEvacuatedEnergyService nonEvacuatedEnergyService,
        DynamicSimulationService dynamicSimulationService,
        DynamicSecurityAnalysisService dynamicSecurityAnalysisService,
        VoltageInitService voltageInitService,
        DynamicSimulationEventService dynamicSimulationEventService,
        StudyConfigService studyConfigService,
        FilterService filterService,
        StateEstimationService stateEstimationService,
        @Lazy StudyService studyService,
        RootNetworkService rootNetworkService,
        RootNetworkNodeInfoService rootNetworkNodeInfoService) {
        this.defaultNonEvacuatedEnergyProvider = defaultNonEvacuatedEnergyProvider;
        this.defaultDynamicSimulationProvider = defaultDynamicSimulationProvider;
        this.studyRepository = studyRepository;
        this.studyCreationRequestRepository = studyCreationRequestRepository;
        this.networkStoreService = networkStoreService;
        this.networkModificationService = networkModificationService;
        this.reportService = reportService;
        this.userAdminService = userAdminService;
        this.studyInfosService = studyInfosService;
        this.equipmentInfosService = equipmentInfosService;
        this.networkModificationTreeService = networkModificationTreeService;
        this.objectMapper = objectMapper;
        this.studyServerExecutionService = studyServerExecutionService;
        this.notificationService = notificationService;
        this.sensitivityAnalysisService = sensitivityAnalysisService;
        this.nonEvacuatedEnergyService = nonEvacuatedEnergyService;
        this.loadflowService = loadflowService;
        this.shortCircuitService = shortCircuitService;
        this.singleLineDiagramService = singleLineDiagramService;
        this.networkConversionService = networkConversionService;
        this.geoDataService = geoDataService;
        this.networkMapService = networkMapService;
        this.securityAnalysisService = securityAnalysisService;
        this.actionsService = actionsService;
        this.caseService = caseService;
        this.dynamicSimulationService = dynamicSimulationService;
        this.dynamicSecurityAnalysisService = dynamicSecurityAnalysisService;
        this.voltageInitService = voltageInitService;
        this.dynamicSimulationEventService = dynamicSimulationEventService;
        this.studyConfigService = studyConfigService;
        this.filterService = filterService;
        this.stateEstimationService = stateEstimationService;
        this.self = studyService;
        this.rootNetworkService = rootNetworkService;
        this.rootNetworkNodeInfoService = rootNetworkNodeInfoService;
    }

    private CreatedStudyBasicInfos toStudyInfos(UUID studyUuid, UUID rootNetworkUuid) {
        String caseFormat = rootNetworkService.getRootNetwork(rootNetworkUuid).orElseThrow(() -> new StudyException(ROOT_NETWORK_NOT_FOUND)).getCaseFormat();
        return CreatedStudyBasicInfos.builder()
            .id(studyUuid)
            .caseFormat(caseFormat)
            .build();
    }

    private static BasicStudyInfos toBasicStudyInfos(StudyCreationRequestEntity entity) {
        return BasicStudyInfos.builder()
            .id(entity.getId())
            .build();
    }

    private CreatedStudyBasicInfos toCreatedStudyBasicInfos(StudyEntity entity, UUID rootNetworkUuid) {
        return CreatedStudyBasicInfos.builder()
            .id(entity.getId())
            .caseFormat(rootNetworkService.getRootNetwork(rootNetworkUuid).orElseThrow(() -> new StudyException(ROOT_NETWORK_NOT_FOUND)).getCaseFormat())
            .build();
    }

    public List<CreatedStudyBasicInfos> getStudies() {
        return studyRepository.findAll().stream()
            .map(studyEntity -> {
                UUID rootNetworkUuid = getStudyFirstRootNetworkUuid(studyEntity.getId());
                return toCreatedStudyBasicInfos(studyEntity, rootNetworkUuid);
            })
            .collect(Collectors.toList());
    }

    public List<UUID> getAllOrphanIndexedEquipmentsNetworkUuids() {
        return equipmentInfosService.getOrphanEquipmentInfosNetworkUuids(rootNetworkService.getAllNetworkUuids());
    }

    public List<CreatedStudyBasicInfos> getStudiesMetadata(List<UUID> uuids) {
        return studyRepository.findAllById(uuids).stream().map(studyEntity -> {
            //TODO: for now, gridexplore uses caseFormat as metadata. Now studies can have several different caseFormat, what should we do ?
            UUID rootNetworkUuid = getStudyFirstRootNetworkUuid(studyEntity.getId());
            return toCreatedStudyBasicInfos(studyEntity, rootNetworkUuid);
        }).toList();

    }

    public List<BasicStudyInfos> getStudiesCreationRequests() {
        return studyCreationRequestRepository.findAll().stream()
            .map(StudyService::toBasicStudyInfos)
            .collect(Collectors.toList());
    }

    public BasicStudyInfos createStudy(UUID caseUuid, String userId, UUID studyUuid, Map<String, Object> importParameters, boolean duplicateCase, String caseFormat) {
        BasicStudyInfos basicStudyInfos = StudyService.toBasicStudyInfos(insertStudyCreationRequest(userId, studyUuid));
        UUID importReportUuid = UUID.randomUUID();
        UUID caseUuidToUse = caseUuid;
        try {
            if (duplicateCase) {
                caseUuidToUse = caseService.duplicateCase(caseUuid, true);
            }
            persistNetwork(caseUuidToUse, basicStudyInfos.getId(), null, NetworkModificationTreeService.FIRST_VARIANT_ID, userId, importReportUuid, caseFormat, importParameters, CaseImportAction.STUDY_CREATION);
        } catch (Exception e) {
            self.deleteStudyIfNotCreationInProgress(basicStudyInfos.getId(), userId);
            throw e;
        }

        return basicStudyInfos;
    }

    @Transactional
    public void deleteRootNetworks(UUID studyUuid, List<UUID> rootNetworkUuids, String userId) {
        assertIsStudyExist(studyUuid);
        StudyEntity studyEntity = studyRepository.findById(studyUuid).orElseThrow(() -> new StudyException(STUDY_NOT_FOUND));
        List<RootNetworkEntity> allRootNetworkEntities = getStudyRootNetworks(studyUuid);
        if (rootNetworkUuids.size() >= allRootNetworkEntities.size()) {
            throw new StudyException(ROOT_NETWORK_DELETE_FORBIDDEN);
        }
        if (!allRootNetworkEntities.stream().map(RootNetworkEntity::getId).collect(Collectors.toSet()).containsAll(rootNetworkUuids)) {
            throw new StudyException(ROOT_NETWORK_NOT_FOUND);
        }
        notificationService.emitRootNetworksDeletionStarted(studyUuid, rootNetworkUuids);

        rootNetworkService.deleteRootNetworks(studyEntity, rootNetworkUuids.stream());

        notificationService.emitRootNetworksUpdated(studyUuid);
    }

    @Transactional
    public RootNetworkCreationRequestInfos createRootNetworkRequest(UUID studyUuid, String rootNetworkName, UUID caseUuid, String caseFormat, Map<String, Object> importParameters, String userId) {
        rootNetworkService.assertCanCreateRootNetwork(studyUuid, rootNetworkName);
        StudyEntity studyEntity = studyRepository.findById(studyUuid).orElseThrow(() -> new StudyException(STUDY_NOT_FOUND));

        UUID importReportUuid = UUID.randomUUID();
        UUID rootNetworkUuid = UUID.randomUUID();
        RootNetworkCreationRequestEntity rootNetworkCreationRequestEntity = rootNetworkService.insertCreationRequest(rootNetworkUuid, studyEntity, rootNetworkName, userId);
        UUID clonedCaseUuid = caseService.duplicateCase(caseUuid, true);
        try {
            networkConversionService.persistNetwork(clonedCaseUuid, studyUuid, rootNetworkUuid, null, userId, importReportUuid, caseFormat, importParameters, CaseImportAction.ROOT_NETWORK_CREATION);
        } catch (Exception e) {
            rootNetworkService.deleteCreationRequest(rootNetworkCreationRequestEntity);
            throw new StudyException(ROOT_NETWORK_CREATION_FAILED);
        }

        notificationService.emitRootNetworksUpdated(studyUuid);
        return rootNetworkCreationRequestEntity.toDto();
    }

    @Transactional
    public void createRootNetwork(@NonNull UUID studyUuid, @NonNull RootNetworkInfos rootNetworkInfos) {
        StudyEntity studyEntity = studyRepository.findById(studyUuid).orElseThrow(() -> new StudyException(STUDY_NOT_FOUND));
        Optional<RootNetworkCreationRequestEntity> rootNetworkCreationRequestEntityOpt = rootNetworkService.getCreationRequest(rootNetworkInfos.getId());
        if (rootNetworkCreationRequestEntityOpt.isPresent()) {
            rootNetworkInfos.setName(rootNetworkCreationRequestEntityOpt.get().getName());
            rootNetworkService.createRootNetwork(studyEntity, rootNetworkInfos);
            rootNetworkService.deleteCreationRequest(rootNetworkCreationRequestEntityOpt.get());
        } else {
            rootNetworkService.deleteRootNetworks(studyEntity, List.of(rootNetworkInfos));
        }
        notificationService.emitRootNetworksUpdated(studyUuid);
    }

    @Transactional(readOnly = true)
    public void updateNetworkRequest(UUID studyUuid, UUID rootNetworkUuid, UUID caseUuid, String caseFormat, Map<String, Object> importParameters, String userId) {
        UUID importReportUuid = UUID.randomUUID();
        persistNetwork(caseUuid, studyUuid, rootNetworkUuid, null, userId, importReportUuid, caseFormat, importParameters, CaseImportAction.ROOT_NETWORK_MODIFICATION);
    }

    @Transactional
    public void updateNetwork(UUID studyUuid, UUID rootNetworkUuid, RootNetworkInfos rootNetworkInfos) {
        // Update case for a given root network
        rootNetworkService.updateNetwork(rootNetworkInfos);

        // Invalidate nodes of the updated root network
        UUID rootNodeUuid = networkModificationTreeService.getStudyRootNodeUuid(studyUuid);
        invalidateBuild(studyUuid, rootNodeUuid, rootNetworkUuid, false, false, true);
    }

    /**
     * Recreates study network from <caseUuid> and <importParameters>
     *
     * @param caseUuid
     * @param userId
     * @param studyUuid
     * @param importParameters
     */
    public void recreateNetwork(UUID caseUuid, String userId, UUID studyUuid, UUID rootNetworkUuid, String caseFormat, Map<String, Object> importParameters) {
        recreateNetwork(caseUuid, userId, studyUuid, rootNetworkUuid, caseFormat, importParameters, false);
    }

    /**
     * Recreates study network from existing case and import parameters
     *
     * @param userId
     * @param studyUuid
     */
    public void recreateNetwork(String userId, UUID studyUuid, UUID rootNetworkUuid, String caseFormat) {
        UUID caseUuid = rootNetworkService.getRootNetwork(rootNetworkUuid).orElseThrow(() -> new StudyException(ROOT_NETWORK_NOT_FOUND)).getCaseUuid();
        recreateNetwork(caseUuid, userId, studyUuid, rootNetworkUuid, caseFormat, null, true);
    }

    private void recreateNetwork(UUID caseUuid, String userId, UUID studyUuid, UUID rootNetworkUuid, String caseFormat, Map<String, Object> importParameters, boolean shouldLoadPreviousImportParameters) {
        caseService.assertCaseExists(caseUuid);
        UUID importReportUuid = UUID.randomUUID();
        Map<String, Object> importParametersToUse = shouldLoadPreviousImportParameters
            ? new HashMap<>(rootNetworkService.getImportParameters(rootNetworkUuid))
            : importParameters;

        persistNetwork(caseUuid, studyUuid, rootNetworkUuid, null, userId, importReportUuid, caseFormat, importParametersToUse, CaseImportAction.NETWORK_RECREATION);
    }

    public UUID duplicateStudy(UUID sourceStudyUuid, String userId) {
        Objects.requireNonNull(sourceStudyUuid);

        StudyEntity sourceStudy = studyRepository.findById(sourceStudyUuid).orElse(null);
        if (sourceStudy == null) {
            return null;
        }
        BasicStudyInfos basicStudyInfos = StudyService.toBasicStudyInfos(insertStudyCreationRequest(userId, null));

        studyServerExecutionService.runAsync(() -> self.duplicateStudyAsync(basicStudyInfos, sourceStudyUuid, userId));

        return basicStudyInfos.getId();
    }

    @Transactional
    public void duplicateStudyAsync(BasicStudyInfos basicStudyInfos, UUID sourceStudyUuid, String userId) {
        AtomicReference<Long> startTime = new AtomicReference<>();
        try {
            startTime.set(System.nanoTime());

            StudyEntity duplicatedStudy = duplicateStudy(basicStudyInfos, sourceStudyUuid, userId);

            getStudyRootNetworks(duplicatedStudy.getId()).forEach(rootNetworkEntity ->
                reindexStudy(duplicatedStudy, rootNetworkEntity.getId())
            );
        } catch (Exception e) {
            LOGGER.error(e.toString(), e);
        } finally {
            self.deleteStudyIfNotCreationInProgress(basicStudyInfos.getId(), userId);
            LOGGER.trace("Create study '{}' from source {} : {} seconds", basicStudyInfos.getId(), sourceStudyUuid,
                TimeUnit.NANOSECONDS.toSeconds(System.nanoTime() - startTime.get()));
        }
    }

    @Transactional(readOnly = true)
    public CreatedStudyBasicInfos getStudyInfos(UUID studyUuid, UUID rootNetworkUuid) {
        return toStudyInfos(studyUuid, rootNetworkUuid);
    }

    public List<CreatedStudyBasicInfos> searchStudies(@NonNull String query) {
        return studyInfosService.search(query);
    }

    private UUID getNodeUuidToSearchIn(UUID initialNodeUuid, UUID rootNetworkUuid, boolean inUpstreamBuiltParentNode) {
        UUID nodeUuidToSearchIn = initialNodeUuid;
        if (inUpstreamBuiltParentNode) {
            nodeUuidToSearchIn = networkModificationTreeService.doGetLastParentNodeBuiltUuid(initialNodeUuid, rootNetworkUuid);
        }
        return nodeUuidToSearchIn;
    }

    public List<EquipmentInfos> searchEquipments(@NonNull UUID nodeUuid, @NonNull UUID rootNetworkUuid, @NonNull String userInput,
                                                 @NonNull EquipmentInfosService.FieldSelector fieldSelector, String equipmentType,
                                                 boolean inUpstreamBuiltParentNode) {
        UUID nodeUuidToSearchIn = getNodeUuidToSearchIn(nodeUuid, rootNetworkUuid, inUpstreamBuiltParentNode);
        UUID networkUuid = rootNetworkService.getNetworkUuid(rootNetworkUuid);
        String variantId = networkModificationTreeService.getVariantId(nodeUuidToSearchIn, rootNetworkUuid);
        return equipmentInfosService.searchEquipments(networkUuid, variantId, userInput, fieldSelector, equipmentType);
    }

    private Optional<DeleteStudyInfos> doDeleteStudyIfNotCreationInProgress(UUID studyUuid, String userId) {
        Optional<StudyCreationRequestEntity> studyCreationRequestEntity = studyCreationRequestRepository.findById(studyUuid);
        Optional<StudyEntity> studyEntity = studyRepository.findById(studyUuid);
        DeleteStudyInfos deleteStudyInfos = null;
        if (studyCreationRequestEntity.isEmpty()) {
            List<RootNetworkInfos> rootNetworkInfos = getStudyRootNetworksInfos(studyUuid);
            // get all modification groups related to the study
            List<UUID> modificationGroupUuids = networkModificationTreeService.getAllStudyNetworkModificationNodeInfo(studyUuid).stream().map(NetworkModificationNodeInfoEntity::getModificationGroupUuid).toList();
            studyEntity.ifPresent(s -> {
                networkModificationTreeService.doDeleteTree(studyUuid);
                studyRepository.deleteById(studyUuid);
                studyInfosService.deleteByUuid(studyUuid);
                if (s.getLoadFlowParametersUuid() != null) {
                    loadflowService.deleteLoadFlowParameters(s.getLoadFlowParametersUuid());
                }
                if (s.getSecurityAnalysisParametersUuid() != null) {
                    securityAnalysisService.deleteSecurityAnalysisParameters(s.getSecurityAnalysisParametersUuid());
                }
                if (s.getVoltageInitParametersUuid() != null) {
                    voltageInitService.deleteVoltageInitParameters(s.getVoltageInitParametersUuid());
                }
                if (s.getSensitivityAnalysisParametersUuid() != null) {
                    sensitivityAnalysisService.deleteSensitivityAnalysisParameters(s.getSensitivityAnalysisParametersUuid());
                }
                if (s.getNetworkVisualizationParametersUuid() != null) {
                    studyConfigService.deleteNetworkVisualizationParameters(s.getNetworkVisualizationParametersUuid());
                }
            });
            deleteStudyInfos = new DeleteStudyInfos(rootNetworkInfos, modificationGroupUuids);
        } else {
            studyCreationRequestRepository.deleteById(studyCreationRequestEntity.get().getId());
        }

        if (deleteStudyInfos == null) {
            return Optional.empty();
        } else {
            return Optional.of(deleteStudyInfos);
        }
    }

    @Transactional
    public void deleteStudyIfNotCreationInProgress(UUID studyUuid, String userId) {
        AtomicReference<Long> startTime = new AtomicReference<>(null);
        try {
            Optional<DeleteStudyInfos> deleteStudyInfosOpt = doDeleteStudyIfNotCreationInProgress(studyUuid, userId);
            if (deleteStudyInfosOpt.isPresent()) {
                DeleteStudyInfos deleteStudyInfos = deleteStudyInfosOpt.get();
                startTime.set(System.nanoTime());

                //TODO: now we have a n-n relation between node and rootNetworks, it's even more important to delete results in a single request
                CompletableFuture<Void> executeInParallel = CompletableFuture.allOf(
                    Stream.concat(
                        // delete all distant resources linked to rootNetworks
                        rootNetworkService.getDeleteRootNetworkInfosFutures(deleteStudyInfos.getRootNetworkInfosList()),
                        // delete all distant resources linked to nodes
                        Stream.of(studyServerExecutionService.runAsync(() -> deleteStudyInfos.getModificationGroupUuids().stream().filter(Objects::nonNull).forEach(networkModificationService::deleteModifications))) // TODO delete all with one request only
                    ).toArray(CompletableFuture[]::new)
                );

                executeInParallel.get();
                if (startTime.get() != null) {
                    LOGGER.trace("Delete study '{}' : {} seconds", studyUuid, TimeUnit.NANOSECONDS.toSeconds(System.nanoTime() - startTime.get()));
                }
            }
        } catch (InterruptedException e) {
            Thread.currentThread().interrupt();
            throw new StudyException(DELETE_STUDY_FAILED, e.getMessage());
        } catch (Exception e) {
            throw new StudyException(DELETE_STUDY_FAILED, e.getMessage());
        }
    }

    @Transactional
    public CreatedStudyBasicInfos insertStudy(UUID studyUuid, String userId, NetworkInfos networkInfos, CaseInfos caseInfos, UUID loadFlowParametersUuid,
                                              UUID shortCircuitParametersUuid, DynamicSimulationParametersEntity dynamicSimulationParametersEntity,
                                              UUID voltageInitParametersUuid, UUID securityAnalysisParametersUuid, UUID sensitivityAnalysisParametersUuid,
                                              UUID networkVisualizationParametersUuid, UUID dynamicSecurityAnalysisParametersUuid,
                                              Map<String, String> importParameters, UUID importReportUuid) {
        Objects.requireNonNull(studyUuid);
        Objects.requireNonNull(userId);
        Objects.requireNonNull(networkInfos.getNetworkUuid());
        Objects.requireNonNull(networkInfos.getNetworkId());
        Objects.requireNonNull(caseInfos.getCaseFormat());
        Objects.requireNonNull(caseInfos.getCaseUuid());
        Objects.requireNonNull(importParameters);

        StudyEntity studyEntity = self.saveStudyThenCreateBasicTree(studyUuid, networkInfos,
<<<<<<< HEAD
            caseInfos, loadFlowParametersUuid,
            shortCircuitParametersUuid, dynamicSimulationParametersEntity,
            voltageInitParametersUuid, securityAnalysisParametersUuid, sensitivityAnalysisParametersUuid, networkVisualizationParametersUuid,
            importParameters, importReportUuid);
=======
                caseInfos, loadFlowParametersUuid,
                shortCircuitParametersUuid, dynamicSimulationParametersEntity,
                voltageInitParametersUuid, securityAnalysisParametersUuid,
                sensitivityAnalysisParametersUuid, networkVisualizationParametersUuid, dynamicSecurityAnalysisParametersUuid,
                importParameters, importReportUuid);
>>>>>>> 40d156ee

        // Need to deal with the study creation (with a default root network ?)
        UUID studyFirstRootNetworkUuid = getStudyFirstRootNetworkUuid(studyUuid);
        CreatedStudyBasicInfos createdStudyBasicInfos = toCreatedStudyBasicInfos(studyEntity, studyFirstRootNetworkUuid);
        studyInfosService.add(createdStudyBasicInfos);

        notificationService.emitStudiesChanged(studyUuid, userId);

        return createdStudyBasicInfos;
    }

    @Transactional
    public CreatedStudyBasicInfos updateNetwork(UUID studyUuid, UUID rootNetworkUuid, NetworkInfos networkInfos, String userId) {
        StudyEntity studyEntity = studyRepository.findById(studyUuid).orElseThrow(() -> new StudyException(STUDY_NOT_FOUND));
        RootNetworkEntity rootNetworkEntity = rootNetworkService.getRootNetwork(rootNetworkUuid).orElseThrow(() -> new StudyException(StudyException.Type.ROOT_NETWORK_NOT_FOUND));

        rootNetworkService.updateNetwork(rootNetworkEntity, networkInfos);

        CreatedStudyBasicInfos createdStudyBasicInfos = toCreatedStudyBasicInfos(studyEntity, rootNetworkEntity.getId());
        studyInfosService.add(createdStudyBasicInfos);

        notificationService.emitStudyNetworkRecreationDone(studyEntity.getId(), userId);

        return createdStudyBasicInfos;
    }

    private StudyEntity duplicateStudy(BasicStudyInfos studyInfos, UUID sourceStudyUuid, String userId) {
        Objects.requireNonNull(studyInfos.getId());
        Objects.requireNonNull(userId);

        StudyEntity sourceStudy = studyRepository.findById(sourceStudyUuid).orElseThrow(() -> new StudyException(STUDY_NOT_FOUND));

        StudyEntity newStudyEntity = duplicateStudyEntity(sourceStudy, studyInfos.getId());
        networkModificationTreeService.duplicateStudyNodes(newStudyEntity, sourceStudyUuid, null);
        rootNetworkService.duplicateStudyRootNetworks(newStudyEntity, sourceStudyUuid);

        UUID sourceStudyFirstRootNetworkUuid = getStudyFirstRootNetworkUuid(newStudyEntity.getId());
        CreatedStudyBasicInfos createdStudyBasicInfos = toCreatedStudyBasicInfos(newStudyEntity, sourceStudyFirstRootNetworkUuid);
        studyInfosService.add(createdStudyBasicInfos);
        notificationService.emitStudiesChanged(studyInfos.getId(), userId);

        return newStudyEntity;
    }

    private StudyEntity duplicateStudyEntity(StudyEntity sourceStudyEntity, UUID newStudyId) {
        UUID copiedLoadFlowParametersUuid = null;
        if (sourceStudyEntity.getLoadFlowParametersUuid() != null) {
            copiedLoadFlowParametersUuid = loadflowService.duplicateLoadFlowParameters(sourceStudyEntity.getLoadFlowParametersUuid());
        }

        UUID copiedShortCircuitParametersUuid = null;
        if (sourceStudyEntity.getShortCircuitParametersUuid() != null) {
            copiedShortCircuitParametersUuid = shortCircuitService.duplicateParameters(sourceStudyEntity.getShortCircuitParametersUuid());
        }

        UUID copiedSecurityAnalysisParametersUuid = null;
        if (sourceStudyEntity.getSecurityAnalysisParametersUuid() != null) {
            copiedSecurityAnalysisParametersUuid = securityAnalysisService.duplicateSecurityAnalysisParameters(sourceStudyEntity.getSecurityAnalysisParametersUuid());
        }

        UUID copiedSensitivityAnalysisParametersUuid = null;
        if (sourceStudyEntity.getSensitivityAnalysisParametersUuid() != null) {
            copiedSensitivityAnalysisParametersUuid = sensitivityAnalysisService.duplicateSensitivityAnalysisParameters(sourceStudyEntity.getSensitivityAnalysisParametersUuid());
        }

        NonEvacuatedEnergyParametersInfos nonEvacuatedEnergyParametersInfos = sourceStudyEntity.getNonEvacuatedEnergyParameters() == null ?
            NonEvacuatedEnergyService.getDefaultNonEvacuatedEnergyParametersInfos() :
            NonEvacuatedEnergyService.fromEntity(sourceStudyEntity.getNonEvacuatedEnergyParameters());

        UUID copiedVoltageInitParametersUuid = null;
        if (sourceStudyEntity.getVoltageInitParametersUuid() != null) {
            copiedVoltageInitParametersUuid = voltageInitService.duplicateVoltageInitParameters(sourceStudyEntity.getVoltageInitParametersUuid());
        }

        UUID copiedNetworkVisualizationParametersUuid = null;
        if (sourceStudyEntity.getNetworkVisualizationParametersUuid() != null) {
            copiedNetworkVisualizationParametersUuid = studyConfigService.duplicateNetworkVisualizationParameters(sourceStudyEntity.getNetworkVisualizationParametersUuid());
        }

        DynamicSimulationParametersInfos dynamicSimulationParameters = sourceStudyEntity.getDynamicSimulationParameters() != null ? DynamicSimulationService.fromEntity(sourceStudyEntity.getDynamicSimulationParameters(), objectMapper) : DynamicSimulationService.getDefaultDynamicSimulationParameters();

        return studyRepository.save(StudyEntity.builder()
            .id(newStudyId)
            .loadFlowParametersUuid(copiedLoadFlowParametersUuid)
            .securityAnalysisParametersUuid(copiedSecurityAnalysisParametersUuid)
            .nonEvacuatedEnergyProvider(sourceStudyEntity.getNonEvacuatedEnergyProvider())
            .dynamicSimulationProvider(sourceStudyEntity.getDynamicSimulationProvider())
            .dynamicSimulationParameters(DynamicSimulationService.toEntity(dynamicSimulationParameters, objectMapper))
            .shortCircuitParametersUuid(copiedShortCircuitParametersUuid)
            .voltageInitParametersUuid(copiedVoltageInitParametersUuid)
            .sensitivityAnalysisParametersUuid(copiedSensitivityAnalysisParametersUuid)
            .networkVisualizationParametersUuid(copiedNetworkVisualizationParametersUuid)
            .nonEvacuatedEnergyParameters(NonEvacuatedEnergyService.toEntity(nonEvacuatedEnergyParametersInfos))
            .build());
    }

    private StudyCreationRequestEntity insertStudyCreationRequest(String userId, UUID studyUuid) {
        StudyCreationRequestEntity newStudy = insertStudyCreationRequestEntity(studyUuid);
        notificationService.emitStudiesChanged(newStudy.getId(), userId);
        return newStudy;
    }

    public byte[] getVoltageLevelSvg(String voltageLevelId, DiagramParameters diagramParameters,
                                     UUID nodeUuid, UUID rootNetworkUuid) {
        UUID networkUuid = rootNetworkService.getNetworkUuid(rootNetworkUuid);
        if (networkUuid == null) {
            throw new StudyException(ROOT_NETWORK_NOT_FOUND);
        }
        String variantId = networkModificationTreeService.getVariantId(nodeUuid, rootNetworkUuid);
        if (networkStoreService.existVariant(networkUuid, variantId)) {
            return singleLineDiagramService.getVoltageLevelSvg(networkUuid, variantId, voltageLevelId, diagramParameters);
        } else {
            return null;
        }
    }

    public String getVoltageLevelSvgAndMetadata(String voltageLevelId, DiagramParameters diagramParameters,
                                                UUID nodeUuid, UUID rootNetworkUuid) {
        UUID networkUuid = rootNetworkService.getNetworkUuid(rootNetworkUuid);
        if (networkUuid == null) {
            throw new StudyException(ROOT_NETWORK_NOT_FOUND);
        }
        String variantId = networkModificationTreeService.getVariantId(nodeUuid, rootNetworkUuid);
        if (networkStoreService.existVariant(networkUuid, variantId)) {
            return singleLineDiagramService.getVoltageLevelSvgAndMetadata(networkUuid, variantId, voltageLevelId, diagramParameters);
        } else {
            return null;
        }
    }

    private void persistNetwork(UUID caseUuid, UUID studyUuid, UUID rootNetworkUuid, String variantId, String userId, UUID importReportUuid, String caseFormat, Map<String, Object> importParameters, CaseImportAction caseImportAction) {
        try {
            networkConversionService.persistNetwork(caseUuid, studyUuid, rootNetworkUuid, variantId, userId, importReportUuid, caseFormat, importParameters, caseImportAction);
        } catch (HttpStatusCodeException e) {
            throw handleHttpError(e, STUDY_CREATION_FAILED);
        }
    }

    public String getLinesGraphics(UUID networkUuid, UUID nodeUuid, UUID rootNetworkUuid, List<String> linesIds) {
        String variantId = networkModificationTreeService.getVariantId(nodeUuid, rootNetworkUuid);

        return geoDataService.getLinesGraphics(networkUuid, variantId, linesIds);
    }

    public String getSubstationsGraphics(UUID networkUuid, UUID nodeUuid, UUID rootNetworkUuid, List<String> substationsIds) {
        String variantId = networkModificationTreeService.getVariantId(nodeUuid, rootNetworkUuid);

        return geoDataService.getSubstationsGraphics(networkUuid, variantId, substationsIds);
    }

    public String getNetworkElementsInfos(UUID studyUuid, UUID nodeUuid, UUID rootNetworkUuid, List<String> substationsIds, String infoType, String elementType, boolean inUpstreamBuiltParentNode, List<Double> nominalVoltages) {
        UUID nodeUuidToSearchIn = getNodeUuidToSearchIn(nodeUuid, rootNetworkUuid, inUpstreamBuiltParentNode);
        StudyEntity studyEntity = studyRepository.findById(studyUuid).orElseThrow(() -> new StudyException(STUDY_NOT_FOUND));
        LoadFlowParameters loadFlowParameters = getLoadFlowParameters(studyEntity);
        return networkMapService.getElementsInfos(rootNetworkService.getNetworkUuid(rootNetworkUuid), networkModificationTreeService.getVariantId(nodeUuidToSearchIn, rootNetworkUuid),
            substationsIds, elementType, nominalVoltages, infoType, loadFlowParameters.getDcPowerFactor());
    }

    public String getNetworkElementInfos(UUID studyUuid, UUID nodeUuid, UUID rootNetworkUuid, String elementType, InfoTypeParameters infoTypeParameters, String elementId, boolean inUpstreamBuiltParentNode) {
        UUID nodeUuidToSearchIn = getNodeUuidToSearchIn(nodeUuid, rootNetworkUuid, inUpstreamBuiltParentNode);
        StudyEntity studyEntity = studyRepository.findById(studyUuid).orElseThrow(() -> new StudyException(STUDY_NOT_FOUND));
        LoadFlowParameters loadFlowParameters = getLoadFlowParameters(studyEntity);
        return networkMapService.getElementInfos(rootNetworkService.getNetworkUuid(rootNetworkUuid), networkModificationTreeService.getVariantId(nodeUuidToSearchIn, rootNetworkUuid),
            elementType, infoTypeParameters.getInfoType(), loadFlowParameters.getDcPowerFactor(), elementId);
    }

    public String getNetworkCountries(UUID nodeUuid, UUID rootNetworkUuid, boolean inUpstreamBuiltParentNode) {
        UUID nodeUuidToSearchIn = getNodeUuidToSearchIn(nodeUuid, rootNetworkUuid, inUpstreamBuiltParentNode);
        return networkMapService.getCountries(rootNetworkService.getNetworkUuid(rootNetworkUuid), networkModificationTreeService.getVariantId(nodeUuidToSearchIn, rootNetworkUuid));
    }

    public String getNetworkNominalVoltages(UUID nodeUuid, UUID rootNetworkUuid, boolean inUpstreamBuiltParentNode) {
        UUID nodeUuidToSearchIn = getNodeUuidToSearchIn(nodeUuid, rootNetworkUuid, inUpstreamBuiltParentNode);
        return networkMapService.getNominalVoltages(rootNetworkService.getNetworkUuid(rootNetworkUuid), networkModificationTreeService.getVariantId(nodeUuidToSearchIn, rootNetworkUuid));
    }

    public String getVoltageLevelEquipments(UUID nodeUuid, UUID rootNetworkUuid, List<String> substationsIds, boolean inUpstreamBuiltParentNode, String voltageLevelId) {
        UUID nodeUuidToSearchIn = getNodeUuidToSearchIn(nodeUuid, rootNetworkUuid, inUpstreamBuiltParentNode);
        String equipmentPath = "voltage-levels" + StudyConstants.DELIMITER + voltageLevelId + StudyConstants.DELIMITER + "equipments";
        return networkMapService.getEquipmentsMapData(rootNetworkService.getNetworkUuid(rootNetworkUuid), networkModificationTreeService.getVariantId(nodeUuidToSearchIn, rootNetworkUuid),
            substationsIds, equipmentPath);
    }

    public String getHvdcLineShuntCompensators(UUID nodeUuid, UUID rootNetworkUuid, boolean inUpstreamBuiltParentNode, String hvdcId) {
        UUID nodeUuidToSearchIn = getNodeUuidToSearchIn(nodeUuid, rootNetworkUuid, inUpstreamBuiltParentNode);
        UUID networkUuid = rootNetworkService.getNetworkUuid(rootNetworkUuid);
        String variantId = networkModificationTreeService.getVariantId(nodeUuidToSearchIn, rootNetworkUuid);
        return networkMapService.getHvdcLineShuntCompensators(networkUuid, variantId, hvdcId);
    }

    public String getBranchOr3WTVoltageLevelId(UUID nodeUuid, UUID rootNetworkUuid, boolean inUpstreamBuiltParentNode, String equipmentId, ThreeSides side) {
        UUID nodeUuidToSearchIn = getNodeUuidToSearchIn(nodeUuid, rootNetworkUuid, inUpstreamBuiltParentNode);
        UUID networkUuid = rootNetworkService.getNetworkUuid(rootNetworkUuid);
        String variantId = networkModificationTreeService.getVariantId(nodeUuidToSearchIn, rootNetworkUuid);
        return networkMapService.getBranchOr3WTVoltageLevelId(networkUuid, variantId, equipmentId, side);
    }

    public String getAllMapData(UUID nodeUuid, UUID rootNetworkUuid, List<String> substationsIds) {
        return networkMapService.getEquipmentsMapData(rootNetworkService.getNetworkUuid(rootNetworkUuid), networkModificationTreeService.getVariantId(nodeUuid, rootNetworkUuid),
            substationsIds, "all");
    }

    @Transactional
    public UUID runLoadFlow(UUID studyUuid, UUID nodeUuid, UUID rootNetworkUuid, String userId, Float limitReduction) {
        StudyEntity studyEntity = studyRepository.findById(studyUuid).orElseThrow(() -> new StudyException(STUDY_NOT_FOUND));
        UUID prevResultUuid = rootNetworkNodeInfoService.getComputationResultUuid(nodeUuid, rootNetworkUuid, LOAD_FLOW);
        if (prevResultUuid != null) {
            loadflowService.deleteLoadFlowResult(prevResultUuid);
        }

        UUID lfParametersUuid = loadflowService.getLoadFlowParametersOrDefaultsUuid(studyEntity);
        UUID lfReportUuid = networkModificationTreeService.getComputationReports(nodeUuid, rootNetworkUuid).getOrDefault(LOAD_FLOW.name(), UUID.randomUUID());
        UUID networkUuid = rootNetworkService.getNetworkUuid(rootNetworkUuid);
        String variantId = networkModificationTreeService.getVariantId(nodeUuid, rootNetworkUuid);
        networkModificationTreeService.updateComputationReportUuid(nodeUuid, rootNetworkUuid, LOAD_FLOW, lfReportUuid);
        UUID result = loadflowService.runLoadFlow(nodeUuid, rootNetworkUuid, networkUuid, variantId, lfParametersUuid, lfReportUuid, userId, limitReduction);

        updateComputationResultUuid(nodeUuid, rootNetworkUuid, result, LOAD_FLOW);
        notificationService.emitStudyChanged(studyUuid, nodeUuid, rootNetworkUuid, NotificationService.UPDATE_TYPE_LOADFLOW_STATUS);
        return result;
    }

    public ExportNetworkInfos exportNetwork(UUID nodeUuid, UUID rootNetworkUuid, String format, String paramatersJson, String fileName) {
        UUID networkUuid = rootNetworkService.getNetworkUuid(rootNetworkUuid);
        String variantId = networkModificationTreeService.getVariantId(nodeUuid, rootNetworkUuid);

        return networkConversionService.exportNetwork(networkUuid, variantId, format, paramatersJson, fileName);
    }

    public void assertIsNodeNotReadOnly(UUID nodeUuid) {
        Boolean isReadOnly = networkModificationTreeService.isReadOnly(nodeUuid).orElse(Boolean.FALSE);
        if (Boolean.TRUE.equals(isReadOnly)) {
            throw new StudyException(NOT_ALLOWED);
        }
    }

    public void assertIsNodeExist(UUID studyUuid, UUID nodeUuid) {
        boolean exists = networkModificationTreeService.getAllNodes(studyUuid).stream()
            .anyMatch(nodeEntity -> nodeUuid.equals(nodeEntity.getIdNode()));

        if (!exists) {
            throw new StudyException(NODE_NOT_FOUND);
        }
    }

    public void assertIsStudyExist(UUID studyUuid) {
        boolean exists = studyRepository.existsById(studyUuid);
        if (!exists) {
            throw new StudyException(NODE_NOT_FOUND);
        }
    }

    @Transactional
    public void assertCanUpdateModifications(UUID studyUuid, UUID nodeUuid) {
        assertIsNodeNotReadOnly(nodeUuid);
        assertNoBuildNoComputationForNode(studyUuid, nodeUuid);
    }

    public void assertIsStudyAndNodeExist(UUID studyUuid, UUID nodeUuid) {
        assertIsStudyExist(studyUuid);
        assertIsNodeExist(studyUuid, nodeUuid);
    }

    public void assertNoBuildNoComputationForRootNetworkNode(UUID nodeUuid, UUID rootNetworkUuid) {
        rootNetworkNodeInfoService.assertComputationNotRunning(nodeUuid, rootNetworkUuid);
        rootNetworkNodeInfoService.assertNetworkNodeIsNotBuilding(rootNetworkUuid, nodeUuid);
    }

    public void assertNoBuildNoComputationForNode(UUID studyUuid, UUID nodeUuid) {
        getStudyRootNetworks(studyUuid).forEach(rootNetwork ->
            rootNetworkNodeInfoService.assertComputationNotRunning(nodeUuid, rootNetwork.getId())
        );
        rootNetworkNodeInfoService.assertNoRootNetworkNodeIsBuilding(studyUuid);
    }

    public void assertRootNodeOrBuiltNode(UUID studyUuid, UUID nodeUuid, UUID rootNetworkUuid) {
        if (!(networkModificationTreeService.getStudyRootNodeUuid(studyUuid).equals(nodeUuid)
            || networkModificationTreeService.getNodeBuildStatus(nodeUuid, rootNetworkUuid).isBuilt())) {
            throw new StudyException(NODE_NOT_BUILT);
        }
    }

    public LoadFlowParameters getLoadFlowParameters(StudyEntity studyEntity) {
        LoadFlowParametersInfos lfParameters = getLoadFlowParametersInfos(studyEntity);
        return lfParameters.getCommonParameters();
    }

    @Transactional
    public LoadFlowParametersInfos getLoadFlowParametersInfos(UUID studyUuid) {
        StudyEntity studyEntity = studyRepository.findById(studyUuid).orElseThrow(() -> new StudyException(STUDY_NOT_FOUND));
        return getLoadFlowParametersInfos(studyEntity);
    }

    public LoadFlowParametersInfos getLoadFlowParametersInfos(StudyEntity studyEntity) {
        UUID loadFlowParamsUuid = loadflowService.getLoadFlowParametersOrDefaultsUuid(studyEntity);
        return loadflowService.getLoadFlowParameters(loadFlowParamsUuid);
    }

    @Transactional
    public String getSecurityAnalysisParametersValues(UUID studyUuid) {
        StudyEntity studyEntity = studyRepository.findById(studyUuid).orElseThrow(() -> new StudyException(STUDY_NOT_FOUND));
        return securityAnalysisService.getSecurityAnalysisParameters(securityAnalysisService.getSecurityAnalysisParametersUuidOrElseCreateDefaults(studyEntity));
    }

    @Transactional
    public boolean setSecurityAnalysisParametersValues(UUID studyUuid, String parameters, String userId) {
        StudyEntity studyEntity = studyRepository.findById(studyUuid).orElseThrow(() -> new StudyException(STUDY_NOT_FOUND));
        boolean userProfileIssue = createOrUpdateSecurityAnalysisParameters(studyUuid, studyEntity, parameters, userId);
        notificationService.emitStudyChanged(studyUuid, null, null, NotificationService.UPDATE_TYPE_SECURITY_ANALYSIS_STATUS);
        notificationService.emitElementUpdated(studyUuid, userId);
        notificationService.emitComputationParamsChanged(studyUuid, SECURITY_ANALYSIS);
        return userProfileIssue;
    }

    @Transactional
    public String getNetworkVisualizationParametersValues(UUID studyUuid) {
        StudyEntity studyEntity = studyRepository.findById(studyUuid).orElseThrow(() -> new StudyException(STUDY_NOT_FOUND));
        return studyConfigService.getNetworkVisualizationParameters(studyConfigService.getNetworkVisualizationParametersUuidOrElseCreateDefaults(studyEntity));
    }

    @Transactional
    public void setNetworkVisualizationParametersValues(UUID studyUuid, String parameters, String userId) {
        StudyEntity studyEntity = studyRepository.findById(studyUuid).orElseThrow(() -> new StudyException(STUDY_NOT_FOUND));
        createOrUpdateNetworkVisualizationParameters(studyEntity, parameters);
        notificationService.emitNetworkVisualizationParamsChanged(studyUuid);
    }

    public void createOrUpdateNetworkVisualizationParameters(StudyEntity studyEntity, String parameters) {
        UUID networkVisualizationParametersUuid = studyEntity.getNetworkVisualizationParametersUuid();
        if (networkVisualizationParametersUuid == null) {
            networkVisualizationParametersUuid = studyConfigService.createNetworkVisualizationParameters(parameters);
            studyEntity.setNetworkVisualizationParametersUuid(networkVisualizationParametersUuid);
        } else {
            studyConfigService.updateNetworkVisualizationParameters(networkVisualizationParametersUuid, parameters);
        }
    }

    public NonEvacuatedEnergyParametersInfos getNonEvacuatedEnergyParametersInfos(UUID studyUuid) {
        return studyRepository.findById(studyUuid)
            .map(studyEntity -> studyEntity.getNonEvacuatedEnergyParameters() != null ?
                NonEvacuatedEnergyService.fromEntity(studyEntity.getNonEvacuatedEnergyParameters()) :
                NonEvacuatedEnergyService.getDefaultNonEvacuatedEnergyParametersInfos())
            .orElse(null);
    }

    @Transactional
    public boolean setLoadFlowParameters(UUID studyUuid, String parameters, String userId) {
        StudyEntity studyEntity = studyRepository.findById(studyUuid).orElseThrow(() -> new StudyException(STUDY_NOT_FOUND));
        boolean userProfileIssue = createOrUpdateLoadFlowParameters(studyEntity, parameters, userId);
        invalidateLoadFlowStatusOnAllNodes(studyUuid);
        invalidateSecurityAnalysisStatusOnAllNodes(studyUuid);
        invalidateSensitivityAnalysisStatusOnAllNodes(studyUuid);
        invalidateNonEvacuatedEnergyAnalysisStatusOnAllNodes(studyUuid);
        invalidateDynamicSimulationStatusOnAllNodes(studyUuid);
        invalidateDynamicSecurityAnalysisStatusOnAllNodes(studyUuid);
        notificationService.emitStudyChanged(studyUuid, null, null, NotificationService.UPDATE_TYPE_LOADFLOW_STATUS);
        notificationService.emitStudyChanged(studyUuid, null, null, NotificationService.UPDATE_TYPE_SECURITY_ANALYSIS_STATUS);
        notificationService.emitStudyChanged(studyUuid, null, null, NotificationService.UPDATE_TYPE_SENSITIVITY_ANALYSIS_STATUS);
        notificationService.emitStudyChanged(studyUuid, null, null, NotificationService.UPDATE_TYPE_NON_EVACUATED_ENERGY_STATUS);
        notificationService.emitStudyChanged(studyUuid, null, null, NotificationService.UPDATE_TYPE_DYNAMIC_SIMULATION_STATUS);
        notificationService.emitStudyChanged(studyUuid, null, null, NotificationService.UPDATE_TYPE_DYNAMIC_SECURITY_ANALYSIS_STATUS);
        notificationService.emitElementUpdated(studyUuid, userId);
        notificationService.emitComputationParamsChanged(studyUuid, LOAD_FLOW);
        return userProfileIssue;
    }

    public String getDefaultLoadflowProvider(String userId) {
        if (userId != null) {
            UserProfileInfos userProfileInfos = userAdminService.getUserProfile(userId).orElse(null);
            if (userProfileInfos != null && userProfileInfos.getLoadFlowParameterId() != null) {
                try {
                    return loadflowService.getLoadFlowParameters(userProfileInfos.getLoadFlowParameterId()).getProvider();
                } catch (Exception e) {
                    LOGGER.error(String.format("Could not get loadflow parameters with id '%s' from user/profile '%s/%s'. Using default provider",
                        userProfileInfos.getLoadFlowParameterId(), userId, userProfileInfos.getName()), e);
                    // in case of read error (ex: wrong/dangling uuid in the profile), move on with default provider below
                }
            }
        }
        return loadflowService.getLoadFlowDefaultProvider();
    }

    private void updateProvider(UUID studyUuid, String userId, Consumer<StudyEntity> providerSetter) {
        StudyEntity studyEntity = studyRepository.findById(studyUuid).orElseThrow(() -> new StudyException(STUDY_NOT_FOUND));
        providerSetter.accept(studyEntity);
        notificationService.emitElementUpdated(studyUuid, userId);
    }

    public void updateLoadFlowProvider(UUID studyUuid, String provider, String userId) {
        updateProvider(studyUuid, userId, studyEntity -> {
            loadflowService.updateLoadFlowProvider(studyEntity.getLoadFlowParametersUuid(), provider);
            invalidateLoadFlowStatusOnAllNodes(studyUuid);
            notificationService.emitStudyChanged(studyUuid, null, null, NotificationService.UPDATE_TYPE_LOADFLOW_STATUS);
            notificationService.emitComputationParamsChanged(studyUuid, LOAD_FLOW);

        });
    }

    public String getDefaultSecurityAnalysisProvider() {
        return securityAnalysisService.getSecurityAnalysisDefaultProvider();
    }

    public void updateSecurityAnalysisProvider(UUID studyUuid, String provider, String userId) {
        updateProvider(studyUuid, userId, studyEntity -> {
            securityAnalysisService.updateSecurityAnalysisProvider(studyEntity.getSecurityAnalysisParametersUuid(), provider);
            invalidateSecurityAnalysisStatusOnAllNodes(studyUuid);
            notificationService.emitStudyChanged(studyUuid, null, null, NotificationService.UPDATE_TYPE_SECURITY_ANALYSIS_STATUS);
            notificationService.emitComputationParamsChanged(studyUuid, SECURITY_ANALYSIS);
        });
    }

    public String getDefaultSensitivityAnalysisProvider() {
        return sensitivityAnalysisService.getSensitivityAnalysisDefaultProvider();
    }

    public String getDefaultNonEvacuatedEnergyProvider() {
        return defaultNonEvacuatedEnergyProvider;
    }

    public String getDefaultDynamicSimulationProvider() {
        return defaultDynamicSimulationProvider;
    }

    public String getDynamicSimulationProvider(UUID studyUuid) {
        return studyRepository.findById(studyUuid)
            .map(StudyEntity::getDynamicSimulationProvider)
            .orElse("");
    }

    @Transactional
    public void updateDynamicSimulationProvider(UUID studyUuid, String provider, String userId) {
        updateProvider(studyUuid, userId, studyEntity -> {
            studyEntity.setDynamicSimulationProvider(provider != null ? provider : defaultDynamicSimulationProvider);
            invalidateDynamicSimulationStatusOnAllNodes(studyUuid);
            notificationService.emitStudyChanged(studyUuid, null, null, NotificationService.UPDATE_TYPE_DYNAMIC_SIMULATION_STATUS);
            notificationService.emitComputationParamsChanged(studyUuid, DYNAMIC_SIMULATION);
        });
    }

    public String getDefaultDynamicSecurityAnalysisProvider(String userId) {
        if (userId != null) {
            UserProfileInfos userProfileInfos = userAdminService.getUserProfile(userId).orElse(null);
            if (userProfileInfos != null && userProfileInfos.getDynamicSecurityAnalysisParameterId() != null) {
                try {
                    return dynamicSecurityAnalysisService.getProvider(userProfileInfos.getDynamicSecurityAnalysisParameterId());
                } catch (Exception e) {
                    LOGGER.error(String.format("Could not get dynamic security analysis provider with id '%s' from user/profile '%s/%s'. Using default provider",
                            userProfileInfos.getLoadFlowParameterId(), userId, userProfileInfos.getName()), e);
                    // in case of read error (ex: wrong/dangling uuid in the profile), move on with default provider below
                }
            }
        }
        return dynamicSecurityAnalysisService.getDefaultProvider();
    }

    public void updateDynamicSecurityAnalysisProvider(UUID studyUuid, String provider, String userId) {
        updateProvider(studyUuid, userId, studyEntity -> {
            dynamicSecurityAnalysisService.updateProvider(studyEntity.getDynamicSecurityAnalysisParametersUuid(), provider);
            invalidateDynamicSecurityAnalysisStatusOnAllNodes(studyUuid);
            notificationService.emitStudyChanged(studyUuid, null, null, NotificationService.UPDATE_TYPE_DYNAMIC_SECURITY_ANALYSIS_STATUS);
            notificationService.emitComputationParamsChanged(studyUuid, DYNAMIC_SECURITY_ANALYSIS);

        });
    }

    @Transactional
    public String getShortCircuitParametersInfo(UUID studyUuid) {
        StudyEntity studyEntity = studyRepository.findById(studyUuid).orElseThrow(() -> new StudyException(STUDY_NOT_FOUND));
        if (studyEntity.getShortCircuitParametersUuid() == null) {
            studyEntity.setShortCircuitParametersUuid(shortCircuitService.createParameters(null));
            studyRepository.save(studyEntity);
        }
        return shortCircuitService.getParameters(studyEntity.getShortCircuitParametersUuid());
    }

    @Transactional
    public boolean setShortCircuitParameters(UUID studyUuid, @Nullable String shortCircuitParametersInfos, String userId) {
        StudyEntity studyEntity = studyRepository.findById(studyUuid).orElseThrow(() -> new StudyException(STUDY_NOT_FOUND));
        boolean userProfileIssue = createOrUpdateShortcircuitParameters(studyEntity, shortCircuitParametersInfos, userId);
        notificationService.emitElementUpdated(studyUuid, userId);
        notificationService.emitComputationParamsChanged(studyUuid, SHORT_CIRCUIT);
        return userProfileIssue;
    }

    public boolean createOrUpdateShortcircuitParameters(StudyEntity studyEntity, String parameters, String userId) {
        /* +-----------------------+----------------+-----------------------------------------+
         * | entity.parametersUuid | parametersInfo | action                                  |
         * | no                    | no             | create default ones                     |
         * | no                    | yes            | create new ones                         |
         * | yes                   | no             | reset existing ones (with default ones) |
         * | yes                   | yes            | update existing ones                    |
         * +-----------------------+----------------+-----------------------------------------+
         */
        boolean userProfileIssue = false;
        UUID existingShortcircuitParametersUuid = studyEntity.getShortCircuitParametersUuid();
        UserProfileInfos userProfileInfos = parameters == null ? userAdminService.getUserProfile(userId).orElse(null) : null;
        if (parameters == null && userProfileInfos != null && userProfileInfos.getShortcircuitParameterId() != null) {
            // reset case, with existing profile, having default short circuit params
            try {
                UUID shortcircuitParametersFromProfileUuid = shortCircuitService.duplicateParameters(userProfileInfos.getShortcircuitParameterId());
                studyEntity.setShortCircuitParametersUuid(shortcircuitParametersFromProfileUuid);
                removeShortcircuitParameters(existingShortcircuitParametersUuid);
                return userProfileIssue;
            } catch (Exception e) {
                userProfileIssue = true;
                LOGGER.error(String.format("Could not duplicate short circuit parameters with id '%s' from user/profile '%s/%s'. Using default parameters",
                    userProfileInfos.getShortcircuitParameterId(), userId, userProfileInfos.getName()), e);
                // in case of duplication error (ex: wrong/dangling uuid in the profile), move on with default params below
            }
        }

        if (existingShortcircuitParametersUuid == null) {
            existingShortcircuitParametersUuid = shortCircuitService.createParameters(parameters);
            studyEntity.setShortCircuitParametersUuid(existingShortcircuitParametersUuid);
        } else {
            shortCircuitService.updateParameters(existingShortcircuitParametersUuid, parameters);
        }
        return userProfileIssue;
    }

    private void removeShortcircuitParameters(@Nullable UUID shortcircuitParametersUuid) {
        if (shortcircuitParametersUuid != null) {
            try {
                shortCircuitService.deleteShortcircuitParameters(shortcircuitParametersUuid);
            } catch (Exception e) {
                LOGGER.error("Could not remove short circuit parameters with uuid:" + shortcircuitParametersUuid, e);
            }
        }
    }

    @Transactional
    public UUID runSecurityAnalysis(UUID studyUuid, List<String> contingencyListNames, UUID nodeUuid, UUID rootNetworkUuid, String userId) {
        Objects.requireNonNull(studyUuid);
        Objects.requireNonNull(contingencyListNames);
        Objects.requireNonNull(nodeUuid);

        UUID networkUuid = rootNetworkService.getNetworkUuid(rootNetworkUuid);
        String variantId = networkModificationTreeService.getVariantId(nodeUuid, rootNetworkUuid);
        UUID saReportUuid = networkModificationTreeService.getComputationReports(nodeUuid, rootNetworkUuid).getOrDefault(SECURITY_ANALYSIS.name(), UUID.randomUUID());
        networkModificationTreeService.updateComputationReportUuid(nodeUuid, rootNetworkUuid, SECURITY_ANALYSIS, saReportUuid);
        StudyEntity study = studyRepository.findById(studyUuid).orElseThrow(() -> new StudyException(STUDY_NOT_FOUND));
        String receiver;
        try {
            receiver = URLEncoder.encode(objectMapper.writeValueAsString(new NodeReceiver(nodeUuid, rootNetworkUuid)),
                StandardCharsets.UTF_8);
        } catch (JsonProcessingException e) {
            throw new UncheckedIOException(e);
        }

        UUID prevResultUuid = rootNetworkNodeInfoService.getComputationResultUuid(nodeUuid, rootNetworkUuid, SECURITY_ANALYSIS);
        if (prevResultUuid != null) {
            securityAnalysisService.deleteSaResult(prevResultUuid);
        }

        var runSecurityAnalysisParametersInfos = new RunSecurityAnalysisParametersInfos(study.getSecurityAnalysisParametersUuid(), study.getLoadFlowParametersUuid(), contingencyListNames);
        UUID result = securityAnalysisService.runSecurityAnalysis(networkUuid, variantId, runSecurityAnalysisParametersInfos,
            new ReportInfos(saReportUuid, nodeUuid), receiver, userId);
        updateComputationResultUuid(nodeUuid, rootNetworkUuid, result, SECURITY_ANALYSIS);
        notificationService.emitStudyChanged(studyUuid, nodeUuid, rootNetworkUuid, NotificationService.UPDATE_TYPE_SECURITY_ANALYSIS_STATUS);
        return result;
    }

    public Integer getContingencyCount(UUID studyUuid, List<String> contingencyListNames, UUID nodeUuid, UUID rootNetworkUuid) {
        Objects.requireNonNull(studyUuid);
        Objects.requireNonNull(contingencyListNames);
        Objects.requireNonNull(nodeUuid);

        UUID networkuuid = rootNetworkService.getNetworkUuid(rootNetworkUuid);
        String variantId = networkModificationTreeService.getVariantId(nodeUuid, rootNetworkUuid);

        return actionsService.getContingencyCount(networkuuid, variantId, contingencyListNames);
    }

    public List<LimitViolationInfos> getLimitViolations(@NonNull UUID nodeUuid, UUID rootNetworkUuid, String filters, String globalFilters, Sort sort) {
        UUID networkuuid = rootNetworkService.getNetworkUuid(rootNetworkUuid);
        String variantId = networkModificationTreeService.getVariantId(nodeUuid, rootNetworkUuid);
        UUID resultUuid = rootNetworkNodeInfoService.getComputationResultUuid(nodeUuid, rootNetworkUuid, ComputationType.LOAD_FLOW);
        return loadflowService.getLimitViolations(resultUuid, filters, globalFilters, sort, networkuuid, variantId);
    }

    public byte[] getSubstationSvg(String substationId, DiagramParameters diagramParameters,
                                   String substationLayout, UUID nodeUuid, UUID rootNetworkUuid) {
        UUID networkUuid = rootNetworkService.getNetworkUuid(rootNetworkUuid);
        if (networkUuid == null) {
            throw new StudyException(ROOT_NETWORK_NOT_FOUND);
        }
        String variantId = networkModificationTreeService.getVariantId(nodeUuid, rootNetworkUuid);
        if (networkStoreService.existVariant(networkUuid, variantId)) {
            return singleLineDiagramService.getSubstationSvg(networkUuid, variantId, substationId, diagramParameters, substationLayout);
        } else {
            return null;
        }
    }

    public String getSubstationSvgAndMetadata(String substationId, DiagramParameters diagramParameters,
                                              String substationLayout, UUID nodeUuid, UUID rootNetworkUuid) {
        UUID networkUuid = rootNetworkService.getNetworkUuid(rootNetworkUuid);
        if (networkUuid == null) {
            throw new StudyException(ROOT_NETWORK_NOT_FOUND);
        }
        String variantId = networkModificationTreeService.getVariantId(nodeUuid, rootNetworkUuid);
        if (networkStoreService.existVariant(networkUuid, variantId)) {
            return singleLineDiagramService.getSubstationSvgAndMetadata(networkUuid, variantId, substationId, diagramParameters, substationLayout);
        } else {
            return null;
        }
    }

    public String getNetworkAreaDiagram(UUID nodeUuid, UUID rootNetworkUuid, List<String> voltageLevelsIds, int depth, boolean withGeoData) {
        UUID networkUuid = rootNetworkService.getNetworkUuid(rootNetworkUuid);
        if (networkUuid == null) {
            throw new StudyException(ROOT_NETWORK_NOT_FOUND);
        }
        String variantId = networkModificationTreeService.getVariantId(nodeUuid, rootNetworkUuid);
        if (networkStoreService.existVariant(networkUuid, variantId)) {
            return singleLineDiagramService.getNetworkAreaDiagram(networkUuid, variantId, voltageLevelsIds, depth, withGeoData);
        } else {
            return null;
        }
    }

    public void invalidateSecurityAnalysisStatusOnAllNodes(UUID studyUuid) {
        securityAnalysisService.invalidateSaStatus(rootNetworkNodeInfoService.getComputationResultUuids(studyUuid, SECURITY_ANALYSIS));
    }

    public void invalidateSensitivityAnalysisStatusOnAllNodes(UUID studyUuid) {
        sensitivityAnalysisService.invalidateSensitivityAnalysisStatus(rootNetworkNodeInfoService.getComputationResultUuids(studyUuid, SENSITIVITY_ANALYSIS));
    }

    public void invalidateNonEvacuatedEnergyAnalysisStatusOnAllNodes(UUID studyUuid) {
        nonEvacuatedEnergyService.invalidateNonEvacuatedEnergyStatus(rootNetworkNodeInfoService.getComputationResultUuids(studyUuid, NON_EVACUATED_ENERGY_ANALYSIS));
    }

    public void invalidateDynamicSimulationStatusOnAllNodes(UUID studyUuid) {
        dynamicSimulationService.invalidateStatus(rootNetworkNodeInfoService.getComputationResultUuids(studyUuid, DYNAMIC_SIMULATION));
    }

    public void invalidateDynamicSecurityAnalysisStatusOnAllNodes(UUID studyUuid) {
        dynamicSecurityAnalysisService.invalidateStatus(rootNetworkNodeInfoService.getComputationResultUuids(studyUuid, DYNAMIC_SECURITY_ANALYSIS));
    }

    public void invalidateLoadFlowStatusOnAllNodes(UUID studyUuid) {
        loadflowService.invalidateLoadFlowStatus(rootNetworkNodeInfoService.getComputationResultUuids(studyUuid, LOAD_FLOW));
    }

    public void invalidateVoltageInitStatusOnAllNodes(UUID studyUuid) {
        voltageInitService.invalidateVoltageInitStatus(rootNetworkNodeInfoService.getComputationResultUuids(studyUuid, VOLTAGE_INITIALIZATION));
    }

    private StudyEntity updateStudyIndexationStatus(StudyEntity studyEntity, StudyIndexationStatus indexationStatus) {
        studyEntity.setIndexationStatus(indexationStatus);
        notificationService.emitStudyIndexationStatusChanged(studyEntity.getId(), indexationStatus);
        return studyEntity;
    }

    public StudyEntity updateStudyIndexationStatus(UUID studyUuid, StudyIndexationStatus indexationStatus) {
        return updateStudyIndexationStatus(studyRepository.findById(studyUuid).orElseThrow(() -> new StudyException(STUDY_NOT_FOUND)), indexationStatus);
    }

    @Transactional
    public StudyEntity saveStudyThenCreateBasicTree(UUID studyUuid, NetworkInfos networkInfos,
                                                    CaseInfos caseInfos, UUID loadFlowParametersUuid,
                                                    UUID shortCircuitParametersUuid, DynamicSimulationParametersEntity dynamicSimulationParametersEntity,
                                                    UUID voltageInitParametersUuid, UUID securityAnalysisParametersUuid, UUID sensitivityAnalysisParametersUuid,
                                                    UUID networkVisualizationParametersUuid, UUID dynamicSecurityAnalysisParametersUuid,
                                                    Map<String, String> importParameters, UUID importReportUuid) {

        StudyEntity studyEntity = StudyEntity.builder()
<<<<<<< HEAD
            .id(studyUuid)
            .nonEvacuatedEnergyProvider(defaultNonEvacuatedEnergyProvider)
            .dynamicSimulationProvider(defaultDynamicSimulationProvider)
            .loadFlowParametersUuid(loadFlowParametersUuid)
            .shortCircuitParametersUuid(shortCircuitParametersUuid)
            .dynamicSimulationParameters(dynamicSimulationParametersEntity)
            .voltageInitParametersUuid(voltageInitParametersUuid)
            .securityAnalysisParametersUuid(securityAnalysisParametersUuid)
            .sensitivityAnalysisParametersUuid(sensitivityAnalysisParametersUuid)
            .indexationStatus(StudyIndexationStatus.INDEXED)
            .voltageInitParameters(new StudyVoltageInitParametersEntity())
            .networkVisualizationParametersUuid(networkVisualizationParametersUuid)
            .build();
=======
                .id(studyUuid)
                .nonEvacuatedEnergyProvider(defaultNonEvacuatedEnergyProvider)
                .dynamicSimulationProvider(defaultDynamicSimulationProvider)
                .loadFlowParametersUuid(loadFlowParametersUuid)
                .shortCircuitParametersUuid(shortCircuitParametersUuid)
                .dynamicSimulationParameters(dynamicSimulationParametersEntity)
                .voltageInitParametersUuid(voltageInitParametersUuid)
                .securityAnalysisParametersUuid(securityAnalysisParametersUuid)
                .sensitivityAnalysisParametersUuid(sensitivityAnalysisParametersUuid)
                .indexationStatus(StudyIndexationStatus.INDEXED)
                .voltageInitParameters(new StudyVoltageInitParametersEntity())
                .networkVisualizationParametersUuid(networkVisualizationParametersUuid)
                .dynamicSecurityAnalysisParametersUuid(dynamicSecurityAnalysisParametersUuid)
                .build();
>>>>>>> 40d156ee

        var study = studyRepository.save(studyEntity);
        rootNetworkService.createRootNetwork(studyEntity, RootNetworkInfos.builder().id(UUID.randomUUID()).name(caseInfos.getCaseName()).networkInfos(networkInfos).caseInfos(caseInfos).reportUuid(importReportUuid).importParameters(importParameters).build());
        networkModificationTreeService.createBasicTree(study);

        return study;
    }

    void updateComputationResultUuid(UUID nodeUuid, UUID rootNetworkUuid, UUID computationResultUuid, ComputationType computationType) {
        rootNetworkNodeInfoService.updateComputationResultUuid(nodeUuid, rootNetworkUuid, computationResultUuid, computationType);
    }

    public List<String> getResultEnumValues(UUID nodeUuid, UUID rootNetworkUuid, ComputationType computationType, String enumName) {
        Objects.requireNonNull(nodeUuid);
        Objects.requireNonNull(enumName);
        UUID resultUuid = rootNetworkNodeInfoService.getComputationResultUuid(nodeUuid, rootNetworkUuid, computationType);
        if (resultUuid != null) {
            return switch (computationType) {
                case LOAD_FLOW -> loadflowService.getEnumValues(enumName, resultUuid);
                case SECURITY_ANALYSIS -> securityAnalysisService.getEnumValues(enumName, resultUuid);
                case SHORT_CIRCUIT, SHORT_CIRCUIT_ONE_BUS -> shortCircuitService.getEnumValues(enumName, resultUuid);
                default -> throw new StudyException(NOT_ALLOWED);
            };
        } else {
            return new ArrayList<>();
        }
    }

    private StudyCreationRequestEntity insertStudyCreationRequestEntity(UUID studyUuid) {
        StudyCreationRequestEntity studyCreationRequestEntity = new StudyCreationRequestEntity(
            studyUuid == null ? UUID.randomUUID() : studyUuid);
        return studyCreationRequestRepository.save(studyCreationRequestEntity);
    }

    public boolean createOrUpdateLoadFlowParameters(StudyEntity studyEntity, String parameters, String userId) {
        boolean userProfileIssue = false;
        UUID existingLoadFlowParametersUuid = studyEntity.getLoadFlowParametersUuid();

        UserProfileInfos userProfileInfos = parameters == null ? userAdminService.getUserProfile(userId).orElse(null) : null;
        if (parameters == null && userProfileInfos != null && userProfileInfos.getLoadFlowParameterId() != null) {
            // reset case, with existing profile, having default LF params
            try {
                UUID loadFlowParametersFromProfileUuid = loadflowService.duplicateLoadFlowParameters(userProfileInfos.getLoadFlowParameterId());
                if (existingLoadFlowParametersUuid != null) {
                    //For a reset to defaultValues we need to keep the provider if it exists because it's updated separately
                    String keptProvider = loadflowService.getLoadFlowParameters(existingLoadFlowParametersUuid).getProvider();
                    loadflowService.updateLoadFlowProvider(loadFlowParametersFromProfileUuid, keptProvider);
                }
                studyEntity.setLoadFlowParametersUuid(loadFlowParametersFromProfileUuid);
                removeLoadFlowParameters(existingLoadFlowParametersUuid);
                return userProfileIssue;
            } catch (Exception e) {
                userProfileIssue = true;
                LOGGER.error(String.format("Could not duplicate loadflow parameters with id '%s' from user/profile '%s/%s'. Using default parameters",
                    userProfileInfos.getLoadFlowParameterId(), userId, userProfileInfos.getName()), e);
                // in case of duplication error (ex: wrong/dangling uuid in the profile), move on with default params below
            }
        }

        if (existingLoadFlowParametersUuid == null) {
            existingLoadFlowParametersUuid = loadflowService.createLoadFlowParameters(parameters);
            studyEntity.setLoadFlowParametersUuid(existingLoadFlowParametersUuid);
        } else {
            loadflowService.updateLoadFlowParameters(existingLoadFlowParametersUuid, parameters);
        }
        return userProfileIssue;
    }

    private void removeLoadFlowParameters(@Nullable UUID lfParametersUuid) {
        if (lfParametersUuid != null) {
            try {
                loadflowService.deleteLoadFlowParameters(lfParametersUuid);
            } catch (Exception e) {
                LOGGER.error("Could not remove loadflow Parameters with uuid:" + lfParametersUuid, e);
            }
        }
    }

    public void updateDynamicSimulationParameters(UUID studyUuid, DynamicSimulationParametersEntity dynamicSimulationParametersEntity) {
        Optional<StudyEntity> studyEntity = studyRepository.findById(studyUuid);
        studyEntity.ifPresent(studyEntity1 -> {
            studyEntity1.setDynamicSimulationParameters(dynamicSimulationParametersEntity);
            invalidateDynamicSimulationStatusOnAllNodes(studyUuid);
            notificationService.emitStudyChanged(studyUuid, null, null, NotificationService.UPDATE_TYPE_DYNAMIC_SIMULATION_STATUS);
        });
    }

    public boolean createOrUpdateVoltageInitParameters(StudyEntity studyEntity, VoltageInitParametersInfos parameters, String userId) {
        boolean userProfileIssue = false;
        UUID existingVoltageInitParametersUuid = studyEntity.getVoltageInitParametersUuid();
        UserProfileInfos userProfileInfos = parameters == null ? userAdminService.getUserProfile(userId).orElse(null) : null;
        if (parameters == null && userProfileInfos != null && userProfileInfos.getVoltageInitParameterId() != null) {
            // reset case, with existing profile, having default voltage init params
            try {
                UUID voltageInitParametersFromProfileUuid = voltageInitService.duplicateVoltageInitParameters(userProfileInfos.getVoltageInitParameterId());
                studyEntity.setVoltageInitParametersUuid(voltageInitParametersFromProfileUuid);
                removeVoltageInitParameters(existingVoltageInitParametersUuid);
                return userProfileIssue;
            } catch (Exception e) {
                userProfileIssue = true;
                LOGGER.error(String.format("Could not duplicate voltage init parameters with id '%s' from user/profile '%s/%s'. Using default parameters",
                    userProfileInfos.getVoltageInitParameterId(), userId, userProfileInfos.getName()), e);
                // in case of duplication error (ex: wrong/dangling uuid in the profile), move on with default params below
            }
        }

        if (existingVoltageInitParametersUuid == null) {
            existingVoltageInitParametersUuid = voltageInitService.createVoltageInitParameters(parameters);
            studyEntity.setVoltageInitParametersUuid(existingVoltageInitParametersUuid);
        } else {
            VoltageInitParametersInfos oldParameters = voltageInitService.getVoltageInitParameters(existingVoltageInitParametersUuid);
            if (Objects.isNull(parameters) || !parameters.equals(oldParameters)) {
                voltageInitService.updateVoltageInitParameters(existingVoltageInitParametersUuid, parameters);
            }
        }
        invalidateVoltageInitStatusOnAllNodes(studyEntity.getId());

        return userProfileIssue;
    }

    private void removeVoltageInitParameters(@Nullable UUID voltageInitParametersUuid) {
        if (voltageInitParametersUuid != null) {
            try {
                voltageInitService.deleteVoltageInitParameters(voltageInitParametersUuid);
            } catch (Exception e) {
                LOGGER.error("Could not remove voltage init parameters with uuid:" + voltageInitParametersUuid, e);
            }
        }
    }

    public boolean createOrUpdateSecurityAnalysisParameters(UUID studyUuid, StudyEntity studyEntity, String parameters, String userId) {
        boolean userProfileIssue = false;
        UUID existingSecurityAnalysisParametersUuid = studyEntity.getSecurityAnalysisParametersUuid();
        UserProfileInfos userProfileInfos = parameters == null ? userAdminService.getUserProfile(userId).orElse(null) : null;
        if (parameters == null && userProfileInfos != null && userProfileInfos.getSecurityAnalysisParameterId() != null) {
            // reset case, with existing profile, having default security analysis params
            try {
                UUID securityAnalysisParametersFromProfileUuid = securityAnalysisService.duplicateSecurityAnalysisParameters(userProfileInfos.getSecurityAnalysisParameterId());
                studyEntity.setSecurityAnalysisParametersUuid(securityAnalysisParametersFromProfileUuid);
                removeSecurityAnalysisParameters(existingSecurityAnalysisParametersUuid);
                return userProfileIssue;
            } catch (Exception e) {
                userProfileIssue = true;
                LOGGER.error(String.format("Could not duplicate security analysis parameters with id '%s' from user/profile '%s/%s'. Using default parameters",
                    userProfileInfos.getSecurityAnalysisParameterId(), userId, userProfileInfos.getName()), e);
                // in case of duplication error (ex: wrong/dangling uuid in the profile), move on with default params below
            }
        }

        if (existingSecurityAnalysisParametersUuid == null) {
            existingSecurityAnalysisParametersUuid = securityAnalysisService.createSecurityAnalysisParameters(parameters);
            studyEntity.setSecurityAnalysisParametersUuid(existingSecurityAnalysisParametersUuid);
        } else {
            securityAnalysisService.updateSecurityAnalysisParameters(existingSecurityAnalysisParametersUuid, parameters);
        }
        invalidateSecurityAnalysisStatusOnAllNodes(studyUuid);

        return userProfileIssue;
    }

    private void removeSecurityAnalysisParameters(@Nullable UUID securityAnalysisParametersUuid) {
        if (securityAnalysisParametersUuid != null) {
            try {
                securityAnalysisService.deleteSecurityAnalysisParameters(securityAnalysisParametersUuid);
            } catch (Exception e) {
                LOGGER.error("Could not remove security analysis parameters with uuid:" + securityAnalysisParametersUuid, e);
            }
        }
    }

    @Transactional
    public void createNetworkModification(UUID studyUuid, String createModificationAttributes, UUID nodeUuid, String userId) {
        List<UUID> childrenUuids = networkModificationTreeService.getChildren(nodeUuid);
        notificationService.emitStartModificationEquipmentNotification(studyUuid, nodeUuid, childrenUuids, NotificationService.MODIFICATIONS_CREATING_IN_PROGRESS);
        try {
            List<Optional<NetworkModificationResult>> networkModificationResults = null;
            UUID groupUuid = networkModificationTreeService.getModificationGroupUuid(nodeUuid);
            List<RootNetworkEntity> studyRootNetworkEntities = getStudyRootNetworks(studyUuid);

            List<ModificationApplicationContext> modificationApplicationContexts = studyRootNetworkEntities.stream()
                .map(rootNetworkEntity -> rootNetworkNodeInfoService.getNetworkModificationApplicationContext(rootNetworkEntity.getId(), nodeUuid, rootNetworkEntity.getNetworkUuid()))
                .toList();
            networkModificationResults = networkModificationService.createModification(groupUuid, Pair.of(createModificationAttributes, modificationApplicationContexts));

            if (networkModificationResults != null) {
                int index = 0;
                // for each NetworkModificationResult, send an impact notification - studyRootNetworkEntities are ordered in the same way as networkModificationResults
                for (Optional<NetworkModificationResult> modificationResultOpt : networkModificationResults) {
                    if (modificationResultOpt.isPresent() && studyRootNetworkEntities.get(index) != null) {
                        emitNetworkModificationImpacts(studyUuid, nodeUuid, studyRootNetworkEntities.get(index).getId(), modificationResultOpt.get());
                    }
                    index++;
                }
            }
            // invalidate all nodeUuid children
            updateStatuses(studyUuid, nodeUuid);
        } finally {
            notificationService.emitEndModificationEquipmentNotification(studyUuid, nodeUuid, childrenUuids);
        }
        notificationService.emitElementUpdated(studyUuid, userId);
    }

    public void updateNetworkModification(UUID studyUuid, String updateModificationAttributes, UUID nodeUuid, UUID modificationUuid, String userId) {
        List<UUID> childrenUuids = networkModificationTreeService.getChildren(nodeUuid);
        notificationService.emitStartModificationEquipmentNotification(studyUuid, nodeUuid, childrenUuids, NotificationService.MODIFICATIONS_UPDATING_IN_PROGRESS);
        try {
            networkModificationService.updateModification(updateModificationAttributes, modificationUuid);
            updateStatuses(studyUuid, nodeUuid, false);
        } finally {
            notificationService.emitEndModificationEquipmentNotification(studyUuid, nodeUuid, childrenUuids);
        }
        notificationService.emitElementUpdated(studyUuid, userId);
    }

    public String getVoltageLevelSubstationId(UUID nodeUuid, UUID rootNetworkUuid, String voltageLevelId) {
        UUID networkUuid = rootNetworkService.getNetworkUuid(rootNetworkUuid);
        String variantId = networkModificationTreeService.getVariantId(nodeUuid, rootNetworkUuid);
        return networkMapService.getVoltageLevelSubstationId(networkUuid, variantId, voltageLevelId);
    }

    public List<IdentifiableInfos> getVoltageLevelBusesOrBusbarSections(UUID nodeUuid, UUID rootNetworkUuid, String voltageLevelId,
                                                                        String busPath) {
        UUID networkUuid = rootNetworkService.getNetworkUuid(rootNetworkUuid);
        String variantId = networkModificationTreeService.getVariantId(nodeUuid, rootNetworkUuid);

        return networkMapService.getVoltageLevelBusesOrBusbarSections(networkUuid, variantId, voltageLevelId, busPath);
    }

    public String getVoltageLevelSubstationId(UUID studyUuid, UUID nodeUuid, UUID rootNetworkUuid, String voltageLevelId, boolean inUpstreamBuiltParentNode) {
        UUID nodeUuidToSearchIn = getNodeUuidToSearchIn(nodeUuid, rootNetworkUuid, inUpstreamBuiltParentNode);
        return getVoltageLevelSubstationId(nodeUuidToSearchIn, rootNetworkUuid, voltageLevelId);
    }

    public List<IdentifiableInfos> getVoltageLevelBusesOrBusbarSections(UUID nodeUuid, UUID rootNetworkUuid, String voltageLevelId, boolean inUpstreamBuiltParentNode) {
        UUID nodeUuidToSearchIn = getNodeUuidToSearchIn(nodeUuid, rootNetworkUuid, inUpstreamBuiltParentNode);
        return getVoltageLevelBusesOrBusbarSections(nodeUuidToSearchIn, rootNetworkUuid, voltageLevelId, "buses-or-busbar-sections");
    }

    @Transactional(readOnly = true)
    public UUID getStudyUuidFromNodeUuid(UUID nodeUuid) {
        return networkModificationTreeService.getStudyUuidForNodeId(nodeUuid);
    }

    public void buildNode(@NonNull UUID studyUuid, @NonNull UUID nodeUuid, @NonNull UUID rootNetworkUuid, @NonNull String userId) {
        assertCanBuildNode(studyUuid, rootNetworkUuid, userId);
        BuildInfos buildInfos = networkModificationTreeService.getBuildInfos(nodeUuid, rootNetworkUuid);
        Map<UUID, UUID> nodeUuidToReportUuid = buildInfos.getReportsInfos().stream().collect(Collectors.toMap(ReportInfos::nodeUuid, ReportInfos::reportUuid));
        networkModificationTreeService.setModificationReports(nodeUuid, rootNetworkUuid, nodeUuidToReportUuid);
        networkModificationTreeService.updateNodeBuildStatus(nodeUuid, rootNetworkUuid, NodeBuildStatus.from(BuildStatus.BUILDING));
        try {
            networkModificationService.buildNode(nodeUuid, rootNetworkUuid, buildInfos);
        } catch (Exception e) {
            networkModificationTreeService.updateNodeBuildStatus(nodeUuid, rootNetworkUuid, NodeBuildStatus.from(BuildStatus.NOT_BUILT));
            throw new StudyException(NODE_BUILD_ERROR, e.getMessage());
        }
    }

    private void assertCanBuildNode(@NonNull UUID studyUuid, @NonNull UUID rootNetworkUuid, @NonNull String userId) {
        // check restrictions on node builds number
        userAdminService.getUserMaxAllowedBuilds(userId).ifPresent(maxBuilds -> {
            long nbBuiltNodes = networkModificationTreeService.countBuiltNodes(studyUuid, rootNetworkUuid);
            if (nbBuiltNodes >= maxBuilds) {
                throw new StudyException(MAX_NODE_BUILDS_EXCEEDED, "max allowed built nodes : " + maxBuilds);
            }
        });
    }

    @Transactional
    public void unbuildNode(@NonNull UUID studyUuid, @NonNull UUID nodeUuid, @NonNull UUID rootNetworkUuid) {
        invalidateBuild(studyUuid, nodeUuid, rootNetworkUuid, false, true, true);
        emitAllComputationStatusChanged(studyUuid, nodeUuid, rootNetworkUuid);
    }

    public void stopBuild(@NonNull UUID nodeUuid, UUID rootNetworkUuid) {
        networkModificationService.stopBuild(nodeUuid, rootNetworkUuid);
    }

    @Transactional
    public void duplicateStudyNode(UUID sourceStudyUuid, UUID targetStudyUuid, UUID nodeToCopyUuid, UUID referenceNodeUuid, InsertMode insertMode, String userId) {
        checkStudyContainsNode(sourceStudyUuid, nodeToCopyUuid);
        checkStudyContainsNode(targetStudyUuid, referenceNodeUuid);
        UUID duplicatedNodeUuid = networkModificationTreeService.duplicateStudyNode(nodeToCopyUuid, referenceNodeUuid, insertMode);
        boolean invalidateBuild = networkModificationTreeService.hasModifications(nodeToCopyUuid, false);
        updateStatuses(targetStudyUuid, duplicatedNodeUuid, true, invalidateBuild, true);
        notificationService.emitElementUpdated(targetStudyUuid, userId);
    }

    @Transactional
    public void moveStudyNode(UUID studyUuid, UUID nodeToMoveUuid, UUID referenceNodeUuid, InsertMode insertMode, String userId) {
        List<NodeEntity> oldChildren = null;
        checkStudyContainsNode(studyUuid, nodeToMoveUuid);
        checkStudyContainsNode(studyUuid, referenceNodeUuid);
        boolean shouldInvalidateChildren = networkModificationTreeService.hasModifications(nodeToMoveUuid, false);

        //Invalidating previous children if necessary
        if (shouldInvalidateChildren) {
            oldChildren = networkModificationTreeService.getChildrenByParentUuid(nodeToMoveUuid);
        }

        networkModificationTreeService.moveStudyNode(nodeToMoveUuid, referenceNodeUuid, insertMode);

        //Invalidating moved node or new children if necessary
        if (shouldInvalidateChildren) {
            updateStatuses(studyUuid, nodeToMoveUuid, false, true, true);
            oldChildren.forEach(child -> updateStatuses(studyUuid, child.getIdNode(), false, true, true));
        } else {
            getStudyRootNetworks(studyUuid).forEach(rootNetworkEntity ->
                invalidateBuild(studyUuid, nodeToMoveUuid, rootNetworkEntity.getId(), false, true, true)
            );
        }
        notificationService.emitElementUpdated(studyUuid, userId);
    }

    @Transactional
    public void duplicateStudySubtree(UUID sourceStudyUuid, UUID targetStudyUuid, UUID parentNodeToCopyUuid, UUID referenceNodeUuid, String userId) {
        checkStudyContainsNode(sourceStudyUuid, parentNodeToCopyUuid);
        checkStudyContainsNode(targetStudyUuid, referenceNodeUuid);

        StudyEntity studyEntity = studyRepository.findById(targetStudyUuid).orElseThrow(() -> new StudyException(STUDY_NOT_FOUND));
        AbstractNode studySubTree = networkModificationTreeService.getStudySubtree(sourceStudyUuid, parentNodeToCopyUuid, null);
        UUID duplicatedNodeUuid = networkModificationTreeService.cloneStudyTree(studySubTree, referenceNodeUuid, studyEntity);
        notificationService.emitSubtreeInserted(targetStudyUuid, duplicatedNodeUuid, referenceNodeUuid);
        notificationService.emitElementUpdated(targetStudyUuid, userId);
    }

    @Transactional
    public void moveStudySubtree(UUID studyUuid, UUID parentNodeToMoveUuid, UUID referenceNodeUuid, String userId) {
        checkStudyContainsNode(studyUuid, parentNodeToMoveUuid);
        checkStudyContainsNode(studyUuid, referenceNodeUuid);

        List<UUID> allChildren = networkModificationTreeService.getChildren(parentNodeToMoveUuid);
        if (allChildren.contains(referenceNodeUuid)) {
            throw new StudyException(NOT_ALLOWED);
        }
        networkModificationTreeService.moveStudySubtree(parentNodeToMoveUuid, referenceNodeUuid);

        getStudyRootNetworks(studyUuid).forEach(rootNetworkEntity -> {
            UUID rootNetworkUuid = rootNetworkEntity.getId();
            if (networkModificationTreeService.getNodeBuildStatus(parentNodeToMoveUuid, rootNetworkUuid).isBuilt()) {
                updateStatuses(studyUuid, parentNodeToMoveUuid, false, true, true);
            }
            allChildren.stream()
                .filter(childUuid -> networkModificationTreeService.getNodeBuildStatus(childUuid, rootNetworkUuid).isBuilt())
                .forEach(childUuid -> updateStatuses(studyUuid, childUuid, false, true, true));

        });

        notificationService.emitSubtreeMoved(studyUuid, parentNodeToMoveUuid, referenceNodeUuid);
        notificationService.emitElementUpdated(studyUuid, userId);
    }

    public void invalidateBuild(UUID studyUuid, UUID nodeUuid, UUID rootNetworkUuid, boolean invalidateOnlyChildrenBuildStatus, boolean invalidateOnlyTargetNode, boolean deleteVoltageInitResults) {
        AtomicReference<Long> startTime = new AtomicReference<>(null);
        startTime.set(System.nanoTime());
        InvalidateNodeInfos invalidateNodeInfos = new InvalidateNodeInfos();
        invalidateNodeInfos.setNetworkUuid(rootNetworkService.getNetworkUuid(rootNetworkUuid));
        // we might want to invalidate target node without impacting other nodes (when moving an empty node for example)
        if (invalidateOnlyTargetNode) {
            networkModificationTreeService.invalidateBuildOfNodeOnly(nodeUuid, rootNetworkUuid, invalidateOnlyChildrenBuildStatus, invalidateNodeInfos, deleteVoltageInitResults);
        } else {
            networkModificationTreeService.invalidateBuild(nodeUuid, rootNetworkUuid, invalidateOnlyChildrenBuildStatus, invalidateNodeInfos, deleteVoltageInitResults);
        }

        CompletableFuture<Void> executeInParallel = CompletableFuture.allOf(
<<<<<<< HEAD
            studyServerExecutionService.runAsync(() -> reportService.deleteReports(invalidateNodeInfos.getReportUuids())),
            studyServerExecutionService.runAsync(() -> invalidateNodeInfos.getLoadFlowResultUuids().forEach(loadflowService::deleteLoadFlowResult)),
            studyServerExecutionService.runAsync(() -> invalidateNodeInfos.getSecurityAnalysisResultUuids().forEach(securityAnalysisService::deleteSaResult)),
            studyServerExecutionService.runAsync(() -> invalidateNodeInfos.getSensitivityAnalysisResultUuids().forEach(sensitivityAnalysisService::deleteSensitivityAnalysisResult)),
            studyServerExecutionService.runAsync(() -> invalidateNodeInfos.getNonEvacuatedEnergyResultUuids().forEach(nonEvacuatedEnergyService::deleteNonEvacuatedEnergyResult)),
            studyServerExecutionService.runAsync(() -> invalidateNodeInfos.getShortCircuitAnalysisResultUuids().forEach(shortCircuitService::deleteShortCircuitAnalysisResult)),
            studyServerExecutionService.runAsync(() -> invalidateNodeInfos.getOneBusShortCircuitAnalysisResultUuids().forEach(shortCircuitService::deleteShortCircuitAnalysisResult)),
            studyServerExecutionService.runAsync(() -> invalidateNodeInfos.getVoltageInitResultUuids().forEach(voltageInitService::deleteVoltageInitResult)),
            studyServerExecutionService.runAsync(() -> invalidateNodeInfos.getDynamicSimulationResultUuids().forEach(dynamicSimulationService::deleteResult)),
            studyServerExecutionService.runAsync(() -> invalidateNodeInfos.getStateEstimationResultUuids().forEach(stateEstimationService::deleteStateEstimationResult)),
            studyServerExecutionService.runAsync(() -> networkStoreService.deleteVariants(invalidateNodeInfos.getNetworkUuid(), invalidateNodeInfos.getVariantIds()))
=======
                studyServerExecutionService.runAsync(() -> reportService.deleteReports(invalidateNodeInfos.getReportUuids())),
                studyServerExecutionService.runAsync(() -> invalidateNodeInfos.getLoadFlowResultUuids().forEach(loadflowService::deleteLoadFlowResult)),
                studyServerExecutionService.runAsync(() -> invalidateNodeInfos.getSecurityAnalysisResultUuids().forEach(securityAnalysisService::deleteSaResult)),
                studyServerExecutionService.runAsync(() -> invalidateNodeInfos.getSensitivityAnalysisResultUuids().forEach(sensitivityAnalysisService::deleteSensitivityAnalysisResult)),
                studyServerExecutionService.runAsync(() -> invalidateNodeInfos.getNonEvacuatedEnergyResultUuids().forEach(nonEvacuatedEnergyService::deleteNonEvacuatedEnergyResult)),
                studyServerExecutionService.runAsync(() -> invalidateNodeInfos.getShortCircuitAnalysisResultUuids().forEach(shortCircuitService::deleteShortCircuitAnalysisResult)),
                studyServerExecutionService.runAsync(() -> invalidateNodeInfos.getOneBusShortCircuitAnalysisResultUuids().forEach(shortCircuitService::deleteShortCircuitAnalysisResult)),
                studyServerExecutionService.runAsync(() -> invalidateNodeInfos.getVoltageInitResultUuids().forEach(voltageInitService::deleteVoltageInitResult)),
                studyServerExecutionService.runAsync(() -> invalidateNodeInfos.getDynamicSimulationResultUuids().forEach(dynamicSimulationService::deleteResult)),
                studyServerExecutionService.runAsync(() -> invalidateNodeInfos.getDynamicSecurityAnalysisResultUuids().forEach(dynamicSecurityAnalysisService::deleteResult)),
                studyServerExecutionService.runAsync(() -> invalidateNodeInfos.getStateEstimationResultUuids().forEach(stateEstimationService::deleteStateEstimationResult)),
                studyServerExecutionService.runAsync(() -> networkStoreService.deleteVariants(invalidateNodeInfos.getNetworkUuid(), invalidateNodeInfos.getVariantIds()))
>>>>>>> 40d156ee
        );
        try {
            executeInParallel.get();
        } catch (InterruptedException e) {
            Thread.currentThread().interrupt();
            throw new StudyException(INVALIDATE_BUILD_FAILED, e.getMessage());
        } catch (Exception e) {
            throw new StudyException(INVALIDATE_BUILD_FAILED, e.getMessage());
        }

        if (startTime.get() != null) {
            LOGGER.trace("Invalidate node '{}' of study '{}' : {} seconds", nodeUuid, studyUuid,
                TimeUnit.NANOSECONDS.toSeconds(System.nanoTime() - startTime.get()));
        }
    }

    private void updateStatuses(UUID studyUuid, UUID nodeUuid) {
        updateStatuses(studyUuid, nodeUuid, true);
    }

    private void updateStatuses(UUID studyUuid, UUID nodeUuid, boolean invalidateOnlyChildrenBuildStatus) {
        updateStatuses(studyUuid, nodeUuid, invalidateOnlyChildrenBuildStatus, true, true);
    }

    private void updateStatuses(UUID studyUuid, UUID nodeUuid, boolean invalidateOnlyChildrenBuildStatus, boolean invalidateBuild, boolean deleteVoltageInitResults) {
        getStudyRootNetworks(studyUuid).forEach(rootNetworkEntity -> {
            UUID rootNetworkUuid = rootNetworkEntity.getId();
            if (invalidateBuild) {
                invalidateBuild(studyUuid, nodeUuid, rootNetworkUuid, invalidateOnlyChildrenBuildStatus, false, deleteVoltageInitResults);
            }
            emitAllComputationStatusChanged(studyUuid, nodeUuid, rootNetworkUuid);
        });
    }

    @Transactional
    public void deleteNetworkModifications(UUID studyUuid, UUID nodeUuid, List<UUID> modificationsUuids, String userId) {
        List<UUID> childrenUuids = networkModificationTreeService.getChildren(nodeUuid);
        notificationService.emitStartModificationEquipmentNotification(studyUuid, nodeUuid, childrenUuids, NotificationService.MODIFICATIONS_DELETING_IN_PROGRESS);
        try {
            if (!networkModificationTreeService.getStudyUuidForNodeId(nodeUuid).equals(studyUuid)) {
                throw new StudyException(NOT_ALLOWED);
            }
            UUID groupId = networkModificationTreeService.getModificationGroupUuid(nodeUuid);
            networkModificationService.deleteModifications(groupId, modificationsUuids);
            updateStatuses(studyUuid, nodeUuid, false, false, false);
        } finally {
            notificationService.emitEndDeletionEquipmentNotification(studyUuid, nodeUuid, childrenUuids);
        }
        notificationService.emitElementUpdated(studyUuid, userId);
    }

    @Transactional
    public void stashNetworkModifications(UUID studyUuid, UUID nodeUuid, List<UUID> modificationsUuids, String userId) {
        List<UUID> childrenUuids = networkModificationTreeService.getChildren(nodeUuid);
        notificationService.emitStartModificationEquipmentNotification(studyUuid, nodeUuid, childrenUuids, NotificationService.MODIFICATIONS_STASHING_IN_PROGRESS);
        try {
            if (!networkModificationTreeService.getStudyUuidForNodeId(nodeUuid).equals(studyUuid)) {
                throw new StudyException(NOT_ALLOWED);
            }
            UUID groupId = networkModificationTreeService.getModificationGroupUuid(nodeUuid);
            networkModificationService.stashModifications(groupId, modificationsUuids);
            updateStatuses(studyUuid, nodeUuid, false);
        } finally {
            notificationService.emitEndModificationEquipmentNotification(studyUuid, nodeUuid, childrenUuids);
        }
        notificationService.emitElementUpdated(studyUuid, userId);
    }

    @Transactional
    public void updateNetworkModificationsActivation(UUID studyUuid, UUID nodeUuid, List<UUID> modificationsUuids, String userId, boolean activated) {
        List<UUID> childrenUuids = networkModificationTreeService.getChildren(nodeUuid);
        notificationService.emitStartModificationEquipmentNotification(studyUuid, nodeUuid, childrenUuids, NotificationService.MODIFICATIONS_UPDATING_IN_PROGRESS);
        try {
            if (!networkModificationTreeService.getStudyUuidForNodeId(nodeUuid).equals(studyUuid)) {
                throw new StudyException(NOT_ALLOWED);
            }
            UUID groupId = networkModificationTreeService.getModificationGroupUuid(nodeUuid);
            networkModificationService.updateModificationsActivation(groupId, modificationsUuids, activated);
            updateStatuses(studyUuid, nodeUuid, false);
        } finally {
            notificationService.emitEndModificationEquipmentNotification(studyUuid, nodeUuid, childrenUuids);
        }
        notificationService.emitElementUpdated(studyUuid, userId);
    }

    @Transactional
    public void restoreNetworkModifications(UUID studyUuid, UUID nodeUuid, List<UUID> modificationsUuids, String userId) {
        List<UUID> childrenUuids = networkModificationTreeService.getChildren(nodeUuid);
        notificationService.emitStartModificationEquipmentNotification(studyUuid, nodeUuid, childrenUuids, NotificationService.MODIFICATIONS_RESTORING_IN_PROGRESS);
        try {
            if (!networkModificationTreeService.getStudyUuidForNodeId(nodeUuid).equals(studyUuid)) {
                throw new StudyException(NOT_ALLOWED);
            }
            UUID groupId = networkModificationTreeService.getModificationGroupUuid(nodeUuid);
            networkModificationService.restoreModifications(groupId, modificationsUuids);
            updateStatuses(studyUuid, nodeUuid, false);
        } finally {
            notificationService.emitEndModificationEquipmentNotification(studyUuid, nodeUuid, childrenUuids);
        }
        notificationService.emitElementUpdated(studyUuid, userId);
    }

    @Transactional
    public void deleteNodes(UUID studyUuid, List<UUID> nodeIds, boolean deleteChildren, String userId) {

        DeleteNodeInfos deleteNodeInfos = new DeleteNodeInfos();
        for (UUID nodeId : nodeIds) {
            AtomicReference<Long> startTime = new AtomicReference<>(null);
            startTime.set(System.nanoTime());

            boolean invalidateChildrenBuild = !deleteChildren && networkModificationTreeService.hasModifications(nodeId, false);
            List<NodeEntity> childrenNodes = networkModificationTreeService.getChildrenByParentUuid(nodeId);
            List<UUID> removedNodes = networkModificationTreeService.doDeleteNode(nodeId, deleteChildren, deleteNodeInfos);

            CompletableFuture<Void> executeInParallel = CompletableFuture.allOf(
<<<<<<< HEAD
                studyServerExecutionService.runAsync(() -> deleteNodeInfos.getModificationGroupUuids().forEach(networkModificationService::deleteModifications)),
                studyServerExecutionService.runAsync(() -> reportService.deleteReports(deleteNodeInfos.getReportUuids())),
                studyServerExecutionService.runAsync(() -> deleteNodeInfos.getLoadFlowResultUuids().forEach(loadflowService::deleteLoadFlowResult)),
                studyServerExecutionService.runAsync(() -> deleteNodeInfos.getSecurityAnalysisResultUuids().forEach(securityAnalysisService::deleteSaResult)),
                studyServerExecutionService.runAsync(() -> deleteNodeInfos.getSensitivityAnalysisResultUuids().forEach(sensitivityAnalysisService::deleteSensitivityAnalysisResult)),
                studyServerExecutionService.runAsync(() -> deleteNodeInfos.getNonEvacuatedEnergyResultUuids().forEach(nonEvacuatedEnergyService::deleteNonEvacuatedEnergyResult)),
                studyServerExecutionService.runAsync(() -> deleteNodeInfos.getShortCircuitAnalysisResultUuids().forEach(shortCircuitService::deleteShortCircuitAnalysisResult)),
                studyServerExecutionService.runAsync(() -> deleteNodeInfos.getOneBusShortCircuitAnalysisResultUuids().forEach(shortCircuitService::deleteShortCircuitAnalysisResult)),
                studyServerExecutionService.runAsync(() -> deleteNodeInfos.getVoltageInitResultUuids().forEach(voltageInitService::deleteVoltageInitResult)),
                studyServerExecutionService.runAsync(() -> deleteNodeInfos.getDynamicSimulationResultUuids().forEach(dynamicSimulationService::deleteResult)),
                studyServerExecutionService.runAsync(() -> deleteNodeInfos.getStateEstimationResultUuids().forEach(stateEstimationService::deleteStateEstimationResult)),
                studyServerExecutionService.runAsync(() -> deleteNodeInfos.getVariantIds().forEach(networkStoreService::deleteVariants)),
                studyServerExecutionService.runAsync(() -> removedNodes.forEach(dynamicSimulationEventService::deleteEventsByNodeId))
=======
                    studyServerExecutionService.runAsync(() -> deleteNodeInfos.getModificationGroupUuids().forEach(networkModificationService::deleteModifications)),
                    studyServerExecutionService.runAsync(() -> reportService.deleteReports(deleteNodeInfos.getReportUuids())),
                    studyServerExecutionService.runAsync(() -> deleteNodeInfos.getLoadFlowResultUuids().forEach(loadflowService::deleteLoadFlowResult)),
                    studyServerExecutionService.runAsync(() -> deleteNodeInfos.getSecurityAnalysisResultUuids().forEach(securityAnalysisService::deleteSaResult)),
                    studyServerExecutionService.runAsync(() -> deleteNodeInfos.getSensitivityAnalysisResultUuids().forEach(sensitivityAnalysisService::deleteSensitivityAnalysisResult)),
                    studyServerExecutionService.runAsync(() -> deleteNodeInfos.getNonEvacuatedEnergyResultUuids().forEach(nonEvacuatedEnergyService::deleteNonEvacuatedEnergyResult)),
                    studyServerExecutionService.runAsync(() -> deleteNodeInfos.getShortCircuitAnalysisResultUuids().forEach(shortCircuitService::deleteShortCircuitAnalysisResult)),
                    studyServerExecutionService.runAsync(() -> deleteNodeInfos.getOneBusShortCircuitAnalysisResultUuids().forEach(shortCircuitService::deleteShortCircuitAnalysisResult)),
                    studyServerExecutionService.runAsync(() -> deleteNodeInfos.getVoltageInitResultUuids().forEach(voltageInitService::deleteVoltageInitResult)),
                    studyServerExecutionService.runAsync(() -> deleteNodeInfos.getDynamicSimulationResultUuids().forEach(dynamicSimulationService::deleteResult)),
                    studyServerExecutionService.runAsync(() -> deleteNodeInfos.getDynamicSecurityAnalysisResultUuids().forEach(dynamicSecurityAnalysisService::deleteResult)),
                    studyServerExecutionService.runAsync(() -> deleteNodeInfos.getStateEstimationResultUuids().forEach(stateEstimationService::deleteStateEstimationResult)),
                    studyServerExecutionService.runAsync(() -> deleteNodeInfos.getVariantIds().forEach(networkStoreService::deleteVariants)),
                    studyServerExecutionService.runAsync(() -> removedNodes.forEach(dynamicSimulationEventService::deleteEventsByNodeId))
>>>>>>> 40d156ee
            );

            try {
                executeInParallel.get();
            } catch (InterruptedException e) {
                Thread.currentThread().interrupt();
                throw new StudyException(DELETE_NODE_FAILED, e.getMessage());
            } catch (Exception e) {
                throw new StudyException(DELETE_NODE_FAILED, e.getMessage());
            }

            if (startTime.get() != null) {
                if (LOGGER.isTraceEnabled()) {
                    LOGGER.trace("Delete node '{}' of study '{}' : {} seconds", nodeId.toString().replaceAll("[\n\r]", "_"), studyUuid,
                        TimeUnit.NANOSECONDS.toSeconds(System.nanoTime() - startTime.get()));
                }
            }

            if (invalidateChildrenBuild) {
                childrenNodes.forEach(nodeEntity -> updateStatuses(studyUuid, nodeEntity.getIdNode(), false, true, true));
            }
        }

        notificationService.emitElementUpdated(studyUuid, userId);
    }

    @Transactional
    public void stashNode(UUID studyUuid, UUID nodeId, boolean stashChildren, String userId) {
        AtomicReference<Long> startTime = new AtomicReference<>(null);
        startTime.set(System.nanoTime());
        boolean invalidateChildrenBuild = stashChildren || networkModificationTreeService.hasModifications(nodeId, false);
        getStudyRootNetworks(studyUuid).forEach(rootNetworkEntity ->
            invalidateBuild(studyUuid, nodeId, rootNetworkEntity.getId(), false, !invalidateChildrenBuild, true)
        );
        networkModificationTreeService.doStashNode(nodeId, stashChildren);

        if (startTime.get() != null) {
            LOGGER.trace("Delete node '{}' of study '{}' : {} seconds", nodeId, studyUuid,
                TimeUnit.NANOSECONDS.toSeconds(System.nanoTime() - startTime.get()));
        }

        notificationService.emitElementUpdated(studyUuid, userId);
    }

    public List<Pair<AbstractNode, Integer>> getStashedNodes(UUID studyId) {
        return networkModificationTreeService.getStashedNodes(studyId);
    }

    public void restoreNodes(UUID studyId, List<UUID> nodeIds, UUID anchorNodeId) {
        networkModificationTreeService.restoreNode(studyId, nodeIds, anchorNodeId);
    }

    private void reindexStudy(StudyEntity study, UUID rootNetworkUuid) {
        CreatedStudyBasicInfos studyInfos = toCreatedStudyBasicInfos(study, rootNetworkUuid);
        // reindex study in elasticsearch
        studyInfosService.recreateStudyInfos(studyInfos);

        // Reset indexation status
        updateStudyIndexationStatus(study, StudyIndexationStatus.INDEXING_ONGOING);
        try {
            networkConversionService.reindexStudyNetworkEquipments(rootNetworkService.getNetworkUuid(rootNetworkUuid));
            updateStudyIndexationStatus(study, StudyIndexationStatus.INDEXED);
        } catch (Exception e) {
            // Allow to retry indexation
            updateStudyIndexationStatus(study, StudyIndexationStatus.NOT_INDEXED);
            throw e;
        }
        invalidateBuild(study.getId(), networkModificationTreeService.getStudyRootNodeUuid(study.getId()), rootNetworkUuid, false, false, true);
        LOGGER.info("Study with id = '{}' has been reindexed", study.getId());
    }

    @Transactional
    public void reindexStudy(UUID studyUuid, UUID rootNetworkUuid) {
        reindexStudy(studyRepository.findById(studyUuid).orElseThrow(() -> new StudyException(STUDY_NOT_FOUND)), rootNetworkUuid);
    }

    @Transactional
    public StudyIndexationStatus getStudyIndexationStatus(UUID studyUuid, UUID rootNetworkUuid) {
        StudyEntity study = studyRepository.findById(studyUuid).orElseThrow(() -> new StudyException(STUDY_NOT_FOUND));
        if (study.getIndexationStatus() == StudyIndexationStatus.INDEXED
            && !networkConversionService.checkStudyIndexationStatus(rootNetworkService.getNetworkUuid(rootNetworkUuid))) {
            updateStudyIndexationStatus(study, StudyIndexationStatus.NOT_INDEXED);
        }
        return study.getIndexationStatus();
    }

    @Transactional
    public void moveNetworkModifications(UUID studyUuid, UUID targetNodeUuid, UUID originNodeUuid, List<UUID> modificationUuidList, UUID beforeUuid, String userId) {
        if (originNodeUuid == null) {
            throw new StudyException(MISSING_PARAMETER, "The parameter 'originNodeUuid' must be defined when moving modifications");
        }

        boolean moveBetweenNodes = !targetNodeUuid.equals(originNodeUuid);
        // Target node must not be built (incremental mode) when:
        // - the move is a cut & paste or a position change inside the same node
        // - the move is a cut & paste between 2 nodes and the target node belongs to the source node subtree
        boolean targetNodeBelongsToSourceNodeSubTree = moveBetweenNodes && networkModificationTreeService.hasAncestor(targetNodeUuid, originNodeUuid);
        boolean buildTargetNode = moveBetweenNodes && !targetNodeBelongsToSourceNodeSubTree;

        List<UUID> childrenUuids = networkModificationTreeService.getChildren(targetNodeUuid);
        List<UUID> originNodeChildrenUuids = new ArrayList<>();
        notificationService.emitStartModificationEquipmentNotification(studyUuid, targetNodeUuid, childrenUuids, NotificationService.MODIFICATIONS_UPDATING_IN_PROGRESS);
        if (moveBetweenNodes) {
            originNodeChildrenUuids = networkModificationTreeService.getChildren(originNodeUuid);
            notificationService.emitStartModificationEquipmentNotification(studyUuid, originNodeUuid, originNodeChildrenUuids, NotificationService.MODIFICATIONS_UPDATING_IN_PROGRESS);
        }
        try {
            checkStudyContainsNode(studyUuid, targetNodeUuid);
            UUID originGroupUuid = networkModificationTreeService.getModificationGroupUuid(originNodeUuid);
            NetworkModificationNodeInfoEntity networkModificationNodeInfoEntity = networkModificationTreeService.getNetworkModificationNodeInfoEntity(targetNodeUuid);
            getStudyRootNetworks(studyUuid).forEach(rootNetworkEntity -> {
                UUID rootNetworkUuid = rootNetworkEntity.getId();
                RootNetworkNodeInfoEntity rootNetworkNodeInfoEntity = rootNetworkNodeInfoService.getRootNetworkNodeInfo(targetNodeUuid, rootNetworkUuid).orElseThrow(() -> new StudyException(ROOT_NETWORK_NOT_FOUND));
                UUID networkUuid = rootNetworkService.getNetworkUuid(rootNetworkUuid);
                Optional<NetworkModificationResult> networkModificationResult = networkModificationService.moveModifications(originGroupUuid, modificationUuidList, beforeUuid, networkUuid, networkModificationNodeInfoEntity, rootNetworkNodeInfoEntity, buildTargetNode);
                if (!targetNodeBelongsToSourceNodeSubTree) {
                    // invalidate the whole subtree except maybe the target node itself (depends if we have built this node during the move)
                    networkModificationResult.ifPresent(modificationResult -> emitNetworkModificationImpacts(studyUuid, targetNodeUuid, rootNetworkUuid, modificationResult));
                    updateStatuses(studyUuid, targetNodeUuid, buildTargetNode, true, true);
                }
                if (moveBetweenNodes) {
                    // invalidate the whole subtree including the source node
                    networkModificationResult.ifPresent(modificationResult -> emitNetworkModificationImpacts(studyUuid, originNodeUuid, rootNetworkUuid, modificationResult));
                    updateStatuses(studyUuid, originNodeUuid, false, true, true);
                }
            });
        } finally {
            notificationService.emitEndModificationEquipmentNotification(studyUuid, targetNodeUuid, childrenUuids);
            if (moveBetweenNodes) {
                notificationService.emitEndModificationEquipmentNotification(studyUuid, originNodeUuid, originNodeChildrenUuids);
            }
        }
        notificationService.emitElementUpdated(studyUuid, userId);
    }

    @Transactional
    public void duplicateOrInsertNetworkModifications(UUID studyUuid, UUID nodeUuid, List<UUID> modificationUuidList, String userId, StudyConstants.ModificationsActionType action) {
        List<UUID> childrenUuids = networkModificationTreeService.getChildren(nodeUuid);
        notificationService.emitStartModificationEquipmentNotification(studyUuid, nodeUuid, childrenUuids, NotificationService.MODIFICATIONS_UPDATING_IN_PROGRESS);
        try {
            checkStudyContainsNode(studyUuid, nodeUuid);
            List<RootNetworkEntity> studyRootNetworkEntities = getStudyRootNetworks(studyUuid);
            UUID groupUuid = networkModificationTreeService.getModificationGroupUuid(nodeUuid);

            List<ModificationApplicationContext> modificationApplicationContexts = studyRootNetworkEntities.stream()
                .map(rootNetworkEntity -> rootNetworkNodeInfoService.getNetworkModificationApplicationContext(rootNetworkEntity.getId(), nodeUuid, rootNetworkEntity.getNetworkUuid()))
                .toList();
            List<Optional<NetworkModificationResult>> networkModificationResults = networkModificationService.duplicateOrInsertModifications(groupUuid, action, Pair.of(modificationUuidList, modificationApplicationContexts));

            if (networkModificationResults != null) {
                int index = 0;
                // for each NetworkModificationResult, send an impact notification - studyRootNetworkEntities are ordered in the same way as networkModificationResults
                for (Optional<NetworkModificationResult> modificationResultOpt : networkModificationResults) {
                    if (modificationResultOpt.isPresent() && studyRootNetworkEntities.get(index) != null) {
                        emitNetworkModificationImpacts(studyUuid, nodeUuid, studyRootNetworkEntities.get(index).getId(), modificationResultOpt.get());
                    }
                    index++;
                }
            }
            // invalidate all nodeUuid children
            updateStatuses(studyUuid, nodeUuid);
        } finally {
            notificationService.emitEndModificationEquipmentNotification(studyUuid, nodeUuid, childrenUuids);
        }
        notificationService.emitElementUpdated(studyUuid, userId);
    }

    private void checkStudyContainsNode(UUID studyUuid, UUID nodeUuid) {
        if (!networkModificationTreeService.getStudyUuidForNodeId(nodeUuid).equals(studyUuid)) {
            throw new StudyException(NOT_ALLOWED);
        }
    }

    @Transactional(readOnly = true)
    public List<ReportLog> getReportLogs(String reportId, String messageFilter, Set<String> severityLevels) {
        return reportService.getReportLogs(UUID.fromString(reportId), messageFilter, severityLevels);
    }

    public Set<String> getNodeReportAggregatedSeverities(UUID reportId) {
        return reportService.getReportAggregatedSeverities(reportId);
    }

    public Set<String> getParentNodesAggregatedReportSeverities(UUID nodeUuid, UUID rootNetworkUuid) {
        List<UUID> nodeIds = nodesTree(nodeUuid);
        Set<String> severities = new HashSet<>();
        Map<UUID, UUID> modificationReportsMap = networkModificationTreeService.getModificationReports(nodeUuid, rootNetworkUuid);

        for (UUID nodeId : nodeIds) {
            UUID reportId = modificationReportsMap.getOrDefault(nodeId, networkModificationTreeService.getReportUuid(nodeId, rootNetworkUuid));
            severities.addAll(reportService.getReportAggregatedSeverities(reportId));
        }
        return severities;
    }

    @Transactional(readOnly = true)
    public List<ReportLog> getParentNodesReportLogs(UUID nodeUuid, UUID rootNetworkUuid, String messageFilter, Set<String> severityLevels) {
        List<UUID> nodeIds = nodesTree(nodeUuid);
        List<ReportLog> reportLogs = new ArrayList<>();
        Map<UUID, UUID> modificationReportsMap = networkModificationTreeService.getModificationReports(nodeUuid, rootNetworkUuid);

        for (UUID nodeId : nodeIds) {
            UUID reportId = modificationReportsMap.getOrDefault(nodeId, networkModificationTreeService.getReportUuid(nodeId, rootNetworkUuid));
            reportLogs.addAll(reportService.getReportLogs(reportId, messageFilter, severityLevels));
        }
        return reportLogs;
    }

    @Transactional(readOnly = true)
    public List<Report> getParentNodesReport(UUID nodeUuid, UUID rootNetworkUuid, boolean nodeOnlyReport, ReportType reportType, Set<String> severityLevels) {
        AbstractNode nodeInfos = networkModificationTreeService.getNode(nodeUuid, rootNetworkUuid);

        if (isNonRootNodeWithComputationReportType(nodeInfos, reportType)) {
            UUID reportUuid = getReportUuidForNode(nodeUuid, rootNetworkUuid, reportType);
            return reportUuid != null ? List.of(reportService.getReport(reportUuid, nodeUuid.toString(), severityLevels)) : Collections.emptyList();
        } else if (nodeOnlyReport) {
            return getNodeOnlyReport(nodeUuid, rootNetworkUuid, severityLevels);
        } else {
            return getAllModificationReports(nodeUuid, rootNetworkUuid, severityLevels);
        }
    }

    private boolean isNonRootNodeWithComputationReportType(AbstractNode nodeInfos, ReportType reportType) {
        return nodeInfos.getType() != NodeType.ROOT && reportType != ReportType.NETWORK_MODIFICATION;
    }

    private UUID getReportUuidForNode(UUID nodeUuid, UUID rootNetworkUuid, ReportType reportType) {
        return networkModificationTreeService.getComputationReports(nodeUuid, rootNetworkUuid).get(reportType.name());
    }

    private List<Report> getNodeOnlyReport(UUID nodeUuid, UUID rootNetworkUuid, Set<String> severityLevels) {
        UUID reportUuid = networkModificationTreeService.getReportUuid(nodeUuid, rootNetworkUuid);
        return List.of(reportService.getReport(reportUuid, nodeUuid.toString(), severityLevels));
    }

    private List<Report> getAllModificationReports(UUID nodeUuid, UUID rootNetworkUuid, Set<String> severityLevels) {
        List<UUID> nodeIds = nodesTree(nodeUuid);
        List<Report> modificationReports = new ArrayList<>();
        Map<UUID, UUID> modificationReportsMap = networkModificationTreeService.getModificationReports(nodeUuid, rootNetworkUuid);

        for (UUID nodeId : nodeIds) {
            UUID reportId = modificationReportsMap.getOrDefault(nodeId, networkModificationTreeService.getReportUuid(nodeId, rootNetworkUuid));
            modificationReports.add(reportService.getReport(reportId, nodeId.toString(), severityLevels));
        }

        return modificationReports;
    }

    private List<UUID> nodesTree(UUID nodeUuid) {
        List<UUID> nodeIds = new ArrayList<>();
        nodeIds.add(nodeUuid);
        Optional<UUID> parentUuid = networkModificationTreeService.getParentNodeUuid(nodeUuid);

        while (parentUuid.isPresent()) {
            nodeIds.add(parentUuid.get());
            parentUuid = networkModificationTreeService.getParentNodeUuid(parentUuid.get());
        }

        Collections.reverse(nodeIds);
        return nodeIds;
    }

    private void emitNetworkModificationImpacts(UUID studyUuid, UUID nodeUuid, UUID rootNetworkUuid, NetworkModificationResult networkModificationResult) {
        //TODO move this / rename parent method when refactoring notifications
        networkModificationTreeService.updateNodeBuildStatus(nodeUuid, rootNetworkUuid,
            NodeBuildStatus.from(networkModificationResult.getLastGroupApplicationStatus(), networkModificationResult.getApplicationStatus()));

        Set<org.gridsuite.study.server.notification.dto.EquipmentDeletionInfos> deletionsInfos =
            networkModificationResult.getNetworkImpacts().stream()
                .filter(impact -> impact.isSimple() && ((SimpleElementImpact) impact).isDeletion())
                .map(impact -> new org.gridsuite.study.server.notification.dto.EquipmentDeletionInfos(((SimpleElementImpact) impact).getElementId(), impact.getElementType().name()))
                .collect(Collectors.toSet());

        Set<String> impactedElementTypes = networkModificationResult.getNetworkImpacts().stream()
            .filter(impact -> impact.isCollection())
            .map(impact -> impact.getElementType().name())
            .collect(Collectors.toSet());

        notificationService.emitStudyChanged(studyUuid, nodeUuid, rootNetworkUuid, NotificationService.UPDATE_TYPE_STUDY,
            NetworkImpactsInfos.builder()
                .deletedEquipments(deletionsInfos)
                .impactedSubstationsIds(networkModificationResult.getImpactedSubstationsIds())
                .impactedElementTypes(impactedElementTypes)
                .build()
        );
    }

    public void notify(@NonNull String notificationName, @NonNull UUID studyUuid) {
        if (notificationName.equals(NotificationService.UPDATE_TYPE_STUDY_METADATA_UPDATED)) {
            notificationService.emitStudyMetadataChanged(studyUuid);
        } else {
            throw new StudyException(UNKNOWN_NOTIFICATION_TYPE);
        }
    }

    @Transactional
    public UUID runSensitivityAnalysis(UUID studyUuid, UUID nodeUuid, UUID rootNetworkUuid, String userId) {
        Objects.requireNonNull(studyUuid);
        Objects.requireNonNull(nodeUuid);

        UUID prevResultUuid = rootNetworkNodeInfoService.getComputationResultUuid(nodeUuid, rootNetworkUuid, SENSITIVITY_ANALYSIS);
        if (prevResultUuid != null) {
            sensitivityAnalysisService.deleteSensitivityAnalysisResult(prevResultUuid);
        }
        StudyEntity study = studyRepository.findById(studyUuid).orElseThrow(() -> new StudyException(STUDY_NOT_FOUND));
        UUID networkUuid = rootNetworkService.getNetworkUuid(rootNetworkUuid);
        String variantId = networkModificationTreeService.getVariantId(nodeUuid, rootNetworkUuid);
        UUID sensiReportUuid = networkModificationTreeService.getComputationReports(nodeUuid, rootNetworkUuid).getOrDefault(SENSITIVITY_ANALYSIS.name(), UUID.randomUUID());
        networkModificationTreeService.updateComputationReportUuid(nodeUuid, rootNetworkUuid, SENSITIVITY_ANALYSIS, sensiReportUuid);

        UUID result = sensitivityAnalysisService.runSensitivityAnalysis(nodeUuid, rootNetworkUuid, networkUuid, variantId, sensiReportUuid, userId, study.getSensitivityAnalysisParametersUuid(), study.getLoadFlowParametersUuid());

        updateComputationResultUuid(nodeUuid, rootNetworkUuid, result, SENSITIVITY_ANALYSIS);
        notificationService.emitStudyChanged(studyUuid, nodeUuid, rootNetworkUuid, NotificationService.UPDATE_TYPE_SENSITIVITY_ANALYSIS_STATUS);
        return result;
    }

    public UUID runShortCircuit(UUID studyUuid, UUID nodeUuid, UUID rootNetworkUuid, Optional<String> busId, String userId) {
        ComputationType computationType = busId.isEmpty() ? SHORT_CIRCUIT : SHORT_CIRCUIT_ONE_BUS;
        UUID shortCircuitResultUuid = rootNetworkNodeInfoService.getComputationResultUuid(nodeUuid, rootNetworkUuid, computationType);
        if (shortCircuitResultUuid != null) {
            shortCircuitService.deleteShortCircuitAnalysisResult(shortCircuitResultUuid);
        }
        final Optional<UUID> parametersUuid = studyRepository.findById(studyUuid).map(StudyEntity::getShortCircuitParametersUuid);
        UUID scReportUuid = networkModificationTreeService.getComputationReports(nodeUuid, rootNetworkUuid).getOrDefault(computationType.name(), UUID.randomUUID());
        UUID networkUuid = rootNetworkService.getNetworkUuid(rootNetworkUuid);
        String variantId = networkModificationTreeService.getVariantId(nodeUuid, rootNetworkUuid);
        networkModificationTreeService.updateComputationReportUuid(nodeUuid, rootNetworkUuid, computationType, scReportUuid);
        final UUID result = shortCircuitService.runShortCircuit(nodeUuid, rootNetworkUuid, networkUuid, variantId, busId.orElse(null), parametersUuid, scReportUuid, userId);
        updateComputationResultUuid(nodeUuid, rootNetworkUuid, result, computationType);
        notificationService.emitStudyChanged(studyUuid, nodeUuid, rootNetworkUuid,
            busId.isEmpty() ? NotificationService.UPDATE_TYPE_SHORT_CIRCUIT_STATUS : NotificationService.UPDATE_TYPE_ONE_BUS_SHORT_CIRCUIT_STATUS);
        return result;
    }

    public UUID runVoltageInit(UUID studyUuid, UUID nodeUuid, UUID rootNetworkUuid, String userId) {
        UUID prevResultUuid = rootNetworkNodeInfoService.getComputationResultUuid(nodeUuid, rootNetworkUuid, VOLTAGE_INITIALIZATION);
        if (prevResultUuid != null) {
            voltageInitService.deleteVoltageInitResult(prevResultUuid);
        }

        UUID networkUuid = rootNetworkService.getNetworkUuid(rootNetworkUuid);
        String variantId = networkModificationTreeService.getVariantId(nodeUuid, rootNetworkUuid);
        StudyEntity studyEntity = studyRepository.findById(studyUuid).orElseThrow(() -> new StudyException(STUDY_NOT_FOUND));
        UUID reportUuid = networkModificationTreeService.getComputationReports(nodeUuid, rootNetworkUuid).getOrDefault(VOLTAGE_INITIALIZATION.name(), UUID.randomUUID());
        networkModificationTreeService.updateComputationReportUuid(nodeUuid, rootNetworkUuid, VOLTAGE_INITIALIZATION, reportUuid);
        UUID result = voltageInitService.runVoltageInit(networkUuid, variantId, studyEntity.getVoltageInitParametersUuid(), reportUuid, nodeUuid, rootNetworkUuid, userId);

        updateComputationResultUuid(nodeUuid, rootNetworkUuid, result, VOLTAGE_INITIALIZATION);
        notificationService.emitStudyChanged(studyUuid, nodeUuid, rootNetworkUuid, NotificationService.UPDATE_TYPE_VOLTAGE_INIT_STATUS);
        return result;
    }

    @Transactional
    public boolean setVoltageInitParameters(UUID studyUuid, StudyVoltageInitParameters parameters, String userId) {
        StudyEntity studyEntity = studyRepository.findById(studyUuid).orElseThrow(() -> new StudyException(STUDY_NOT_FOUND));
        var voltageInitParameters = studyEntity.getVoltageInitParameters();
        if (voltageInitParameters == null) {
            var newVoltageInitParameters = new StudyVoltageInitParametersEntity(parameters.isApplyModifications());
            studyEntity.setVoltageInitParameters(newVoltageInitParameters);
        } else {
            voltageInitParameters.setApplyModifications(parameters.isApplyModifications());
        }
        boolean userProfileIssue = createOrUpdateVoltageInitParameters(studyEntity, parameters.getComputationParameters(), userId);
        notificationService.emitStudyChanged(studyUuid, null, null, NotificationService.UPDATE_TYPE_VOLTAGE_INIT_STATUS);
        notificationService.emitElementUpdated(studyUuid, userId);
        notificationService.emitComputationParamsChanged(studyUuid, VOLTAGE_INITIALIZATION);
        return userProfileIssue;
    }

    public StudyVoltageInitParameters getVoltageInitParameters(UUID studyUuid) {
        StudyEntity studyEntity = studyRepository.findById(studyUuid).orElseThrow(() -> new StudyException(STUDY_NOT_FOUND));
        return new StudyVoltageInitParameters(
            Optional.ofNullable(studyEntity.getVoltageInitParametersUuid()).map(voltageInitService::getVoltageInitParameters).orElse(null),
            Optional.ofNullable(studyEntity.getVoltageInitParameters()).map(StudyVoltageInitParametersEntity::shouldApplyModifications).orElse(true)
        );
    }

    public boolean shouldApplyModifications(UUID studyUuid) {
        StudyEntity studyEntity = studyRepository.findById(studyUuid).orElseThrow(() -> new StudyException(STUDY_NOT_FOUND));
        return Optional.ofNullable(studyEntity.getVoltageInitParameters())
            .map(StudyVoltageInitParametersEntity::shouldApplyModifications)
            .orElse(true);
    }

    // --- Dynamic Simulation service methods BEGIN --- //

    public List<MappingInfos> getDynamicSimulationMappings(UUID studyUuid) {
        // get mapping from study uuid
        return dynamicSimulationService.getMappings(studyUuid);

    }

    public List<ModelInfos> getDynamicSimulationModels(UUID studyUuid) {
        // load configured parameters persisted in the study server DB
        DynamicSimulationParametersInfos configuredParameters = getDynamicSimulationParameters(studyUuid);
        String mapping = configuredParameters.getMapping();

        // get model from mapping
        return dynamicSimulationService.getModels(mapping);
    }

    @Transactional
    public void setDynamicSimulationParameters(UUID studyUuid, DynamicSimulationParametersInfos dsParameter, String userId) {
        updateDynamicSimulationParameters(studyUuid, DynamicSimulationService.toEntity(dsParameter != null ? dsParameter : DynamicSimulationService.getDefaultDynamicSimulationParameters(), objectMapper));
        notificationService.emitElementUpdated(studyUuid, userId);
        notificationService.emitComputationParamsChanged(studyUuid, DYNAMIC_SIMULATION);

    }

    public DynamicSimulationParametersInfos getDynamicSimulationParameters(UUID studyUuid) {
        return studyRepository.findById(studyUuid)
            .map(studyEntity -> studyEntity.getDynamicSimulationParameters() != null ? DynamicSimulationService.fromEntity(studyEntity.getDynamicSimulationParameters(), objectMapper) : DynamicSimulationService.getDefaultDynamicSimulationParameters())
            .orElse(null);
    }

    @Transactional(readOnly = true)
    public List<EventInfos> getDynamicSimulationEvents(UUID nodeUuid) {
        return dynamicSimulationEventService.getEventsByNodeId(nodeUuid);
    }

    @Transactional(readOnly = true)
    public EventInfos getDynamicSimulationEvent(UUID nodeUuid, String equipmentId) {
        return dynamicSimulationEventService.getEventByNodeIdAndEquipmentId(nodeUuid, equipmentId);
    }

    private void postProcessEventCrud(UUID studyUuid, UUID nodeUuid) {
        // for delete old result and refresh dynamic simulation run button in UI
        invalidateDynamicSimulationStatusOnAllNodes(studyUuid);
        notificationService.emitStudyChanged(studyUuid, nodeUuid, null, NotificationService.UPDATE_TYPE_DYNAMIC_SIMULATION_STATUS);
    }

    @Transactional
    public void createDynamicSimulationEvent(UUID studyUuid, UUID nodeUuid, String userId, EventInfos event) {
        List<UUID> childrenUuids = networkModificationTreeService.getChildren(nodeUuid);
        notificationService.emitStartEventCrudNotification(studyUuid, nodeUuid, childrenUuids, NotificationService.EVENTS_CRUD_CREATING_IN_PROGRESS);
        try {
            dynamicSimulationEventService.saveEvent(nodeUuid, event);
        } finally {
            notificationService.emitEndEventCrudNotification(studyUuid, nodeUuid, childrenUuids);
        }
        postProcessEventCrud(studyUuid, nodeUuid);
    }

    @Transactional
    public void updateDynamicSimulationEvent(UUID studyUuid, UUID nodeUuid, String userId, EventInfos event) {
        List<UUID> childrenUuids = networkModificationTreeService.getChildren(nodeUuid);
        notificationService.emitStartEventCrudNotification(studyUuid, nodeUuid, childrenUuids, NotificationService.EVENTS_CRUD_UPDATING_IN_PROGRESS);
        try {
            dynamicSimulationEventService.saveEvent(nodeUuid, event);
        } finally {
            notificationService.emitEndEventCrudNotification(studyUuid, nodeUuid, childrenUuids);
        }
        postProcessEventCrud(studyUuid, nodeUuid);
    }

    @Transactional
    public void deleteDynamicSimulationEvents(UUID studyUuid, UUID nodeUuid, String userId, List<UUID> eventUuids) {
        List<UUID> childrenUuids = networkModificationTreeService.getChildren(nodeUuid);
        notificationService.emitStartEventCrudNotification(studyUuid, nodeUuid, childrenUuids, NotificationService.EVENTS_CRUD_DELETING_IN_PROGRESS);
        try {
            dynamicSimulationEventService.deleteEvents(eventUuids);
        } finally {
            notificationService.emitEndEventCrudNotification(studyUuid, nodeUuid, childrenUuids);
        }
        postProcessEventCrud(studyUuid, nodeUuid);
    }

    @Transactional
    public UUID runDynamicSimulation(UUID studyUuid, UUID nodeUuid, UUID rootNetworkUuid, DynamicSimulationParametersInfos parameters, String userId) {
        Objects.requireNonNull(studyUuid);
        Objects.requireNonNull(nodeUuid);

        // pre-condition check
        String lfStatus = rootNetworkNodeInfoService.getLoadFlowStatus(nodeUuid, rootNetworkUuid);
        if (!LoadFlowStatus.CONVERGED.name().equals(lfStatus)) {
            throw new StudyException(NOT_ALLOWED, "Load flow must run successfully before running dynamic simulation");
        }

        // clean previous result if exist
        UUID prevResultUuid = rootNetworkNodeInfoService.getComputationResultUuid(nodeUuid, rootNetworkUuid, DYNAMIC_SIMULATION);
        if (prevResultUuid != null) {
            dynamicSimulationService.deleteResult(prevResultUuid);
        }

        // load configured parameters persisted in the study server DB
        DynamicSimulationParametersInfos configuredParameters = getDynamicSimulationParameters(studyUuid);

        // load configured events persisted in the study server DB
        List<EventInfos> events = dynamicSimulationEventService.getEventsByNodeId(nodeUuid);

        // override configured parameters by provided parameters (only provided fields)
        DynamicSimulationParametersInfos mergeParameters = new DynamicSimulationParametersInfos();
        // attach events to the merged parameters
        mergeParameters.setEvents(events);

        if (configuredParameters != null) {
            PropertyUtils.copyNonNullProperties(configuredParameters, mergeParameters);
        }
        if (parameters != null) {
            PropertyUtils.copyNonNullProperties(parameters, mergeParameters);
        }
        UUID reportUuid = networkModificationTreeService.getComputationReports(nodeUuid, rootNetworkUuid).getOrDefault(DYNAMIC_SIMULATION.name(), UUID.randomUUID());
        networkModificationTreeService.updateComputationReportUuid(nodeUuid, rootNetworkUuid, DYNAMIC_SIMULATION, reportUuid);

        // launch dynamic simulation
        UUID networkUuid = rootNetworkService.getNetworkUuid(rootNetworkUuid);
        String variantId = networkModificationTreeService.getVariantId(nodeUuid, rootNetworkUuid);
        UUID dynamicSimulationResultUuid = dynamicSimulationService.runDynamicSimulation(getDynamicSimulationProvider(studyUuid), nodeUuid, rootNetworkUuid, networkUuid, variantId, reportUuid, mergeParameters, userId);

        // update result uuid and notification
        updateComputationResultUuid(nodeUuid, rootNetworkUuid, dynamicSimulationResultUuid, DYNAMIC_SIMULATION);
        notificationService.emitStudyChanged(studyUuid, nodeUuid, rootNetworkUuid, NotificationService.UPDATE_TYPE_DYNAMIC_SIMULATION_STATUS);

        return dynamicSimulationResultUuid;
    }

    // --- Dynamic Simulation service methods END --- //

    // --- Dynamic Security Analysis service methods BEGIN --- //

    public UUID getDynamicSecurityAnalysisParametersUuid(UUID studyUuid) {
        StudyEntity studyEntity = studyRepository.findById(studyUuid).orElseThrow(() -> new StudyException(STUDY_NOT_FOUND));
        return studyEntity.getDynamicSecurityAnalysisParametersUuid();
    }

    @Transactional
    public String getDynamicSecurityAnalysisParameters(UUID studyUuid) {
        StudyEntity studyEntity = studyRepository.findById(studyUuid).orElseThrow(() -> new StudyException(STUDY_NOT_FOUND));
        return dynamicSecurityAnalysisService.getParameters(
                dynamicSecurityAnalysisService.getDynamicSecurityAnalysisParametersUuidOrElseCreateDefault(studyEntity));
    }

    @Transactional
    public boolean setDynamicSecurityAnalysisParameters(UUID studyUuid, String dsaParameter, String userId) {
        boolean userProfileIssue = createOrUpdateDynamicSecurityAnalysisParameters(studyUuid, dsaParameter, userId);
        notificationService.emitStudyChanged(studyUuid, null, null, NotificationService.UPDATE_TYPE_DYNAMIC_SECURITY_ANALYSIS_STATUS);
        notificationService.emitElementUpdated(studyUuid, userId);
        notificationService.emitComputationParamsChanged(studyUuid, DYNAMIC_SECURITY_ANALYSIS);
        return userProfileIssue;
    }

    public boolean createOrUpdateDynamicSecurityAnalysisParameters(UUID studyUuid, String parameters, String userId) {
        StudyEntity studyEntity = studyRepository.findById(studyUuid).orElseThrow(() -> new StudyException(STUDY_NOT_FOUND));

        boolean userProfileIssue = false;
        UUID existingDynamicSecurityAnalysisParametersUuid = studyEntity.getDynamicSecurityAnalysisParametersUuid();
        UserProfileInfos userProfileInfos = parameters == null ? userAdminService.getUserProfile(userId).orElse(null) : null;
        if (parameters == null && userProfileInfos != null && userProfileInfos.getDynamicSecurityAnalysisParameterId() != null) {
            // reset case, with existing profile, having default dynamic security analysis params
            try {
                UUID dynamicSecurityAnalysisParametersFromProfileUuid = dynamicSecurityAnalysisService.duplicateParameters(userProfileInfos.getDynamicSecurityAnalysisParameterId());
                studyEntity.setDynamicSecurityAnalysisParametersUuid(dynamicSecurityAnalysisParametersFromProfileUuid);
                removeDynamicSecurityAnalysisParameters(existingDynamicSecurityAnalysisParametersUuid);
                return userProfileIssue;
            } catch (Exception e) {
                userProfileIssue = true;
                LOGGER.error(String.format("Could not duplicate dynamic security analysis parameters with id '%s' from user/profile '%s/%s'. Using default parameters",
                        userProfileInfos.getDynamicSecurityAnalysisParameterId(), userId, userProfileInfos.getName()), e);
                // in case of duplication error (ex: wrong/dangling uuid in the profile), move on with default params below
            }
        }

        if (existingDynamicSecurityAnalysisParametersUuid == null) {
            UUID newDynamicSecurityAnalysisParametersUuid = dynamicSecurityAnalysisService.createParameters(parameters);
            studyEntity.setDynamicSecurityAnalysisParametersUuid(newDynamicSecurityAnalysisParametersUuid);
        } else {
            dynamicSecurityAnalysisService.updateParameters(existingDynamicSecurityAnalysisParametersUuid, parameters);
        }
        invalidateDynamicSecurityAnalysisStatusOnAllNodes(studyUuid);

        return userProfileIssue;
    }

    private void removeDynamicSecurityAnalysisParameters(@Nullable UUID dynamicSecurityAnalysisParametersUuid) {
        if (dynamicSecurityAnalysisParametersUuid != null) {
            try {
                dynamicSecurityAnalysisService.deleteParameters(dynamicSecurityAnalysisParametersUuid);
            } catch (Exception e) {
                LOGGER.error("Could not remove dynamic security analysis parameters with uuid:" + dynamicSecurityAnalysisParametersUuid, e);
            }
        }
    }

    @Transactional
    public UUID runDynamicSecurityAnalysis(UUID studyUuid, UUID nodeUuid, UUID rootNetworkUuid, String userId) {
        Objects.requireNonNull(studyUuid);
        Objects.requireNonNull(nodeUuid);

        // pre-condition check
        String lfStatus = rootNetworkNodeInfoService.getLoadFlowStatus(nodeUuid, rootNetworkUuid);
        if (!LoadFlowStatus.CONVERGED.name().equals(lfStatus)) {
            throw new StudyException(NOT_ALLOWED, "Load flow must run successfully before running dynamic security analysis");
        }

        DynamicSimulationStatus dsStatus = rootNetworkNodeInfoService.getDynamicSimulationStatus(nodeUuid, rootNetworkUuid);
        if (DynamicSimulationStatus.CONVERGED != dsStatus) {
            throw new StudyException(NOT_ALLOWED, "Dynamic simulation must run successfully before running dynamic security analysis");
        }

        // clean previous result if exist
        UUID prevResultUuid = rootNetworkNodeInfoService.getComputationResultUuid(nodeUuid, rootNetworkUuid, DYNAMIC_SECURITY_ANALYSIS);
        if (prevResultUuid != null) {
            dynamicSecurityAnalysisService.deleteResult(prevResultUuid);
        }

        // get dynamic simulation result uuid
        UUID dynamicSimulationResultUuid = rootNetworkNodeInfoService.getComputationResultUuid(nodeUuid, rootNetworkUuid, DYNAMIC_SIMULATION);

        // get dynamic security analysis parameters uuid
        UUID dynamicSecurityAnalysisParametersUuid = getDynamicSecurityAnalysisParametersUuid(studyUuid);

        UUID reportUuid = networkModificationTreeService.getComputationReports(nodeUuid, rootNetworkUuid).getOrDefault(DYNAMIC_SECURITY_ANALYSIS.name(), UUID.randomUUID());
        networkModificationTreeService.updateComputationReportUuid(nodeUuid, rootNetworkUuid, DYNAMIC_SECURITY_ANALYSIS, reportUuid);

        // launch dynamic security analysis
        UUID networkUuid = rootNetworkService.getNetworkUuid(rootNetworkUuid);
        String variantId = networkModificationTreeService.getVariantId(nodeUuid, rootNetworkUuid);
        UUID dynamicSecurityAnalysisResultUuid = dynamicSecurityAnalysisService.runDynamicSecurityAnalysis(getDynamicSimulationProvider(studyUuid),
            nodeUuid, rootNetworkUuid, networkUuid, variantId, reportUuid, dynamicSimulationResultUuid, dynamicSecurityAnalysisParametersUuid, userId);

        // update result uuid and notification
        updateComputationResultUuid(nodeUuid, rootNetworkUuid, dynamicSecurityAnalysisResultUuid, DYNAMIC_SECURITY_ANALYSIS);
        notificationService.emitStudyChanged(studyUuid, nodeUuid, rootNetworkUuid, NotificationService.UPDATE_TYPE_DYNAMIC_SECURITY_ANALYSIS_STATUS);

        return dynamicSecurityAnalysisResultUuid;
    }

    // --- Dynamic Security Analysis service methods END --- //

    public String getNetworkElementsIds(UUID nodeUuid, UUID rootNetworkUuid, List<String> substationsIds, boolean inUpstreamBuiltParentNode, String equipmentType, List<Double> nominalVoltages) {
        UUID nodeUuidToSearchIn = getNodeUuidToSearchIn(nodeUuid, rootNetworkUuid, inUpstreamBuiltParentNode);
        return networkMapService.getElementsIds(rootNetworkService.getNetworkUuid(rootNetworkUuid), networkModificationTreeService.getVariantId(nodeUuidToSearchIn, rootNetworkUuid),
            substationsIds, equipmentType, nominalVoltages);
    }

    @Transactional(readOnly = true)
    public String getVoltageInitModifications(@NonNull UUID nodeUuid, @NonNull UUID rootNetworkUuid) {
        // get modifications group uuid associated to voltage init results
        UUID resultUuid = rootNetworkNodeInfoService.getComputationResultUuid(nodeUuid, rootNetworkUuid, ComputationType.VOLTAGE_INITIALIZATION);
        UUID voltageInitModificationsGroupUuid = voltageInitService.getModificationsGroupUuid(nodeUuid, resultUuid);
        return networkModificationService.getModifications(voltageInitModificationsGroupUuid, false, false);
    }

    @Transactional
    public void insertVoltageInitModifications(UUID studyUuid, UUID nodeUuid, UUID rootNetworkUuid, String userId) {
        // get modifications group uuid associated to voltage init results
        UUID resultUuid = rootNetworkNodeInfoService.getComputationResultUuid(nodeUuid, rootNetworkUuid, ComputationType.VOLTAGE_INITIALIZATION);
        UUID voltageInitModificationsGroupUuid = voltageInitService.getModificationsGroupUuid(nodeUuid, resultUuid);
        if (voltageInitModificationsGroupUuid == null) {
            return;
        }

        List<UUID> childrenUuids = networkModificationTreeService.getChildren(nodeUuid);
        notificationService.emitStartModificationEquipmentNotification(studyUuid, nodeUuid, childrenUuids, NotificationService.MODIFICATIONS_UPDATING_IN_PROGRESS);
        try {
            checkStudyContainsNode(studyUuid, nodeUuid);

            List<RootNetworkEntity> studyRootNetworkEntities = getStudyRootNetworks(studyUuid);
            List<ModificationApplicationContext> modificationApplicationContexts = studyRootNetworkEntities.stream()
                .map(rootNetworkEntity -> rootNetworkNodeInfoService.getNetworkModificationApplicationContext(rootNetworkEntity.getId(), nodeUuid, rootNetworkEntity.getNetworkUuid()))
                .toList();
            List<Optional<NetworkModificationResult>> networkModificationResults = networkModificationService.duplicateModificationsFromGroup(networkModificationTreeService.getModificationGroupUuid(nodeUuid), voltageInitModificationsGroupUuid, Pair.of(List.of(), modificationApplicationContexts));

            if (networkModificationResults != null) {
                int index = 0;
                // for each NetworkModificationResult, send an impact notification - studyRootNetworkEntities are ordered in the same way as networkModificationResults
                for (Optional<NetworkModificationResult> modificationResultOpt : networkModificationResults) {
                    if (modificationResultOpt.isPresent() && studyRootNetworkEntities.get(index) != null) {
                        emitNetworkModificationImpacts(studyUuid, nodeUuid, studyRootNetworkEntities.get(index).getId(), modificationResultOpt.get());
                    }
                    index++;
                }
            }

            voltageInitService.resetModificationsGroupUuid(nodeUuid, resultUuid);

            // invalidate the whole subtree except the target node (we have built this node during the duplication)
            notificationService.emitStudyChanged(studyUuid, nodeUuid, rootNetworkUuid, NotificationService.UPDATE_TYPE_VOLTAGE_INIT_RESULT); // send notification voltage init result has changed
            updateStatuses(studyUuid, nodeUuid, true, true, false);  // do not delete the voltage init results
        } finally {
            notificationService.emitEndModificationEquipmentNotification(studyUuid, nodeUuid, childrenUuids);
        }
        notificationService.emitElementUpdated(studyUuid, userId);
    }

    @Transactional
    public String getSensitivityAnalysisParameters(UUID studyUuid) {
        StudyEntity studyEntity = studyRepository.findById(studyUuid).orElseThrow(() -> new StudyException(STUDY_NOT_FOUND));
        return sensitivityAnalysisService.getSensitivityAnalysisParameters(
            sensitivityAnalysisService.getSensitivityAnalysisParametersUuidOrElseCreateDefault(studyEntity));
    }

    @Transactional
    public boolean setSensitivityAnalysisParameters(UUID studyUuid, String parameters, String userId) {
        boolean userProfileIssue = createOrUpdateSensitivityAnalysisParameters(studyUuid, parameters, userId);
        notificationService.emitStudyChanged(studyUuid, null, null, NotificationService.UPDATE_TYPE_SENSITIVITY_ANALYSIS_STATUS);
        notificationService.emitElementUpdated(studyUuid, userId);
        notificationService.emitComputationParamsChanged(studyUuid, SENSITIVITY_ANALYSIS);
        return userProfileIssue;
    }

    @Transactional
    public void setNonEvacuatedEnergyParametersInfos(UUID studyUuid, NonEvacuatedEnergyParametersInfos parameters, String userId) {
        updateNonEvacuatedEnergyParameters(studyUuid,
            NonEvacuatedEnergyService.toEntity(parameters != null ? parameters :
                NonEvacuatedEnergyService.getDefaultNonEvacuatedEnergyParametersInfos()));
        notificationService.emitElementUpdated(studyUuid, userId);
        notificationService.emitComputationParamsChanged(studyUuid, NON_EVACUATED_ENERGY_ANALYSIS);

    }

    public boolean createOrUpdateSensitivityAnalysisParameters(UUID studyUuid, String parameters, String userId) {
        StudyEntity studyEntity = studyRepository.findById(studyUuid).orElseThrow(() -> new StudyException(STUDY_NOT_FOUND));

        boolean userProfileIssue = false;
        UUID existingSensitivityAnalysisParametersUuid = studyEntity.getSensitivityAnalysisParametersUuid();
        UserProfileInfos userProfileInfos = parameters == null ? userAdminService.getUserProfile(userId).orElse(null) : null;
        if (parameters == null && userProfileInfos != null && userProfileInfos.getSensitivityAnalysisParameterId() != null) {
            // reset case, with existing profile, having default sensitivity analysis params
            try {
                UUID sensitivityAnalysisParametersFromProfileUuid = sensitivityAnalysisService.duplicateSensitivityAnalysisParameters(userProfileInfos.getSensitivityAnalysisParameterId());
                studyEntity.setSensitivityAnalysisParametersUuid(sensitivityAnalysisParametersFromProfileUuid);
                removeSensitivityAnalysisParameters(existingSensitivityAnalysisParametersUuid);
                return userProfileIssue;
            } catch (Exception e) {
                userProfileIssue = true;
                LOGGER.error(String.format("Could not duplicate sensitivity analysis parameters with id '%s' from user/profile '%s/%s'. Using default parameters",
                    userProfileInfos.getSensitivityAnalysisParameterId(), userId, userProfileInfos.getName()), e);
                // in case of duplication error (ex: wrong/dangling uuid in the profile), move on with default params below
            }
        }

        if (existingSensitivityAnalysisParametersUuid == null) {
            existingSensitivityAnalysisParametersUuid = sensitivityAnalysisService.createSensitivityAnalysisParameters(parameters);
            studyEntity.setSensitivityAnalysisParametersUuid(existingSensitivityAnalysisParametersUuid);
        } else {
            sensitivityAnalysisService.updateSensitivityAnalysisParameters(existingSensitivityAnalysisParametersUuid, parameters);
        }
        invalidateSensitivityAnalysisStatusOnAllNodes(studyUuid);

        return userProfileIssue;
    }

    private void removeSensitivityAnalysisParameters(@Nullable UUID sensitivityAnalysisParametersUuid) {
        if (sensitivityAnalysisParametersUuid != null) {
            try {
                sensitivityAnalysisService.deleteSensitivityAnalysisParameters(sensitivityAnalysisParametersUuid);
            } catch (Exception e) {
                LOGGER.error("Could not remove sensitivity analysis parameters with uuid:" + sensitivityAnalysisParametersUuid, e);
            }
        }
    }

    public void updateNonEvacuatedEnergyParameters(UUID studyUuid, NonEvacuatedEnergyParametersEntity nonEvacuatedEnergyParametersEntity) {
        Optional<StudyEntity> studyEntity = studyRepository.findById(studyUuid);
        studyEntity.ifPresent(studyEntity1 -> studyEntity1.setNonEvacuatedEnergyParameters(nonEvacuatedEnergyParametersEntity));
    }

    @Transactional
    public void invalidateLoadFlowStatus(UUID studyUuid, String userId) {
        invalidateLoadFlowStatusOnAllNodes(studyUuid);
        notificationService.emitStudyChanged(studyUuid, null, null, NotificationService.UPDATE_TYPE_LOADFLOW_STATUS);
        notificationService.emitElementUpdated(studyUuid, userId);
    }

    public void invalidateShortCircuitStatusOnAllNodes(UUID studyUuid) {
        shortCircuitService.invalidateShortCircuitStatus(Stream.concat(
            rootNetworkNodeInfoService.getComputationResultUuids(studyUuid, SHORT_CIRCUIT).stream(),
            rootNetworkNodeInfoService.getComputationResultUuids(studyUuid, SHORT_CIRCUIT_ONE_BUS).stream()
        ).toList());
    }

    @Transactional
    public void invalidateShortCircuitStatus(UUID studyUuid) {
        invalidateShortCircuitStatusOnAllNodes(studyUuid);
        notificationService.emitStudyChanged(studyUuid, null, null, NotificationService.UPDATE_TYPE_SHORT_CIRCUIT_STATUS);
        notificationService.emitStudyChanged(studyUuid, null, null, NotificationService.UPDATE_TYPE_ONE_BUS_SHORT_CIRCUIT_STATUS);
    }

    public UUID runNonEvacuatedEnergy(UUID studyUuid, UUID nodeUuid, UUID rootNetworkUuid, String userId) {
        Objects.requireNonNull(studyUuid);
        Objects.requireNonNull(nodeUuid);
        StudyEntity studyEntity = studyRepository.findById(studyUuid).orElseThrow(() -> new StudyException(STUDY_NOT_FOUND));
        UUID prevResultUuid = rootNetworkNodeInfoService.getComputationResultUuid(nodeUuid, rootNetworkUuid, NON_EVACUATED_ENERGY_ANALYSIS);

        if (prevResultUuid != null) {
            nonEvacuatedEnergyService.deleteNonEvacuatedEnergyResult(prevResultUuid);
        }

        UUID networkUuid = rootNetworkService.getNetworkUuid(rootNetworkUuid);
        String provider = getNonEvacuatedEnergyProvider(studyUuid);
        String variantId = networkModificationTreeService.getVariantId(nodeUuid, rootNetworkUuid);
        UUID reportUuid = networkModificationTreeService.getComputationReports(nodeUuid, rootNetworkUuid).getOrDefault(NON_EVACUATED_ENERGY_ANALYSIS.name(), UUID.randomUUID());
        networkModificationTreeService.updateComputationReportUuid(nodeUuid, rootNetworkUuid, NON_EVACUATED_ENERGY_ANALYSIS, reportUuid);

        NonEvacuatedEnergyParametersInfos nonEvacuatedEnergyParametersInfos = getNonEvacuatedEnergyParametersInfos(studyUuid);
        SensitivityAnalysisParameters sensitivityAnalysisParameters = SensitivityAnalysisParameters.load();
        sensitivityAnalysisParameters.setFlowFlowSensitivityValueThreshold(nonEvacuatedEnergyParametersInfos.getGeneratorsCappings().getSensitivityThreshold());

        NonEvacuatedEnergyInputData nonEvacuatedEnergyInputData = new NonEvacuatedEnergyInputData();
        nonEvacuatedEnergyInputData.setParameters(sensitivityAnalysisParameters);

        nonEvacuatedEnergyInputData.setNonEvacuatedEnergyStagesDefinition(nonEvacuatedEnergyParametersInfos.getStagesDefinition());

        nonEvacuatedEnergyInputData.setNonEvacuatedEnergyStagesSelection(nonEvacuatedEnergyParametersInfos.getStagesSelection()
            .stream()
            .filter(NonEvacuatedEnergyStagesSelection::isActivated)
            .collect(Collectors.toList()));

        List<NonEvacuatedEnergyGeneratorCappingsByType> generatorsCappingsByType = nonEvacuatedEnergyParametersInfos.getGeneratorsCappings().getGenerators()
            .stream()
            .filter(NonEvacuatedEnergyGeneratorCappingsByType::isActivated)
            .collect(Collectors.toList());
        NonEvacuatedEnergyGeneratorsCappings generatorsCappings = new NonEvacuatedEnergyGeneratorsCappings(nonEvacuatedEnergyParametersInfos.getGeneratorsCappings().getSensitivityThreshold(), generatorsCappingsByType);
        nonEvacuatedEnergyInputData.setNonEvacuatedEnergyGeneratorsCappings(generatorsCappings);

        nonEvacuatedEnergyInputData.setNonEvacuatedEnergyMonitoredBranches(nonEvacuatedEnergyParametersInfos.getMonitoredBranches()
            .stream()
            .filter(NonEvacuatedEnergyMonitoredBranches::isActivated)
            .collect(Collectors.toList()));

        nonEvacuatedEnergyInputData.setNonEvacuatedEnergyContingencies(nonEvacuatedEnergyParametersInfos.getContingencies()
            .stream()
            .filter(NonEvacuatedEnergyContingencies::isActivated)
            .collect(Collectors.toList()));

        UUID result = nonEvacuatedEnergyService.runNonEvacuatedEnergy(nodeUuid, rootNetworkUuid, networkUuid, variantId, reportUuid, provider, nonEvacuatedEnergyInputData, studyEntity.getLoadFlowParametersUuid(), userId);

        updateComputationResultUuid(nodeUuid, rootNetworkUuid, result, NON_EVACUATED_ENERGY_ANALYSIS);
        notificationService.emitStudyChanged(studyUuid, nodeUuid, rootNetworkUuid, NotificationService.UPDATE_TYPE_NON_EVACUATED_ENERGY_STATUS);
        return result;
    }

    @Transactional
    public void updateNonEvacuatedEnergyProvider(UUID studyUuid, String provider, String userId) {
        updateProvider(studyUuid, userId, studyEntity -> {
            studyEntity.setNonEvacuatedEnergyProvider(provider != null ? provider : defaultNonEvacuatedEnergyProvider);
            invalidateNonEvacuatedEnergyAnalysisStatusOnAllNodes(studyUuid);
            notificationService.emitStudyChanged(studyUuid, null, null, NotificationService.UPDATE_TYPE_NON_EVACUATED_ENERGY_STATUS);
            notificationService.emitComputationParamsChanged(studyUuid, NON_EVACUATED_ENERGY_ANALYSIS);
        });
    }

    public String getNonEvacuatedEnergyProvider(UUID studyUuid) {
        return studyRepository.findById(studyUuid)
            .map(StudyEntity::getNonEvacuatedEnergyProvider)
            .orElse("");
    }

    private void emitAllComputationStatusChanged(UUID studyUuid, UUID nodeUuid, UUID rootNetworkUuid) {
        notificationService.emitStudyChanged(studyUuid, nodeUuid, rootNetworkUuid, NotificationService.UPDATE_TYPE_LOADFLOW_STATUS);
        notificationService.emitStudyChanged(studyUuid, nodeUuid, rootNetworkUuid, NotificationService.UPDATE_TYPE_SECURITY_ANALYSIS_STATUS);
        notificationService.emitStudyChanged(studyUuid, nodeUuid, rootNetworkUuid, NotificationService.UPDATE_TYPE_SENSITIVITY_ANALYSIS_STATUS);
        notificationService.emitStudyChanged(studyUuid, nodeUuid, rootNetworkUuid, NotificationService.UPDATE_TYPE_NON_EVACUATED_ENERGY_STATUS);
        notificationService.emitStudyChanged(studyUuid, nodeUuid, rootNetworkUuid, NotificationService.UPDATE_TYPE_SHORT_CIRCUIT_STATUS);
        notificationService.emitStudyChanged(studyUuid, nodeUuid, rootNetworkUuid, NotificationService.UPDATE_TYPE_ONE_BUS_SHORT_CIRCUIT_STATUS);
        notificationService.emitStudyChanged(studyUuid, nodeUuid, rootNetworkUuid, NotificationService.UPDATE_TYPE_VOLTAGE_INIT_STATUS);
        notificationService.emitStudyChanged(studyUuid, nodeUuid, rootNetworkUuid, NotificationService.UPDATE_TYPE_DYNAMIC_SIMULATION_STATUS);
        notificationService.emitStudyChanged(studyUuid, nodeUuid, rootNetworkUuid, NotificationService.UPDATE_TYPE_DYNAMIC_SECURITY_ANALYSIS_STATUS);
        notificationService.emitStudyChanged(studyUuid, nodeUuid, rootNetworkUuid, NotificationService.UPDATE_TYPE_STATE_ESTIMATION_STATUS);
    }

    public String evaluateFilter(UUID nodeUuid, UUID rootNetworkUuid, boolean inUpstreamBuiltParentNode, String filter) {
        UUID nodeUuidToSearchIn = getNodeUuidToSearchIn(nodeUuid, rootNetworkUuid, inUpstreamBuiltParentNode);
        return filterService.evaluateFilter(rootNetworkService.getNetworkUuid(rootNetworkUuid), networkModificationTreeService.getVariantId(nodeUuidToSearchIn, rootNetworkUuid), filter);
    }

    public String exportFilter(UUID rootNetworkUuid, UUID filterUuid) {
        // will use root node network of the study
        return filterService.exportFilter(rootNetworkService.getNetworkUuid(rootNetworkUuid), filterUuid);
    }

    public String exportFilters(UUID rootNetworkUuid, List<UUID> filtersUuid) {
        return filterService.exportFilters(rootNetworkService.getNetworkUuid(rootNetworkUuid), filtersUuid);
    }

    @Transactional
    public UUID runStateEstimation(UUID studyUuid, UUID nodeUuid, UUID rootNetworkUuid, String userId) {
        Objects.requireNonNull(studyUuid);
        Objects.requireNonNull(nodeUuid);
        if (studyRepository.findById(studyUuid).isEmpty()) {
            throw new StudyException(STUDY_NOT_FOUND);
        }

        UUID networkUuid = rootNetworkService.getNetworkUuid(rootNetworkUuid);
        String variantId = networkModificationTreeService.getVariantId(nodeUuid, rootNetworkUuid);
        UUID parametersUuid = studyRepository.findById(studyUuid).orElseThrow().getStateEstimationParametersUuid();
        UUID reportUuid = networkModificationTreeService.getComputationReports(nodeUuid, rootNetworkUuid).getOrDefault(STATE_ESTIMATION.name(), UUID.randomUUID());
        networkModificationTreeService.updateComputationReportUuid(nodeUuid, rootNetworkUuid, STATE_ESTIMATION, reportUuid);
        String receiver;
        try {
            receiver = URLEncoder.encode(objectMapper.writeValueAsString(new NodeReceiver(nodeUuid, rootNetworkUuid)), StandardCharsets.UTF_8);
        } catch (JsonProcessingException e) {
            throw new UncheckedIOException(e);
        }

        UUID prevResultUuid = rootNetworkNodeInfoService.getComputationResultUuid(nodeUuid, rootNetworkUuid, STATE_ESTIMATION);
        if (prevResultUuid != null) {
            stateEstimationService.deleteStateEstimationResult(prevResultUuid);
        }

        UUID result = stateEstimationService.runStateEstimation(networkUuid, variantId, parametersUuid, new ReportInfos(reportUuid, nodeUuid), receiver, userId);
        updateComputationResultUuid(nodeUuid, rootNetworkUuid, result, STATE_ESTIMATION);
        notificationService.emitStudyChanged(studyUuid, nodeUuid, rootNetworkUuid, NotificationService.UPDATE_TYPE_STATE_ESTIMATION_STATUS);
        return result;
    }

    @Transactional
    public String getStateEstimationParameters(UUID studyUuid) {
        StudyEntity studyEntity = studyRepository.findById(studyUuid).orElseThrow(() -> new StudyException(STUDY_NOT_FOUND));
        return stateEstimationService.getStateEstimationParameters(stateEstimationService.getStateEstimationParametersUuidOrElseCreateDefaults(studyEntity));
    }

    @Transactional
    public void setStateEstimationParametersValues(UUID studyUuid, String parameters, String userId) {
        StudyEntity studyEntity = studyRepository.findById(studyUuid).orElseThrow(() -> new StudyException(STUDY_NOT_FOUND));
        createOrUpdateStateEstimationParameters(studyEntity, parameters);
        notificationService.emitStudyChanged(studyUuid, null, null, NotificationService.UPDATE_TYPE_STATE_ESTIMATION_STATUS);
        notificationService.emitElementUpdated(studyUuid, userId);
        notificationService.emitComputationParamsChanged(studyUuid, STATE_ESTIMATION);
    }

    public void createOrUpdateStateEstimationParameters(StudyEntity studyEntity, String parameters) {
        UUID existingStateEstimationParametersUuid = studyEntity.getStateEstimationParametersUuid();
        if (existingStateEstimationParametersUuid == null) {
            existingStateEstimationParametersUuid = stateEstimationService.createStateEstimationParameters(parameters);
            studyEntity.setStateEstimationParametersUuid(existingStateEstimationParametersUuid);
        } else {
            stateEstimationService.updateStateEstimationParameters(existingStateEstimationParametersUuid, parameters);
        }
    }

    @Transactional
    public NetworkModificationNode createNode(UUID studyUuid, UUID nodeId, NetworkModificationNode nodeInfo, InsertMode insertMode, String userId) {
        StudyEntity study = studyRepository.findById(studyUuid).orElseThrow(() -> new StudyException(STUDY_NOT_FOUND));
        NetworkModificationNode newNode = networkModificationTreeService.createNode(study, nodeId, nodeInfo, insertMode, userId);

        UUID parentUuid = networkModificationTreeService.getParentNodeUuid(newNode.getId()).orElse(null);
        notificationService.emitNodeInserted(study.getId(), parentUuid, newNode.getId(), insertMode, nodeId);
        // userId is null when creating initial nodes, we don't need to send element update notifications in this case
        if (userId != null) {
            notificationService.emitElementUpdated(study.getId(), userId);
        }
        return newNode;
    }

    private List<RootNetworkEntity> getStudyRootNetworks(UUID studyUuid) {
        StudyEntity studyEntity = studyRepository.findById(studyUuid).orElseThrow(() -> new StudyException(STUDY_NOT_FOUND));
        return studyEntity.getRootNetworks();
    }

    private List<RootNetworkInfos> getStudyRootNetworksInfos(UUID studyUuid) {
        List<RootNetworkEntity> rootNetworkEntities = getStudyRootNetworks(studyUuid);
        // using the Hibernate First-Level Cache or Persistence Context
        // cf.https://vladmihalcea.com/spring-data-jpa-multiplebagfetchexception/
        rootNetworkService.getRootNetworkInfosWithLinksInfos(studyUuid);
        return rootNetworkEntities.stream().map(RootNetworkEntity::toDto).toList();
    }

    @Transactional(readOnly = true)
    public List<BasicRootNetworkInfos> getAllBasicRootNetworkInfos(UUID studyUuid) {
        return Stream
            .concat(
                getExistingRootNetworkInfos(studyUuid).stream(),
                rootNetworkService.getCreationRequests(studyUuid).stream().map(RootNetworkCreationRequestEntity::toBasicDto))
            .toList();
    }

    @Transactional(readOnly = true)
    public List<BasicRootNetworkInfos> getExistingBasicRootNetworkInfos(UUID studyUuid) {
        return getExistingRootNetworkInfos(studyUuid);
    }

    private List<BasicRootNetworkInfos> getExistingRootNetworkInfos(UUID studyUuid) {
        return getStudyRootNetworks(studyUuid).stream().map(RootNetworkEntity::toBasicDto).toList();
    }

    //TODO: temporary method, once frontend had been implemented, each operation will need to target a specific rootNetwork UUID, here we manually target the first one
    public UUID getStudyFirstRootNetworkUuid(UUID studyUuid) {
        return studyRepository.findById(studyUuid).orElseThrow(() -> new StudyException(STUDY_NOT_FOUND)).getFirstRootNetwork().getId();
    }
}<|MERGE_RESOLUTION|>--- conflicted
+++ resolved
@@ -536,18 +536,11 @@
         Objects.requireNonNull(importParameters);
 
         StudyEntity studyEntity = self.saveStudyThenCreateBasicTree(studyUuid, networkInfos,
-<<<<<<< HEAD
-            caseInfos, loadFlowParametersUuid,
-            shortCircuitParametersUuid, dynamicSimulationParametersEntity,
-            voltageInitParametersUuid, securityAnalysisParametersUuid, sensitivityAnalysisParametersUuid, networkVisualizationParametersUuid,
-            importParameters, importReportUuid);
-=======
                 caseInfos, loadFlowParametersUuid,
                 shortCircuitParametersUuid, dynamicSimulationParametersEntity,
                 voltageInitParametersUuid, securityAnalysisParametersUuid,
                 sensitivityAnalysisParametersUuid, networkVisualizationParametersUuid, dynamicSecurityAnalysisParametersUuid,
                 importParameters, importReportUuid);
->>>>>>> 40d156ee
 
         // Need to deal with the study creation (with a default root network ?)
         UUID studyFirstRootNetworkUuid = getStudyFirstRootNetworkUuid(studyUuid);
@@ -1216,7 +1209,6 @@
                                                     Map<String, String> importParameters, UUID importReportUuid) {
 
         StudyEntity studyEntity = StudyEntity.builder()
-<<<<<<< HEAD
             .id(studyUuid)
             .nonEvacuatedEnergyProvider(defaultNonEvacuatedEnergyProvider)
             .dynamicSimulationProvider(defaultDynamicSimulationProvider)
@@ -1229,23 +1221,8 @@
             .indexationStatus(StudyIndexationStatus.INDEXED)
             .voltageInitParameters(new StudyVoltageInitParametersEntity())
             .networkVisualizationParametersUuid(networkVisualizationParametersUuid)
+            .dynamicSecurityAnalysisParametersUuid(dynamicSecurityAnalysisParametersUuid)
             .build();
-=======
-                .id(studyUuid)
-                .nonEvacuatedEnergyProvider(defaultNonEvacuatedEnergyProvider)
-                .dynamicSimulationProvider(defaultDynamicSimulationProvider)
-                .loadFlowParametersUuid(loadFlowParametersUuid)
-                .shortCircuitParametersUuid(shortCircuitParametersUuid)
-                .dynamicSimulationParameters(dynamicSimulationParametersEntity)
-                .voltageInitParametersUuid(voltageInitParametersUuid)
-                .securityAnalysisParametersUuid(securityAnalysisParametersUuid)
-                .sensitivityAnalysisParametersUuid(sensitivityAnalysisParametersUuid)
-                .indexationStatus(StudyIndexationStatus.INDEXED)
-                .voltageInitParameters(new StudyVoltageInitParametersEntity())
-                .networkVisualizationParametersUuid(networkVisualizationParametersUuid)
-                .dynamicSecurityAnalysisParametersUuid(dynamicSecurityAnalysisParametersUuid)
-                .build();
->>>>>>> 40d156ee
 
         var study = studyRepository.save(studyEntity);
         rootNetworkService.createRootNetwork(studyEntity, RootNetworkInfos.builder().id(UUID.randomUUID()).name(caseInfos.getCaseName()).networkInfos(networkInfos).caseInfos(caseInfos).reportUuid(importReportUuid).importParameters(importParameters).build());
@@ -1610,19 +1587,6 @@
         }
 
         CompletableFuture<Void> executeInParallel = CompletableFuture.allOf(
-<<<<<<< HEAD
-            studyServerExecutionService.runAsync(() -> reportService.deleteReports(invalidateNodeInfos.getReportUuids())),
-            studyServerExecutionService.runAsync(() -> invalidateNodeInfos.getLoadFlowResultUuids().forEach(loadflowService::deleteLoadFlowResult)),
-            studyServerExecutionService.runAsync(() -> invalidateNodeInfos.getSecurityAnalysisResultUuids().forEach(securityAnalysisService::deleteSaResult)),
-            studyServerExecutionService.runAsync(() -> invalidateNodeInfos.getSensitivityAnalysisResultUuids().forEach(sensitivityAnalysisService::deleteSensitivityAnalysisResult)),
-            studyServerExecutionService.runAsync(() -> invalidateNodeInfos.getNonEvacuatedEnergyResultUuids().forEach(nonEvacuatedEnergyService::deleteNonEvacuatedEnergyResult)),
-            studyServerExecutionService.runAsync(() -> invalidateNodeInfos.getShortCircuitAnalysisResultUuids().forEach(shortCircuitService::deleteShortCircuitAnalysisResult)),
-            studyServerExecutionService.runAsync(() -> invalidateNodeInfos.getOneBusShortCircuitAnalysisResultUuids().forEach(shortCircuitService::deleteShortCircuitAnalysisResult)),
-            studyServerExecutionService.runAsync(() -> invalidateNodeInfos.getVoltageInitResultUuids().forEach(voltageInitService::deleteVoltageInitResult)),
-            studyServerExecutionService.runAsync(() -> invalidateNodeInfos.getDynamicSimulationResultUuids().forEach(dynamicSimulationService::deleteResult)),
-            studyServerExecutionService.runAsync(() -> invalidateNodeInfos.getStateEstimationResultUuids().forEach(stateEstimationService::deleteStateEstimationResult)),
-            studyServerExecutionService.runAsync(() -> networkStoreService.deleteVariants(invalidateNodeInfos.getNetworkUuid(), invalidateNodeInfos.getVariantIds()))
-=======
                 studyServerExecutionService.runAsync(() -> reportService.deleteReports(invalidateNodeInfos.getReportUuids())),
                 studyServerExecutionService.runAsync(() -> invalidateNodeInfos.getLoadFlowResultUuids().forEach(loadflowService::deleteLoadFlowResult)),
                 studyServerExecutionService.runAsync(() -> invalidateNodeInfos.getSecurityAnalysisResultUuids().forEach(securityAnalysisService::deleteSaResult)),
@@ -1635,7 +1599,6 @@
                 studyServerExecutionService.runAsync(() -> invalidateNodeInfos.getDynamicSecurityAnalysisResultUuids().forEach(dynamicSecurityAnalysisService::deleteResult)),
                 studyServerExecutionService.runAsync(() -> invalidateNodeInfos.getStateEstimationResultUuids().forEach(stateEstimationService::deleteStateEstimationResult)),
                 studyServerExecutionService.runAsync(() -> networkStoreService.deleteVariants(invalidateNodeInfos.getNetworkUuid(), invalidateNodeInfos.getVariantIds()))
->>>>>>> 40d156ee
         );
         try {
             executeInParallel.get();
@@ -1751,21 +1714,6 @@
             List<UUID> removedNodes = networkModificationTreeService.doDeleteNode(nodeId, deleteChildren, deleteNodeInfos);
 
             CompletableFuture<Void> executeInParallel = CompletableFuture.allOf(
-<<<<<<< HEAD
-                studyServerExecutionService.runAsync(() -> deleteNodeInfos.getModificationGroupUuids().forEach(networkModificationService::deleteModifications)),
-                studyServerExecutionService.runAsync(() -> reportService.deleteReports(deleteNodeInfos.getReportUuids())),
-                studyServerExecutionService.runAsync(() -> deleteNodeInfos.getLoadFlowResultUuids().forEach(loadflowService::deleteLoadFlowResult)),
-                studyServerExecutionService.runAsync(() -> deleteNodeInfos.getSecurityAnalysisResultUuids().forEach(securityAnalysisService::deleteSaResult)),
-                studyServerExecutionService.runAsync(() -> deleteNodeInfos.getSensitivityAnalysisResultUuids().forEach(sensitivityAnalysisService::deleteSensitivityAnalysisResult)),
-                studyServerExecutionService.runAsync(() -> deleteNodeInfos.getNonEvacuatedEnergyResultUuids().forEach(nonEvacuatedEnergyService::deleteNonEvacuatedEnergyResult)),
-                studyServerExecutionService.runAsync(() -> deleteNodeInfos.getShortCircuitAnalysisResultUuids().forEach(shortCircuitService::deleteShortCircuitAnalysisResult)),
-                studyServerExecutionService.runAsync(() -> deleteNodeInfos.getOneBusShortCircuitAnalysisResultUuids().forEach(shortCircuitService::deleteShortCircuitAnalysisResult)),
-                studyServerExecutionService.runAsync(() -> deleteNodeInfos.getVoltageInitResultUuids().forEach(voltageInitService::deleteVoltageInitResult)),
-                studyServerExecutionService.runAsync(() -> deleteNodeInfos.getDynamicSimulationResultUuids().forEach(dynamicSimulationService::deleteResult)),
-                studyServerExecutionService.runAsync(() -> deleteNodeInfos.getStateEstimationResultUuids().forEach(stateEstimationService::deleteStateEstimationResult)),
-                studyServerExecutionService.runAsync(() -> deleteNodeInfos.getVariantIds().forEach(networkStoreService::deleteVariants)),
-                studyServerExecutionService.runAsync(() -> removedNodes.forEach(dynamicSimulationEventService::deleteEventsByNodeId))
-=======
                     studyServerExecutionService.runAsync(() -> deleteNodeInfos.getModificationGroupUuids().forEach(networkModificationService::deleteModifications)),
                     studyServerExecutionService.runAsync(() -> reportService.deleteReports(deleteNodeInfos.getReportUuids())),
                     studyServerExecutionService.runAsync(() -> deleteNodeInfos.getLoadFlowResultUuids().forEach(loadflowService::deleteLoadFlowResult)),
@@ -1780,7 +1728,6 @@
                     studyServerExecutionService.runAsync(() -> deleteNodeInfos.getStateEstimationResultUuids().forEach(stateEstimationService::deleteStateEstimationResult)),
                     studyServerExecutionService.runAsync(() -> deleteNodeInfos.getVariantIds().forEach(networkStoreService::deleteVariants)),
                     studyServerExecutionService.runAsync(() -> removedNodes.forEach(dynamicSimulationEventService::deleteEventsByNodeId))
->>>>>>> 40d156ee
             );
 
             try {
