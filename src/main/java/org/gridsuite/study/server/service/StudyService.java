/**
 * Copyright (c) 2021, RTE (http://www.rte-france.com)
 * This Source Code Form is subject to the terms of the Mozilla Public
 * License, v. 2.0. If a copy of the MPL was not distributed with this
 * file, You can obtain one at http://mozilla.org/MPL/2.0/.
 */
package org.gridsuite.study.server.service;

import com.fasterxml.jackson.core.JsonProcessingException;
import com.fasterxml.jackson.databind.ObjectMapper;
import com.powsybl.commons.reporter.ReporterModel;
import com.powsybl.iidm.network.IdentifiableType;
import com.powsybl.iidm.network.*;
import com.powsybl.openreac.parameters.input.OpenReacParameters;
import com.powsybl.openreac.parameters.input.VoltageLimitOverride;
import com.powsybl.security.LimitViolation;
import com.powsybl.security.Security;
import com.powsybl.iidm.network.VariantManagerConstants;
import com.powsybl.loadflow.LoadFlowParameters;
import com.powsybl.network.store.client.PreloadingStrategy;
import com.powsybl.network.store.model.VariantInfos;
import com.powsybl.security.SecurityAnalysisParameters;
import com.powsybl.sensitivity.SensitivityAnalysisParameters;
import com.powsybl.shortcircuit.ShortCircuitParameters;
import com.powsybl.timeseries.DoubleTimeSeries;
import com.powsybl.timeseries.StringTimeSeries;
import lombok.NonNull;
import org.elasticsearch.index.query.BoolQueryBuilder;
import org.elasticsearch.index.query.QueryBuilders;
import org.elasticsearch.index.query.TermsQueryBuilder;
import org.elasticsearch.index.query.WildcardQueryBuilder;
import org.elasticsearch.index.query.functionscore.FunctionScoreQueryBuilder;
import org.elasticsearch.index.query.functionscore.ScoreFunctionBuilders;
import org.gridsuite.study.server.StudyConstants;
import org.gridsuite.study.server.StudyException;
import org.gridsuite.study.server.dto.*;
import org.gridsuite.study.server.dto.dynamicmapping.MappingInfos;
import org.gridsuite.study.server.dto.dynamicmapping.ModelInfos;
import org.gridsuite.study.server.dto.dynamicsimulation.DynamicSimulationParametersInfos;
import org.gridsuite.study.server.dto.dynamicsimulation.DynamicSimulationStatus;
import org.gridsuite.study.server.dto.modification.NetworkModificationResult;
import org.gridsuite.study.server.dto.modification.SimpleElementImpact.SimpleImpactType;
import org.gridsuite.study.server.dto.timeseries.TimeSeriesMetadataInfos;
import org.gridsuite.study.server.dto.voltageinit.FilterEquipments;
import org.gridsuite.study.server.dto.voltageinit.VoltageInitParametersInfos;
import org.gridsuite.study.server.elasticsearch.EquipmentInfosService;
import org.gridsuite.study.server.elasticsearch.StudyInfosService;
import org.gridsuite.study.server.networkmodificationtree.dto.AbstractNode;
import org.gridsuite.study.server.networkmodificationtree.dto.BuildStatus;
import org.gridsuite.study.server.networkmodificationtree.dto.InsertMode;
import org.gridsuite.study.server.networkmodificationtree.dto.NodeBuildStatus;
import org.gridsuite.study.server.networkmodificationtree.entities.NodeEntity;
import org.gridsuite.study.server.notification.NotificationService;
import org.gridsuite.study.server.notification.dto.NetworkImpactsInfos;
import org.gridsuite.study.server.repository.*;
import org.gridsuite.study.server.service.dynamicsimulation.DynamicSimulationService;
import org.gridsuite.study.server.service.shortcircuit.ShortCircuitService;
import org.gridsuite.study.server.service.shortcircuit.ShortcircuitAnalysisType;
import org.gridsuite.study.server.utils.PropertyUtils;
import org.slf4j.Logger;
import org.slf4j.LoggerFactory;
import org.springframework.beans.factory.annotation.Autowired;
import org.springframework.beans.factory.annotation.Value;
import org.springframework.stereotype.Service;
import org.springframework.transaction.annotation.Transactional;
import org.springframework.web.client.HttpStatusCodeException;

import java.io.UncheckedIOException;
import java.net.URLEncoder;
import java.nio.charset.StandardCharsets;
import java.util.*;
import java.util.concurrent.CompletableFuture;
import java.util.concurrent.TimeUnit;
import java.util.concurrent.atomic.AtomicReference;
import java.util.function.Consumer;
import java.util.stream.Collectors;
import java.util.stream.Stream;

import static org.elasticsearch.index.query.QueryBuilders.matchQuery;
import static org.elasticsearch.index.query.QueryBuilders.termsQuery;
import static org.gridsuite.study.server.StudyException.Type.*;
import static org.gridsuite.study.server.elasticsearch.EquipmentInfosService.EQUIPMENT_TYPE_SCORES;
import static org.gridsuite.study.server.service.NetworkModificationTreeService.ROOT_NODE_NAME;
import static org.gridsuite.study.server.utils.StudyUtils.handleHttpError;

/**
 * @author Abdelsalem Hedhili <abdelsalem.hedhili at rte-france.com>
 * @author Franck Lecuyer <franck.lecuyer at rte-france.com>
 * @author Chamseddine Benhamed <chamseddine.benhamed at rte-france.com>
 */
@Service
public class StudyService {

    private static final Logger LOGGER = LoggerFactory.getLogger(StudyService.class);

    static final String EQUIPMENT_NAME = "equipmentName.fullascii";

    static final String EQUIPMENT_ID = "equipmentId.fullascii";

    static final String NETWORK_UUID = "networkUuid.keyword";

    static final String VARIANT_ID = "variantId.keyword";

    static final String EQUIPMENT_TYPE = "equipmentType.keyword";
    public static final String EMPTY_ARRAY = "[]";

    NotificationService notificationService;

    NetworkModificationTreeService networkModificationTreeService;

    StudyServerExecutionService studyServerExecutionService;

    private final String defaultLoadflowProvider;

    private final String defaultSecurityAnalysisProvider;

    private final String defaultSensitivityAnalysisProvider;

    private final String defaultDynamicSimulationProvider;

    private final StudyRepository studyRepository;
    private final StudyCreationRequestRepository studyCreationRequestRepository;
    private final NetworkService networkStoreService;
    private final NetworkModificationService networkModificationService;
    private final ReportService reportService;
    private final StudyInfosService studyInfosService;
    private final EquipmentInfosService equipmentInfosService;
    private final LoadFlowService loadflowService;
    private final ShortCircuitService shortCircuitService;
    private final VoltageInitService voltageInitService;
    private final SingleLineDiagramService singleLineDiagramService;
    private final NetworkConversionService networkConversionService;
    private final GeoDataService geoDataService;
    private final NetworkMapService networkMapService;
    private final SecurityAnalysisService securityAnalysisService;
    private final DynamicSimulationService dynamicSimulationService;
    private final SensitivityAnalysisService sensitivityAnalysisService;
    private final ActionsService actionsService;
    private final CaseService caseService;
    private final FilterService filterService;
    private final ObjectMapper objectMapper;

    enum ComputationUsingLoadFlow {
        LOAD_FLOW, SECURITY_ANALYSIS, SENSITIVITY_ANALYSIS
    }

    @Autowired
    StudyService self;

    @Autowired
    public StudyService(
            @Value("${loadflow.default-provider}") String defaultLoadflowProvider,
            @Value("${security-analysis.default-provider}") String defaultSecurityAnalysisProvider,
            @Value("${sensitivity-analysis.default-provider}") String defaultSensitivityAnalysisProvider,
            @Value("${dynamic-simulation.default-provider}") String defaultDynamicSimulationProvider,
            StudyRepository studyRepository,
            StudyCreationRequestRepository studyCreationRequestRepository,
            NetworkService networkStoreService,
            NetworkModificationService networkModificationService,
            ReportService reportService,
            StudyInfosService studyInfosService,
            EquipmentInfosService equipmentInfosService,
            NetworkModificationTreeService networkModificationTreeService,
            ObjectMapper objectMapper,
            StudyServerExecutionService studyServerExecutionService,
            NotificationService notificationService,
            LoadFlowService loadflowService,
            ShortCircuitService shortCircuitService,
            SingleLineDiagramService singleLineDiagramService,
            NetworkConversionService networkConversionService,
            GeoDataService geoDataService,
            NetworkMapService networkMapService,
            SecurityAnalysisService securityAnalysisService,
            ActionsService actionsService,
            CaseService caseService,
            FilterService filterService,
            SensitivityAnalysisService sensitivityAnalysisService,
            DynamicSimulationService dynamicSimulationService,
            VoltageInitService voltageInitService) {
        this.defaultLoadflowProvider = defaultLoadflowProvider;
        this.defaultSecurityAnalysisProvider = defaultSecurityAnalysisProvider;
        this.defaultSensitivityAnalysisProvider = defaultSensitivityAnalysisProvider;
        this.defaultDynamicSimulationProvider = defaultDynamicSimulationProvider;
        this.studyRepository = studyRepository;
        this.studyCreationRequestRepository = studyCreationRequestRepository;
        this.networkStoreService = networkStoreService;
        this.networkModificationService = networkModificationService;
        this.reportService = reportService;
        this.studyInfosService = studyInfosService;
        this.equipmentInfosService = equipmentInfosService;
        this.networkModificationTreeService = networkModificationTreeService;
        this.objectMapper = objectMapper;
        this.studyServerExecutionService = studyServerExecutionService;
        this.notificationService = notificationService;
        this.sensitivityAnalysisService = sensitivityAnalysisService;
        this.loadflowService = loadflowService;
        this.shortCircuitService = shortCircuitService;
        this.singleLineDiagramService = singleLineDiagramService;
        this.networkConversionService = networkConversionService;
        this.geoDataService = geoDataService;
        this.networkMapService = networkMapService;
        this.securityAnalysisService = securityAnalysisService;
        this.actionsService = actionsService;
        this.caseService = caseService;
        this.filterService = filterService;
        this.dynamicSimulationService = dynamicSimulationService;
        this.voltageInitService = voltageInitService;
    }

    private static StudyInfos toStudyInfos(StudyEntity entity) {
        return StudyInfos.builder()
                .id(entity.getId())
                .caseFormat(entity.getCaseFormat())
                .build();
    }

    private static BasicStudyInfos toBasicStudyInfos(StudyCreationRequestEntity entity) {
        return BasicStudyInfos.builder()
                .id(entity.getId())
                .build();
    }

    private static CreatedStudyBasicInfos toCreatedStudyBasicInfos(StudyEntity entity) {
        return CreatedStudyBasicInfos.builder()
                .id(entity.getId())
                .caseFormat(entity.getCaseFormat())
                .build();
    }

    public List<CreatedStudyBasicInfos> getStudies() {
        return studyRepository.findAll().stream()
                .map(StudyService::toCreatedStudyBasicInfos)
                .collect(Collectors.toList());
    }

    public String getStudyCaseName(UUID studyUuid) {
        Objects.requireNonNull(studyUuid);
        StudyEntity study = studyRepository.findById(studyUuid).orElseThrow(() -> new StudyException(STUDY_NOT_FOUND));
        return study != null ? study.getCaseName() : "";
    }

    public List<CreatedStudyBasicInfos> getStudiesMetadata(List<UUID> uuids) {
        return studyRepository.findAllById(uuids).stream().map(StudyService::toCreatedStudyBasicInfos)
                .collect(Collectors.toList());

    }

    public List<BasicStudyInfos> getStudiesCreationRequests() {
        return studyCreationRequestRepository.findAll().stream()
                .map(StudyService::toBasicStudyInfos)
                .collect(Collectors.toList());
    }

    public BasicStudyInfos createStudy(UUID caseUuid, String userId, UUID studyUuid, Map<String, Object> importParameters, boolean duplicateCase) {
        BasicStudyInfos basicStudyInfos = StudyService.toBasicStudyInfos(insertStudyCreationRequest(userId, studyUuid));
        UUID importReportUuid = UUID.randomUUID();
        UUID caseUuidToUse = caseUuid;
        try {
            if (duplicateCase) {
                caseUuidToUse = caseService.duplicateCase(caseUuid, true);
            }
            persistentStoreWithNotificationOnError(caseUuidToUse, basicStudyInfos.getId(), userId, importReportUuid, importParameters);
        } catch (Exception e) {
            self.deleteStudyIfNotCreationInProgress(basicStudyInfos.getId(), userId);
            throw e;
        }

        return basicStudyInfos;
    }

    @Transactional(readOnly = true)
    public Map<String, String> getStudyImportParameters(UUID studyUuid) {
        return studyRepository.findById(studyUuid).orElseThrow(() -> new StudyException(STUDY_NOT_FOUND)).getImportParameters();
    }

    public BasicStudyInfos reimportStudy(UUID caseUuid, String userId, UUID studyUuid) {
        BasicStudyInfos basicStudyInfos = StudyService.toBasicStudyInfos(insertStudyCreationRequest(userId, studyUuid));
        Map<String, Object> importParameters = new HashMap<>(getStudyImportParameters(studyUuid));
        UUID importReportUuid = UUID.randomUUID();

        persistentStoreWithNotificationOnError(caseUuid, basicStudyInfos.getId(), userId, importReportUuid, importParameters);

        return basicStudyInfos;
    }

    public BasicStudyInfos duplicateStudy(UUID sourceStudyUuid, UUID studyUuid, String userId) {
        Objects.requireNonNull(sourceStudyUuid);

        StudyEntity sourceStudy = studyRepository.findById(sourceStudyUuid).orElse(null);
        if (sourceStudy == null) {
            return null;
        }
        BasicStudyInfos basicStudyInfos = StudyService.toBasicStudyInfos(insertStudyCreationRequest(userId, studyUuid));

        studyServerExecutionService.runAsync(() -> self.duplicateStudyAsync(basicStudyInfos, sourceStudyUuid, userId));

        return basicStudyInfos;
    }

    @Transactional
    public void duplicateStudyAsync(BasicStudyInfos basicStudyInfos, UUID sourceStudyUuid, String userId) {
        AtomicReference<Long> startTime = new AtomicReference<>();
        try {
            startTime.set(System.nanoTime());

            StudyEntity duplicatedStudy = insertDuplicatedStudy(basicStudyInfos, sourceStudyUuid, userId);

            reindexStudy(duplicatedStudy);
        } catch (Exception e) {
            LOGGER.error(e.toString(), e);
        } finally {
            deleteStudyIfNotCreationInProgress(basicStudyInfos.getId(), userId);
            LOGGER.trace("Create study '{}' from source {} : {} seconds", basicStudyInfos.getId(), sourceStudyUuid,
                    TimeUnit.NANOSECONDS.toSeconds(System.nanoTime() - startTime.get()));
        }
    }

    @Transactional(readOnly = true)
    public StudyInfos getStudyInfos(UUID studyUuid) {
        return StudyService.toStudyInfos(studyRepository.findById(studyUuid).orElseThrow(() -> new StudyException(STUDY_NOT_FOUND)));
    }

    @Transactional(readOnly = true)
    public UUID getStudyCaseUuid(UUID studyUuid) {
        return studyRepository.findById(studyUuid).orElseThrow(() -> new StudyException(STUDY_NOT_FOUND)).getCaseUuid();
    }

    public List<CreatedStudyBasicInfos> searchStudies(@NonNull String query) {
        return studyInfosService.search(query);
    }

    public static String escapeLucene(String s) {
        StringBuilder sb = new StringBuilder();

        for (int i = 0; i < s.length(); ++i) {
            char c = s.charAt(i);
            switch (c) {
                case '+':
                case '\\':
                case '-':
                case '!':
                case '(':
                case ')':
                case ':':
                case '^':
                case '[':
                case ']':
                case '"':
                case '{':
                case '}':
                case '~':
                case '*':
                case '?':
                case '|':
                case '&':
                case '/':

                case ' ': // white space has to be escaped, too
                    sb.append('\\');
                    break;
                default:
                    // do nothing but appease sonarlint
            }

            sb.append(c);
        }

        return sb.toString();
    }

    private UUID getNodeUuidToSearchIn(UUID initialNodeUuid, boolean inUpstreamBuiltParentNode) {
        UUID nodeUuidToSearchIn = initialNodeUuid;
        if (inUpstreamBuiltParentNode) {
            nodeUuidToSearchIn = networkModificationTreeService.doGetLastParentNodeBuiltUuid(initialNodeUuid);
        }
        return nodeUuidToSearchIn;
    }

    public List<EquipmentInfos> searchEquipments(@NonNull UUID studyUuid, @NonNull UUID nodeUuid, @NonNull String userInput,
                                                 @NonNull EquipmentInfosService.FieldSelector fieldSelector, String equipmentType,
                                                 boolean inUpstreamBuiltParentNode) {
        UUID nodeUuidToSearchIn = getNodeUuidToSearchIn(nodeUuid, inUpstreamBuiltParentNode);
        UUID networkUuid = networkStoreService.getNetworkUuid(studyUuid);
        String variantId = networkModificationTreeService.getVariantId(nodeUuidToSearchIn);

        if (variantId.isEmpty()) {
            variantId = VariantManagerConstants.INITIAL_VARIANT_ID;
        }

        if (equipmentType == null) {
            BoolQueryBuilder query = buildSearchAllEquipmentsQuery(userInput, fieldSelector, networkUuid,
                    VariantManagerConstants.INITIAL_VARIANT_ID, variantId);
            List<EquipmentInfos> equipmentInfos = equipmentInfosService.searchEquipments(query);

            return variantId.equals(VariantManagerConstants.INITIAL_VARIANT_ID) ? equipmentInfos : cleanRemovedEquipments(networkUuid, variantId, equipmentInfos);
        } else {
            String queryInitialVariant = buildSearchEquipmentsByTypeQuery(userInput, fieldSelector, networkUuid,
                    VariantManagerConstants.INITIAL_VARIANT_ID, equipmentType);

            List<EquipmentInfos> equipmentInfosInInitVariant = equipmentInfosService.searchEquipments(queryInitialVariant);

            return (variantId.equals(VariantManagerConstants.INITIAL_VARIANT_ID)) ? equipmentInfosInInitVariant
                    : completeSearchWithCurrentVariant(networkUuid, variantId, userInput, fieldSelector,
                    equipmentInfosInInitVariant, equipmentType);
        }
    }

    private List<EquipmentInfos> cleanRemovedEquipments(UUID networkUuid, String variantId, List<EquipmentInfos> equipmentInfos) {
        String queryTombstonedEquipments = buildTombstonedEquipmentSearchQuery(networkUuid, variantId);
        Set<String> removedEquipmentIdsInVariant = equipmentInfosService.searchTombstonedEquipments(queryTombstonedEquipments)
                .stream()
                .map(TombstonedEquipmentInfos::getId)
                .collect(Collectors.toSet());

        return equipmentInfos
                .stream()
                .filter(ei -> !removedEquipmentIdsInVariant.contains(ei.getId()))
                .collect(Collectors.toList());
    }

    private List<EquipmentInfos> completeSearchWithCurrentVariant(UUID networkUuid, String variantId, String userInput,
                                                                  EquipmentInfosService.FieldSelector fieldSelector, List<EquipmentInfos> equipmentInfosInInitVariant,
                                                                  String equipmentType) {
        // Clean equipments that have been removed in the current variant
        List<EquipmentInfos> cleanedEquipmentsInInitVariant = cleanRemovedEquipments(networkUuid, variantId, equipmentInfosInInitVariant);

        // Get the equipments of the current variant
        String queryVariant = buildSearchEquipmentsByTypeQuery(userInput, fieldSelector, networkUuid, variantId, equipmentType);
        List<EquipmentInfos> addedEquipmentInfosInVariant = equipmentInfosService.searchEquipments(queryVariant);

        // Add equipments of the current variant to the ones of the init variant
        cleanedEquipmentsInInitVariant.addAll(addedEquipmentInfosInVariant);

        return cleanedEquipmentsInInitVariant;
    }

    private String buildSearchEquipmentsByTypeQuery(String userInput, EquipmentInfosService.FieldSelector fieldSelector, UUID networkUuid, String variantId, String equipmentType) {
        String query = NETWORK_UUID + ":(%s) AND " + VARIANT_ID + ":(%s) AND %s:(*%s*)"
                + (equipmentType == null ? "" : " AND " + EQUIPMENT_TYPE + ":(%s)");
        return String.format(query, networkUuid, variantId,
                fieldSelector == EquipmentInfosService.FieldSelector.NAME ? EQUIPMENT_NAME : EQUIPMENT_ID,
                escapeLucene(userInput), equipmentType);
    }

    private BoolQueryBuilder buildSearchAllEquipmentsQuery(String userInput, EquipmentInfosService.FieldSelector fieldSelector, UUID networkUuid, String initialVariantId, String variantId) {
        WildcardQueryBuilder equipmentSearchQuery = QueryBuilders.wildcardQuery(fieldSelector == EquipmentInfosService.FieldSelector.NAME ? EQUIPMENT_NAME : EQUIPMENT_ID, "*" + escapeLucene(userInput) + "*");
        TermsQueryBuilder networkUuidSearchQuery = termsQuery(NETWORK_UUID, networkUuid.toString());
        TermsQueryBuilder variantIdSearchQuery = variantId.equals(VariantManagerConstants.INITIAL_VARIANT_ID) ?
                termsQuery(VARIANT_ID, initialVariantId)
                : termsQuery(VARIANT_ID, initialVariantId, variantId);

        FunctionScoreQueryBuilder.FilterFunctionBuilder[] filterFunctionsForScoreQueries = new FunctionScoreQueryBuilder.FilterFunctionBuilder[EQUIPMENT_TYPE_SCORES.size() + 1];

        int i = 0;
        filterFunctionsForScoreQueries[i++] = new FunctionScoreQueryBuilder.FilterFunctionBuilder(
                matchQuery(fieldSelector == EquipmentInfosService.FieldSelector.NAME ? EQUIPMENT_NAME : EQUIPMENT_ID, escapeLucene(userInput)),
                ScoreFunctionBuilders.weightFactorFunction(EQUIPMENT_TYPE_SCORES.size()));

        for (Map.Entry<String, Integer> equipmentTypeScore : EQUIPMENT_TYPE_SCORES.entrySet()) {
            filterFunctionsForScoreQueries[i++] =
                    new FunctionScoreQueryBuilder.FilterFunctionBuilder(
                            matchQuery("equipmentType", equipmentTypeScore.getKey()),
                            ScoreFunctionBuilders.weightFactorFunction(equipmentTypeScore.getValue())
                    );
        }

        FunctionScoreQueryBuilder functionScoreBoostQuery = QueryBuilders.functionScoreQuery(filterFunctionsForScoreQueries);

        BoolQueryBuilder esQuery = QueryBuilders.boolQuery();
        esQuery.filter(equipmentSearchQuery).filter(networkUuidSearchQuery).filter(variantIdSearchQuery).must(functionScoreBoostQuery);
        return esQuery;
    }

    private String buildTombstonedEquipmentSearchQuery(UUID networkUuid, String variantId) {
        return String.format(NETWORK_UUID + ":(%s) AND " + VARIANT_ID + ":(%s)", networkUuid, variantId);
    }

    @Transactional
    public Optional<DeleteStudyInfos> doDeleteStudyIfNotCreationInProgress(UUID studyUuid, String userId) {
        Optional<StudyCreationRequestEntity> studyCreationRequestEntity = studyCreationRequestRepository.findById(studyUuid);
        Optional<StudyEntity> studyEntity = studyRepository.findById(studyUuid);
        DeleteStudyInfos deleteStudyInfos = null;
        if (studyCreationRequestEntity.isEmpty()) {
            AtomicReference<UUID> caseUuid = new AtomicReference<>(null);
            UUID networkUuid = networkStoreService.doGetNetworkUuid(studyUuid);
            List<NodeModificationInfos> nodesModificationInfos;
            nodesModificationInfos = networkModificationTreeService.getAllNodesModificationInfos(studyUuid);
            studyEntity.ifPresent(s -> {
                caseUuid.set(studyEntity.get().getCaseUuid());
                //TODO: remove when finished, to test only
                networkModificationTreeService.doDeleteTree(studyUuid);
                studyRepository.deleteById(studyUuid);
                studyInfosService.deleteByUuid(studyUuid);
            });
            deleteStudyInfos = new DeleteStudyInfos(networkUuid, caseUuid.get(), nodesModificationInfos);
        } else {
            studyCreationRequestRepository.deleteById(studyCreationRequestEntity.get().getId());
        }

        if (deleteStudyInfos == null) {
            return Optional.empty();
        } else {
            return Optional.of(deleteStudyInfos);
        }
    }

    @Transactional
    public void deleteStudyIfNotCreationInProgress(UUID studyUuid, String userId) {
        AtomicReference<Long> startTime = new AtomicReference<>(null);
        try {
            Optional<DeleteStudyInfos> deleteStudyInfosOpt = doDeleteStudyIfNotCreationInProgress(studyUuid,
                    userId);
            if (deleteStudyInfosOpt.isPresent()) {
                DeleteStudyInfos deleteStudyInfos = deleteStudyInfosOpt.get();
                startTime.set(System.nanoTime());

                CompletableFuture<Void> executeInParallel = CompletableFuture.allOf(
                        studyServerExecutionService.runAsync(() -> deleteStudyInfos.getNodesModificationInfos().stream()
                                .map(NodeModificationInfos::getLoadFlowUuid).filter(Objects::nonNull).forEach(loadflowService::deleteLoadFlowResult)), // TODO delete all with one request only
                        studyServerExecutionService.runAsync(() -> deleteStudyInfos.getNodesModificationInfos().stream()
                                .map(NodeModificationInfos::getSecurityAnalysisUuid).filter(Objects::nonNull).forEach(securityAnalysisService::deleteSaResult)), // TODO delete all with one request only
                        studyServerExecutionService.runAsync(() -> deleteStudyInfos.getNodesModificationInfos().stream()
                                .map(NodeModificationInfos::getSensitivityAnalysisUuid).filter(Objects::nonNull).forEach(sensitivityAnalysisService::deleteSensitivityAnalysisResult)), // TODO delete all with one request only
                        studyServerExecutionService.runAsync(() -> deleteStudyInfos.getNodesModificationInfos().stream()
                                .map(NodeModificationInfos::getShortCircuitAnalysisUuid).filter(Objects::nonNull).forEach(shortCircuitService::deleteShortCircuitAnalysisResult)), // TODO delete all with one request only
                        studyServerExecutionService.runAsync(() -> deleteStudyInfos.getNodesModificationInfos().stream()
                                .map(NodeModificationInfos::getVoltageInitUuid).filter(Objects::nonNull).forEach(voltageInitService::deleteVoltageInitResult)), // TODO delete all with one request only
                        studyServerExecutionService.runAsync(() -> deleteStudyInfos.getNodesModificationInfos().stream()
                                .map(NodeModificationInfos::getDynamicSimulationUuid).filter(Objects::nonNull).forEach(dynamicSimulationService::deleteResult)), // TODO delete all with one request only
                        studyServerExecutionService.runAsync(() -> deleteStudyInfos.getNodesModificationInfos().stream().map(NodeModificationInfos::getModificationGroupUuid).filter(Objects::nonNull).forEach(networkModificationService::deleteModifications)), // TODO delete all with one request only
                        studyServerExecutionService.runAsync(() -> deleteStudyInfos.getNodesModificationInfos().stream().map(NodeModificationInfos::getReportUuid).filter(Objects::nonNull).forEach(reportService::deleteReport)), // TODO delete all with one request only
                        studyServerExecutionService.runAsync(() -> deleteEquipmentIndexes(deleteStudyInfos.getNetworkUuid())),
                        studyServerExecutionService.runAsync(() -> networkStoreService.deleteNetwork(deleteStudyInfos.getNetworkUuid())),
                        studyServerExecutionService.runAsync(deleteStudyInfos.getCaseUuid() != null ? () -> caseService.deleteCase(deleteStudyInfos.getCaseUuid()) : () -> {
                        })
                );

                executeInParallel.get();
                if (startTime.get() != null) {
                    LOGGER.trace("Delete study '{}' : {} seconds", studyUuid, TimeUnit.NANOSECONDS.toSeconds(System.nanoTime() - startTime.get()));
                }
            }
        } catch (Exception e) {
            if (e instanceof InterruptedException) {
                Thread.currentThread().interrupt();
            }
            LOGGER.error(e.toString(), e);
            throw new StudyException(DELETE_STUDY_FAILED, e.getMessage());
        }
    }

    public void deleteEquipmentIndexes(UUID networkUuid) {
        AtomicReference<Long> startTime = new AtomicReference<>();
        startTime.set(System.nanoTime());
        equipmentInfosService.deleteAll(networkUuid);
        LOGGER.trace("Indexes deletion for network '{}' : {} seconds", networkUuid, TimeUnit.NANOSECONDS.toSeconds(System.nanoTime() - startTime.get()));
    }

    public CreatedStudyBasicInfos insertOrUpdateStudy(UUID studyUuid, String userId, NetworkInfos networkInfos, String caseFormat,
                                                      UUID caseUuid, String caseName, LoadFlowParametersEntity loadFlowParameters,
                                                      ShortCircuitParametersEntity shortCircuitParametersEntity, DynamicSimulationParametersEntity dynamicSimulationParametersEntity, VoltageInitParametersEntity voltageInitParametersEntity, Map<String, String> importParameters, UUID importReportUuid) {
        StudyEntity studyEntity = studyRepository.findById(studyUuid).orElse(null);
        // if studyEntity is not null, it means we are import network for existing study
        // we only update network ID and UUID sent by network conversion server
        if (studyEntity != null) {
            studyEntity = self.updateStudyEntityNetwork(studyEntity, networkInfos);

            notificationService.emitStudyReimportDone(studyUuid, userId);
        } else {
            studyEntity = insertStudyEntity(
                studyUuid, userId, networkInfos.getNetworkUuid(), networkInfos.getNetworkId(), caseFormat, caseUuid, caseName, loadFlowParameters, importReportUuid, shortCircuitParametersEntity, dynamicSimulationParametersEntity, voltageInitParametersEntity, importParameters);

            notificationService.emitStudiesChanged(studyUuid, userId);
        }
        CreatedStudyBasicInfos createdStudyBasicInfos = StudyService.toCreatedStudyBasicInfos(studyEntity);
        studyInfosService.add(createdStudyBasicInfos);

        return createdStudyBasicInfos;
    }

    private StudyEntity insertDuplicatedStudy(BasicStudyInfos studyInfos, UUID sourceStudyUuid, String userId) {
        Objects.requireNonNull(studyInfos.getId());
        Objects.requireNonNull(userId);

        StudyEntity sourceStudy = studyRepository.findById(sourceStudyUuid).orElseThrow(() -> new StudyException(STUDY_NOT_FOUND));

        List<VariantInfos> networkVariants = networkStoreService.getNetworkVariants(sourceStudy.getNetworkUuid());
        List<String> targetVariantIds = networkVariants.stream().map(VariantInfos::getId).limit(2).collect(Collectors.toList());
        Network clonedNetwork = networkStoreService.cloneNetwork(sourceStudy.getNetworkUuid(), targetVariantIds);
        UUID clonedNetworkUuid = networkStoreService.getNetworkUuid(clonedNetwork);

        UUID clonedCaseUuid = caseService.duplicateCase(sourceStudy.getCaseUuid(), false);

        Map<String, String> newImportParameters = Map.copyOf(sourceStudy.getImportParameters());

        LoadFlowParameters newLoadFlowParameters = LoadFlowService.fromEntity(sourceStudy.getLoadFlowParameters()).copy();
        List<LoadFlowSpecificParameterInfos> sourceSpecificLoadFlowParameters = getAllSpecificLoadFlowParameters(sourceStudy);

        SecurityAnalysisParametersValues securityAnalysisParametersValues = sourceStudy.getSecurityAnalysisParameters() == null ? SecurityAnalysisService.getDefaultSecurityAnalysisParametersValues() : SecurityAnalysisService.fromEntity(sourceStudy.getSecurityAnalysisParameters());

        VoltageInitParametersInfos copiedVoltageInitParameters = VoltageInitService.fromEntity(sourceStudy.getVoltageInitParameters());

        ShortCircuitParameters shortCircuitParameters = ShortCircuitService.fromEntity(sourceStudy.getShortCircuitParameters());

        DynamicSimulationParametersInfos dynamicSimulationParameters = sourceStudy.getDynamicSimulationParameters() != null ? DynamicSimulationService.fromEntity(sourceStudy.getDynamicSimulationParameters(), objectMapper) : DynamicSimulationService.getDefaultDynamicSimulationParameters();

        StudyEntity studyEntity = StudyEntity.builder()
                .id(studyInfos.getId())
                .networkUuid(clonedNetworkUuid).networkId(sourceStudy.getNetworkId())
                .caseFormat(sourceStudy.getCaseFormat()).caseUuid(clonedCaseUuid).caseName(sourceStudy.getCaseName())
                .loadFlowProvider(sourceStudy.getLoadFlowProvider())
                .loadFlowParameters(LoadFlowService.toEntity(newLoadFlowParameters, sourceSpecificLoadFlowParameters))
                .securityAnalysisProvider(sourceStudy.getSecurityAnalysisProvider())
                .securityAnalysisParameters(SecurityAnalysisService.toEntity(securityAnalysisParametersValues))
                .sensitivityAnalysisProvider(sourceStudy.getSensitivityAnalysisProvider())
                .dynamicSimulationProvider(sourceStudy.getDynamicSimulationProvider())
                .dynamicSimulationParameters(DynamicSimulationService.toEntity(dynamicSimulationParameters, objectMapper))
                .shortCircuitParameters(ShortCircuitService.toEntity(shortCircuitParameters))
                .voltageInitParameters(VoltageInitService.toEntity(copiedVoltageInitParameters))
                .importParameters(newImportParameters)
                .build();
        CreatedStudyBasicInfos createdStudyBasicInfos = StudyService.toCreatedStudyBasicInfos(insertDuplicatedStudy(studyEntity, sourceStudy.getId(), UUID.randomUUID()));

        studyInfosService.add(createdStudyBasicInfos);
        notificationService.emitStudiesChanged(studyInfos.getId(), userId);

        return studyEntity;
    }

    private StudyCreationRequestEntity insertStudyCreationRequest(String userId, UUID studyUuid) {
        StudyCreationRequestEntity newStudy = insertStudyCreationRequestEntity(studyUuid);
        notificationService.emitStudiesChanged(newStudy.getId(), userId);
        return newStudy;
    }

    public byte[] getVoltageLevelSvg(UUID studyUuid, String voltageLevelId, DiagramParameters diagramParameters,
                                     UUID nodeUuid) {
        UUID networkUuid = networkStoreService.getNetworkUuid(studyUuid);
        String variantId = networkModificationTreeService.getVariantId(nodeUuid);
        if (networkStoreService.existVariant(networkUuid, variantId)) {
            return singleLineDiagramService.getVoltageLevelSvg(networkUuid, variantId, voltageLevelId, diagramParameters);
        } else {
            return null;
        }
    }

    public String getVoltageLevelSvgAndMetadata(UUID studyUuid, String voltageLevelId, DiagramParameters diagramParameters,
                                                UUID nodeUuid) {
        UUID networkUuid = networkStoreService.getNetworkUuid(studyUuid);
        String variantId = networkModificationTreeService.getVariantId(nodeUuid);
        if (networkStoreService.existVariant(networkUuid, variantId)) {
            return singleLineDiagramService.getVoltageLevelSvgAndMetadata(networkUuid, variantId, voltageLevelId, diagramParameters);
        } else {
            return null;
        }
    }

    private void persistentStoreWithNotificationOnError(UUID caseUuid, UUID studyUuid, String userId, UUID importReportUuid, Map<String, Object> importParameters) {
        try {
            networkConversionService.persistentStore(caseUuid, studyUuid, userId, importReportUuid, importParameters);
        } catch (HttpStatusCodeException e) {
            throw handleHttpError(e, STUDY_CREATION_FAILED);
        }
    }

    public String getLinesGraphics(UUID networkUuid, UUID nodeUuid, List<String> linesIds) {
        String variantId = networkModificationTreeService.getVariantId(nodeUuid);

        return geoDataService.getLinesGraphics(networkUuid, variantId, linesIds);
    }

    public String getSubstationsGraphics(UUID networkUuid, UUID nodeUuid, List<String> substationsIds) {
        String variantId = networkModificationTreeService.getVariantId(nodeUuid);

        return geoDataService.getSubstationsGraphics(networkUuid, variantId, substationsIds);
    }

    public String getSubstationMapData(UUID studyUuid, UUID nodeUuid, String substationId, boolean inUpstreamBuiltParentNode) {
        UUID nodeUuidToSearchIn = getNodeUuidToSearchIn(nodeUuid, inUpstreamBuiltParentNode);
        return networkMapService.getEquipmentMapData(networkStoreService.getNetworkUuid(studyUuid), networkModificationTreeService.getVariantId(nodeUuidToSearchIn),
                "substations", substationId);
    }

    public String getNetworkElementsInfos(UUID studyUuid, UUID nodeUuid, List<String> substationsIds, String elementType, String infoType, boolean inUpstreamBuiltParentNode) {
        UUID nodeUuidToSearchIn = getNodeUuidToSearchIn(nodeUuid, inUpstreamBuiltParentNode);
        return networkMapService.getElementsInfos(networkStoreService.getNetworkUuid(studyUuid), networkModificationTreeService.getVariantId(nodeUuidToSearchIn),
                substationsIds, elementType, infoType);
    }

    public String getNetworkElementInfos(UUID studyUuid, UUID nodeUuid, String elementType, String infoType, String elementId, boolean inUpstreamBuiltParentNode) {
        UUID nodeUuidToSearchIn = getNodeUuidToSearchIn(nodeUuid, inUpstreamBuiltParentNode);
        return networkMapService.getElementInfos(networkStoreService.getNetworkUuid(studyUuid), networkModificationTreeService.getVariantId(nodeUuidToSearchIn),
                elementType, infoType, elementId);
    }

    public String getVoltageLevelsAndEquipment(UUID studyUuid, UUID nodeUuid, List<String> substationsIds, boolean inUpstreamBuiltParentNode) {
        UUID nodeUuidToSearchIn = getNodeUuidToSearchIn(nodeUuid, inUpstreamBuiltParentNode);
        return networkMapService.getEquipmentsMapData(networkStoreService.getNetworkUuid(studyUuid), networkModificationTreeService.getVariantId(nodeUuidToSearchIn),
                substationsIds, "voltage-levels-equipments");
    }

    public String getVoltageLevelEquipments(UUID studyUuid, UUID nodeUuid, List<String> substationsIds, boolean inUpstreamBuiltParentNode, String voltageLevelId) {
        UUID nodeUuidToSearchIn = getNodeUuidToSearchIn(nodeUuid, inUpstreamBuiltParentNode);
        String equipmentPath = "voltage-level-equipments" + (voltageLevelId == null ? "" : StudyConstants.DELIMITER + voltageLevelId);
        return networkMapService.getEquipmentsMapData(networkStoreService.getNetworkUuid(studyUuid), networkModificationTreeService.getVariantId(nodeUuidToSearchIn),
                substationsIds, equipmentPath);
    }

    public String getHvdcLineShuntCompensators(UUID studyUuid, UUID nodeUuid, boolean inUpstreamBuiltParentNode, String hvdcId) {
        UUID nodeUuidToSearchIn = getNodeUuidToSearchIn(nodeUuid, inUpstreamBuiltParentNode);
        UUID networkUuid = networkStoreService.getNetworkUuid(studyUuid);
        String variantId = networkModificationTreeService.getVariantId(nodeUuidToSearchIn);
        return networkMapService.getHvdcLineShuntCompensators(networkUuid, variantId, hvdcId);
    }

    public String getBranchOrThreeWindingsTransformer(UUID studyUuid, UUID nodeUuid, String equipmentId) {
        UUID networkUuid = networkStoreService.getNetworkUuid(studyUuid);
        String variantId = networkModificationTreeService.getVariantId(nodeUuid);
        return networkMapService.getEquipmentMapData(networkUuid, variantId, "branch-or-3wt", equipmentId);
    }

    public String getAllMapData(UUID studyUuid, UUID nodeUuid, List<String> substationsIds) {
        return networkMapService.getEquipmentsMapData(networkStoreService.getNetworkUuid(studyUuid), networkModificationTreeService.getVariantId(nodeUuid),
                substationsIds, "all");
    }

    public UUID runLoadFlow(UUID studyUuid, UUID nodeUuid, String userId) {
        StudyEntity studyEntity = studyRepository.findById(studyUuid).orElseThrow(() -> new StudyException(STUDY_NOT_FOUND));
        Optional<UUID> prevResultUuidOpt = networkModificationTreeService.getLoadFlowResultUuid(nodeUuid);
        prevResultUuidOpt.ifPresent(loadflowService::deleteLoadFlowResult);

        LoadFlowParametersInfos lfParameters = getLoadFlowParametersInfos(studyEntity);
        UUID result = loadflowService.runLoadFlow(studyUuid, nodeUuid, lfParameters, studyEntity.getLoadFlowProvider(), userId);

        updateLoadFlowResultUuid(nodeUuid, result);
        notificationService.emitStudyChanged(studyUuid, nodeUuid, NotificationService.UPDATE_TYPE_LOADFLOW_STATUS);
        return result;
    }

    public ExportNetworkInfos exportNetwork(UUID studyUuid, UUID nodeUuid, String format, String paramatersJson) {
        UUID networkUuid = networkStoreService.getNetworkUuid(studyUuid);
        String variantId = networkModificationTreeService.getVariantId(nodeUuid);

        return networkConversionService.exportNetwork(networkUuid, variantId, format, paramatersJson);
    }

    private void assertComputationNotRunning(UUID nodeUuid) {
        loadflowService.assertLoadFlowNotRunning(nodeUuid);
        securityAnalysisService.assertSecurityAnalysisNotRunning(nodeUuid);
        dynamicSimulationService.assertDynamicSimulationNotRunning(nodeUuid);
        sensitivityAnalysisService.assertSensitivityAnalysisNotRunning(nodeUuid);
        shortCircuitService.assertShortCircuitAnalysisNotRunning(nodeUuid);
        voltageInitService.assertVoltageInitNotRunning(nodeUuid);
    }

    public void assertIsNodeNotReadOnly(UUID nodeUuid) {
        Boolean isReadOnly = networkModificationTreeService.isReadOnly(nodeUuid).orElse(Boolean.FALSE);
        if (Boolean.TRUE.equals(isReadOnly)) {
            throw new StudyException(NOT_ALLOWED);
        }
    }

    public void assertIsNodeExist(UUID studyUuid, UUID nodeUuid) {
        boolean exists = networkModificationTreeService.getAllNodes(studyUuid).stream()
                .anyMatch(nodeEntity -> nodeUuid.equals(nodeEntity.getIdNode()));

        if (!exists) {
            throw new StudyException(NODE_NOT_FOUND);
        }
    }

    public void assertIsStudyExist(UUID studyUuid) {
        boolean exists = getStudies().stream()
                .anyMatch(study -> studyUuid.equals(study.getId()));
        if (!exists) {
            throw new StudyException(NODE_NOT_FOUND);
        }
    }

    public void assertCanModifyNode(UUID studyUuid, UUID nodeUuid) {
        assertIsNodeNotReadOnly(nodeUuid);
        assertNoBuildNoComputation(studyUuid, nodeUuid);
    }

    public void assertIsStudyAndNodeExist(UUID studyUuid, UUID nodeUuid) {
        assertIsStudyExist(studyUuid);
        assertIsNodeExist(studyUuid, nodeUuid);
    }

    public void assertNoBuildNoComputation(UUID studyUuid, UUID nodeUuid) {
        assertComputationNotRunning(nodeUuid);
        assertNoNodeIsBuilding(studyUuid);
    }

    private void assertNoNodeIsBuilding(UUID studyUuid) {
        networkModificationTreeService.getAllNodes(studyUuid).stream().forEach(node -> {
            if (networkModificationTreeService.getNodeBuildStatus(node.getIdNode()).isBuilding()) {
                throw new StudyException(NOT_ALLOWED, "No modification is allowed during a node building.");
            }
        });
    }

    public void assertRootNodeOrBuiltNode(UUID studyUuid, UUID nodeUuid) {
        if (!(networkModificationTreeService.getStudyRootNodeUuid(studyUuid).equals(nodeUuid)
                || networkModificationTreeService.getNodeBuildStatus(nodeUuid).isBuilt())) {
            throw new StudyException(NODE_NOT_BUILT);
        }
    }

    private LoadFlowParameters getLoadFlowParameters(StudyEntity studyEntity) {
        return LoadFlowService.fromEntity(studyEntity.getLoadFlowParameters());
    }

    public LoadFlowParameters getLoadFlowParameters(UUID studyUuid) {
        return studyRepository.findById(studyUuid)
                .map(this::getLoadFlowParameters)
                .orElse(null);
    }

    public LoadFlowParametersInfos getLoadFlowParametersInfos(StudyEntity study) {
        LoadFlowParameters commonParameters = getLoadFlowParameters(study);
        List<LoadFlowSpecificParameterInfos> specificParameters = getSpecificLoadFlowParameters(study, ComputationUsingLoadFlow.LOAD_FLOW);
        return LoadFlowParametersInfos.builder()
                .commonParameters(commonParameters)
                .specificParameters(specificParameters.stream().collect(Collectors.toMap(LoadFlowSpecificParameterInfos::getName, LoadFlowSpecificParameterInfos::getValue)))
                .build();
    }

    public LoadFlowParametersValues getLoadFlowParametersValues(UUID studyUuid) {
        StudyEntity study = studyRepository.findById(studyUuid).orElseThrow(() -> new StudyException(STUDY_NOT_FOUND));
        LoadFlowParameters commonParameters = getLoadFlowParameters(study);
        List<LoadFlowSpecificParameterInfos> specificParameters = getAllSpecificLoadFlowParameters(study);
        Map<String, Map<String, Object>> specificParametersPerProvider = specificParameters.stream()
            .collect(Collectors.groupingBy(LoadFlowSpecificParameterInfos::getProvider,
                Collectors.toMap(LoadFlowSpecificParameterInfos::getName, LoadFlowSpecificParameterInfos::getValue)));
        return LoadFlowParametersValues.builder()
                .commonParameters(commonParameters)
                .specificParametersPerProvider(specificParametersPerProvider)
                .build();
    }

    private List<LoadFlowSpecificParameterInfos> getSpecificLoadFlowParameters(StudyEntity study, ComputationUsingLoadFlow computation) {
        List<LoadFlowSpecificParameterEntity> params = study.getLoadFlowParameters().getSpecificParameters();
        String lfProvider;
        if (computation == ComputationUsingLoadFlow.SECURITY_ANALYSIS) {
            lfProvider = study.getSecurityAnalysisProvider();
        } else if (computation == ComputationUsingLoadFlow.SENSITIVITY_ANALYSIS) {
            lfProvider = study.getSensitivityAnalysisProvider();
        } else {
            lfProvider = study.getLoadFlowProvider();
        }
        return params.stream()
                .filter(p -> p.getProvider().equalsIgnoreCase(lfProvider))
                .map(LoadFlowSpecificParameterEntity::toLoadFlowSpecificParameterInfos)
                .collect(Collectors.toList());
    }

    private List<LoadFlowSpecificParameterInfos> getAllSpecificLoadFlowParameters(StudyEntity study) {
        List<LoadFlowSpecificParameterEntity> params = study.getLoadFlowParameters().getSpecificParameters();
        return params.stream()
                .map(LoadFlowSpecificParameterEntity::toLoadFlowSpecificParameterInfos)
                .collect(Collectors.toList());
    }

    private List<LoadFlowSpecificParameterInfos> getSpecificLoadFlowParameters(UUID studyUuid, ComputationUsingLoadFlow computation) {
        return studyRepository.findById(studyUuid)
                .map(study -> getSpecificLoadFlowParameters(study, computation))
                .orElse(List.of());
    }

    private LoadFlowParametersEntity createParametersEntity(LoadFlowParametersValues parameters) {
        LoadFlowParameters allCommonValues;
        List<LoadFlowSpecificParameterInfos> allSpecificValues = new ArrayList<>(List.of());
        if (parameters == null) {
            allCommonValues = LoadFlowParameters.load();
        } else {
            allCommonValues = parameters.getCommonParameters();
            if (parameters.getSpecificParametersPerProvider() != null) {
                parameters.getSpecificParametersPerProvider().forEach((provider, paramsMap) -> {
                    if (paramsMap != null) {
                        paramsMap.forEach((paramName, paramValue) -> {
                                if (paramValue != null) {
                                    allSpecificValues.add(LoadFlowSpecificParameterInfos.builder()
                                            .provider(provider)
                                            .value(Objects.toString(paramValue))
                                            .name(paramName)
                                            .build());
                                }
                            }
                        );
                    }
                });
            }
        }
        return LoadFlowService.toEntity(allCommonValues, allSpecificValues);
    }

    private void deleteLoadFlowResult(UUID studyUuid) {
        List<UUID> loadFlowResultUuids = networkModificationTreeService.getLoadFlowResultUuids(studyUuid);
        if (!loadFlowResultUuids.isEmpty()) {
            loadflowService.deleteLoadFlowResults(loadFlowResultUuids);
        }
        networkModificationTreeService.getAllNodes(studyUuid).forEach(node -> networkModificationTreeService.updateLoadFlowResultUuid(node.getIdNode(), null));
    }

    public SecurityAnalysisParametersValues getSecurityAnalysisParametersValues(UUID studyUuid) {
        return studyRepository.findById(studyUuid)
                .map(studyEntity -> studyEntity.getSecurityAnalysisParameters() != null ? SecurityAnalysisService.fromEntity(studyEntity.getSecurityAnalysisParameters()) : SecurityAnalysisService.getDefaultSecurityAnalysisParametersValues())
                .orElse(null);
    }

    @Transactional
    public void setSecurityAnalysisParametersValues(UUID studyUuid, SecurityAnalysisParametersValues parameters, String userId) {
        updateSecurityAnalysisParameters(studyUuid, SecurityAnalysisService.toEntity(parameters != null ? parameters : SecurityAnalysisService.getDefaultSecurityAnalysisParametersValues()));
        notificationService.emitElementUpdated(studyUuid, userId);
    }

    @Transactional
    public void setLoadFlowParameters(UUID studyUuid, LoadFlowParametersValues parameters, String userId) {
        updateLoadFlowParameters(studyUuid, createParametersEntity(parameters));
        invalidateLoadFlowStatusOnAllNodes(studyUuid);
        invalidateSecurityAnalysisStatusOnAllNodes(studyUuid);
        invalidateSensitivityAnalysisStatusOnAllNodes(studyUuid);
        invalidateDynamicSimulationStatusOnAllNodes(studyUuid);
        notificationService.emitStudyChanged(studyUuid, null, NotificationService.UPDATE_TYPE_LOADFLOW_STATUS);
        notificationService.emitStudyChanged(studyUuid, null, NotificationService.UPDATE_TYPE_SECURITY_ANALYSIS_STATUS);
        notificationService.emitStudyChanged(studyUuid, null, NotificationService.UPDATE_TYPE_SENSITIVITY_ANALYSIS_STATUS);
        notificationService.emitStudyChanged(studyUuid, null, NotificationService.UPDATE_TYPE_DYNAMIC_SIMULATION_STATUS);
        notificationService.emitElementUpdated(studyUuid, userId);
    }

    public String getDefaultLoadflowProvider() {
        return defaultLoadflowProvider;
    }

    public String getLoadFlowProvider(UUID studyUuid) {
        return studyRepository.findById(studyUuid)
                .map(StudyEntity::getLoadFlowProvider)
                .orElse("");
    }

    private void updateProvider(UUID studyUuid, String userId, Consumer<StudyEntity> providerSetter) {
        StudyEntity studyEntity = studyRepository.findById(studyUuid).orElseThrow(() -> new StudyException(STUDY_NOT_FOUND));
        providerSetter.accept(studyEntity);
        notificationService.emitElementUpdated(studyUuid, userId);
    }

    @Transactional
    public void updateLoadFlowProvider(UUID studyUuid, String provider, String userId) {
        updateProvider(studyUuid, userId, studyEntity -> {
            studyEntity.setLoadFlowProvider(provider != null ? provider : defaultLoadflowProvider);
            invalidateLoadFlowStatusOnAllNodes(studyUuid);
            notificationService.emitStudyChanged(studyUuid, null, NotificationService.UPDATE_TYPE_LOADFLOW_STATUS);
        });
    }

    public String getDefaultSecurityAnalysisProvider() {
        return defaultSecurityAnalysisProvider;
    }

    public String getSecurityAnalysisProvider(UUID studyUuid) {
        return studyRepository.findById(studyUuid)
                .map(StudyEntity::getSecurityAnalysisProvider)
                .orElse("");
    }

    @Transactional
    public void updateSecurityAnalysisProvider(UUID studyUuid, String provider, String userId) {
        updateProvider(studyUuid, userId, studyEntity -> {
            studyEntity.setSecurityAnalysisProvider(provider != null ? provider : defaultSecurityAnalysisProvider);
            invalidateSecurityAnalysisStatusOnAllNodes(studyUuid);
            notificationService.emitStudyChanged(studyUuid, null, NotificationService.UPDATE_TYPE_SECURITY_ANALYSIS_STATUS);
        });
    }

    public String getDefaultSensitivityAnalysisProvider() {
        return defaultSensitivityAnalysisProvider;
    }

    public String getSensitivityAnalysisProvider(UUID studyUuid) {
        return studyRepository.findById(studyUuid)
                .map(StudyEntity::getSensitivityAnalysisProvider)
                .orElse("");
    }

    @Transactional
    public void updateSensitivityAnalysisProvider(UUID studyUuid, String provider, String userId) {
        updateProvider(studyUuid, userId, studyEntity -> {
            studyEntity.setSensitivityAnalysisProvider(provider != null ? provider : defaultSensitivityAnalysisProvider);
            invalidateSensitivityAnalysisStatusOnAllNodes(studyUuid);
            notificationService.emitStudyChanged(studyUuid, null, NotificationService.UPDATE_TYPE_SENSITIVITY_ANALYSIS_STATUS);
        });
    }

    public String getDefaultDynamicSimulationProvider() {
        return defaultDynamicSimulationProvider;
    }

    public String getDynamicSimulationProvider(UUID studyUuid) {
        return studyRepository.findById(studyUuid)
                .map(StudyEntity::getDynamicSimulationProvider)
                .orElse("");
    }

    @Transactional
    public void updateDynamicSimulationProvider(UUID studyUuid, String provider, String userId) {
        updateProvider(studyUuid, userId, studyEntity -> {
            studyEntity.setDynamicSimulationProvider(provider != null ? provider : defaultDynamicSimulationProvider);
            invalidateDynamicSimulationStatusOnAllNodes(studyUuid);
            notificationService.emitStudyChanged(studyUuid, null, NotificationService.UPDATE_TYPE_DYNAMIC_SIMULATION_STATUS);
        });
    }

    public ShortCircuitParameters getShortCircuitParameters(UUID studyUuid) {
        return studyRepository.findById(studyUuid)
                .map(studyEntity -> ShortCircuitService.fromEntity(studyEntity.getShortCircuitParameters()))
                .orElse(null);
    }

    @Transactional
    public void setShortCircuitParameters(UUID studyUuid, ShortCircuitParameters parameters, String userId) {
        updateShortCircuitParameters(studyUuid, ShortCircuitService.toEntity(parameters != null ? parameters : ShortCircuitService.getDefaultShortCircuitParameters()));
        notificationService.emitElementUpdated(studyUuid, userId);
    }

    @Transactional
    public UUID runSecurityAnalysis(UUID studyUuid, List<String> contingencyListNames, UUID nodeUuid) {
        Objects.requireNonNull(studyUuid);
        Objects.requireNonNull(contingencyListNames);
        Objects.requireNonNull(nodeUuid);

        UUID networkUuid = networkStoreService.getNetworkUuid(studyUuid);
        String provider = getSecurityAnalysisProvider(studyUuid);
        String variantId = networkModificationTreeService.getVariantId(nodeUuid);
        UUID reportUuid = networkModificationTreeService.getReportUuid(nodeUuid);

        String receiver;
        try {
            receiver = URLEncoder.encode(objectMapper.writeValueAsString(new NodeReceiver(nodeUuid)),
                StandardCharsets.UTF_8);
        } catch (JsonProcessingException e) {
            throw new UncheckedIOException(e);
        }

        Optional<UUID> prevResultUuidOpt = networkModificationTreeService.getSecurityAnalysisResultUuid(nodeUuid);
        prevResultUuidOpt.ifPresent(securityAnalysisService::deleteSaResult);

        List<LoadFlowSpecificParameterInfos> specificParameters = null;
        SecurityAnalysisParameters securityAnalysisParameters = getSecurityAnalysisParameters(studyUuid);
        specificParameters = getSpecificLoadFlowParameters(studyUuid, ComputationUsingLoadFlow.SECURITY_ANALYSIS);
        LoadFlowParameters loadFlowParameters = getLoadFlowParameters(studyUuid);
        securityAnalysisParameters.setLoadFlowParameters(loadFlowParameters);

        SecurityAnalysisParametersInfos params = SecurityAnalysisParametersInfos.builder()
                .parameters(securityAnalysisParameters)
                .loadFlowSpecificParameters(specificParameters == null ?
                    Map.of() : specificParameters.stream().collect(Collectors.toMap(LoadFlowSpecificParameterInfos::getName, LoadFlowSpecificParameterInfos::getValue)))
                .build();

        UUID result = securityAnalysisService.runSecurityAnalysis(networkUuid, reportUuid, nodeUuid, variantId, provider, contingencyListNames, params, receiver);

        updateSecurityAnalysisResultUuid(nodeUuid, result);
        notificationService.emitStudyChanged(studyUuid, nodeUuid, NotificationService.UPDATE_TYPE_SECURITY_ANALYSIS_STATUS);
        return result;
    }

    public Integer getContingencyCount(UUID studyUuid, List<String> contingencyListNames, UUID nodeUuid) {
        Objects.requireNonNull(studyUuid);
        Objects.requireNonNull(contingencyListNames);
        Objects.requireNonNull(nodeUuid);

        UUID networkuuid = networkStoreService.getNetworkUuid(studyUuid);
        String variantId = networkModificationTreeService.getVariantId(nodeUuid);

        return actionsService.getContingencyCount(networkuuid, variantId, contingencyListNames);
    }

    public static LimitViolationInfos toLimitViolationInfos(LimitViolation violation) {
        return LimitViolationInfos.builder()
                .subjectId(violation.getSubjectId())
                .acceptableDuration(violation.getAcceptableDuration())
                .limit(violation.getLimit())
                .limitName(violation.getLimitName())
                .value(violation.getValue())
                .side(violation.getSide() != null ? violation.getSide().name() : "")
                .limitType(violation.getLimitType()).build();
    }

    public List<LimitViolationInfos> getLimitViolations(UUID studyUuid, UUID nodeUuid, float limitReduction) {
        Objects.requireNonNull(studyUuid);
        Objects.requireNonNull(nodeUuid);

        UUID networkUuid = networkStoreService.getNetworkUuid(studyUuid);
        Network network = networkStoreService.getNetwork(networkUuid, PreloadingStrategy.COLLECTION, networkModificationTreeService.getVariantId(nodeUuid));
        List<LimitViolation> violations;
        StudyEntity studyEntity = studyRepository.findById(studyUuid).orElseThrow(() -> new StudyException(STUDY_NOT_FOUND));
        LoadFlowParameters lfCommonParams = getLoadFlowParameters(studyEntity);
        if (lfCommonParams.isDc()) {
            violations = Security.checkLimitsDc(network, limitReduction, lfCommonParams.getDcPowerFactor());
        } else {
            violations = Security.checkLimits(network, limitReduction);
        }
        return violations.stream()
                .map(StudyService::toLimitViolationInfos).collect(Collectors.toList());
    }

    public byte[] getSubstationSvg(UUID studyUuid, String substationId, DiagramParameters diagramParameters,
                                   String substationLayout, UUID nodeUuid) {
        UUID networkUuid = networkStoreService.getNetworkUuid(studyUuid);
        String variantId = networkModificationTreeService.getVariantId(nodeUuid);
        if (networkStoreService.existVariant(networkUuid, variantId)) {
            return singleLineDiagramService.getSubstationSvg(networkUuid, variantId, substationId, diagramParameters, substationLayout);
        } else {
            return null;
        }
    }

    public String getSubstationSvgAndMetadata(UUID studyUuid, String substationId, DiagramParameters diagramParameters,
                                              String substationLayout, UUID nodeUuid) {
        UUID networkUuid = networkStoreService.getNetworkUuid(studyUuid);
        String variantId = networkModificationTreeService.getVariantId(nodeUuid);
        if (networkStoreService.existVariant(networkUuid, variantId)) {
            return singleLineDiagramService.getSubstationSvgAndMetadata(networkUuid, variantId, substationId, diagramParameters, substationLayout);
        } else {
            return null;
        }
    }

    public String getNeworkAreaDiagram(UUID studyUuid, UUID nodeUuid, List<String> voltageLevelsIds, int depth) {
        UUID networkUuid = networkStoreService.getNetworkUuid(studyUuid);
        String variantId = networkModificationTreeService.getVariantId(nodeUuid);
        if (networkStoreService.existVariant(networkUuid, variantId)) {
            return singleLineDiagramService.getNetworkAreaDiagram(networkUuid, variantId, voltageLevelsIds, depth);
        } else {
            return null;
        }
    }

    public void invalidateSecurityAnalysisStatusOnAllNodes(UUID studyUuid) {
        securityAnalysisService.invalidateSaStatus(networkModificationTreeService.getStudySecurityAnalysisResultUuids(studyUuid));
    }

    public void invalidateSensitivityAnalysisStatusOnAllNodes(UUID studyUuid) {
        sensitivityAnalysisService.invalidateSensitivityAnalysisStatus(networkModificationTreeService.getStudySensitivityAnalysisResultUuids(studyUuid));
    }

    public void invalidateDynamicSimulationStatusOnAllNodes(UUID studyUuid) {
        dynamicSimulationService.invalidateStatus(networkModificationTreeService.getStudyDynamicSimulationResultUuids(studyUuid));
    }

    public void invalidateLoadFlowStatusOnAllNodes(UUID studyUuid) {
        loadflowService.invalidateLoadFlowStatus(networkModificationTreeService.getLoadFlowResultUuids(studyUuid));
    }

    private StudyEntity insertStudyEntity(UUID uuid, String userId, UUID networkUuid, String networkId,
                                          String caseFormat, UUID caseUuid, String caseName, LoadFlowParametersEntity loadFlowParameters,
                                          UUID importReportUuid, ShortCircuitParametersEntity shortCircuitParameters, DynamicSimulationParametersEntity dynamicSimulationParameters, VoltageInitParametersEntity voltageInitParameters, Map<String, String> importParameters) {
        Objects.requireNonNull(uuid);
        Objects.requireNonNull(userId);
        Objects.requireNonNull(networkUuid);
        Objects.requireNonNull(networkId);
        Objects.requireNonNull(caseFormat);
        Objects.requireNonNull(caseUuid);
        Objects.requireNonNull(loadFlowParameters);
        Objects.requireNonNull(shortCircuitParameters);
        Objects.requireNonNull(importParameters);

        StudyEntity studyEntity = new StudyEntity(uuid, networkUuid, networkId, caseFormat, caseUuid, caseName, defaultLoadflowProvider,
            defaultSecurityAnalysisProvider, defaultSensitivityAnalysisProvider, defaultDynamicSimulationProvider, loadFlowParameters, shortCircuitParameters, dynamicSimulationParameters, voltageInitParameters, null, importParameters);
        return self.saveStudyThenCreateBasicTree(studyEntity, importReportUuid);
    }

    @Transactional
    public StudyEntity updateStudyEntityNetwork(StudyEntity studyEntity, NetworkInfos networkInfos) {
        if (networkInfos != null) {
            studyEntity.setNetworkId(networkInfos.getNetworkId());
            studyEntity.setNetworkUuid(networkInfos.getNetworkUuid());

            studyRepository.save(studyEntity);
        }

        return studyEntity;
    }

    @Transactional
    public StudyEntity saveStudyThenCreateBasicTree(StudyEntity studyEntity, UUID importReportUuid) {
        var study = studyRepository.save(studyEntity);

        networkModificationTreeService.createBasicTree(study, importReportUuid);
        return study;
    }

    @Transactional
    public StudyEntity insertDuplicatedStudy(StudyEntity studyEntity, UUID sourceStudyUuid, UUID reportUuid) {
        var study = studyRepository.save(studyEntity);

        networkModificationTreeService.createRoot(study, reportUuid);
        AbstractNode rootNode = networkModificationTreeService.getStudyTree(sourceStudyUuid);
        networkModificationTreeService.cloneStudyTree(rootNode, null, studyEntity);
        return study;
    }

    void updateSecurityAnalysisResultUuid(UUID nodeUuid, UUID securityAnalysisResultUuid) {
        networkModificationTreeService.updateSecurityAnalysisResultUuid(nodeUuid, securityAnalysisResultUuid);
    }

    void updateDynamicSimulationResultUuid(UUID nodeUuid, UUID dynamicSimulationResultUuid) {
        networkModificationTreeService.updateDynamicSimulationResultUuid(nodeUuid, dynamicSimulationResultUuid);
    }

    void updateSensitivityAnalysisResultUuid(UUID nodeUuid, UUID sensitivityAnalysisResultUuid) {
        networkModificationTreeService.updateSensitivityAnalysisResultUuid(nodeUuid, sensitivityAnalysisResultUuid);
    }

    void updateShortCircuitAnalysisResultUuid(UUID nodeUuid, UUID shortCircuitAnalysisResultUuid) {
        networkModificationTreeService.updateShortCircuitAnalysisResultUuid(nodeUuid, shortCircuitAnalysisResultUuid);
    }

    void updateOneBusShortCircuitAnalysisResultUuid(UUID nodeUuid, UUID shortCircuitAnalysisResultUuid) {
        networkModificationTreeService.updateOneBusShortCircuitAnalysisResultUuid(nodeUuid, shortCircuitAnalysisResultUuid);
    }

    void updateLoadFlowResultUuid(UUID nodeUuid, UUID loadFlowResultUuid) {
        networkModificationTreeService.updateLoadFlowResultUuid(nodeUuid, loadFlowResultUuid);
    }

    void updateVoltageInitResultUuid(UUID nodeUuid, UUID voltageInitResultUuid) {
        networkModificationTreeService.updateVoltageInitResultUuid(nodeUuid, voltageInitResultUuid);
    }

    private StudyCreationRequestEntity insertStudyCreationRequestEntity(UUID studyUuid) {
        StudyCreationRequestEntity studyCreationRequestEntity = new StudyCreationRequestEntity(
                studyUuid == null ? UUID.randomUUID() : studyUuid);
        return studyCreationRequestRepository.save(studyCreationRequestEntity);
    }

    public void updateLoadFlowParameters(UUID studyUuid, LoadFlowParametersEntity loadFlowParametersEntity) {
        Optional<StudyEntity> studyEntity = studyRepository.findById(studyUuid);
        studyEntity.ifPresent(studyEntity1 -> studyEntity1.setLoadFlowParameters(loadFlowParametersEntity));
    }

    public void updateShortCircuitParameters(UUID studyUuid, ShortCircuitParametersEntity shortCircuitParametersEntity) {
        Optional<StudyEntity> studyEntity = studyRepository.findById(studyUuid);
        studyEntity.ifPresent(studyEntity1 -> studyEntity1.setShortCircuitParameters(shortCircuitParametersEntity));
    }

    public void updateDynamicSimulationParameters(UUID studyUuid, DynamicSimulationParametersEntity dynamicSimulationParametersEntity) {
        Optional<StudyEntity> studyEntity = studyRepository.findById(studyUuid);
        studyEntity.ifPresent(studyEntity1 -> {
            studyEntity1.setDynamicSimulationParameters(dynamicSimulationParametersEntity);
            invalidateDynamicSimulationStatusOnAllNodes(studyUuid);
            notificationService.emitStudyChanged(studyUuid, null, NotificationService.UPDATE_TYPE_DYNAMIC_SIMULATION_STATUS);
        });
    }

    public void updateVoltageInitParameters(UUID studyUuid, VoltageInitParametersEntity voltageInitParametersEntity) {
        Optional<StudyEntity> studyEntity = studyRepository.findById(studyUuid);
        studyEntity.ifPresent(studyEntity1 -> studyEntity1.setVoltageInitParameters(voltageInitParametersEntity));
    }

    public void updateSecurityAnalysisParameters(UUID studyUuid, SecurityAnalysisParametersEntity securityAnalysisParametersEntity) {
        Optional<StudyEntity> studyEntity = studyRepository.findById(studyUuid);
        studyEntity.ifPresent(studyEntity1 -> studyEntity1.setSecurityAnalysisParameters(securityAnalysisParametersEntity));
    }

    public void createNetworkModification(UUID studyUuid, String createModificationAttributes, UUID nodeUuid, String userId) {
        List<UUID> childrenUuids = networkModificationTreeService.getChildren(nodeUuid);
        notificationService.emitStartModificationEquipmentNotification(studyUuid, nodeUuid, childrenUuids, NotificationService.MODIFICATIONS_CREATING_IN_PROGRESS);
        try {
            NodeModificationInfos nodeInfos = networkModificationTreeService.getNodeModificationInfos(nodeUuid);
            UUID groupUuid = nodeInfos.getModificationGroupUuid();
            String variantId = nodeInfos.getVariantId();
            UUID reportUuid = nodeInfos.getReportUuid();

            Optional<NetworkModificationResult> networkModificationResult = networkModificationService.createModification(studyUuid, createModificationAttributes, groupUuid, variantId, reportUuid, nodeInfos.getId().toString());
            updateNode(studyUuid, nodeUuid, networkModificationResult);
        } finally {
            notificationService.emitEndModificationEquipmentNotification(studyUuid, nodeUuid, childrenUuids);
        }
        notificationService.emitElementUpdated(studyUuid, userId);
    }

    public void updateNetworkModification(UUID studyUuid, String updateModificationAttributes, UUID nodeUuid, UUID modificationUuid, String userId) {
        List<UUID> childrenUuids = networkModificationTreeService.getChildren(nodeUuid);
        notificationService.emitStartModificationEquipmentNotification(studyUuid, nodeUuid, childrenUuids, NotificationService.MODIFICATIONS_UPDATING_IN_PROGRESS);
        try {
            networkModificationService.updateModification(updateModificationAttributes, modificationUuid);
            updateStatuses(studyUuid, nodeUuid, false);
        } finally {
            notificationService.emitEndModificationEquipmentNotification(studyUuid, nodeUuid, childrenUuids);
        }
        notificationService.emitElementUpdated(studyUuid, userId);
    }

    public List<IdentifiableInfos> getVoltageLevelBusesOrBusbarSections(UUID studyUuid, UUID nodeUuid, String voltageLevelId,
                                                                        String busPath) {
        UUID networkUuid = networkStoreService.getNetworkUuid(studyUuid);
        String variantId = networkModificationTreeService.getVariantId(nodeUuid);

        return networkMapService.getVoltageLevelBusesOrBusbarSections(networkUuid, variantId, voltageLevelId, busPath);
    }

    public List<IdentifiableInfos> getVoltageLevelBuses(UUID studyUuid, UUID nodeUuid, String voltageLevelId, boolean inUpstreamBuiltParentNode) {
        UUID nodeUuidToSearchIn = getNodeUuidToSearchIn(nodeUuid, inUpstreamBuiltParentNode);
        return getVoltageLevelBusesOrBusbarSections(studyUuid, nodeUuidToSearchIn, voltageLevelId, "configured-buses");
    }

    public List<IdentifiableInfos> getVoltageLevelBusbarSections(UUID studyUuid, UUID nodeUuid, String voltageLevelId, boolean inUpstreamBuiltParentNode) {
        UUID nodeUuidToSearchIn = getNodeUuidToSearchIn(nodeUuid, inUpstreamBuiltParentNode);
        return getVoltageLevelBusesOrBusbarSections(studyUuid, nodeUuidToSearchIn, voltageLevelId, "busbar-sections");
    }

    @Transactional(readOnly = true)
    public UUID getStudyUuidFromNodeUuid(UUID nodeUuid) {
        return networkModificationTreeService.getStudyUuidForNodeId(nodeUuid);
    }

    public void buildNode(@NonNull UUID studyUuid, @NonNull UUID nodeUuid) {
        BuildInfos buildInfos = networkModificationTreeService.getBuildInfos(nodeUuid);
        networkModificationTreeService.updateNodeBuildStatus(nodeUuid, NodeBuildStatus.from(BuildStatus.BUILDING));
        reportService.deleteReport(buildInfos.getReportUuid());

        try {
            networkModificationService.buildNode(studyUuid, nodeUuid, buildInfos);
        } catch (Exception e) {
            networkModificationTreeService.updateNodeBuildStatus(nodeUuid, NodeBuildStatus.from(BuildStatus.NOT_BUILT));
            throw new StudyException(NODE_BUILD_ERROR, e.getMessage());
        }

    }

    public void stopBuild(@NonNull UUID nodeUuid) {
        networkModificationService.stopBuild(nodeUuid);
    }

    @Transactional
    public void duplicateStudyNode(UUID sourceStudyUuid, UUID targetStudyUuid, UUID nodeToCopyUuid, UUID referenceNodeUuid, InsertMode insertMode, String userId) {
        checkStudyContainsNode(sourceStudyUuid, nodeToCopyUuid);
        checkStudyContainsNode(targetStudyUuid, referenceNodeUuid);
        UUID duplicatedNodeUuid = networkModificationTreeService.duplicateStudyNode(nodeToCopyUuid, referenceNodeUuid, insertMode);
        boolean invalidateBuild = !EMPTY_ARRAY.equals(networkModificationTreeService.getNetworkModifications(nodeToCopyUuid));
        notificationService.emitNodeInserted(targetStudyUuid, referenceNodeUuid, duplicatedNodeUuid, insertMode);
        updateStatuses(targetStudyUuid, duplicatedNodeUuid, true, invalidateBuild);
        notificationService.emitElementUpdated(targetStudyUuid, userId);
    }

    @Transactional
    public void moveStudyNode(UUID studyUuid, UUID nodeToMoveUuid, UUID referenceNodeUuid, InsertMode insertMode, String userId) {
        List<NodeEntity> oldChildren = null;
        checkStudyContainsNode(studyUuid, nodeToMoveUuid);
        checkStudyContainsNode(studyUuid, referenceNodeUuid);
        boolean shouldInvalidateChildren = !EMPTY_ARRAY.equals(networkModificationTreeService.getNetworkModifications(nodeToMoveUuid));

        //Invalidating previous children if necessary
        if (shouldInvalidateChildren) {
            oldChildren = networkModificationTreeService.getChildrenByParentUuid(nodeToMoveUuid);
        }

        networkModificationTreeService.moveStudyNode(nodeToMoveUuid, referenceNodeUuid, insertMode);

        //Invalidating moved node or new children if necessary
        if (shouldInvalidateChildren) {
            updateStatuses(studyUuid, nodeToMoveUuid, false, true);
            oldChildren.forEach(child -> updateStatuses(studyUuid, child.getIdNode(), false, true));
        } else {
            invalidateBuild(studyUuid, nodeToMoveUuid, false, true);
        }
        notificationService.emitElementUpdated(studyUuid, userId);
    }

    @Transactional
    public void duplicateStudySubtree(UUID sourceStudyUuid, UUID targetStudyUuid, UUID parentNodeToCopyUuid, UUID referenceNodeUuid, String userId) {
        checkStudyContainsNode(sourceStudyUuid, parentNodeToCopyUuid);
        checkStudyContainsNode(targetStudyUuid, referenceNodeUuid);

        UUID duplicatedNodeUuid = networkModificationTreeService.duplicateStudySubtree(parentNodeToCopyUuid, referenceNodeUuid, new HashSet<>());
        notificationService.emitSubtreeInserted(targetStudyUuid, duplicatedNodeUuid, referenceNodeUuid);
        notificationService.emitElementUpdated(targetStudyUuid, userId);
    }

    @Transactional
    public void moveStudySubtree(UUID studyUuid, UUID parentNodeToMoveUuid, UUID referenceNodeUuid, String userId) {
        checkStudyContainsNode(studyUuid, parentNodeToMoveUuid);
        checkStudyContainsNode(studyUuid, referenceNodeUuid);

        List<UUID> allChildren = networkModificationTreeService.getChildren(parentNodeToMoveUuid);
        if (allChildren.contains(referenceNodeUuid)) {
            throw new StudyException(NOT_ALLOWED);
        }
        networkModificationTreeService.moveStudySubtree(parentNodeToMoveUuid, referenceNodeUuid);

        if (networkModificationTreeService.getNodeBuildStatus(parentNodeToMoveUuid).isBuilt()) {
            updateStatuses(studyUuid, parentNodeToMoveUuid, false, true);
        }
        allChildren.stream()
                .filter(childUuid -> networkModificationTreeService.getNodeBuildStatus(childUuid).isBuilt())
                .forEach(childUuid -> updateStatuses(studyUuid, childUuid, false, true));

        notificationService.emitSubtreeMoved(studyUuid, parentNodeToMoveUuid, referenceNodeUuid);
        notificationService.emitElementUpdated(studyUuid, userId);
    }

    private void invalidateBuild(UUID studyUuid, UUID nodeUuid, boolean invalidateOnlyChildrenBuildStatus, boolean invalidateOnlyTargetNode) {
        AtomicReference<Long> startTime = new AtomicReference<>(null);
        startTime.set(System.nanoTime());
        InvalidateNodeInfos invalidateNodeInfos = new InvalidateNodeInfos();
        invalidateNodeInfos.setNetworkUuid(networkStoreService.doGetNetworkUuid(studyUuid));
        // we might want to invalidate target node without impacting other nodes (when moving an empty node for example)
        if (invalidateOnlyTargetNode) {
            networkModificationTreeService.invalidateBuildOfNodeOnly(nodeUuid, invalidateOnlyChildrenBuildStatus, invalidateNodeInfos);
        } else {
            networkModificationTreeService.invalidateBuild(nodeUuid, invalidateOnlyChildrenBuildStatus, invalidateNodeInfos);
        }

        CompletableFuture<Void> executeInParallel = CompletableFuture.allOf(
                studyServerExecutionService.runAsync(() -> invalidateNodeInfos.getReportUuids().forEach(reportService::deleteReport)),  // TODO delete all with one request only
                studyServerExecutionService.runAsync(() -> invalidateNodeInfos.getLoadFlowResultUuids().forEach(loadflowService::deleteLoadFlowResult)),
                studyServerExecutionService.runAsync(() -> invalidateNodeInfos.getSecurityAnalysisResultUuids().forEach(securityAnalysisService::deleteSaResult)),
                studyServerExecutionService.runAsync(() -> invalidateNodeInfos.getSensitivityAnalysisResultUuids().forEach(sensitivityAnalysisService::deleteSensitivityAnalysisResult)),
                studyServerExecutionService.runAsync(() -> invalidateNodeInfos.getShortCircuitAnalysisResultUuids().forEach(shortCircuitService::deleteShortCircuitAnalysisResult)),
                studyServerExecutionService.runAsync(() -> invalidateNodeInfos.getVoltageInitResultUuids().forEach(voltageInitService::deleteVoltageInitResult)),
                studyServerExecutionService.runAsync(() -> invalidateNodeInfos.getDynamicSimulationResultUuids().forEach(dynamicSimulationService::deleteResult)),
                studyServerExecutionService.runAsync(() -> networkStoreService.deleteVariants(invalidateNodeInfos.getNetworkUuid(), invalidateNodeInfos.getVariantIds()))
        );

        try {
            executeInParallel.get();
        } catch (Exception e) {
            if (e instanceof InterruptedException) {
                Thread.currentThread().interrupt();
            }
            LOGGER.error(e.toString(), e);
            throw new StudyException(INVALIDATE_BUILD_FAILED, e.getMessage());
        }

        if (startTime.get() != null) {
            LOGGER.trace("Invalidate node '{}' of study '{}' : {} seconds", nodeUuid, studyUuid,
                    TimeUnit.NANOSECONDS.toSeconds(System.nanoTime() - startTime.get()));
        }
    }

    private void updateStatuses(UUID studyUuid, UUID nodeUuid) {
        updateStatuses(studyUuid, nodeUuid, true);
    }

    private void updateStatuses(UUID studyUuid, UUID nodeUuid, boolean invalidateOnlyChildrenBuildStatus) {
        updateStatuses(studyUuid, nodeUuid, invalidateOnlyChildrenBuildStatus, true);
    }

    private void updateStatuses(UUID studyUuid, UUID nodeUuid, boolean invalidateOnlyChildrenBuildStatus, boolean invalidateBuild) {
        if (invalidateBuild) {
            invalidateBuild(studyUuid, nodeUuid, invalidateOnlyChildrenBuildStatus, false);
        }
        notificationService.emitStudyChanged(studyUuid, nodeUuid, NotificationService.UPDATE_TYPE_LOADFLOW_STATUS);
        notificationService.emitStudyChanged(studyUuid, nodeUuid, NotificationService.UPDATE_TYPE_SECURITY_ANALYSIS_STATUS);
        notificationService.emitStudyChanged(studyUuid, nodeUuid, NotificationService.UPDATE_TYPE_SENSITIVITY_ANALYSIS_STATUS);
        notificationService.emitStudyChanged(studyUuid, nodeUuid, NotificationService.UPDATE_TYPE_SHORT_CIRCUIT_STATUS);
        notificationService.emitStudyChanged(studyUuid, nodeUuid, NotificationService.UPDATE_TYPE_VOLTAGE_INIT_STATUS);
        notificationService.emitStudyChanged(studyUuid, nodeUuid, NotificationService.UPDATE_TYPE_DYNAMIC_SIMULATION_STATUS);
    }

    @Transactional
    public void changeModificationActiveState(@NonNull UUID studyUuid, @NonNull UUID nodeUuid,
                                              @NonNull UUID modificationUuid, boolean active, String userId) {
        if (!networkModificationTreeService.getStudyUuidForNodeId(nodeUuid).equals(studyUuid)) {
            throw new StudyException(NOT_ALLOWED);
        }
        networkModificationTreeService.handleExcludeModification(nodeUuid, modificationUuid, active);
        updateStatuses(studyUuid, nodeUuid, false);
        notificationService.emitElementUpdated(studyUuid, userId);
    }

    @Transactional
    public void deleteNetworkModifications(UUID studyUuid, UUID nodeUuid, List<UUID> modificationsUuids, String userId) {
        List<UUID> childrenUuids = networkModificationTreeService.getChildren(nodeUuid);
        notificationService.emitStartModificationEquipmentNotification(studyUuid, nodeUuid, childrenUuids, NotificationService.MODIFICATIONS_DELETING_IN_PROGRESS);
        try {
            if (!networkModificationTreeService.getStudyUuidForNodeId(nodeUuid).equals(studyUuid)) {
                throw new StudyException(NOT_ALLOWED);
            }
            UUID groupId = networkModificationTreeService.getModificationGroupUuid(nodeUuid);
            networkModificationService.deleteModifications(groupId, modificationsUuids);
            networkModificationTreeService.removeModificationsToExclude(nodeUuid, modificationsUuids);
            updateStatuses(studyUuid, nodeUuid, false);
        } finally {
            notificationService.emitEndModificationEquipmentNotification(studyUuid, nodeUuid, childrenUuids);
        }
        notificationService.emitElementUpdated(studyUuid, userId);
    }

    @Transactional
    public void deleteNode(UUID studyUuid, UUID nodeId, boolean deleteChildren, String userId) {
        AtomicReference<Long> startTime = new AtomicReference<>(null);
        startTime.set(System.nanoTime());
        DeleteNodeInfos deleteNodeInfos = new DeleteNodeInfos();
        deleteNodeInfos.setNetworkUuid(networkStoreService.doGetNetworkUuid(studyUuid));
        boolean invalidateChildrenBuild = !deleteChildren && !EMPTY_ARRAY.equals(networkModificationTreeService.getNetworkModifications(nodeId));
        List<NodeEntity> childrenNodes = networkModificationTreeService.getChildrenByParentUuid(nodeId);
        networkModificationTreeService.doDeleteNode(studyUuid, nodeId, deleteChildren, deleteNodeInfos);

        CompletableFuture<Void> executeInParallel = CompletableFuture.allOf(
                studyServerExecutionService.runAsync(() -> deleteNodeInfos.getModificationGroupUuids().forEach(networkModificationService::deleteModifications)),
                studyServerExecutionService.runAsync(() -> deleteNodeInfos.getReportUuids().forEach(reportService::deleteReport)),
                studyServerExecutionService.runAsync(() -> deleteNodeInfos.getLoadFlowResultUuids().forEach(loadflowService::deleteLoadFlowResult)),
                studyServerExecutionService.runAsync(() -> deleteNodeInfos.getSecurityAnalysisResultUuids().forEach(securityAnalysisService::deleteSaResult)),
                studyServerExecutionService.runAsync(() -> deleteNodeInfos.getSensitivityAnalysisResultUuids().forEach(sensitivityAnalysisService::deleteSensitivityAnalysisResult)),
                studyServerExecutionService.runAsync(() -> deleteNodeInfos.getShortCircuitAnalysisResultUuids().forEach(shortCircuitService::deleteShortCircuitAnalysisResult)),
                studyServerExecutionService.runAsync(() -> deleteNodeInfos.getVoltageInitResultUuids().forEach(voltageInitService::deleteVoltageInitResult)),
                studyServerExecutionService.runAsync(() -> deleteNodeInfos.getDynamicSimulationResultUuids().forEach(dynamicSimulationService::deleteResult)),
                studyServerExecutionService.runAsync(() -> networkStoreService.deleteVariants(deleteNodeInfos.getNetworkUuid(), deleteNodeInfos.getVariantIds()))
        );

        try {
            executeInParallel.get();
        } catch (Exception e) {
            if (e instanceof InterruptedException) {
                Thread.currentThread().interrupt();
            }
            LOGGER.error(e.toString(), e);
            throw new StudyException(DELETE_NODE_FAILED, e.getMessage());
        }

        if (startTime.get() != null) {
            LOGGER.trace("Delete node '{}' of study '{}' : {} seconds", nodeId, studyUuid,
                    TimeUnit.NANOSECONDS.toSeconds(System.nanoTime() - startTime.get()));
        }

        if (invalidateChildrenBuild) {
            childrenNodes.forEach(nodeEntity -> updateStatuses(studyUuid, nodeEntity.getIdNode(), false, true));
        }

        notificationService.emitElementUpdated(studyUuid, userId);
    }

    private void reindexStudy(StudyEntity study) {
        CreatedStudyBasicInfos studyInfos = toCreatedStudyBasicInfos(study);
        // reindex study in elasticsearch
        studyInfosService.recreateStudyInfos(studyInfos);
        try {
            networkConversionService.reindexStudyNetworkEquipments(study.getNetworkUuid());
        } catch (HttpStatusCodeException e) {
            LOGGER.error(e.toString(), e);
            throw e;
        }
        invalidateBuild(study.getId(), networkModificationTreeService.getStudyRootNodeUuid(study.getId()), false, false);
        LOGGER.info("Study with id = '{}' has been reindexed", study.getId());
    }

    public void reindexStudy(UUID studyUuid) {
        reindexStudy(studyRepository.findById(studyUuid).orElseThrow(() -> new StudyException(STUDY_NOT_FOUND)));
    }

    @Transactional
    public void moveModifications(UUID studyUuid, UUID targetNodeUuid, UUID originNodeUuid, List<UUID> modificationUuidList, UUID beforeUuid, String userId) {
        if (originNodeUuid == null) {
            throw new StudyException(MISSING_PARAMETER, "The parameter 'originNodeUuid' must be defined when moving modifications");
        }

        boolean moveBetweenNodes = !targetNodeUuid.equals(originNodeUuid);
        // Target node must not be built (incremental mode) when:
        // - the move is a cut & paste or a position change inside the same node
        // - the move is a cut & paste between 2 nodes and the target node belongs to the source node subtree
        boolean targetNodeBelongsToSourceNodeSubTree = moveBetweenNodes && networkModificationTreeService.hasAncestor(targetNodeUuid, originNodeUuid);
        boolean buildTargetNode = moveBetweenNodes && !targetNodeBelongsToSourceNodeSubTree;

        List<UUID> childrenUuids = networkModificationTreeService.getChildren(targetNodeUuid);
        List<UUID> originNodeChildrenUuids = new ArrayList<>();
        notificationService.emitStartModificationEquipmentNotification(studyUuid, targetNodeUuid, childrenUuids, NotificationService.MODIFICATIONS_UPDATING_IN_PROGRESS);
        if (moveBetweenNodes) {
            originNodeChildrenUuids = networkModificationTreeService.getChildren(originNodeUuid);
            notificationService.emitStartModificationEquipmentNotification(studyUuid, originNodeUuid, originNodeChildrenUuids, NotificationService.MODIFICATIONS_UPDATING_IN_PROGRESS);
        }
        try {
            checkStudyContainsNode(studyUuid, targetNodeUuid);
            UUID originGroupUuid = networkModificationTreeService.getModificationGroupUuid(originNodeUuid);
            NodeModificationInfos nodeInfos = networkModificationTreeService.getNodeModificationInfos(targetNodeUuid);
            UUID networkUuid = networkStoreService.getNetworkUuid(studyUuid);
            Optional<NetworkModificationResult> networkModificationResult = networkModificationService.moveModifications(originGroupUuid, modificationUuidList, beforeUuid, networkUuid, nodeInfos, buildTargetNode);
            if (!targetNodeBelongsToSourceNodeSubTree) {
                // invalidate the whole subtree except maybe the target node itself (depends if we have built this node during the move)
                networkModificationResult.ifPresent(modificationResult -> emitNetworkModificationImpacts(studyUuid, targetNodeUuid, modificationResult));
                updateStatuses(studyUuid, targetNodeUuid, buildTargetNode, true);
            }
            if (moveBetweenNodes) {
                // invalidate the whole subtree including the source node
                networkModificationResult.ifPresent(modificationResult -> emitNetworkModificationImpacts(studyUuid, originNodeUuid, modificationResult));
                updateStatuses(studyUuid, originNodeUuid, false, true);
            }
        } finally {
            notificationService.emitEndModificationEquipmentNotification(studyUuid, targetNodeUuid, childrenUuids);
            if (moveBetweenNodes) {
                notificationService.emitEndModificationEquipmentNotification(studyUuid, originNodeUuid, originNodeChildrenUuids);
            }
        }
        notificationService.emitElementUpdated(studyUuid, userId);
    }

    @Transactional
    public void duplicateModifications(UUID studyUuid, UUID nodeUuid, List<UUID> modificationUuidList, String userId) {
        List<UUID> childrenUuids = networkModificationTreeService.getChildren(nodeUuid);
        notificationService.emitStartModificationEquipmentNotification(studyUuid, nodeUuid, childrenUuids, NotificationService.MODIFICATIONS_UPDATING_IN_PROGRESS);
        try {
            checkStudyContainsNode(studyUuid, nodeUuid);
            NodeModificationInfos nodeInfos = networkModificationTreeService.getNodeModificationInfos(nodeUuid);
            UUID networkUuid = networkStoreService.getNetworkUuid(studyUuid);
            Optional<NetworkModificationResult> networkModificationResult = networkModificationService.duplicateModification(modificationUuidList, networkUuid, nodeInfos);
            // invalidate the whole subtree except the target node (we have built this node during the duplication)
            networkModificationResult.ifPresent(modificationResult -> emitNetworkModificationImpacts(studyUuid, nodeUuid, modificationResult));
            updateStatuses(studyUuid, nodeUuid, true, true);
        } finally {
            notificationService.emitEndModificationEquipmentNotification(studyUuid, nodeUuid, childrenUuids);
        }
        notificationService.emitElementUpdated(studyUuid, userId);
    }

    private void checkStudyContainsNode(UUID studyUuid, UUID nodeUuid) {
        if (!networkModificationTreeService.getStudyUuidForNodeId(nodeUuid).equals(studyUuid)) {
            throw new StudyException(NOT_ALLOWED);
        }
    }

    @Transactional(readOnly = true)
    public List<ReporterModel> getNodeReport(UUID nodeUuid, boolean nodeOnlyReport) {
        return getSubReportersByNodeFrom(nodeUuid, nodeOnlyReport);
    }

    private List<ReporterModel> getSubReportersByNodeFrom(UUID nodeUuid, boolean nodeOnlyReport) {
        List<ReporterModel> subReporters = getSubReportersByNodeFrom(nodeUuid);
        if (subReporters.isEmpty()) {
            return subReporters;
        } else if (nodeOnlyReport) {
            return List.of(subReporters.get(subReporters.size() - 1));
        } else {
            if (subReporters.get(0).getTaskKey().equals(ROOT_NODE_NAME)) {
                return subReporters;
            }
            Optional<UUID> parentUuid = networkModificationTreeService.getParentNodeUuid(UUID.fromString(subReporters.get(0).getTaskKey()));
            return parentUuid.isEmpty() ? subReporters : Stream.concat(getSubReportersByNodeFrom(parentUuid.get(), false).stream(), subReporters.stream()).collect(Collectors.toList());
        }
    }

    private List<ReporterModel> getSubReportersByNodeFrom(UUID nodeUuid) {
        AbstractNode nodeInfos = networkModificationTreeService.getNode(nodeUuid);
        ReporterModel reporter = reportService.getReport(nodeInfos.getReportUuid(), nodeInfos.getId().toString());
        Map<String, List<ReporterModel>> subReportersByNode = new LinkedHashMap<>();
        reporter.getSubReporters().forEach(subReporter -> subReportersByNode.putIfAbsent(getNodeIdFromReportKey(subReporter), new ArrayList<>()));
        reporter.getSubReporters().forEach(subReporter ->
            subReportersByNode.get(getNodeIdFromReportKey(subReporter)).addAll(subReporter.getSubReporters())
        );
        return subReportersByNode.keySet().stream().map(nodeId -> {
            ReporterModel newSubReporter = new ReporterModel(nodeId, nodeId);
            subReportersByNode.get(nodeId).forEach(newSubReporter::addSubReporter);
            return newSubReporter;
        }).collect(Collectors.toList());
    }

    private String getNodeIdFromReportKey(ReporterModel reporter) {
        return Arrays.stream(reporter.getTaskKey().split("@")).findFirst().orElseThrow();
    }

    public void deleteNodeReport(UUID nodeUuid) {
        reportService.deleteReport(networkModificationTreeService.getReportUuid(nodeUuid));
    }

    private void updateNode(UUID studyUuid, UUID nodeUuid, Optional<NetworkModificationResult> networkModificationResult) {
        networkModificationResult.ifPresent(modificationResult -> emitNetworkModificationImpacts(studyUuid, nodeUuid, modificationResult));
        updateStatuses(studyUuid, nodeUuid);
    }

    private void emitNetworkModificationImpacts(UUID studyUuid, UUID nodeUuid, NetworkModificationResult networkModificationResult) {
        //TODO move this / rename parent method when refactoring notifications
        networkModificationTreeService.updateNodeBuildStatus(nodeUuid,
                NodeBuildStatus.from(networkModificationResult.getLastGroupApplicationStatus(), networkModificationResult.getApplicationStatus()));

        Set<org.gridsuite.study.server.notification.dto.EquipmentDeletionInfos> deletionsInfos =
            networkModificationResult.getNetworkImpacts().stream()
                .filter(impact -> impact.getImpactType() == SimpleImpactType.DELETION)
                .map(impact -> new org.gridsuite.study.server.notification.dto.EquipmentDeletionInfos(impact.getElementId(), impact.getElementType().name()))
            .collect(Collectors.toSet());

        notificationService.emitStudyChanged(studyUuid, nodeUuid, NotificationService.UPDATE_TYPE_STUDY,
            NetworkImpactsInfos.builder()
                .deletedEquipments(deletionsInfos)
                .impactedSubstationsIds(networkModificationResult.getImpactedSubstationsIds())
                .build()
        );

        if (networkModificationResult.getNetworkImpacts().stream()
            .filter(impact -> impact.getImpactType() == SimpleImpactType.MODIFICATION)
            .anyMatch(impact -> impact.getElementType() == IdentifiableType.SWITCH)) {
            notificationService.emitStudyChanged(studyUuid, nodeUuid, NotificationService.UPDATE_TYPE_SWITCH);
        }

        if (networkModificationResult.getNetworkImpacts().stream()
            .filter(impact -> impact.getImpactType() == SimpleImpactType.MODIFICATION)
            .anyMatch(impact -> impact.getElementType() == IdentifiableType.LINE)) {
            notificationService.emitStudyChanged(studyUuid, nodeUuid, NotificationService.UPDATE_TYPE_LINE);
        }
    }

    public void notify(@NonNull String notificationName, @NonNull UUID studyUuid) {
        if (notificationName.equals(NotificationService.UPDATE_TYPE_STUDY_METADATA_UPDATED)) {
            notificationService.emitStudyMetadataChanged(studyUuid);
        } else {
            throw new StudyException(UNKNOWN_NOTIFICATION_TYPE);
        }
    }

    @Transactional
    public UUID runSensitivityAnalysis(UUID studyUuid, UUID nodeUuid, String sensitivityAnalysisInput) {
        Objects.requireNonNull(studyUuid);
        Objects.requireNonNull(nodeUuid);
        Objects.requireNonNull(sensitivityAnalysisInput);

        Optional<UUID> prevResultUuidOpt = networkModificationTreeService.getSensitivityAnalysisResultUuid(nodeUuid);
        prevResultUuidOpt.ifPresent(sensitivityAnalysisService::deleteSensitivityAnalysisResult);

        UUID networkUuid = networkStoreService.getNetworkUuid(studyUuid);
        String provider = getSensitivityAnalysisProvider(studyUuid);
        String variantId = networkModificationTreeService.getVariantId(nodeUuid);
        UUID reportUuid = networkModificationTreeService.getReportUuid(nodeUuid);

        SensitivityAnalysisInputData sensitivityAnalysisInputData;
        try {
            sensitivityAnalysisInputData = objectMapper.readValue(sensitivityAnalysisInput, SensitivityAnalysisInputData.class);
            if (sensitivityAnalysisInputData.getParameters() == null) {
                SensitivityAnalysisParameters sensitivityAnalysisParameters = SensitivityAnalysisParameters.load();
                LoadFlowParameters loadFlowParameters = getLoadFlowParameters(studyUuid);
                List<LoadFlowSpecificParameterInfos> specificParameters = getSpecificLoadFlowParameters(studyUuid, ComputationUsingLoadFlow.SENSITIVITY_ANALYSIS);
                sensitivityAnalysisParameters.setLoadFlowParameters(loadFlowParameters);
                sensitivityAnalysisInputData.setParameters(sensitivityAnalysisParameters);
                sensitivityAnalysisInputData.setLoadFlowSpecificParameters(specificParameters == null ?
                    Map.of() : specificParameters.stream().collect(Collectors.toMap(LoadFlowSpecificParameterInfos::getName, LoadFlowSpecificParameterInfos::getValue)));
            }
        } catch (JsonProcessingException e) {
            throw new UncheckedIOException(e);
        }

        UUID result = sensitivityAnalysisService.runSensitivityAnalysis(nodeUuid, networkUuid, variantId, reportUuid, provider, sensitivityAnalysisInputData);

        updateSensitivityAnalysisResultUuid(nodeUuid, result);
        notificationService.emitStudyChanged(studyUuid, nodeUuid, NotificationService.UPDATE_TYPE_SENSITIVITY_ANALYSIS_STATUS);
        return result;
    }

    public UUID runShortCircuit(UUID studyUuid, UUID nodeUuid, String userId) {
        Optional<UUID> prevResultUuidOpt = networkModificationTreeService.getShortCircuitAnalysisResultUuid(nodeUuid, ShortcircuitAnalysisType.ALL_BUSES);
        prevResultUuidOpt.ifPresent(shortCircuitService::deleteShortCircuitAnalysisResult);

        ShortCircuitParameters shortCircuitParameters = getShortCircuitParameters(studyUuid);
        UUID result = shortCircuitService.runShortCircuit(studyUuid, nodeUuid, null, shortCircuitParameters, userId);

        updateShortCircuitAnalysisResultUuid(nodeUuid, result);

        notificationService.emitStudyChanged(studyUuid, nodeUuid, NotificationService.UPDATE_TYPE_SHORT_CIRCUIT_STATUS);
        return result;
    }

    public UUID runShortCircuit(UUID studyUuid, UUID nodeUuid, String userId, String busId) {
        Optional<UUID> prevResultUuidOpt = networkModificationTreeService.getShortCircuitAnalysisResultUuid(nodeUuid, ShortcircuitAnalysisType.ONE_BUS);
        prevResultUuidOpt.ifPresent(shortCircuitService::deleteShortCircuitAnalysisResult);

        ShortCircuitParameters shortCircuitParameters = getShortCircuitParameters(studyUuid);
        UUID result = shortCircuitService.runShortCircuit(studyUuid, nodeUuid, busId, shortCircuitParameters, userId);

        updateOneBusShortCircuitAnalysisResultUuid(nodeUuid, result);

        notificationService.emitStudyChanged(studyUuid, nodeUuid, NotificationService.UPDATE_TYPE_ONE_BUS_SHORT_CIRCUIT_STATUS);
        return result;
    }

    private List<String> toEquipmentIdsList(List<FilterEquipmentsEmbeddable> filters, UUID networkUuid, String variantId) {
        if (filters == null || filters.isEmpty()) {
            return List.of();
        }
        List<FilterEquipments> equipments = filterService.exportFilters(filters.stream().map(filter -> filter.getFilterId()).collect(Collectors.toList()), networkUuid, variantId);
        Set<String> ids = new HashSet<>();
        equipments.forEach(filterEquipment ->
                filterEquipment.getIdentifiableAttributes().forEach(identifiableAttribute ->
                        ids.add(identifiableAttribute.getId())
                )
        );
        return ids.stream().collect(Collectors.toList());
    }

    private OpenReacParameters buildOpenReacParameters(Optional<StudyEntity> studyEntity, UUID networkUuid, String variantId) {
        OpenReacParameters parameters = new OpenReacParameters();
        Map<String, VoltageLimitOverride> specificVoltageLimits = new HashMap<>();
        List<String> constantQGenerators = new ArrayList<>();
        List<String> variableTwoWindingsTransformers = new ArrayList<>();
        List<String> variableShuntCompensators = new ArrayList<>();
        studyEntity.ifPresent(study -> {
            VoltageInitParametersEntity voltageInitParameters = study.getVoltageInitParameters();
            if (voltageInitParameters != null && voltageInitParameters.getVoltageLimits() != null) {
                voltageInitParameters.getVoltageLimits().forEach(voltageLimit -> {
                    var filterEquipments = filterService.exportFilters(voltageLimit.getFilters().stream().map(filter -> filter.getFilterId()).collect(Collectors.toList()), networkUuid, variantId);
                    filterEquipments.forEach(filterEquipment ->
                            filterEquipment.getIdentifiableAttributes().forEach(idenfiableAttribute ->
                                    specificVoltageLimits.put(idenfiableAttribute.getId(), new VoltageLimitOverride(voltageLimit.getLowVoltageLimit(), voltageLimit.getHighVoltageLimit()))
                            )
                    );
                });
                constantQGenerators.addAll(toEquipmentIdsList(voltageInitParameters.getConstantQGenerators(), networkUuid, variantId));
                variableTwoWindingsTransformers.addAll(toEquipmentIdsList(voltageInitParameters.getVariableTwoWindingsTransformers(), networkUuid, variantId));
                variableShuntCompensators.addAll(toEquipmentIdsList(voltageInitParameters.getVariableShuntCompensators(), networkUuid, variantId));
            }
        });
        parameters.addSpecificVoltageLimits(specificVoltageLimits)
                .addConstantQGenerators(constantQGenerators)
                .addVariableTwoWindingsTransformers(variableTwoWindingsTransformers)
                .addVariableShuntCompensators(variableShuntCompensators);

        return parameters;
    }

    public UUID runVoltageInit(UUID studyUuid, UUID nodeUuid, String userId) {
        Optional<UUID> prevResultUuidOpt = networkModificationTreeService.getVoltageInitResultUuid(nodeUuid);
        prevResultUuidOpt.ifPresent(voltageInitService::deleteVoltageInitResult);

        UUID networkUuid = networkStoreService.getNetworkUuid(studyUuid);
        String variantId = networkModificationTreeService.getVariantId(nodeUuid);
        Optional<StudyEntity> studyEntity = studyRepository.findById(studyUuid);

        OpenReacParameters parameters = buildOpenReacParameters(studyEntity, networkUuid, variantId);

        UUID result = voltageInitService.runVoltageInit(networkUuid, variantId, parameters, nodeUuid, userId);

        updateVoltageInitResultUuid(nodeUuid, result);
        notificationService.emitStudyChanged(studyUuid, nodeUuid, NotificationService.UPDATE_TYPE_VOLTAGE_INIT_STATUS);
        return result;
    }

    @Transactional
    public void setVoltageInitParameters(UUID studyUuid, VoltageInitParametersInfos parameters, String userId) {
        updateVoltageInitParameters(studyUuid, VoltageInitService.toEntity(parameters));
        notificationService.emitElementUpdated(studyUuid, userId);
    }

    @Transactional
    public VoltageInitParametersInfos getVoltageInitParameters(UUID studyUuid) {
        return studyRepository.findById(studyUuid)
                .map(studyEntity -> VoltageInitService.fromEntity(studyEntity.getVoltageInitParameters()))
                .orElse(null);
    }

    public List<MappingInfos> getDynamicSimulationMappings(UUID studyUuid) {
        // get mapping from study uuid
        return dynamicSimulationService.getMappings(studyUuid);

    }

    public List<ModelInfos> getDynamicSimulationModels(UUID studyUuid, UUID nodeUuid) {
        // load configured parameters persisted in the study server DB
        DynamicSimulationParametersInfos configuredParameters = getDynamicSimulationParameters(studyUuid);
        String mapping = configuredParameters.getMapping();

        // get model from mapping
        return dynamicSimulationService.getModels(mapping);
    }

    @Transactional
    public void setDynamicSimulationParameters(UUID studyUuid, DynamicSimulationParametersInfos dsParameter, String userId) {
        updateDynamicSimulationParameters(studyUuid, DynamicSimulationService.toEntity(dsParameter != null ? dsParameter : DynamicSimulationService.getDefaultDynamicSimulationParameters(), objectMapper));
        notificationService.emitElementUpdated(studyUuid, userId);
    }

    public DynamicSimulationParametersInfos getDynamicSimulationParameters(UUID studyUuid) {
        return studyRepository.findById(studyUuid)
                .map(studyEntity -> studyEntity.getDynamicSimulationParameters() != null ? DynamicSimulationService.fromEntity(studyEntity.getDynamicSimulationParameters(), objectMapper) : DynamicSimulationService.getDefaultDynamicSimulationParameters())
                .orElse(null);
    }

    @Transactional
    public UUID runDynamicSimulation(UUID studyUuid, UUID nodeUuid, DynamicSimulationParametersInfos parameters) {
        Objects.requireNonNull(studyUuid);
        Objects.requireNonNull(nodeUuid);

        // pre-condition check
        String lfStatus = loadflowService.getLoadFlowStatus(nodeUuid);
        if (!LoadFlowStatus.CONVERGED.name().equals(lfStatus)) {
            throw new StudyException(NOT_ALLOWED, "Load flow must run successfully before running dynamic simulation");
        }

        // create receiver for getting back the notification in rabbitmq
        String receiver;
        try {
            receiver = URLEncoder.encode(objectMapper.writeValueAsString(new NodeReceiver(nodeUuid)),
                    StandardCharsets.UTF_8);
        } catch (JsonProcessingException e) {
            throw new UncheckedIOException(e);
        }

        // get associated network
        UUID networkUuid = networkStoreService.getNetworkUuid(studyUuid);

        // clean previous result if exist
        Optional<UUID> prevResultUuidOpt = networkModificationTreeService.getDynamicSimulationResultUuid(nodeUuid);
        prevResultUuidOpt.ifPresent(dynamicSimulationService::deleteResult);

        // load configured parameters persisted in the study server DB
        DynamicSimulationParametersInfos configuredParameters = getDynamicSimulationParameters(studyUuid);
        // override configured parameters by provided parameters (only provided fields)
        DynamicSimulationParametersInfos mergeParameters = new DynamicSimulationParametersInfos();
        if (configuredParameters != null) {
            PropertyUtils.copyNonNullProperties(configuredParameters, mergeParameters);
        }
        if (parameters != null) {
            PropertyUtils.copyNonNullProperties(parameters, mergeParameters);
        }

        // launch dynamic simulation
        UUID resultUuid = dynamicSimulationService.runDynamicSimulation(getDynamicSimulationProvider(studyUuid), receiver, networkUuid, "", mergeParameters);

        // update result uuid and notification
        updateDynamicSimulationResultUuid(nodeUuid, resultUuid);
        notificationService.emitStudyChanged(studyUuid, nodeUuid, NotificationService.UPDATE_TYPE_DYNAMIC_SIMULATION_STATUS);

        return resultUuid;
    }

    public List<TimeSeriesMetadataInfos> getDynamicSimulationTimeSeriesMetadata(UUID nodeUuid) {
        return dynamicSimulationService.getTimeSeriesMetadataList(nodeUuid);
    }

    public List<DoubleTimeSeries> getDynamicSimulationTimeSeries(UUID nodeUuid, List<String> timeSeriesNames) {
        // get timeseries from node uuid
        return dynamicSimulationService.getTimeSeriesResult(nodeUuid, timeSeriesNames);
    }

    public List<StringTimeSeries> getDynamicSimulationTimeLine(UUID nodeUuid) {
        // get timeline from node uuid
        return dynamicSimulationService.getTimeLineResult(nodeUuid); // timeline has only one element
    }

    public DynamicSimulationStatus getDynamicSimulationStatus(UUID nodeUuid) {
        return dynamicSimulationService.getStatus(nodeUuid);
    }

    public String getNetworkElementsIds(UUID studyUuid, UUID nodeUuid, List<String> substationsIds, boolean inUpstreamBuiltParentNode, String equipmentType) {
        UUID nodeUuidToSearchIn = getNodeUuidToSearchIn(nodeUuid, inUpstreamBuiltParentNode);
        return networkMapService.getElementsIds(networkStoreService.getNetworkUuid(studyUuid), networkModificationTreeService.getVariantId(nodeUuidToSearchIn),
                substationsIds, equipmentType);
    }

    public SecurityAnalysisParameters getSecurityAnalysisParameters(UUID studyUuid) {
        return studyRepository.findById(studyUuid)
                .map(studyEntity -> SecurityAnalysisService.toSecurityAnalysisParameters(studyEntity.getSecurityAnalysisParameters()))
                .orElse(null);
    }

<<<<<<< HEAD
    public void reimportStudyNetwork(UUID studyUuid, String userId) {
        // check study existence
        StudyInfos studyInfos = self.getStudyInfos(studyUuid);
        if (studyInfos == null) {
            throw new StudyException(StudyException.Type.STUDY_NOT_FOUND);
        }

        // if study does exist, we check linked case existence
        UUID caseUuid = self.getStudyCaseUuid(studyUuid);
        if (caseUuid == null || !caseService.caseExists(caseUuid)) {
            // if it does not exist anymore, we send a BROKEN STUDY exception
            throw new StudyException(StudyException.Type.BROKEN_STUDY);
        }

        // else, we reimport the study from the existing case
        self.reimportStudy(caseUuid, userId, studyUuid);
=======
    public void copyVoltageInitModifications(UUID studyUuid, UUID nodeUuid, String userId) {
        // get modifications group uuid associated to voltage init results
        UUID voltageInitModificationsGroupUuid = voltageInitService.getModificationsGroupUuid(nodeUuid);

        List<UUID> childrenUuids = networkModificationTreeService.getChildren(nodeUuid);
        notificationService.emitStartModificationEquipmentNotification(studyUuid, nodeUuid, childrenUuids, NotificationService.MODIFICATIONS_UPDATING_IN_PROGRESS);
        try {
            checkStudyContainsNode(studyUuid, nodeUuid);
            NodeModificationInfos nodeInfos = networkModificationTreeService.getNodeModificationInfos(nodeUuid);
            UUID networkUuid = networkStoreService.getNetworkUuid(studyUuid);
            Optional<NetworkModificationResult> networkModificationResult = networkModificationService.duplicateModificationsInGroup(voltageInitModificationsGroupUuid, networkUuid, nodeInfos);

            // invalidate the whole subtree except the target node (we have built this node during the duplication)
            networkModificationResult.ifPresent(modificationResult -> emitNetworkModificationImpacts(studyUuid, nodeUuid, modificationResult));
            updateStatuses(studyUuid, nodeUuid, true, true);
        } finally {
            notificationService.emitEndModificationEquipmentNotification(studyUuid, nodeUuid, childrenUuids);
        }
        notificationService.emitElementUpdated(studyUuid, userId);
>>>>>>> b7307f59
    }
}<|MERGE_RESOLUTION|>--- conflicted
+++ resolved
@@ -1948,7 +1948,6 @@
                 .orElse(null);
     }
 
-<<<<<<< HEAD
     public void reimportStudyNetwork(UUID studyUuid, String userId) {
         // check study existence
         StudyInfos studyInfos = self.getStudyInfos(studyUuid);
@@ -1965,7 +1964,8 @@
 
         // else, we reimport the study from the existing case
         self.reimportStudy(caseUuid, userId, studyUuid);
-=======
+    }
+
     public void copyVoltageInitModifications(UUID studyUuid, UUID nodeUuid, String userId) {
         // get modifications group uuid associated to voltage init results
         UUID voltageInitModificationsGroupUuid = voltageInitService.getModificationsGroupUuid(nodeUuid);
@@ -1985,6 +1985,5 @@
             notificationService.emitEndModificationEquipmentNotification(studyUuid, nodeUuid, childrenUuids);
         }
         notificationService.emitElementUpdated(studyUuid, userId);
->>>>>>> b7307f59
     }
 }