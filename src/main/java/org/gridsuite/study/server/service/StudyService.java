/**
 * Copyright (c) 2021, RTE (http://www.rte-france.com)
 * This Source Code Form is subject to the terms of the Mozilla Public
 * License, v. 2.0. If a copy of the MPL was not distributed with this
 * file, You can obtain one at http://mozilla.org/MPL/2.0/.
 */
package org.gridsuite.study.server.service;

import com.fasterxml.jackson.core.JsonProcessingException;
import com.fasterxml.jackson.databind.JsonNode;
import com.fasterxml.jackson.databind.ObjectMapper;
import com.powsybl.commons.reporter.ReporterModel;
import com.powsybl.iidm.network.Network;
import com.powsybl.iidm.network.VariantManagerConstants;
import com.powsybl.loadflow.LoadFlowParameters;
import com.powsybl.network.store.model.VariantInfos;
import com.powsybl.shortcircuit.ShortCircuitParameters;
import lombok.NonNull;
import org.apache.commons.lang3.tuple.Pair;
import org.elasticsearch.index.query.*;
import org.elasticsearch.index.query.functionscore.FunctionScoreQueryBuilder;
import org.elasticsearch.index.query.functionscore.ScoreFunctionBuilders;
import org.gridsuite.study.server.StudyException;
import org.gridsuite.study.server.dto.*;
import org.gridsuite.study.server.dto.modification.EquipmentDeletionInfos;
import org.gridsuite.study.server.dto.modification.EquipmentModificationInfos;
import org.gridsuite.study.server.dto.modification.ModificationInfos;
import org.gridsuite.study.server.dto.modification.ModificationType;
import org.gridsuite.study.server.elasticsearch.EquipmentInfosService;
import org.gridsuite.study.server.elasticsearch.StudyInfosService;
import org.gridsuite.study.server.networkmodificationtree.dto.AbstractNode;
import org.gridsuite.study.server.networkmodificationtree.dto.BuildStatus;
import org.gridsuite.study.server.networkmodificationtree.dto.InsertMode;
import org.gridsuite.study.server.repository.*;
import org.slf4j.Logger;
import org.slf4j.LoggerFactory;
import org.springframework.beans.factory.annotation.Autowired;
import org.springframework.beans.factory.annotation.Value;
import org.springframework.context.annotation.Lazy;
import org.springframework.http.*;
import org.springframework.stereotype.Service;
import org.springframework.transaction.annotation.Transactional;
import org.springframework.web.client.HttpStatusCodeException;
import org.springframework.web.multipart.MultipartFile;

import java.io.UncheckedIOException;
import java.net.URLEncoder;
import java.nio.charset.StandardCharsets;
import java.time.LocalDateTime;
import java.time.ZoneOffset;
import java.time.ZonedDateTime;
import java.util.*;
import java.util.concurrent.CompletableFuture;
import java.util.concurrent.TimeUnit;
import java.util.concurrent.atomic.AtomicReference;
import java.util.stream.Collectors;

import static org.elasticsearch.index.query.QueryBuilders.*;
import static org.gridsuite.study.server.StudyException.Type.*;
import static org.gridsuite.study.server.elasticsearch.EquipmentInfosServiceImpl.EQUIPMENT_TYPE_SCORES;

/**
 * @author Abdelsalem Hedhili <abdelsalem.hedhili at rte-france.com>
 * @author Franck Lecuyer <franck.lecuyer at rte-france.com>
 * @author Chamseddine Benhamed <chamseddine.benhamed at rte-france.com>
 */
@Service
public class StudyService {

    private static final Logger LOGGER = LoggerFactory.getLogger(StudyService.class);

    static final String EQUIPMENT_NAME = "equipmentName.fullascii";

    static final String EQUIPMENT_ID = "equipmentId.fullascii";

    static final String NETWORK_UUID = "networkUuid.keyword";

    static final String VARIANT_ID = "variantId.keyword";

    static final String EQUIPMENT_TYPE = "equipmentType.keyword";

    @Autowired
    NotificationService notificationService;

    NetworkModificationTreeService networkModificationTreeService;

    StudyServerExecutionService studyServerExecutionService;

    private String defaultLoadflowProvider;

    private final StudyRepository studyRepository;
    private final StudyCreationRequestRepository studyCreationRequestRepository;
    private final NetworkService networkStoreService;
    private final NetworkModificationService networkModificationService;
    private final ReportService reportService;
    private final StudyInfosService studyInfosService;
    private final EquipmentInfosService equipmentInfosService;
    private final LoadflowService loadflowService;
    private final ShortCircuitService shortCircuitService;
    private final CaseService caseService;
    private final SingleLineDiagramService singleLineDiagramService;
    private final NetworkConversionService networkConversionService;
    private final GeoDataService geoDataService;
    private final NetworkMapService networkMapService;
    private final SecurityAnalysisService securityAnalysisService;
    private final SensitivityAnalysisService sensitivityAnalysisService;
    private final ActionsService actionsService;

    private final ObjectMapper objectMapper;

    @Autowired
    StudyService self;

    @Autowired
    public StudyService(
            @Value("${loadflow.default-provider}") String defaultLoadflowProvider,
            StudyRepository studyRepository,
            StudyCreationRequestRepository studyCreationRequestRepository,
            NetworkService networkStoreService,
            NetworkModificationService networkModificationService,
            ReportService reportService,
            @Lazy StudyInfosService studyInfosService,
            @Lazy EquipmentInfosService equipmentInfosService,
            NetworkModificationTreeService networkModificationTreeService,
            ObjectMapper objectMapper,
            StudyServerExecutionService studyServerExecutionService,
            LoadflowService loadflowService,
            ShortCircuitService shortCircuitService,
            CaseService caseService,
            SingleLineDiagramService singleLineDiagramService,
            NetworkConversionService networkConversionService,
            GeoDataService geoDataService,
            NetworkMapService networkMapService,
            SecurityAnalysisService securityAnalysisService,
            ActionsService actionsService,
            SensitivityAnalysisService sensitivityAnalysisService) {
        this.studyRepository = studyRepository;
        this.studyCreationRequestRepository = studyCreationRequestRepository;
        this.networkStoreService = networkStoreService;
        this.networkModificationService = networkModificationService;
        this.reportService = reportService;
        this.studyInfosService = studyInfosService;
        this.equipmentInfosService = equipmentInfosService;
        this.networkModificationTreeService = networkModificationTreeService;
        this.defaultLoadflowProvider = defaultLoadflowProvider;
        this.objectMapper = objectMapper;
        this.studyServerExecutionService = studyServerExecutionService;
        this.sensitivityAnalysisService = sensitivityAnalysisService;
        this.loadflowService = loadflowService;
        this.shortCircuitService = shortCircuitService;
        this.caseService = caseService;
        this.singleLineDiagramService = singleLineDiagramService;
        this.networkConversionService = networkConversionService;
        this.geoDataService = geoDataService;
        this.networkMapService = networkMapService;
        this.securityAnalysisService = securityAnalysisService;
        this.actionsService = actionsService;
    }

    private static StudyInfos toStudyInfos(StudyEntity entity) {
        return StudyInfos.builder()
                .id(entity.getId())
                .creationDate(ZonedDateTime.ofInstant(entity.getDate().toInstant(ZoneOffset.UTC), ZoneOffset.UTC))
                .userId(entity.getUserId())
                .caseFormat(entity.getCaseFormat())
                .build();
    }

    private static BasicStudyInfos toBasicStudyInfos(StudyCreationRequestEntity entity) {
        return BasicStudyInfos.builder()
                .creationDate(ZonedDateTime.now(ZoneOffset.UTC))
                .userId(entity.getUserId())
                .id(entity.getId())
                .build();
    }

    private static CreatedStudyBasicInfos toCreatedStudyBasicInfos(StudyEntity entity) {
        return CreatedStudyBasicInfos.builder()
                .creationDate(ZonedDateTime.now(ZoneOffset.UTC))
                .userId(entity.getUserId())
                .id(entity.getId())
                .caseFormat(entity.getCaseFormat())
                .build();
    }

    public List<CreatedStudyBasicInfos> getStudies() {
        return studyRepository.findAll().stream()
                .map(StudyService::toCreatedStudyBasicInfos)
                .sorted(Comparator.comparing(CreatedStudyBasicInfos::getCreationDate).reversed())
                .collect(Collectors.toList());
    }

    public String getStudyCaseName(UUID studyUuid) {
        Objects.requireNonNull(studyUuid);
        StudyEntity study = studyRepository.findById(studyUuid).orElseThrow(() -> new StudyException(STUDY_NOT_FOUND));
        return study != null ? study.getCaseName() : "";
    }

    public List<CreatedStudyBasicInfos> getStudiesMetadata(List<UUID> uuids) {
        return studyRepository.findAllById(uuids).stream().map(StudyService::toCreatedStudyBasicInfos)
                .collect(Collectors.toList());

    }

    public List<BasicStudyInfos> getStudiesCreationRequests() {
        return studyCreationRequestRepository.findAll().stream()
                .map(StudyService::toBasicStudyInfos)
                .sorted(Comparator.comparing(BasicStudyInfos::getCreationDate).reversed()).collect(Collectors.toList());
    }

    public BasicStudyInfos createStudy(UUID caseUuid, String userId, UUID studyUuid, Map<String, Object> importParameters) {
        BasicStudyInfos basicStudyInfos = StudyService.toBasicStudyInfos(insertStudyCreationRequest(userId, studyUuid));
        UUID importReportUuid = UUID.randomUUID();
        try {
            persistentStoreWithNotificationOnError(caseUuid, basicStudyInfos.getId(), userId, importReportUuid, importParameters);
        } catch (Exception e) {
            self.deleteStudyIfNotCreationInProgress(basicStudyInfos.getId(), userId);
            throw e;
        }

        return basicStudyInfos;
    }

    public BasicStudyInfos createStudy(MultipartFile caseFile, String userId, UUID studyUuid) {
        BasicStudyInfos basicStudyInfos = StudyService.toBasicStudyInfos(insertStudyCreationRequest(userId, studyUuid));
        try {
            createStudyFromFile(caseFile, userId, basicStudyInfos);
        } catch (Exception e) {
            self.deleteStudyIfNotCreationInProgress(basicStudyInfos.getId(), userId);
            throw e;
        }
        return basicStudyInfos;
    }

    private void createStudyFromFile(MultipartFile caseFile, String userId, BasicStudyInfos basicStudyInfos) {
        UUID importReportUuid = UUID.randomUUID();
        UUID caseUuid = caseService.importCase(caseFile);
        if (caseUuid != null) {
            persistentStoreWithNotificationOnError(caseUuid, basicStudyInfos.getId(), userId, importReportUuid, null);
        }
    }

    public BasicStudyInfos createStudy(UUID sourceStudyUuid, UUID studyUuid, String userId) {
        Objects.requireNonNull(sourceStudyUuid);

        StudyEntity sourceStudy = studyRepository.findById(sourceStudyUuid).orElse(null);
        if (sourceStudy == null) {
            return null;
        }
        LoadFlowParameters sourceLoadFlowParameters = LoadflowService.fromEntity(sourceStudy.getLoadFlowParameters());
        ShortCircuitParameters copiedShortCircuitParameters = ShortCircuitAnalysisService.fromEntity(sourceStudy.getShortCircuitParameters());

        BasicStudyInfos basicStudyInfos = StudyService.toBasicStudyInfos(insertStudyCreationRequest(userId, studyUuid));
        studyServerExecutionService.runAsync(() -> duplicateStudyAsync(basicStudyInfos, sourceStudy, sourceLoadFlowParameters, copiedShortCircuitParameters, userId));
        return basicStudyInfos;
    }

    private void duplicateStudyAsync(BasicStudyInfos basicStudyInfos, StudyEntity sourceStudy, LoadFlowParameters sourceLoadFlowParameters, ShortCircuitParameters copiedShortCircuitParameters, String userId) {
        AtomicReference<Long> startTime = new AtomicReference<>();
        try {
            startTime.set(System.nanoTime());

            List<VariantInfos> networkVariants = networkStoreService.getNetworkVariants(sourceStudy.getNetworkUuid());
            List<String> targetVariantIds = networkVariants.stream().map(VariantInfos::getId).limit(2).collect(Collectors.toList());
            Network clonedNetwork = networkStoreService.cloneNetwork(sourceStudy.getNetworkUuid(), targetVariantIds);
            UUID clonedNetworkUuid = networkStoreService.getNetworkUuid(clonedNetwork);

            LoadFlowParameters newLoadFlowParameters = sourceLoadFlowParameters != null ? sourceLoadFlowParameters.copy() : new LoadFlowParameters();
            ShortCircuitParameters shortCircuitParameters = copiedShortCircuitParameters != null ? copiedShortCircuitParameters : ShortCircuitAnalysisService.getDefaultShortCircuitParamters();
            insertDuplicatedStudy(basicStudyInfos, sourceStudy, LoadflowService.toEntity(newLoadFlowParameters), ShortCircuitAnalysisService.toEntity(shortCircuitParameters), userId, clonedNetworkUuid);
        } catch (Exception e) {
            LOGGER.error(e.toString(), e);
        } finally {
            deleteStudyIfNotCreationInProgress(basicStudyInfos.getId(), userId);
            LOGGER.trace("Create study '{}' from source {} : {} seconds", basicStudyInfos.getId(), sourceStudy.getId(),
                    TimeUnit.NANOSECONDS.toSeconds(System.nanoTime() - startTime.get()));
        }
    }

    @Transactional(readOnly = true)
    public StudyInfos getStudyInfos(UUID studyUuid) {
        return StudyService.toStudyInfos(studyRepository.findById(studyUuid).orElseThrow(() -> new StudyException(STUDY_NOT_FOUND)));
    }

    public List<CreatedStudyBasicInfos> searchStudies(@NonNull String query) {
        return studyInfosService.search(query);
    }

    public static String escapeLucene(String s) {
        StringBuilder sb = new StringBuilder();

        for (int i = 0; i < s.length(); ++i) {
            char c = s.charAt(i);
            switch (c) {
                case '+':
                case '\\':
                case '-':
                case '!':
                case '(':
                case ')':
                case ':':
                case '^':
                case '[':
                case ']':
                case '"':
                case '{':
                case '}':
                case '~':
                case '*':
                case '?':
                case '|':
                case '&':
                case '/':

                case ' ': // white space has to be escaped, too
                    sb.append('\\');
                    break;
                default:
                    // do nothing but appease sonarlint
            }

            sb.append(c);
        }

        return sb.toString();
    }

    public List<EquipmentInfos> searchEquipments(@NonNull UUID studyUuid, @NonNull UUID nodeUuid, @NonNull String userInput,
                                                 @NonNull EquipmentInfosService.FieldSelector fieldSelector, String equipmentType,
                                                 boolean inUpstreamBuiltParentNode) {
        UUID nodeUuidToSearchIn = nodeUuid;
        if (inUpstreamBuiltParentNode) {
            nodeUuidToSearchIn = networkModificationTreeService.doGetLastParentNodeBuilt(nodeUuid);
        }
        UUID networkUuid = networkStoreService.getNetworkUuid(studyUuid);
        String variantId = networkModificationTreeService.getVariantId(nodeUuidToSearchIn);

        if (variantId.isEmpty()) {
            variantId = VariantManagerConstants.INITIAL_VARIANT_ID;
        }

        if (equipmentType == null) {
            BoolQueryBuilder query = buildSearchAllEquipmentsQuery(userInput, fieldSelector, networkUuid,
                    VariantManagerConstants.INITIAL_VARIANT_ID, variantId);
            List<EquipmentInfos> equipmentInfos = equipmentInfosService.searchEquipments(query);

            return variantId.equals(VariantManagerConstants.INITIAL_VARIANT_ID) ? equipmentInfos : cleanRemovedEquipments(networkUuid, variantId, equipmentInfos);
        } else {
            String queryInitialVariant = buildSearchEquipmentsByTypeQuery(userInput, fieldSelector, networkUuid,
                    VariantManagerConstants.INITIAL_VARIANT_ID, equipmentType);

            List<EquipmentInfos> equipmentInfosInInitVariant = equipmentInfosService.searchEquipments(queryInitialVariant);

            return (variantId.equals(VariantManagerConstants.INITIAL_VARIANT_ID)) ? equipmentInfosInInitVariant
                    : completeSearchWithCurrentVariant(networkUuid, variantId, userInput, fieldSelector,
                    equipmentInfosInInitVariant, equipmentType);
        }
    }

    private List<EquipmentInfos> cleanRemovedEquipments(UUID networkUuid, String variantId, List<EquipmentInfos> equipmentInfos) {
        String queryTombstonedEquipments = buildTombstonedEquipmentSearchQuery(networkUuid, variantId);
        Set<String> removedEquipmentIdsInVariant = equipmentInfosService.searchTombstonedEquipments(queryTombstonedEquipments)
                .stream()
                .map(TombstonedEquipmentInfos::getId)
                .collect(Collectors.toSet());

        return equipmentInfos
                .stream()
                .filter(ei -> !removedEquipmentIdsInVariant.contains(ei.getId()))
                .collect(Collectors.toList());
    }

    private List<EquipmentInfos> completeSearchWithCurrentVariant(UUID networkUuid, String variantId, String userInput,
                                                                  EquipmentInfosService.FieldSelector fieldSelector, List<EquipmentInfos> equipmentInfosInInitVariant,
                                                                  String equipmentType) {
        // Clean equipments that have been removed in the current variant
        List<EquipmentInfos> cleanedEquipmentsInInitVariant = cleanRemovedEquipments(networkUuid, variantId, equipmentInfosInInitVariant);

        // Get the equipments of the current variant
        String queryVariant = buildSearchEquipmentsByTypeQuery(userInput, fieldSelector, networkUuid, variantId, equipmentType);
        List<EquipmentInfos> addedEquipmentInfosInVariant = equipmentInfosService.searchEquipments(queryVariant);

        // Add equipments of the current variant to the ones of the init variant
        cleanedEquipmentsInInitVariant.addAll(addedEquipmentInfosInVariant);

        return cleanedEquipmentsInInitVariant;
    }

    private String buildSearchEquipmentsByTypeQuery(String userInput, EquipmentInfosService.FieldSelector fieldSelector, UUID networkUuid, String variantId, String equipmentType) {
        String query = NETWORK_UUID + ":(%s) AND " + VARIANT_ID + ":(%s) AND %s:(*%s*)"
                + (equipmentType == null ? "" : " AND " + EQUIPMENT_TYPE + ":(%s)");
        return String.format(query, networkUuid, variantId,
                fieldSelector == EquipmentInfosService.FieldSelector.NAME ? EQUIPMENT_NAME : EQUIPMENT_ID,
                escapeLucene(userInput), equipmentType);
    }

    private BoolQueryBuilder buildSearchAllEquipmentsQuery(String userInput, EquipmentInfosService.FieldSelector fieldSelector, UUID networkUuid, String initialVariantId, String variantId) {
        WildcardQueryBuilder equipmentSearchQuery = QueryBuilders.wildcardQuery(fieldSelector == EquipmentInfosService.FieldSelector.NAME ? EQUIPMENT_NAME : EQUIPMENT_ID, "*" + escapeLucene(userInput) + "*");
        TermsQueryBuilder networkUuidSearchQuery = termsQuery(NETWORK_UUID, networkUuid.toString());
        TermsQueryBuilder variantIdSearchQuery = variantId.equals(VariantManagerConstants.INITIAL_VARIANT_ID) ?
                termsQuery(VARIANT_ID, initialVariantId)
                : termsQuery(VARIANT_ID, initialVariantId, variantId);

        FunctionScoreQueryBuilder.FilterFunctionBuilder[] filterFunctionsForScoreQueries = new FunctionScoreQueryBuilder.FilterFunctionBuilder[ EQUIPMENT_TYPE_SCORES.size() + 1 ];

        int i = 0;
        filterFunctionsForScoreQueries[i++] = new FunctionScoreQueryBuilder.FilterFunctionBuilder(
                matchQuery(fieldSelector == EquipmentInfosService.FieldSelector.NAME ? EQUIPMENT_NAME : EQUIPMENT_ID, escapeLucene(userInput)),
                ScoreFunctionBuilders.weightFactorFunction(EQUIPMENT_TYPE_SCORES.size()));

        for (Map.Entry<String, Integer> equipmentTypeScore : EQUIPMENT_TYPE_SCORES.entrySet()) {
            filterFunctionsForScoreQueries[i++] =
                    new FunctionScoreQueryBuilder.FilterFunctionBuilder(
                            matchQuery("equipmentType", equipmentTypeScore.getKey()),
                            ScoreFunctionBuilders.weightFactorFunction(equipmentTypeScore.getValue())
                    );
        }

        FunctionScoreQueryBuilder functionScoreBoostQuery = QueryBuilders.functionScoreQuery(filterFunctionsForScoreQueries);

        BoolQueryBuilder esQuery = QueryBuilders.boolQuery();
        esQuery.filter(equipmentSearchQuery).filter(networkUuidSearchQuery).filter(variantIdSearchQuery).must(functionScoreBoostQuery);
        return esQuery;
    }

    private String buildTombstonedEquipmentSearchQuery(UUID networkUuid, String variantId) {
        return String.format(NETWORK_UUID + ":(%s) AND " + VARIANT_ID + ":(%s)", networkUuid, variantId);
    }

    @Transactional
    public Optional<DeleteStudyInfos> doDeleteStudyIfNotCreationInProgress(UUID studyUuid, String userId) {
        Optional<StudyCreationRequestEntity> studyCreationRequestEntity = studyCreationRequestRepository.findById(studyUuid);
        DeleteStudyInfos deleteStudyInfos = null;
        if (studyCreationRequestEntity.isEmpty()) {
            UUID networkUuid = networkStoreService.doGetNetworkUuid(studyUuid);
            List<NodeModificationInfos> nodesModificationInfos;
            nodesModificationInfos = networkModificationTreeService.getAllNodesModificationInfos(studyUuid);
            deleteStudyInfos = new DeleteStudyInfos(networkUuid, nodesModificationInfos);
            studyRepository.findById(studyUuid).ifPresent(s -> {
                networkModificationTreeService.doDeleteTree(studyUuid);
                studyRepository.deleteById(studyUuid);
                studyInfosService.deleteByUuid(studyUuid);
            });
        } else {
            studyCreationRequestRepository.deleteById(studyCreationRequestEntity.get().getId());
        }
        notificationService.emitStudyDelete(studyUuid, userId);

        if (deleteStudyInfos == null) {
            return Optional.empty();
        } else {
            return Optional.of(deleteStudyInfos);
        }
    }

    @Transactional
    public void deleteStudyIfNotCreationInProgress(UUID studyUuid, String userId) {
        AtomicReference<Long> startTime = new AtomicReference<>(null);
        try {
            Optional<DeleteStudyInfos> deleteStudyInfosOpt = doDeleteStudyIfNotCreationInProgress(studyUuid,
                    userId);
            if (deleteStudyInfosOpt.isPresent()) {
                DeleteStudyInfos deleteStudyInfos = deleteStudyInfosOpt.get();
                startTime.set(System.nanoTime());

                CompletableFuture<Void> executeInParallel = CompletableFuture.allOf(
<<<<<<< HEAD
                        studyServerExecutionService.runAsync(() -> deleteStudyInfos.getNodesModificationInfos().stream().map(NodeModificationInfos::getModificationGroupUuid).filter(Objects::nonNull).forEach(networkModificationService::deleteModifications)), // TODO delete all with one request only
                        studyServerExecutionService.runAsync(() -> deleteStudyInfos.getNodesModificationInfos().stream().map(NodeModificationInfos::getReportUuid).filter(Objects::nonNull).forEach(reportService::deleteReport)), // TODO delete all with one request only
                        studyServerExecutionService.runAsync(() -> deleteEquipmentIndexes(deleteStudyInfos.getNetworkUuid())),
                        studyServerExecutionService.runAsync(() -> networkStoreService.deleteNetwork(deleteStudyInfos.getNetworkUuid()))
=======
                    studyServerExecutionService.runAsync(() -> deleteStudyInfos.getNodesModificationInfos().stream()
                        .map(NodeModificationInfos::getSecurityAnalysisUuid).filter(Objects::nonNull).forEach(securityAnalysisService::deleteSaResult)), // TODO delete all with one request only
                    studyServerExecutionService.runAsync(() -> deleteStudyInfos.getNodesModificationInfos().stream()
                        .map(NodeModificationInfos::getSensitivityAnalysisUuid).filter(Objects::nonNull).forEach(sensitivityAnalysisService::deleteSensitivityAnalysisResult)), // TODO delete all with one request only
                    studyServerExecutionService.runAsync(() -> deleteStudyInfos.getNodesModificationInfos().stream().map(NodeModificationInfos::getModificationGroupUuid).filter(Objects::nonNull).forEach(networkModificationService::deleteModifications)), // TODO delete all with one request only
                    studyServerExecutionService.runAsync(() -> deleteStudyInfos.getNodesModificationInfos().stream().map(NodeModificationInfos::getReportUuid).filter(Objects::nonNull).forEach(reportService::deleteReport)), // TODO delete all with one request only
                    studyServerExecutionService.runAsync(() -> deleteEquipmentIndexes(deleteStudyInfos.getNetworkUuid())),
                    studyServerExecutionService.runAsync(() -> networkStoreService.deleteNetwork(deleteStudyInfos.getNetworkUuid()))
>>>>>>> 76472ec2
                );

                executeInParallel.get();
                if (startTime.get() != null) {
                    LOGGER.trace("Delete study '{}' : {} seconds", studyUuid, TimeUnit.NANOSECONDS.toSeconds(System.nanoTime() - startTime.get()));
                }
            }
        } catch (Exception e) {
            if (e instanceof InterruptedException) {
                Thread.currentThread().interrupt();
            }
            LOGGER.error(e.toString(), e);
            throw new StudyException(DELETE_STUDY_FAILED, e.getMessage());
        }
    }

    public void deleteEquipmentIndexes(UUID networkUuid) {
        AtomicReference<Long> startTime = new AtomicReference<>();
        startTime.set(System.nanoTime());
        equipmentInfosService.deleteAll(networkUuid);
        LOGGER.trace("Indexes deletion for network '{}' : {} seconds", networkUuid, TimeUnit.NANOSECONDS.toSeconds(System.nanoTime() - startTime.get()));
    }

    public CreatedStudyBasicInfos insertStudy(UUID studyUuid, String userId, NetworkInfos networkInfos, String caseFormat,
                                              UUID caseUuid, boolean casePrivate, String caseName, LoadFlowParametersEntity loadFlowParameters,
                                              ShortCircuitParametersEntity shortCircuitParametersEntity, UUID importReportUuid) {
        CreatedStudyBasicInfos createdStudyBasicInfos = StudyService.toCreatedStudyBasicInfos(insertStudyEntity(
                studyUuid, userId, networkInfos.getNetworkUuid(), networkInfos.getNetworkId(), caseFormat, caseUuid, casePrivate, caseName, loadFlowParameters, importReportUuid, shortCircuitParametersEntity));
        studyInfosService.add(createdStudyBasicInfos);

        notificationService.emitStudiesChanged(studyUuid, userId);

        return createdStudyBasicInfos;
    }

    @Transactional
    public CreatedStudyBasicInfos insertDuplicatedStudy(BasicStudyInfos studyInfos, StudyEntity sourceStudy, LoadFlowParametersEntity newLoadFlowParameters, ShortCircuitParametersEntity newShortCircuitParameters, String userId, UUID clonedNetworkUuid) {
        Objects.requireNonNull(studyInfos.getId());
        Objects.requireNonNull(userId);
        Objects.requireNonNull(clonedNetworkUuid);
        Objects.requireNonNull(sourceStudy.getNetworkId());
        Objects.requireNonNull(sourceStudy.getCaseFormat());
        Objects.requireNonNull(sourceStudy.getCaseUuid());
        Objects.requireNonNull(newLoadFlowParameters);

        UUID reportUuid = UUID.randomUUID();
        StudyEntity studyEntity = new StudyEntity(studyInfos.getId(), userId, LocalDateTime.now(ZoneOffset.UTC), clonedNetworkUuid, sourceStudy.getNetworkId(), sourceStudy.getCaseFormat(), sourceStudy.getCaseUuid(), sourceStudy.isCasePrivate(), sourceStudy.getCaseName(), sourceStudy.getLoadFlowProvider(), newLoadFlowParameters, newShortCircuitParameters);
        CreatedStudyBasicInfos createdStudyBasicInfos = StudyService.toCreatedStudyBasicInfos(insertDuplicatedStudy(studyEntity, sourceStudy.getId(), reportUuid));

        studyInfosService.add(createdStudyBasicInfos);
        notificationService.emitStudiesChanged(studyInfos.getId(), userId);

        return createdStudyBasicInfos;
    }

    private StudyCreationRequestEntity insertStudyCreationRequest(String userId, UUID studyUuid) {
        StudyCreationRequestEntity newStudy = insertStudyCreationRequestEntity(userId, studyUuid);
        notificationService.emitStudiesChanged(newStudy.getId(), userId);
        return newStudy;
    }

    private StudyException handleStudyCreationError(HttpStatusCodeException httpException, String serverName) {
        HttpStatus httpStatusCode = httpException.getStatusCode();
        String errorMessage = httpException.getResponseBodyAsString();
        String errorToParse = errorMessage.isEmpty() ? "{\"message\": \"" + serverName + ": " + httpStatusCode + "\"}"
                : errorMessage;

        LOGGER.error(errorToParse, httpException);

        try {
            JsonNode node = new ObjectMapper().readTree(errorToParse).path("message");
            if (!node.isMissingNode()) {
                return new StudyException(STUDY_CREATION_FAILED, node.asText());
            }
        } catch (JsonProcessingException e) {
            if (!errorToParse.isEmpty()) {
                return new StudyException(STUDY_CREATION_FAILED, errorToParse);
            }
        }

        return new StudyException(STUDY_CREATION_FAILED, errorToParse);
    }

    public byte[] getVoltageLevelSvg(UUID studyUuid, String voltageLevelId, DiagramParameters diagramParameters,
                                     UUID nodeUuid) {
        UUID networkUuid = networkStoreService.getNetworkUuid(studyUuid);
        String variantId = networkModificationTreeService.getVariantId(nodeUuid);

        return singleLineDiagramService.getVoltageLevelSvg(networkUuid, variantId, voltageLevelId, diagramParameters);
    }

    public String getVoltageLevelSvgAndMetadata(UUID studyUuid, String voltageLevelId, DiagramParameters diagramParameters,
                                                UUID nodeUuid) {
        UUID networkUuid = networkStoreService.getNetworkUuid(studyUuid);
        String variantId = networkModificationTreeService.getVariantId(nodeUuid);

        return singleLineDiagramService.getVoltageLevelSvgAndMetadata(networkUuid, variantId, voltageLevelId, diagramParameters);
    }

    private void persistentStoreWithNotificationOnError(UUID caseUuid, UUID studyUuid, String userId, UUID importReportUuid, Map<String, Object> importParameters) {
        try {
            networkConversionService.persistentStore(caseUuid, studyUuid, userId, importReportUuid, importParameters);
        } catch (HttpStatusCodeException e) {
            throw handleStudyCreationError(e, "network-conversion-server");
        } catch (Exception e) {
            throw new StudyException(STUDY_CREATION_FAILED, e.getMessage());
        }
    }

    public String getLinesGraphics(UUID networkUuid, UUID nodeUuid) {
        String variantId = networkModificationTreeService.getVariantId(nodeUuid);

        return geoDataService.getLinesGraphics(networkUuid, variantId);
    }

    public String getSubstationsGraphics(UUID networkUuid, UUID nodeUuid) {
        String variantId = networkModificationTreeService.getVariantId(nodeUuid);

        return geoDataService.getSubstationsGraphics(networkUuid, variantId);
    }

    public String getSubstationsMapData(UUID studyUuid, UUID nodeUuid, List<String> substationsIds, boolean inUpstreamBuiltParentNode) {
        UUID nodeUuidToSearchIn = nodeUuid;
        if (inUpstreamBuiltParentNode) {
            nodeUuidToSearchIn = networkModificationTreeService.doGetLastParentNodeBuilt(nodeUuid);
        }
        return networkMapService.getEquipmentsMapData(networkStoreService.getNetworkUuid(studyUuid), networkModificationTreeService.getVariantId(nodeUuidToSearchIn),
                substationsIds, "substations");
    }

    public String getSubstationMapData(UUID studyUuid, UUID nodeUuid, String substationId, boolean inUpstreamBuiltParentNode) {
        UUID nodeUuidToSearchIn = nodeUuid;
        if (inUpstreamBuiltParentNode) {
            nodeUuidToSearchIn = networkModificationTreeService.doGetLastParentNodeBuilt(nodeUuid);
        }
        return networkMapService.getEquipmentMapData(networkStoreService.getNetworkUuid(studyUuid), networkModificationTreeService.getVariantId(nodeUuidToSearchIn),
                "substations", substationId);
    }

    public String getLinesMapData(UUID studyUuid, UUID nodeUuid, List<String> substationsIds, boolean inUpstreamBuiltParentNode) {
        UUID nodeUuidToSearchIn = nodeUuid;
        if (inUpstreamBuiltParentNode) {
            nodeUuidToSearchIn = networkModificationTreeService.doGetLastParentNodeBuilt(nodeUuid);
        }
        return networkMapService.getEquipmentsMapData(networkStoreService.getNetworkUuid(studyUuid), networkModificationTreeService.getVariantId(nodeUuidToSearchIn),
                substationsIds, "lines");
    }

    public String getLineMapData(UUID studyUuid, UUID nodeUuid, String lineId, boolean inUpstreamBuiltParentNode) {
        UUID nodeUuidToSearchIn = nodeUuid;
        if (inUpstreamBuiltParentNode) {
            nodeUuidToSearchIn = networkModificationTreeService.doGetLastParentNodeBuilt(nodeUuid);
        }

        return networkMapService.getEquipmentMapData(networkStoreService.getNetworkUuid(studyUuid), networkModificationTreeService.getVariantId(nodeUuidToSearchIn),
                "lines", lineId);
    }

    public String getTwoWindingsTransformersMapData(UUID studyUuid, UUID nodeUuid, List<String> substationsIds) {
        return networkMapService.getEquipmentsMapData(networkStoreService.getNetworkUuid(studyUuid), networkModificationTreeService.getVariantId(nodeUuid),
                substationsIds, "2-windings-transformers");
    }

    public String getTwoWindingsTransformerMapData(UUID studyUuid, UUID nodeUuid, String twoWindingsTransformerId,
                                                   boolean inUpstreamBuiltParentNode) {
        UUID nodeUuidToSearchIn = nodeUuid;
        if (inUpstreamBuiltParentNode) {
            nodeUuidToSearchIn = networkModificationTreeService.doGetLastParentNodeBuilt(nodeUuid);
        }
        return networkMapService.getEquipmentMapData(networkStoreService.getNetworkUuid(studyUuid), networkModificationTreeService.getVariantId(nodeUuidToSearchIn),
                "2-windings-transformers", twoWindingsTransformerId);
    }

    public String getThreeWindingsTransformersMapData(UUID studyUuid, UUID nodeUuid, List<String> substationsIds) {
        return networkMapService.getEquipmentsMapData(networkStoreService.getNetworkUuid(studyUuid), networkModificationTreeService.getVariantId(nodeUuid),
                substationsIds, "3-windings-transformers");
    }

    public String getGeneratorsMapData(UUID studyUuid, UUID nodeUuid, List<String> substationsIds, boolean inUpstreamBuiltParentNode) {
        UUID nodeUuidToSearchIn = nodeUuid;
        if (inUpstreamBuiltParentNode) {
            nodeUuidToSearchIn = networkModificationTreeService.doGetLastParentNodeBuilt(nodeUuid);
        }
        return networkMapService.getEquipmentsMapData(networkStoreService.getNetworkUuid(studyUuid), networkModificationTreeService.getVariantId(nodeUuidToSearchIn),
                substationsIds, "generators");
    }

    public String getGeneratorMapData(UUID studyUuid, UUID nodeUuid, String generatorId, boolean inUpstreamBuiltParentNode) {
        UUID nodeUuidToSearchIn = nodeUuid;
        if (inUpstreamBuiltParentNode) {
            nodeUuidToSearchIn = networkModificationTreeService.doGetLastParentNodeBuilt(nodeUuid);
        }

        return networkMapService.getEquipmentMapData(networkStoreService.getNetworkUuid(studyUuid), networkModificationTreeService.getVariantId(nodeUuidToSearchIn),
                "generators", generatorId);
    }

    public String getBatteriesMapData(UUID studyUuid, UUID nodeUuid, List<String> substationsIds) {
        return networkMapService.getEquipmentsMapData(networkStoreService.getNetworkUuid(studyUuid), networkModificationTreeService.getVariantId(nodeUuid),
                substationsIds, "batteries");
    }

    public String getDanglingLinesMapData(UUID studyUuid, UUID nodeUuid, List<String> substationsIds) {
        return networkMapService.getEquipmentsMapData(networkStoreService.getNetworkUuid(studyUuid), networkModificationTreeService.getVariantId(nodeUuid),
                substationsIds, "dangling-lines");
    }

    public String getHvdcLinesMapData(UUID studyUuid, UUID nodeUuid, List<String> substationsIds) {
        return networkMapService.getEquipmentsMapData(networkStoreService.getNetworkUuid(studyUuid), networkModificationTreeService.getVariantId(nodeUuid),
                substationsIds, "hvdc-lines");
    }

    public String getLccConverterStationsMapData(UUID studyUuid, UUID nodeUuid, List<String> substationsIds) {
        return networkMapService.getEquipmentsMapData(networkStoreService.getNetworkUuid(studyUuid), networkModificationTreeService.getVariantId(nodeUuid),
                substationsIds, "lcc-converter-stations");
    }

    public String getVscConverterStationsMapData(UUID studyUuid, UUID nodeUuid, List<String> substationsIds) {
        return networkMapService.getEquipmentsMapData(networkStoreService.getNetworkUuid(studyUuid), networkModificationTreeService.getVariantId(nodeUuid),
                substationsIds, "vsc-converter-stations");
    }

    public String getLoadsMapData(UUID studyUuid, UUID nodeUuid, List<String> substationsIds,
                                  boolean inUpstreamBuiltParentNode) {
        UUID nodeUuidToSearchIn = nodeUuid;
        if (inUpstreamBuiltParentNode) {
            nodeUuidToSearchIn = networkModificationTreeService.doGetLastParentNodeBuilt(nodeUuid);
        }

        return networkMapService.getEquipmentsMapData(networkStoreService.getNetworkUuid(studyUuid), networkModificationTreeService.getVariantId(nodeUuidToSearchIn),
                substationsIds, "loads");
    }

    public String getLoadMapData(UUID studyUuid, UUID nodeUuid, String loadId, boolean inUpstreamBuiltParentNode) {
        UUID nodeUuidToSearchIn = nodeUuid;
        if (inUpstreamBuiltParentNode) {
            nodeUuidToSearchIn = networkModificationTreeService.doGetLastParentNodeBuilt(nodeUuid);
        }

        return networkMapService.getEquipmentMapData(networkStoreService.getNetworkUuid(studyUuid), networkModificationTreeService.getVariantId(nodeUuidToSearchIn),
                "loads", loadId);
    }

    public String getShuntCompensatorsMapData(UUID studyUuid, UUID nodeUuid, List<String> substationsIds) {
        return networkMapService.getEquipmentsMapData(networkStoreService.getNetworkUuid(studyUuid), networkModificationTreeService.getVariantId(nodeUuid),
                substationsIds, "shunt-compensators");
    }

    public String getShuntCompensatorMapData(UUID studyUuid, UUID nodeUuid, String shuntCompensatorId,
                                             boolean inUpstreamBuiltParentNode) {
        UUID nodeUuidToSearchIn = nodeUuid;
        if (inUpstreamBuiltParentNode) {
            nodeUuidToSearchIn = networkModificationTreeService.doGetLastParentNodeBuilt(nodeUuid);
        }

        return networkMapService.getEquipmentMapData(networkStoreService.getNetworkUuid(studyUuid), networkModificationTreeService.getVariantId(nodeUuidToSearchIn),
                "shunt-compensators", shuntCompensatorId);
    }

    public String getStaticVarCompensatorsMapData(UUID studyUuid, UUID nodeUuid, List<String> substationsIds) {
        return networkMapService.getEquipmentsMapData(networkStoreService.getNetworkUuid(studyUuid), networkModificationTreeService.getVariantId(nodeUuid),
                substationsIds, "static-var-compensators");
    }

    public String getVoltageLevelMapData(UUID studyUuid, UUID nodeUuid, String voltageLevelId,
                                         boolean inUpstreamBuiltParentNode) {
        UUID nodeUuidToSearchIn = nodeUuid;
        if (inUpstreamBuiltParentNode) {
            nodeUuidToSearchIn = networkModificationTreeService.doGetLastParentNodeBuilt(nodeUuid);
        }
        return networkMapService.getEquipmentMapData(networkStoreService.getNetworkUuid(studyUuid), networkModificationTreeService.getVariantId(nodeUuidToSearchIn),
                "voltage-levels", voltageLevelId);
    }

    public String getVoltageLevelsMapData(UUID studyUuid, UUID nodeUuid, List<String> substationsIds, boolean inUpstreamBuiltParentNode) {
        UUID nodeUuidToSearchIn = nodeUuid;
        if (inUpstreamBuiltParentNode) {
            nodeUuidToSearchIn = networkModificationTreeService.doGetLastParentNodeBuilt(nodeUuid);
        }
        return networkMapService.getEquipmentsMapData(networkStoreService.getNetworkUuid(studyUuid), networkModificationTreeService.getVariantId(nodeUuidToSearchIn),
                substationsIds, "voltage-levels");
    }

    public String getVoltageLevelsAndEquipment(UUID studyUuid, UUID nodeUuid, List<String> substationsIds, boolean inUpstreamBuiltParentNode) {
        UUID nodeUuidToSearchIn = nodeUuid;
        if (inUpstreamBuiltParentNode) {
            nodeUuidToSearchIn = networkModificationTreeService.doGetLastParentNodeBuilt(nodeUuid);
        }
        return networkMapService.getEquipmentsMapData(networkStoreService.getNetworkUuid(studyUuid), networkModificationTreeService.getVariantId(nodeUuidToSearchIn),
                substationsIds, "voltage-levels-equipments");
    }

    public String getAllMapData(UUID studyUuid, UUID nodeUuid, List<String> substationsIds) {
        return networkMapService.getEquipmentsMapData(networkStoreService.getNetworkUuid(studyUuid), networkModificationTreeService.getVariantId(nodeUuid),
                substationsIds, "all");
    }

    public void changeSwitchState(UUID studyUuid, String switchId, boolean open, UUID nodeUuid) {
        notificationService.emitStartModificationEquipmentNotification(studyUuid, nodeUuid, NotificationService.MODIFICATIONS_CREATING_IN_PROGRESS);
        try {
            NodeModificationInfos nodeInfos = networkModificationTreeService.getNodeModificationInfos(nodeUuid);
            UUID groupUuid = nodeInfos.getModificationGroupUuid();
            String variantId = nodeInfos.getVariantId();
            UUID reportUuid = nodeInfos.getReportUuid();

            List<EquipmentModificationInfos> equipmentModificationsInfos = networkModificationService
                    .changeSwitchState(studyUuid, switchId, open, groupUuid, variantId, reportUuid);
            Set<String> substationIds = getSubstationIds(equipmentModificationsInfos);

            notificationService.emitStudyChanged(studyUuid, nodeUuid, NotificationService.UPDATE_TYPE_STUDY, substationIds);
            updateStatuses(studyUuid, nodeUuid);
            notificationService.emitStudyChanged(studyUuid, nodeUuid, NotificationService.UPDATE_TYPE_SWITCH);
        } finally {
            notificationService.emitEndModificationEquipmentNotification(studyUuid, nodeUuid);
        }
    }

    public void applyGroovyScript(UUID studyUuid, String groovyScript, UUID nodeUuid) {
        notificationService.emitStartModificationEquipmentNotification(studyUuid, nodeUuid, NotificationService.MODIFICATIONS_CREATING_IN_PROGRESS);
        try {
            NodeModificationInfos nodeInfos = networkModificationTreeService.getNodeModificationInfos(nodeUuid);
            UUID groupUuid = nodeInfos.getModificationGroupUuid();
            String variantId = nodeInfos.getVariantId();
            UUID reportUuid = nodeInfos.getReportUuid();

            List<ModificationInfos> modificationsInfos = networkModificationService.applyGroovyScript(studyUuid,
                    groovyScript, groupUuid, variantId, reportUuid);

            Set<String> substationIds = getSubstationIds(modificationsInfos);

            notificationService.emitStudyChanged(studyUuid, nodeUuid, NotificationService.UPDATE_TYPE_STUDY, substationIds);
            updateStatuses(studyUuid, nodeUuid);
        } finally {
            notificationService.emitEndModificationEquipmentNotification(studyUuid, nodeUuid);
        }
    }

    public void runLoadFlow(UUID studyUuid, UUID nodeUuid) {
        String provider = getLoadFlowProvider(studyUuid);
        LoadFlowParameters loadflowParameters = getLoadFlowParameters(studyUuid);

        loadflowService.runLoadFlow(studyUuid, nodeUuid, loadflowParameters, provider);
    }

    public ExportNetworkInfos exportNetwork(UUID studyUuid, UUID nodeUuid, String format, String paramatersJson) {
        UUID networkUuid = networkStoreService.getNetworkUuid(studyUuid);
        String variantId = networkModificationTreeService.getVariantId(nodeUuid);

        return networkConversionService.exportNetwork(networkUuid, variantId, format, paramatersJson);
    }

    public void changeLineStatus(@NonNull UUID studyUuid, @NonNull String lineId, @NonNull String status,
                                 @NonNull UUID nodeUuid) {
        notificationService.emitStartModificationEquipmentNotification(studyUuid, nodeUuid, NotificationService.MODIFICATIONS_CREATING_IN_PROGRESS);
        try {
            NodeModificationInfos nodeInfos = networkModificationTreeService.getNodeModificationInfos(nodeUuid);
            UUID groupUuid = nodeInfos.getModificationGroupUuid();
            String variantId = nodeInfos.getVariantId();
            UUID reportUuid = nodeInfos.getReportUuid();

            List<ModificationInfos> modificationInfosList = networkModificationService.changeLineStatus(studyUuid, lineId,
                    status, groupUuid, variantId, reportUuid);

            Set<String> substationIds = getSubstationIds(modificationInfosList);

            notificationService.emitStudyChanged(studyUuid, nodeUuid, NotificationService.UPDATE_TYPE_STUDY, substationIds);
            updateStatuses(studyUuid, nodeUuid);
            notificationService.emitStudyChanged(studyUuid, nodeUuid, NotificationService.UPDATE_TYPE_LINE);
        } finally {
            notificationService.emitEndModificationEquipmentNotification(studyUuid, nodeUuid);
        }
    }

    public void assertLoadFlowRunnable(UUID nodeUuid) {
        LoadFlowStatus lfStatus = getLoadFlowStatus(nodeUuid);

        if (!LoadFlowStatus.NOT_DONE.equals(lfStatus)) {
            throw new StudyException(LOADFLOW_NOT_RUNNABLE);
        }
    }

    private void assertLoadFlowNotRunning(UUID nodeUuid) {
        LoadFlowStatus lfStatus = getLoadFlowStatus(nodeUuid);

        if (LoadFlowStatus.RUNNING.equals(lfStatus)) {
            throw new StudyException(LOADFLOW_RUNNING);
        }
    }

    public void assertComputationNotRunning(UUID nodeUuid) {
        assertLoadFlowNotRunning(nodeUuid);
        securityAnalysisService.assertSecurityAnalysisNotRunning(nodeUuid);
        sensitivityAnalysisService.assertSensitivityAnalysisNotRunning(nodeUuid);
    }

    public void assertIsNodeNotReadOnly(UUID nodeUuid) {
        Boolean isReadOnly = networkModificationTreeService.isReadOnly(nodeUuid).orElse(Boolean.FALSE);
        if (Boolean.TRUE.equals(isReadOnly)) {
            throw new StudyException(NOT_ALLOWED);
        }
    }

    public void assertCanModifyNode(UUID studyUuid, UUID nodeUuid) {
        assertIsNodeNotReadOnly(nodeUuid);
        assertNoBuildNoComputation(studyUuid, nodeUuid);
    }

    public void assertNoBuildNoComputation(UUID studyUuid, UUID nodeUuid) {
        assertComputationNotRunning(nodeUuid);
        assertNoNodeIsBuilding(studyUuid);
    }

    public void assertNoNodeIsBuilding(UUID studyUuid) {
        networkModificationTreeService.getAllNodes(studyUuid).stream().forEach(node -> {
            if (networkModificationTreeService.getBuildStatus(node.getIdNode()) == BuildStatus.BUILDING) {
                throw new StudyException(NOT_ALLOWED, "No modification is allowed during a node building.");
            }
        });
    }

    public void assertRootNodeOrBuiltNode(UUID studyUuid, UUID nodeUuid) {
        if (!(networkModificationTreeService.getStudyRootNodeUuid(studyUuid).equals(nodeUuid)
                || networkModificationTreeService.getBuildStatus(nodeUuid) == BuildStatus.BUILT)) {
            throw new StudyException(NODE_NOT_BUILT);
        }
    }

    public LoadFlowParameters getLoadFlowParameters(UUID studyUuid) {
        return studyRepository.findById(studyUuid)
                .map(studyEntity -> LoadflowService.fromEntity(studyEntity.getLoadFlowParameters()))
                .orElse(null);
    }

    @Transactional
    public void setLoadFlowParameters(UUID studyUuid, LoadFlowParameters parameters) {
        updateLoadFlowParameters(studyUuid, LoadflowService.toEntity(parameters != null ? parameters : LoadFlowParameters.load()));
        invalidateLoadFlowStatusOnAllNodes(studyUuid);
        notificationService.emitStudyChanged(studyUuid, null, NotificationService.UPDATE_TYPE_LOADFLOW_STATUS);
        invalidateSecurityAnalysisStatusOnAllNodes(studyUuid);
        invalidateSensitivityAnalysisStatusOnAllNodes(studyUuid);
        notificationService.emitStudyChanged(studyUuid, null, NotificationService.UPDATE_TYPE_SECURITY_ANALYSIS_STATUS);
        notificationService.emitStudyChanged(studyUuid, null, NotificationService.UPDATE_TYPE_SENSITIVITY_ANALYSIS_STATUS);
    }

    public void invalidateLoadFlowStatusOnAllNodes(UUID studyUuid) {
        networkModificationTreeService.updateStudyLoadFlowStatus(studyUuid, LoadFlowStatus.NOT_DONE);
    }

    public String getLoadFlowProvider(UUID studyUuid) {
        return studyRepository.findById(studyUuid)
                .map(StudyEntity::getLoadFlowProvider)
                .orElse("");
    }

    @Transactional
    public void updateLoadFlowProvider(UUID studyUuid, String provider) {
        Optional<StudyEntity> studyEntity = studyRepository.findById(studyUuid);
        studyEntity.ifPresent(studyEntity1 -> studyEntity1.setLoadFlowProvider(provider != null ? provider : defaultLoadflowProvider));
        networkModificationTreeService.updateStudyLoadFlowStatus(studyUuid, LoadFlowStatus.NOT_DONE);
        notificationService.emitStudyChanged(studyUuid, null, NotificationService.UPDATE_TYPE_LOADFLOW_STATUS);
    }

    public ShortCircuitParameters getShortCircuitParameters(UUID studyUuid) {
        return studyRepository.findById(studyUuid)
                .map(studyEntity -> ShortCircuitAnalysisService.fromEntity(studyEntity.getShortCircuitParameters()))
                .orElse(null);
    }

    @Transactional
    public void setShortCircuitParameters(UUID studyUuid, ShortCircuitParameters parameters) {
        updateShortCircuitParameters(studyUuid, ShortCircuitAnalysisService.toEntity(parameters != null ? parameters : ShortCircuitAnalysisService.getDefaultShortCircuitParamters()));
    }

    @Transactional
    public UUID runSecurityAnalysis(UUID studyUuid, List<String> contingencyListNames, String parameters,
                                    UUID nodeUuid) {
        Objects.requireNonNull(studyUuid);
        Objects.requireNonNull(contingencyListNames);
        Objects.requireNonNull(parameters);
        Objects.requireNonNull(nodeUuid);

        UUID networkUuid = networkStoreService.getNetworkUuid(studyUuid);
        String provider = getLoadFlowProvider(studyUuid);
        String variantId = networkModificationTreeService.getVariantId(nodeUuid);
        UUID reportUuid = networkModificationTreeService.getReportUuid(nodeUuid);

        String receiver;
        try {
            receiver = URLEncoder.encode(objectMapper.writeValueAsString(new NodeReceiver(nodeUuid)),
                    StandardCharsets.UTF_8);
        } catch (JsonProcessingException e) {
            throw new UncheckedIOException(e);
        }

        Optional<UUID> prevResultUuidOpt = networkModificationTreeService.getSecurityAnalysisResultUuid(nodeUuid);
        prevResultUuidOpt.ifPresent(securityAnalysisService::deleteSaResult);

        UUID result = securityAnalysisService.runSecurityAnalysis(networkUuid, reportUuid, variantId, provider, contingencyListNames, parameters, receiver);

        updateSecurityAnalysisResultUuid(nodeUuid, result);
        notificationService.emitStudyChanged(studyUuid, nodeUuid, NotificationService.UPDATE_TYPE_SECURITY_ANALYSIS_STATUS);
        return result;
    }

    public Integer getContingencyCount(UUID studyUuid, List<String> contingencyListNames, UUID nodeUuid) {
        Objects.requireNonNull(studyUuid);
        Objects.requireNonNull(contingencyListNames);
        Objects.requireNonNull(nodeUuid);

        UUID networkuuid = networkStoreService.getNetworkUuid(studyUuid);
        String variantId = networkModificationTreeService.getVariantId(nodeUuid);

        return actionsService.getContingencyCount(networkuuid, variantId, contingencyListNames);
    }

    public byte[] getSubstationSvg(UUID studyUuid, String substationId, DiagramParameters diagramParameters,
                                   String substationLayout, UUID nodeUuid) {
        UUID networkUuid = networkStoreService.getNetworkUuid(studyUuid);
        String variantId = networkModificationTreeService.getVariantId(nodeUuid);

        return singleLineDiagramService.getSubstationSvg(networkUuid, variantId, substationId, diagramParameters, substationLayout);
    }

    public String getSubstationSvgAndMetadata(UUID studyUuid, String substationId, DiagramParameters diagramParameters,
                                              String substationLayout, UUID nodeUuid) {
        UUID networkUuid = networkStoreService.getNetworkUuid(studyUuid);
        String variantId = networkModificationTreeService.getVariantId(nodeUuid);

        return singleLineDiagramService.getSubstationSvgAndMetadata(networkUuid, variantId, substationId, diagramParameters, substationLayout);
    }

    public String getNeworkAreaDiagram(UUID studyUuid, UUID nodeUuid, List<String> voltageLevelsIds, int depth) {
        UUID networkUuid = networkStoreService.getNetworkUuid(studyUuid);
        String variantId = networkModificationTreeService.getVariantId(nodeUuid);

        return singleLineDiagramService.getNeworkAreaDiagram(networkUuid, variantId, voltageLevelsIds, depth);
    }

    public void invalidateSecurityAnalysisStatus(UUID nodeUuid) {
        securityAnalysisService.invalidateSaStatus(networkModificationTreeService.getSecurityAnalysisResultUuidsFromNode(nodeUuid));
    }

    public void invalidateSecurityAnalysisStatusOnAllNodes(UUID studyUuid) {
        securityAnalysisService.invalidateSaStatus(networkModificationTreeService.getStudySecurityAnalysisResultUuids(studyUuid));
    }

    public void invalidateSensitivityAnalysisStatusOnAllNodes(UUID studyUuid) {
        sensitivityAnalysisService.invalidateSensitivityAnalysisStatus(networkModificationTreeService.getStudySensitivityAnalysisResultUuids(studyUuid));
    }

    private StudyEntity insertStudyEntity(UUID uuid, String userId, UUID networkUuid, String networkId,
                                          String caseFormat, UUID caseUuid, boolean casePrivate, String caseName, LoadFlowParametersEntity loadFlowParameters,
                                          UUID importReportUuid, ShortCircuitParametersEntity shortCircuitParameters) {
        Objects.requireNonNull(uuid);
        Objects.requireNonNull(userId);
        Objects.requireNonNull(networkUuid);
        Objects.requireNonNull(networkId);
        Objects.requireNonNull(caseFormat);
        Objects.requireNonNull(caseUuid);
        Objects.requireNonNull(loadFlowParameters);
        Objects.requireNonNull(shortCircuitParameters);

        StudyEntity studyEntity = new StudyEntity(uuid, userId, LocalDateTime.now(ZoneOffset.UTC), networkUuid, networkId, caseFormat, caseUuid, casePrivate, caseName, defaultLoadflowProvider, loadFlowParameters, shortCircuitParameters);
        return self.insertStudy(studyEntity, importReportUuid);
    }

    @Transactional
    public StudyEntity insertStudy(StudyEntity studyEntity, UUID importReportUuid) {
        var study = studyRepository.save(studyEntity);

        networkModificationTreeService.createBasicTree(study, importReportUuid);
        return study;
    }

    @Transactional
    public StudyEntity insertDuplicatedStudy(StudyEntity studyEntity, UUID sourceStudyUuid, UUID reportUuid) {
        var study = studyRepository.save(studyEntity);

        networkModificationTreeService.createRoot(study, reportUuid);
        AbstractNode rootNode = networkModificationTreeService.getStudyTree(sourceStudyUuid);
        networkModificationTreeService.cloneStudyTree(rootNode, null, studyEntity);
        return study;
    }

    void updateSecurityAnalysisResultUuid(UUID nodeUuid, UUID securityAnalysisResultUuid) {
        networkModificationTreeService.updateSecurityAnalysisResultUuid(nodeUuid, securityAnalysisResultUuid);
    }

    void updateSensitivityAnalysisResultUuid(UUID nodeUuid, UUID sensitivityAnalysisResultUuid) {
        networkModificationTreeService.updateSensitivityAnalysisResultUuid(nodeUuid, sensitivityAnalysisResultUuid);
    }

    void updateShortCircuitAnalysisResultUuid(UUID nodeUuid, UUID shortCircuitAnalysisResultUuid) {
        networkModificationTreeService.updateShortCircuitAnalysisResultUuid(nodeUuid, shortCircuitAnalysisResultUuid);
    }

    private StudyCreationRequestEntity insertStudyCreationRequestEntity(String userId, UUID studyUuid) {
        StudyCreationRequestEntity studyCreationRequestEntity = new StudyCreationRequestEntity(
                studyUuid == null ? UUID.randomUUID() : studyUuid, userId, LocalDateTime.now(ZoneOffset.UTC));
        return studyCreationRequestRepository.save(studyCreationRequestEntity);
    }

    public void updateLoadFlowParameters(UUID studyUuid, LoadFlowParametersEntity loadFlowParametersEntity) {
        Optional<StudyEntity> studyEntity = studyRepository.findById(studyUuid);
        studyEntity.ifPresent(studyEntity1 -> studyEntity1.setLoadFlowParameters(loadFlowParametersEntity));
    }

    public void updateShortCircuitParameters(UUID studyUuid, ShortCircuitParametersEntity shortCircuitParametersEntity) {
        Optional<StudyEntity> studyEntity = studyRepository.findById(studyUuid);
        studyEntity.ifPresent(studyEntity1 -> studyEntity1.setShortCircuitParameters(shortCircuitParametersEntity));
    }

    public void createEquipment(UUID studyUuid, String createEquipmentAttributes, ModificationType modificationType,
                                UUID nodeUuid) {
        notificationService.emitStartModificationEquipmentNotification(studyUuid, nodeUuid, NotificationService.MODIFICATIONS_CREATING_IN_PROGRESS);
        try {
            NodeModificationInfos nodeInfos = networkModificationTreeService.getNodeModificationInfos(nodeUuid);
            UUID groupUuid = nodeInfos.getModificationGroupUuid();
            String variantId = nodeInfos.getVariantId();
            UUID reportUuid = nodeInfos.getReportUuid();
            List<EquipmentModificationInfos> equipmentModificationInfosList = networkModificationService
                    .createEquipment(studyUuid, createEquipmentAttributes, groupUuid, modificationType, variantId, reportUuid);
            Set<String> substationIds = getSubstationIds(equipmentModificationInfosList);
            notificationService.emitStudyChanged(studyUuid, nodeUuid, NotificationService.UPDATE_TYPE_STUDY, substationIds);
            updateStatuses(studyUuid, nodeUuid);
        } finally {
            notificationService.emitEndModificationEquipmentNotification(studyUuid, nodeUuid);
        }
    }

    public void modifyEquipment(UUID studyUuid, String modifyEquipmentAttributes, ModificationType modificationType,
                                UUID nodeUuid) {
        notificationService.emitStartModificationEquipmentNotification(studyUuid, nodeUuid, NotificationService.MODIFICATIONS_CREATING_IN_PROGRESS);
        try {
            NodeModificationInfos nodeInfos = networkModificationTreeService.getNodeModificationInfos(nodeUuid);
            UUID groupUuid = nodeInfos.getModificationGroupUuid();
            String variantId = nodeInfos.getVariantId();
            UUID reportUuid = nodeInfos.getReportUuid();

            List<EquipmentModificationInfos> equipmentModificationInfosList = networkModificationService
                    .modifyEquipment(studyUuid, modifyEquipmentAttributes, groupUuid, modificationType, variantId, reportUuid);
            Set<String> substationIds = getSubstationIds(equipmentModificationInfosList);

            notificationService.emitStudyChanged(studyUuid, nodeUuid, NotificationService.UPDATE_TYPE_STUDY, substationIds);
            updateStatuses(studyUuid, nodeUuid);
        } finally {
            notificationService.emitEndModificationEquipmentNotification(studyUuid, nodeUuid);
        }
    }

    public void updateEquipmentCreation(UUID studyUuid, String createEquipmentAttributes,
                                        ModificationType modificationType, UUID nodeUuid, UUID modificationUuid) {
        notificationService.emitStartModificationEquipmentNotification(studyUuid, nodeUuid, NotificationService.MODIFICATIONS_UPDATING_IN_PROGRESS);
        try {
            networkModificationService.updateEquipmentCreation(createEquipmentAttributes, modificationType,
                    modificationUuid);
            updateStatuses(studyUuid, nodeUuid, false);
        } finally {
            notificationService.emitEndModificationEquipmentNotification(studyUuid, nodeUuid);
        }
    }

    public void updateEquipmentModification(UUID studyUuid, String modifyEquipmentAttributes, ModificationType modificationType, UUID nodeUuid, UUID modificationUuid) {
        notificationService.emitStartModificationEquipmentNotification(studyUuid, nodeUuid, NotificationService.MODIFICATIONS_UPDATING_IN_PROGRESS);
        try {
            networkModificationService.updateEquipmentModification(modifyEquipmentAttributes, modificationType, modificationUuid);
            updateStatuses(studyUuid, nodeUuid, false);
        } finally {
            notificationService.emitEndModificationEquipmentNotification(studyUuid, nodeUuid);
        }
    }

    public void deleteEquipment(UUID studyUuid, String equipmentType, String equipmentId, UUID nodeUuid) {
        notificationService.emitStartModificationEquipmentNotification(studyUuid, nodeUuid, NotificationService.MODIFICATIONS_CREATING_IN_PROGRESS);
        try {
            NodeModificationInfos nodeInfos = networkModificationTreeService.getNodeModificationInfos(nodeUuid);
            UUID groupUuid = nodeInfos.getModificationGroupUuid();
            String variantId = nodeInfos.getVariantId();
            UUID reportUuid = nodeInfos.getReportUuid();

            List<EquipmentDeletionInfos> equipmentDeletionInfosList = networkModificationService.deleteEquipment(studyUuid,
                    equipmentType, equipmentId, groupUuid, variantId, reportUuid);

            equipmentDeletionInfosList.forEach(deletionInfo ->
                    notificationService.emitStudyEquipmentDeleted(studyUuid, nodeUuid, NotificationService.UPDATE_TYPE_STUDY, deletionInfo.getSubstationIds(),
                            deletionInfo.getEquipmentType(), deletionInfo.getEquipmentId())
            );
            updateStatuses(studyUuid, nodeUuid);
        } finally {
            notificationService.emitEndModificationEquipmentNotification(studyUuid, nodeUuid);
        }
    }

    public List<VoltageLevelInfos> getVoltageLevels(UUID studyUuid, UUID nodeUuid) {
        UUID networkUuid = networkStoreService.getNetworkUuid(studyUuid);
        String variantId = networkModificationTreeService.getVariantId(nodeUuid);

        List<VoltageLevelMapData> voltageLevelsMapData = networkMapService.getVoltageLevelMapData(networkUuid, variantId);

        return voltageLevelsMapData != null ?
                voltageLevelsMapData.stream().map(e -> VoltageLevelInfos.builder().id(e.getId()).name(e.getName())
                        .substationId(e.getSubstationId()).build()).collect(Collectors.toList())
                : null;
    }

    public List<IdentifiableInfos> getVoltageLevelBusesOrBusbarSections(UUID studyUuid, UUID nodeUuid, String voltageLevelId,
                                                                        String busPath) {
        UUID networkUuid = networkStoreService.getNetworkUuid(studyUuid);
        String variantId = networkModificationTreeService.getVariantId(nodeUuid);

        return networkMapService.getVoltageLevelBusesOrBusbarSections(networkUuid, variantId, voltageLevelId, busPath);
    }

    public List<IdentifiableInfos> getVoltageLevelBuses(UUID studyUuid, UUID nodeUuid, String voltageLevelId, boolean inUpstreamBuiltParentNode) {
        UUID nodeUuidToSearchIn = nodeUuid;
        if (inUpstreamBuiltParentNode) {
            nodeUuidToSearchIn = networkModificationTreeService.doGetLastParentNodeBuilt(nodeUuid);
        }
        return getVoltageLevelBusesOrBusbarSections(studyUuid, nodeUuidToSearchIn, voltageLevelId, "configured-buses");
    }

    public List<IdentifiableInfos> getVoltageLevelBusbarSections(UUID studyUuid, UUID nodeUuid, String voltageLevelId, boolean inUpstreamBuiltParentNode) {
        UUID nodeUuidToSearchIn = nodeUuid;
        if (inUpstreamBuiltParentNode) {
            nodeUuidToSearchIn = networkModificationTreeService.doGetLastParentNodeBuilt(nodeUuid);
        }
        return getVoltageLevelBusesOrBusbarSections(studyUuid, nodeUuidToSearchIn, voltageLevelId, "busbar-sections");
    }

    public LoadFlowStatus getLoadFlowStatus(UUID nodeUuid) {
        return networkModificationTreeService.getLoadFlowStatus(nodeUuid).orElseThrow(() -> new StudyException(ELEMENT_NOT_FOUND));
    }

    @Transactional(readOnly = true)
    public UUID getStudyUuidFromNodeUuid(UUID nodeUuid) {
        return networkModificationTreeService.getStudyUuidForNodeId(nodeUuid);
    }

    public LoadFlowInfos getLoadFlowInfos(UUID studyUuid, UUID nodeUuid) {
        Objects.requireNonNull(studyUuid);
        Objects.requireNonNull(nodeUuid);

        return networkModificationTreeService.getLoadFlowInfos(nodeUuid);
    }

    private BuildInfos getBuildInfos(UUID nodeUuid) {
        return networkModificationTreeService.getBuildInfos(nodeUuid);
    }

    public void buildNode(@NonNull UUID studyUuid, @NonNull UUID nodeUuid) {
        BuildInfos buildInfos = getBuildInfos(nodeUuid);
        networkModificationTreeService.updateBuildStatus(nodeUuid, BuildStatus.BUILDING);
        buildInfos.getReportUuids().forEach(reportService::deleteReport);

        try {
            networkModificationService.buildNode(studyUuid, nodeUuid, buildInfos);
        } catch (Exception e) {
            networkModificationTreeService.updateBuildStatus(nodeUuid, BuildStatus.NOT_BUILT);
            throw new StudyException(NODE_BUILD_ERROR, e.getMessage());
        }

    }

    public void stopBuild(@NonNull UUID studyUuid, @NonNull UUID nodeUuid) {
        networkModificationService.stopBuild(nodeUuid);
    }

    @Transactional
    public void duplicateStudyNode(UUID studyUuid, UUID nodeToCopyUuid, UUID referenceNodeUuid, InsertMode insertMode) {
        checkStudyContainsNode(studyUuid, nodeToCopyUuid);
        checkStudyContainsNode(studyUuid, referenceNodeUuid);
        UUID duplicatedNodeUuid = networkModificationTreeService.duplicateStudyNode(nodeToCopyUuid, referenceNodeUuid, insertMode);
        updateStatuses(studyUuid, duplicatedNodeUuid);
    }

    private void invalidateBuild(UUID studyUuid, UUID nodeUuid, boolean invalidateOnlyChildrenBuildStatus) {
        AtomicReference<Long> startTime = new AtomicReference<>(null);
        startTime.set(System.nanoTime());
        InvalidateNodeInfos invalidateNodeInfos = new InvalidateNodeInfos();
        invalidateNodeInfos.setNetworkUuid(networkStoreService.doGetNetworkUuid(studyUuid));
        networkModificationTreeService.invalidateBuild(nodeUuid, invalidateOnlyChildrenBuildStatus, invalidateNodeInfos);

        CompletableFuture<Void> executeInParallel = CompletableFuture.allOf(
                studyServerExecutionService.runAsync(() ->  invalidateNodeInfos.getReportUuids().forEach(reportService::deleteReport)),  // TODO delete all with one request only
                studyServerExecutionService.runAsync(() ->  invalidateNodeInfos.getSecurityAnalysisResultUuids().forEach(securityAnalysisService::deleteSaResult)),
                studyServerExecutionService.runAsync(() ->  invalidateNodeInfos.getSensitivityAnalysisResultUuids().forEach(sensitivityAnalysisService::deleteSensitivityAnalysisResult)),
                studyServerExecutionService.runAsync(() ->  networkStoreService.deleteVariants(invalidateNodeInfos.getNetworkUuid(), invalidateNodeInfos.getVariantIds()))
        );

        try {
            executeInParallel.get();
        } catch (Exception e) {
            if (e instanceof InterruptedException) {
                Thread.currentThread().interrupt();
            }
            LOGGER.error(e.toString(), e);
            throw new StudyException(INVALIDATE_BUILD_FAILED, e.getMessage());
        }

        if (startTime.get() != null) {
            LOGGER.trace("Invalidate node '{}' of study '{}' : {} seconds", nodeUuid, studyUuid,
                    TimeUnit.NANOSECONDS.toSeconds(System.nanoTime() - startTime.get()));
        }
    }

    private void updateStatuses(UUID studyUuid, UUID nodeUuid) {
        updateStatuses(studyUuid, nodeUuid, true);
    }

    private void updateStatuses(UUID studyUuid, UUID nodeUuid, boolean invalidateOnlyChildrenBuildStatus) {
        invalidateBuild(studyUuid, nodeUuid, invalidateOnlyChildrenBuildStatus);
        notificationService.emitStudyChanged(studyUuid, nodeUuid, NotificationService.UPDATE_TYPE_LOADFLOW_STATUS);
        notificationService.emitStudyChanged(studyUuid, nodeUuid, NotificationService.UPDATE_TYPE_SECURITY_ANALYSIS_STATUS);
        notificationService.emitStudyChanged(studyUuid, nodeUuid, NotificationService.UPDATE_TYPE_SENSITIVITY_ANALYSIS_STATUS);
    }

    @Transactional
    public void changeModificationActiveState(@NonNull UUID studyUuid, @NonNull UUID nodeUuid,
                                              @NonNull UUID modificationUuid, boolean active) {
        if (!networkModificationTreeService.getStudyUuidForNodeId(nodeUuid).equals(studyUuid)) {
            throw new StudyException(NOT_ALLOWED);
        }
        networkModificationTreeService.handleExcludeModification(nodeUuid, modificationUuid, active);
        updateStatuses(studyUuid, nodeUuid, false);
    }

    @Transactional
    public void deleteModifications(UUID studyUuid, UUID nodeUuid, List<UUID> modificationsUuids) {
        notificationService.emitStartModificationEquipmentNotification(studyUuid, nodeUuid, NotificationService.MODIFICATIONS_DELETING_IN_PROGRESS);
        try {
            if (!networkModificationTreeService.getStudyUuidForNodeId(nodeUuid).equals(studyUuid)) {
                throw new StudyException(NOT_ALLOWED);
            }
            UUID groupId = networkModificationTreeService.getModificationGroupUuid(nodeUuid);
            networkModificationService.deleteModifications(groupId, modificationsUuids);
            networkModificationTreeService.removeModificationsToExclude(nodeUuid, modificationsUuids);
            updateStatuses(studyUuid, nodeUuid, false);
        } finally {
            notificationService.emitEndModificationEquipmentNotification(studyUuid, nodeUuid);
        }
    }

    @Transactional
    public void deleteNode(UUID studyUuid, UUID nodeId, boolean deleteChildren) {
        AtomicReference<Long> startTime = new AtomicReference<>(null);
        startTime.set(System.nanoTime());
        DeleteNodeInfos deleteNodeInfos = new DeleteNodeInfos();
        deleteNodeInfos.setNetworkUuid(networkStoreService.doGetNetworkUuid(studyUuid));
        networkModificationTreeService.doDeleteNode(studyUuid, nodeId, deleteChildren, deleteNodeInfos);

        CompletableFuture<Void> executeInParallel = CompletableFuture.allOf(
                studyServerExecutionService.runAsync(() ->  deleteNodeInfos.getModificationGroupUuids().forEach(networkModificationService::deleteModifications)),
                studyServerExecutionService.runAsync(() ->  deleteNodeInfos.getReportUuids().forEach(reportService::deleteReport)),
                studyServerExecutionService.runAsync(() ->  deleteNodeInfos.getSecurityAnalysisResultUuids().forEach(securityAnalysisService::deleteSaResult)),
                studyServerExecutionService.runAsync(() ->  deleteNodeInfos.getSensitivityAnalysisResultUuids().forEach(sensitivityAnalysisService::deleteSensitivityAnalysisResult)),
                studyServerExecutionService.runAsync(() ->  networkStoreService.deleteVariants(deleteNodeInfos.getNetworkUuid(), deleteNodeInfos.getVariantIds()))
        );

        try {
            executeInParallel.get();
        } catch (Exception e) {
            if (e instanceof InterruptedException) {
                Thread.currentThread().interrupt();
            }
            LOGGER.error(e.toString(), e);
            throw new StudyException(DELETE_NODE_FAILED, e.getMessage());
        }

        if (startTime.get() != null) {
            LOGGER.trace("Delete node '{}' of study '{}' : {} seconds", nodeId, studyUuid,
                    TimeUnit.NANOSECONDS.toSeconds(System.nanoTime() - startTime.get()));
        }
    }

    public void reindexStudy(UUID studyUuid) {
        Optional<StudyEntity> studyEntity = studyRepository.findById(studyUuid);
        if (studyEntity.isPresent()) {
            StudyEntity study = studyEntity.get();

            CreatedStudyBasicInfos studyInfos = toCreatedStudyBasicInfos(study);
            UUID networkUuid = study.getNetworkUuid();

            // reindex study in elasticsearch
            studyInfosService.recreateStudyInfos(studyInfos);

            try {
                networkConversionService.reindexStudyNetworkEquipments(networkUuid);
            } catch (HttpStatusCodeException e) {
                LOGGER.error(e.toString(), e);
                throw e;
            }
            invalidateBuild(studyUuid, networkModificationTreeService.getStudyRootNodeUuid(studyUuid), false);
            LOGGER.info("Study with id = '{}' has been reindexed", studyUuid);
        } else {
            throw new StudyException(STUDY_NOT_FOUND);
        }
    }

    @Transactional
    public void reorderModification(UUID studyUuid, UUID nodeUuid, UUID modificationUuid, UUID beforeUuid) {
        notificationService.emitStartModificationEquipmentNotification(studyUuid, nodeUuid, NotificationService.MODIFICATIONS_UPDATING_IN_PROGRESS);
        try {
            checkStudyContainsNode(studyUuid, nodeUuid);
            UUID groupUuid = networkModificationTreeService.getModificationGroupUuid(nodeUuid);
            List<UUID> modificationUuidList = Collections.singletonList(modificationUuid);
            networkModificationService.reorderModification(groupUuid, modificationUuidList, beforeUuid);
            updateStatuses(studyUuid, nodeUuid, false);
        } finally {
            notificationService.emitEndModificationEquipmentNotification(studyUuid, nodeUuid);
        }
    }

    @Transactional
    public String duplicateModifications(UUID studyUuid, UUID nodeUuid, List<UUID> modificationUuidList) {
        notificationService.emitStartModificationEquipmentNotification(studyUuid, nodeUuid, NotificationService.MODIFICATIONS_UPDATING_IN_PROGRESS);
        String response;
        try {
            checkStudyContainsNode(studyUuid, nodeUuid);
            UUID targetGroupUuid = networkModificationTreeService.getModificationGroupUuid(nodeUuid);
            response = networkModificationService.duplicateModification(targetGroupUuid, modificationUuidList);
            updateStatuses(studyUuid, nodeUuid, false);
        } finally {
            notificationService.emitEndModificationEquipmentNotification(studyUuid, nodeUuid);
        }
        return response;
    }

    private void checkStudyContainsNode(UUID studyUuid, UUID nodeUuid) {
        if (!networkModificationTreeService.getStudyUuidForNodeId(nodeUuid).equals(studyUuid)) {
            throw new StudyException(NOT_ALLOWED);
        }
    }

    public List<Pair<UUID, String>> getReportUuidsAndNames(UUID nodeUuid, boolean nodeOnlyReport) {
        return networkModificationTreeService.getReportUuidsAndNames(nodeUuid, nodeOnlyReport);
    }

    public List<ReporterModel> getNodeReport(UUID nodeUuid, boolean nodeOnlyReport) {
        List<Pair<UUID, String>> reportUuidsAndNames = getReportUuidsAndNames(nodeUuid, nodeOnlyReport);
        return reportUuidsAndNames.stream().map(reportInfo -> {
            ReporterModel reporter = reportService.getReport(reportInfo.getLeft(), reportInfo.getRight());
            ReporterModel newReporter = new ReporterModel(reporter.getTaskKey(), reportInfo.getRight(), reporter.getTaskValues());
            reporter.getReports().forEach(newReporter::report);
            reporter.getSubReporters().forEach(newReporter::addSubReporter);
            return newReporter;
        }).collect(Collectors.toList());
    }

    public void deleteNodeReport(UUID nodeUuid) {
        reportService.deleteReport(networkModificationTreeService.getReportUuid(nodeUuid));
    }

    public String getDefaultLoadflowProviderValue() {
        return defaultLoadflowProvider;
    }

    private Set<String> getSubstationIds(List<? extends ModificationInfos> modificationInfosList) {
        return modificationInfosList.stream().flatMap(modification -> modification.getSubstationIds().stream())
                .collect(Collectors.toSet());
    }

    public void lineSplitWithVoltageLevel(UUID studyUuid, String lineSplitWithVoltageLevelAttributes,
                                          ModificationType modificationType, UUID nodeUuid, UUID modificationUuid) {
        notificationService.emitStartModificationEquipmentNotification(studyUuid, nodeUuid, NotificationService.MODIFICATIONS_CREATING_IN_PROGRESS);
        try {
            Objects.requireNonNull(studyUuid);
            Objects.requireNonNull(lineSplitWithVoltageLevelAttributes);
            NodeModificationInfos nodeInfos = networkModificationTreeService.getNodeModificationInfos(nodeUuid);
            UUID groupUuid = nodeInfos.getModificationGroupUuid();
            String variantId = nodeInfos.getVariantId();
            UUID reportUuid = nodeInfos.getReportUuid();
            List<EquipmentModificationInfos> modifications = List.of();
            if (modificationUuid == null) {
                modifications = networkModificationService.splitLineWithVoltageLevel(studyUuid, lineSplitWithVoltageLevelAttributes,
                        groupUuid, modificationType, variantId, reportUuid);
            } else {
                networkModificationService.updateLineSplitWithVoltageLevel(lineSplitWithVoltageLevelAttributes,
                        modificationType, modificationUuid);
            }
            Set<String> allImpactedSubstationIds = modifications.stream()
                    .map(ModificationInfos::getSubstationIds).flatMap(Set::stream).collect(Collectors.toSet());
            List<EquipmentModificationInfos> deletions = modifications.stream()
                    .filter(modif -> modif.getType() == ModificationType.EQUIPMENT_DELETION)
                    .collect(Collectors.toList());
            deletions.forEach(modif -> notificationService.emitStudyEquipmentDeleted(studyUuid, nodeUuid, NotificationService.UPDATE_TYPE_STUDY,
                    allImpactedSubstationIds, modif.getEquipmentType(), modif.getEquipmentId()));
            updateStatuses(studyUuid, nodeUuid, modificationUuid == null);
        } finally {
            notificationService.emitEndModificationEquipmentNotification(studyUuid, nodeUuid);
        }
    }

    public void notify(@NonNull String notificationName, @NonNull UUID studyUuid) {
        if (notificationName.equals(NotificationService.UPDATE_TYPE_STUDY_METADATA_UPDATED)) {
            notificationService.emitStudyMetadataChanged(studyUuid);
        } else {
            throw new StudyException(UNKNOWN_NOTIFICATION_TYPE);
        }
    }

    @Transactional
    public UUID runSensitivityAnalysis(UUID studyUuid,
                                       List<UUID> variablesFiltersListUuids,
                                       List<UUID> contingencyListUuids,
                                       List<UUID> branchFiltersListUuids,
                                       String parameters,
                                       UUID nodeUuid) {
        Objects.requireNonNull(studyUuid);
        Objects.requireNonNull(variablesFiltersListUuids);
        Objects.requireNonNull(contingencyListUuids);
        Objects.requireNonNull(branchFiltersListUuids);
        Objects.requireNonNull(parameters);
        Objects.requireNonNull(nodeUuid);

        Optional<UUID> prevResultUuidOpt = networkModificationTreeService.getSensitivityAnalysisResultUuid(nodeUuid);
        prevResultUuidOpt.ifPresent(sensitivityAnalysisService::deleteSensitivityAnalysisResult);

        UUID networkUuid = networkStoreService.getNetworkUuid(studyUuid);
        String provider = getLoadFlowProvider(studyUuid);
        String variantId = networkModificationTreeService.getVariantId(nodeUuid);
        UUID reportUuid = networkModificationTreeService.getReportUuid(nodeUuid);

        UUID result = sensitivityAnalysisService.runSensitivityAnalysis(nodeUuid, networkUuid, variantId, reportUuid, provider,
                variablesFiltersListUuids, contingencyListUuids, branchFiltersListUuids,
                parameters);

        updateSensitivityAnalysisResultUuid(nodeUuid, result);
        notificationService.emitStudyChanged(studyUuid, nodeUuid, NotificationService.UPDATE_TYPE_SENSITIVITY_ANALYSIS_STATUS);
        return result;
    }

    public UUID runShortCircuit(UUID studyUuid, UUID nodeUuid) {
        ShortCircuitParameters shortCircuitParameters = getShortCircuitParameters(studyUuid);
        UUID result =  shortCircuitService.runShortCircuit(studyUuid, nodeUuid, shortCircuitParameters);

        updateShortCircuitAnalysisResultUuid(nodeUuid, result);
        notificationService.emitStudyChanged(studyUuid, nodeUuid, NotificationService.UPDATE_TYPE_SHORT_CIRCUIT_STATUS);

        return result;
    }
}<|MERGE_RESOLUTION|>--- conflicted
+++ resolved
@@ -464,12 +464,6 @@
                 startTime.set(System.nanoTime());
 
                 CompletableFuture<Void> executeInParallel = CompletableFuture.allOf(
-<<<<<<< HEAD
-                        studyServerExecutionService.runAsync(() -> deleteStudyInfos.getNodesModificationInfos().stream().map(NodeModificationInfos::getModificationGroupUuid).filter(Objects::nonNull).forEach(networkModificationService::deleteModifications)), // TODO delete all with one request only
-                        studyServerExecutionService.runAsync(() -> deleteStudyInfos.getNodesModificationInfos().stream().map(NodeModificationInfos::getReportUuid).filter(Objects::nonNull).forEach(reportService::deleteReport)), // TODO delete all with one request only
-                        studyServerExecutionService.runAsync(() -> deleteEquipmentIndexes(deleteStudyInfos.getNetworkUuid())),
-                        studyServerExecutionService.runAsync(() -> networkStoreService.deleteNetwork(deleteStudyInfos.getNetworkUuid()))
-=======
                     studyServerExecutionService.runAsync(() -> deleteStudyInfos.getNodesModificationInfos().stream()
                         .map(NodeModificationInfos::getSecurityAnalysisUuid).filter(Objects::nonNull).forEach(securityAnalysisService::deleteSaResult)), // TODO delete all with one request only
                     studyServerExecutionService.runAsync(() -> deleteStudyInfos.getNodesModificationInfos().stream()
@@ -478,7 +472,6 @@
                     studyServerExecutionService.runAsync(() -> deleteStudyInfos.getNodesModificationInfos().stream().map(NodeModificationInfos::getReportUuid).filter(Objects::nonNull).forEach(reportService::deleteReport)), // TODO delete all with one request only
                     studyServerExecutionService.runAsync(() -> deleteEquipmentIndexes(deleteStudyInfos.getNetworkUuid())),
                     studyServerExecutionService.runAsync(() -> networkStoreService.deleteNetwork(deleteStudyInfos.getNetworkUuid()))
->>>>>>> 76472ec2
                 );
 
                 executeInParallel.get();
