/**
 * Copyright (c) 2021, RTE (http://www.rte-france.com)
 * This Source Code Form is subject to the terms of the Mozilla Public
 * License, v. 2.0. If a copy of the MPL was not distributed with this
 * file, You can obtain one at http://mozilla.org/MPL/2.0/.
 */
package org.gridsuite.study.server.service;

import com.fasterxml.jackson.core.JsonProcessingException;
import com.fasterxml.jackson.databind.ObjectMapper;
import com.powsybl.commons.reporter.ReporterModel;
import com.powsybl.iidm.network.IdentifiableType;
import com.powsybl.iidm.network.*;
import com.powsybl.openreac.parameters.input.OpenReacParameters;
import com.powsybl.openreac.parameters.input.VoltageLimitOverride;
import com.powsybl.security.LimitViolation;
import com.powsybl.security.Security;
import com.powsybl.iidm.network.VariantManagerConstants;
import com.powsybl.loadflow.LoadFlowParameters;
import com.powsybl.network.store.client.PreloadingStrategy;
import com.powsybl.network.store.model.VariantInfos;
import com.powsybl.security.SecurityAnalysisParameters;
import com.powsybl.sensitivity.SensitivityAnalysisParameters;
import com.powsybl.shortcircuit.ShortCircuitParameters;
import com.powsybl.timeseries.DoubleTimeSeries;
import com.powsybl.timeseries.StringTimeSeries;
import lombok.NonNull;
import org.elasticsearch.index.query.BoolQueryBuilder;
import org.elasticsearch.index.query.QueryBuilders;
import org.elasticsearch.index.query.TermsQueryBuilder;
import org.elasticsearch.index.query.WildcardQueryBuilder;
import org.elasticsearch.index.query.functionscore.FunctionScoreQueryBuilder;
import org.elasticsearch.index.query.functionscore.ScoreFunctionBuilders;
import org.gridsuite.study.server.StudyConstants;
import org.gridsuite.study.server.StudyException;
import org.gridsuite.study.server.dto.*;
import org.gridsuite.study.server.dto.dynamicmapping.MappingInfos;
import org.gridsuite.study.server.dto.dynamicmapping.ModelInfos;
import org.gridsuite.study.server.dto.dynamicsimulation.DynamicSimulationParametersInfos;
import org.gridsuite.study.server.dto.dynamicsimulation.DynamicSimulationStatus;
import org.gridsuite.study.server.dto.modification.NetworkModificationResult;
import org.gridsuite.study.server.dto.modification.SimpleElementImpact.SimpleImpactType;
import org.gridsuite.study.server.dto.timeseries.TimeSeriesMetadataInfos;
import org.gridsuite.study.server.dto.voltageinit.FilterEquipments;
import org.gridsuite.study.server.dto.voltageinit.VoltageInitParametersInfos;
import org.gridsuite.study.server.elasticsearch.EquipmentInfosService;
import org.gridsuite.study.server.elasticsearch.StudyInfosService;
import org.gridsuite.study.server.networkmodificationtree.dto.AbstractNode;
import org.gridsuite.study.server.networkmodificationtree.dto.BuildStatus;
import org.gridsuite.study.server.networkmodificationtree.dto.InsertMode;
import org.gridsuite.study.server.networkmodificationtree.dto.NodeBuildStatus;
import org.gridsuite.study.server.networkmodificationtree.entities.NodeEntity;
import org.gridsuite.study.server.notification.NotificationService;
import org.gridsuite.study.server.notification.dto.NetworkImpactsInfos;
import org.gridsuite.study.server.repository.*;
import org.gridsuite.study.server.service.dynamicsimulation.DynamicSimulationService;
import org.gridsuite.study.server.utils.PropertyUtils;
import org.slf4j.Logger;
import org.slf4j.LoggerFactory;
import org.springframework.beans.factory.annotation.Autowired;
import org.springframework.beans.factory.annotation.Value;
import org.springframework.stereotype.Service;
import org.springframework.transaction.annotation.Transactional;
import org.springframework.web.client.HttpStatusCodeException;

import java.io.UncheckedIOException;
import java.net.URLEncoder;
import java.nio.charset.StandardCharsets;
import java.util.*;
import java.util.concurrent.CompletableFuture;
import java.util.concurrent.TimeUnit;
import java.util.concurrent.atomic.AtomicReference;
import java.util.function.Consumer;
import java.util.stream.Collectors;
import java.util.stream.Stream;

import static org.elasticsearch.index.query.QueryBuilders.matchQuery;
import static org.elasticsearch.index.query.QueryBuilders.termsQuery;
import static org.gridsuite.study.server.StudyException.Type.*;
import static org.gridsuite.study.server.elasticsearch.EquipmentInfosService.EQUIPMENT_TYPE_SCORES;
import static org.gridsuite.study.server.service.NetworkModificationTreeService.ROOT_NODE_NAME;
import static org.gridsuite.study.server.utils.StudyUtils.handleHttpError;

/**
 * @author Abdelsalem Hedhili <abdelsalem.hedhili at rte-france.com>
 * @author Franck Lecuyer <franck.lecuyer at rte-france.com>
 * @author Chamseddine Benhamed <chamseddine.benhamed at rte-france.com>
 */
@Service
public class StudyService {

    private static final Logger LOGGER = LoggerFactory.getLogger(StudyService.class);

    static final String EQUIPMENT_NAME = "equipmentName.fullascii";

    static final String EQUIPMENT_ID = "equipmentId.fullascii";

    static final String NETWORK_UUID = "networkUuid.keyword";

    static final String VARIANT_ID = "variantId.keyword";

    static final String EQUIPMENT_TYPE = "equipmentType.keyword";
    public static final String EMPTY_ARRAY = "[]";

    NotificationService notificationService;

    NetworkModificationTreeService networkModificationTreeService;

    StudyServerExecutionService studyServerExecutionService;

    private final String defaultLoadflowProvider;

    private final String defaultSecurityAnalysisProvider;

    private final String defaultSensitivityAnalysisProvider;

    private final String defaultDynamicSimulationProvider;

    private final StudyRepository studyRepository;
    private final StudyCreationRequestRepository studyCreationRequestRepository;
    private final NetworkService networkStoreService;
    private final NetworkModificationService networkModificationService;
    private final ReportService reportService;
    private final StudyInfosService studyInfosService;
    private final EquipmentInfosService equipmentInfosService;
    private final LoadFlowService loadflowService;
    private final ShortCircuitService shortCircuitService;
    private final VoltageInitService voltageInitService;
    private final SingleLineDiagramService singleLineDiagramService;
    private final NetworkConversionService networkConversionService;
    private final GeoDataService geoDataService;
    private final NetworkMapService networkMapService;
    private final SecurityAnalysisService securityAnalysisService;
    private final DynamicSimulationService dynamicSimulationService;
    private final SensitivityAnalysisService sensitivityAnalysisService;
    private final ActionsService actionsService;
    private final CaseService caseService;
    private final FilterService filterService;
    private final ObjectMapper objectMapper;

    enum ComputationUsingLoadFlow {
        LOAD_FLOW, SECURITY_ANALYSIS, SENSITIVITY_ANALYSIS
    }

    @Autowired
    StudyService self;

    @Autowired
    public StudyService(
            @Value("${loadflow.default-provider}") String defaultLoadflowProvider,
            @Value("${security-analysis.default-provider}") String defaultSecurityAnalysisProvider,
            @Value("${sensitivity-analysis.default-provider}") String defaultSensitivityAnalysisProvider,
            @Value("${dynamic-simulation.default-provider}") String defaultDynamicSimulationProvider,
            StudyRepository studyRepository,
            StudyCreationRequestRepository studyCreationRequestRepository,
            NetworkService networkStoreService,
            NetworkModificationService networkModificationService,
            ReportService reportService,
            StudyInfosService studyInfosService,
            EquipmentInfosService equipmentInfosService,
            NetworkModificationTreeService networkModificationTreeService,
            ObjectMapper objectMapper,
            StudyServerExecutionService studyServerExecutionService,
            NotificationService notificationService,
            LoadFlowService loadflowService,
            ShortCircuitService shortCircuitService,
            SingleLineDiagramService singleLineDiagramService,
            NetworkConversionService networkConversionService,
            GeoDataService geoDataService,
            NetworkMapService networkMapService,
            SecurityAnalysisService securityAnalysisService,
            ActionsService actionsService,
            CaseService caseService,
            FilterService filterService,
            SensitivityAnalysisService sensitivityAnalysisService,
            DynamicSimulationService dynamicSimulationService,
            VoltageInitService voltageInitService) {
        this.defaultLoadflowProvider = defaultLoadflowProvider;
        this.defaultSecurityAnalysisProvider = defaultSecurityAnalysisProvider;
        this.defaultSensitivityAnalysisProvider = defaultSensitivityAnalysisProvider;
        this.defaultDynamicSimulationProvider = defaultDynamicSimulationProvider;
        this.studyRepository = studyRepository;
        this.studyCreationRequestRepository = studyCreationRequestRepository;
        this.networkStoreService = networkStoreService;
        this.networkModificationService = networkModificationService;
        this.reportService = reportService;
        this.studyInfosService = studyInfosService;
        this.equipmentInfosService = equipmentInfosService;
        this.networkModificationTreeService = networkModificationTreeService;
        this.objectMapper = objectMapper;
        this.studyServerExecutionService = studyServerExecutionService;
        this.notificationService = notificationService;
        this.sensitivityAnalysisService = sensitivityAnalysisService;
        this.loadflowService = loadflowService;
        this.shortCircuitService = shortCircuitService;
        this.singleLineDiagramService = singleLineDiagramService;
        this.networkConversionService = networkConversionService;
        this.geoDataService = geoDataService;
        this.networkMapService = networkMapService;
        this.securityAnalysisService = securityAnalysisService;
        this.actionsService = actionsService;
        this.caseService = caseService;
        this.filterService = filterService;
        this.dynamicSimulationService = dynamicSimulationService;
        this.voltageInitService = voltageInitService;
    }

    private static StudyInfos toStudyInfos(StudyEntity entity) {
        return StudyInfos.builder()
                .id(entity.getId())
                .caseFormat(entity.getCaseFormat())
                .build();
    }

    private static BasicStudyInfos toBasicStudyInfos(StudyCreationRequestEntity entity) {
        return BasicStudyInfos.builder()
                .id(entity.getId())
                .build();
    }

    private static CreatedStudyBasicInfos toCreatedStudyBasicInfos(StudyEntity entity) {
        return CreatedStudyBasicInfos.builder()
                .id(entity.getId())
                .caseFormat(entity.getCaseFormat())
                .build();
    }

    public List<CreatedStudyBasicInfos> getStudies() {
        return studyRepository.findAll().stream()
                .map(StudyService::toCreatedStudyBasicInfos)
                .collect(Collectors.toList());
    }

    public String getStudyCaseName(UUID studyUuid) {
        Objects.requireNonNull(studyUuid);
        StudyEntity study = studyRepository.findById(studyUuid).orElseThrow(() -> new StudyException(STUDY_NOT_FOUND));
        return study != null ? study.getCaseName() : "";
    }

    public List<CreatedStudyBasicInfos> getStudiesMetadata(List<UUID> uuids) {
        return studyRepository.findAllById(uuids).stream().map(StudyService::toCreatedStudyBasicInfos)
                .collect(Collectors.toList());

    }

    public List<BasicStudyInfos> getStudiesCreationRequests() {
        return studyCreationRequestRepository.findAll().stream()
                .map(StudyService::toBasicStudyInfos)
                .collect(Collectors.toList());
    }

    public BasicStudyInfos createStudy(UUID caseUuid, String userId, UUID studyUuid, Map<String, Object> importParameters, boolean duplicateCase) {
        BasicStudyInfos basicStudyInfos = StudyService.toBasicStudyInfos(insertStudyCreationRequest(userId, studyUuid));
        UUID importReportUuid = UUID.randomUUID();
        UUID caseUuidToUse = caseUuid;
        try {
            if (duplicateCase) {
                caseUuidToUse = caseService.duplicateCase(caseUuid, true);
            }
            persistentStoreWithNotificationOnError(caseUuidToUse, basicStudyInfos.getId(), userId, importReportUuid, importParameters);
        } catch (Exception e) {
            self.deleteStudyIfNotCreationInProgress(basicStudyInfos.getId(), userId);
            throw e;
        }

        return basicStudyInfos;
    }

    public BasicStudyInfos duplicateStudy(UUID sourceStudyUuid, UUID studyUuid, String userId) {
        Objects.requireNonNull(sourceStudyUuid);

        StudyEntity sourceStudy = studyRepository.findById(sourceStudyUuid).orElse(null);
        if (sourceStudy == null) {
            return null;
        }
<<<<<<< HEAD
=======
        LoadFlowParameters sourceLoadFlowParameters = LoadFlowService.fromEntity(sourceStudy.getLoadFlowParameters());
        List<LoadFlowSpecificParameterInfos> sourceSpecificLoadFlowParameters = getAllSpecificLoadFlowParameters(sourceStudy);
        ShortCircuitParameters copiedShortCircuitParameters = ShortCircuitService.fromEntity(sourceStudy.getShortCircuitParameters());
        DynamicSimulationParametersInfos copiedDynamicSimulationParameters = sourceStudy.getDynamicSimulationParameters() != null ? DynamicSimulationService.fromEntity(sourceStudy.getDynamicSimulationParameters(), objectMapper) : DynamicSimulationService.getDefaultDynamicSimulationParameters();
        SecurityAnalysisParametersValues securityAnalysisParametersValues = sourceStudy.getSecurityAnalysisParameters() == null ? SecurityAnalysisService.getDefaultSecurityAnalysisParametersValues() : SecurityAnalysisService.fromEntity(sourceStudy.getSecurityAnalysisParameters());
        VoltageInitParametersInfos copiedVoltageInitParameters = VoltageInitService.fromEntity(sourceStudy.getVoltageInitParameters());

>>>>>>> 9641dfd8
        BasicStudyInfos basicStudyInfos = StudyService.toBasicStudyInfos(insertStudyCreationRequest(userId, studyUuid));

        studyServerExecutionService.runAsync(() -> self.duplicateStudyAsync(basicStudyInfos, sourceStudyUuid, userId));

        return basicStudyInfos;
    }

    @Transactional
    public void duplicateStudyAsync(BasicStudyInfos basicStudyInfos, UUID sourceStudyUuid, String userId) {
        AtomicReference<Long> startTime = new AtomicReference<>();
        try {
            startTime.set(System.nanoTime());

            StudyEntity duplicatedStudy = insertDuplicatedStudy(basicStudyInfos, sourceStudyUuid, userId);

<<<<<<< HEAD
=======
            LoadFlowParameters newLoadFlowParameters = sourceLoadFlowParameters != null ? sourceLoadFlowParameters.copy() : new LoadFlowParameters();
            ShortCircuitParameters shortCircuitParameters = copiedShortCircuitParameters != null ? copiedShortCircuitParameters : ShortCircuitService.getDefaultShortCircuitParameters();
            DynamicSimulationParametersInfos dynamicSimulationParameters = copiedDynamicSimulationParameters != null ? copiedDynamicSimulationParameters : DynamicSimulationService.getDefaultDynamicSimulationParameters();

            StudyEntity duplicatedStudy = insertDuplicatedStudy(basicStudyInfos, sourceStudy, LoadFlowService.toEntity(newLoadFlowParameters, sourceSpecificLoadFlowParameters), ShortCircuitService.toEntity(shortCircuitParameters), DynamicSimulationService.toEntity(dynamicSimulationParameters, objectMapper), VoltageInitService.toEntity(copiedVoltageInitParameters), userId, clonedNetworkUuid, clonedCaseUuid, SecurityAnalysisService.toEntity(securityAnalysisParametersValues));
>>>>>>> 9641dfd8
            reindexStudy(duplicatedStudy);
        } catch (Exception e) {
            LOGGER.error(e.toString(), e);
        } finally {
            deleteStudyIfNotCreationInProgress(basicStudyInfos.getId(), userId);
            LOGGER.trace("Create study '{}' from source {} : {} seconds", basicStudyInfos.getId(), sourceStudyUuid,
                    TimeUnit.NANOSECONDS.toSeconds(System.nanoTime() - startTime.get()));
        }
    }

    @Transactional(readOnly = true)
    public StudyInfos getStudyInfos(UUID studyUuid) {
        return StudyService.toStudyInfos(studyRepository.findById(studyUuid).orElseThrow(() -> new StudyException(STUDY_NOT_FOUND)));
    }

    public List<CreatedStudyBasicInfos> searchStudies(@NonNull String query) {
        return studyInfosService.search(query);
    }

    public static String escapeLucene(String s) {
        StringBuilder sb = new StringBuilder();

        for (int i = 0; i < s.length(); ++i) {
            char c = s.charAt(i);
            switch (c) {
                case '+':
                case '\\':
                case '-':
                case '!':
                case '(':
                case ')':
                case ':':
                case '^':
                case '[':
                case ']':
                case '"':
                case '{':
                case '}':
                case '~':
                case '*':
                case '?':
                case '|':
                case '&':
                case '/':

                case ' ': // white space has to be escaped, too
                    sb.append('\\');
                    break;
                default:
                    // do nothing but appease sonarlint
            }

            sb.append(c);
        }

        return sb.toString();
    }

    private UUID getNodeUuidToSearchIn(UUID initialNodeUuid, boolean inUpstreamBuiltParentNode) {
        UUID nodeUuidToSearchIn = initialNodeUuid;
        if (inUpstreamBuiltParentNode) {
            nodeUuidToSearchIn = networkModificationTreeService.doGetLastParentNodeBuiltUuid(initialNodeUuid);
        }
        return nodeUuidToSearchIn;
    }

    public List<EquipmentInfos> searchEquipments(@NonNull UUID studyUuid, @NonNull UUID nodeUuid, @NonNull String userInput,
                                                 @NonNull EquipmentInfosService.FieldSelector fieldSelector, String equipmentType,
                                                 boolean inUpstreamBuiltParentNode) {
        UUID nodeUuidToSearchIn = getNodeUuidToSearchIn(nodeUuid, inUpstreamBuiltParentNode);
        UUID networkUuid = networkStoreService.getNetworkUuid(studyUuid);
        String variantId = networkModificationTreeService.getVariantId(nodeUuidToSearchIn);

        if (variantId.isEmpty()) {
            variantId = VariantManagerConstants.INITIAL_VARIANT_ID;
        }

        if (equipmentType == null) {
            BoolQueryBuilder query = buildSearchAllEquipmentsQuery(userInput, fieldSelector, networkUuid,
                    VariantManagerConstants.INITIAL_VARIANT_ID, variantId);
            List<EquipmentInfos> equipmentInfos = equipmentInfosService.searchEquipments(query);

            return variantId.equals(VariantManagerConstants.INITIAL_VARIANT_ID) ? equipmentInfos : cleanRemovedEquipments(networkUuid, variantId, equipmentInfos);
        } else {
            String queryInitialVariant = buildSearchEquipmentsByTypeQuery(userInput, fieldSelector, networkUuid,
                    VariantManagerConstants.INITIAL_VARIANT_ID, equipmentType);

            List<EquipmentInfos> equipmentInfosInInitVariant = equipmentInfosService.searchEquipments(queryInitialVariant);

            return (variantId.equals(VariantManagerConstants.INITIAL_VARIANT_ID)) ? equipmentInfosInInitVariant
                    : completeSearchWithCurrentVariant(networkUuid, variantId, userInput, fieldSelector,
                    equipmentInfosInInitVariant, equipmentType);
        }
    }

    private List<EquipmentInfos> cleanRemovedEquipments(UUID networkUuid, String variantId, List<EquipmentInfos> equipmentInfos) {
        String queryTombstonedEquipments = buildTombstonedEquipmentSearchQuery(networkUuid, variantId);
        Set<String> removedEquipmentIdsInVariant = equipmentInfosService.searchTombstonedEquipments(queryTombstonedEquipments)
                .stream()
                .map(TombstonedEquipmentInfos::getId)
                .collect(Collectors.toSet());

        return equipmentInfos
                .stream()
                .filter(ei -> !removedEquipmentIdsInVariant.contains(ei.getId()))
                .collect(Collectors.toList());
    }

    private List<EquipmentInfos> completeSearchWithCurrentVariant(UUID networkUuid, String variantId, String userInput,
                                                                  EquipmentInfosService.FieldSelector fieldSelector, List<EquipmentInfos> equipmentInfosInInitVariant,
                                                                  String equipmentType) {
        // Clean equipments that have been removed in the current variant
        List<EquipmentInfos> cleanedEquipmentsInInitVariant = cleanRemovedEquipments(networkUuid, variantId, equipmentInfosInInitVariant);

        // Get the equipments of the current variant
        String queryVariant = buildSearchEquipmentsByTypeQuery(userInput, fieldSelector, networkUuid, variantId, equipmentType);
        List<EquipmentInfos> addedEquipmentInfosInVariant = equipmentInfosService.searchEquipments(queryVariant);

        // Add equipments of the current variant to the ones of the init variant
        cleanedEquipmentsInInitVariant.addAll(addedEquipmentInfosInVariant);

        return cleanedEquipmentsInInitVariant;
    }

    private String buildSearchEquipmentsByTypeQuery(String userInput, EquipmentInfosService.FieldSelector fieldSelector, UUID networkUuid, String variantId, String equipmentType) {
        String query = NETWORK_UUID + ":(%s) AND " + VARIANT_ID + ":(%s) AND %s:(*%s*)"
                + (equipmentType == null ? "" : " AND " + EQUIPMENT_TYPE + ":(%s)");
        return String.format(query, networkUuid, variantId,
                fieldSelector == EquipmentInfosService.FieldSelector.NAME ? EQUIPMENT_NAME : EQUIPMENT_ID,
                escapeLucene(userInput), equipmentType);
    }

    private BoolQueryBuilder buildSearchAllEquipmentsQuery(String userInput, EquipmentInfosService.FieldSelector fieldSelector, UUID networkUuid, String initialVariantId, String variantId) {
        WildcardQueryBuilder equipmentSearchQuery = QueryBuilders.wildcardQuery(fieldSelector == EquipmentInfosService.FieldSelector.NAME ? EQUIPMENT_NAME : EQUIPMENT_ID, "*" + escapeLucene(userInput) + "*");
        TermsQueryBuilder networkUuidSearchQuery = termsQuery(NETWORK_UUID, networkUuid.toString());
        TermsQueryBuilder variantIdSearchQuery = variantId.equals(VariantManagerConstants.INITIAL_VARIANT_ID) ?
                termsQuery(VARIANT_ID, initialVariantId)
                : termsQuery(VARIANT_ID, initialVariantId, variantId);

        FunctionScoreQueryBuilder.FilterFunctionBuilder[] filterFunctionsForScoreQueries = new FunctionScoreQueryBuilder.FilterFunctionBuilder[EQUIPMENT_TYPE_SCORES.size() + 1];

        int i = 0;
        filterFunctionsForScoreQueries[i++] = new FunctionScoreQueryBuilder.FilterFunctionBuilder(
                matchQuery(fieldSelector == EquipmentInfosService.FieldSelector.NAME ? EQUIPMENT_NAME : EQUIPMENT_ID, escapeLucene(userInput)),
                ScoreFunctionBuilders.weightFactorFunction(EQUIPMENT_TYPE_SCORES.size()));

        for (Map.Entry<String, Integer> equipmentTypeScore : EQUIPMENT_TYPE_SCORES.entrySet()) {
            filterFunctionsForScoreQueries[i++] =
                    new FunctionScoreQueryBuilder.FilterFunctionBuilder(
                            matchQuery("equipmentType", equipmentTypeScore.getKey()),
                            ScoreFunctionBuilders.weightFactorFunction(equipmentTypeScore.getValue())
                    );
        }

        FunctionScoreQueryBuilder functionScoreBoostQuery = QueryBuilders.functionScoreQuery(filterFunctionsForScoreQueries);

        BoolQueryBuilder esQuery = QueryBuilders.boolQuery();
        esQuery.filter(equipmentSearchQuery).filter(networkUuidSearchQuery).filter(variantIdSearchQuery).must(functionScoreBoostQuery);
        return esQuery;
    }

    private String buildTombstonedEquipmentSearchQuery(UUID networkUuid, String variantId) {
        return String.format(NETWORK_UUID + ":(%s) AND " + VARIANT_ID + ":(%s)", networkUuid, variantId);
    }

    @Transactional
    public Optional<DeleteStudyInfos> doDeleteStudyIfNotCreationInProgress(UUID studyUuid, String userId) {
        Optional<StudyCreationRequestEntity> studyCreationRequestEntity = studyCreationRequestRepository.findById(studyUuid);
        Optional<StudyEntity> studyEntity = studyRepository.findById(studyUuid);
        DeleteStudyInfos deleteStudyInfos = null;
        if (studyCreationRequestEntity.isEmpty()) {
            AtomicReference<UUID> caseUuid = new AtomicReference<>(null);
            UUID networkUuid = networkStoreService.doGetNetworkUuid(studyUuid);
            List<NodeModificationInfos> nodesModificationInfos;
            nodesModificationInfos = networkModificationTreeService.getAllNodesModificationInfos(studyUuid);
            studyEntity.ifPresent(s -> {
                caseUuid.set(studyEntity.get().getCaseUuid());
                networkModificationTreeService.doDeleteTree(studyUuid);
                studyRepository.deleteById(studyUuid);
                studyInfosService.deleteByUuid(studyUuid);
            });
            deleteStudyInfos = new DeleteStudyInfos(networkUuid, caseUuid.get(), nodesModificationInfos);
        } else {
            studyCreationRequestRepository.deleteById(studyCreationRequestEntity.get().getId());
        }

        if (deleteStudyInfos == null) {
            return Optional.empty();
        } else {
            return Optional.of(deleteStudyInfos);
        }
    }

    @Transactional
    public void deleteStudyIfNotCreationInProgress(UUID studyUuid, String userId) {
        AtomicReference<Long> startTime = new AtomicReference<>(null);
        try {
            Optional<DeleteStudyInfos> deleteStudyInfosOpt = doDeleteStudyIfNotCreationInProgress(studyUuid,
                    userId);
            if (deleteStudyInfosOpt.isPresent()) {
                DeleteStudyInfos deleteStudyInfos = deleteStudyInfosOpt.get();
                startTime.set(System.nanoTime());

                CompletableFuture<Void> executeInParallel = CompletableFuture.allOf(
                        studyServerExecutionService.runAsync(() -> deleteStudyInfos.getNodesModificationInfos().stream()
                                .map(NodeModificationInfos::getLoadFlowUuid).filter(Objects::nonNull).forEach(loadflowService::deleteLoadFlowResult)), // TODO delete all with one request only
                        studyServerExecutionService.runAsync(() -> deleteStudyInfos.getNodesModificationInfos().stream()
                                .map(NodeModificationInfos::getSecurityAnalysisUuid).filter(Objects::nonNull).forEach(securityAnalysisService::deleteSaResult)), // TODO delete all with one request only
                        studyServerExecutionService.runAsync(() -> deleteStudyInfos.getNodesModificationInfos().stream()
                                .map(NodeModificationInfos::getSensitivityAnalysisUuid).filter(Objects::nonNull).forEach(sensitivityAnalysisService::deleteSensitivityAnalysisResult)), // TODO delete all with one request only
                        studyServerExecutionService.runAsync(() -> deleteStudyInfos.getNodesModificationInfos().stream()
                                .map(NodeModificationInfos::getShortCircuitAnalysisUuid).filter(Objects::nonNull).forEach(shortCircuitService::deleteShortCircuitAnalysisResult)), // TODO delete all with one request only
                        studyServerExecutionService.runAsync(() -> deleteStudyInfos.getNodesModificationInfos().stream()
                                .map(NodeModificationInfos::getVoltageInitUuid).filter(Objects::nonNull).forEach(voltageInitService::deleteVoltageInitResult)), // TODO delete all with one request only
                        studyServerExecutionService.runAsync(() -> deleteStudyInfos.getNodesModificationInfos().stream()
                                .map(NodeModificationInfos::getDynamicSimulationUuid).filter(Objects::nonNull).forEach(dynamicSimulationService::deleteResult)), // TODO delete all with one request only
                        studyServerExecutionService.runAsync(() -> deleteStudyInfos.getNodesModificationInfos().stream().map(NodeModificationInfos::getModificationGroupUuid).filter(Objects::nonNull).forEach(networkModificationService::deleteModifications)), // TODO delete all with one request only
                        studyServerExecutionService.runAsync(() -> deleteStudyInfos.getNodesModificationInfos().stream().map(NodeModificationInfos::getReportUuid).filter(Objects::nonNull).forEach(reportService::deleteReport)), // TODO delete all with one request only
                        studyServerExecutionService.runAsync(() -> deleteEquipmentIndexes(deleteStudyInfos.getNetworkUuid())),
                        studyServerExecutionService.runAsync(() -> networkStoreService.deleteNetwork(deleteStudyInfos.getNetworkUuid())),
                        studyServerExecutionService.runAsync(deleteStudyInfos.getCaseUuid() != null ? () -> caseService.deleteCase(deleteStudyInfos.getCaseUuid()) : () -> {
                        })
                );

                executeInParallel.get();
                if (startTime.get() != null) {
                    LOGGER.trace("Delete study '{}' : {} seconds", studyUuid, TimeUnit.NANOSECONDS.toSeconds(System.nanoTime() - startTime.get()));
                }
            }
        } catch (Exception e) {
            if (e instanceof InterruptedException) {
                Thread.currentThread().interrupt();
            }
            LOGGER.error(e.toString(), e);
            throw new StudyException(DELETE_STUDY_FAILED, e.getMessage());
        }
    }

    public void deleteEquipmentIndexes(UUID networkUuid) {
        AtomicReference<Long> startTime = new AtomicReference<>();
        startTime.set(System.nanoTime());
        equipmentInfosService.deleteAll(networkUuid);
        LOGGER.trace("Indexes deletion for network '{}' : {} seconds", networkUuid, TimeUnit.NANOSECONDS.toSeconds(System.nanoTime() - startTime.get()));
    }

    public CreatedStudyBasicInfos insertStudy(UUID studyUuid, String userId, NetworkInfos networkInfos, String caseFormat,
                                              UUID caseUuid, String caseName, LoadFlowParametersEntity loadFlowParameters,
                                              ShortCircuitParametersEntity shortCircuitParametersEntity, DynamicSimulationParametersEntity dynamicSimulationParametersEntity, VoltageInitParametersEntity voltageInitParametersEntity, Map<String, String> importParameters, UUID importReportUuid) {
        CreatedStudyBasicInfos createdStudyBasicInfos = StudyService.toCreatedStudyBasicInfos(insertStudyEntity(
                studyUuid, userId, networkInfos.getNetworkUuid(), networkInfos.getNetworkId(), caseFormat, caseUuid, caseName, loadFlowParameters, importReportUuid, shortCircuitParametersEntity, dynamicSimulationParametersEntity, voltageInitParametersEntity, importParameters));
        studyInfosService.add(createdStudyBasicInfos);

        notificationService.emitStudiesChanged(studyUuid, userId);

        return createdStudyBasicInfos;
    }

    private StudyEntity insertDuplicatedStudy(BasicStudyInfos studyInfos, UUID sourceStudyUuid, String userId) {
        Objects.requireNonNull(studyInfos.getId());
        Objects.requireNonNull(userId);

        StudyEntity sourceStudy = studyRepository.findById(sourceStudyUuid).orElseThrow(() -> new StudyException(STUDY_NOT_FOUND));
        SecurityAnalysisParametersValues securityAnalysisParametersValues = sourceStudy.getSecurityAnalysisParameters() == null ? SecurityAnalysisService.getDefaultSecurityAnalysisParametersValues() : SecurityAnalysisService.fromEntity(sourceStudy.getSecurityAnalysisParameters());

        List<VariantInfos> networkVariants = networkStoreService.getNetworkVariants(sourceStudy.getNetworkUuid());
        List<String> targetVariantIds = networkVariants.stream().map(VariantInfos::getId).limit(2).collect(Collectors.toList());
        UUID clonedCaseUuid = caseService.duplicateCase(sourceStudy.getCaseUuid(), false);

        Network clonedNetwork = networkStoreService.cloneNetwork(sourceStudy.getNetworkUuid(), targetVariantIds);
        UUID clonedNetworkUuid = networkStoreService.getNetworkUuid(clonedNetwork);

        Map<String, String> newImportParameters = Map.copyOf(sourceStudy.getImportParameters());

        LoadFlowParameters sourceLoadFlowParameters = LoadflowService.fromEntity(sourceStudy.getLoadFlowParameters());
        LoadFlowParameters newLoadFlowParameters = sourceLoadFlowParameters != null ? sourceLoadFlowParameters.copy() : new LoadFlowParameters();
        List<LoadFlowSpecificParameterInfos> sourceSpecificLoadFlowParameters = getAllSpecificLoadFlowParameters(sourceStudy);

        VoltageInitParametersInfos copiedVoltageInitParameters = VoltageInitService.fromEntity(sourceStudy.getVoltageInitParameters());

        ShortCircuitParameters copiedShortCircuitParameters = ShortCircuitService.fromEntity(sourceStudy.getShortCircuitParameters());
        ShortCircuitParameters shortCircuitParameters = copiedShortCircuitParameters != null ? copiedShortCircuitParameters : ShortCircuitService.getDefaultShortCircuitParameters();

        DynamicSimulationParametersInfos copiedDynamicSimulationParameters = sourceStudy.getDynamicSimulationParameters() != null ? DynamicSimulationService.fromEntity(sourceStudy.getDynamicSimulationParameters(), objectMapper) : DynamicSimulationService.getDefaultDynamicSimulationParameters();
        DynamicSimulationParametersInfos dynamicSimulationParameters = copiedDynamicSimulationParameters != null ? copiedDynamicSimulationParameters : DynamicSimulationService.getDefaultDynamicSimulationParameters();

        StudyEntity studyEntity = StudyEntity.builder()
                .id(studyInfos.getId())
                .networkUuid(clonedNetworkUuid).networkId(sourceStudy.getNetworkId())
                .caseFormat(sourceStudy.getCaseFormat()).caseUuid(clonedCaseUuid).caseName(sourceStudy.getCaseName())
                .loadFlowProvider(sourceStudy.getLoadFlowProvider())
                .loadFlowParameters(LoadflowService.toEntity(newLoadFlowParameters, sourceSpecificLoadFlowParameters))
                .securityAnalysisProvider(sourceStudy.getSecurityAnalysisProvider())
                .securityAnalysisParameters(SecurityAnalysisService.toEntity(securityAnalysisParametersValues))
                .sensitivityAnalysisProvider(sourceStudy.getSensitivityAnalysisProvider())
                .dynamicSimulationProvider(sourceStudy.getDynamicSimulationProvider())
                .dynamicSimulationParameters(DynamicSimulationService.toEntity(dynamicSimulationParameters, objectMapper))
                .shortCircuitParameters(ShortCircuitService.toEntity(shortCircuitParameters))
                .voltageInitParameters(VoltageInitService.toEntity(copiedVoltageInitParameters))
                .importParameters(newImportParameters)
                .build();
        CreatedStudyBasicInfos createdStudyBasicInfos = StudyService.toCreatedStudyBasicInfos(insertDuplicatedStudy(studyEntity, sourceStudy.getId(), UUID.randomUUID()));

        studyInfosService.add(createdStudyBasicInfos);
        notificationService.emitStudiesChanged(studyInfos.getId(), userId);

        return studyEntity;
    }

    private StudyCreationRequestEntity insertStudyCreationRequest(String userId, UUID studyUuid) {
        StudyCreationRequestEntity newStudy = insertStudyCreationRequestEntity(studyUuid);
        notificationService.emitStudiesChanged(newStudy.getId(), userId);
        return newStudy;
    }

    public byte[] getVoltageLevelSvg(UUID studyUuid, String voltageLevelId, DiagramParameters diagramParameters,
                                     UUID nodeUuid) {
        UUID networkUuid = networkStoreService.getNetworkUuid(studyUuid);
        String variantId = networkModificationTreeService.getVariantId(nodeUuid);
        if (networkStoreService.existVariant(networkUuid, variantId)) {
            return singleLineDiagramService.getVoltageLevelSvg(networkUuid, variantId, voltageLevelId, diagramParameters);
        } else {
            return null;
        }
    }

    public String getVoltageLevelSvgAndMetadata(UUID studyUuid, String voltageLevelId, DiagramParameters diagramParameters,
                                                UUID nodeUuid) {
        UUID networkUuid = networkStoreService.getNetworkUuid(studyUuid);
        String variantId = networkModificationTreeService.getVariantId(nodeUuid);
        if (networkStoreService.existVariant(networkUuid, variantId)) {
            return singleLineDiagramService.getVoltageLevelSvgAndMetadata(networkUuid, variantId, voltageLevelId, diagramParameters);
        } else {
            return null;
        }
    }

    private void persistentStoreWithNotificationOnError(UUID caseUuid, UUID studyUuid, String userId, UUID importReportUuid, Map<String, Object> importParameters) {
        try {
            networkConversionService.persistentStore(caseUuid, studyUuid, userId, importReportUuid, importParameters);
        } catch (HttpStatusCodeException e) {
            throw handleHttpError(e, STUDY_CREATION_FAILED);
        }
    }

    public String getLinesGraphics(UUID networkUuid, UUID nodeUuid, List<String> linesIds) {
        String variantId = networkModificationTreeService.getVariantId(nodeUuid);

        return geoDataService.getLinesGraphics(networkUuid, variantId, linesIds);
    }

    public String getSubstationsGraphics(UUID networkUuid, UUID nodeUuid, List<String> substationsIds) {
        String variantId = networkModificationTreeService.getVariantId(nodeUuid);

        return geoDataService.getSubstationsGraphics(networkUuid, variantId, substationsIds);
    }

    public String getSubstationMapData(UUID studyUuid, UUID nodeUuid, String substationId, boolean inUpstreamBuiltParentNode) {
        UUID nodeUuidToSearchIn = getNodeUuidToSearchIn(nodeUuid, inUpstreamBuiltParentNode);
        return networkMapService.getEquipmentMapData(networkStoreService.getNetworkUuid(studyUuid), networkModificationTreeService.getVariantId(nodeUuidToSearchIn),
                "substations", substationId);
    }

    public String getNetworkElementsInfos(UUID studyUuid, UUID nodeUuid, List<String> substationsIds, String elementType, String infoType, boolean inUpstreamBuiltParentNode) {
        UUID nodeUuidToSearchIn = getNodeUuidToSearchIn(nodeUuid, inUpstreamBuiltParentNode);
        return networkMapService.getElementsInfos(networkStoreService.getNetworkUuid(studyUuid), networkModificationTreeService.getVariantId(nodeUuidToSearchIn),
                substationsIds, elementType, infoType);
    }

    public String getNetworkElementInfos(UUID studyUuid, UUID nodeUuid, String elementType, String infoType, String elementId, boolean inUpstreamBuiltParentNode) {
        UUID nodeUuidToSearchIn = getNodeUuidToSearchIn(nodeUuid, inUpstreamBuiltParentNode);
        return networkMapService.getElementInfos(networkStoreService.getNetworkUuid(studyUuid), networkModificationTreeService.getVariantId(nodeUuidToSearchIn),
                elementType, infoType, elementId);
    }

    public String getVoltageLevelsAndEquipment(UUID studyUuid, UUID nodeUuid, List<String> substationsIds, boolean inUpstreamBuiltParentNode) {
        UUID nodeUuidToSearchIn = getNodeUuidToSearchIn(nodeUuid, inUpstreamBuiltParentNode);
        return networkMapService.getEquipmentsMapData(networkStoreService.getNetworkUuid(studyUuid), networkModificationTreeService.getVariantId(nodeUuidToSearchIn),
                substationsIds, "voltage-levels-equipments");
    }

    public String getVoltageLevelEquipments(UUID studyUuid, UUID nodeUuid, List<String> substationsIds, boolean inUpstreamBuiltParentNode, String voltageLevelId) {
        UUID nodeUuidToSearchIn = getNodeUuidToSearchIn(nodeUuid, inUpstreamBuiltParentNode);
        String equipmentPath = "voltage-level-equipments" + (voltageLevelId == null ? "" : StudyConstants.DELIMITER + voltageLevelId);
        return networkMapService.getEquipmentsMapData(networkStoreService.getNetworkUuid(studyUuid), networkModificationTreeService.getVariantId(nodeUuidToSearchIn),
                substationsIds, equipmentPath);
    }

    public String getBranchOrThreeWindingsTransformer(UUID studyUuid, UUID nodeUuid, String equipmentId) {
        UUID networkUuid = networkStoreService.getNetworkUuid(studyUuid);
        String variantId = networkModificationTreeService.getVariantId(nodeUuid);
        return networkMapService.getEquipmentMapData(networkUuid, variantId, "branch-or-3wt", equipmentId);
    }

    public String getAllMapData(UUID studyUuid, UUID nodeUuid, List<String> substationsIds) {
        return networkMapService.getEquipmentsMapData(networkStoreService.getNetworkUuid(studyUuid), networkModificationTreeService.getVariantId(nodeUuid),
                substationsIds, "all");
    }

    public UUID runLoadFlow(UUID studyUuid, UUID nodeUuid, String userId) {
        StudyEntity studyEntity = studyRepository.findById(studyUuid).orElseThrow(() -> new StudyException(STUDY_NOT_FOUND));
        Optional<UUID> prevResultUuidOpt = networkModificationTreeService.getLoadFlowResultUuid(nodeUuid);
        prevResultUuidOpt.ifPresent(loadflowService::deleteLoadFlowResult);

        LoadFlowParametersInfos lfParameters = getLoadFlowParametersInfos(studyEntity);
        UUID result = loadflowService.runLoadFlow(studyUuid, nodeUuid, lfParameters, studyEntity.getLoadFlowProvider(), userId);

        updateLoadFlowResultUuid(nodeUuid, result);
        notificationService.emitStudyChanged(studyUuid, nodeUuid, NotificationService.UPDATE_TYPE_LOADFLOW_STATUS);
        return result;
    }

    public ExportNetworkInfos exportNetwork(UUID studyUuid, UUID nodeUuid, String format, String paramatersJson) {
        UUID networkUuid = networkStoreService.getNetworkUuid(studyUuid);
        String variantId = networkModificationTreeService.getVariantId(nodeUuid);

        return networkConversionService.exportNetwork(networkUuid, variantId, format, paramatersJson);
    }

    private void assertComputationNotRunning(UUID nodeUuid) {
        loadflowService.assertLoadFlowNotRunning(nodeUuid);
        securityAnalysisService.assertSecurityAnalysisNotRunning(nodeUuid);
        dynamicSimulationService.assertDynamicSimulationNotRunning(nodeUuid);
        sensitivityAnalysisService.assertSensitivityAnalysisNotRunning(nodeUuid);
        shortCircuitService.assertShortCircuitAnalysisNotRunning(nodeUuid);
        voltageInitService.assertVoltageInitNotRunning(nodeUuid);
    }

    public void assertIsNodeNotReadOnly(UUID nodeUuid) {
        Boolean isReadOnly = networkModificationTreeService.isReadOnly(nodeUuid).orElse(Boolean.FALSE);
        if (Boolean.TRUE.equals(isReadOnly)) {
            throw new StudyException(NOT_ALLOWED);
        }
    }

    public void assertIsNodeExist(UUID studyUuid, UUID nodeUuid) {
        boolean exists = networkModificationTreeService.getAllNodes(studyUuid).stream()
                .anyMatch(nodeEntity -> nodeUuid.equals(nodeEntity.getIdNode()));

        if (!exists) {
            throw new StudyException(NODE_NOT_FOUND);
        }
    }

    public void assertIsStudyExist(UUID studyUuid) {
        boolean exists = getStudies().stream()
                .anyMatch(study -> studyUuid.equals(study.getId()));
        if (!exists) {
            throw new StudyException(NODE_NOT_FOUND);
        }
    }

    public void assertCanModifyNode(UUID studyUuid, UUID nodeUuid) {
        assertIsNodeNotReadOnly(nodeUuid);
        assertNoBuildNoComputation(studyUuid, nodeUuid);
    }

    public void assertIsStudyAndNodeExist(UUID studyUuid, UUID nodeUuid) {
        assertIsStudyExist(studyUuid);
        assertIsNodeExist(studyUuid, nodeUuid);
    }

    public void assertNoBuildNoComputation(UUID studyUuid, UUID nodeUuid) {
        assertComputationNotRunning(nodeUuid);
        assertNoNodeIsBuilding(studyUuid);
    }

    private void assertNoNodeIsBuilding(UUID studyUuid) {
        networkModificationTreeService.getAllNodes(studyUuid).stream().forEach(node -> {
            if (networkModificationTreeService.getNodeBuildStatus(node.getIdNode()).isBuilding()) {
                throw new StudyException(NOT_ALLOWED, "No modification is allowed during a node building.");
            }
        });
    }

    public void assertRootNodeOrBuiltNode(UUID studyUuid, UUID nodeUuid) {
        if (!(networkModificationTreeService.getStudyRootNodeUuid(studyUuid).equals(nodeUuid)
                || networkModificationTreeService.getNodeBuildStatus(nodeUuid).isBuilt())) {
            throw new StudyException(NODE_NOT_BUILT);
        }
    }

    private LoadFlowParameters getLoadFlowParameters(StudyEntity studyEntity) {
        return LoadFlowService.fromEntity(studyEntity.getLoadFlowParameters());
    }

    public LoadFlowParameters getLoadFlowParameters(UUID studyUuid) {
        return studyRepository.findById(studyUuid)
                .map(this::getLoadFlowParameters)
                .orElse(null);
    }

    public LoadFlowParametersInfos getLoadFlowParametersInfos(StudyEntity study) {
        LoadFlowParameters commonParameters = getLoadFlowParameters(study);
        List<LoadFlowSpecificParameterInfos> specificParameters = getSpecificLoadFlowParameters(study, ComputationUsingLoadFlow.LOAD_FLOW);
        return LoadFlowParametersInfos.builder()
                .commonParameters(commonParameters)
                .specificParameters(specificParameters.stream().collect(Collectors.toMap(LoadFlowSpecificParameterInfos::getName, LoadFlowSpecificParameterInfos::getValue)))
                .build();
    }

    public LoadFlowParametersValues getLoadFlowParametersValues(UUID studyUuid) {
        StudyEntity study = studyRepository.findById(studyUuid).orElseThrow(() -> new StudyException(STUDY_NOT_FOUND));
        LoadFlowParameters commonParameters = getLoadFlowParameters(study);
        List<LoadFlowSpecificParameterInfos> specificParameters = getAllSpecificLoadFlowParameters(study);
        Map<String, Map<String, Object>> specificParametersPerProvider = specificParameters.stream()
            .collect(Collectors.groupingBy(LoadFlowSpecificParameterInfos::getProvider,
                Collectors.toMap(LoadFlowSpecificParameterInfos::getName, LoadFlowSpecificParameterInfos::getValue)));
        return LoadFlowParametersValues.builder()
                .commonParameters(commonParameters)
                .specificParametersPerProvider(specificParametersPerProvider)
                .build();
    }

    private List<LoadFlowSpecificParameterInfos> getSpecificLoadFlowParameters(StudyEntity study, ComputationUsingLoadFlow computation) {
        List<LoadFlowSpecificParameterEntity> params = study.getLoadFlowParameters().getSpecificParameters();
        String lfProvider;
        if (computation == ComputationUsingLoadFlow.SECURITY_ANALYSIS) {
            lfProvider = study.getSecurityAnalysisProvider();
        } else if (computation == ComputationUsingLoadFlow.SENSITIVITY_ANALYSIS) {
            lfProvider = study.getSensitivityAnalysisProvider();
        } else {
            lfProvider = study.getLoadFlowProvider();
        }
        return params.stream()
                .filter(p -> p.getProvider().equalsIgnoreCase(lfProvider))
                .map(LoadFlowSpecificParameterEntity::toLoadFlowSpecificParameterInfos)
                .collect(Collectors.toList());
    }

    private List<LoadFlowSpecificParameterInfos> getAllSpecificLoadFlowParameters(StudyEntity study) {
        List<LoadFlowSpecificParameterEntity> params = study.getLoadFlowParameters().getSpecificParameters();
        return params.stream()
                .map(LoadFlowSpecificParameterEntity::toLoadFlowSpecificParameterInfos)
                .collect(Collectors.toList());
    }

    private List<LoadFlowSpecificParameterInfos> getSpecificLoadFlowParameters(UUID studyUuid, ComputationUsingLoadFlow computation) {
        return studyRepository.findById(studyUuid)
                .map(study -> getSpecificLoadFlowParameters(study, computation))
                .orElse(List.of());
    }

    private LoadFlowParametersEntity createParametersEntity(LoadFlowParametersValues parameters) {
        LoadFlowParameters allCommonValues;
        List<LoadFlowSpecificParameterInfos> allSpecificValues = new ArrayList<>(List.of());
        if (parameters == null) {
            allCommonValues = LoadFlowParameters.load();
        } else {
            allCommonValues = parameters.getCommonParameters();
            if (parameters.getSpecificParametersPerProvider() != null) {
                parameters.getSpecificParametersPerProvider().forEach((provider, paramsMap) -> {
                    if (paramsMap != null) {
                        paramsMap.forEach((paramName, paramValue) -> {
                                if (paramValue != null) {
                                    allSpecificValues.add(LoadFlowSpecificParameterInfos.builder()
                                            .provider(provider)
                                            .value(Objects.toString(paramValue))
                                            .name(paramName)
                                            .build());
                                }
                            }
                        );
                    }
                });
            }
        }
        return LoadFlowService.toEntity(allCommonValues, allSpecificValues);
    }

    private void deleteLoadFlowResult(UUID studyUuid) {
        List<UUID> loadFlowResultUuids = networkModificationTreeService.getLoadFlowResultUuids(studyUuid);
        if (!loadFlowResultUuids.isEmpty()) {
            loadflowService.deleteLoadFlowResults(loadFlowResultUuids);
        }
        networkModificationTreeService.getAllNodes(studyUuid).forEach(node -> networkModificationTreeService.updateLoadFlowResultUuid(node.getIdNode(), null));
    }

    public SecurityAnalysisParametersValues getSecurityAnalysisParametersValues(UUID studyUuid) {
        return studyRepository.findById(studyUuid)
                .map(studyEntity -> studyEntity.getSecurityAnalysisParameters() != null ? SecurityAnalysisService.fromEntity(studyEntity.getSecurityAnalysisParameters()) : SecurityAnalysisService.getDefaultSecurityAnalysisParametersValues())
                .orElse(null);
    }

    @Transactional
    public void setSecurityAnalysisParametersValues(UUID studyUuid, SecurityAnalysisParametersValues parameters, String userId) {
        updateSecurityAnalysisParameters(studyUuid, SecurityAnalysisService.toEntity(parameters != null ? parameters : SecurityAnalysisService.getDefaultSecurityAnalysisParametersValues()));
        notificationService.emitElementUpdated(studyUuid, userId);
    }

    @Transactional
    public void setLoadFlowParameters(UUID studyUuid, LoadFlowParametersValues parameters, String userId) {
        updateLoadFlowParameters(studyUuid, createParametersEntity(parameters));
        invalidateLoadFlowStatusOnAllNodes(studyUuid);
        invalidateSecurityAnalysisStatusOnAllNodes(studyUuid);
        invalidateSensitivityAnalysisStatusOnAllNodes(studyUuid);
        invalidateDynamicSimulationStatusOnAllNodes(studyUuid);
        notificationService.emitStudyChanged(studyUuid, null, NotificationService.UPDATE_TYPE_LOADFLOW_STATUS);
        notificationService.emitStudyChanged(studyUuid, null, NotificationService.UPDATE_TYPE_SECURITY_ANALYSIS_STATUS);
        notificationService.emitStudyChanged(studyUuid, null, NotificationService.UPDATE_TYPE_SENSITIVITY_ANALYSIS_STATUS);
        notificationService.emitStudyChanged(studyUuid, null, NotificationService.UPDATE_TYPE_DYNAMIC_SIMULATION_STATUS);
        notificationService.emitElementUpdated(studyUuid, userId);
    }

    public String getDefaultLoadflowProvider() {
        return defaultLoadflowProvider;
    }

    public String getLoadFlowProvider(UUID studyUuid) {
        return studyRepository.findById(studyUuid)
                .map(StudyEntity::getLoadFlowProvider)
                .orElse("");
    }

    private void updateProvider(UUID studyUuid, String userId, Consumer<StudyEntity> providerSetter) {
        StudyEntity studyEntity = studyRepository.findById(studyUuid).orElseThrow(() -> new StudyException(STUDY_NOT_FOUND));
        providerSetter.accept(studyEntity);
        notificationService.emitElementUpdated(studyUuid, userId);
    }

    @Transactional
    public void updateLoadFlowProvider(UUID studyUuid, String provider, String userId) {
        updateProvider(studyUuid, userId, studyEntity -> {
            studyEntity.setLoadFlowProvider(provider != null ? provider : defaultLoadflowProvider);
            invalidateLoadFlowStatusOnAllNodes(studyUuid);
            notificationService.emitStudyChanged(studyUuid, null, NotificationService.UPDATE_TYPE_LOADFLOW_STATUS);
        });
    }

    public String getDefaultSecurityAnalysisProvider() {
        return defaultSecurityAnalysisProvider;
    }

    public String getSecurityAnalysisProvider(UUID studyUuid) {
        return studyRepository.findById(studyUuid)
                .map(StudyEntity::getSecurityAnalysisProvider)
                .orElse("");
    }

    @Transactional
    public void updateSecurityAnalysisProvider(UUID studyUuid, String provider, String userId) {
        updateProvider(studyUuid, userId, studyEntity -> {
            studyEntity.setSecurityAnalysisProvider(provider != null ? provider : defaultSecurityAnalysisProvider);
            invalidateSecurityAnalysisStatusOnAllNodes(studyUuid);
            notificationService.emitStudyChanged(studyUuid, null, NotificationService.UPDATE_TYPE_SECURITY_ANALYSIS_STATUS);
        });
    }

    public String getDefaultSensitivityAnalysisProvider() {
        return defaultSensitivityAnalysisProvider;
    }

    public String getSensitivityAnalysisProvider(UUID studyUuid) {
        return studyRepository.findById(studyUuid)
                .map(StudyEntity::getSensitivityAnalysisProvider)
                .orElse("");
    }

    @Transactional
    public void updateSensitivityAnalysisProvider(UUID studyUuid, String provider, String userId) {
        updateProvider(studyUuid, userId, studyEntity -> {
            studyEntity.setSensitivityAnalysisProvider(provider != null ? provider : defaultSensitivityAnalysisProvider);
            invalidateSensitivityAnalysisStatusOnAllNodes(studyUuid);
            notificationService.emitStudyChanged(studyUuid, null, NotificationService.UPDATE_TYPE_SENSITIVITY_ANALYSIS_STATUS);
        });
    }

    public String getDefaultDynamicSimulationProvider() {
        return defaultDynamicSimulationProvider;
    }

    public String getDynamicSimulationProvider(UUID studyUuid) {
        return studyRepository.findById(studyUuid)
                .map(StudyEntity::getDynamicSimulationProvider)
                .orElse("");
    }

    @Transactional
    public void updateDynamicSimulationProvider(UUID studyUuid, String provider, String userId) {
        updateProvider(studyUuid, userId, studyEntity -> {
            studyEntity.setDynamicSimulationProvider(provider != null ? provider : defaultDynamicSimulationProvider);
            invalidateDynamicSimulationStatusOnAllNodes(studyUuid);
            notificationService.emitStudyChanged(studyUuid, null, NotificationService.UPDATE_TYPE_DYNAMIC_SIMULATION_STATUS);
        });
    }

    public ShortCircuitParameters getShortCircuitParameters(UUID studyUuid) {
        return studyRepository.findById(studyUuid)
                .map(studyEntity -> ShortCircuitService.fromEntity(studyEntity.getShortCircuitParameters()))
                .orElse(null);
    }

    @Transactional
    public void setShortCircuitParameters(UUID studyUuid, ShortCircuitParameters parameters, String userId) {
        updateShortCircuitParameters(studyUuid, ShortCircuitService.toEntity(parameters != null ? parameters : ShortCircuitService.getDefaultShortCircuitParameters()));
        notificationService.emitElementUpdated(studyUuid, userId);
    }

    @Transactional
    public UUID runSecurityAnalysis(UUID studyUuid, List<String> contingencyListNames, UUID nodeUuid) {
        Objects.requireNonNull(studyUuid);
        Objects.requireNonNull(contingencyListNames);
        Objects.requireNonNull(nodeUuid);

        UUID networkUuid = networkStoreService.getNetworkUuid(studyUuid);
        String provider = getSecurityAnalysisProvider(studyUuid);
        String variantId = networkModificationTreeService.getVariantId(nodeUuid);
        UUID reportUuid = networkModificationTreeService.getReportUuid(nodeUuid);

        String receiver;
        try {
            receiver = URLEncoder.encode(objectMapper.writeValueAsString(new NodeReceiver(nodeUuid)),
                StandardCharsets.UTF_8);
        } catch (JsonProcessingException e) {
            throw new UncheckedIOException(e);
        }

        Optional<UUID> prevResultUuidOpt = networkModificationTreeService.getSecurityAnalysisResultUuid(nodeUuid);
        prevResultUuidOpt.ifPresent(securityAnalysisService::deleteSaResult);

        List<LoadFlowSpecificParameterInfos> specificParameters = null;
        SecurityAnalysisParameters securityAnalysisParameters = getSecurityAnalysisParameters(studyUuid);
        specificParameters = getSpecificLoadFlowParameters(studyUuid, ComputationUsingLoadFlow.SECURITY_ANALYSIS);
        LoadFlowParameters loadFlowParameters = getLoadFlowParameters(studyUuid);
        securityAnalysisParameters.setLoadFlowParameters(loadFlowParameters);

        SecurityAnalysisParametersInfos params = SecurityAnalysisParametersInfos.builder()
                .parameters(securityAnalysisParameters)
                .loadFlowSpecificParameters(specificParameters == null ?
                    Map.of() : specificParameters.stream().collect(Collectors.toMap(LoadFlowSpecificParameterInfos::getName, LoadFlowSpecificParameterInfos::getValue)))
                .build();

        UUID result = securityAnalysisService.runSecurityAnalysis(networkUuid, reportUuid, nodeUuid, variantId, provider, contingencyListNames, params, receiver);

        updateSecurityAnalysisResultUuid(nodeUuid, result);
        notificationService.emitStudyChanged(studyUuid, nodeUuid, NotificationService.UPDATE_TYPE_SECURITY_ANALYSIS_STATUS);
        return result;
    }

    public Integer getContingencyCount(UUID studyUuid, List<String> contingencyListNames, UUID nodeUuid) {
        Objects.requireNonNull(studyUuid);
        Objects.requireNonNull(contingencyListNames);
        Objects.requireNonNull(nodeUuid);

        UUID networkuuid = networkStoreService.getNetworkUuid(studyUuid);
        String variantId = networkModificationTreeService.getVariantId(nodeUuid);

        return actionsService.getContingencyCount(networkuuid, variantId, contingencyListNames);
    }

    public static LimitViolationInfos toLimitViolationInfos(LimitViolation violation) {
        return LimitViolationInfos.builder()
                .subjectId(violation.getSubjectId())
                .acceptableDuration(violation.getAcceptableDuration())
                .limit(violation.getLimit())
                .limitName(violation.getLimitName())
                .value(violation.getValue())
                .side(violation.getSide() != null ? violation.getSide().name() : "")
                .limitType(violation.getLimitType()).build();
    }

    public List<LimitViolationInfos> getLimitViolations(UUID studyUuid, UUID nodeUuid, float limitReduction) {
        Objects.requireNonNull(studyUuid);
        Objects.requireNonNull(nodeUuid);

        UUID networkUuid = networkStoreService.getNetworkUuid(studyUuid);
        Network network = networkStoreService.getNetwork(networkUuid, PreloadingStrategy.COLLECTION, networkModificationTreeService.getVariantId(nodeUuid));
        List<LimitViolation> violations;
        StudyEntity studyEntity = studyRepository.findById(studyUuid).orElseThrow(() -> new StudyException(STUDY_NOT_FOUND));
        LoadFlowParameters lfCommonParams = getLoadFlowParameters(studyEntity);
        if (lfCommonParams.isDc()) {
            violations = Security.checkLimitsDc(network, limitReduction, lfCommonParams.getDcPowerFactor());
        } else {
            violations = Security.checkLimits(network, limitReduction);
        }
        return violations.stream()
                .map(StudyService::toLimitViolationInfos).collect(Collectors.toList());
    }

    public byte[] getSubstationSvg(UUID studyUuid, String substationId, DiagramParameters diagramParameters,
                                   String substationLayout, UUID nodeUuid) {
        UUID networkUuid = networkStoreService.getNetworkUuid(studyUuid);
        String variantId = networkModificationTreeService.getVariantId(nodeUuid);
        if (networkStoreService.existVariant(networkUuid, variantId)) {
            return singleLineDiagramService.getSubstationSvg(networkUuid, variantId, substationId, diagramParameters, substationLayout);
        } else {
            return null;
        }
    }

    public String getSubstationSvgAndMetadata(UUID studyUuid, String substationId, DiagramParameters diagramParameters,
                                              String substationLayout, UUID nodeUuid) {
        UUID networkUuid = networkStoreService.getNetworkUuid(studyUuid);
        String variantId = networkModificationTreeService.getVariantId(nodeUuid);
        if (networkStoreService.existVariant(networkUuid, variantId)) {
            return singleLineDiagramService.getSubstationSvgAndMetadata(networkUuid, variantId, substationId, diagramParameters, substationLayout);
        } else {
            return null;
        }
    }

    public String getNeworkAreaDiagram(UUID studyUuid, UUID nodeUuid, List<String> voltageLevelsIds, int depth) {
        UUID networkUuid = networkStoreService.getNetworkUuid(studyUuid);
        String variantId = networkModificationTreeService.getVariantId(nodeUuid);
        if (networkStoreService.existVariant(networkUuid, variantId)) {
            return singleLineDiagramService.getNetworkAreaDiagram(networkUuid, variantId, voltageLevelsIds, depth);
        } else {
            return null;
        }
    }

    public void invalidateSecurityAnalysisStatusOnAllNodes(UUID studyUuid) {
        securityAnalysisService.invalidateSaStatus(networkModificationTreeService.getStudySecurityAnalysisResultUuids(studyUuid));
    }

    public void invalidateSensitivityAnalysisStatusOnAllNodes(UUID studyUuid) {
        sensitivityAnalysisService.invalidateSensitivityAnalysisStatus(networkModificationTreeService.getStudySensitivityAnalysisResultUuids(studyUuid));
    }

    public void invalidateDynamicSimulationStatusOnAllNodes(UUID studyUuid) {
        dynamicSimulationService.invalidateStatus(networkModificationTreeService.getStudyDynamicSimulationResultUuids(studyUuid));
    }

    public void invalidateLoadFlowStatusOnAllNodes(UUID studyUuid) {
        loadflowService.invalidateLoadFlowStatus(networkModificationTreeService.getLoadFlowResultUuids(studyUuid));
    }

    private StudyEntity insertStudyEntity(UUID uuid, String userId, UUID networkUuid, String networkId,
                                          String caseFormat, UUID caseUuid, String caseName, LoadFlowParametersEntity loadFlowParameters,
                                          UUID importReportUuid, ShortCircuitParametersEntity shortCircuitParameters, DynamicSimulationParametersEntity dynamicSimulationParameters, VoltageInitParametersEntity voltageInitParameters, Map<String, String> importParameters) {
        Objects.requireNonNull(uuid);
        Objects.requireNonNull(userId);
        Objects.requireNonNull(networkUuid);
        Objects.requireNonNull(networkId);
        Objects.requireNonNull(caseFormat);
        Objects.requireNonNull(caseUuid);
        Objects.requireNonNull(loadFlowParameters);
        Objects.requireNonNull(shortCircuitParameters);
        Objects.requireNonNull(importParameters);

        StudyEntity studyEntity = new StudyEntity(uuid, networkUuid, networkId, caseFormat, caseUuid, caseName, defaultLoadflowProvider,
                defaultSecurityAnalysisProvider, defaultSensitivityAnalysisProvider, defaultDynamicSimulationProvider, loadFlowParameters, shortCircuitParameters, dynamicSimulationParameters, voltageInitParameters, null, importParameters);
        return self.insertStudy(studyEntity, importReportUuid);
    }

    @Transactional
    public StudyEntity insertStudy(StudyEntity studyEntity, UUID importReportUuid) {
        var study = studyRepository.save(studyEntity);

        networkModificationTreeService.createBasicTree(study, importReportUuid);
        return study;
    }

    @Transactional
    public StudyEntity insertDuplicatedStudy(StudyEntity studyEntity, UUID sourceStudyUuid, UUID reportUuid) {
        var study = studyRepository.save(studyEntity);

        networkModificationTreeService.createRoot(study, reportUuid);
        AbstractNode rootNode = networkModificationTreeService.getStudyTree(sourceStudyUuid);
        networkModificationTreeService.cloneStudyTree(rootNode, null, studyEntity);
        return study;
    }

    void updateSecurityAnalysisResultUuid(UUID nodeUuid, UUID securityAnalysisResultUuid) {
        networkModificationTreeService.updateSecurityAnalysisResultUuid(nodeUuid, securityAnalysisResultUuid);
    }

    void updateDynamicSimulationResultUuid(UUID nodeUuid, UUID dynamicSimulationResultUuid) {
        networkModificationTreeService.updateDynamicSimulationResultUuid(nodeUuid, dynamicSimulationResultUuid);
    }

    void updateSensitivityAnalysisResultUuid(UUID nodeUuid, UUID sensitivityAnalysisResultUuid) {
        networkModificationTreeService.updateSensitivityAnalysisResultUuid(nodeUuid, sensitivityAnalysisResultUuid);
    }

    void updateShortCircuitAnalysisResultUuid(UUID nodeUuid, UUID shortCircuitAnalysisResultUuid) {
        networkModificationTreeService.updateShortCircuitAnalysisResultUuid(nodeUuid, shortCircuitAnalysisResultUuid);
    }

    void updateLoadFlowResultUuid(UUID nodeUuid, UUID loadFlowResultUuid) {
        networkModificationTreeService.updateLoadFlowResultUuid(nodeUuid, loadFlowResultUuid);
    }

    void updateVoltageInitResultUuid(UUID nodeUuid, UUID voltageInitResultUuid) {
        networkModificationTreeService.updateVoltageInitResultUuid(nodeUuid, voltageInitResultUuid);
    }

    private StudyCreationRequestEntity insertStudyCreationRequestEntity(UUID studyUuid) {
        StudyCreationRequestEntity studyCreationRequestEntity = new StudyCreationRequestEntity(
                studyUuid == null ? UUID.randomUUID() : studyUuid);
        return studyCreationRequestRepository.save(studyCreationRequestEntity);
    }

    public void updateLoadFlowParameters(UUID studyUuid, LoadFlowParametersEntity loadFlowParametersEntity) {
        Optional<StudyEntity> studyEntity = studyRepository.findById(studyUuid);
        studyEntity.ifPresent(studyEntity1 -> studyEntity1.setLoadFlowParameters(loadFlowParametersEntity));
    }

    public void updateShortCircuitParameters(UUID studyUuid, ShortCircuitParametersEntity shortCircuitParametersEntity) {
        Optional<StudyEntity> studyEntity = studyRepository.findById(studyUuid);
        studyEntity.ifPresent(studyEntity1 -> studyEntity1.setShortCircuitParameters(shortCircuitParametersEntity));
    }

    public void updateDynamicSimulationParameters(UUID studyUuid, DynamicSimulationParametersEntity dynamicSimulationParametersEntity) {
        Optional<StudyEntity> studyEntity = studyRepository.findById(studyUuid);
        studyEntity.ifPresent(studyEntity1 -> {
            studyEntity1.setDynamicSimulationParameters(dynamicSimulationParametersEntity);
            invalidateDynamicSimulationStatusOnAllNodes(studyUuid);
            notificationService.emitStudyChanged(studyUuid, null, NotificationService.UPDATE_TYPE_DYNAMIC_SIMULATION_STATUS);
        });
    }

    public void updateVoltageInitParameters(UUID studyUuid, VoltageInitParametersEntity voltageInitParametersEntity) {
        Optional<StudyEntity> studyEntity = studyRepository.findById(studyUuid);
        studyEntity.ifPresent(studyEntity1 -> studyEntity1.setVoltageInitParameters(voltageInitParametersEntity));
    }

    public void updateSecurityAnalysisParameters(UUID studyUuid, SecurityAnalysisParametersEntity securityAnalysisParametersEntity) {
        Optional<StudyEntity> studyEntity = studyRepository.findById(studyUuid);
        studyEntity.ifPresent(studyEntity1 -> studyEntity1.setSecurityAnalysisParameters(securityAnalysisParametersEntity));
    }

    public void createNetworkModification(UUID studyUuid, String createModificationAttributes, UUID nodeUuid, String userId) {
        List<UUID> childrenUuids = networkModificationTreeService.getChildren(nodeUuid);
        notificationService.emitStartModificationEquipmentNotification(studyUuid, nodeUuid, childrenUuids, NotificationService.MODIFICATIONS_CREATING_IN_PROGRESS);
        try {
            NodeModificationInfos nodeInfos = networkModificationTreeService.getNodeModificationInfos(nodeUuid);
            UUID groupUuid = nodeInfos.getModificationGroupUuid();
            String variantId = nodeInfos.getVariantId();
            UUID reportUuid = nodeInfos.getReportUuid();

            Optional<NetworkModificationResult> networkModificationResult = networkModificationService.createModification(studyUuid, createModificationAttributes, groupUuid, variantId, reportUuid, nodeInfos.getId().toString());
            updateNode(studyUuid, nodeUuid, networkModificationResult);
        } finally {
            notificationService.emitEndModificationEquipmentNotification(studyUuid, nodeUuid, childrenUuids);
        }
        notificationService.emitElementUpdated(studyUuid, userId);
    }

    public void updateNetworkModification(UUID studyUuid, String updateModificationAttributes, UUID nodeUuid, UUID modificationUuid, String userId) {
        List<UUID> childrenUuids = networkModificationTreeService.getChildren(nodeUuid);
        notificationService.emitStartModificationEquipmentNotification(studyUuid, nodeUuid, childrenUuids, NotificationService.MODIFICATIONS_UPDATING_IN_PROGRESS);
        try {
            networkModificationService.updateModification(updateModificationAttributes, modificationUuid);
            updateStatuses(studyUuid, nodeUuid, false);
        } finally {
            notificationService.emitEndModificationEquipmentNotification(studyUuid, nodeUuid, childrenUuids);
        }
        notificationService.emitElementUpdated(studyUuid, userId);
    }

    public List<IdentifiableInfos> getVoltageLevelBusesOrBusbarSections(UUID studyUuid, UUID nodeUuid, String voltageLevelId,
                                                                        String busPath) {
        UUID networkUuid = networkStoreService.getNetworkUuid(studyUuid);
        String variantId = networkModificationTreeService.getVariantId(nodeUuid);

        return networkMapService.getVoltageLevelBusesOrBusbarSections(networkUuid, variantId, voltageLevelId, busPath);
    }

    public List<IdentifiableInfos> getVoltageLevelBuses(UUID studyUuid, UUID nodeUuid, String voltageLevelId, boolean inUpstreamBuiltParentNode) {
        UUID nodeUuidToSearchIn = getNodeUuidToSearchIn(nodeUuid, inUpstreamBuiltParentNode);
        return getVoltageLevelBusesOrBusbarSections(studyUuid, nodeUuidToSearchIn, voltageLevelId, "configured-buses");
    }

    public List<IdentifiableInfos> getVoltageLevelBusbarSections(UUID studyUuid, UUID nodeUuid, String voltageLevelId, boolean inUpstreamBuiltParentNode) {
        UUID nodeUuidToSearchIn = getNodeUuidToSearchIn(nodeUuid, inUpstreamBuiltParentNode);
        return getVoltageLevelBusesOrBusbarSections(studyUuid, nodeUuidToSearchIn, voltageLevelId, "busbar-sections");
    }

    @Transactional(readOnly = true)
    public UUID getStudyUuidFromNodeUuid(UUID nodeUuid) {
        return networkModificationTreeService.getStudyUuidForNodeId(nodeUuid);
    }

    public void buildNode(@NonNull UUID studyUuid, @NonNull UUID nodeUuid) {
        BuildInfos buildInfos = networkModificationTreeService.getBuildInfos(nodeUuid);
        networkModificationTreeService.updateNodeBuildStatus(nodeUuid, NodeBuildStatus.from(BuildStatus.BUILDING));
        reportService.deleteReport(buildInfos.getReportUuid());

        try {
            networkModificationService.buildNode(studyUuid, nodeUuid, buildInfos);
        } catch (Exception e) {
            networkModificationTreeService.updateNodeBuildStatus(nodeUuid, NodeBuildStatus.from(BuildStatus.NOT_BUILT));
            throw new StudyException(NODE_BUILD_ERROR, e.getMessage());
        }

    }

    public void stopBuild(@NonNull UUID nodeUuid) {
        networkModificationService.stopBuild(nodeUuid);
    }

    @Transactional
    public void duplicateStudyNode(UUID sourceStudyUuid, UUID targetStudyUuid, UUID nodeToCopyUuid, UUID referenceNodeUuid, InsertMode insertMode, String userId) {
        checkStudyContainsNode(sourceStudyUuid, nodeToCopyUuid);
        checkStudyContainsNode(targetStudyUuid, referenceNodeUuid);
        UUID duplicatedNodeUuid = networkModificationTreeService.duplicateStudyNode(nodeToCopyUuid, referenceNodeUuid, insertMode);
        boolean invalidateBuild = !EMPTY_ARRAY.equals(networkModificationTreeService.getNetworkModifications(nodeToCopyUuid));
        notificationService.emitNodeInserted(targetStudyUuid, referenceNodeUuid, duplicatedNodeUuid, insertMode);
        updateStatuses(targetStudyUuid, duplicatedNodeUuid, true, invalidateBuild);
        notificationService.emitElementUpdated(targetStudyUuid, userId);
    }

    @Transactional
    public void moveStudyNode(UUID studyUuid, UUID nodeToMoveUuid, UUID referenceNodeUuid, InsertMode insertMode, String userId) {
        List<NodeEntity> oldChildren = null;
        checkStudyContainsNode(studyUuid, nodeToMoveUuid);
        checkStudyContainsNode(studyUuid, referenceNodeUuid);
        boolean shouldInvalidateChildren = !EMPTY_ARRAY.equals(networkModificationTreeService.getNetworkModifications(nodeToMoveUuid));

        //Invalidating previous children if necessary
        if (shouldInvalidateChildren) {
            oldChildren = networkModificationTreeService.getChildrenByParentUuid(nodeToMoveUuid);
        }

        networkModificationTreeService.moveStudyNode(nodeToMoveUuid, referenceNodeUuid, insertMode);

        //Invalidating moved node or new children if necessary
        if (shouldInvalidateChildren) {
            updateStatuses(studyUuid, nodeToMoveUuid, false, true);
            oldChildren.forEach(child -> updateStatuses(studyUuid, child.getIdNode(), false, true));
        } else {
            invalidateBuild(studyUuid, nodeToMoveUuid, false, true);
        }
        notificationService.emitElementUpdated(studyUuid, userId);
    }

    @Transactional
    public void duplicateStudySubtree(UUID sourceStudyUuid, UUID targetStudyUuid, UUID parentNodeToCopyUuid, UUID referenceNodeUuid, String userId) {
        checkStudyContainsNode(sourceStudyUuid, parentNodeToCopyUuid);
        checkStudyContainsNode(targetStudyUuid, referenceNodeUuid);

        UUID duplicatedNodeUuid = networkModificationTreeService.duplicateStudySubtree(parentNodeToCopyUuid, referenceNodeUuid, new HashSet<>());
        notificationService.emitSubtreeInserted(targetStudyUuid, duplicatedNodeUuid, referenceNodeUuid);
        notificationService.emitElementUpdated(targetStudyUuid, userId);
    }

    @Transactional
    public void moveStudySubtree(UUID studyUuid, UUID parentNodeToMoveUuid, UUID referenceNodeUuid, String userId) {
        checkStudyContainsNode(studyUuid, parentNodeToMoveUuid);
        checkStudyContainsNode(studyUuid, referenceNodeUuid);

        List<UUID> allChildren = networkModificationTreeService.getChildren(parentNodeToMoveUuid);
        if (allChildren.contains(referenceNodeUuid)) {
            throw new StudyException(NOT_ALLOWED);
        }
        networkModificationTreeService.moveStudySubtree(parentNodeToMoveUuid, referenceNodeUuid);

        if (networkModificationTreeService.getNodeBuildStatus(parentNodeToMoveUuid).isBuilt()) {
            updateStatuses(studyUuid, parentNodeToMoveUuid, false, true);
        }
        allChildren.stream()
                .filter(childUuid -> networkModificationTreeService.getNodeBuildStatus(childUuid).isBuilt())
                .forEach(childUuid -> updateStatuses(studyUuid, childUuid, false, true));

        notificationService.emitSubtreeMoved(studyUuid, parentNodeToMoveUuid, referenceNodeUuid);
        notificationService.emitElementUpdated(studyUuid, userId);
    }

    private void invalidateBuild(UUID studyUuid, UUID nodeUuid, boolean invalidateOnlyChildrenBuildStatus, boolean invalidateOnlyTargetNode) {
        AtomicReference<Long> startTime = new AtomicReference<>(null);
        startTime.set(System.nanoTime());
        InvalidateNodeInfos invalidateNodeInfos = new InvalidateNodeInfos();
        invalidateNodeInfos.setNetworkUuid(networkStoreService.doGetNetworkUuid(studyUuid));
        // we might want to invalidate target node without impacting other nodes (when moving an empty node for example)
        if (invalidateOnlyTargetNode) {
            networkModificationTreeService.invalidateBuildOfNodeOnly(nodeUuid, invalidateOnlyChildrenBuildStatus, invalidateNodeInfos);
        } else {
            networkModificationTreeService.invalidateBuild(nodeUuid, invalidateOnlyChildrenBuildStatus, invalidateNodeInfos);
        }

        CompletableFuture<Void> executeInParallel = CompletableFuture.allOf(
                studyServerExecutionService.runAsync(() -> invalidateNodeInfos.getReportUuids().forEach(reportService::deleteReport)),  // TODO delete all with one request only
                studyServerExecutionService.runAsync(() -> invalidateNodeInfos.getLoadFlowResultUuids().forEach(loadflowService::deleteLoadFlowResult)),
                studyServerExecutionService.runAsync(() -> invalidateNodeInfos.getSecurityAnalysisResultUuids().forEach(securityAnalysisService::deleteSaResult)),
                studyServerExecutionService.runAsync(() -> invalidateNodeInfos.getSensitivityAnalysisResultUuids().forEach(sensitivityAnalysisService::deleteSensitivityAnalysisResult)),
                studyServerExecutionService.runAsync(() -> invalidateNodeInfos.getShortCircuitAnalysisResultUuids().forEach(shortCircuitService::deleteShortCircuitAnalysisResult)),
                studyServerExecutionService.runAsync(() -> invalidateNodeInfos.getVoltageInitResultUuids().forEach(voltageInitService::deleteVoltageInitResult)),
                studyServerExecutionService.runAsync(() -> invalidateNodeInfos.getDynamicSimulationResultUuids().forEach(dynamicSimulationService::deleteResult)),
                studyServerExecutionService.runAsync(() -> networkStoreService.deleteVariants(invalidateNodeInfos.getNetworkUuid(), invalidateNodeInfos.getVariantIds()))
        );

        try {
            executeInParallel.get();
        } catch (Exception e) {
            if (e instanceof InterruptedException) {
                Thread.currentThread().interrupt();
            }
            LOGGER.error(e.toString(), e);
            throw new StudyException(INVALIDATE_BUILD_FAILED, e.getMessage());
        }

        if (startTime.get() != null) {
            LOGGER.trace("Invalidate node '{}' of study '{}' : {} seconds", nodeUuid, studyUuid,
                    TimeUnit.NANOSECONDS.toSeconds(System.nanoTime() - startTime.get()));
        }
    }

    private void updateStatuses(UUID studyUuid, UUID nodeUuid) {
        updateStatuses(studyUuid, nodeUuid, true);
    }

    private void updateStatuses(UUID studyUuid, UUID nodeUuid, boolean invalidateOnlyChildrenBuildStatus) {
        updateStatuses(studyUuid, nodeUuid, invalidateOnlyChildrenBuildStatus, true);
    }

    private void updateStatuses(UUID studyUuid, UUID nodeUuid, boolean invalidateOnlyChildrenBuildStatus, boolean invalidateBuild) {
        if (invalidateBuild) {
            invalidateBuild(studyUuid, nodeUuid, invalidateOnlyChildrenBuildStatus, false);
        }
        notificationService.emitStudyChanged(studyUuid, nodeUuid, NotificationService.UPDATE_TYPE_LOADFLOW_STATUS);
        notificationService.emitStudyChanged(studyUuid, nodeUuid, NotificationService.UPDATE_TYPE_SECURITY_ANALYSIS_STATUS);
        notificationService.emitStudyChanged(studyUuid, nodeUuid, NotificationService.UPDATE_TYPE_SENSITIVITY_ANALYSIS_STATUS);
        notificationService.emitStudyChanged(studyUuid, nodeUuid, NotificationService.UPDATE_TYPE_SHORT_CIRCUIT_STATUS);
        notificationService.emitStudyChanged(studyUuid, nodeUuid, NotificationService.UPDATE_TYPE_VOLTAGE_INIT_STATUS);
        notificationService.emitStudyChanged(studyUuid, nodeUuid, NotificationService.UPDATE_TYPE_DYNAMIC_SIMULATION_STATUS);
    }

    @Transactional
    public void changeModificationActiveState(@NonNull UUID studyUuid, @NonNull UUID nodeUuid,
                                              @NonNull UUID modificationUuid, boolean active, String userId) {
        if (!networkModificationTreeService.getStudyUuidForNodeId(nodeUuid).equals(studyUuid)) {
            throw new StudyException(NOT_ALLOWED);
        }
        networkModificationTreeService.handleExcludeModification(nodeUuid, modificationUuid, active);
        updateStatuses(studyUuid, nodeUuid, false);
        notificationService.emitElementUpdated(studyUuid, userId);
    }

    @Transactional
    public void deleteNetworkModifications(UUID studyUuid, UUID nodeUuid, List<UUID> modificationsUuids, String userId) {
        List<UUID> childrenUuids = networkModificationTreeService.getChildren(nodeUuid);
        notificationService.emitStartModificationEquipmentNotification(studyUuid, nodeUuid, childrenUuids, NotificationService.MODIFICATIONS_DELETING_IN_PROGRESS);
        try {
            if (!networkModificationTreeService.getStudyUuidForNodeId(nodeUuid).equals(studyUuid)) {
                throw new StudyException(NOT_ALLOWED);
            }
            UUID groupId = networkModificationTreeService.getModificationGroupUuid(nodeUuid);
            networkModificationService.deleteModifications(groupId, modificationsUuids);
            networkModificationTreeService.removeModificationsToExclude(nodeUuid, modificationsUuids);
            updateStatuses(studyUuid, nodeUuid, false);
        } finally {
            notificationService.emitEndModificationEquipmentNotification(studyUuid, nodeUuid, childrenUuids);
        }
        notificationService.emitElementUpdated(studyUuid, userId);
    }

    @Transactional
    public void deleteNode(UUID studyUuid, UUID nodeId, boolean deleteChildren, String userId) {
        AtomicReference<Long> startTime = new AtomicReference<>(null);
        startTime.set(System.nanoTime());
        DeleteNodeInfos deleteNodeInfos = new DeleteNodeInfos();
        deleteNodeInfos.setNetworkUuid(networkStoreService.doGetNetworkUuid(studyUuid));
        boolean invalidateChildrenBuild = !deleteChildren && !EMPTY_ARRAY.equals(networkModificationTreeService.getNetworkModifications(nodeId));
        List<NodeEntity> childrenNodes = networkModificationTreeService.getChildrenByParentUuid(nodeId);
        networkModificationTreeService.doDeleteNode(studyUuid, nodeId, deleteChildren, deleteNodeInfos);

        CompletableFuture<Void> executeInParallel = CompletableFuture.allOf(
                studyServerExecutionService.runAsync(() -> deleteNodeInfos.getModificationGroupUuids().forEach(networkModificationService::deleteModifications)),
                studyServerExecutionService.runAsync(() -> deleteNodeInfos.getReportUuids().forEach(reportService::deleteReport)),
                studyServerExecutionService.runAsync(() -> deleteNodeInfos.getLoadFlowResultUuids().forEach(loadflowService::deleteLoadFlowResult)),
                studyServerExecutionService.runAsync(() -> deleteNodeInfos.getSecurityAnalysisResultUuids().forEach(securityAnalysisService::deleteSaResult)),
                studyServerExecutionService.runAsync(() -> deleteNodeInfos.getSensitivityAnalysisResultUuids().forEach(sensitivityAnalysisService::deleteSensitivityAnalysisResult)),
                studyServerExecutionService.runAsync(() -> deleteNodeInfos.getShortCircuitAnalysisResultUuids().forEach(shortCircuitService::deleteShortCircuitAnalysisResult)),
                studyServerExecutionService.runAsync(() -> deleteNodeInfos.getVoltageInitResultUuids().forEach(voltageInitService::deleteVoltageInitResult)),
                studyServerExecutionService.runAsync(() -> deleteNodeInfos.getDynamicSimulationResultUuids().forEach(dynamicSimulationService::deleteResult)),
                studyServerExecutionService.runAsync(() -> networkStoreService.deleteVariants(deleteNodeInfos.getNetworkUuid(), deleteNodeInfos.getVariantIds()))
        );

        try {
            executeInParallel.get();
        } catch (Exception e) {
            if (e instanceof InterruptedException) {
                Thread.currentThread().interrupt();
            }
            LOGGER.error(e.toString(), e);
            throw new StudyException(DELETE_NODE_FAILED, e.getMessage());
        }

        if (startTime.get() != null) {
            LOGGER.trace("Delete node '{}' of study '{}' : {} seconds", nodeId, studyUuid,
                    TimeUnit.NANOSECONDS.toSeconds(System.nanoTime() - startTime.get()));
        }

        if (invalidateChildrenBuild) {
            childrenNodes.forEach(nodeEntity -> updateStatuses(studyUuid, nodeEntity.getIdNode(), false, true));
        }

        notificationService.emitElementUpdated(studyUuid, userId);
    }

    private void reindexStudy(StudyEntity study) {
        CreatedStudyBasicInfos studyInfos = toCreatedStudyBasicInfos(study);
        // reindex study in elasticsearch
        studyInfosService.recreateStudyInfos(studyInfos);
        try {
            networkConversionService.reindexStudyNetworkEquipments(study.getNetworkUuid());
        } catch (HttpStatusCodeException e) {
            LOGGER.error(e.toString(), e);
            throw e;
        }
        invalidateBuild(study.getId(), networkModificationTreeService.getStudyRootNodeUuid(study.getId()), false, false);
        LOGGER.info("Study with id = '{}' has been reindexed", study.getId());
    }

    public void reindexStudy(UUID studyUuid) {
        reindexStudy(studyRepository.findById(studyUuid).orElseThrow(() -> new StudyException(STUDY_NOT_FOUND)));
    }

    @Transactional
    public void moveModifications(UUID studyUuid, UUID targetNodeUuid, UUID originNodeUuid, List<UUID> modificationUuidList, UUID beforeUuid, String userId) {
        if (originNodeUuid == null) {
            throw new StudyException(MISSING_PARAMETER, "The parameter 'originNodeUuid' must be defined when moving modifications");
        }

        boolean moveBetweenNodes = !targetNodeUuid.equals(originNodeUuid);
        // Target node must not be built (incremental mode) when:
        // - the move is a cut & paste or a position change inside the same node
        // - the move is a cut & paste between 2 nodes and the target node belongs to the source node subtree
        boolean targetNodeBelongsToSourceNodeSubTree = moveBetweenNodes && networkModificationTreeService.hasAncestor(targetNodeUuid, originNodeUuid);
        boolean buildTargetNode = moveBetweenNodes && !targetNodeBelongsToSourceNodeSubTree;

        List<UUID> childrenUuids = networkModificationTreeService.getChildren(targetNodeUuid);
        List<UUID> originNodeChildrenUuids = new ArrayList<>();
        notificationService.emitStartModificationEquipmentNotification(studyUuid, targetNodeUuid, childrenUuids, NotificationService.MODIFICATIONS_UPDATING_IN_PROGRESS);
        if (moveBetweenNodes) {
            originNodeChildrenUuids = networkModificationTreeService.getChildren(originNodeUuid);
            notificationService.emitStartModificationEquipmentNotification(studyUuid, originNodeUuid, originNodeChildrenUuids, NotificationService.MODIFICATIONS_UPDATING_IN_PROGRESS);
        }
        try {
            checkStudyContainsNode(studyUuid, targetNodeUuid);
            UUID originGroupUuid = networkModificationTreeService.getModificationGroupUuid(originNodeUuid);
            NodeModificationInfos nodeInfos = networkModificationTreeService.getNodeModificationInfos(targetNodeUuid);
            UUID networkUuid = networkStoreService.getNetworkUuid(studyUuid);
            Optional<NetworkModificationResult> networkModificationResult = networkModificationService.moveModifications(originGroupUuid, modificationUuidList, beforeUuid, networkUuid, nodeInfos, buildTargetNode);
            if (!targetNodeBelongsToSourceNodeSubTree) {
                // invalidate the whole subtree except maybe the target node itself (depends if we have built this node during the move)
                networkModificationResult.ifPresent(modificationResult -> emitNetworkModificationImpacts(studyUuid, targetNodeUuid, modificationResult));
                updateStatuses(studyUuid, targetNodeUuid, buildTargetNode, true);
            }
            if (moveBetweenNodes) {
                // invalidate the whole subtree including the source node
                networkModificationResult.ifPresent(modificationResult -> emitNetworkModificationImpacts(studyUuid, originNodeUuid, modificationResult));
                updateStatuses(studyUuid, originNodeUuid, false, true);
            }
        } finally {
            notificationService.emitEndModificationEquipmentNotification(studyUuid, targetNodeUuid, childrenUuids);
            if (moveBetweenNodes) {
                notificationService.emitEndModificationEquipmentNotification(studyUuid, originNodeUuid, originNodeChildrenUuids);
            }
        }
        notificationService.emitElementUpdated(studyUuid, userId);
    }

    @Transactional
    public void duplicateModifications(UUID studyUuid, UUID nodeUuid, List<UUID> modificationUuidList, String userId) {
        List<UUID> childrenUuids = networkModificationTreeService.getChildren(nodeUuid);
        notificationService.emitStartModificationEquipmentNotification(studyUuid, nodeUuid, childrenUuids, NotificationService.MODIFICATIONS_UPDATING_IN_PROGRESS);
        try {
            checkStudyContainsNode(studyUuid, nodeUuid);
            NodeModificationInfos nodeInfos = networkModificationTreeService.getNodeModificationInfos(nodeUuid);
            UUID networkUuid = networkStoreService.getNetworkUuid(studyUuid);
            Optional<NetworkModificationResult> networkModificationResult = networkModificationService.duplicateModification(modificationUuidList, networkUuid, nodeInfos);
            // invalidate the whole subtree except the target node (we have built this node during the duplication)
            networkModificationResult.ifPresent(modificationResult -> emitNetworkModificationImpacts(studyUuid, nodeUuid, modificationResult));
            updateStatuses(studyUuid, nodeUuid, true, true);
        } finally {
            notificationService.emitEndModificationEquipmentNotification(studyUuid, nodeUuid, childrenUuids);
        }
        notificationService.emitElementUpdated(studyUuid, userId);
    }

    private void checkStudyContainsNode(UUID studyUuid, UUID nodeUuid) {
        if (!networkModificationTreeService.getStudyUuidForNodeId(nodeUuid).equals(studyUuid)) {
            throw new StudyException(NOT_ALLOWED);
        }
    }

    @Transactional(readOnly = true)
    public List<ReporterModel> getNodeReport(UUID nodeUuid, boolean nodeOnlyReport) {
        return getSubReportersByNodeFrom(nodeUuid, nodeOnlyReport);
    }

    private List<ReporterModel> getSubReportersByNodeFrom(UUID nodeUuid, boolean nodeOnlyReport) {
        List<ReporterModel> subReporters = getSubReportersByNodeFrom(nodeUuid);
        if (subReporters.isEmpty()) {
            return subReporters;
        } else if (nodeOnlyReport) {
            return List.of(subReporters.get(subReporters.size() - 1));
        } else {
            if (subReporters.get(0).getTaskKey().equals(ROOT_NODE_NAME)) {
                return subReporters;
            }
            Optional<UUID> parentUuid = networkModificationTreeService.getParentNodeUuid(UUID.fromString(subReporters.get(0).getTaskKey()));
            return parentUuid.isEmpty() ? subReporters : Stream.concat(getSubReportersByNodeFrom(parentUuid.get(), false).stream(), subReporters.stream()).collect(Collectors.toList());
        }
    }

    private List<ReporterModel> getSubReportersByNodeFrom(UUID nodeUuid) {
        AbstractNode nodeInfos = networkModificationTreeService.getNode(nodeUuid);
        ReporterModel reporter = reportService.getReport(nodeInfos.getReportUuid(), nodeInfos.getId().toString());
        Map<String, List<ReporterModel>> subReportersByNode = new LinkedHashMap<>();
        reporter.getSubReporters().forEach(subReporter -> subReportersByNode.putIfAbsent(getNodeIdFromReportKey(subReporter), new ArrayList<>()));
        reporter.getSubReporters().forEach(subReporter ->
            subReportersByNode.get(getNodeIdFromReportKey(subReporter)).addAll(subReporter.getSubReporters())
        );
        return subReportersByNode.keySet().stream().map(nodeId -> {
            ReporterModel newSubReporter = new ReporterModel(nodeId, nodeId);
            subReportersByNode.get(nodeId).forEach(newSubReporter::addSubReporter);
            return newSubReporter;
        }).collect(Collectors.toList());
    }

    private String getNodeIdFromReportKey(ReporterModel reporter) {
        return Arrays.stream(reporter.getTaskKey().split("@")).findFirst().orElseThrow();
    }

    public void deleteNodeReport(UUID nodeUuid) {
        reportService.deleteReport(networkModificationTreeService.getReportUuid(nodeUuid));
    }

    private void updateNode(UUID studyUuid, UUID nodeUuid, Optional<NetworkModificationResult> networkModificationResult) {
        networkModificationResult.ifPresent(modificationResult -> emitNetworkModificationImpacts(studyUuid, nodeUuid, modificationResult));
        updateStatuses(studyUuid, nodeUuid);
    }

    private void emitNetworkModificationImpacts(UUID studyUuid, UUID nodeUuid, NetworkModificationResult networkModificationResult) {
        //TODO move this / rename parent method when refactoring notifications
        networkModificationTreeService.updateNodeBuildStatus(nodeUuid,
                NodeBuildStatus.from(networkModificationResult.getLastGroupApplicationStatus(), networkModificationResult.getApplicationStatus()));

        Set<org.gridsuite.study.server.notification.dto.EquipmentDeletionInfos> deletionsInfos =
            networkModificationResult.getNetworkImpacts().stream()
                .filter(impact -> impact.getImpactType() == SimpleImpactType.DELETION)
                .map(impact -> new org.gridsuite.study.server.notification.dto.EquipmentDeletionInfos(impact.getElementId(), impact.getElementType().name()))
            .collect(Collectors.toSet());

        notificationService.emitStudyChanged(studyUuid, nodeUuid, NotificationService.UPDATE_TYPE_STUDY,
            NetworkImpactsInfos.builder()
                .deletedEquipments(deletionsInfos)
                .impactedSubstationsIds(networkModificationResult.getImpactedSubstationsIds())
                .build()
        );

        if (networkModificationResult.getNetworkImpacts().stream()
            .filter(impact -> impact.getImpactType() == SimpleImpactType.MODIFICATION)
            .anyMatch(impact -> impact.getElementType() == IdentifiableType.SWITCH)) {
            notificationService.emitStudyChanged(studyUuid, nodeUuid, NotificationService.UPDATE_TYPE_SWITCH);
        }

        if (networkModificationResult.getNetworkImpacts().stream()
            .filter(impact -> impact.getImpactType() == SimpleImpactType.MODIFICATION)
            .anyMatch(impact -> impact.getElementType() == IdentifiableType.LINE)) {
            notificationService.emitStudyChanged(studyUuid, nodeUuid, NotificationService.UPDATE_TYPE_LINE);
        }
    }

    public void notify(@NonNull String notificationName, @NonNull UUID studyUuid) {
        if (notificationName.equals(NotificationService.UPDATE_TYPE_STUDY_METADATA_UPDATED)) {
            notificationService.emitStudyMetadataChanged(studyUuid);
        } else {
            throw new StudyException(UNKNOWN_NOTIFICATION_TYPE);
        }
    }

    @Transactional
    public UUID runSensitivityAnalysis(UUID studyUuid, UUID nodeUuid, String sensitivityAnalysisInput) {
        Objects.requireNonNull(studyUuid);
        Objects.requireNonNull(nodeUuid);
        Objects.requireNonNull(sensitivityAnalysisInput);

        Optional<UUID> prevResultUuidOpt = networkModificationTreeService.getSensitivityAnalysisResultUuid(nodeUuid);
        prevResultUuidOpt.ifPresent(sensitivityAnalysisService::deleteSensitivityAnalysisResult);

        UUID networkUuid = networkStoreService.getNetworkUuid(studyUuid);
        String provider = getSensitivityAnalysisProvider(studyUuid);
        String variantId = networkModificationTreeService.getVariantId(nodeUuid);
        UUID reportUuid = networkModificationTreeService.getReportUuid(nodeUuid);

        SensitivityAnalysisInputData sensitivityAnalysisInputData;
        try {
            sensitivityAnalysisInputData = objectMapper.readValue(sensitivityAnalysisInput, SensitivityAnalysisInputData.class);
            if (sensitivityAnalysisInputData.getParameters() == null) {
                SensitivityAnalysisParameters sensitivityAnalysisParameters = SensitivityAnalysisParameters.load();
                LoadFlowParameters loadFlowParameters = getLoadFlowParameters(studyUuid);
                List<LoadFlowSpecificParameterInfos> specificParameters = getSpecificLoadFlowParameters(studyUuid, ComputationUsingLoadFlow.SENSITIVITY_ANALYSIS);
                sensitivityAnalysisParameters.setLoadFlowParameters(loadFlowParameters);
                sensitivityAnalysisInputData.setParameters(sensitivityAnalysisParameters);
                sensitivityAnalysisInputData.setLoadFlowSpecificParameters(specificParameters == null ?
                    Map.of() : specificParameters.stream().collect(Collectors.toMap(LoadFlowSpecificParameterInfos::getName, LoadFlowSpecificParameterInfos::getValue)));
            }
        } catch (JsonProcessingException e) {
            throw new UncheckedIOException(e);
        }

        UUID result = sensitivityAnalysisService.runSensitivityAnalysis(nodeUuid, networkUuid, variantId, reportUuid, provider, sensitivityAnalysisInputData);

        updateSensitivityAnalysisResultUuid(nodeUuid, result);
        notificationService.emitStudyChanged(studyUuid, nodeUuid, NotificationService.UPDATE_TYPE_SENSITIVITY_ANALYSIS_STATUS);
        return result;
    }

    public UUID runShortCircuit(UUID studyUuid, UUID nodeUuid, String userId) {
        Optional<UUID> prevResultUuidOpt = networkModificationTreeService.getShortCircuitAnalysisResultUuid(nodeUuid);
        prevResultUuidOpt.ifPresent(shortCircuitService::deleteShortCircuitAnalysisResult);

        ShortCircuitParameters shortCircuitParameters = getShortCircuitParameters(studyUuid);
        UUID result = shortCircuitService.runShortCircuit(studyUuid, nodeUuid, shortCircuitParameters, userId);

        updateShortCircuitAnalysisResultUuid(nodeUuid, result);
        notificationService.emitStudyChanged(studyUuid, nodeUuid, NotificationService.UPDATE_TYPE_SHORT_CIRCUIT_STATUS);
        return result;
    }

    private List<String> toEquipmentIdsList(List<FilterEquipmentsEmbeddable> filters, UUID networkUuid, String variantId) {
        if (filters == null || filters.isEmpty()) {
            return List.of();
        }
        List<FilterEquipments> equipments = filterService.exportFilters(filters.stream().map(filter -> filter.getFilterId()).collect(Collectors.toList()), networkUuid, variantId);
        Set<String> ids = new HashSet<>();
        equipments.forEach(filterEquipment ->
                filterEquipment.getIdentifiableAttributes().forEach(identifiableAttribute ->
                        ids.add(identifiableAttribute.getId())
                )
        );
        return ids.stream().collect(Collectors.toList());
    }

    private OpenReacParameters buildOpenReacParameters(Optional<StudyEntity> studyEntity, UUID networkUuid, String variantId) {
        OpenReacParameters parameters = new OpenReacParameters();
        Map<String, VoltageLimitOverride> specificVoltageLimits = new HashMap<>();
        List<String> constantQGenerators = new ArrayList<>();
        List<String> variableTwoWindingsTransformers = new ArrayList<>();
        List<String> variableShuntCompensators = new ArrayList<>();
        studyEntity.ifPresent(study -> {
            VoltageInitParametersEntity voltageInitParameters = study.getVoltageInitParameters();
            if (voltageInitParameters != null && voltageInitParameters.getVoltageLimits() != null) {
                voltageInitParameters.getVoltageLimits().forEach(voltageLimit -> {
                    var filterEquipments = filterService.exportFilters(voltageLimit.getFilters().stream().map(filter -> filter.getFilterId()).collect(Collectors.toList()), networkUuid, variantId);
                    filterEquipments.forEach(filterEquipment ->
                            filterEquipment.getIdentifiableAttributes().forEach(idenfiableAttribute ->
                                    specificVoltageLimits.put(idenfiableAttribute.getId(), new VoltageLimitOverride(voltageLimit.getLowVoltageLimit(), voltageLimit.getHighVoltageLimit()))
                            )
                    );
                });
                constantQGenerators.addAll(toEquipmentIdsList(voltageInitParameters.getConstantQGenerators(), networkUuid, variantId));
                variableTwoWindingsTransformers.addAll(toEquipmentIdsList(voltageInitParameters.getVariableTwoWindingsTransformers(), networkUuid, variantId));
                variableShuntCompensators.addAll(toEquipmentIdsList(voltageInitParameters.getVariableShuntCompensators(), networkUuid, variantId));
            }
        });
        parameters.addSpecificVoltageLimits(specificVoltageLimits)
                .addConstantQGenerators(constantQGenerators)
                .addVariableTwoWindingsTransformers(variableTwoWindingsTransformers)
                .addVariableShuntCompensators(variableShuntCompensators);

        return parameters;
    }

    public UUID runVoltageInit(UUID studyUuid, UUID nodeUuid, String userId) {
        Optional<UUID> prevResultUuidOpt = networkModificationTreeService.getVoltageInitResultUuid(nodeUuid);
        prevResultUuidOpt.ifPresent(voltageInitService::deleteVoltageInitResult);

        UUID networkUuid = networkStoreService.getNetworkUuid(studyUuid);
        String variantId = networkModificationTreeService.getVariantId(nodeUuid);
        Optional<StudyEntity> studyEntity = studyRepository.findById(studyUuid);

        OpenReacParameters parameters = buildOpenReacParameters(studyEntity, networkUuid, variantId);

        UUID result = voltageInitService.runVoltageInit(networkUuid, variantId, parameters, nodeUuid, userId);

        updateVoltageInitResultUuid(nodeUuid, result);
        notificationService.emitStudyChanged(studyUuid, nodeUuid, NotificationService.UPDATE_TYPE_VOLTAGE_INIT_STATUS);
        return result;
    }

    @Transactional
    public void setVoltageInitParameters(UUID studyUuid, VoltageInitParametersInfos parameters, String userId) {
        updateVoltageInitParameters(studyUuid, VoltageInitService.toEntity(parameters));
        notificationService.emitElementUpdated(studyUuid, userId);
    }

    @Transactional
    public VoltageInitParametersInfos getVoltageInitParameters(UUID studyUuid) {
        return studyRepository.findById(studyUuid)
                .map(studyEntity -> VoltageInitService.fromEntity(studyEntity.getVoltageInitParameters()))
                .orElse(null);
    }

    public List<MappingInfos> getDynamicSimulationMappings(UUID studyUuid) {
        // get mapping from study uuid
        return dynamicSimulationService.getMappings(studyUuid);

    }

    public List<ModelInfos> getDynamicSimulationModels(UUID studyUuid, UUID nodeUuid) {
        // load configured parameters persisted in the study server DB
        DynamicSimulationParametersInfos configuredParameters = getDynamicSimulationParameters(studyUuid);
        String mapping = configuredParameters.getMapping();

        // get model from mapping
        return dynamicSimulationService.getModels(mapping);
    }

    @Transactional
    public void setDynamicSimulationParameters(UUID studyUuid, DynamicSimulationParametersInfos dsParameter, String userId) {
        updateDynamicSimulationParameters(studyUuid, DynamicSimulationService.toEntity(dsParameter != null ? dsParameter : DynamicSimulationService.getDefaultDynamicSimulationParameters(), objectMapper));
        notificationService.emitElementUpdated(studyUuid, userId);
    }

    public DynamicSimulationParametersInfos getDynamicSimulationParameters(UUID studyUuid) {
        return studyRepository.findById(studyUuid)
                .map(studyEntity -> studyEntity.getDynamicSimulationParameters() != null ? DynamicSimulationService.fromEntity(studyEntity.getDynamicSimulationParameters(), objectMapper) : DynamicSimulationService.getDefaultDynamicSimulationParameters())
                .orElse(null);
    }

    @Transactional
    public UUID runDynamicSimulation(UUID studyUuid, UUID nodeUuid, DynamicSimulationParametersInfos parameters) {
        Objects.requireNonNull(studyUuid);
        Objects.requireNonNull(nodeUuid);

        // pre-condition check
        String lfStatus = loadflowService.getLoadFlowStatus(nodeUuid);
        if (!LoadFlowStatus.CONVERGED.name().equals(lfStatus)) {
            throw new StudyException(NOT_ALLOWED, "Load flow must run successfully before running dynamic simulation");
        }

        // create receiver for getting back the notification in rabbitmq
        String receiver;
        try {
            receiver = URLEncoder.encode(objectMapper.writeValueAsString(new NodeReceiver(nodeUuid)),
                    StandardCharsets.UTF_8);
        } catch (JsonProcessingException e) {
            throw new UncheckedIOException(e);
        }

        // get associated network
        UUID networkUuid = networkStoreService.getNetworkUuid(studyUuid);

        // clean previous result if exist
        Optional<UUID> prevResultUuidOpt = networkModificationTreeService.getDynamicSimulationResultUuid(nodeUuid);
        prevResultUuidOpt.ifPresent(dynamicSimulationService::deleteResult);

        // load configured parameters persisted in the study server DB
        DynamicSimulationParametersInfos configuredParameters = getDynamicSimulationParameters(studyUuid);
        // override configured parameters by provided parameters (only provided fields)
        DynamicSimulationParametersInfos mergeParameters = new DynamicSimulationParametersInfos();
        if (configuredParameters != null) {
            PropertyUtils.copyNonNullProperties(configuredParameters, mergeParameters);
        }
        if (parameters != null) {
            PropertyUtils.copyNonNullProperties(parameters, mergeParameters);
        }

        // launch dynamic simulation
        UUID resultUuid = dynamicSimulationService.runDynamicSimulation(getDynamicSimulationProvider(studyUuid), receiver, networkUuid, "", mergeParameters);

        // update result uuid and notification
        updateDynamicSimulationResultUuid(nodeUuid, resultUuid);
        notificationService.emitStudyChanged(studyUuid, nodeUuid, NotificationService.UPDATE_TYPE_DYNAMIC_SIMULATION_STATUS);

        return resultUuid;
    }

    public List<TimeSeriesMetadataInfos> getDynamicSimulationTimeSeriesMetadata(UUID nodeUuid) {
        return dynamicSimulationService.getTimeSeriesMetadataList(nodeUuid);
    }

    public List<DoubleTimeSeries> getDynamicSimulationTimeSeries(UUID nodeUuid, List<String> timeSeriesNames) {
        // get timeseries from node uuid
        return dynamicSimulationService.getTimeSeriesResult(nodeUuid, timeSeriesNames);
    }

    public List<StringTimeSeries> getDynamicSimulationTimeLine(UUID nodeUuid) {
        // get timeline from node uuid
        return dynamicSimulationService.getTimeLineResult(nodeUuid); // timeline has only one element
    }

    public DynamicSimulationStatus getDynamicSimulationStatus(UUID nodeUuid) {
        return dynamicSimulationService.getStatus(nodeUuid);
    }

    public String getNetworkElementsIds(UUID studyUuid, UUID nodeUuid, List<String> substationsIds, boolean inUpstreamBuiltParentNode, String equipmentType) {
        UUID nodeUuidToSearchIn = getNodeUuidToSearchIn(nodeUuid, inUpstreamBuiltParentNode);
        return networkMapService.getElementsIds(networkStoreService.getNetworkUuid(studyUuid), networkModificationTreeService.getVariantId(nodeUuidToSearchIn),
                substationsIds, equipmentType);
    }

    public SecurityAnalysisParameters getSecurityAnalysisParameters(UUID studyUuid) {
        return studyRepository.findById(studyUuid)
                .map(studyEntity -> SecurityAnalysisService.toSecurityAnalysisParameters(studyEntity.getSecurityAnalysisParameters()))
                .orElse(null);
    }

}<|MERGE_RESOLUTION|>--- conflicted
+++ resolved
@@ -273,16 +273,6 @@
         if (sourceStudy == null) {
             return null;
         }
-<<<<<<< HEAD
-=======
-        LoadFlowParameters sourceLoadFlowParameters = LoadFlowService.fromEntity(sourceStudy.getLoadFlowParameters());
-        List<LoadFlowSpecificParameterInfos> sourceSpecificLoadFlowParameters = getAllSpecificLoadFlowParameters(sourceStudy);
-        ShortCircuitParameters copiedShortCircuitParameters = ShortCircuitService.fromEntity(sourceStudy.getShortCircuitParameters());
-        DynamicSimulationParametersInfos copiedDynamicSimulationParameters = sourceStudy.getDynamicSimulationParameters() != null ? DynamicSimulationService.fromEntity(sourceStudy.getDynamicSimulationParameters(), objectMapper) : DynamicSimulationService.getDefaultDynamicSimulationParameters();
-        SecurityAnalysisParametersValues securityAnalysisParametersValues = sourceStudy.getSecurityAnalysisParameters() == null ? SecurityAnalysisService.getDefaultSecurityAnalysisParametersValues() : SecurityAnalysisService.fromEntity(sourceStudy.getSecurityAnalysisParameters());
-        VoltageInitParametersInfos copiedVoltageInitParameters = VoltageInitService.fromEntity(sourceStudy.getVoltageInitParameters());
-
->>>>>>> 9641dfd8
         BasicStudyInfos basicStudyInfos = StudyService.toBasicStudyInfos(insertStudyCreationRequest(userId, studyUuid));
 
         studyServerExecutionService.runAsync(() -> self.duplicateStudyAsync(basicStudyInfos, sourceStudyUuid, userId));
@@ -298,14 +288,6 @@
 
             StudyEntity duplicatedStudy = insertDuplicatedStudy(basicStudyInfos, sourceStudyUuid, userId);
 
-<<<<<<< HEAD
-=======
-            LoadFlowParameters newLoadFlowParameters = sourceLoadFlowParameters != null ? sourceLoadFlowParameters.copy() : new LoadFlowParameters();
-            ShortCircuitParameters shortCircuitParameters = copiedShortCircuitParameters != null ? copiedShortCircuitParameters : ShortCircuitService.getDefaultShortCircuitParameters();
-            DynamicSimulationParametersInfos dynamicSimulationParameters = copiedDynamicSimulationParameters != null ? copiedDynamicSimulationParameters : DynamicSimulationService.getDefaultDynamicSimulationParameters();
-
-            StudyEntity duplicatedStudy = insertDuplicatedStudy(basicStudyInfos, sourceStudy, LoadFlowService.toEntity(newLoadFlowParameters, sourceSpecificLoadFlowParameters), ShortCircuitService.toEntity(shortCircuitParameters), DynamicSimulationService.toEntity(dynamicSimulationParameters, objectMapper), VoltageInitService.toEntity(copiedVoltageInitParameters), userId, clonedNetworkUuid, clonedCaseUuid, SecurityAnalysisService.toEntity(securityAnalysisParametersValues));
->>>>>>> 9641dfd8
             reindexStudy(duplicatedStudy);
         } catch (Exception e) {
             LOGGER.error(e.toString(), e);
@@ -579,7 +561,7 @@
 
         Map<String, String> newImportParameters = Map.copyOf(sourceStudy.getImportParameters());
 
-        LoadFlowParameters sourceLoadFlowParameters = LoadflowService.fromEntity(sourceStudy.getLoadFlowParameters());
+        LoadFlowParameters sourceLoadFlowParameters = LoadFlowService.fromEntity(sourceStudy.getLoadFlowParameters());
         LoadFlowParameters newLoadFlowParameters = sourceLoadFlowParameters != null ? sourceLoadFlowParameters.copy() : new LoadFlowParameters();
         List<LoadFlowSpecificParameterInfos> sourceSpecificLoadFlowParameters = getAllSpecificLoadFlowParameters(sourceStudy);
 
@@ -596,7 +578,7 @@
                 .networkUuid(clonedNetworkUuid).networkId(sourceStudy.getNetworkId())
                 .caseFormat(sourceStudy.getCaseFormat()).caseUuid(clonedCaseUuid).caseName(sourceStudy.getCaseName())
                 .loadFlowProvider(sourceStudy.getLoadFlowProvider())
-                .loadFlowParameters(LoadflowService.toEntity(newLoadFlowParameters, sourceSpecificLoadFlowParameters))
+                .loadFlowParameters(LoadFlowService.toEntity(newLoadFlowParameters, sourceSpecificLoadFlowParameters))
                 .securityAnalysisProvider(sourceStudy.getSecurityAnalysisProvider())
                 .securityAnalysisParameters(SecurityAnalysisService.toEntity(securityAnalysisParametersValues))
                 .sensitivityAnalysisProvider(sourceStudy.getSensitivityAnalysisProvider())
