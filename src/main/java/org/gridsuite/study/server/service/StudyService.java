/**
 * Copyright (c) 2021, RTE (http://www.rte-france.com)
 * This Source Code Form is subject to the terms of the Mozilla Public
 * License, v. 2.0. If a copy of the MPL was not distributed with this
 * file, You can obtain one at http://mozilla.org/MPL/2.0/.
 */
package org.gridsuite.study.server.service;

import com.fasterxml.jackson.core.JsonProcessingException;
import com.fasterxml.jackson.databind.ObjectMapper;
import com.powsybl.iidm.network.ThreeSides;
import com.powsybl.loadflow.LoadFlowParameters;
import com.powsybl.sensitivity.SensitivityAnalysisParameters;
import com.powsybl.timeseries.DoubleTimeSeries;
import lombok.NonNull;
import org.gridsuite.study.server.StudyConstants;
import org.gridsuite.study.server.StudyException;
import org.gridsuite.study.server.dto.*;
import org.gridsuite.study.server.dto.dynamicmapping.MappingInfos;
import org.gridsuite.study.server.dto.dynamicmapping.ModelInfos;
import org.gridsuite.study.server.dto.dynamicsimulation.DynamicSimulationParametersInfos;
import org.gridsuite.study.server.dto.dynamicsimulation.DynamicSimulationStatus;
import org.gridsuite.study.server.dto.dynamicsimulation.event.EventInfos;
import org.gridsuite.study.server.dto.elasticsearch.EquipmentInfos;
import org.gridsuite.study.server.dto.impacts.SimpleElementImpact;
import org.gridsuite.study.server.dto.modification.NetworkModificationResult;
import org.gridsuite.study.server.dto.nonevacuatedenergy.*;
import org.gridsuite.study.server.dto.timeseries.TimeSeriesMetadataInfos;
import org.gridsuite.study.server.dto.timeseries.TimelineEventInfos;
import org.gridsuite.study.server.dto.voltageinit.parameters.StudyVoltageInitParameters;
import org.gridsuite.study.server.dto.voltageinit.parameters.VoltageInitParametersInfos;
import org.gridsuite.study.server.elasticsearch.EquipmentInfosService;
import org.gridsuite.study.server.elasticsearch.StudyInfosService;
import org.gridsuite.study.server.networkmodificationtree.dto.*;
import org.gridsuite.study.server.networkmodificationtree.entities.NetworkModificationNodeInfoEntity;
import org.gridsuite.study.server.networkmodificationtree.entities.NodeEntity;
import org.gridsuite.study.server.networkmodificationtree.entities.NodeType;
import org.gridsuite.study.server.networkmodificationtree.entities.RootNetworkNodeInfoEntity;
import org.gridsuite.study.server.notification.NotificationService;
import org.gridsuite.study.server.notification.dto.NetworkImpactsInfos;
import org.gridsuite.study.server.repository.*;
import org.gridsuite.study.server.repository.nonevacuatedenergy.NonEvacuatedEnergyParametersEntity;
import org.gridsuite.study.server.repository.rootnetwork.RootNetworkCreationRequestEntity;
import org.gridsuite.study.server.repository.rootnetwork.RootNetworkEntity;
import org.gridsuite.study.server.repository.voltageinit.StudyVoltageInitParametersEntity;
import org.gridsuite.study.server.service.dynamicsimulation.DynamicSimulationEventService;
import org.gridsuite.study.server.service.dynamicsimulation.DynamicSimulationService;
import org.gridsuite.study.server.service.shortcircuit.ShortCircuitService;
import org.gridsuite.study.server.utils.PropertyUtils;
import org.slf4j.Logger;
import org.slf4j.LoggerFactory;
import org.springframework.beans.factory.annotation.Autowired;
import org.springframework.beans.factory.annotation.Value;
import org.springframework.context.annotation.Lazy;
import org.springframework.data.domain.Sort;
import org.springframework.data.util.Pair;
import org.springframework.lang.Nullable;
import org.springframework.stereotype.Service;
import org.springframework.transaction.annotation.Transactional;
import org.springframework.web.client.HttpStatusCodeException;

import java.io.UncheckedIOException;
import java.net.URLEncoder;
import java.nio.charset.StandardCharsets;
import java.util.*;
import java.util.concurrent.CompletableFuture;
import java.util.concurrent.TimeUnit;
import java.util.concurrent.atomic.AtomicReference;
import java.util.function.Consumer;
import java.util.stream.Collectors;
import java.util.stream.Stream;

import static org.gridsuite.study.server.StudyException.Type.*;
import static org.gridsuite.study.server.dto.ComputationType.*;
import static org.gridsuite.study.server.dto.InfoTypeParameters.QUERY_PARAM_OPERATION;
import static org.gridsuite.study.server.utils.StudyUtils.handleHttpError;

/**
 * @author Abdelsalem Hedhili <abdelsalem.hedhili at rte-france.com>
 * @author Franck Lecuyer <franck.lecuyer at rte-france.com>
 * @author Chamseddine Benhamed <chamseddine.benhamed at rte-france.com>
 */
@SuppressWarnings("checkstyle:RegexpSingleline")
@Service
public class StudyService {

    private static final Logger LOGGER = LoggerFactory.getLogger(StudyService.class);

    NotificationService notificationService;

    NetworkModificationTreeService networkModificationTreeService;

    StudyServerExecutionService studyServerExecutionService;

    private final String defaultNonEvacuatedEnergyProvider;

    private final String defaultDynamicSimulationProvider;

    private final StudyRepository studyRepository;
    private final StudyCreationRequestRepository studyCreationRequestRepository;
    private final NetworkService networkStoreService;
    private final NetworkModificationService networkModificationService;
    private final ReportService reportService;
    private final UserAdminService userAdminService;
    private final StudyInfosService studyInfosService;
    private final EquipmentInfosService equipmentInfosService;
    private final LoadFlowService loadflowService;
    private final ShortCircuitService shortCircuitService;
    private final VoltageInitService voltageInitService;
    private final SingleLineDiagramService singleLineDiagramService;
    private final NetworkConversionService networkConversionService;
    private final GeoDataService geoDataService;
    private final NetworkMapService networkMapService;
    private final SecurityAnalysisService securityAnalysisService;
    private final DynamicSimulationService dynamicSimulationService;
    private final SensitivityAnalysisService sensitivityAnalysisService;
    private final NonEvacuatedEnergyService nonEvacuatedEnergyService;
    private final DynamicSimulationEventService dynamicSimulationEventService;
    private final FilterService filterService;
    private final ActionsService actionsService;
    private final CaseService caseService;
    private final StateEstimationService stateEstimationService;
    private final RootNetworkService rootNetworkService;
    private final RootNetworkNodeInfoService rootNetworkNodeInfoService;

    private final ObjectMapper objectMapper;

    public enum ReportType {
        NETWORK_MODIFICATION("NetworkModification"),
        LOAD_FLOW("LoadFlow"),
        SECURITY_ANALYSIS("SecurityAnalysis"),
        SHORT_CIRCUIT("AllBusesShortCircuitAnalysis"),
        SHORT_CIRCUIT_ONE_BUS("OneBusShortCircuitAnalysis"),
        SENSITIVITY_ANALYSIS("SensitivityAnalysis"),
        DYNAMIC_SIMULATION("DynamicSimulation"),
        NON_EVACUATED_ENERGY_ANALYSIS("NonEvacuatedEnergyAnalysis"),
        VOLTAGE_INITIALIZATION("VoltageInit"),
        STATE_ESTIMATION("StateEstimation");

        public final String reportKey;

        ReportType(String reportKey) {
            this.reportKey = reportKey;
        }
    }

    private final StudyService self;

    @Autowired
    public StudyService(
        @Value("${non-evacuated-energy.default-provider}") String defaultNonEvacuatedEnergyProvider,
        @Value("${dynamic-simulation.default-provider}") String defaultDynamicSimulationProvider,
        StudyRepository studyRepository,
        StudyCreationRequestRepository studyCreationRequestRepository,
        NetworkService networkStoreService,
        NetworkModificationService networkModificationService,
        ReportService reportService,
        UserAdminService userAdminService,
        StudyInfosService studyInfosService,
        EquipmentInfosService equipmentInfosService,
        NetworkModificationTreeService networkModificationTreeService,
        ObjectMapper objectMapper,
        StudyServerExecutionService studyServerExecutionService,
        NotificationService notificationService,
        LoadFlowService loadflowService,
        ShortCircuitService shortCircuitService,
        SingleLineDiagramService singleLineDiagramService,
        NetworkConversionService networkConversionService,
        GeoDataService geoDataService,
        NetworkMapService networkMapService,
        SecurityAnalysisService securityAnalysisService,
        ActionsService actionsService,
        CaseService caseService,
        SensitivityAnalysisService sensitivityAnalysisService,
        NonEvacuatedEnergyService nonEvacuatedEnergyService,
        DynamicSimulationService dynamicSimulationService,
        VoltageInitService voltageInitService,
        DynamicSimulationEventService dynamicSimulationEventService,
        FilterService filterService,
        StateEstimationService stateEstimationService,
        @Lazy StudyService studyService,
        RootNetworkService rootNetworkService,
        RootNetworkNodeInfoService rootNetworkNodeInfoService) {
        this.defaultNonEvacuatedEnergyProvider = defaultNonEvacuatedEnergyProvider;
        this.defaultDynamicSimulationProvider = defaultDynamicSimulationProvider;
        this.studyRepository = studyRepository;
        this.studyCreationRequestRepository = studyCreationRequestRepository;
        this.networkStoreService = networkStoreService;
        this.networkModificationService = networkModificationService;
        this.reportService = reportService;
        this.userAdminService = userAdminService;
        this.studyInfosService = studyInfosService;
        this.equipmentInfosService = equipmentInfosService;
        this.networkModificationTreeService = networkModificationTreeService;
        this.objectMapper = objectMapper;
        this.studyServerExecutionService = studyServerExecutionService;
        this.notificationService = notificationService;
        this.sensitivityAnalysisService = sensitivityAnalysisService;
        this.nonEvacuatedEnergyService = nonEvacuatedEnergyService;
        this.loadflowService = loadflowService;
        this.shortCircuitService = shortCircuitService;
        this.singleLineDiagramService = singleLineDiagramService;
        this.networkConversionService = networkConversionService;
        this.geoDataService = geoDataService;
        this.networkMapService = networkMapService;
        this.securityAnalysisService = securityAnalysisService;
        this.actionsService = actionsService;
        this.caseService = caseService;
        this.dynamicSimulationService = dynamicSimulationService;
        this.voltageInitService = voltageInitService;
        this.dynamicSimulationEventService = dynamicSimulationEventService;
        this.filterService = filterService;
        this.stateEstimationService = stateEstimationService;
        this.self = studyService;
        this.rootNetworkService = rootNetworkService;
        this.rootNetworkNodeInfoService = rootNetworkNodeInfoService;
    }

    private CreatedStudyBasicInfos toStudyInfos(UUID studyUuid, UUID rootNetworkUuid) {
        String caseFormat = rootNetworkService.getRootNetwork(rootNetworkUuid).orElseThrow(() -> new StudyException(ROOTNETWORK_NOT_FOUND)).getCaseFormat();
        return CreatedStudyBasicInfos.builder()
                .id(studyUuid)
                .caseFormat(caseFormat)
                .build();
    }

    private static BasicStudyInfos toBasicStudyInfos(StudyCreationRequestEntity entity) {
        return BasicStudyInfos.builder()
                .id(entity.getId())
                .build();
    }

    private CreatedStudyBasicInfos toCreatedStudyBasicInfos(StudyEntity entity, UUID rootNetworkUuid) {
        return CreatedStudyBasicInfos.builder()
                .id(entity.getId())
                .caseFormat(rootNetworkService.getRootNetwork(rootNetworkUuid).orElseThrow(() -> new StudyException(ROOTNETWORK_NOT_FOUND)).getCaseFormat())
                .build();
    }

    public List<CreatedStudyBasicInfos> getStudies() {
        return studyRepository.findAll().stream()
                .map(studyEntity -> {
                    UUID rootNetworkUuid = self.getStudyFirstRootNetworkUuid(studyEntity.getId());
                    return toCreatedStudyBasicInfos(studyEntity, rootNetworkUuid);
                })
                .collect(Collectors.toList());
    }

    public List<UUID> getAllOrphanIndexedEquipmentsNetworkUuids() {
        return equipmentInfosService.getOrphanEquipmentInfosNetworkUuids(rootNetworkService.getAllNetworkUuids());
    }

    public List<CreatedStudyBasicInfos> getStudiesMetadata(List<UUID> uuids) {
        return studyRepository.findAllById(uuids).stream().map(studyEntity -> {
            //TODO: for now, gridexplore uses caseFormat as metadata. Now studies can have several different caseFormat, what should we do ?
            UUID rootNetworkUuid = self.getStudyFirstRootNetworkUuid(studyEntity.getId());
            return toCreatedStudyBasicInfos(studyEntity, rootNetworkUuid);
        }).toList();

    }

    public List<BasicStudyInfos> getStudiesCreationRequests() {
        return studyCreationRequestRepository.findAll().stream()
                .map(StudyService::toBasicStudyInfos)
                .collect(Collectors.toList());
    }

    public BasicStudyInfos createStudy(UUID caseUuid, String userId, UUID studyUuid, Map<String, Object> importParameters, boolean duplicateCase, String caseFormat) {
        BasicStudyInfos basicStudyInfos = StudyService.toBasicStudyInfos(insertStudyCreationRequest(userId, studyUuid));
        UUID importReportUuid = UUID.randomUUID();
        UUID caseUuidToUse = caseUuid;
        try {
            if (duplicateCase) {
                caseUuidToUse = caseService.duplicateCase(caseUuid, true);
            }
            persistentStoreWithNotificationOnError(caseUuidToUse, basicStudyInfos.getId(), null, userId, importReportUuid, caseFormat, importParameters);
        } catch (Exception e) {
            self.deleteStudyIfNotCreationInProgress(basicStudyInfos.getId(), userId);
            throw e;
        }

        return basicStudyInfos;
    }

<<<<<<< HEAD
    public RootNetworkCreationRequestInfos createRootNetwork(UUID studyUuid, UUID caseUuid, String caseFormat, Map<String, Object> importParameters, String userId) {
        StudyEntity studyEntity = studyRepository.findById(studyUuid).orElseThrow(() -> new StudyException(STUDY_NOT_FOUND));

//        BasicStudyInfos basicStudyInfos = StudyService.toBasicStudyInfos(insertStudyCreationRequest(userId, studyUuid));
        UUID importReportUuid = UUID.randomUUID();
        UUID rootNetworkUuid = UUID.randomUUID();
        RootNetworkCreationRequestEntity rootNetworkCreationRequestEntity = rootNetworkService.insertCreationRequest(rootNetworkUuid, studyEntity, userId);
        String variantId = UUID.randomUUID().toString();
        try {
            networkConversionService.persistentStore(caseUuid, studyUuid, rootNetworkUuid, variantId, userId, importReportUuid, caseFormat, importParameters);
        } catch (Exception e) {
            //TO IMPLEMENT rootNetworkService.deleteRootNetworkIfNotCreationInProgress(rootNetworkCreationRequestEntity.getId(), userId);
            throw e;
        }

        return rootNetworkCreationRequestEntity.toDto();
    }

    @Transactional(readOnly = true)
    public Map<String, String> getStudyImportParameters(UUID rootNetworkUuid) {
        return rootNetworkService.getImportParameters(rootNetworkUuid);
    }

=======
>>>>>>> 5183eba2
    /**
     * Recreates study network from <caseUuid> and <importParameters>
     * @param caseUuid
     * @param userId
     * @param studyUuid
     * @param importParameters
     */
    public void recreateStudyRootNetwork(UUID caseUuid, String userId, UUID studyUuid, UUID rootNetworkUuid, String caseFormat, Map<String, Object> importParameters) {
        recreateStudyRootNetwork(caseUuid, userId, studyUuid, rootNetworkUuid, caseFormat, importParameters, false);
    }

    /**
     * Recreates study network from existing case and import parameters
     * @param userId
     * @param studyUuid
     */
    public void recreateStudyRootNetwork(String userId, UUID studyUuid, UUID rootNetworkUuid, String caseFormat) {
        UUID caseUuid = rootNetworkService.getRootNetwork(rootNetworkUuid).orElseThrow(() -> new StudyException(ROOTNETWORK_NOT_FOUND)).getCaseUuid();
        recreateStudyRootNetwork(caseUuid, userId, studyUuid, rootNetworkUuid, caseFormat, null, true);
    }

    private void recreateStudyRootNetwork(UUID caseUuid, String userId, UUID studyUuid, UUID rootNetworkUuid, String caseFormat, Map<String, Object> importParameters, boolean shouldLoadPreviousImportParameters) {
        caseService.assertCaseExists(caseUuid);
        UUID importReportUuid = UUID.randomUUID();
        Map<String, Object> importParametersToUse = shouldLoadPreviousImportParameters
            ? new HashMap<>(rootNetworkService.getImportParameters(rootNetworkUuid))
            : importParameters;

        persistentStoreWithNotificationOnError(caseUuid, studyUuid, rootNetworkUuid, userId, importReportUuid, caseFormat, importParametersToUse);
    }

    public UUID duplicateStudy(UUID sourceStudyUuid, String userId) {
        Objects.requireNonNull(sourceStudyUuid);

        StudyEntity sourceStudy = studyRepository.findById(sourceStudyUuid).orElse(null);
        if (sourceStudy == null) {
            return null;
        }
        BasicStudyInfos basicStudyInfos = StudyService.toBasicStudyInfos(insertStudyCreationRequest(userId, null));

        studyServerExecutionService.runAsync(() -> self.duplicateStudyAsync(basicStudyInfos, sourceStudyUuid, userId));

        return basicStudyInfos.getId();
    }

    @Transactional
    public void duplicateStudyAsync(BasicStudyInfos basicStudyInfos, UUID sourceStudyUuid, String userId) {
        AtomicReference<Long> startTime = new AtomicReference<>();
        try {
            startTime.set(System.nanoTime());

            StudyEntity duplicatedStudy = duplicateStudy(basicStudyInfos, sourceStudyUuid, userId);

            reindexStudy(duplicatedStudy, getStudyFirstRootNetworkUuid(duplicatedStudy.getId()));

        } catch (Exception e) {
            LOGGER.error(e.toString(), e);
        } finally {
            self.deleteStudyIfNotCreationInProgress(basicStudyInfos.getId(), userId);
            LOGGER.trace("Create study '{}' from source {} : {} seconds", basicStudyInfos.getId(), sourceStudyUuid,
                    TimeUnit.NANOSECONDS.toSeconds(System.nanoTime() - startTime.get()));
        }
    }

    @Transactional(readOnly = true)
    public CreatedStudyBasicInfos getStudyInfos(UUID studyUuid, UUID rootNetworkUuid) {
        return toStudyInfos(studyUuid, rootNetworkUuid);
    }

    public List<CreatedStudyBasicInfos> searchStudies(@NonNull String query) {
        return studyInfosService.search(query);
    }

    private UUID getNodeUuidToSearchIn(UUID initialNodeUuid, UUID rootNetworkUuid, boolean inUpstreamBuiltParentNode) {
        UUID nodeUuidToSearchIn = initialNodeUuid;
        if (inUpstreamBuiltParentNode) {
            nodeUuidToSearchIn = networkModificationTreeService.doGetLastParentNodeBuiltUuid(initialNodeUuid, rootNetworkUuid);
        }
        return nodeUuidToSearchIn;
    }

    public List<EquipmentInfos> searchEquipments(@NonNull UUID nodeUuid, @NonNull UUID rootNetworkUuid, @NonNull String userInput,
                                                 @NonNull EquipmentInfosService.FieldSelector fieldSelector, String equipmentType,
                                                 boolean inUpstreamBuiltParentNode) {
        UUID nodeUuidToSearchIn = getNodeUuidToSearchIn(nodeUuid, rootNetworkUuid, inUpstreamBuiltParentNode);
        UUID networkUuid = rootNetworkService.getNetworkUuid(rootNetworkUuid);
        String variantId = networkModificationTreeService.getVariantId(nodeUuidToSearchIn, rootNetworkUuid);
        return equipmentInfosService.searchEquipments(networkUuid, variantId, userInput, fieldSelector, equipmentType);
    }

    private Optional<DeleteStudyInfos> doDeleteStudyIfNotCreationInProgress(UUID studyUuid, String userId) {
        Optional<StudyCreationRequestEntity> studyCreationRequestEntity = studyCreationRequestRepository.findById(studyUuid);
        Optional<StudyEntity> studyEntity = studyRepository.findById(studyUuid);
        DeleteStudyInfos deleteStudyInfos = null;
        if (studyCreationRequestEntity.isEmpty()) {
            List<UUID> casesToDeleteUuids = new ArrayList<>();
            List<UUID> networksToDeleteUuids = rootNetworkService.getStudyNetworkUuids(studyUuid);
            List<RootNetworkNodeInfo> rootNetworkNodeInfos = rootNetworkNodeInfoService.getStudyRootNetworkNodeInfos(studyUuid).stream().map(RootNetworkNodeInfoEntity::toDto).toList();
            // get all reports related to the study
            List<UUID> reportUuids = rootNetworkService.getStudyReportUuids(studyUuid);
            // get all modification groups related to the study
            List<UUID> modificationGroupUuids = networkModificationTreeService.getAllStudyNetworkModificationNodeInfo(studyUuid).stream().map(NetworkModificationNodeInfoEntity::getModificationGroupUuid).toList();
            studyEntity.ifPresent(s -> {
                casesToDeleteUuids.addAll(rootNetworkService.getStudyCaseUuids(studyUuid));
                networkModificationTreeService.doDeleteTree(studyUuid);
                studyRepository.deleteById(studyUuid);
                studyInfosService.deleteByUuid(studyUuid);
                if (s.getLoadFlowParametersUuid() != null) {
                    loadflowService.deleteLoadFlowParameters(s.getLoadFlowParametersUuid());
                }
                if (s.getSecurityAnalysisParametersUuid() != null) {
                    securityAnalysisService.deleteSecurityAnalysisParameters(s.getSecurityAnalysisParametersUuid());
                }
                if (s.getVoltageInitParametersUuid() != null) {
                    voltageInitService.deleteVoltageInitParameters(s.getVoltageInitParametersUuid());
                }
                if (s.getSensitivityAnalysisParametersUuid() != null) {
                    sensitivityAnalysisService.deleteSensitivityAnalysisParameters(s.getSensitivityAnalysisParametersUuid());
                }
            });
            deleteStudyInfos = new DeleteStudyInfos(networksToDeleteUuids, casesToDeleteUuids, rootNetworkNodeInfos, reportUuids, modificationGroupUuids);
        } else {
            studyCreationRequestRepository.deleteById(studyCreationRequestEntity.get().getId());
        }

        if (deleteStudyInfos == null) {
            return Optional.empty();
        } else {
            return Optional.of(deleteStudyInfos);
        }
    }

    @Transactional
    public void deleteStudyIfNotCreationInProgress(UUID studyUuid, String userId) {
        AtomicReference<Long> startTime = new AtomicReference<>(null);
        try {
            Optional<DeleteStudyInfos> deleteStudyInfosOpt = doDeleteStudyIfNotCreationInProgress(studyUuid, userId);
            if (deleteStudyInfosOpt.isPresent()) {
                DeleteStudyInfos deleteStudyInfos = deleteStudyInfosOpt.get();
                startTime.set(System.nanoTime());

                //TODO: now we have a n-n relation between node and rootNetworks, it's even more important to delete results in a single request
                CompletableFuture<Void> executeInParallel = CompletableFuture.allOf(
                        studyServerExecutionService.runAsync(() -> deleteStudyInfos.getRootNetworkNodeInfos().stream()
                                .map(RootNetworkNodeInfo::getLoadFlowResultUuid).filter(Objects::nonNull).forEach(loadflowService::deleteLoadFlowResult)), // TODO delete all with one request only
                        studyServerExecutionService.runAsync(() -> deleteStudyInfos.getRootNetworkNodeInfos().stream()
                                .map(RootNetworkNodeInfo::getSecurityAnalysisResultUuid).filter(Objects::nonNull).forEach(securityAnalysisService::deleteSaResult)), // TODO delete all with one request only
                        studyServerExecutionService.runAsync(() -> deleteStudyInfos.getRootNetworkNodeInfos().stream()
                                .map(RootNetworkNodeInfo::getSensitivityAnalysisResultUuid).filter(Objects::nonNull).forEach(sensitivityAnalysisService::deleteSensitivityAnalysisResult)), // TODO delete all with one request only
                        studyServerExecutionService.runAsync(() -> deleteStudyInfos.getRootNetworkNodeInfos().stream()
                                .map(RootNetworkNodeInfo::getNonEvacuatedEnergyResultUuid).filter(Objects::nonNull).forEach(nonEvacuatedEnergyService::deleteNonEvacuatedEnergyResult)), // TODO delete all with one request only
                        studyServerExecutionService.runAsync(() -> deleteStudyInfos.getRootNetworkNodeInfos().stream()
                                .map(RootNetworkNodeInfo::getShortCircuitAnalysisResultUuid).filter(Objects::nonNull).forEach(shortCircuitService::deleteShortCircuitAnalysisResult)), // TODO delete all with one request only
                        studyServerExecutionService.runAsync(() -> deleteStudyInfos.getRootNetworkNodeInfos().stream()
                                .map(RootNetworkNodeInfo::getOneBusShortCircuitAnalysisResultUuid).filter(Objects::nonNull).forEach(shortCircuitService::deleteShortCircuitAnalysisResult)), // TODO delete all with one request only
                        studyServerExecutionService.runAsync(() -> deleteStudyInfos.getRootNetworkNodeInfos().stream()
                                .map(RootNetworkNodeInfo::getVoltageInitResultUuid).filter(Objects::nonNull).forEach(voltageInitService::deleteVoltageInitResult)), // TODO delete all with one request only
                        studyServerExecutionService.runAsync(() -> deleteStudyInfos.getRootNetworkNodeInfos().stream()
                                .map(RootNetworkNodeInfo::getDynamicSimulationResultUuid).filter(Objects::nonNull).forEach(dynamicSimulationService::deleteResult)), // TODO delete all with one request only
                        studyServerExecutionService.runAsync(() -> deleteStudyInfos.getRootNetworkNodeInfos().stream()
                                .map(RootNetworkNodeInfo::getStateEstimationResultUuid).filter(Objects::nonNull).forEach(stateEstimationService::deleteStateEstimationResult)), // TODO delete all with one request only
                        studyServerExecutionService.runAsync(() -> deleteStudyInfos.getModificationGroupUuids().stream().filter(Objects::nonNull).forEach(networkModificationService::deleteModifications)), // TODO delete all with one request only
                        studyServerExecutionService.runAsync(() -> reportService.deleteReports(deleteStudyInfos.getReportsUuids())),
                        studyServerExecutionService.runAsync(() -> deleteStudyInfos.getNetworkUuids().stream().filter(Objects::nonNull).forEach(this::deleteEquipmentIndexes)),
                        studyServerExecutionService.runAsync(() -> deleteStudyInfos.getNetworkUuids().stream().filter(Objects::nonNull).forEach(networkStoreService::deleteNetwork)),
                        studyServerExecutionService.runAsync(() -> deleteStudyInfos.getCaseUuids().stream().filter(Objects::nonNull).forEach(caseService::deleteCase))
                );

                executeInParallel.get();
                if (startTime.get() != null) {
                    LOGGER.trace("Delete study '{}' : {} seconds", studyUuid, TimeUnit.NANOSECONDS.toSeconds(System.nanoTime() - startTime.get()));
                }
            }
        } catch (InterruptedException e) {
            Thread.currentThread().interrupt();
            throw new StudyException(DELETE_STUDY_FAILED, e.getMessage());
        } catch (Exception e) {
            throw new StudyException(DELETE_STUDY_FAILED, e.getMessage());
        }
    }

    public void deleteEquipmentIndexes(UUID networkUuid) {
        AtomicReference<Long> startTime = new AtomicReference<>();
        startTime.set(System.nanoTime());
        equipmentInfosService.deleteAllByNetworkUuid(networkUuid);
        LOGGER.trace("Indexes deletion for network '{}' : {} seconds", networkUuid, TimeUnit.NANOSECONDS.toSeconds(System.nanoTime() - startTime.get()));
    }

    public CreatedStudyBasicInfos insertStudy(UUID studyUuid, String userId, NetworkInfos networkInfos, CaseInfos caseInfos, UUID loadFlowParametersUuid,
                                              UUID shortCircuitParametersUuid, DynamicSimulationParametersEntity dynamicSimulationParametersEntity,
                                              UUID voltageInitParametersUuid, UUID securityAnalysisParametersUuid, UUID sensitivityAnalysisParametersUuid,
                                              Map<String, String> importParameters, UUID importReportUuid) {
        Objects.requireNonNull(studyUuid);
        Objects.requireNonNull(userId);
        Objects.requireNonNull(networkInfos.getNetworkUuid());
        Objects.requireNonNull(networkInfos.getNetworkId());
        Objects.requireNonNull(caseInfos.getCaseFormat());
        Objects.requireNonNull(caseInfos.getCaseUuid());
        Objects.requireNonNull(importParameters);

        StudyEntity studyEntity = self.saveStudyThenCreateBasicTree(studyUuid, networkInfos,
                caseInfos, loadFlowParametersUuid,
                shortCircuitParametersUuid, dynamicSimulationParametersEntity,
                voltageInitParametersUuid, securityAnalysisParametersUuid, sensitivityAnalysisParametersUuid,
                importParameters, importReportUuid);

        // Need to deal with the study creation (with a default root network ?)
        UUID studyFirstRootNetworkUuid = self.getStudyFirstRootNetworkUuid(studyUuid);
        CreatedStudyBasicInfos createdStudyBasicInfos = toCreatedStudyBasicInfos(studyEntity, studyFirstRootNetworkUuid);
        studyInfosService.add(createdStudyBasicInfos);

        notificationService.emitStudiesChanged(studyUuid, userId);

        return createdStudyBasicInfos;
    }

    public CreatedStudyBasicInfos updateStudyNetwork(StudyEntity studyEntity, RootNetworkEntity rootNetworkEntity, String userId, NetworkInfos networkInfos) {
        rootNetworkService.updateStudyEntityNetwork(rootNetworkEntity, networkInfos);

        CreatedStudyBasicInfos createdStudyBasicInfos = toCreatedStudyBasicInfos(studyEntity, rootNetworkEntity.getId());
        studyInfosService.add(createdStudyBasicInfos);

        notificationService.emitStudyNetworkRecreationDone(studyEntity.getId(), userId);

        return createdStudyBasicInfos;
    }

    private StudyEntity duplicateStudy(BasicStudyInfos studyInfos, UUID sourceStudyUuid, String userId) {
        Objects.requireNonNull(studyInfos.getId());
        Objects.requireNonNull(userId);

        StudyEntity sourceStudy = studyRepository.findById(sourceStudyUuid).orElseThrow(() -> new StudyException(STUDY_NOT_FOUND));

        StudyEntity newStudyEntity = duplicateStudyEntity(sourceStudy, studyInfos.getId());
        networkModificationTreeService.duplicateStudyNodes(newStudyEntity, sourceStudyUuid);
        rootNetworkService.duplicateStudyRootNetworks(newStudyEntity, sourceStudyUuid);

        UUID sourceStudyFirstRootNetworkUuid = self.getStudyFirstRootNetworkUuid(newStudyEntity.getId());
        CreatedStudyBasicInfos createdStudyBasicInfos = toCreatedStudyBasicInfos(newStudyEntity, sourceStudyFirstRootNetworkUuid);
        studyInfosService.add(createdStudyBasicInfos);
        notificationService.emitStudiesChanged(studyInfos.getId(), userId);

        return newStudyEntity;
    }

    private StudyEntity duplicateStudyEntity(StudyEntity sourceStudyEntity, UUID newStudyId) {
        UUID copiedLoadFlowParametersUuid = null;
        if (sourceStudyEntity.getLoadFlowParametersUuid() != null) {
            copiedLoadFlowParametersUuid = loadflowService.duplicateLoadFlowParameters(sourceStudyEntity.getLoadFlowParametersUuid());
        }

        UUID copiedShortCircuitParametersUuid = null;
        if (sourceStudyEntity.getShortCircuitParametersUuid() != null) {
            copiedShortCircuitParametersUuid = shortCircuitService.duplicateParameters(sourceStudyEntity.getShortCircuitParametersUuid());
        }

        UUID copiedSecurityAnalysisParametersUuid = null;
        if (sourceStudyEntity.getSecurityAnalysisParametersUuid() != null) {
            copiedSecurityAnalysisParametersUuid = securityAnalysisService.duplicateSecurityAnalysisParameters(sourceStudyEntity.getSecurityAnalysisParametersUuid());
        }

        UUID copiedSensitivityAnalysisParametersUuid = null;
        if (sourceStudyEntity.getSensitivityAnalysisParametersUuid() != null) {
            copiedSensitivityAnalysisParametersUuid = sensitivityAnalysisService.duplicateSensitivityAnalysisParameters(sourceStudyEntity.getSensitivityAnalysisParametersUuid());
        }

        NonEvacuatedEnergyParametersInfos nonEvacuatedEnergyParametersInfos = sourceStudyEntity.getNonEvacuatedEnergyParameters() == null ?
            NonEvacuatedEnergyService.getDefaultNonEvacuatedEnergyParametersInfos() :
            NonEvacuatedEnergyService.fromEntity(sourceStudyEntity.getNonEvacuatedEnergyParameters());

        UUID copiedVoltageInitParametersUuid = null;
        if (sourceStudyEntity.getVoltageInitParametersUuid() != null) {
            copiedVoltageInitParametersUuid = voltageInitService.duplicateVoltageInitParameters(sourceStudyEntity.getVoltageInitParametersUuid());
        }

        DynamicSimulationParametersInfos dynamicSimulationParameters = sourceStudyEntity.getDynamicSimulationParameters() != null ? DynamicSimulationService.fromEntity(sourceStudyEntity.getDynamicSimulationParameters(), objectMapper) : DynamicSimulationService.getDefaultDynamicSimulationParameters();

        return studyRepository.save(StudyEntity.builder()
            .id(newStudyId)
            .loadFlowParametersUuid(copiedLoadFlowParametersUuid)
            .securityAnalysisParametersUuid(copiedSecurityAnalysisParametersUuid)
            .nonEvacuatedEnergyProvider(sourceStudyEntity.getNonEvacuatedEnergyProvider())
            .dynamicSimulationProvider(sourceStudyEntity.getDynamicSimulationProvider())
            .dynamicSimulationParameters(DynamicSimulationService.toEntity(dynamicSimulationParameters, objectMapper))
            .shortCircuitParametersUuid(copiedShortCircuitParametersUuid)
            .voltageInitParametersUuid(copiedVoltageInitParametersUuid)
            .sensitivityAnalysisParametersUuid(copiedSensitivityAnalysisParametersUuid)
            .nonEvacuatedEnergyParameters(NonEvacuatedEnergyService.toEntity(nonEvacuatedEnergyParametersInfos))
            .build());
    }

    private StudyCreationRequestEntity insertStudyCreationRequest(String userId, UUID studyUuid) {
        StudyCreationRequestEntity newStudy = insertStudyCreationRequestEntity(studyUuid);
        notificationService.emitStudiesChanged(newStudy.getId(), userId);
        return newStudy;
    }

    public byte[] getVoltageLevelSvg(String voltageLevelId, DiagramParameters diagramParameters,
                                     UUID nodeUuid, UUID rootNetworkUuid) {
        UUID networkUuid = rootNetworkService.getNetworkUuid(rootNetworkUuid);
        String variantId = networkModificationTreeService.getVariantId(nodeUuid, rootNetworkUuid);
        if (networkStoreService.existVariant(networkUuid, variantId)) {
            return singleLineDiagramService.getVoltageLevelSvg(networkUuid, variantId, voltageLevelId, diagramParameters);
        } else {
            return null;
        }
    }

    public String getVoltageLevelSvgAndMetadata(String voltageLevelId, DiagramParameters diagramParameters,
                                                UUID nodeUuid, UUID rootNetworkUuid) {
        UUID networkUuid = rootNetworkService.getNetworkUuid(rootNetworkUuid);
        String variantId = networkModificationTreeService.getVariantId(nodeUuid, rootNetworkUuid);
        if (networkStoreService.existVariant(networkUuid, variantId)) {
            return singleLineDiagramService.getVoltageLevelSvgAndMetadata(networkUuid, variantId, voltageLevelId, diagramParameters);
        } else {
            return null;
        }
    }

    private void persistentStoreWithNotificationOnError(UUID caseUuid, UUID studyUuid, UUID rootNetworkUuid, String userId, UUID importReportUuid, String caseFormat, Map<String, Object> importParameters) {
        try {
            //TODO: change variantId
            networkConversionService.persistentStore(caseUuid, studyUuid, rootNetworkUuid, "first_variant_id", userId, importReportUuid, caseFormat, importParameters);
        } catch (HttpStatusCodeException e) {
            throw handleHttpError(e, STUDY_CREATION_FAILED);
        }
    }

    public String getLinesGraphics(UUID networkUuid, UUID nodeUuid, UUID rootNetworkUuid, List<String> linesIds) {
        String variantId = networkModificationTreeService.getVariantId(nodeUuid, rootNetworkUuid);

        return geoDataService.getLinesGraphics(networkUuid, variantId, linesIds);
    }

    public String getSubstationsGraphics(UUID networkUuid, UUID nodeUuid, UUID rootNetworkUuid, List<String> substationsIds) {
        String variantId = networkModificationTreeService.getVariantId(nodeUuid, rootNetworkUuid);

        return geoDataService.getSubstationsGraphics(networkUuid, variantId, substationsIds);
    }

    public String getNetworkElementsInfos(UUID studyUuid, UUID nodeUuid, UUID rootNetworkUuid, List<String> substationsIds, String infoType, String elementType, boolean inUpstreamBuiltParentNode, List<Double> nominalVoltages) {
        UUID nodeUuidToSearchIn = getNodeUuidToSearchIn(nodeUuid, rootNetworkUuid, inUpstreamBuiltParentNode);
        StudyEntity studyEntity = studyRepository.findById(studyUuid).orElseThrow(() -> new StudyException(STUDY_NOT_FOUND));
        LoadFlowParameters loadFlowParameters = getLoadFlowParameters(studyEntity);
        return networkMapService.getElementsInfos(rootNetworkService.getNetworkUuid(rootNetworkUuid), networkModificationTreeService.getVariantId(nodeUuidToSearchIn, rootNetworkUuid),
                substationsIds, elementType, nominalVoltages, infoType, loadFlowParameters.getDcPowerFactor());
    }

    public String getNetworkElementInfos(UUID studyUuid, UUID nodeUuid, UUID rootNetworkUuid, String elementType, InfoTypeParameters infoTypeParameters, String elementId, boolean inUpstreamBuiltParentNode) {
        UUID nodeUuidToSearchIn = getNodeUuidToSearchIn(nodeUuid, rootNetworkUuid, inUpstreamBuiltParentNode);
        StudyEntity studyEntity = studyRepository.findById(studyUuid).orElseThrow(() -> new StudyException(STUDY_NOT_FOUND));
        LoadFlowParameters loadFlowParameters = getLoadFlowParameters(studyEntity);
        return networkMapService.getElementInfos(rootNetworkService.getNetworkUuid(rootNetworkUuid), networkModificationTreeService.getVariantId(nodeUuidToSearchIn, rootNetworkUuid),
                elementType, infoTypeParameters.getInfoType(), infoTypeParameters.getOptionalParameters().getOrDefault(QUERY_PARAM_OPERATION, null), loadFlowParameters.getDcPowerFactor(), elementId);
    }

    public String getNetworkCountries(UUID nodeUuid, UUID rootNetworkUuid, boolean inUpstreamBuiltParentNode) {
        UUID nodeUuidToSearchIn = getNodeUuidToSearchIn(nodeUuid, rootNetworkUuid, inUpstreamBuiltParentNode);
        return networkMapService.getCountries(rootNetworkService.getNetworkUuid(rootNetworkUuid), networkModificationTreeService.getVariantId(nodeUuidToSearchIn, rootNetworkUuid));
    }

    public String getNetworkNominalVoltages(UUID nodeUuid, UUID rootNetworkUuid, boolean inUpstreamBuiltParentNode) {
        UUID nodeUuidToSearchIn = getNodeUuidToSearchIn(nodeUuid, rootNetworkUuid, inUpstreamBuiltParentNode);
        return networkMapService.getNominalVoltages(rootNetworkService.getNetworkUuid(rootNetworkUuid), networkModificationTreeService.getVariantId(nodeUuidToSearchIn, rootNetworkUuid));
    }

    public String getVoltageLevelEquipments(UUID nodeUuid, UUID rootNetworkUuid, List<String> substationsIds, boolean inUpstreamBuiltParentNode, String voltageLevelId) {
        UUID nodeUuidToSearchIn = getNodeUuidToSearchIn(nodeUuid, rootNetworkUuid, inUpstreamBuiltParentNode);
        String equipmentPath = "voltage-levels" + StudyConstants.DELIMITER + voltageLevelId + StudyConstants.DELIMITER + "equipments";
        return networkMapService.getEquipmentsMapData(rootNetworkService.getNetworkUuid(rootNetworkUuid), networkModificationTreeService.getVariantId(nodeUuidToSearchIn, rootNetworkUuid),
                substationsIds, equipmentPath);
    }

    public String getHvdcLineShuntCompensators(UUID nodeUuid, UUID rootNetworkUuid, boolean inUpstreamBuiltParentNode, String hvdcId) {
        UUID nodeUuidToSearchIn = getNodeUuidToSearchIn(nodeUuid, rootNetworkUuid, inUpstreamBuiltParentNode);
        UUID networkUuid = rootNetworkService.getNetworkUuid(rootNetworkUuid);
        String variantId = networkModificationTreeService.getVariantId(nodeUuidToSearchIn, rootNetworkUuid);
        return networkMapService.getHvdcLineShuntCompensators(networkUuid, variantId, hvdcId);
    }

    public String getBranchOr3WTVoltageLevelId(UUID nodeUuid, UUID rootNetworkUuid, boolean inUpstreamBuiltParentNode, String equipmentId, ThreeSides side) {
        UUID nodeUuidToSearchIn = getNodeUuidToSearchIn(nodeUuid, rootNetworkUuid, inUpstreamBuiltParentNode);
        UUID networkUuid = rootNetworkService.getNetworkUuid(rootNetworkUuid);
        String variantId = networkModificationTreeService.getVariantId(nodeUuidToSearchIn, rootNetworkUuid);
        return networkMapService.getBranchOr3WTVoltageLevelId(networkUuid, variantId, equipmentId, side);
    }

    public String getAllMapData(UUID nodeUuid, UUID rootNetworkUuid, List<String> substationsIds) {
        return networkMapService.getEquipmentsMapData(rootNetworkService.getNetworkUuid(rootNetworkUuid), networkModificationTreeService.getVariantId(nodeUuid, rootNetworkUuid),
                substationsIds, "all");
    }

    @Transactional
    public UUID runLoadFlow(UUID studyUuid, UUID nodeUuid, UUID rootNetworkUuid, String userId, Float limitReduction) {
        StudyEntity studyEntity = studyRepository.findById(studyUuid).orElseThrow(() -> new StudyException(STUDY_NOT_FOUND));
        UUID prevResultUuid = networkModificationTreeService.getComputationResultUuid(nodeUuid, rootNetworkUuid, LOAD_FLOW);
        if (prevResultUuid != null) {
            loadflowService.deleteLoadFlowResult(prevResultUuid);
        }

        UUID lfParametersUuid = loadflowService.getLoadFlowParametersOrDefaultsUuid(studyEntity);
        UUID lfReportUuid = networkModificationTreeService.getComputationReports(nodeUuid, rootNetworkUuid).getOrDefault(LOAD_FLOW.name(), UUID.randomUUID());
        networkModificationTreeService.updateComputationReportUuid(nodeUuid, rootNetworkUuid, LOAD_FLOW, lfReportUuid);
        UUID result = loadflowService.runLoadFlow(nodeUuid, rootNetworkUuid, lfParametersUuid, lfReportUuid, userId, limitReduction);

        updateComputationResultUuid(nodeUuid, rootNetworkUuid, result, LOAD_FLOW);
        notificationService.emitStudyChanged(studyUuid, nodeUuid, NotificationService.UPDATE_TYPE_LOADFLOW_STATUS);
        return result;
    }

    public ExportNetworkInfos exportNetwork(UUID nodeUuid, UUID rootNetworkUuid, String format, String paramatersJson, String fileName) {
        UUID networkUuid = rootNetworkService.getNetworkUuid(rootNetworkUuid);
        String variantId = networkModificationTreeService.getVariantId(nodeUuid, rootNetworkUuid);

        return networkConversionService.exportNetwork(networkUuid, variantId, format, paramatersJson, fileName);
    }

    private void assertComputationNotRunning(UUID nodeUuid, UUID rootNetworkUuid) {
        loadflowService.assertLoadFlowNotRunning(nodeUuid, rootNetworkUuid);
        securityAnalysisService.assertSecurityAnalysisNotRunning(nodeUuid, rootNetworkUuid);
        dynamicSimulationService.assertDynamicSimulationNotRunning(nodeUuid, rootNetworkUuid);
        sensitivityAnalysisService.assertSensitivityAnalysisNotRunning(nodeUuid, rootNetworkUuid);
        nonEvacuatedEnergyService.assertNonEvacuatedEnergyNotRunning(nodeUuid, rootNetworkUuid);
        shortCircuitService.assertShortCircuitAnalysisNotRunning(nodeUuid, rootNetworkUuid);
        voltageInitService.assertVoltageInitNotRunning(nodeUuid, rootNetworkUuid);
        stateEstimationService.assertStateEstimationNotRunning(nodeUuid, rootNetworkUuid);
    }

    public void assertIsNodeNotReadOnly(UUID nodeUuid) {
        Boolean isReadOnly = networkModificationTreeService.isReadOnly(nodeUuid).orElse(Boolean.FALSE);
        if (Boolean.TRUE.equals(isReadOnly)) {
            throw new StudyException(NOT_ALLOWED);
        }
    }

    public void assertIsNodeExist(UUID studyUuid, UUID nodeUuid) {
        boolean exists = networkModificationTreeService.getAllNodes(studyUuid).stream()
                .anyMatch(nodeEntity -> nodeUuid.equals(nodeEntity.getIdNode()));

        if (!exists) {
            throw new StudyException(NODE_NOT_FOUND);
        }
    }

    public void assertIsStudyExist(UUID studyUuid) {
        boolean exists = studyRepository.existsById(studyUuid);
        if (!exists) {
            throw new StudyException(NODE_NOT_FOUND);
        }
    }

    @Transactional
    // TODO Need to deal with all root networks
    public void assertCanModifyNode(UUID studyUuid, UUID nodeUuid, UUID rootNetworkUuid) {
        assertIsNodeNotReadOnly(nodeUuid);
        assertNoBuildNoComputation(studyUuid, nodeUuid, rootNetworkUuid);
    }

    public void assertIsStudyAndNodeExist(UUID studyUuid, UUID nodeUuid) {
        assertIsStudyExist(studyUuid);
        assertIsNodeExist(studyUuid, nodeUuid);
    }

    public void assertNoBuildNoComputation(UUID studyUuid, UUID nodeUuid, UUID rootNetworkUuid) {
        assertComputationNotRunning(nodeUuid, rootNetworkUuid);
        rootNetworkNodeInfoService.assertNoRootNetworkModificationInfoIsBuilding(studyUuid);
    }

    public void assertRootNodeOrBuiltNode(UUID studyUuid, UUID nodeUuid, UUID rootNetworkUuid) {
        if (!(networkModificationTreeService.getStudyRootNodeUuid(studyUuid).equals(nodeUuid)
                || networkModificationTreeService.getNodeBuildStatus(nodeUuid, rootNetworkUuid).isBuilt())) {
            throw new StudyException(NODE_NOT_BUILT);
        }
    }

    public LoadFlowParameters getLoadFlowParameters(StudyEntity studyEntity) {
        LoadFlowParametersInfos lfParameters = getLoadFlowParametersInfos(studyEntity);
        return lfParameters.getCommonParameters();
    }

    @Transactional
    public LoadFlowParametersInfos getLoadFlowParametersInfos(UUID studyUuid) {
        StudyEntity studyEntity = studyRepository.findById(studyUuid).orElseThrow(() -> new StudyException(STUDY_NOT_FOUND));
        return getLoadFlowParametersInfos(studyEntity);
    }

    public LoadFlowParametersInfos getLoadFlowParametersInfos(StudyEntity studyEntity) {
        UUID loadFlowParamsUuid = loadflowService.getLoadFlowParametersOrDefaultsUuid(studyEntity);
        return loadflowService.getLoadFlowParameters(loadFlowParamsUuid);
    }

    @Transactional
    public String getSecurityAnalysisParametersValues(UUID studyUuid) {
        StudyEntity studyEntity = studyRepository.findById(studyUuid).orElseThrow(() -> new StudyException(STUDY_NOT_FOUND));
        return securityAnalysisService.getSecurityAnalysisParameters(securityAnalysisService.getSecurityAnalysisParametersUuidOrElseCreateDefaults(studyEntity));
    }

    @Transactional
    public void setSecurityAnalysisParametersValues(UUID studyUuid, String parameters, String userId) {
        StudyEntity studyEntity = studyRepository.findById(studyUuid).orElseThrow(() -> new StudyException(STUDY_NOT_FOUND));
        createOrUpdateSecurityAnalysisParameters(studyUuid, studyEntity, parameters);
        notificationService.emitStudyChanged(studyUuid, null, NotificationService.UPDATE_TYPE_SECURITY_ANALYSIS_STATUS);
        notificationService.emitElementUpdated(studyUuid, userId);
        notificationService.emitComputationParamsChanged(studyUuid, SECURITY_ANALYSIS);
    }

    public NonEvacuatedEnergyParametersInfos getNonEvacuatedEnergyParametersInfos(UUID studyUuid) {
        return studyRepository.findById(studyUuid)
                .map(studyEntity -> studyEntity.getNonEvacuatedEnergyParameters() != null ?
                        NonEvacuatedEnergyService.fromEntity(studyEntity.getNonEvacuatedEnergyParameters()) :
                        NonEvacuatedEnergyService.getDefaultNonEvacuatedEnergyParametersInfos())
                .orElse(null);
    }

    @Transactional
    public boolean setLoadFlowParameters(UUID studyUuid, String parameters, String userId) {
        StudyEntity studyEntity = studyRepository.findById(studyUuid).orElseThrow(() -> new StudyException(STUDY_NOT_FOUND));
        boolean userProfileIssue = createOrUpdateLoadFlowParameters(studyEntity, parameters, userId);
        invalidateLoadFlowStatusOnAllNodes(studyUuid);
        invalidateSecurityAnalysisStatusOnAllNodes(studyUuid);
        invalidateSensitivityAnalysisStatusOnAllNodes(studyUuid);
        invalidateNonEvacuatedEnergyAnalysisStatusOnAllNodes(studyUuid);
        invalidateDynamicSimulationStatusOnAllNodes(studyUuid);
        notificationService.emitStudyChanged(studyUuid, null, NotificationService.UPDATE_TYPE_LOADFLOW_STATUS);
        notificationService.emitStudyChanged(studyUuid, null, NotificationService.UPDATE_TYPE_SECURITY_ANALYSIS_STATUS);
        notificationService.emitStudyChanged(studyUuid, null, NotificationService.UPDATE_TYPE_SENSITIVITY_ANALYSIS_STATUS);
        notificationService.emitStudyChanged(studyUuid, null, NotificationService.UPDATE_TYPE_NON_EVACUATED_ENERGY_STATUS);
        notificationService.emitStudyChanged(studyUuid, null, NotificationService.UPDATE_TYPE_DYNAMIC_SIMULATION_STATUS);
        notificationService.emitElementUpdated(studyUuid, userId);
        notificationService.emitComputationParamsChanged(studyUuid, LOAD_FLOW);
        return userProfileIssue;
    }

    public String getDefaultLoadflowProvider(String userId) {
        if (userId != null) {
            UserProfileInfos userProfileInfos = userAdminService.getUserProfile(userId).orElse(null);
            if (userProfileInfos != null && userProfileInfos.getLoadFlowParameterId() != null) {
                try {
                    return loadflowService.getLoadFlowParameters(userProfileInfos.getLoadFlowParameterId()).getProvider();
                } catch (Exception e) {
                    LOGGER.error(String.format("Could not get loadflow parameters with id '%s' from user/profile '%s/%s'. Using default provider",
                            userProfileInfos.getLoadFlowParameterId(), userId, userProfileInfos.getName()), e);
                    // in case of read error (ex: wrong/dangling uuid in the profile), move on with default provider below
                }
            }
        }
        return loadflowService.getLoadFlowDefaultProvider();
    }

    private void updateProvider(UUID studyUuid, String userId, Consumer<StudyEntity> providerSetter) {
        StudyEntity studyEntity = studyRepository.findById(studyUuid).orElseThrow(() -> new StudyException(STUDY_NOT_FOUND));
        providerSetter.accept(studyEntity);
        notificationService.emitElementUpdated(studyUuid, userId);
    }

    public void updateLoadFlowProvider(UUID studyUuid, String provider, String userId) {
        updateProvider(studyUuid, userId, studyEntity -> {
            loadflowService.updateLoadFlowProvider(studyEntity.getLoadFlowParametersUuid(), provider);
            invalidateLoadFlowStatusOnAllNodes(studyUuid);
            notificationService.emitStudyChanged(studyUuid, null, NotificationService.UPDATE_TYPE_LOADFLOW_STATUS);
            notificationService.emitComputationParamsChanged(studyUuid, LOAD_FLOW);

        });
    }

    public String getDefaultSecurityAnalysisProvider() {
        return securityAnalysisService.getSecurityAnalysisDefaultProvider();
    }

    public void updateSecurityAnalysisProvider(UUID studyUuid, String provider, String userId) {
        updateProvider(studyUuid, userId, studyEntity -> {
            securityAnalysisService.updateSecurityAnalysisProvider(studyEntity.getSecurityAnalysisParametersUuid(), provider);
            invalidateSecurityAnalysisStatusOnAllNodes(studyUuid);
            notificationService.emitStudyChanged(studyUuid, null, NotificationService.UPDATE_TYPE_SECURITY_ANALYSIS_STATUS);
            notificationService.emitComputationParamsChanged(studyUuid, SECURITY_ANALYSIS);
        });
    }

    public String getDefaultSensitivityAnalysisProvider() {
        return sensitivityAnalysisService.getSensitivityAnalysisDefaultProvider();
    }

    public String getDefaultNonEvacuatedEnergyProvider() {
        return defaultNonEvacuatedEnergyProvider;
    }

    public String getDefaultDynamicSimulationProvider() {
        return defaultDynamicSimulationProvider;
    }

    public String getDynamicSimulationProvider(UUID studyUuid) {
        return studyRepository.findById(studyUuid)
                .map(StudyEntity::getDynamicSimulationProvider)
                .orElse("");
    }

    @Transactional
    public void updateDynamicSimulationProvider(UUID studyUuid, String provider, String userId) {
        updateProvider(studyUuid, userId, studyEntity -> {
            studyEntity.setDynamicSimulationProvider(provider != null ? provider : defaultDynamicSimulationProvider);
            invalidateDynamicSimulationStatusOnAllNodes(studyUuid);
            notificationService.emitStudyChanged(studyUuid, null, NotificationService.UPDATE_TYPE_DYNAMIC_SIMULATION_STATUS);
            notificationService.emitComputationParamsChanged(studyUuid, DYNAMIC_SIMULATION);
        });
    }

    @Transactional
    public String getShortCircuitParametersInfo(UUID studyUuid) {
        StudyEntity studyEntity = studyRepository.findById(studyUuid).orElseThrow(() -> new StudyException(STUDY_NOT_FOUND));
        if (studyEntity.getShortCircuitParametersUuid() == null) {
            studyEntity.setShortCircuitParametersUuid(shortCircuitService.createParameters(null));
            studyRepository.save(studyEntity);
        }
        return shortCircuitService.getParameters(studyEntity.getShortCircuitParametersUuid());
    }

    @Transactional
    public void setShortCircuitParameters(UUID studyUuid, @Nullable String shortCircuitParametersInfos, String userId) {
        StudyEntity studyEntity = studyRepository.findById(studyUuid).orElseThrow(() -> new StudyException(STUDY_NOT_FOUND));
        /* +-----------------------+----------------+-----------------------------------------+
         * | entity.parametersUuid | parametersInfo | action                                  |
         * | no                    | no             | create default ones                     |
         * | no                    | yes            | create new ones                         |
         * | yes                   | no             | reset existing ones (with default ones) |
         * | yes                   | yes            | update existing ones                    |
         * +-----------------------+----------------+-----------------------------------------+
         */
        if (studyEntity.getShortCircuitParametersUuid() != null) {
            shortCircuitService.updateParameters(studyEntity.getShortCircuitParametersUuid(), shortCircuitParametersInfos);
        } else {
            studyEntity.setShortCircuitParametersUuid(shortCircuitService.createParameters(shortCircuitParametersInfos));
            studyRepository.save(studyEntity);
        }
        notificationService.emitElementUpdated(studyUuid, userId);
        notificationService.emitComputationParamsChanged(studyUuid, SHORT_CIRCUIT);

    }

    @Transactional
    public UUID runSecurityAnalysis(UUID studyUuid, List<String> contingencyListNames, UUID nodeUuid, UUID rootNetworkUuid, String userId) {
        Objects.requireNonNull(studyUuid);
        Objects.requireNonNull(contingencyListNames);
        Objects.requireNonNull(nodeUuid);

        UUID networkUuid = rootNetworkService.getNetworkUuid(rootNetworkUuid);
        String variantId = networkModificationTreeService.getVariantId(nodeUuid, rootNetworkUuid);
        UUID saReportUuid = networkModificationTreeService.getComputationReports(nodeUuid, rootNetworkUuid).getOrDefault(SECURITY_ANALYSIS.name(), UUID.randomUUID());
        networkModificationTreeService.updateComputationReportUuid(nodeUuid, rootNetworkUuid, SECURITY_ANALYSIS, saReportUuid);
        StudyEntity study = studyRepository.findById(studyUuid).orElseThrow(() -> new StudyException(STUDY_NOT_FOUND));
        String receiver;
        try {
            receiver = URLEncoder.encode(objectMapper.writeValueAsString(new NodeReceiver(nodeUuid, rootNetworkUuid)),
                    StandardCharsets.UTF_8);
        } catch (JsonProcessingException e) {
            throw new UncheckedIOException(e);
        }

        UUID prevResultUuid = networkModificationTreeService.getComputationResultUuid(nodeUuid, rootNetworkUuid, SECURITY_ANALYSIS);
        if (prevResultUuid != null) {
            securityAnalysisService.deleteSaResult(prevResultUuid);
        }

        var runSecurityAnalysisParametersInfos = new RunSecurityAnalysisParametersInfos(study.getSecurityAnalysisParametersUuid(), study.getLoadFlowParametersUuid(), contingencyListNames);
        UUID result = securityAnalysisService.runSecurityAnalysis(networkUuid, variantId, runSecurityAnalysisParametersInfos,
                new ReportInfos(saReportUuid, nodeUuid), receiver, userId);
        updateComputationResultUuid(nodeUuid, rootNetworkUuid, result, SECURITY_ANALYSIS);
        notificationService.emitStudyChanged(studyUuid, nodeUuid, NotificationService.UPDATE_TYPE_SECURITY_ANALYSIS_STATUS);
        return result;
    }

    public Integer getContingencyCount(UUID studyUuid, List<String> contingencyListNames, UUID nodeUuid, UUID rootNetworkUuid) {
        Objects.requireNonNull(studyUuid);
        Objects.requireNonNull(contingencyListNames);
        Objects.requireNonNull(nodeUuid);

        UUID networkuuid = rootNetworkService.getNetworkUuid(rootNetworkUuid);
        String variantId = networkModificationTreeService.getVariantId(nodeUuid, rootNetworkUuid);

        return actionsService.getContingencyCount(networkuuid, variantId, contingencyListNames);
    }

    public List<LimitViolationInfos> getLimitViolations(@NonNull UUID nodeUuid, UUID rootNetworkUuid, String filters, String globalFilters, Sort sort) {
        UUID networkuuid = rootNetworkService.getNetworkUuid(rootNetworkUuid);
        String variantId = networkModificationTreeService.getVariantId(nodeUuid, rootNetworkUuid);
        return loadflowService.getLimitViolations(nodeUuid, rootNetworkUuid, filters, globalFilters, sort, networkuuid, variantId);
    }

    public byte[] getSubstationSvg(String substationId, DiagramParameters diagramParameters,
                                   String substationLayout, UUID nodeUuid, UUID rootNetworkUuid) {
        UUID networkUuid = rootNetworkService.getNetworkUuid(rootNetworkUuid);
        String variantId = networkModificationTreeService.getVariantId(nodeUuid, rootNetworkUuid);
        if (networkStoreService.existVariant(networkUuid, variantId)) {
            return singleLineDiagramService.getSubstationSvg(networkUuid, variantId, substationId, diagramParameters, substationLayout);
        } else {
            return null;
        }
    }

    public String getSubstationSvgAndMetadata(String substationId, DiagramParameters diagramParameters,
                                              String substationLayout, UUID nodeUuid, UUID rootNetworkUuid) {
        UUID networkUuid = rootNetworkService.getNetworkUuid(rootNetworkUuid);
        String variantId = networkModificationTreeService.getVariantId(nodeUuid, rootNetworkUuid);
        if (networkStoreService.existVariant(networkUuid, variantId)) {
            return singleLineDiagramService.getSubstationSvgAndMetadata(networkUuid, variantId, substationId, diagramParameters, substationLayout);
        } else {
            return null;
        }
    }

    public String getNetworkAreaDiagram(UUID nodeUuid, UUID rootNetworkUuid, List<String> voltageLevelsIds, int depth, boolean withGeoData) {
        UUID networkUuid = rootNetworkService.getNetworkUuid(rootNetworkUuid);
        String variantId = networkModificationTreeService.getVariantId(nodeUuid, rootNetworkUuid);
        if (networkStoreService.existVariant(networkUuid, variantId)) {
            return singleLineDiagramService.getNetworkAreaDiagram(networkUuid, variantId, voltageLevelsIds, depth, withGeoData);
        } else {
            return null;
        }
    }

    public void invalidateSecurityAnalysisStatusOnAllNodes(UUID studyUuid) {
        securityAnalysisService.invalidateSaStatus(rootNetworkNodeInfoService.getComputationResultUuids(studyUuid, SECURITY_ANALYSIS));
    }

    public void invalidateSensitivityAnalysisStatusOnAllNodes(UUID studyUuid) {
        sensitivityAnalysisService.invalidateSensitivityAnalysisStatus(rootNetworkNodeInfoService.getComputationResultUuids(studyUuid, SENSITIVITY_ANALYSIS));
    }

    public void invalidateNonEvacuatedEnergyAnalysisStatusOnAllNodes(UUID studyUuid) {
        nonEvacuatedEnergyService.invalidateNonEvacuatedEnergyStatus(rootNetworkNodeInfoService.getComputationResultUuids(studyUuid, NON_EVACUATED_ENERGY_ANALYSIS));
    }

    public void invalidateDynamicSimulationStatusOnAllNodes(UUID studyUuid) {
        dynamicSimulationService.invalidateStatus(rootNetworkNodeInfoService.getComputationResultUuids(studyUuid, DYNAMIC_SIMULATION));
    }

    public void invalidateLoadFlowStatusOnAllNodes(UUID studyUuid) {
        loadflowService.invalidateLoadFlowStatus(rootNetworkNodeInfoService.getComputationResultUuids(studyUuid, LOAD_FLOW));
    }

    public void invalidateVoltageInitStatusOnAllNodes(UUID studyUuid) {
        voltageInitService.invalidateVoltageInitStatus(rootNetworkNodeInfoService.getComputationResultUuids(studyUuid, VOLTAGE_INITIALIZATION));
    }

    private StudyEntity updateStudyIndexationStatus(StudyEntity studyEntity, StudyIndexationStatus indexationStatus) {
        studyEntity.setIndexationStatus(indexationStatus);
        notificationService.emitStudyIndexationStatusChanged(studyEntity.getId(), indexationStatus);
        return studyEntity;
    }

    public StudyEntity updateStudyIndexationStatus(UUID studyUuid, StudyIndexationStatus indexationStatus) {
        return updateStudyIndexationStatus(studyRepository.findById(studyUuid).orElseThrow(() -> new StudyException(STUDY_NOT_FOUND)), indexationStatus);
    }

    @Transactional
    public StudyEntity saveStudyThenCreateBasicTree(UUID studyUuid, NetworkInfos networkInfos,
                                                    CaseInfos caseInfos, UUID loadFlowParametersUuid,
                                                    UUID shortCircuitParametersUuid, DynamicSimulationParametersEntity dynamicSimulationParametersEntity,
                                                    UUID voltageInitParametersUuid, UUID securityAnalysisParametersUuid, UUID sensitivityAnalysisParametersUuid,
                                                    Map<String, String> importParameters, UUID importReportUuid) {

        StudyEntity studyEntity = StudyEntity.builder()
                .id(studyUuid)
                .nonEvacuatedEnergyProvider(defaultNonEvacuatedEnergyProvider)
                .dynamicSimulationProvider(defaultDynamicSimulationProvider)
                .loadFlowParametersUuid(loadFlowParametersUuid)
                .shortCircuitParametersUuid(shortCircuitParametersUuid)
                .dynamicSimulationParameters(dynamicSimulationParametersEntity)
                .voltageInitParametersUuid(voltageInitParametersUuid)
                .securityAnalysisParametersUuid(securityAnalysisParametersUuid)
                .sensitivityAnalysisParametersUuid(sensitivityAnalysisParametersUuid)
                .indexationStatus(StudyIndexationStatus.INDEXED)
                .voltageInitParameters(new StudyVoltageInitParametersEntity())
                .build();

        var study = studyRepository.save(studyEntity);
        rootNetworkService.createRootNetwork(studyEntity, RootNetworkInfos.builder().id(UUID.randomUUID()).networkInfos(networkInfos).caseInfos(caseInfos).reportUuid(importReportUuid).importParameters(importParameters).build());
        networkModificationTreeService.createBasicTree(study);

        return study;
    }

    void updateComputationResultUuid(UUID nodeUuid, UUID rootNetworkUuid, UUID computationResultUuid, ComputationType computationType) {
        rootNetworkNodeInfoService.updateComputationResultUuid(nodeUuid, rootNetworkUuid, computationResultUuid, computationType);
    }

    public List<String> getResultEnumValues(UUID nodeUuid, UUID rootNetworkUuid, ComputationType computationType, String enumName) {
        Objects.requireNonNull(nodeUuid);
        Objects.requireNonNull(enumName);
        UUID resultUuid = networkModificationTreeService.getComputationResultUuid(nodeUuid, rootNetworkUuid, computationType);
        if (resultUuid != null) {
            return switch (computationType) {
                case LOAD_FLOW -> loadflowService.getEnumValues(enumName, resultUuid);
                case SECURITY_ANALYSIS -> securityAnalysisService.getEnumValues(enumName, resultUuid);
                case SHORT_CIRCUIT, SHORT_CIRCUIT_ONE_BUS -> shortCircuitService.getEnumValues(enumName, resultUuid);
                default -> throw new StudyException(NOT_ALLOWED);
            };
        } else {
            return new ArrayList<>();
        }
    }

    private StudyCreationRequestEntity insertStudyCreationRequestEntity(UUID studyUuid) {
        StudyCreationRequestEntity studyCreationRequestEntity = new StudyCreationRequestEntity(
                studyUuid == null ? UUID.randomUUID() : studyUuid);
        return studyCreationRequestRepository.save(studyCreationRequestEntity);
    }

    public boolean createOrUpdateLoadFlowParameters(StudyEntity studyEntity, String parameters, String userId) {
        boolean userProfileIssue = false;
        UUID existingLoadFlowParametersUuid = studyEntity.getLoadFlowParametersUuid();

        UserProfileInfos userProfileInfos = parameters == null ? userAdminService.getUserProfile(userId).orElse(null) : null;
        if (parameters == null && userProfileInfos != null && userProfileInfos.getLoadFlowParameterId() != null) {
            // reset case, with existing profile, having default LF params
            try {
                UUID loadFlowParametersFromProfileUuid = loadflowService.duplicateLoadFlowParameters(userProfileInfos.getLoadFlowParameterId());
                if (existingLoadFlowParametersUuid != null) {
                    //For a reset to defaultValues we need to keep the provider if it exists because it's updated separately
                    String keptProvider = loadflowService.getLoadFlowParameters(existingLoadFlowParametersUuid).getProvider();
                    loadflowService.updateLoadFlowProvider(loadFlowParametersFromProfileUuid, keptProvider);
                }
                studyEntity.setLoadFlowParametersUuid(loadFlowParametersFromProfileUuid);
                removeLoadFlowParameters(existingLoadFlowParametersUuid);
                return userProfileIssue;
            } catch (Exception e) {
                userProfileIssue = true;
                LOGGER.error(String.format("Could not duplicate loadflow parameters with id '%s' from user/profile '%s/%s'. Using default parameters",
                        userProfileInfos.getLoadFlowParameterId(), userId, userProfileInfos.getName()), e);
                // in case of duplication error (ex: wrong/dangling uuid in the profile), move on with default params below
            }
        }

        if (existingLoadFlowParametersUuid == null) {
            existingLoadFlowParametersUuid = loadflowService.createLoadFlowParameters(parameters);
            studyEntity.setLoadFlowParametersUuid(existingLoadFlowParametersUuid);
        } else {
            loadflowService.updateLoadFlowParameters(existingLoadFlowParametersUuid, parameters);
        }
        return userProfileIssue;
    }

    private void removeLoadFlowParameters(@Nullable UUID lfParametersUuid) {
        if (lfParametersUuid != null) {
            try {
                loadflowService.deleteLoadFlowParameters(lfParametersUuid);
            } catch (Exception e) {
                LOGGER.error("Could not remove loadflow Parameters with uuid:" + lfParametersUuid, e);
            }
        }
    }

    public void updateDynamicSimulationParameters(UUID studyUuid, DynamicSimulationParametersEntity dynamicSimulationParametersEntity) {
        Optional<StudyEntity> studyEntity = studyRepository.findById(studyUuid);
        studyEntity.ifPresent(studyEntity1 -> {
            studyEntity1.setDynamicSimulationParameters(dynamicSimulationParametersEntity);
            invalidateDynamicSimulationStatusOnAllNodes(studyUuid);
            notificationService.emitStudyChanged(studyUuid, null, NotificationService.UPDATE_TYPE_DYNAMIC_SIMULATION_STATUS);
        });
    }

    public void createOrUpdateVoltageInitParameters(StudyEntity studyEntity, VoltageInitParametersInfos parameters) {
        UUID voltageInitParametersUuid = studyEntity.getVoltageInitParametersUuid();
        if (voltageInitParametersUuid == null) {
            voltageInitParametersUuid = voltageInitService.createVoltageInitParameters(parameters);
            studyEntity.setVoltageInitParametersUuid(voltageInitParametersUuid);
        } else {
            VoltageInitParametersInfos oldParameters = voltageInitService.getVoltageInitParameters(voltageInitParametersUuid);
            if (!Objects.isNull(parameters) && parameters.equals(oldParameters)) {
                return;
            }
            voltageInitService.updateVoltageInitParameters(voltageInitParametersUuid, parameters);
        }
        invalidateVoltageInitStatusOnAllNodes(studyEntity.getId());
    }

    public void createOrUpdateSecurityAnalysisParameters(UUID studyUuid, StudyEntity studyEntity, String parameters) {
        UUID securityAnalysisParametersUuid = studyEntity.getSecurityAnalysisParametersUuid();
        if (securityAnalysisParametersUuid == null) {
            securityAnalysisParametersUuid = securityAnalysisService.createSecurityAnalysisParameters(parameters);
            studyEntity.setSecurityAnalysisParametersUuid(securityAnalysisParametersUuid);
        } else {
            securityAnalysisService.updateSecurityAnalysisParameters(securityAnalysisParametersUuid, parameters);
        }
        invalidateSecurityAnalysisStatusOnAllNodes(studyUuid);
    }

    public void createNetworkModification(UUID studyUuid, String createModificationAttributes, UUID nodeUuid, UUID rootNetworkUuid, String userId) {
        List<UUID> childrenUuids = networkModificationTreeService.getChildren(nodeUuid);
        notificationService.emitStartModificationEquipmentNotification(studyUuid, nodeUuid, childrenUuids, NotificationService.MODIFICATIONS_CREATING_IN_PROGRESS);
        try {
            RootNetworkNodeInfoEntity rootNetworkNodeInfoEntity = rootNetworkNodeInfoService.getRootNetworkNodeInfo(nodeUuid, rootNetworkUuid).orElseThrow(() -> new StudyException(ROOTNETWORK_NOT_FOUND));
            UUID groupUuid = networkModificationTreeService.getModificationGroupUuid(nodeUuid);
            String variantId = rootNetworkNodeInfoEntity.getVariantId();
            UUID reportUuid = rootNetworkNodeInfoEntity.getModificationReports().get(nodeUuid);

            Optional<NetworkModificationResult> networkModificationResult = networkModificationService.createModification(studyUuid, createModificationAttributes, groupUuid, variantId, reportUuid, nodeUuid, rootNetworkUuid);
            updateNode(studyUuid, nodeUuid, rootNetworkUuid, networkModificationResult);
        } finally {
            notificationService.emitEndModificationEquipmentNotification(studyUuid, nodeUuid, childrenUuids);
        }
        notificationService.emitElementUpdated(studyUuid, userId);
    }

    public void updateNetworkModification(UUID studyUuid, String updateModificationAttributes, UUID nodeUuid, UUID rootNetworkUuid, UUID modificationUuid, String userId) {
        List<UUID> childrenUuids = networkModificationTreeService.getChildren(nodeUuid);
        notificationService.emitStartModificationEquipmentNotification(studyUuid, nodeUuid, childrenUuids, NotificationService.MODIFICATIONS_UPDATING_IN_PROGRESS);
        try {
            networkModificationService.updateModification(updateModificationAttributes, modificationUuid);
            updateStatuses(studyUuid, nodeUuid, rootNetworkUuid, false);
        } finally {
            notificationService.emitEndModificationEquipmentNotification(studyUuid, nodeUuid, childrenUuids);
        }
        notificationService.emitElementUpdated(studyUuid, userId);
    }

    public String getVoltageLevelSubstationId(UUID nodeUuid, UUID rootNetworkUuid, String voltageLevelId) {
        UUID networkUuid = rootNetworkService.getNetworkUuid(rootNetworkUuid);
        String variantId = networkModificationTreeService.getVariantId(nodeUuid, rootNetworkUuid);
        return networkMapService.getVoltageLevelSubstationId(networkUuid, variantId, voltageLevelId);
    }

    public List<IdentifiableInfos> getVoltageLevelBusesOrBusbarSections(UUID nodeUuid, UUID rootNetworkUuid, String voltageLevelId,
                                                                        String busPath) {
        UUID networkUuid = rootNetworkService.getNetworkUuid(rootNetworkUuid);
        String variantId = networkModificationTreeService.getVariantId(nodeUuid, rootNetworkUuid);

        return networkMapService.getVoltageLevelBusesOrBusbarSections(networkUuid, variantId, voltageLevelId, busPath);
    }

    public String getVoltageLevelSubstationId(UUID studyUuid, UUID nodeUuid, UUID rootNetworkUuid, String voltageLevelId, boolean inUpstreamBuiltParentNode) {
        UUID nodeUuidToSearchIn = getNodeUuidToSearchIn(nodeUuid, rootNetworkUuid, inUpstreamBuiltParentNode);
        return getVoltageLevelSubstationId(nodeUuidToSearchIn, rootNetworkUuid, voltageLevelId);
    }

    public List<IdentifiableInfos> getVoltageLevelBusesOrBusbarSections(UUID nodeUuid, UUID rootNetworkUuid, String voltageLevelId, boolean inUpstreamBuiltParentNode) {
        UUID nodeUuidToSearchIn = getNodeUuidToSearchIn(nodeUuid, rootNetworkUuid, inUpstreamBuiltParentNode);
        return getVoltageLevelBusesOrBusbarSections(nodeUuidToSearchIn, rootNetworkUuid, voltageLevelId, "buses-or-busbar-sections");
    }

    @Transactional(readOnly = true)
    public UUID getStudyUuidFromNodeUuid(UUID nodeUuid) {
        return networkModificationTreeService.getStudyUuidForNodeId(nodeUuid);
    }

    public void buildNode(@NonNull UUID studyUuid, @NonNull UUID nodeUuid, @NonNull UUID rootNetworkUuid, @NonNull String userId) {
        assertCanBuildNode(studyUuid, rootNetworkUuid, userId);
        BuildInfos buildInfos = networkModificationTreeService.getBuildInfos(nodeUuid, rootNetworkUuid);
        Map<UUID, UUID> nodeUuidToReportUuid = buildInfos.getReportsInfos().stream().collect(Collectors.toMap(ReportInfos::nodeUuid, ReportInfos::reportUuid));
        networkModificationTreeService.setModificationReports(nodeUuid, rootNetworkUuid, nodeUuidToReportUuid);
        networkModificationTreeService.updateNodeBuildStatus(nodeUuid, rootNetworkUuid, NodeBuildStatus.from(BuildStatus.BUILDING));
        try {
            networkModificationService.buildNode(nodeUuid, rootNetworkUuid, buildInfos);
        } catch (Exception e) {
            networkModificationTreeService.updateNodeBuildStatus(nodeUuid, rootNetworkUuid, NodeBuildStatus.from(BuildStatus.NOT_BUILT));
            throw new StudyException(NODE_BUILD_ERROR, e.getMessage());
        }
    }

    private void assertCanBuildNode(@NonNull UUID studyUuid, @NonNull UUID rootNetworkUuid, @NonNull String userId) {
        // check restrictions on node builds number
        userAdminService.getUserMaxAllowedBuilds(userId).ifPresent(maxBuilds -> {
            long nbBuiltNodes = networkModificationTreeService.countBuiltNodes(studyUuid, rootNetworkUuid);
            if (nbBuiltNodes >= maxBuilds) {
                throw new StudyException(MAX_NODE_BUILDS_EXCEEDED, "max allowed built nodes : " + maxBuilds);
            }
        });
    }

    @Transactional
    public void unbuildNode(@NonNull UUID studyUuid, @NonNull UUID nodeUuid, @NonNull UUID rootNetworkUuid) {
        invalidateBuild(studyUuid, nodeUuid, rootNetworkUuid, false, true, true);
        emitAllComputationStatusChanged(studyUuid, nodeUuid);
    }

    public void stopBuild(@NonNull UUID nodeUuid, UUID rootNetworkUuid) {
        networkModificationService.stopBuild(nodeUuid, rootNetworkUuid);
    }

    @Transactional
    public void duplicateStudyNode(UUID sourceStudyUuid, UUID targetStudyUuid, UUID nodeToCopyUuid, UUID referenceNodeUuid, InsertMode insertMode, String userId) {
        checkStudyContainsNode(sourceStudyUuid, nodeToCopyUuid);
        checkStudyContainsNode(targetStudyUuid, referenceNodeUuid);
        UUID duplicatedNodeUuid = networkModificationTreeService.duplicateStudyNode(nodeToCopyUuid, referenceNodeUuid, insertMode);
        boolean invalidateBuild = networkModificationTreeService.hasModifications(nodeToCopyUuid, false);
        updateStatuses(targetStudyUuid, duplicatedNodeUuid, self.getStudyFirstRootNetworkUuid(targetStudyUuid), true, invalidateBuild, true);
        notificationService.emitElementUpdated(targetStudyUuid, userId);
    }

    @Transactional
    public void moveStudyNode(UUID studyUuid, UUID nodeToMoveUuid, UUID rootNetworkUuid, UUID referenceNodeUuid, InsertMode insertMode, String userId) {
        List<NodeEntity> oldChildren = null;
        checkStudyContainsNode(studyUuid, nodeToMoveUuid);
        checkStudyContainsNode(studyUuid, referenceNodeUuid);
        boolean shouldInvalidateChildren = networkModificationTreeService.hasModifications(nodeToMoveUuid, false);

        //Invalidating previous children if necessary
        if (shouldInvalidateChildren) {
            oldChildren = networkModificationTreeService.getChildrenByParentUuid(nodeToMoveUuid);
        }

        networkModificationTreeService.moveStudyNode(nodeToMoveUuid, referenceNodeUuid, insertMode);

        //Invalidating moved node or new children if necessary
        if (shouldInvalidateChildren) {
            updateStatuses(studyUuid, nodeToMoveUuid, rootNetworkUuid, false, true, true);
            oldChildren.forEach(child -> updateStatuses(studyUuid, child.getIdNode(), rootNetworkUuid, false, true, true));
        } else {
            invalidateBuild(studyUuid, nodeToMoveUuid, rootNetworkUuid, false, true, true);
        }
        notificationService.emitElementUpdated(studyUuid, userId);
    }

    @Transactional
    public void duplicateStudySubtree(UUID sourceStudyUuid, UUID targetStudyUuid, UUID parentNodeToCopyUuid, UUID referenceNodeUuid, String userId) {
        checkStudyContainsNode(sourceStudyUuid, parentNodeToCopyUuid);
        checkStudyContainsNode(targetStudyUuid, referenceNodeUuid);

        StudyEntity studyEntity = studyRepository.findById(targetStudyUuid).orElseThrow(() -> new StudyException(STUDY_NOT_FOUND));
        AbstractNode studySubTree = networkModificationTreeService.getStudySubtree(sourceStudyUuid, parentNodeToCopyUuid);
        UUID duplicatedNodeUuid = networkModificationTreeService.cloneStudyTree(studySubTree, referenceNodeUuid, studyEntity);
        notificationService.emitSubtreeInserted(targetStudyUuid, duplicatedNodeUuid, referenceNodeUuid);
        notificationService.emitElementUpdated(targetStudyUuid, userId);
    }

    @Transactional
    public void moveStudySubtree(UUID studyUuid, UUID parentNodeToMoveUuid, UUID rootNetworkUuid, UUID referenceNodeUuid, String userId) {
        checkStudyContainsNode(studyUuid, parentNodeToMoveUuid);
        checkStudyContainsNode(studyUuid, referenceNodeUuid);

        List<UUID> allChildren = networkModificationTreeService.getChildren(parentNodeToMoveUuid);
        if (allChildren.contains(referenceNodeUuid)) {
            throw new StudyException(NOT_ALLOWED);
        }
        networkModificationTreeService.moveStudySubtree(parentNodeToMoveUuid, referenceNodeUuid);

        if (networkModificationTreeService.getNodeBuildStatus(parentNodeToMoveUuid, rootNetworkUuid).isBuilt()) {
            updateStatuses(studyUuid, parentNodeToMoveUuid, rootNetworkUuid, false, true, true);
        }
        allChildren.stream()
                .filter(childUuid -> networkModificationTreeService.getNodeBuildStatus(childUuid, rootNetworkUuid).isBuilt())
                .forEach(childUuid -> updateStatuses(studyUuid, childUuid, rootNetworkUuid, false, true, true));

        notificationService.emitSubtreeMoved(studyUuid, parentNodeToMoveUuid, referenceNodeUuid);
        notificationService.emitElementUpdated(studyUuid, userId);
    }

    // TODO Need to deal with all root networks
    public void invalidateBuild(UUID studyUuid, UUID nodeUuid, UUID rootNetworkUuid, boolean invalidateOnlyChildrenBuildStatus, boolean invalidateOnlyTargetNode, boolean deleteVoltageInitResults) {
        AtomicReference<Long> startTime = new AtomicReference<>(null);
        startTime.set(System.nanoTime());
        InvalidateNodeInfos invalidateNodeInfos = new InvalidateNodeInfos();
        invalidateNodeInfos.setNetworkUuid(rootNetworkService.getNetworkUuid(rootNetworkUuid));
        // we might want to invalidate target node without impacting other nodes (when moving an empty node for example)
        if (invalidateOnlyTargetNode) {
            networkModificationTreeService.invalidateBuildOfNodeOnly(nodeUuid, rootNetworkUuid, invalidateOnlyChildrenBuildStatus, invalidateNodeInfos, deleteVoltageInitResults);
        } else {
            networkModificationTreeService.invalidateBuild(nodeUuid, rootNetworkUuid, invalidateOnlyChildrenBuildStatus, invalidateNodeInfos, deleteVoltageInitResults);
        }

        CompletableFuture<Void> executeInParallel = CompletableFuture.allOf(
                studyServerExecutionService.runAsync(() -> reportService.deleteReports(invalidateNodeInfos.getReportUuids())),
                studyServerExecutionService.runAsync(() -> invalidateNodeInfos.getLoadFlowResultUuids().forEach(loadflowService::deleteLoadFlowResult)),
                studyServerExecutionService.runAsync(() -> invalidateNodeInfos.getSecurityAnalysisResultUuids().forEach(securityAnalysisService::deleteSaResult)),
                studyServerExecutionService.runAsync(() -> invalidateNodeInfos.getSensitivityAnalysisResultUuids().forEach(sensitivityAnalysisService::deleteSensitivityAnalysisResult)),
                studyServerExecutionService.runAsync(() -> invalidateNodeInfos.getNonEvacuatedEnergyResultUuids().forEach(nonEvacuatedEnergyService::deleteNonEvacuatedEnergyResult)),
                studyServerExecutionService.runAsync(() -> invalidateNodeInfos.getShortCircuitAnalysisResultUuids().forEach(shortCircuitService::deleteShortCircuitAnalysisResult)),
                studyServerExecutionService.runAsync(() -> invalidateNodeInfos.getOneBusShortCircuitAnalysisResultUuids().forEach(shortCircuitService::deleteShortCircuitAnalysisResult)),
                studyServerExecutionService.runAsync(() -> invalidateNodeInfos.getVoltageInitResultUuids().forEach(voltageInitService::deleteVoltageInitResult)),
                studyServerExecutionService.runAsync(() -> invalidateNodeInfos.getDynamicSimulationResultUuids().forEach(dynamicSimulationService::deleteResult)),
                studyServerExecutionService.runAsync(() -> invalidateNodeInfos.getStateEstimationResultUuids().forEach(stateEstimationService::deleteStateEstimationResult)),
                studyServerExecutionService.runAsync(() -> networkStoreService.deleteVariants(invalidateNodeInfos.getNetworkUuid(), invalidateNodeInfos.getVariantIds()))
        );
        try {
            executeInParallel.get();
        } catch (InterruptedException e) {
            Thread.currentThread().interrupt();
            throw new StudyException(INVALIDATE_BUILD_FAILED, e.getMessage());
        } catch (Exception e) {
            throw new StudyException(INVALIDATE_BUILD_FAILED, e.getMessage());
        }

        if (startTime.get() != null) {
            LOGGER.trace("Invalidate node '{}' of study '{}' : {} seconds", nodeUuid, studyUuid,
                    TimeUnit.NANOSECONDS.toSeconds(System.nanoTime() - startTime.get()));
        }
    }

    // TODO Need to deal with all root networks
    private void updateStatuses(UUID studyUuid, UUID nodeUuid, UUID rootNetworkUuid) {
        updateStatuses(studyUuid, nodeUuid, rootNetworkUuid, true);
    }

    // TODO Need to deal with all root networks
    private void updateStatuses(UUID studyUuid, UUID nodeUuid, UUID rootNetworkUuid, boolean invalidateOnlyChildrenBuildStatus) {
        updateStatuses(studyUuid, nodeUuid, rootNetworkUuid, invalidateOnlyChildrenBuildStatus, true, true);
    }

    // TODO Need to deal with all root networks
    private void updateStatuses(UUID studyUuid, UUID nodeUuid, UUID rootNetworkUuid, boolean invalidateOnlyChildrenBuildStatus, boolean invalidateBuild, boolean deleteVoltageInitResults) {
        if (invalidateBuild) {
            invalidateBuild(studyUuid, nodeUuid, rootNetworkUuid, invalidateOnlyChildrenBuildStatus, false, deleteVoltageInitResults);
        }
        emitAllComputationStatusChanged(studyUuid, nodeUuid);
    }

    @Transactional
    public void deleteNetworkModifications(UUID studyUuid, UUID nodeUuid, UUID rootNetworkUuid, List<UUID> modificationsUuids, String userId) {
        List<UUID> childrenUuids = networkModificationTreeService.getChildren(nodeUuid);
        notificationService.emitStartModificationEquipmentNotification(studyUuid, nodeUuid, childrenUuids, NotificationService.MODIFICATIONS_DELETING_IN_PROGRESS);
        try {
            if (!networkModificationTreeService.getStudyUuidForNodeId(nodeUuid).equals(studyUuid)) {
                throw new StudyException(NOT_ALLOWED);
            }
            UUID groupId = networkModificationTreeService.getModificationGroupUuid(nodeUuid);
            networkModificationService.deleteModifications(groupId, modificationsUuids);

            updateStatuses(studyUuid, nodeUuid, rootNetworkUuid, false, false, false);
        } finally {
            notificationService.emitEndDeletionEquipmentNotification(studyUuid, nodeUuid, childrenUuids);
        }
        notificationService.emitElementUpdated(studyUuid, userId);
    }

    @Transactional
    public void stashNetworkModifications(UUID studyUuid, UUID nodeUuid, UUID rootNetworkUuid, List<UUID> modificationsUuids, String userId) {
        List<UUID> childrenUuids = networkModificationTreeService.getChildren(nodeUuid);
        notificationService.emitStartModificationEquipmentNotification(studyUuid, nodeUuid, childrenUuids, NotificationService.MODIFICATIONS_STASHING_IN_PROGRESS);
        try {
            if (!networkModificationTreeService.getStudyUuidForNodeId(nodeUuid).equals(studyUuid)) {
                throw new StudyException(NOT_ALLOWED);
            }
            UUID groupId = networkModificationTreeService.getModificationGroupUuid(nodeUuid);
            networkModificationService.stashModifications(groupId, modificationsUuids);
            updateStatuses(studyUuid, nodeUuid, rootNetworkUuid, false);
        } finally {
            notificationService.emitEndModificationEquipmentNotification(studyUuid, nodeUuid, childrenUuids);
        }
        notificationService.emitElementUpdated(studyUuid, userId);
    }

    @Transactional
    public void updateNetworkModificationsActivation(UUID studyUuid, UUID nodeUuid, UUID rootNetworkUuid, List<UUID> modificationsUuids, String userId, boolean activated) {
        List<UUID> childrenUuids = networkModificationTreeService.getChildren(nodeUuid);
        notificationService.emitStartModificationEquipmentNotification(studyUuid, nodeUuid, childrenUuids, NotificationService.MODIFICATIONS_UPDATING_IN_PROGRESS);
        try {
            if (!networkModificationTreeService.getStudyUuidForNodeId(nodeUuid).equals(studyUuid)) {
                throw new StudyException(NOT_ALLOWED);
            }
            UUID groupId = networkModificationTreeService.getModificationGroupUuid(nodeUuid);
            networkModificationService.updateModificationsActivation(groupId, modificationsUuids, activated);
            updateStatuses(studyUuid, nodeUuid, rootNetworkUuid, false);
        } finally {
            notificationService.emitEndModificationEquipmentNotification(studyUuid, nodeUuid, childrenUuids);
        }
        notificationService.emitElementUpdated(studyUuid, userId);
    }

    @Transactional
    public void restoreNetworkModifications(UUID studyUuid, UUID nodeUuid, UUID rootNetworkUuid, List<UUID> modificationsUuids, String userId) {
        List<UUID> childrenUuids = networkModificationTreeService.getChildren(nodeUuid);
        notificationService.emitStartModificationEquipmentNotification(studyUuid, nodeUuid, childrenUuids, NotificationService.MODIFICATIONS_RESTORING_IN_PROGRESS);
        try {
            if (!networkModificationTreeService.getStudyUuidForNodeId(nodeUuid).equals(studyUuid)) {
                throw new StudyException(NOT_ALLOWED);
            }
            UUID groupId = networkModificationTreeService.getModificationGroupUuid(nodeUuid);
            networkModificationService.restoreModifications(groupId, modificationsUuids);
            updateStatuses(studyUuid, nodeUuid, rootNetworkUuid, false);
        } finally {
            notificationService.emitEndModificationEquipmentNotification(studyUuid, nodeUuid, childrenUuids);
        }
        notificationService.emitElementUpdated(studyUuid, userId);
    }

    @Transactional
    public void deleteNodes(UUID studyUuid, List<UUID> nodeIds, UUID rootNetworkUuid, boolean deleteChildren, String userId) {

        DeleteNodeInfos deleteNodeInfos = new DeleteNodeInfos();
        for (UUID nodeId : nodeIds) {
            AtomicReference<Long> startTime = new AtomicReference<>(null);
            startTime.set(System.nanoTime());

            boolean invalidateChildrenBuild = !deleteChildren && networkModificationTreeService.hasModifications(nodeId, false);
            List<NodeEntity> childrenNodes = networkModificationTreeService.getChildrenByParentUuid(nodeId);
            List<UUID> removedNodes = networkModificationTreeService.doDeleteNode(nodeId, deleteChildren, deleteNodeInfos);

            CompletableFuture<Void> executeInParallel = CompletableFuture.allOf(
                    studyServerExecutionService.runAsync(() -> deleteNodeInfos.getModificationGroupUuids().forEach(networkModificationService::deleteModifications)),
                    studyServerExecutionService.runAsync(() -> reportService.deleteReports(deleteNodeInfos.getReportUuids())),
                    studyServerExecutionService.runAsync(() -> deleteNodeInfos.getLoadFlowResultUuids().forEach(loadflowService::deleteLoadFlowResult)),
                    studyServerExecutionService.runAsync(() -> deleteNodeInfos.getSecurityAnalysisResultUuids().forEach(securityAnalysisService::deleteSaResult)),
                    studyServerExecutionService.runAsync(() -> deleteNodeInfos.getSensitivityAnalysisResultUuids().forEach(sensitivityAnalysisService::deleteSensitivityAnalysisResult)),
                    studyServerExecutionService.runAsync(() -> deleteNodeInfos.getNonEvacuatedEnergyResultUuids().forEach(nonEvacuatedEnergyService::deleteNonEvacuatedEnergyResult)),
                    studyServerExecutionService.runAsync(() -> deleteNodeInfos.getShortCircuitAnalysisResultUuids().forEach(shortCircuitService::deleteShortCircuitAnalysisResult)),
                    studyServerExecutionService.runAsync(() -> deleteNodeInfos.getOneBusShortCircuitAnalysisResultUuids().forEach(shortCircuitService::deleteShortCircuitAnalysisResult)),
                    studyServerExecutionService.runAsync(() -> deleteNodeInfos.getVoltageInitResultUuids().forEach(voltageInitService::deleteVoltageInitResult)),
                    studyServerExecutionService.runAsync(() -> deleteNodeInfos.getDynamicSimulationResultUuids().forEach(dynamicSimulationService::deleteResult)),
                    studyServerExecutionService.runAsync(() -> deleteNodeInfos.getStateEstimationResultUuids().forEach(stateEstimationService::deleteStateEstimationResult)),
                    studyServerExecutionService.runAsync(() -> deleteNodeInfos.getVariantIds().forEach(networkStoreService::deleteVariants)),
                    studyServerExecutionService.runAsync(() -> removedNodes.forEach(dynamicSimulationEventService::deleteEventsByNodeId))
            );

            try {
                executeInParallel.get();
            } catch (InterruptedException e) {
                Thread.currentThread().interrupt();
                throw new StudyException(DELETE_NODE_FAILED, e.getMessage());
            } catch (Exception e) {
                throw new StudyException(DELETE_NODE_FAILED, e.getMessage());
            }

            if (startTime.get() != null) {
                if (LOGGER.isTraceEnabled()) {
                    LOGGER.trace("Delete node '{}' of study '{}' : {} seconds", nodeId.toString().replaceAll("[\n\r]", "_"), studyUuid,
                            TimeUnit.NANOSECONDS.toSeconds(System.nanoTime() - startTime.get()));
                }
            }

            if (invalidateChildrenBuild) {
                childrenNodes.forEach(nodeEntity -> updateStatuses(studyUuid, nodeEntity.getIdNode(), rootNetworkUuid, false, true, true));
            }
        }

        notificationService.emitElementUpdated(studyUuid, userId);
    }

    @Transactional
    public void stashNode(UUID studyUuid, UUID nodeId, UUID rootNetworkUuid, boolean stashChildren, String userId) {
        AtomicReference<Long> startTime = new AtomicReference<>(null);
        startTime.set(System.nanoTime());
        boolean invalidateChildrenBuild = stashChildren || networkModificationTreeService.hasModifications(nodeId, false);
        invalidateBuild(studyUuid, nodeId, rootNetworkUuid, false, !invalidateChildrenBuild, true);
        networkModificationTreeService.doStashNode(nodeId, stashChildren);

        if (startTime.get() != null) {
            LOGGER.trace("Delete node '{}' of study '{}' : {} seconds", nodeId, studyUuid,
                    TimeUnit.NANOSECONDS.toSeconds(System.nanoTime() - startTime.get()));
        }

        notificationService.emitElementUpdated(studyUuid, userId);
    }

    public List<Pair<AbstractNode, Integer>> getStashedNodes(UUID studyId) {
        return networkModificationTreeService.getStashedNodes(studyId);
    }

    public void restoreNodes(UUID studyId, List<UUID> nodeIds, UUID anchorNodeId) {
        networkModificationTreeService.restoreNode(studyId, nodeIds, anchorNodeId);
    }

    private void reindexStudy(StudyEntity study, UUID rootNetworkUuid) {
        CreatedStudyBasicInfos studyInfos = toCreatedStudyBasicInfos(study, rootNetworkUuid);
        // reindex study in elasticsearch
        studyInfosService.recreateStudyInfos(studyInfos);

        // Reset indexation status
        updateStudyIndexationStatus(study, StudyIndexationStatus.INDEXING_ONGOING);
        try {
            networkConversionService.reindexStudyNetworkEquipments(rootNetworkService.getNetworkUuid(rootNetworkUuid));
            updateStudyIndexationStatus(study, StudyIndexationStatus.INDEXED);
        } catch (Exception e) {
            // Allow to retry indexation
            updateStudyIndexationStatus(study, StudyIndexationStatus.NOT_INDEXED);
            throw e;
        }
        invalidateBuild(study.getId(), networkModificationTreeService.getStudyRootNodeUuid(study.getId()), rootNetworkUuid, false, false, true);
        LOGGER.info("Study with id = '{}' has been reindexed", study.getId());
    }

    @Transactional
    public void reindexStudy(UUID studyUuid, UUID rootNetworkUuid) {
        reindexStudy(studyRepository.findById(studyUuid).orElseThrow(() -> new StudyException(STUDY_NOT_FOUND)), rootNetworkUuid);
    }

    @Transactional
    public StudyIndexationStatus getStudyIndexationStatus(UUID studyUuid, UUID rootNetworkUuid) {
        StudyEntity study = studyRepository.findById(studyUuid).orElseThrow(() -> new StudyException(STUDY_NOT_FOUND));
        if (study.getIndexationStatus() == StudyIndexationStatus.INDEXED
                && !networkConversionService.checkStudyIndexationStatus(rootNetworkService.getNetworkUuid(rootNetworkUuid))) {
            updateStudyIndexationStatus(study, StudyIndexationStatus.NOT_INDEXED);
        }
        return study.getIndexationStatus();
    }

    @Transactional
    public void moveModifications(UUID studyUuid, UUID targetNodeUuid, UUID originNodeUuid, UUID rootNetworkUuid, List<UUID> modificationUuidList, UUID beforeUuid, String userId) {
        if (originNodeUuid == null) {
            throw new StudyException(MISSING_PARAMETER, "The parameter 'originNodeUuid' must be defined when moving modifications");
        }

        boolean moveBetweenNodes = !targetNodeUuid.equals(originNodeUuid);
        // Target node must not be built (incremental mode) when:
        // - the move is a cut & paste or a position change inside the same node
        // - the move is a cut & paste between 2 nodes and the target node belongs to the source node subtree
        boolean targetNodeBelongsToSourceNodeSubTree = moveBetweenNodes && networkModificationTreeService.hasAncestor(targetNodeUuid, originNodeUuid);
        boolean buildTargetNode = moveBetweenNodes && !targetNodeBelongsToSourceNodeSubTree;

        List<UUID> childrenUuids = networkModificationTreeService.getChildren(targetNodeUuid);
        List<UUID> originNodeChildrenUuids = new ArrayList<>();
        notificationService.emitStartModificationEquipmentNotification(studyUuid, targetNodeUuid, childrenUuids, NotificationService.MODIFICATIONS_UPDATING_IN_PROGRESS);
        if (moveBetweenNodes) {
            originNodeChildrenUuids = networkModificationTreeService.getChildren(originNodeUuid);
            notificationService.emitStartModificationEquipmentNotification(studyUuid, originNodeUuid, originNodeChildrenUuids, NotificationService.MODIFICATIONS_UPDATING_IN_PROGRESS);
        }
        try {
            checkStudyContainsNode(studyUuid, targetNodeUuid);
            UUID originGroupUuid = networkModificationTreeService.getModificationGroupUuid(originNodeUuid);
            NetworkModificationNodeInfoEntity networkModificationNodeInfoEntity = networkModificationTreeService.getNetworkModificationNodeInfoEntity(targetNodeUuid);
            RootNetworkNodeInfoEntity rootNetworkNodeInfoEntity = rootNetworkNodeInfoService.getRootNetworkNodeInfo(targetNodeUuid, rootNetworkUuid).orElseThrow(() -> new StudyException(ROOTNETWORK_NOT_FOUND));
            UUID networkUuid = rootNetworkService.getNetworkUuid(rootNetworkUuid);
            Optional<NetworkModificationResult> networkModificationResult = networkModificationService.moveModifications(originGroupUuid, modificationUuidList, beforeUuid, networkUuid, networkModificationNodeInfoEntity, rootNetworkNodeInfoEntity, buildTargetNode);
            if (!targetNodeBelongsToSourceNodeSubTree) {
                // invalidate the whole subtree except maybe the target node itself (depends if we have built this node during the move)
                networkModificationResult.ifPresent(modificationResult -> emitNetworkModificationImpacts(studyUuid, targetNodeUuid, rootNetworkUuid, modificationResult));
                updateStatuses(studyUuid, targetNodeUuid, rootNetworkUuid, buildTargetNode, true, true);
            }
            if (moveBetweenNodes) {
                // invalidate the whole subtree including the source node
                networkModificationResult.ifPresent(modificationResult -> emitNetworkModificationImpacts(studyUuid, originNodeUuid, rootNetworkUuid, modificationResult));
                updateStatuses(studyUuid, originNodeUuid, rootNetworkUuid, false, true, true);
            }
        } finally {
            notificationService.emitEndModificationEquipmentNotification(studyUuid, targetNodeUuid, childrenUuids);
            if (moveBetweenNodes) {
                notificationService.emitEndModificationEquipmentNotification(studyUuid, originNodeUuid, originNodeChildrenUuids);
            }
        }
        notificationService.emitElementUpdated(studyUuid, userId);
    }

    @Transactional
    public void createModifications(UUID studyUuid, UUID nodeUuid, UUID rootNetworkUuid, List<UUID> modificationUuidList, String userId, StudyConstants.ModificationsActionType action) {
        List<UUID> childrenUuids = networkModificationTreeService.getChildren(nodeUuid);
        notificationService.emitStartModificationEquipmentNotification(studyUuid, nodeUuid, childrenUuids, NotificationService.MODIFICATIONS_UPDATING_IN_PROGRESS);
        try {
            checkStudyContainsNode(studyUuid, nodeUuid);
            NetworkModificationNodeInfoEntity networkModificationNodeInfoEntity = networkModificationTreeService.getNetworkModificationNodeInfoEntity(nodeUuid);
            RootNetworkNodeInfoEntity rootNetworkNodeInfoEntity = rootNetworkNodeInfoService.getRootNetworkNodeInfo(nodeUuid, rootNetworkUuid).orElseThrow(() -> new StudyException(ROOTNETWORK_NOT_FOUND));
            UUID networkUuid = rootNetworkService.getNetworkUuid(rootNetworkUuid);
            Optional<NetworkModificationResult> networkModificationResult = networkModificationService.createModifications(modificationUuidList, networkUuid, networkModificationNodeInfoEntity, rootNetworkNodeInfoEntity, action);
            // invalidate the whole subtree except the target node (we have built this node during the duplication)
            networkModificationResult.ifPresent(modificationResult -> emitNetworkModificationImpacts(studyUuid, nodeUuid, rootNetworkUuid, modificationResult));
            updateStatuses(studyUuid, nodeUuid, rootNetworkUuid, true, true, true);
        } finally {
            notificationService.emitEndModificationEquipmentNotification(studyUuid, nodeUuid, childrenUuids);
        }
        notificationService.emitElementUpdated(studyUuid, userId);
    }

    private void checkStudyContainsNode(UUID studyUuid, UUID nodeUuid) {
        if (!networkModificationTreeService.getStudyUuidForNodeId(nodeUuid).equals(studyUuid)) {
            throw new StudyException(NOT_ALLOWED);
        }
    }

    @Transactional(readOnly = true)
    public List<ReportLog> getReportLogs(String reportId, String messageFilter, Set<String> severityLevels) {
        return reportService.getReportLogs(UUID.fromString(reportId), messageFilter, severityLevels);
    }

    @Transactional(readOnly = true)
    public List<ReportLog> getParentNodesReportLogs(UUID nodeUuid, UUID rootNetworkUuid, String messageFilter, Set<String> severityLevels) {
        List<UUID> nodeIds = nodesTree(nodeUuid);
        List<ReportLog> reportLogs = new ArrayList<>();
        Map<UUID, UUID> modificationReportsMap = networkModificationTreeService.getModificationReports(nodeUuid, rootNetworkUuid);

        for (UUID nodeId : nodeIds) {
            UUID reportId = modificationReportsMap.getOrDefault(nodeId, networkModificationTreeService.getReportUuid(nodeId, rootNetworkUuid));
            reportLogs.addAll(reportService.getReportLogs(reportId, messageFilter, severityLevels));
        }
        return reportLogs;
    }

    @Transactional(readOnly = true)
    public List<Report> getParentNodesReport(UUID nodeUuid, UUID rootNetworkUuid, boolean nodeOnlyReport, ReportType reportType, Set<String> severityLevels) {
        AbstractNode nodeInfos = networkModificationTreeService.getNode(nodeUuid);

        if (isNonRootNodeWithComputationReportType(nodeInfos, reportType)) {
            UUID reportUuid = getReportUuidForNode(nodeUuid, rootNetworkUuid, reportType);
            return reportUuid != null ? List.of(reportService.getReport(reportUuid, nodeUuid.toString(), severityLevels)) : Collections.emptyList();
        } else if (nodeOnlyReport) {
            return getNodeOnlyReport(nodeUuid, rootNetworkUuid, severityLevels);
        } else {
            return getAllModificationReports(nodeUuid, rootNetworkUuid, severityLevels);
        }
    }

    private boolean isNonRootNodeWithComputationReportType(AbstractNode nodeInfos, ReportType reportType) {
        return nodeInfos.getType() != NodeType.ROOT && reportType != ReportType.NETWORK_MODIFICATION;
    }

    private UUID getReportUuidForNode(UUID nodeUuid, UUID rootNetworkUuid, ReportType reportType) {
        return networkModificationTreeService.getComputationReports(nodeUuid, rootNetworkUuid).get(reportType.name());
    }

    private List<Report> getNodeOnlyReport(UUID nodeUuid, UUID rootNetworkUuid, Set<String> severityLevels) {
        UUID reportUuid = networkModificationTreeService.getReportUuid(nodeUuid, rootNetworkUuid);
        return List.of(reportService.getReport(reportUuid, nodeUuid.toString(), severityLevels));
    }

    private List<Report> getAllModificationReports(UUID nodeUuid, UUID rootNetworkUuid, Set<String> severityLevels) {
        List<UUID> nodeIds = nodesTree(nodeUuid);
        List<Report> modificationReports = new ArrayList<>();
        Map<UUID, UUID> modificationReportsMap = networkModificationTreeService.getModificationReports(nodeUuid, rootNetworkUuid);

        for (UUID nodeId : nodeIds) {
            UUID reportId = modificationReportsMap.getOrDefault(nodeId, networkModificationTreeService.getReportUuid(nodeId, rootNetworkUuid));
            modificationReports.add(reportService.getReport(reportId, nodeId.toString(), severityLevels));
        }

        return modificationReports;
    }

    private List<UUID> nodesTree(UUID nodeUuid) {
        List<UUID> nodeIds = new ArrayList<>();
        nodeIds.add(nodeUuid);
        Optional<UUID> parentUuid = networkModificationTreeService.getParentNodeUuid(nodeUuid);

        while (parentUuid.isPresent()) {
            nodeIds.add(parentUuid.get());
            parentUuid = networkModificationTreeService.getParentNodeUuid(parentUuid.get());
        }

        Collections.reverse(nodeIds);
        return nodeIds;
    }

    private void updateNode(UUID studyUuid, UUID nodeUuid, UUID rootNetworkUuid, Optional<NetworkModificationResult> networkModificationResult) {
        networkModificationResult.ifPresent(modificationResult -> emitNetworkModificationImpacts(studyUuid, nodeUuid, rootNetworkUuid, modificationResult));
        updateStatuses(studyUuid, nodeUuid, rootNetworkUuid);
    }

    private void emitNetworkModificationImpacts(UUID studyUuid, UUID nodeUuid, UUID rootNetworkUuid, NetworkModificationResult networkModificationResult) {
        //TODO move this / rename parent method when refactoring notifications
        networkModificationTreeService.updateNodeBuildStatus(nodeUuid, rootNetworkUuid,
                NodeBuildStatus.from(networkModificationResult.getLastGroupApplicationStatus(), networkModificationResult.getApplicationStatus()));

        Set<org.gridsuite.study.server.notification.dto.EquipmentDeletionInfos> deletionsInfos =
                networkModificationResult.getNetworkImpacts().stream()
                        .filter(impact -> impact.isSimple() && ((SimpleElementImpact) impact).isDeletion())
                        .map(impact -> new org.gridsuite.study.server.notification.dto.EquipmentDeletionInfos(((SimpleElementImpact) impact).getElementId(), impact.getElementType().name()))
                        .collect(Collectors.toSet());

        Set<String> impactedElementTypes = networkModificationResult.getNetworkImpacts().stream()
                .filter(impact -> impact.isCollection())
                .map(impact -> impact.getElementType().name())
                .collect(Collectors.toSet());

        notificationService.emitStudyChanged(studyUuid, nodeUuid, NotificationService.UPDATE_TYPE_STUDY,
                NetworkImpactsInfos.builder()
                        .deletedEquipments(deletionsInfos)
                        .impactedSubstationsIds(networkModificationResult.getImpactedSubstationsIds())
                        .impactedElementTypes(impactedElementTypes)
                        .build()
        );
    }

    public void notify(@NonNull String notificationName, @NonNull UUID studyUuid) {
        if (notificationName.equals(NotificationService.UPDATE_TYPE_STUDY_METADATA_UPDATED)) {
            notificationService.emitStudyMetadataChanged(studyUuid);
        } else {
            throw new StudyException(UNKNOWN_NOTIFICATION_TYPE);
        }
    }

    @Transactional
    public UUID runSensitivityAnalysis(UUID studyUuid, UUID nodeUuid, UUID rootNetworkUuid, String userId) {
        Objects.requireNonNull(studyUuid);
        Objects.requireNonNull(nodeUuid);

        UUID prevResultUuid = networkModificationTreeService.getComputationResultUuid(nodeUuid, rootNetworkUuid, SENSITIVITY_ANALYSIS);
        if (prevResultUuid != null) {
            sensitivityAnalysisService.deleteSensitivityAnalysisResult(prevResultUuid);
        }
        StudyEntity study = studyRepository.findById(studyUuid).orElseThrow(() -> new StudyException(STUDY_NOT_FOUND));
        UUID networkUuid = rootNetworkService.getNetworkUuid(rootNetworkUuid);
        String variantId = networkModificationTreeService.getVariantId(nodeUuid, rootNetworkUuid);
        UUID sensiReportUuid = networkModificationTreeService.getComputationReports(nodeUuid, rootNetworkUuid).getOrDefault(SENSITIVITY_ANALYSIS.name(), UUID.randomUUID());
        networkModificationTreeService.updateComputationReportUuid(nodeUuid, rootNetworkUuid, SENSITIVITY_ANALYSIS, sensiReportUuid);

        UUID result = sensitivityAnalysisService.runSensitivityAnalysis(nodeUuid, rootNetworkUuid, networkUuid, variantId, sensiReportUuid, userId, study.getSensitivityAnalysisParametersUuid(), study.getLoadFlowParametersUuid());

        updateComputationResultUuid(nodeUuid, rootNetworkUuid, result, SENSITIVITY_ANALYSIS);
        notificationService.emitStudyChanged(studyUuid, nodeUuid, NotificationService.UPDATE_TYPE_SENSITIVITY_ANALYSIS_STATUS);
        return result;
    }

    public UUID runShortCircuit(UUID studyUuid, UUID nodeUuid, UUID rootNetworkUuid, Optional<String> busId, String userId) {
        ComputationType computationType = busId.isEmpty() ? SHORT_CIRCUIT : SHORT_CIRCUIT_ONE_BUS;
        UUID shortCircuitResultUuid = networkModificationTreeService.getComputationResultUuid(nodeUuid, rootNetworkUuid, computationType);
        if (shortCircuitResultUuid != null) {
            shortCircuitService.deleteShortCircuitAnalysisResult(shortCircuitResultUuid);
        }
        final Optional<UUID> parametersUuid = studyRepository.findById(studyUuid).map(StudyEntity::getShortCircuitParametersUuid);
        UUID scReportUuid = networkModificationTreeService.getComputationReports(nodeUuid, rootNetworkUuid).getOrDefault(computationType.name(), UUID.randomUUID());
        networkModificationTreeService.updateComputationReportUuid(nodeUuid, rootNetworkUuid, computationType, scReportUuid);
        final UUID result = shortCircuitService.runShortCircuit(nodeUuid, rootNetworkUuid, busId.orElse(null), parametersUuid, scReportUuid, userId);
        updateComputationResultUuid(nodeUuid, rootNetworkUuid, result, computationType);
        notificationService.emitStudyChanged(studyUuid, nodeUuid,
                busId.isEmpty() ? NotificationService.UPDATE_TYPE_SHORT_CIRCUIT_STATUS : NotificationService.UPDATE_TYPE_ONE_BUS_SHORT_CIRCUIT_STATUS);
        return result;
    }

    public UUID runVoltageInit(UUID studyUuid, UUID nodeUuid, UUID rootNetworkUuid, String userId) {
        UUID prevResultUuid = networkModificationTreeService.getComputationResultUuid(nodeUuid, rootNetworkUuid, VOLTAGE_INITIALIZATION);
        if (prevResultUuid != null) {
            voltageInitService.deleteVoltageInitResult(prevResultUuid);
        }

        UUID networkUuid = rootNetworkService.getNetworkUuid(rootNetworkUuid);
        String variantId = networkModificationTreeService.getVariantId(nodeUuid, rootNetworkUuid);
        StudyEntity studyEntity = studyRepository.findById(studyUuid).orElseThrow(() -> new StudyException(STUDY_NOT_FOUND));
        UUID reportUuid = networkModificationTreeService.getComputationReports(nodeUuid, rootNetworkUuid).getOrDefault(VOLTAGE_INITIALIZATION.name(), UUID.randomUUID());
        networkModificationTreeService.updateComputationReportUuid(nodeUuid, rootNetworkUuid, VOLTAGE_INITIALIZATION, reportUuid);
        UUID result = voltageInitService.runVoltageInit(networkUuid, variantId, studyEntity.getVoltageInitParametersUuid(), reportUuid, nodeUuid, rootNetworkUuid, userId);

        updateComputationResultUuid(nodeUuid, rootNetworkUuid, result, VOLTAGE_INITIALIZATION);
        notificationService.emitStudyChanged(studyUuid, nodeUuid, NotificationService.UPDATE_TYPE_VOLTAGE_INIT_STATUS);
        return result;
    }

    @Transactional
    public void setVoltageInitParameters(UUID studyUuid, StudyVoltageInitParameters parameters, String userId) {
        StudyEntity studyEntity = studyRepository.findById(studyUuid).orElseThrow(() -> new StudyException(STUDY_NOT_FOUND));
        var voltageInitParameters = studyEntity.getVoltageInitParameters();
        if (voltageInitParameters == null) {
            var newVoltageInitParameters = new StudyVoltageInitParametersEntity(parameters.isApplyModifications());
            studyEntity.setVoltageInitParameters(newVoltageInitParameters);
        } else {
            voltageInitParameters.setApplyModifications(parameters.isApplyModifications());
        }
        createOrUpdateVoltageInitParameters(studyEntity, parameters.getComputationParameters());
        notificationService.emitStudyChanged(studyUuid, null, NotificationService.UPDATE_TYPE_VOLTAGE_INIT_STATUS);
        notificationService.emitElementUpdated(studyUuid, userId);
        notificationService.emitComputationParamsChanged(studyUuid, VOLTAGE_INITIALIZATION);

    }

    public StudyVoltageInitParameters getVoltageInitParameters(UUID studyUuid) {
        StudyEntity studyEntity = studyRepository.findById(studyUuid).orElseThrow(() -> new StudyException(STUDY_NOT_FOUND));
        return new StudyVoltageInitParameters(
                Optional.ofNullable(studyEntity.getVoltageInitParametersUuid()).map(voltageInitService::getVoltageInitParameters).orElse(null),
                Optional.ofNullable(studyEntity.getVoltageInitParameters()).map(StudyVoltageInitParametersEntity::shouldApplyModifications).orElse(true)
        );
    }

    public boolean shouldApplyModifications(UUID studyUuid) {
        StudyEntity studyEntity = studyRepository.findById(studyUuid).orElseThrow(() -> new StudyException(STUDY_NOT_FOUND));
        return Optional.ofNullable(studyEntity.getVoltageInitParameters())
                .map(StudyVoltageInitParametersEntity::shouldApplyModifications)
                .orElse(true);
    }

    // --- Dynamic Simulation service methods BEGIN --- //

    public List<MappingInfos> getDynamicSimulationMappings(UUID studyUuid) {
        // get mapping from study uuid
        return dynamicSimulationService.getMappings(studyUuid);

    }

    public List<ModelInfos> getDynamicSimulationModels(UUID studyUuid, UUID nodeUuid) {
        // load configured parameters persisted in the study server DB
        DynamicSimulationParametersInfos configuredParameters = getDynamicSimulationParameters(studyUuid);
        String mapping = configuredParameters.getMapping();

        // get model from mapping
        return dynamicSimulationService.getModels(mapping);
    }

    @Transactional
    public void setDynamicSimulationParameters(UUID studyUuid, DynamicSimulationParametersInfos dsParameter, String userId) {
        updateDynamicSimulationParameters(studyUuid, DynamicSimulationService.toEntity(dsParameter != null ? dsParameter : DynamicSimulationService.getDefaultDynamicSimulationParameters(), objectMapper));
        notificationService.emitElementUpdated(studyUuid, userId);
        notificationService.emitComputationParamsChanged(studyUuid, DYNAMIC_SIMULATION);

    }

    public DynamicSimulationParametersInfos getDynamicSimulationParameters(UUID studyUuid) {
        return studyRepository.findById(studyUuid)
                .map(studyEntity -> studyEntity.getDynamicSimulationParameters() != null ? DynamicSimulationService.fromEntity(studyEntity.getDynamicSimulationParameters(), objectMapper) : DynamicSimulationService.getDefaultDynamicSimulationParameters())
                .orElse(null);
    }

    @Transactional(readOnly = true)
    public List<EventInfos> getDynamicSimulationEvents(UUID nodeUuid) {
        return dynamicSimulationEventService.getEventsByNodeId(nodeUuid);
    }

    @Transactional(readOnly = true)
    public EventInfos getDynamicSimulationEvent(UUID nodeUuid, String equipmentId) {
        return dynamicSimulationEventService.getEventByNodeIdAndEquipmentId(nodeUuid, equipmentId);
    }

    private void postProcessEventCrud(UUID studyUuid, UUID nodeUuid) {
        // for delete old result and refresh dynamic simulation run button in UI
        invalidateDynamicSimulationStatusOnAllNodes(studyUuid);
        notificationService.emitStudyChanged(studyUuid, nodeUuid, NotificationService.UPDATE_TYPE_DYNAMIC_SIMULATION_STATUS);
    }

    @Transactional
    public void createDynamicSimulationEvent(UUID studyUuid, UUID nodeUuid, String userId, EventInfos event) {
        List<UUID> childrenUuids = networkModificationTreeService.getChildren(nodeUuid);
        notificationService.emitStartEventCrudNotification(studyUuid, nodeUuid, childrenUuids, NotificationService.EVENTS_CRUD_CREATING_IN_PROGRESS);
        try {
            dynamicSimulationEventService.saveEvent(nodeUuid, event);
        } finally {
            notificationService.emitEndEventCrudNotification(studyUuid, nodeUuid, childrenUuids);
        }
        postProcessEventCrud(studyUuid, nodeUuid);
    }

    @Transactional
    public void updateDynamicSimulationEvent(UUID studyUuid, UUID nodeUuid, String userId, EventInfos event) {
        List<UUID> childrenUuids = networkModificationTreeService.getChildren(nodeUuid);
        notificationService.emitStartEventCrudNotification(studyUuid, nodeUuid, childrenUuids, NotificationService.EVENTS_CRUD_UPDATING_IN_PROGRESS);
        try {
            dynamicSimulationEventService.saveEvent(nodeUuid, event);
        } finally {
            notificationService.emitEndEventCrudNotification(studyUuid, nodeUuid, childrenUuids);
        }
        postProcessEventCrud(studyUuid, nodeUuid);
    }

    @Transactional
    public void deleteDynamicSimulationEvents(UUID studyUuid, UUID nodeUuid, String userId, List<UUID> eventUuids) {
        List<UUID> childrenUuids = networkModificationTreeService.getChildren(nodeUuid);
        notificationService.emitStartEventCrudNotification(studyUuid, nodeUuid, childrenUuids, NotificationService.EVENTS_CRUD_DELETING_IN_PROGRESS);
        try {
            dynamicSimulationEventService.deleteEvents(eventUuids);
        } finally {
            notificationService.emitEndEventCrudNotification(studyUuid, nodeUuid, childrenUuids);
        }
        postProcessEventCrud(studyUuid, nodeUuid);
    }

    @Transactional
    public UUID runDynamicSimulation(UUID studyUuid, UUID nodeUuid, UUID rootNetworkUuid, DynamicSimulationParametersInfos parameters, String userId) {
        Objects.requireNonNull(studyUuid);
        Objects.requireNonNull(nodeUuid);

        // pre-condition check
        String lfStatus = loadflowService.getLoadFlowStatus(nodeUuid, rootNetworkUuid);
        if (!LoadFlowStatus.CONVERGED.name().equals(lfStatus)) {
            throw new StudyException(NOT_ALLOWED, "Load flow must run successfully before running dynamic simulation");
        }

        // clean previous result if exist
        UUID prevResultUuid = networkModificationTreeService.getComputationResultUuid(nodeUuid, rootNetworkUuid, DYNAMIC_SIMULATION);
        if (prevResultUuid != null) {
            dynamicSimulationService.deleteResult(prevResultUuid);
        }

        // load configured parameters persisted in the study server DB
        DynamicSimulationParametersInfos configuredParameters = getDynamicSimulationParameters(studyUuid);

        // load configured events persisted in the study server DB
        List<EventInfos> events = dynamicSimulationEventService.getEventsByNodeId(nodeUuid);

        // override configured parameters by provided parameters (only provided fields)
        DynamicSimulationParametersInfos mergeParameters = new DynamicSimulationParametersInfos();
        // attach events to the merged parameters
        mergeParameters.setEvents(events);

        if (configuredParameters != null) {
            PropertyUtils.copyNonNullProperties(configuredParameters, mergeParameters);
        }
        if (parameters != null) {
            PropertyUtils.copyNonNullProperties(parameters, mergeParameters);
        }
        UUID reportUuid = networkModificationTreeService.getComputationReports(nodeUuid, rootNetworkUuid).getOrDefault(DYNAMIC_SIMULATION.name(), UUID.randomUUID());
        networkModificationTreeService.updateComputationReportUuid(nodeUuid, rootNetworkUuid, DYNAMIC_SIMULATION, reportUuid);

        // launch dynamic simulation
        UUID resultUuid = dynamicSimulationService.runDynamicSimulation(getDynamicSimulationProvider(studyUuid), studyUuid, nodeUuid, rootNetworkUuid, reportUuid, mergeParameters, userId);

        // update result uuid and notification
        updateComputationResultUuid(nodeUuid, rootNetworkUuid, resultUuid, DYNAMIC_SIMULATION);
        notificationService.emitStudyChanged(studyUuid, nodeUuid, NotificationService.UPDATE_TYPE_DYNAMIC_SIMULATION_STATUS);

        return resultUuid;
    }

    public List<TimeSeriesMetadataInfos> getDynamicSimulationTimeSeriesMetadata(UUID nodeUuid, UUID rootNetworkUuid) {
        return dynamicSimulationService.getTimeSeriesMetadataList(nodeUuid, rootNetworkUuid);
    }

    public List<DoubleTimeSeries> getDynamicSimulationTimeSeries(UUID nodeUuid, UUID rootNetworkUuid, List<String> timeSeriesNames) {
        // get timeseries from node uuid
        return dynamicSimulationService.getTimeSeriesResult(nodeUuid, rootNetworkUuid, timeSeriesNames);
    }

    public List<TimelineEventInfos> getDynamicSimulationTimeline(UUID nodeUuid, UUID rootNetworkUuid) {
        // get timeline from node uuid
        return dynamicSimulationService.getTimelineResult(nodeUuid, rootNetworkUuid); // timeline has only one element
    }

    public DynamicSimulationStatus getDynamicSimulationStatus(UUID nodeUuid, UUID rootNetworkUuid) {
        return dynamicSimulationService.getStatus(nodeUuid, rootNetworkUuid);
    }

    // --- Dynamic Simulation service methods END --- //

    public String getNetworkElementsIds(UUID nodeUuid, UUID rootNetworkUuid, List<String> substationsIds, boolean inUpstreamBuiltParentNode, String equipmentType, List<Double> nominalVoltages) {
        UUID nodeUuidToSearchIn = getNodeUuidToSearchIn(nodeUuid, rootNetworkUuid, inUpstreamBuiltParentNode);
        return networkMapService.getElementsIds(rootNetworkService.getNetworkUuid(rootNetworkUuid), networkModificationTreeService.getVariantId(nodeUuidToSearchIn, rootNetworkUuid),
                substationsIds, equipmentType, nominalVoltages);
    }

    @Transactional(readOnly = true)
    public String getVoltageInitModifications(@NonNull UUID nodeUuid, @NonNull UUID rootNetworkUuid) {
        // get modifications group uuid associated to voltage init results
        UUID voltageInitModificationsGroupUuid = voltageInitService.getModificationsGroupUuid(nodeUuid, rootNetworkUuid);
        return networkModificationService.getModifications(voltageInitModificationsGroupUuid, false, false);
    }

    @Transactional
    public void copyVoltageInitModifications(UUID studyUuid, UUID nodeUuid, UUID rootNetworkUuid, String userId) {
        // get modifications group uuid associated to voltage init results
        UUID voltageInitModificationsGroupUuid = voltageInitService.getModificationsGroupUuid(nodeUuid, rootNetworkUuid);
        if (voltageInitModificationsGroupUuid == null) {
            return;
        }

        List<UUID> childrenUuids = networkModificationTreeService.getChildren(nodeUuid);
        notificationService.emitStartModificationEquipmentNotification(studyUuid, nodeUuid, childrenUuids, NotificationService.MODIFICATIONS_UPDATING_IN_PROGRESS);
        try {
            checkStudyContainsNode(studyUuid, nodeUuid);
            NetworkModificationNodeInfoEntity networkModificationNodeInfoEntity = networkModificationTreeService.getNetworkModificationNodeInfoEntity(nodeUuid);
            RootNetworkNodeInfoEntity rootNetworkNodeInfoEntity = rootNetworkNodeInfoService.getRootNetworkNodeInfo(nodeUuid, rootNetworkUuid).orElseThrow(() -> new StudyException(ROOTNETWORK_NOT_FOUND));
            UUID networkUuid = rootNetworkService.getNetworkUuid(rootNetworkUuid);
            Optional<NetworkModificationResult> networkModificationResult = networkModificationService.duplicateModificationsInGroup(voltageInitModificationsGroupUuid, networkUuid, networkModificationNodeInfoEntity, rootNetworkNodeInfoEntity);

            voltageInitService.resetModificationsGroupUuid(nodeUuid, rootNetworkUuid);

            // invalidate the whole subtree except the target node (we have built this node during the duplication)
            networkModificationResult.ifPresent(modificationResult -> emitNetworkModificationImpacts(studyUuid, nodeUuid, rootNetworkUuid, modificationResult));
            notificationService.emitStudyChanged(studyUuid, nodeUuid, NotificationService.UPDATE_TYPE_VOLTAGE_INIT_RESULT); // send notification voltage init result has changed
            updateStatuses(studyUuid, nodeUuid, rootNetworkUuid, true, true, false);  // do not delete the voltage init results
        } finally {
            notificationService.emitEndModificationEquipmentNotification(studyUuid, nodeUuid, childrenUuids);
        }
        notificationService.emitElementUpdated(studyUuid, userId);
    }

    @Transactional
    public String getSensitivityAnalysisParameters(UUID studyUuid) {
        StudyEntity studyEntity = studyRepository.findById(studyUuid).orElseThrow(() -> new StudyException(STUDY_NOT_FOUND));
        return sensitivityAnalysisService.getSensitivityAnalysisParameters(
                sensitivityAnalysisService.getSensitivityAnalysisParametersUuidOrElseCreateDefault(studyEntity));
    }

    @Transactional
    public void setSensitivityAnalysisParameters(UUID studyUuid, String parameters, String userId) {
        createOrUpdateSensitivityAnalysisParameters(studyUuid, parameters);
        notificationService.emitStudyChanged(studyUuid, null, NotificationService.UPDATE_TYPE_SENSITIVITY_ANALYSIS_STATUS);
        notificationService.emitElementUpdated(studyUuid, userId);
        notificationService.emitComputationParamsChanged(studyUuid, SENSITIVITY_ANALYSIS);
    }

    @Transactional
    public void setNonEvacuatedEnergyParametersInfos(UUID studyUuid, NonEvacuatedEnergyParametersInfos parameters, String userId) {
        updateNonEvacuatedEnergyParameters(studyUuid,
                NonEvacuatedEnergyService.toEntity(parameters != null ? parameters :
                        NonEvacuatedEnergyService.getDefaultNonEvacuatedEnergyParametersInfos()));
        notificationService.emitElementUpdated(studyUuid, userId);
        notificationService.emitComputationParamsChanged(studyUuid, NON_EVACUATED_ENERGY_ANALYSIS);

    }

    public void createOrUpdateSensitivityAnalysisParameters(UUID studyUuid, String parameters) {
        StudyEntity studyEntity = studyRepository.findById(studyUuid).orElseThrow(() -> new StudyException(STUDY_NOT_FOUND));
        UUID sensitivityAnalysisParametersUuid = studyEntity.getSensitivityAnalysisParametersUuid();
        if (sensitivityAnalysisParametersUuid == null) {
            sensitivityAnalysisParametersUuid = sensitivityAnalysisService.createSensitivityAnalysisParameters(parameters);
            studyEntity.setSensitivityAnalysisParametersUuid(sensitivityAnalysisParametersUuid);
        } else {
            sensitivityAnalysisService.updateSensitivityAnalysisParameters(sensitivityAnalysisParametersUuid, parameters);
        }
        invalidateSensitivityAnalysisStatusOnAllNodes(studyUuid);
    }

    public void updateNonEvacuatedEnergyParameters(UUID studyUuid, NonEvacuatedEnergyParametersEntity nonEvacuatedEnergyParametersEntity) {
        Optional<StudyEntity> studyEntity = studyRepository.findById(studyUuid);
        studyEntity.ifPresent(studyEntity1 -> studyEntity1.setNonEvacuatedEnergyParameters(nonEvacuatedEnergyParametersEntity));
    }

    @Transactional
    public void invalidateLoadFlowStatus(UUID studyUuid, String userId) {
        invalidateLoadFlowStatusOnAllNodes(studyUuid);
        notificationService.emitStudyChanged(studyUuid, null, NotificationService.UPDATE_TYPE_LOADFLOW_STATUS);
        notificationService.emitElementUpdated(studyUuid, userId);
    }

    public void invalidateShortCircuitStatusOnAllNodes(UUID studyUuid) {
        shortCircuitService.invalidateShortCircuitStatus(Stream.concat(
            rootNetworkNodeInfoService.getComputationResultUuids(studyUuid, SHORT_CIRCUIT).stream(),
            rootNetworkNodeInfoService.getComputationResultUuids(studyUuid, SHORT_CIRCUIT_ONE_BUS).stream()
        ).toList());
    }

    @Transactional
    public void invalidateShortCircuitStatus(UUID studyUuid) {
        invalidateShortCircuitStatusOnAllNodes(studyUuid);
        notificationService.emitStudyChanged(studyUuid, null, NotificationService.UPDATE_TYPE_SHORT_CIRCUIT_STATUS);
        notificationService.emitStudyChanged(studyUuid, null, NotificationService.UPDATE_TYPE_ONE_BUS_SHORT_CIRCUIT_STATUS);
    }

    public UUID runNonEvacuatedEnergy(UUID studyUuid, UUID nodeUuid, UUID rootNetworkUuid, String userId) {
        Objects.requireNonNull(studyUuid);
        Objects.requireNonNull(nodeUuid);
        StudyEntity studyEntity = studyRepository.findById(studyUuid).orElseThrow(() -> new StudyException(STUDY_NOT_FOUND));
        UUID prevResultUuid = networkModificationTreeService.getComputationResultUuid(nodeUuid, rootNetworkUuid, NON_EVACUATED_ENERGY_ANALYSIS);

        if (prevResultUuid != null) {
            nonEvacuatedEnergyService.deleteNonEvacuatedEnergyResult(prevResultUuid);
        }

        UUID networkUuid = rootNetworkService.getNetworkUuid(rootNetworkUuid);
        String provider = getNonEvacuatedEnergyProvider(studyUuid);
        String variantId = networkModificationTreeService.getVariantId(nodeUuid, rootNetworkUuid);
        UUID reportUuid = networkModificationTreeService.getComputationReports(nodeUuid, rootNetworkUuid).getOrDefault(NON_EVACUATED_ENERGY_ANALYSIS.name(), UUID.randomUUID());
        networkModificationTreeService.updateComputationReportUuid(nodeUuid, rootNetworkUuid, NON_EVACUATED_ENERGY_ANALYSIS, reportUuid);

        NonEvacuatedEnergyParametersInfos nonEvacuatedEnergyParametersInfos = getNonEvacuatedEnergyParametersInfos(studyUuid);
        SensitivityAnalysisParameters sensitivityAnalysisParameters = SensitivityAnalysisParameters.load();
        sensitivityAnalysisParameters.setFlowFlowSensitivityValueThreshold(nonEvacuatedEnergyParametersInfos.getGeneratorsCappings().getSensitivityThreshold());

        NonEvacuatedEnergyInputData nonEvacuatedEnergyInputData = new NonEvacuatedEnergyInputData();
        nonEvacuatedEnergyInputData.setParameters(sensitivityAnalysisParameters);

        nonEvacuatedEnergyInputData.setNonEvacuatedEnergyStagesDefinition(nonEvacuatedEnergyParametersInfos.getStagesDefinition());

        nonEvacuatedEnergyInputData.setNonEvacuatedEnergyStagesSelection(nonEvacuatedEnergyParametersInfos.getStagesSelection()
                .stream()
                .filter(NonEvacuatedEnergyStagesSelection::isActivated)
                .collect(Collectors.toList()));

        List<NonEvacuatedEnergyGeneratorCappingsByType> generatorsCappingsByType = nonEvacuatedEnergyParametersInfos.getGeneratorsCappings().getGenerators()
                .stream()
                .filter(NonEvacuatedEnergyGeneratorCappingsByType::isActivated)
                .collect(Collectors.toList());
        NonEvacuatedEnergyGeneratorsCappings generatorsCappings = new NonEvacuatedEnergyGeneratorsCappings(nonEvacuatedEnergyParametersInfos.getGeneratorsCappings().getSensitivityThreshold(), generatorsCappingsByType);
        nonEvacuatedEnergyInputData.setNonEvacuatedEnergyGeneratorsCappings(generatorsCappings);

        nonEvacuatedEnergyInputData.setNonEvacuatedEnergyMonitoredBranches(nonEvacuatedEnergyParametersInfos.getMonitoredBranches()
                .stream()
                .filter(NonEvacuatedEnergyMonitoredBranches::isActivated)
                .collect(Collectors.toList()));

        nonEvacuatedEnergyInputData.setNonEvacuatedEnergyContingencies(nonEvacuatedEnergyParametersInfos.getContingencies()
                .stream()
                .filter(NonEvacuatedEnergyContingencies::isActivated)
                .collect(Collectors.toList()));

        UUID result = nonEvacuatedEnergyService.runNonEvacuatedEnergy(nodeUuid, rootNetworkUuid, networkUuid, variantId, reportUuid, provider, nonEvacuatedEnergyInputData, studyEntity.getLoadFlowParametersUuid(), userId);

        updateComputationResultUuid(nodeUuid, rootNetworkUuid, result, NON_EVACUATED_ENERGY_ANALYSIS);
        notificationService.emitStudyChanged(studyUuid, nodeUuid, NotificationService.UPDATE_TYPE_NON_EVACUATED_ENERGY_STATUS);
        return result;
    }

    @Transactional
    public void updateNonEvacuatedEnergyProvider(UUID studyUuid, String provider, String userId) {
        updateProvider(studyUuid, userId, studyEntity -> {
            studyEntity.setNonEvacuatedEnergyProvider(provider != null ? provider : defaultNonEvacuatedEnergyProvider);
            invalidateNonEvacuatedEnergyAnalysisStatusOnAllNodes(studyUuid);
            notificationService.emitStudyChanged(studyUuid, null, NotificationService.UPDATE_TYPE_NON_EVACUATED_ENERGY_STATUS);
            notificationService.emitComputationParamsChanged(studyUuid, NON_EVACUATED_ENERGY_ANALYSIS);
        });
    }

    public String getNonEvacuatedEnergyProvider(UUID studyUuid) {
        return studyRepository.findById(studyUuid)
                .map(StudyEntity::getNonEvacuatedEnergyProvider)
                .orElse("");
    }

    private void emitAllComputationStatusChanged(UUID studyUuid, UUID nodeUuid) {
        notificationService.emitStudyChanged(studyUuid, nodeUuid, NotificationService.UPDATE_TYPE_LOADFLOW_STATUS);
        notificationService.emitStudyChanged(studyUuid, nodeUuid, NotificationService.UPDATE_TYPE_SECURITY_ANALYSIS_STATUS);
        notificationService.emitStudyChanged(studyUuid, nodeUuid, NotificationService.UPDATE_TYPE_SENSITIVITY_ANALYSIS_STATUS);
        notificationService.emitStudyChanged(studyUuid, nodeUuid, NotificationService.UPDATE_TYPE_NON_EVACUATED_ENERGY_STATUS);
        notificationService.emitStudyChanged(studyUuid, nodeUuid, NotificationService.UPDATE_TYPE_SHORT_CIRCUIT_STATUS);
        notificationService.emitStudyChanged(studyUuid, nodeUuid, NotificationService.UPDATE_TYPE_ONE_BUS_SHORT_CIRCUIT_STATUS);
        notificationService.emitStudyChanged(studyUuid, nodeUuid, NotificationService.UPDATE_TYPE_VOLTAGE_INIT_STATUS);
        notificationService.emitStudyChanged(studyUuid, nodeUuid, NotificationService.UPDATE_TYPE_DYNAMIC_SIMULATION_STATUS);
        notificationService.emitStudyChanged(studyUuid, nodeUuid, NotificationService.UPDATE_TYPE_STATE_ESTIMATION_STATUS);
    }

    public String evaluateFilter(UUID nodeUuid, UUID rootNetworkUuid, boolean inUpstreamBuiltParentNode, String filter) {
        UUID nodeUuidToSearchIn = getNodeUuidToSearchIn(nodeUuid, rootNetworkUuid, inUpstreamBuiltParentNode);
        return filterService.evaluateFilter(rootNetworkService.getNetworkUuid(rootNetworkUuid), networkModificationTreeService.getVariantId(nodeUuidToSearchIn, rootNetworkUuid), filter);
    }

    public String exportFilter(UUID rootNetworkUuid, UUID filterUuid) {
        // will use root node network of the study
        //TODO: buggy, what networkUuid to choose ?
        return filterService.exportFilter(rootNetworkService.getNetworkUuid(rootNetworkUuid), filterUuid);
    }

    @Transactional
    public UUID runStateEstimation(UUID studyUuid, UUID nodeUuid, UUID rootNetworkUuid, String userId) {
        Objects.requireNonNull(studyUuid);
        Objects.requireNonNull(nodeUuid);
        if (studyRepository.findById(studyUuid).isEmpty()) {
            throw new StudyException(STUDY_NOT_FOUND);
        }

        UUID networkUuid = rootNetworkService.getNetworkUuid(rootNetworkUuid);
        String variantId = networkModificationTreeService.getVariantId(nodeUuid, rootNetworkUuid);
        UUID reportUuid = networkModificationTreeService.getComputationReports(nodeUuid, rootNetworkUuid).getOrDefault(STATE_ESTIMATION.name(), UUID.randomUUID());
        networkModificationTreeService.updateComputationReportUuid(nodeUuid, rootNetworkUuid, STATE_ESTIMATION, reportUuid);
        String receiver;
        try {
            receiver = URLEncoder.encode(objectMapper.writeValueAsString(new NodeReceiver(nodeUuid, rootNetworkUuid)), StandardCharsets.UTF_8);
        } catch (JsonProcessingException e) {
            throw new UncheckedIOException(e);
        }

        UUID prevResultUuid = networkModificationTreeService.getComputationResultUuid(nodeUuid, rootNetworkUuid, STATE_ESTIMATION);
        if (prevResultUuid != null) {
            stateEstimationService.deleteStateEstimationResult(prevResultUuid);
        }

        UUID result = stateEstimationService.runStateEstimation(networkUuid, variantId, new ReportInfos(reportUuid, nodeUuid), receiver, userId);
        updateComputationResultUuid(nodeUuid, rootNetworkUuid, result, STATE_ESTIMATION);
        notificationService.emitStudyChanged(studyUuid, nodeUuid, NotificationService.UPDATE_TYPE_STATE_ESTIMATION_STATUS);
        return result;
    }

    public NetworkModificationNode createNode(UUID studyUuid, UUID nodeId, NetworkModificationNode nodeInfo, InsertMode insertMode, String userId) {
        StudyEntity study = studyRepository.findById(studyUuid).orElseThrow(() -> new StudyException(STUDY_NOT_FOUND));
        NetworkModificationNode newNode = networkModificationTreeService.createNode(study, nodeId, nodeInfo, insertMode, userId);

        UUID parentUuid = networkModificationTreeService.getParentNodeUuid(newNode.getId()).orElse(null);
        notificationService.emitNodeInserted(study.getId(), parentUuid, newNode.getId(), insertMode, nodeId);
        // userId is null when creating initial nodes, we don't need to send element update notifications in this case
        if (userId != null) {
            notificationService.emitElementUpdated(study.getId(), userId);
        }
        return newNode;
    }

    //TODO: temporary method, once frontend had been implemented, each operation will need to target a specific rootNetwork UUID, here we manually target the first one
    @Transactional
    public UUID getStudyFirstRootNetworkUuid(UUID studyUuid) {
        return studyRepository.findById(studyUuid).orElseThrow(() -> new StudyException(STUDY_NOT_FOUND)).getFirstRootNetwork().getId();
    }
}<|MERGE_RESOLUTION|>--- conflicted
+++ resolved
@@ -282,7 +282,6 @@
         return basicStudyInfos;
     }
 
-<<<<<<< HEAD
     public RootNetworkCreationRequestInfos createRootNetwork(UUID studyUuid, UUID caseUuid, String caseFormat, Map<String, Object> importParameters, String userId) {
         StudyEntity studyEntity = studyRepository.findById(studyUuid).orElseThrow(() -> new StudyException(STUDY_NOT_FOUND));
 
@@ -306,8 +305,6 @@
         return rootNetworkService.getImportParameters(rootNetworkUuid);
     }
 
-=======
->>>>>>> 5183eba2
     /**
      * Recreates study network from <caseUuid> and <importParameters>
      * @param caseUuid
