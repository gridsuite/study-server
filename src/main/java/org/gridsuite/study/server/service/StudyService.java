/**
 * Copyright (c) 2021, RTE (http://www.rte-france.com)
 * This Source Code Form is subject to the terms of the Mozilla Public
 * License, v. 2.0. If a copy of the MPL was not distributed with this
 * file, You can obtain one at http://mozilla.org/MPL/2.0/.
 */
package org.gridsuite.study.server.service;

import com.fasterxml.jackson.core.JsonProcessingException;
import com.fasterxml.jackson.databind.JsonNode;
import com.fasterxml.jackson.databind.ObjectMapper;
import com.fasterxml.jackson.databind.exc.InvalidTypeIdException;
import com.powsybl.commons.reporter.ReporterModel;
import com.powsybl.iidm.network.Network;
import com.powsybl.iidm.network.VariantManagerConstants;
import com.powsybl.loadflow.LoadFlowParameters;
import com.powsybl.network.store.model.VariantInfos;
import com.powsybl.security.SecurityAnalysisParameters;
import com.powsybl.sensitivity.SensitivityAnalysisParameters;
import com.powsybl.shortcircuit.ShortCircuitParameters;
import lombok.NonNull;
import org.apache.commons.lang3.StringUtils;
import org.elasticsearch.index.query.BoolQueryBuilder;
import org.elasticsearch.index.query.QueryBuilders;
import org.elasticsearch.index.query.TermsQueryBuilder;
import org.elasticsearch.index.query.WildcardQueryBuilder;
import org.elasticsearch.index.query.functionscore.FunctionScoreQueryBuilder;
import org.elasticsearch.index.query.functionscore.ScoreFunctionBuilders;
import org.gridsuite.study.server.StudyException;
import org.gridsuite.study.server.dto.*;
import org.gridsuite.study.server.dto.modification.EquipmentDeletionInfos;
import org.gridsuite.study.server.dto.modification.EquipmentModificationInfos;
import org.gridsuite.study.server.dto.modification.ModificationInfos;
import org.gridsuite.study.server.dto.modification.ModificationType;
import org.gridsuite.study.server.elasticsearch.EquipmentInfosService;
import org.gridsuite.study.server.elasticsearch.StudyInfosService;
import org.gridsuite.study.server.networkmodificationtree.dto.AbstractNode;
import org.gridsuite.study.server.networkmodificationtree.dto.BuildStatus;
import org.gridsuite.study.server.networkmodificationtree.dto.InsertMode;
import org.gridsuite.study.server.networkmodificationtree.entities.NodeEntity;
import org.gridsuite.study.server.repository.*;
import org.slf4j.Logger;
import org.slf4j.LoggerFactory;
import org.springframework.beans.factory.annotation.Autowired;
import org.springframework.beans.factory.annotation.Value;
import org.springframework.http.HttpStatus;
import org.springframework.stereotype.Service;
import org.springframework.transaction.annotation.Transactional;
import org.springframework.web.client.HttpStatusCodeException;

import java.io.UncheckedIOException;
import java.net.URLEncoder;
import java.nio.charset.StandardCharsets;
import java.util.*;
import java.util.concurrent.CompletableFuture;
import java.util.concurrent.TimeUnit;
import java.util.concurrent.atomic.AtomicReference;
import java.util.stream.Collectors;
import java.util.stream.Stream;

import static org.elasticsearch.index.query.QueryBuilders.matchQuery;
import static org.elasticsearch.index.query.QueryBuilders.termsQuery;
import static org.gridsuite.study.server.StudyException.Type.*;
import static org.gridsuite.study.server.elasticsearch.EquipmentInfosService.EQUIPMENT_TYPE_SCORES;
import static org.gridsuite.study.server.service.NetworkModificationTreeService.ROOT_NODE_NAME;

/**
 * @author Abdelsalem Hedhili <abdelsalem.hedhili at rte-france.com>
 * @author Franck Lecuyer <franck.lecuyer at rte-france.com>
 * @author Chamseddine Benhamed <chamseddine.benhamed at rte-france.com>
 */
@Service
public class StudyService {

    private static final Logger LOGGER = LoggerFactory.getLogger(StudyService.class);

    static final String EQUIPMENT_NAME = "equipmentName.fullascii";

    static final String EQUIPMENT_ID = "equipmentId.fullascii";

    static final String NETWORK_UUID = "networkUuid.keyword";

    static final String VARIANT_ID = "variantId.keyword";

    static final String EQUIPMENT_TYPE = "equipmentType.keyword";
    public static final String EMPTY_ARRAY = "[]";

    NotificationService notificationService;

    NetworkModificationTreeService networkModificationTreeService;

    StudyServerExecutionService studyServerExecutionService;

    private final String defaultLoadflowProvider;

    private final StudyRepository studyRepository;
    private final StudyCreationRequestRepository studyCreationRequestRepository;
    private final NetworkService networkStoreService;
    private final NetworkModificationService networkModificationService;
    private final ReportService reportService;
    private final StudyInfosService studyInfosService;
    private final EquipmentInfosService equipmentInfosService;
    private final LoadflowService loadflowService;
    private final ShortCircuitService shortCircuitService;

    private final SingleLineDiagramService singleLineDiagramService;
    private final NetworkConversionService networkConversionService;
    private final GeoDataService geoDataService;
    private final NetworkMapService networkMapService;
    private final SecurityAnalysisService securityAnalysisService;
    private final SensitivityAnalysisService sensitivityAnalysisService;
    private final ActionsService actionsService;

    private final ObjectMapper objectMapper;

    @Autowired
    StudyService self;

    @Autowired
    public StudyService(
            @Value("${loadflow.default-provider}") String defaultLoadflowProvider,
            StudyRepository studyRepository,
            StudyCreationRequestRepository studyCreationRequestRepository,
            NetworkService networkStoreService,
            NetworkModificationService networkModificationService,
            ReportService reportService,
            StudyInfosService studyInfosService,
            EquipmentInfosService equipmentInfosService,
            NetworkModificationTreeService networkModificationTreeService,
            ObjectMapper objectMapper,
            StudyServerExecutionService studyServerExecutionService,
            NotificationService notificationService,
            LoadflowService loadflowService,
            ShortCircuitService shortCircuitService,
            SingleLineDiagramService singleLineDiagramService,
            NetworkConversionService networkConversionService,
            GeoDataService geoDataService,
            NetworkMapService networkMapService,
            SecurityAnalysisService securityAnalysisService,
            ActionsService actionsService,
            SensitivityAnalysisService sensitivityAnalysisService) {
        this.studyRepository = studyRepository;
        this.studyCreationRequestRepository = studyCreationRequestRepository;
        this.networkStoreService = networkStoreService;
        this.networkModificationService = networkModificationService;
        this.reportService = reportService;
        this.studyInfosService = studyInfosService;
        this.equipmentInfosService = equipmentInfosService;
        this.networkModificationTreeService = networkModificationTreeService;
        this.defaultLoadflowProvider = defaultLoadflowProvider;
        this.objectMapper = objectMapper;
        this.studyServerExecutionService = studyServerExecutionService;
        this.notificationService = notificationService;
        this.sensitivityAnalysisService = sensitivityAnalysisService;
        this.loadflowService = loadflowService;
        this.shortCircuitService = shortCircuitService;
        this.singleLineDiagramService = singleLineDiagramService;
        this.networkConversionService = networkConversionService;
        this.geoDataService = geoDataService;
        this.networkMapService = networkMapService;
        this.securityAnalysisService = securityAnalysisService;
        this.actionsService = actionsService;
    }

    private static StudyInfos toStudyInfos(StudyEntity entity) {
        return StudyInfos.builder()
                .id(entity.getId())
                .caseFormat(entity.getCaseFormat())
                .build();
    }

    private static BasicStudyInfos toBasicStudyInfos(StudyCreationRequestEntity entity) {
        return BasicStudyInfos.builder()
                .id(entity.getId())
                .build();
    }

    private static CreatedStudyBasicInfos toCreatedStudyBasicInfos(StudyEntity entity) {
        return CreatedStudyBasicInfos.builder()
                .id(entity.getId())
                .caseFormat(entity.getCaseFormat())
                .build();
    }

    public List<CreatedStudyBasicInfos> getStudies() {
        return studyRepository.findAll().stream()
                .map(StudyService::toCreatedStudyBasicInfos)
                .collect(Collectors.toList());
    }

    public String getStudyCaseName(UUID studyUuid) {
        Objects.requireNonNull(studyUuid);
        StudyEntity study = studyRepository.findById(studyUuid).orElseThrow(() -> new StudyException(STUDY_NOT_FOUND));
        return study != null ? study.getCaseName() : "";
    }

    public List<CreatedStudyBasicInfos> getStudiesMetadata(List<UUID> uuids) {
        return studyRepository.findAllById(uuids).stream().map(StudyService::toCreatedStudyBasicInfos)
                .collect(Collectors.toList());

    }

    public List<BasicStudyInfos> getStudiesCreationRequests() {
        return studyCreationRequestRepository.findAll().stream()
                .map(StudyService::toBasicStudyInfos)
                .collect(Collectors.toList());
    }

    public BasicStudyInfos createStudy(UUID caseUuid, String userId, UUID studyUuid, Map<String, Object> importParameters) {
        BasicStudyInfos basicStudyInfos = StudyService.toBasicStudyInfos(insertStudyCreationRequest(userId, studyUuid));
        UUID importReportUuid = UUID.randomUUID();
        try {
            persistentStoreWithNotificationOnError(caseUuid, basicStudyInfos.getId(), userId, importReportUuid, importParameters);
        } catch (Exception e) {
            self.deleteStudyIfNotCreationInProgress(basicStudyInfos.getId(), userId);
            throw e;
        }

        return basicStudyInfos;
    }

    public BasicStudyInfos createStudy(UUID sourceStudyUuid, UUID studyUuid, String userId) {
        Objects.requireNonNull(sourceStudyUuid);

        StudyEntity sourceStudy = studyRepository.findById(sourceStudyUuid).orElse(null);
        if (sourceStudy == null) {
            return null;
        }
        LoadFlowParameters sourceLoadFlowParameters = LoadflowService.fromEntity(sourceStudy.getLoadFlowParameters());
        ShortCircuitParameters copiedShortCircuitParameters = ShortCircuitService.fromEntity(sourceStudy.getShortCircuitParameters());

        BasicStudyInfos basicStudyInfos = StudyService.toBasicStudyInfos(insertStudyCreationRequest(userId, studyUuid));
        studyServerExecutionService.runAsync(() -> duplicateStudyAsync(basicStudyInfos, sourceStudy, sourceLoadFlowParameters, copiedShortCircuitParameters, userId));
        return basicStudyInfos;
    }

    private void duplicateStudyAsync(BasicStudyInfos basicStudyInfos, StudyEntity sourceStudy, LoadFlowParameters sourceLoadFlowParameters, ShortCircuitParameters copiedShortCircuitParameters, String userId) {
        AtomicReference<Long> startTime = new AtomicReference<>();
        try {
            startTime.set(System.nanoTime());

            List<VariantInfos> networkVariants = networkStoreService.getNetworkVariants(sourceStudy.getNetworkUuid());
            List<String> targetVariantIds = networkVariants.stream().map(VariantInfos::getId).limit(2).collect(Collectors.toList());
            Network clonedNetwork = networkStoreService.cloneNetwork(sourceStudy.getNetworkUuid(), targetVariantIds);
            UUID clonedNetworkUuid = networkStoreService.getNetworkUuid(clonedNetwork);

            LoadFlowParameters newLoadFlowParameters = sourceLoadFlowParameters != null ? sourceLoadFlowParameters.copy() : new LoadFlowParameters();
            ShortCircuitParameters shortCircuitParameters = copiedShortCircuitParameters != null ? copiedShortCircuitParameters : ShortCircuitService.getDefaultShortCircuitParameters();
            insertDuplicatedStudy(basicStudyInfos, sourceStudy, LoadflowService.toEntity(newLoadFlowParameters), ShortCircuitService.toEntity(shortCircuitParameters), userId, clonedNetworkUuid);
        } catch (Exception e) {
            LOGGER.error(e.toString(), e);
        } finally {
            deleteStudyIfNotCreationInProgress(basicStudyInfos.getId(), userId);
            LOGGER.trace("Create study '{}' from source {} : {} seconds", basicStudyInfos.getId(), sourceStudy.getId(),
                    TimeUnit.NANOSECONDS.toSeconds(System.nanoTime() - startTime.get()));
        }
    }

    @Transactional(readOnly = true)
    public StudyInfos getStudyInfos(UUID studyUuid) {
        return StudyService.toStudyInfos(studyRepository.findById(studyUuid).orElseThrow(() -> new StudyException(STUDY_NOT_FOUND)));
    }

    public List<CreatedStudyBasicInfos> searchStudies(@NonNull String query) {
        return studyInfosService.search(query);
    }

    public static String escapeLucene(String s) {
        StringBuilder sb = new StringBuilder();

        for (int i = 0; i < s.length(); ++i) {
            char c = s.charAt(i);
            switch (c) {
                case '+':
                case '\\':
                case '-':
                case '!':
                case '(':
                case ')':
                case ':':
                case '^':
                case '[':
                case ']':
                case '"':
                case '{':
                case '}':
                case '~':
                case '*':
                case '?':
                case '|':
                case '&':
                case '/':

                case ' ': // white space has to be escaped, too
                    sb.append('\\');
                    break;
                default:
                    // do nothing but appease sonarlint
            }

            sb.append(c);
        }

        return sb.toString();
    }

    private UUID getNodeUuidToSearchIn(UUID initialNodeUuid, boolean inUpstreamBuiltParentNode) {
        UUID nodeUuidToSearchIn = initialNodeUuid;
        if (inUpstreamBuiltParentNode) {
            nodeUuidToSearchIn = networkModificationTreeService.doGetLastParentNodeBuilt(initialNodeUuid);
        }
        return nodeUuidToSearchIn;
    }

    public List<EquipmentInfos> searchEquipments(@NonNull UUID studyUuid, @NonNull UUID nodeUuid, @NonNull String userInput,
                                                 @NonNull EquipmentInfosService.FieldSelector  fieldSelector, String equipmentType,
                                                 boolean inUpstreamBuiltParentNode) {
        UUID nodeUuidToSearchIn = getNodeUuidToSearchIn(nodeUuid, inUpstreamBuiltParentNode);
        UUID networkUuid = networkStoreService.getNetworkUuid(studyUuid);
        String variantId = networkModificationTreeService.getVariantId(nodeUuidToSearchIn);

        if (variantId.isEmpty()) {
            variantId = VariantManagerConstants.INITIAL_VARIANT_ID;
        }

        if (equipmentType == null) {
            BoolQueryBuilder query = buildSearchAllEquipmentsQuery(userInput, fieldSelector, networkUuid,
                    VariantManagerConstants.INITIAL_VARIANT_ID, variantId);
            List<EquipmentInfos> equipmentInfos = equipmentInfosService.searchEquipments(query);

            return variantId.equals(VariantManagerConstants.INITIAL_VARIANT_ID) ? equipmentInfos : cleanRemovedEquipments(networkUuid, variantId, equipmentInfos);
        } else {
            String queryInitialVariant = buildSearchEquipmentsByTypeQuery(userInput, fieldSelector, networkUuid,
                    VariantManagerConstants.INITIAL_VARIANT_ID, equipmentType);

            List<EquipmentInfos> equipmentInfosInInitVariant = equipmentInfosService.searchEquipments(queryInitialVariant);

            return (variantId.equals(VariantManagerConstants.INITIAL_VARIANT_ID)) ? equipmentInfosInInitVariant
                    : completeSearchWithCurrentVariant(networkUuid, variantId, userInput, fieldSelector,
                    equipmentInfosInInitVariant, equipmentType);
        }
    }

    private List<EquipmentInfos> cleanRemovedEquipments(UUID networkUuid, String variantId, List<EquipmentInfos> equipmentInfos) {
        String queryTombstonedEquipments = buildTombstonedEquipmentSearchQuery(networkUuid, variantId);
        Set<String> removedEquipmentIdsInVariant = equipmentInfosService.searchTombstonedEquipments(queryTombstonedEquipments)
                .stream()
                .map(TombstonedEquipmentInfos::getId)
                .collect(Collectors.toSet());

        return equipmentInfos
                .stream()
                .filter(ei -> !removedEquipmentIdsInVariant.contains(ei.getId()))
                .collect(Collectors.toList());
    }

    private List<EquipmentInfos> completeSearchWithCurrentVariant(UUID networkUuid, String variantId, String userInput,
                                                                  EquipmentInfosService.FieldSelector fieldSelector, List<EquipmentInfos> equipmentInfosInInitVariant,
                                                                  String equipmentType) {
        // Clean equipments that have been removed in the current variant
        List<EquipmentInfos> cleanedEquipmentsInInitVariant = cleanRemovedEquipments(networkUuid, variantId, equipmentInfosInInitVariant);

        // Get the equipments of the current variant
        String queryVariant = buildSearchEquipmentsByTypeQuery(userInput, fieldSelector, networkUuid, variantId, equipmentType);
        List<EquipmentInfos> addedEquipmentInfosInVariant = equipmentInfosService.searchEquipments(queryVariant);

        // Add equipments of the current variant to the ones of the init variant
        cleanedEquipmentsInInitVariant.addAll(addedEquipmentInfosInVariant);

        return cleanedEquipmentsInInitVariant;
    }

    private String buildSearchEquipmentsByTypeQuery(String userInput, EquipmentInfosService.FieldSelector fieldSelector, UUID networkUuid, String variantId, String equipmentType) {
        String query = NETWORK_UUID + ":(%s) AND " + VARIANT_ID + ":(%s) AND %s:(*%s*)"
                + (equipmentType == null ? "" : " AND " + EQUIPMENT_TYPE + ":(%s)");
        return String.format(query, networkUuid, variantId,
                fieldSelector == EquipmentInfosService.FieldSelector.NAME ? EQUIPMENT_NAME : EQUIPMENT_ID,
                escapeLucene(userInput), equipmentType);
    }

    private BoolQueryBuilder buildSearchAllEquipmentsQuery(String userInput, EquipmentInfosService.FieldSelector fieldSelector, UUID networkUuid, String initialVariantId, String variantId) {
        WildcardQueryBuilder equipmentSearchQuery = QueryBuilders.wildcardQuery(fieldSelector == EquipmentInfosService.FieldSelector.NAME ? EQUIPMENT_NAME : EQUIPMENT_ID, "*" + escapeLucene(userInput) + "*");
        TermsQueryBuilder networkUuidSearchQuery = termsQuery(NETWORK_UUID, networkUuid.toString());
        TermsQueryBuilder variantIdSearchQuery = variantId.equals(VariantManagerConstants.INITIAL_VARIANT_ID) ?
                termsQuery(VARIANT_ID, initialVariantId)
                : termsQuery(VARIANT_ID, initialVariantId, variantId);

        FunctionScoreQueryBuilder.FilterFunctionBuilder[] filterFunctionsForScoreQueries = new FunctionScoreQueryBuilder.FilterFunctionBuilder[EQUIPMENT_TYPE_SCORES.size() + 1];

        int i = 0;
        filterFunctionsForScoreQueries[i++] = new FunctionScoreQueryBuilder.FilterFunctionBuilder(
                matchQuery(fieldSelector == EquipmentInfosService.FieldSelector.NAME ? EQUIPMENT_NAME : EQUIPMENT_ID, escapeLucene(userInput)),
                ScoreFunctionBuilders.weightFactorFunction(EQUIPMENT_TYPE_SCORES.size()));

        for (Map.Entry<String, Integer> equipmentTypeScore : EQUIPMENT_TYPE_SCORES.entrySet()) {
            filterFunctionsForScoreQueries[i++] =
                    new FunctionScoreQueryBuilder.FilterFunctionBuilder(
                            matchQuery("equipmentType", equipmentTypeScore.getKey()),
                            ScoreFunctionBuilders.weightFactorFunction(equipmentTypeScore.getValue())
                    );
        }

        FunctionScoreQueryBuilder functionScoreBoostQuery = QueryBuilders.functionScoreQuery(filterFunctionsForScoreQueries);

        BoolQueryBuilder esQuery = QueryBuilders.boolQuery();
        esQuery.filter(equipmentSearchQuery).filter(networkUuidSearchQuery).filter(variantIdSearchQuery).must(functionScoreBoostQuery);
        return esQuery;
    }

    private String buildTombstonedEquipmentSearchQuery(UUID networkUuid, String variantId) {
        return String.format(NETWORK_UUID + ":(%s) AND " + VARIANT_ID + ":(%s)", networkUuid, variantId);
    }

    @Transactional
    public Optional<DeleteStudyInfos> doDeleteStudyIfNotCreationInProgress(UUID studyUuid, String userId) {
        Optional<StudyCreationRequestEntity> studyCreationRequestEntity = studyCreationRequestRepository.findById(studyUuid);
        DeleteStudyInfos deleteStudyInfos = null;
        if (studyCreationRequestEntity.isEmpty()) {
            UUID networkUuid = networkStoreService.doGetNetworkUuid(studyUuid);
            List<NodeModificationInfos> nodesModificationInfos;
            nodesModificationInfos = networkModificationTreeService.getAllNodesModificationInfos(studyUuid);
            deleteStudyInfos = new DeleteStudyInfos(networkUuid, nodesModificationInfos);
            studyRepository.findById(studyUuid).ifPresent(s -> {
                networkModificationTreeService.doDeleteTree(studyUuid);
                studyRepository.deleteById(studyUuid);
                studyInfosService.deleteByUuid(studyUuid);
            });
        } else {
            studyCreationRequestRepository.deleteById(studyCreationRequestEntity.get().getId());
        }

        if (deleteStudyInfos == null) {
            return Optional.empty();
        } else {
            return Optional.of(deleteStudyInfos);
        }
    }

    @Transactional
    public void deleteStudyIfNotCreationInProgress(UUID studyUuid, String userId) {
        AtomicReference<Long> startTime = new AtomicReference<>(null);
        try {
            Optional<DeleteStudyInfos> deleteStudyInfosOpt = doDeleteStudyIfNotCreationInProgress(studyUuid,
                    userId);
            if (deleteStudyInfosOpt.isPresent()) {
                DeleteStudyInfos deleteStudyInfos = deleteStudyInfosOpt.get();
                startTime.set(System.nanoTime());

                CompletableFuture<Void> executeInParallel = CompletableFuture.allOf(
                    studyServerExecutionService.runAsync(() -> deleteStudyInfos.getNodesModificationInfos().stream()
                        .map(NodeModificationInfos::getSecurityAnalysisUuid).filter(Objects::nonNull).forEach(securityAnalysisService::deleteSaResult)), // TODO delete all with one request only
                    studyServerExecutionService.runAsync(() -> deleteStudyInfos.getNodesModificationInfos().stream()
                        .map(NodeModificationInfos::getSensitivityAnalysisUuid).filter(Objects::nonNull).forEach(sensitivityAnalysisService::deleteSensitivityAnalysisResult)), // TODO delete all with one request only
                    studyServerExecutionService.runAsync(() -> deleteStudyInfos.getNodesModificationInfos().stream()
                        .map(NodeModificationInfos::getShortCircuitAnalysisUuid).filter(Objects::nonNull).forEach(shortCircuitService::deleteShortCircuitAnalysisResult)), // TODO delete all with one request only
                    studyServerExecutionService.runAsync(() -> deleteStudyInfos.getNodesModificationInfos().stream().map(NodeModificationInfos::getModificationGroupUuid).filter(Objects::nonNull).forEach(networkModificationService::deleteModifications)), // TODO delete all with one request only
                    studyServerExecutionService.runAsync(() -> deleteStudyInfos.getNodesModificationInfos().stream().map(NodeModificationInfos::getReportUuid).filter(Objects::nonNull).forEach(reportService::deleteReport)), // TODO delete all with one request only
                    studyServerExecutionService.runAsync(() -> deleteEquipmentIndexes(deleteStudyInfos.getNetworkUuid())),
                    studyServerExecutionService.runAsync(() -> networkStoreService.deleteNetwork(deleteStudyInfos.getNetworkUuid()))
                );

                executeInParallel.get();
                if (startTime.get() != null) {
                    LOGGER.trace("Delete study '{}' : {} seconds", studyUuid, TimeUnit.NANOSECONDS.toSeconds(System.nanoTime() - startTime.get()));
                }
            }
        } catch (Exception e) {
            if (e instanceof InterruptedException) {
                Thread.currentThread().interrupt();
            }
            LOGGER.error(e.toString(), e);
            throw new StudyException(DELETE_STUDY_FAILED, e.getMessage());
        }
    }

    public void deleteEquipmentIndexes(UUID networkUuid) {
        AtomicReference<Long> startTime = new AtomicReference<>();
        startTime.set(System.nanoTime());
        equipmentInfosService.deleteAll(networkUuid);
        LOGGER.trace("Indexes deletion for network '{}' : {} seconds", networkUuid, TimeUnit.NANOSECONDS.toSeconds(System.nanoTime() - startTime.get()));
    }

    public CreatedStudyBasicInfos insertStudy(UUID studyUuid, String userId, NetworkInfos networkInfos, String caseFormat,
                                              UUID caseUuid, String caseName, LoadFlowParametersEntity loadFlowParameters,
                                              ShortCircuitParametersEntity shortCircuitParametersEntity, UUID importReportUuid) {
        CreatedStudyBasicInfos createdStudyBasicInfos = StudyService.toCreatedStudyBasicInfos(insertStudyEntity(
                studyUuid, userId, networkInfos.getNetworkUuid(), networkInfos.getNetworkId(), caseFormat, caseUuid, caseName, loadFlowParameters, importReportUuid, shortCircuitParametersEntity));
        studyInfosService.add(createdStudyBasicInfos);

        notificationService.emitStudiesChanged(studyUuid, userId);

        return createdStudyBasicInfos;
    }

    @Transactional
    public CreatedStudyBasicInfos insertDuplicatedStudy(BasicStudyInfos studyInfos, StudyEntity sourceStudy, LoadFlowParametersEntity newLoadFlowParameters, ShortCircuitParametersEntity newShortCircuitParameters, String userId, UUID clonedNetworkUuid) {
        Objects.requireNonNull(studyInfos.getId());
        Objects.requireNonNull(userId);
        Objects.requireNonNull(clonedNetworkUuid);
        Objects.requireNonNull(sourceStudy.getNetworkId());
        Objects.requireNonNull(sourceStudy.getCaseFormat());
        Objects.requireNonNull(sourceStudy.getCaseUuid());
        Objects.requireNonNull(newLoadFlowParameters);

        UUID reportUuid = UUID.randomUUID();
        StudyEntity studyEntity = new StudyEntity(studyInfos.getId(), clonedNetworkUuid, sourceStudy.getNetworkId(), sourceStudy.getCaseFormat(), sourceStudy.getCaseUuid(), sourceStudy.getCaseName(), sourceStudy.getLoadFlowProvider(), newLoadFlowParameters, newShortCircuitParameters);
        CreatedStudyBasicInfos createdStudyBasicInfos = StudyService.toCreatedStudyBasicInfos(insertDuplicatedStudy(studyEntity, sourceStudy.getId(), reportUuid));

        studyInfosService.add(createdStudyBasicInfos);
        notificationService.emitStudiesChanged(studyInfos.getId(), userId);

        return createdStudyBasicInfos;
    }

    private StudyCreationRequestEntity insertStudyCreationRequest(String userId, UUID studyUuid) {
        StudyCreationRequestEntity newStudy = insertStudyCreationRequestEntity(studyUuid);
        notificationService.emitStudiesChanged(newStudy.getId(), userId);
        return newStudy;
    }

    private StudyException handleStudyCreationError(HttpStatusCodeException httpException, String serverName) {
        HttpStatus httpStatusCode = httpException.getStatusCode();
        String errorMessage = httpException.getResponseBodyAsString();
        String errorToParse = errorMessage.isEmpty() ? "{\"message\": \"" + serverName + ": " + httpStatusCode + "\"}"
                : errorMessage;

        LOGGER.error(errorToParse, httpException);

        try {
            JsonNode node = new ObjectMapper().readTree(errorToParse).path("message");
            if (!node.isMissingNode()) {
                return new StudyException(STUDY_CREATION_FAILED, node.asText());
            }
        } catch (JsonProcessingException e) {
            if (!errorToParse.isEmpty()) {
                return new StudyException(STUDY_CREATION_FAILED, errorToParse);
            }
        }

        return new StudyException(STUDY_CREATION_FAILED, errorToParse);
    }

    public byte[] getVoltageLevelSvg(UUID studyUuid, String voltageLevelId, DiagramParameters diagramParameters,
                                     UUID nodeUuid) {
        UUID networkUuid = networkStoreService.getNetworkUuid(studyUuid);
        String variantId = networkModificationTreeService.getVariantId(nodeUuid);
        if (networkStoreService.existVariant(networkUuid, variantId)) {
            return singleLineDiagramService.getVoltageLevelSvg(networkUuid, variantId, voltageLevelId, diagramParameters);
        } else {
            return null;
        }
    }

    public String getVoltageLevelSvgAndMetadata(UUID studyUuid, String voltageLevelId, DiagramParameters diagramParameters,
                                                UUID nodeUuid) {
        UUID networkUuid = networkStoreService.getNetworkUuid(studyUuid);
        String variantId = networkModificationTreeService.getVariantId(nodeUuid);
        if (networkStoreService.existVariant(networkUuid, variantId)) {
            return singleLineDiagramService.getVoltageLevelSvgAndMetadata(networkUuid, variantId, voltageLevelId, diagramParameters);
        } else {
            return null;
        }
    }

    private void persistentStoreWithNotificationOnError(UUID caseUuid, UUID studyUuid, String userId, UUID importReportUuid, Map<String, Object> importParameters) {
        try {
            networkConversionService.persistentStore(caseUuid, studyUuid, userId, importReportUuid, importParameters);
        } catch (HttpStatusCodeException e) {
            throw handleStudyCreationError(e, "network-conversion-server");
        } catch (Exception e) {
            throw new StudyException(STUDY_CREATION_FAILED, e.getMessage());
        }
    }

    public String getLinesGraphics(UUID networkUuid, UUID nodeUuid, List<String> linesIds) {
        String variantId = networkModificationTreeService.getVariantId(nodeUuid);

        return geoDataService.getLinesGraphics(networkUuid, variantId, linesIds);
    }

    public String getSubstationsGraphics(UUID networkUuid, UUID nodeUuid, List<String> substationsIds) {
        String variantId = networkModificationTreeService.getVariantId(nodeUuid);

        return geoDataService.getSubstationsGraphics(networkUuid, variantId, substationsIds);
    }

    public String getSubstationsMapData(UUID studyUuid, UUID nodeUuid, List<String> substationsIds, boolean inUpstreamBuiltParentNode) {
        UUID nodeUuidToSearchIn = getNodeUuidToSearchIn(nodeUuid, inUpstreamBuiltParentNode);
        return networkMapService.getEquipmentsMapData(networkStoreService.getNetworkUuid(studyUuid), networkModificationTreeService.getVariantId(nodeUuidToSearchIn),
                substationsIds, "substations");
    }

    public String getSubstationMapData(UUID studyUuid, UUID nodeUuid, String substationId, boolean inUpstreamBuiltParentNode) {
        UUID nodeUuidToSearchIn = getNodeUuidToSearchIn(nodeUuid, inUpstreamBuiltParentNode);
        return networkMapService.getEquipmentMapData(networkStoreService.getNetworkUuid(studyUuid), networkModificationTreeService.getVariantId(nodeUuidToSearchIn),
                "substations", substationId);
    }

    public String getLinesMapData(UUID studyUuid, UUID nodeUuid, List<String> substationsIds, boolean inUpstreamBuiltParentNode) {
        UUID nodeUuidToSearchIn = getNodeUuidToSearchIn(nodeUuid, inUpstreamBuiltParentNode);
        return networkMapService.getEquipmentsMapData(networkStoreService.getNetworkUuid(studyUuid), networkModificationTreeService.getVariantId(nodeUuidToSearchIn),
                substationsIds, "lines");
    }

    public String getLineMapData(UUID studyUuid, UUID nodeUuid, String lineId, boolean inUpstreamBuiltParentNode) {
        UUID nodeUuidToSearchIn = getNodeUuidToSearchIn(nodeUuid, inUpstreamBuiltParentNode);
        return networkMapService.getEquipmentMapData(networkStoreService.getNetworkUuid(studyUuid), networkModificationTreeService.getVariantId(nodeUuidToSearchIn),
                "lines", lineId);
    }

    public String getTwoWindingsTransformersMapData(UUID studyUuid, UUID nodeUuid, List<String> substationsIds, boolean inUpstreamBuiltParentNode) {
        UUID nodeUuidToSearchIn = getNodeUuidToSearchIn(nodeUuid, inUpstreamBuiltParentNode);
        return networkMapService.getEquipmentsMapData(networkStoreService.getNetworkUuid(studyUuid), networkModificationTreeService.getVariantId(nodeUuidToSearchIn),
                substationsIds, "2-windings-transformers");
    }

    public String getTwoWindingsTransformerMapData(UUID studyUuid, UUID nodeUuid, String twoWindingsTransformerId,
                                                   boolean inUpstreamBuiltParentNode) {
        UUID nodeUuidToSearchIn = getNodeUuidToSearchIn(nodeUuid, inUpstreamBuiltParentNode);
        return networkMapService.getEquipmentMapData(networkStoreService.getNetworkUuid(studyUuid), networkModificationTreeService.getVariantId(nodeUuidToSearchIn),
                "2-windings-transformers", twoWindingsTransformerId);
    }

    public String getThreeWindingsTransformersMapData(UUID studyUuid, UUID nodeUuid, List<String> substationsIds, boolean inUpstreamBuiltParentNode) {
        UUID nodeUuidToSearchIn = getNodeUuidToSearchIn(nodeUuid, inUpstreamBuiltParentNode);
        return networkMapService.getEquipmentsMapData(networkStoreService.getNetworkUuid(studyUuid), networkModificationTreeService.getVariantId(nodeUuidToSearchIn),
                substationsIds, "3-windings-transformers");
    }

    public String getGeneratorsMapData(UUID studyUuid, UUID nodeUuid, List<String> substationsIds, boolean inUpstreamBuiltParentNode) {
        UUID nodeUuidToSearchIn = getNodeUuidToSearchIn(nodeUuid, inUpstreamBuiltParentNode);
        return networkMapService.getEquipmentsMapData(networkStoreService.getNetworkUuid(studyUuid), networkModificationTreeService.getVariantId(nodeUuidToSearchIn),
                substationsIds, "generators");
    }

    public String getGeneratorMapData(UUID studyUuid, UUID nodeUuid, String generatorId, boolean inUpstreamBuiltParentNode) {
        UUID nodeUuidToSearchIn = getNodeUuidToSearchIn(nodeUuid, inUpstreamBuiltParentNode);
        return networkMapService.getEquipmentMapData(networkStoreService.getNetworkUuid(studyUuid), networkModificationTreeService.getVariantId(nodeUuidToSearchIn),
                "generators", generatorId);
    }

    public String getBatteriesMapData(UUID studyUuid, UUID nodeUuid, List<String> substationsIds, boolean inUpstreamBuiltParentNode) {
        UUID nodeUuidToSearchIn = getNodeUuidToSearchIn(nodeUuid, inUpstreamBuiltParentNode);
        return networkMapService.getEquipmentsMapData(networkStoreService.getNetworkUuid(studyUuid), networkModificationTreeService.getVariantId(nodeUuidToSearchIn),
                substationsIds, "batteries");
    }

    public String getDanglingLinesMapData(UUID studyUuid, UUID nodeUuid, List<String> substationsIds, boolean inUpstreamBuiltParentNode) {
        UUID nodeUuidToSearchIn = getNodeUuidToSearchIn(nodeUuid, inUpstreamBuiltParentNode);
        return networkMapService.getEquipmentsMapData(networkStoreService.getNetworkUuid(studyUuid), networkModificationTreeService.getVariantId(nodeUuidToSearchIn),
                substationsIds, "dangling-lines");
    }

    public String getHvdcLinesMapData(UUID studyUuid, UUID nodeUuid, List<String> substationsIds, boolean inUpstreamBuiltParentNode) {
        UUID nodeUuidToSearchIn = getNodeUuidToSearchIn(nodeUuid, inUpstreamBuiltParentNode);
        return networkMapService.getEquipmentsMapData(networkStoreService.getNetworkUuid(studyUuid), networkModificationTreeService.getVariantId(nodeUuidToSearchIn),
                substationsIds, "hvdc-lines");
    }

    public String getLccConverterStationsMapData(UUID studyUuid, UUID nodeUuid, List<String> substationsIds, boolean inUpstreamBuiltParentNode) {
        UUID nodeUuidToSearchIn = getNodeUuidToSearchIn(nodeUuid, inUpstreamBuiltParentNode);
        return networkMapService.getEquipmentsMapData(networkStoreService.getNetworkUuid(studyUuid), networkModificationTreeService.getVariantId(nodeUuidToSearchIn),
                substationsIds, "lcc-converter-stations");
    }

    public String getVscConverterStationsMapData(UUID studyUuid, UUID nodeUuid, List<String> substationsIds, boolean inUpstreamBuiltParentNode) {
        UUID nodeUuidToSearchIn = getNodeUuidToSearchIn(nodeUuid, inUpstreamBuiltParentNode);
        return networkMapService.getEquipmentsMapData(networkStoreService.getNetworkUuid(studyUuid), networkModificationTreeService.getVariantId(nodeUuidToSearchIn),
                substationsIds, "vsc-converter-stations");
    }

    public String getLoadsMapData(UUID studyUuid, UUID nodeUuid, List<String> substationsIds,
                                  boolean inUpstreamBuiltParentNode) {
        UUID nodeUuidToSearchIn = getNodeUuidToSearchIn(nodeUuid, inUpstreamBuiltParentNode);
        return networkMapService.getEquipmentsMapData(networkStoreService.getNetworkUuid(studyUuid), networkModificationTreeService.getVariantId(nodeUuidToSearchIn),
                substationsIds, "loads");
    }

    public String getLoadMapData(UUID studyUuid, UUID nodeUuid, String loadId, boolean inUpstreamBuiltParentNode) {
        UUID nodeUuidToSearchIn = getNodeUuidToSearchIn(nodeUuid, inUpstreamBuiltParentNode);
        return networkMapService.getEquipmentMapData(networkStoreService.getNetworkUuid(studyUuid), networkModificationTreeService.getVariantId(nodeUuidToSearchIn),
                "loads", loadId);
    }

    public String getShuntCompensatorsMapData(UUID studyUuid, UUID nodeUuid, List<String> substationsIds, boolean inUpstreamBuiltParentNode) {
        UUID nodeUuidToSearchIn = getNodeUuidToSearchIn(nodeUuid, inUpstreamBuiltParentNode);
        return networkMapService.getEquipmentsMapData(networkStoreService.getNetworkUuid(studyUuid), networkModificationTreeService.getVariantId(nodeUuidToSearchIn),
                substationsIds, "shunt-compensators");
    }

    public String getShuntCompensatorMapData(UUID studyUuid, UUID nodeUuid, String shuntCompensatorId,
                                             boolean inUpstreamBuiltParentNode) {
        UUID nodeUuidToSearchIn = getNodeUuidToSearchIn(nodeUuid, inUpstreamBuiltParentNode);
        return networkMapService.getEquipmentMapData(networkStoreService.getNetworkUuid(studyUuid), networkModificationTreeService.getVariantId(nodeUuidToSearchIn),
                "shunt-compensators", shuntCompensatorId);
    }

    public String getStaticVarCompensatorsMapData(UUID studyUuid, UUID nodeUuid, List<String> substationsIds, boolean inUpstreamBuiltParentNode) {
        UUID nodeUuidToSearchIn = getNodeUuidToSearchIn(nodeUuid, inUpstreamBuiltParentNode);
        return networkMapService.getEquipmentsMapData(networkStoreService.getNetworkUuid(studyUuid), networkModificationTreeService.getVariantId(nodeUuidToSearchIn),
                substationsIds, "static-var-compensators");
    }

    public String getVoltageLevelMapData(UUID studyUuid, UUID nodeUuid, String voltageLevelId,
                                         boolean inUpstreamBuiltParentNode) {
        UUID nodeUuidToSearchIn = getNodeUuidToSearchIn(nodeUuid, inUpstreamBuiltParentNode);
        return networkMapService.getEquipmentMapData(networkStoreService.getNetworkUuid(studyUuid), networkModificationTreeService.getVariantId(nodeUuidToSearchIn),
                "voltage-levels", voltageLevelId);
    }

    public String getVoltageLevelsMapData(UUID studyUuid, UUID nodeUuid, List<String> substationsIds, boolean inUpstreamBuiltParentNode) {
        UUID nodeUuidToSearchIn = getNodeUuidToSearchIn(nodeUuid, inUpstreamBuiltParentNode);
        return networkMapService.getEquipmentsMapData(networkStoreService.getNetworkUuid(studyUuid), networkModificationTreeService.getVariantId(nodeUuidToSearchIn),
                substationsIds, "voltage-levels");
    }

    public String getVoltageLevelsAndEquipment(UUID studyUuid, UUID nodeUuid, List<String> substationsIds, boolean inUpstreamBuiltParentNode) {
        UUID nodeUuidToSearchIn = getNodeUuidToSearchIn(nodeUuid, inUpstreamBuiltParentNode);
        return networkMapService.getEquipmentsMapData(networkStoreService.getNetworkUuid(studyUuid), networkModificationTreeService.getVariantId(nodeUuidToSearchIn),
                substationsIds, "voltage-levels-equipments");
    }

    public String getAllMapData(UUID studyUuid, UUID nodeUuid, List<String> substationsIds) {
        return networkMapService.getEquipmentsMapData(networkStoreService.getNetworkUuid(studyUuid), networkModificationTreeService.getVariantId(nodeUuid),
                substationsIds, "all");
    }

    public void runLoadFlow(UUID studyUuid, UUID nodeUuid) {
        String provider = getLoadFlowProvider(studyUuid);
        LoadFlowParameters loadflowParameters = getLoadFlowParameters(studyUuid);

        loadflowService.runLoadFlow(studyUuid, nodeUuid, loadflowParameters, provider);
    }

    public ExportNetworkInfos exportNetwork(UUID studyUuid, UUID nodeUuid, String format, String paramatersJson) {
        UUID networkUuid = networkStoreService.getNetworkUuid(studyUuid);
        String variantId = networkModificationTreeService.getVariantId(nodeUuid);

        return networkConversionService.exportNetwork(networkUuid, variantId, format, paramatersJson);
    }

    public void assertLoadFlowRunnable(UUID nodeUuid) {
        LoadFlowStatus lfStatus = getLoadFlowStatus(nodeUuid);

        if (!LoadFlowStatus.NOT_DONE.equals(lfStatus)) {
            throw new StudyException(LOADFLOW_NOT_RUNNABLE);
        }
    }

    private void assertLoadFlowNotRunning(UUID nodeUuid) {
        LoadFlowStatus lfStatus = getLoadFlowStatus(nodeUuid);

        if (LoadFlowStatus.RUNNING.equals(lfStatus)) {
            throw new StudyException(LOADFLOW_RUNNING);
        }
    }

    private void assertComputationNotRunning(UUID nodeUuid) {
        assertLoadFlowNotRunning(nodeUuid);
        securityAnalysisService.assertSecurityAnalysisNotRunning(nodeUuid);
        sensitivityAnalysisService.assertSensitivityAnalysisNotRunning(nodeUuid);
        shortCircuitService.assertShortCircuitAnalysisNotRunning(nodeUuid);
    }

    public void assertIsNodeNotReadOnly(UUID nodeUuid) {
        Boolean isReadOnly = networkModificationTreeService.isReadOnly(nodeUuid).orElse(Boolean.FALSE);
        if (Boolean.TRUE.equals(isReadOnly)) {
            throw new StudyException(NOT_ALLOWED);
        }
    }

    public void assertCanModifyNode(UUID studyUuid, UUID nodeUuid) {
        assertIsNodeNotReadOnly(nodeUuid);
        assertNoBuildNoComputation(studyUuid, nodeUuid);
    }

    public void assertNoBuildNoComputation(UUID studyUuid, UUID nodeUuid) {
        assertComputationNotRunning(nodeUuid);
        assertNoNodeIsBuilding(studyUuid);
    }

    private void assertNoNodeIsBuilding(UUID studyUuid) {
        networkModificationTreeService.getAllNodes(studyUuid).stream().forEach(node -> {
            if (networkModificationTreeService.getBuildStatus(node.getIdNode()) == BuildStatus.BUILDING) {
                throw new StudyException(NOT_ALLOWED, "No modification is allowed during a node building.");
            }
        });
    }

    public void assertRootNodeOrBuiltNode(UUID studyUuid, UUID nodeUuid) {
        if (!(networkModificationTreeService.getStudyRootNodeUuid(studyUuid).equals(nodeUuid)
                || networkModificationTreeService.getBuildStatus(nodeUuid) == BuildStatus.BUILT)) {
            throw new StudyException(NODE_NOT_BUILT);
        }
    }

    public LoadFlowParameters getLoadFlowParameters(UUID studyUuid) {
        return studyRepository.findById(studyUuid)
                .map(studyEntity -> LoadflowService.fromEntity(studyEntity.getLoadFlowParameters()))
                .orElse(null);
    }

    @Transactional
    public void setLoadFlowParameters(UUID studyUuid, LoadFlowParameters parameters, String userId) {
        updateLoadFlowParameters(studyUuid, LoadflowService.toEntity(parameters != null ? parameters : LoadFlowParameters.load()));
        invalidateLoadFlowStatusOnAllNodes(studyUuid);
        notificationService.emitStudyChanged(studyUuid, null, NotificationService.UPDATE_TYPE_LOADFLOW_STATUS);
        invalidateSecurityAnalysisStatusOnAllNodes(studyUuid);
        invalidateSensitivityAnalysisStatusOnAllNodes(studyUuid);
        notificationService.emitStudyChanged(studyUuid, null, NotificationService.UPDATE_TYPE_SECURITY_ANALYSIS_STATUS);
        notificationService.emitStudyChanged(studyUuid, null, NotificationService.UPDATE_TYPE_SENSITIVITY_ANALYSIS_STATUS);
        notificationService.emitElementUpdated(studyUuid, userId);
    }

    public void invalidateLoadFlowStatusOnAllNodes(UUID studyUuid) {
        networkModificationTreeService.updateStudyLoadFlowStatus(studyUuid, LoadFlowStatus.NOT_DONE);
    }

    public String getLoadFlowProvider(UUID studyUuid) {
        return studyRepository.findById(studyUuid)
                .map(StudyEntity::getLoadFlowProvider)
                .orElse("");
    }

    @Transactional
    public void updateLoadFlowProvider(UUID studyUuid, String provider, String userId) {
        Optional<StudyEntity> studyEntity = studyRepository.findById(studyUuid);
        studyEntity.ifPresent(studyEntity1 -> studyEntity1.setLoadFlowProvider(provider != null ? provider : defaultLoadflowProvider));
        networkModificationTreeService.updateStudyLoadFlowStatus(studyUuid, LoadFlowStatus.NOT_DONE);
        notificationService.emitStudyChanged(studyUuid, null, NotificationService.UPDATE_TYPE_LOADFLOW_STATUS);
        notificationService.emitElementUpdated(studyUuid, userId);
    }

    public ShortCircuitParameters getShortCircuitParameters(UUID studyUuid) {
        return studyRepository.findById(studyUuid)
                .map(studyEntity -> ShortCircuitService.fromEntity(studyEntity.getShortCircuitParameters()))
                .orElse(null);
    }

    @Transactional
    public void setShortCircuitParameters(UUID studyUuid, ShortCircuitParameters parameters, String userId) {
        updateShortCircuitParameters(studyUuid, ShortCircuitService.toEntity(parameters != null ? parameters : ShortCircuitService.getDefaultShortCircuitParameters()));
        notificationService.emitElementUpdated(studyUuid, userId);
    }

    @Transactional
    public UUID runSecurityAnalysis(UUID studyUuid, List<String> contingencyListNames, String parameters, UUID nodeUuid) {
        Objects.requireNonNull(studyUuid);
        Objects.requireNonNull(contingencyListNames);
        Objects.requireNonNull(parameters);
        Objects.requireNonNull(nodeUuid);

        UUID networkUuid = networkStoreService.getNetworkUuid(studyUuid);
        String provider = getLoadFlowProvider(studyUuid);
        String variantId = networkModificationTreeService.getVariantId(nodeUuid);
        UUID reportUuid = networkModificationTreeService.getReportUuid(nodeUuid);

        String receiver;
        try {
            receiver = URLEncoder.encode(objectMapper.writeValueAsString(new NodeReceiver(nodeUuid)),
                StandardCharsets.UTF_8);
        } catch (JsonProcessingException e) {
            throw new UncheckedIOException(e);
        }

        Optional<UUID> prevResultUuidOpt = networkModificationTreeService.getSecurityAnalysisResultUuid(nodeUuid);
        prevResultUuidOpt.ifPresent(securityAnalysisService::deleteSaResult);

        SecurityAnalysisParameters securityAnalysisParameters = SecurityAnalysisParameters.load();
        if (StringUtils.isEmpty(parameters)) {
            LoadFlowParameters loadFlowParameters = getLoadFlowParameters(studyUuid);
            securityAnalysisParameters.setLoadFlowParameters(loadFlowParameters);
        } else {
            try {
                securityAnalysisParameters = objectMapper.readValue(parameters, SecurityAnalysisParameters.class);
            } catch (JsonProcessingException e) {
                throw new UncheckedIOException(e);
            }
        }

        UUID result = securityAnalysisService.runSecurityAnalysis(networkUuid, reportUuid, nodeUuid, variantId, provider, contingencyListNames, securityAnalysisParameters, receiver);

        updateSecurityAnalysisResultUuid(nodeUuid, result);
        notificationService.emitStudyChanged(studyUuid, nodeUuid, NotificationService.UPDATE_TYPE_SECURITY_ANALYSIS_STATUS);
        return result;
    }

    public Integer getContingencyCount(UUID studyUuid, List<String> contingencyListNames, UUID nodeUuid) {
        Objects.requireNonNull(studyUuid);
        Objects.requireNonNull(contingencyListNames);
        Objects.requireNonNull(nodeUuid);

        UUID networkuuid = networkStoreService.getNetworkUuid(studyUuid);
        String variantId = networkModificationTreeService.getVariantId(nodeUuid);

        return actionsService.getContingencyCount(networkuuid, variantId, contingencyListNames);
    }

    public byte[] getSubstationSvg(UUID studyUuid, String substationId, DiagramParameters diagramParameters,
                                   String substationLayout, UUID nodeUuid) {
        UUID networkUuid = networkStoreService.getNetworkUuid(studyUuid);
        String variantId = networkModificationTreeService.getVariantId(nodeUuid);
        if (networkStoreService.existVariant(networkUuid, variantId)) {
            return singleLineDiagramService.getSubstationSvg(networkUuid, variantId, substationId, diagramParameters, substationLayout);
        } else {
            return null;
        }
    }

    public String getSubstationSvgAndMetadata(UUID studyUuid, String substationId, DiagramParameters diagramParameters,
                                              String substationLayout, UUID nodeUuid) {
        UUID networkUuid = networkStoreService.getNetworkUuid(studyUuid);
        String variantId = networkModificationTreeService.getVariantId(nodeUuid);
        if (networkStoreService.existVariant(networkUuid, variantId)) {
            return singleLineDiagramService.getSubstationSvgAndMetadata(networkUuid, variantId, substationId, diagramParameters, substationLayout);
        } else {
            return null;
        }
    }

    public String getNeworkAreaDiagram(UUID studyUuid, UUID nodeUuid, List<String> voltageLevelsIds, int depth) {
        UUID networkUuid = networkStoreService.getNetworkUuid(studyUuid);
        String variantId = networkModificationTreeService.getVariantId(nodeUuid);
        if (networkStoreService.existVariant(networkUuid, variantId)) {
            return singleLineDiagramService.getNeworkAreaDiagram(networkUuid, variantId, voltageLevelsIds, depth);
        } else {
            return null;
        }
    }

    public void invalidateSecurityAnalysisStatusOnAllNodes(UUID studyUuid) {
        securityAnalysisService.invalidateSaStatus(networkModificationTreeService.getStudySecurityAnalysisResultUuids(studyUuid));
    }

    public void invalidateSensitivityAnalysisStatusOnAllNodes(UUID studyUuid) {
        sensitivityAnalysisService.invalidateSensitivityAnalysisStatus(networkModificationTreeService.getStudySensitivityAnalysisResultUuids(studyUuid));
    }

    private StudyEntity insertStudyEntity(UUID uuid, String userId, UUID networkUuid, String networkId,
                                          String caseFormat, UUID caseUuid, String caseName, LoadFlowParametersEntity loadFlowParameters,
                                          UUID importReportUuid, ShortCircuitParametersEntity shortCircuitParameters) {
        Objects.requireNonNull(uuid);
        Objects.requireNonNull(userId);
        Objects.requireNonNull(networkUuid);
        Objects.requireNonNull(networkId);
        Objects.requireNonNull(caseFormat);
        Objects.requireNonNull(caseUuid);
        Objects.requireNonNull(loadFlowParameters);
        Objects.requireNonNull(shortCircuitParameters);

        StudyEntity studyEntity = new StudyEntity(uuid, networkUuid, networkId, caseFormat, caseUuid, caseName, defaultLoadflowProvider, loadFlowParameters, shortCircuitParameters);
        return self.insertStudy(studyEntity, importReportUuid);
    }

    @Transactional
    public StudyEntity insertStudy(StudyEntity studyEntity, UUID importReportUuid) {
        var study = studyRepository.save(studyEntity);

        networkModificationTreeService.createBasicTree(study, importReportUuid);
        return study;
    }

    @Transactional
    public StudyEntity insertDuplicatedStudy(StudyEntity studyEntity, UUID sourceStudyUuid, UUID reportUuid) {
        var study = studyRepository.save(studyEntity);

        networkModificationTreeService.createRoot(study, reportUuid);
        AbstractNode rootNode = networkModificationTreeService.getStudyTree(sourceStudyUuid);
        networkModificationTreeService.cloneStudyTree(rootNode, null, studyEntity);
        return study;
    }

    void updateSecurityAnalysisResultUuid(UUID nodeUuid, UUID securityAnalysisResultUuid) {
        networkModificationTreeService.updateSecurityAnalysisResultUuid(nodeUuid, securityAnalysisResultUuid);
    }

    void updateSensitivityAnalysisResultUuid(UUID nodeUuid, UUID sensitivityAnalysisResultUuid) {
        networkModificationTreeService.updateSensitivityAnalysisResultUuid(nodeUuid, sensitivityAnalysisResultUuid);
    }

    void updateShortCircuitAnalysisResultUuid(UUID nodeUuid, UUID shortCircuitAnalysisResultUuid) {
        networkModificationTreeService.updateShortCircuitAnalysisResultUuid(nodeUuid, shortCircuitAnalysisResultUuid);
    }

    private StudyCreationRequestEntity insertStudyCreationRequestEntity(UUID studyUuid) {
        StudyCreationRequestEntity studyCreationRequestEntity = new StudyCreationRequestEntity(
                studyUuid == null ? UUID.randomUUID() : studyUuid);
        return studyCreationRequestRepository.save(studyCreationRequestEntity);
    }

    public void updateLoadFlowParameters(UUID studyUuid, LoadFlowParametersEntity loadFlowParametersEntity) {
        Optional<StudyEntity> studyEntity = studyRepository.findById(studyUuid);
        studyEntity.ifPresent(studyEntity1 -> studyEntity1.setLoadFlowParameters(loadFlowParametersEntity));
    }

    public void updateShortCircuitParameters(UUID studyUuid, ShortCircuitParametersEntity shortCircuitParametersEntity) {
        Optional<StudyEntity> studyEntity = studyRepository.findById(studyUuid);
        studyEntity.ifPresent(studyEntity1 -> studyEntity1.setShortCircuitParameters(shortCircuitParametersEntity));
    }

    public void createNetworkModification(UUID studyUuid, String createModificationAttributes, UUID nodeUuid, String userId) {
        ModificationType modificationType = getModificationType(createModificationAttributes);
        List<UUID> childrenUuids = networkModificationTreeService.getChildren(nodeUuid);
        notificationService.emitStartModificationEquipmentNotification(studyUuid, nodeUuid, childrenUuids, NotificationService.MODIFICATIONS_CREATING_IN_PROGRESS);
        try {
            NodeModificationInfos nodeInfos = networkModificationTreeService.getNodeModificationInfos(nodeUuid);
            UUID groupUuid = nodeInfos.getModificationGroupUuid();
            String variantId = nodeInfos.getVariantId();
            UUID reportUuid = nodeInfos.getReportUuid();
            List<ModificationInfos> modificationInfosList = networkModificationService
                    .createModification(studyUuid, createModificationAttributes, groupUuid, variantId, reportUuid, nodeInfos.getId().toString());
            updateStatuses(studyUuid, nodeUuid, modificationInfosList, modificationType);
        } finally {
            notificationService.emitEndModificationEquipmentNotification(studyUuid, nodeUuid, childrenUuids);
        }
        notificationService.emitElementUpdated(studyUuid, userId);
    }

    public void updateNetworkModification(UUID studyUuid, String updateModificationAttributes, UUID nodeUuid, UUID modificationUuid, String userId) {
<<<<<<< HEAD
        notificationService.emitStartModificationEquipmentNotification(studyUuid, nodeUuid, NotificationService.MODIFICATIONS_UPDATING_IN_PROGRESS);
=======
        ModificationType modificationType = getModificationType(updateModificationAttributes);
        List<UUID> childrenUuids = networkModificationTreeService.getChildren(nodeUuid);
        notificationService.emitStartModificationEquipmentNotification(studyUuid, nodeUuid, childrenUuids, NotificationService.MODIFICATIONS_UPDATING_IN_PROGRESS);
>>>>>>> e8113db0
        try {
            networkModificationService.updateModification(updateModificationAttributes, modificationUuid);
            updateStatuses(studyUuid, nodeUuid, false);
        } finally {
            notificationService.emitEndModificationEquipmentNotification(studyUuid, nodeUuid, childrenUuids);
        }
        notificationService.emitElementUpdated(studyUuid, userId);
    }

    public List<VoltageLevelInfos> getVoltageLevels(UUID studyUuid, UUID nodeUuid) {
        UUID networkUuid = networkStoreService.getNetworkUuid(studyUuid);
        String variantId = networkModificationTreeService.getVariantId(nodeUuid);

        List<VoltageLevelMapData> voltageLevelsMapData = networkMapService.getVoltageLevelMapData(networkUuid, variantId);

        return voltageLevelsMapData != null ?
                voltageLevelsMapData.stream().map(e -> VoltageLevelInfos.builder().id(e.getId()).name(e.getName())
                        .substationId(e.getSubstationId()).build()).collect(Collectors.toList())
                : null;
    }

    public List<IdentifiableInfos> getVoltageLevelBusesOrBusbarSections(UUID studyUuid, UUID nodeUuid, String voltageLevelId,
                                                                        String busPath) {
        UUID networkUuid = networkStoreService.getNetworkUuid(studyUuid);
        String variantId = networkModificationTreeService.getVariantId(nodeUuid);

        return networkMapService.getVoltageLevelBusesOrBusbarSections(networkUuid, variantId, voltageLevelId, busPath);
    }

    public List<IdentifiableInfos> getVoltageLevelBuses(UUID studyUuid, UUID nodeUuid, String voltageLevelId, boolean inUpstreamBuiltParentNode) {
        UUID nodeUuidToSearchIn = getNodeUuidToSearchIn(nodeUuid, inUpstreamBuiltParentNode);
        return getVoltageLevelBusesOrBusbarSections(studyUuid, nodeUuidToSearchIn, voltageLevelId, "configured-buses");
    }

    public List<IdentifiableInfos> getVoltageLevelBusbarSections(UUID studyUuid, UUID nodeUuid, String voltageLevelId, boolean inUpstreamBuiltParentNode) {
        UUID nodeUuidToSearchIn = getNodeUuidToSearchIn(nodeUuid, inUpstreamBuiltParentNode);
        return getVoltageLevelBusesOrBusbarSections(studyUuid, nodeUuidToSearchIn, voltageLevelId, "busbar-sections");
    }

    public LoadFlowStatus getLoadFlowStatus(UUID nodeUuid) {
        return networkModificationTreeService.getLoadFlowStatus(nodeUuid).orElseThrow(() -> new StudyException(ELEMENT_NOT_FOUND));
    }

    @Transactional(readOnly = true)
    public UUID getStudyUuidFromNodeUuid(UUID nodeUuid) {
        return networkModificationTreeService.getStudyUuidForNodeId(nodeUuid);
    }

    public LoadFlowInfos getLoadFlowInfos(UUID studyUuid, UUID nodeUuid) {
        Objects.requireNonNull(studyUuid);
        Objects.requireNonNull(nodeUuid);

        return networkModificationTreeService.getLoadFlowInfos(nodeUuid);
    }

    public void buildNode(@NonNull UUID studyUuid, @NonNull UUID nodeUuid) {
        BuildInfos buildInfos = networkModificationTreeService.getBuildInfos(nodeUuid);
        networkModificationTreeService.updateBuildStatus(nodeUuid, BuildStatus.BUILDING);
        reportService.deleteReport(buildInfos.getReportUuid());

        try {
            networkModificationService.buildNode(studyUuid, nodeUuid, buildInfos);
        } catch (Exception e) {
            networkModificationTreeService.updateBuildStatus(nodeUuid, BuildStatus.NOT_BUILT);
            throw new StudyException(NODE_BUILD_ERROR, e.getMessage());
        }

    }

    public void stopBuild(@NonNull UUID nodeUuid) {
        networkModificationService.stopBuild(nodeUuid);
    }

    @Transactional
    public void duplicateStudyNode(UUID studyUuid, UUID nodeToCopyUuid, UUID referenceNodeUuid, InsertMode insertMode, String userId) {
        checkStudyContainsNode(studyUuid, nodeToCopyUuid);
        checkStudyContainsNode(studyUuid, referenceNodeUuid);
        UUID duplicatedNodeUuid = networkModificationTreeService.duplicateStudyNode(nodeToCopyUuid, referenceNodeUuid, insertMode);
        boolean invalidateBuild = !EMPTY_ARRAY.equals(networkModificationTreeService.getNetworkModifications(nodeToCopyUuid));
        updateStatuses(studyUuid, duplicatedNodeUuid, true, invalidateBuild);
        notificationService.emitElementUpdated(studyUuid, userId);
    }

    @Transactional
    public void moveStudyNode(UUID studyUuid, UUID nodeToMoveUuid, UUID referenceNodeUuid, InsertMode insertMode, String userId) {
        List<NodeEntity> oldChildren = null;
        checkStudyContainsNode(studyUuid, nodeToMoveUuid);
        checkStudyContainsNode(studyUuid, referenceNodeUuid);
        boolean shouldInvalidateChildren = !EMPTY_ARRAY.equals(networkModificationTreeService.getNetworkModifications(nodeToMoveUuid));

        //Invalidating previous children if necessary
        if (shouldInvalidateChildren) {
            oldChildren = networkModificationTreeService.getChildrenByParentUuid(nodeToMoveUuid);
        }

        networkModificationTreeService.moveStudyNode(nodeToMoveUuid, referenceNodeUuid, insertMode);

        //Invalidating moved node or new children if necessary
        if (shouldInvalidateChildren) {
            updateStatuses(studyUuid, nodeToMoveUuid, false, true);
            oldChildren.forEach(child -> updateStatuses(studyUuid, child.getIdNode(), false, true));
        } else {
            invalidateBuild(studyUuid, nodeToMoveUuid, false, true);
        }
        notificationService.emitElementUpdated(studyUuid, userId);
    }

    private void invalidateBuild(UUID studyUuid, UUID nodeUuid, boolean invalidateOnlyChildrenBuildStatus, boolean invalidateOnlyTargetNode) {
        AtomicReference<Long> startTime = new AtomicReference<>(null);
        startTime.set(System.nanoTime());
        InvalidateNodeInfos invalidateNodeInfos = new InvalidateNodeInfos();
        invalidateNodeInfos.setNetworkUuid(networkStoreService.doGetNetworkUuid(studyUuid));
        // we might want to invalidate target node without impacting other nodes (when moving an empty node for example)
        if (invalidateOnlyTargetNode) {
            networkModificationTreeService.invalidateBuildOfNodeOnly(nodeUuid, invalidateOnlyChildrenBuildStatus, invalidateNodeInfos);
        } else {
            networkModificationTreeService.invalidateBuild(nodeUuid, invalidateOnlyChildrenBuildStatus, invalidateNodeInfos);
        }

        CompletableFuture<Void> executeInParallel = CompletableFuture.allOf(
                studyServerExecutionService.runAsync(() ->  invalidateNodeInfos.getReportUuids().forEach(reportService::deleteReport)),  // TODO delete all with one request only
                studyServerExecutionService.runAsync(() ->  invalidateNodeInfos.getSecurityAnalysisResultUuids().forEach(securityAnalysisService::deleteSaResult)),
                studyServerExecutionService.runAsync(() ->  invalidateNodeInfos.getSensitivityAnalysisResultUuids().forEach(sensitivityAnalysisService::deleteSensitivityAnalysisResult)),
                studyServerExecutionService.runAsync(() ->  invalidateNodeInfos.getShortCircuitAnalysisResultUuids().forEach(shortCircuitService::deleteShortCircuitAnalysisResult)),
                studyServerExecutionService.runAsync(() ->  networkStoreService.deleteVariants(invalidateNodeInfos.getNetworkUuid(), invalidateNodeInfos.getVariantIds()))
        );

        try {
            executeInParallel.get();
        } catch (Exception e) {
            if (e instanceof InterruptedException) {
                Thread.currentThread().interrupt();
            }
            LOGGER.error(e.toString(), e);
            throw new StudyException(INVALIDATE_BUILD_FAILED, e.getMessage());
        }

        if (startTime.get() != null) {
            LOGGER.trace("Invalidate node '{}' of study '{}' : {} seconds", nodeUuid, studyUuid,
                    TimeUnit.NANOSECONDS.toSeconds(System.nanoTime() - startTime.get()));
        }
    }

    private void updateStatuses(UUID studyUuid, UUID nodeUuid) {
        updateStatuses(studyUuid, nodeUuid, true);
    }

    private void updateStatuses(UUID studyUuid, UUID nodeUuid, boolean invalidateOnlyChildrenBuildStatus) {
        updateStatuses(studyUuid, nodeUuid, invalidateOnlyChildrenBuildStatus, true);
    }

    private void updateStatuses(UUID studyUuid, UUID nodeUuid, boolean invalidateOnlyChildrenBuildStatus, boolean invalidateBuild) {
        if (invalidateBuild) {
            invalidateBuild(studyUuid, nodeUuid, invalidateOnlyChildrenBuildStatus, false);
        }
        notificationService.emitStudyChanged(studyUuid, nodeUuid, NotificationService.UPDATE_TYPE_LOADFLOW_STATUS);
        notificationService.emitStudyChanged(studyUuid, nodeUuid, NotificationService.UPDATE_TYPE_SECURITY_ANALYSIS_STATUS);
        notificationService.emitStudyChanged(studyUuid, nodeUuid, NotificationService.UPDATE_TYPE_SENSITIVITY_ANALYSIS_STATUS);
        notificationService.emitStudyChanged(studyUuid, nodeUuid, NotificationService.UPDATE_TYPE_SHORT_CIRCUIT_STATUS);
    }

    @Transactional
    public void changeModificationActiveState(@NonNull UUID studyUuid, @NonNull UUID nodeUuid,
                                              @NonNull UUID modificationUuid, boolean active, String userId) {
        if (!networkModificationTreeService.getStudyUuidForNodeId(nodeUuid).equals(studyUuid)) {
            throw new StudyException(NOT_ALLOWED);
        }
        networkModificationTreeService.handleExcludeModification(nodeUuid, modificationUuid, active);
        updateStatuses(studyUuid, nodeUuid, false);
        notificationService.emitElementUpdated(studyUuid, userId);
    }

    @Transactional
    public void deleteNetworkModifications(UUID studyUuid, UUID nodeUuid, List<UUID> modificationsUuids, String userId) {
        List<UUID> childrenUuids = networkModificationTreeService.getChildren(nodeUuid);
        notificationService.emitStartModificationEquipmentNotification(studyUuid, nodeUuid, childrenUuids, NotificationService.MODIFICATIONS_DELETING_IN_PROGRESS);
        try {
            if (!networkModificationTreeService.getStudyUuidForNodeId(nodeUuid).equals(studyUuid)) {
                throw new StudyException(NOT_ALLOWED);
            }
            UUID groupId = networkModificationTreeService.getModificationGroupUuid(nodeUuid);
            networkModificationService.deleteModifications(groupId, modificationsUuids);
            networkModificationTreeService.removeModificationsToExclude(nodeUuid, modificationsUuids);
            updateStatuses(studyUuid, nodeUuid, false);
        } finally {
            notificationService.emitEndModificationEquipmentNotification(studyUuid, nodeUuid, childrenUuids);
        }
        notificationService.emitElementUpdated(studyUuid, userId);
    }

    @Transactional
    public void deleteNode(UUID studyUuid, UUID nodeId, boolean deleteChildren, String userId) {
        AtomicReference<Long> startTime = new AtomicReference<>(null);
        startTime.set(System.nanoTime());
        DeleteNodeInfos deleteNodeInfos = new DeleteNodeInfos();
        deleteNodeInfos.setNetworkUuid(networkStoreService.doGetNetworkUuid(studyUuid));
        boolean invalidateChildrenBuild = !EMPTY_ARRAY.equals(networkModificationTreeService.getNetworkModifications(nodeId));
        List<NodeEntity> childrenNodes = networkModificationTreeService.getChildrenByParentUuid(nodeId);
        networkModificationTreeService.doDeleteNode(studyUuid, nodeId, deleteChildren, deleteNodeInfos);

        CompletableFuture<Void> executeInParallel = CompletableFuture.allOf(
                studyServerExecutionService.runAsync(() ->  deleteNodeInfos.getModificationGroupUuids().forEach(networkModificationService::deleteModifications)),
                studyServerExecutionService.runAsync(() ->  deleteNodeInfos.getReportUuids().forEach(reportService::deleteReport)),
                studyServerExecutionService.runAsync(() ->  deleteNodeInfos.getSecurityAnalysisResultUuids().forEach(securityAnalysisService::deleteSaResult)),
                studyServerExecutionService.runAsync(() ->  deleteNodeInfos.getSensitivityAnalysisResultUuids().forEach(sensitivityAnalysisService::deleteSensitivityAnalysisResult)),
                studyServerExecutionService.runAsync(() ->  deleteNodeInfos.getShortCircuitAnalysisResultUuids().forEach(shortCircuitService::deleteShortCircuitAnalysisResult)),
                studyServerExecutionService.runAsync(() ->  networkStoreService.deleteVariants(deleteNodeInfos.getNetworkUuid(), deleteNodeInfos.getVariantIds()))
        );

        try {
            executeInParallel.get();
        } catch (Exception e) {
            if (e instanceof InterruptedException) {
                Thread.currentThread().interrupt();
            }
            LOGGER.error(e.toString(), e);
            throw new StudyException(DELETE_NODE_FAILED, e.getMessage());
        }

        if (startTime.get() != null) {
            LOGGER.trace("Delete node '{}' of study '{}' : {} seconds", nodeId, studyUuid,
                    TimeUnit.NANOSECONDS.toSeconds(System.nanoTime() - startTime.get()));
        }

        if (invalidateChildrenBuild) {
            childrenNodes.forEach(nodeEntity -> updateStatuses(studyUuid, nodeEntity.getIdNode(), false, true));
        }

        notificationService.emitElementUpdated(studyUuid, userId);
    }

    public void reindexStudy(UUID studyUuid) {
        Optional<StudyEntity> studyEntity = studyRepository.findById(studyUuid);
        if (studyEntity.isPresent()) {
            StudyEntity study = studyEntity.get();

            CreatedStudyBasicInfos studyInfos = toCreatedStudyBasicInfos(study);
            UUID networkUuid = study.getNetworkUuid();

            // reindex study in elasticsearch
            studyInfosService.recreateStudyInfos(studyInfos);

            try {
                networkConversionService.reindexStudyNetworkEquipments(networkUuid);
            } catch (HttpStatusCodeException e) {
                LOGGER.error(e.toString(), e);
                throw e;
            }
            invalidateBuild(studyUuid, networkModificationTreeService.getStudyRootNodeUuid(studyUuid), false, false);
            LOGGER.info("Study with id = '{}' has been reindexed", studyUuid);
        } else {
            throw new StudyException(STUDY_NOT_FOUND);
        }
    }

    @Transactional
    public String moveModifications(UUID studyUuid, UUID targetNodeUuid, UUID originNodeUuid, List<UUID> modificationUuidList, UUID beforeUuid, String userId) {
        String modificationsInError;
        if (originNodeUuid == null) {
            throw new StudyException(MISSING_PARAMETER, "The parameter 'originNodeUuid' must be defined when moving modifications");
        }

        boolean moveBetweenNodes = !targetNodeUuid.equals(originNodeUuid);
        // Target node must not be built (incremental mode) when:
        // - the move is a cut & paste or a position change inside the same node
        // - the move is a cut & paste between 2 nodes and the target node belongs to the source node subtree
        boolean targetNodeBelongsToSourceNodeSubTree = moveBetweenNodes && networkModificationTreeService.hasAncestor(targetNodeUuid, originNodeUuid);
        boolean buildTargetNode = moveBetweenNodes && !targetNodeBelongsToSourceNodeSubTree;

        List<UUID> childrenUuids = networkModificationTreeService.getChildren(targetNodeUuid);
        List<UUID> originNodeChildrenUuids = new ArrayList<>();
        notificationService.emitStartModificationEquipmentNotification(studyUuid, targetNodeUuid, childrenUuids, NotificationService.MODIFICATIONS_UPDATING_IN_PROGRESS);
        if (moveBetweenNodes) {
            originNodeChildrenUuids = networkModificationTreeService.getChildren(originNodeUuid);
            notificationService.emitStartModificationEquipmentNotification(studyUuid, originNodeUuid, originNodeChildrenUuids, NotificationService.MODIFICATIONS_UPDATING_IN_PROGRESS);
        }
        try {
            checkStudyContainsNode(studyUuid, targetNodeUuid);
            UUID originGroupUuid = networkModificationTreeService.getModificationGroupUuid(originNodeUuid);
            NodeModificationInfos nodeInfos = networkModificationTreeService.getNodeModificationInfos(targetNodeUuid);
            UUID networkUuid = networkStoreService.getNetworkUuid(studyUuid);
            modificationsInError = networkModificationService.moveModifications(originGroupUuid, modificationUuidList, beforeUuid, networkUuid, nodeInfos, buildTargetNode);
            if (!targetNodeBelongsToSourceNodeSubTree) {
                // invalidate the whole subtree except maybe the target node itself (depends if we have built this node during the move)
                updateStatuses(studyUuid, targetNodeUuid, buildTargetNode, true);
            }
            if (moveBetweenNodes) {
                // invalidate the whole subtree including the source node
                updateStatuses(studyUuid, originNodeUuid, false, true);
            }
        } finally {
            notificationService.emitEndModificationEquipmentNotification(studyUuid, targetNodeUuid, childrenUuids);
            if (moveBetweenNodes) {
                notificationService.emitEndModificationEquipmentNotification(studyUuid, originNodeUuid, originNodeChildrenUuids);
            }
        }
        notificationService.emitElementUpdated(studyUuid, userId);

        return modificationsInError;
    }

    @Transactional
    public String duplicateModifications(UUID studyUuid, UUID nodeUuid, List<UUID> modificationUuidList, String userId) {
        List<UUID> childrenUuids = networkModificationTreeService.getChildren(nodeUuid);
        notificationService.emitStartModificationEquipmentNotification(studyUuid, nodeUuid, childrenUuids, NotificationService.MODIFICATIONS_UPDATING_IN_PROGRESS);
        String response;
        try {
            checkStudyContainsNode(studyUuid, nodeUuid);
            NodeModificationInfos nodeInfos = networkModificationTreeService.getNodeModificationInfos(nodeUuid);
            UUID networkUuid = networkStoreService.getNetworkUuid(studyUuid);
            response = networkModificationService.duplicateModification(modificationUuidList, networkUuid, nodeInfos);
            // invalidate the whole subtree except the target node (we have built this node during the duplication)
            updateStatuses(studyUuid, nodeUuid, true, true);
        } finally {
            notificationService.emitEndModificationEquipmentNotification(studyUuid, nodeUuid, childrenUuids);
        }
        notificationService.emitElementUpdated(studyUuid, userId);
        return response;
    }

    private void checkStudyContainsNode(UUID studyUuid, UUID nodeUuid) {
        if (!networkModificationTreeService.getStudyUuidForNodeId(nodeUuid).equals(studyUuid)) {
            throw new StudyException(NOT_ALLOWED);
        }
    }

    @Transactional(readOnly = true)
    public List<ReporterModel> getNodeReport(UUID nodeUuid, boolean nodeOnlyReport) {
        return getSubReportersByNodeFrom(nodeUuid, nodeOnlyReport);
    }

    private List<ReporterModel> getSubReportersByNodeFrom(UUID nodeUuid, boolean nodeOnlyReport) {
        List<ReporterModel> subReporters = getSubReportersByNodeFrom(nodeUuid);
        if (subReporters.isEmpty()) {
            return subReporters;
        } else if (nodeOnlyReport) {
            return List.of(subReporters.get(subReporters.size() - 1));
        } else {
            if (subReporters.get(0).getTaskKey().equals(ROOT_NODE_NAME)) {
                return subReporters;
            }
            Optional<UUID> parentUuid =  networkModificationTreeService.getParentNodeUuid(UUID.fromString(subReporters.get(0).getTaskKey()));
            return parentUuid.isEmpty() ? subReporters : Stream.concat(getSubReportersByNodeFrom(parentUuid.get(), false).stream(), subReporters.stream()).collect(Collectors.toList());
        }
    }

    private List<ReporterModel> getSubReportersByNodeFrom(UUID nodeUuid) {
        AbstractNode nodeInfos = networkModificationTreeService.getNode(nodeUuid);
        ReporterModel reporter = reportService.getReport(nodeInfos.getReportUuid(), nodeInfos.getId().toString());
        Map<String, List<ReporterModel>> subReportersByNode = new LinkedHashMap<>();
        reporter.getSubReporters().forEach(subReporter -> subReportersByNode.putIfAbsent(getNodeIdFromReportKey(subReporter), new ArrayList<>()));
        reporter.getSubReporters().forEach(subReporter ->
            subReportersByNode.get(getNodeIdFromReportKey(subReporter)).addAll(subReporter.getSubReporters())
        );
        return subReportersByNode.keySet().stream().map(nodeId -> {
            ReporterModel newSubReporter = new ReporterModel(nodeId, nodeId);
            subReportersByNode.get(nodeId).forEach(newSubReporter::addSubReporter);
            return newSubReporter;
        }).collect(Collectors.toList());
    }

    private String getNodeIdFromReportKey(ReporterModel reporter) {
        return Arrays.stream(reporter.getTaskKey().split("@")).findFirst().orElseThrow();
    }

    public void deleteNodeReport(UUID nodeUuid) {
        reportService.deleteReport(networkModificationTreeService.getReportUuid(nodeUuid));
    }

    public String getDefaultLoadflowProviderValue() {
        return defaultLoadflowProvider;
    }

    private Set<String> getSubstationIds(List<ModificationInfos> modificationInfosList) {
        return modificationInfosList.stream().flatMap(modification -> modification.getSubstationIds().stream())
                .collect(Collectors.toSet());
    }

    private void updateStatuses(UUID studyUuid, UUID nodeUuid, List<ModificationInfos> modifications, ModificationType modificationType) {
        switch (modificationType) {
            case EQUIPMENT_ATTRIBUTE_MODIFICATION: {
                // for now only one sub type (switch), but after need to extract the equipment type to select the right update type
                Set<String> substationIds = getSubstationIds(modifications);
                notificationService.emitStudyChanged(studyUuid, nodeUuid, NotificationService.UPDATE_TYPE_STUDY, substationIds);
                updateStatuses(studyUuid, nodeUuid);
                notificationService.emitStudyChanged(studyUuid, nodeUuid, NotificationService.UPDATE_TYPE_SWITCH);
                break;
            }
            case BRANCH_STATUS: {
                Set<String> substationIds = getSubstationIds(modifications);
                notificationService.emitStudyChanged(studyUuid, nodeUuid, NotificationService.UPDATE_TYPE_STUDY, substationIds);
                updateStatuses(studyUuid, nodeUuid);
                notificationService.emitStudyChanged(studyUuid, nodeUuid, NotificationService.UPDATE_TYPE_LINE);
                break;
            }
            case EQUIPMENT_DELETION: {
                modifications.stream()
                    .map(EquipmentDeletionInfos.class::cast)
                    .forEach(deletionInfo ->
                        notificationService.emitStudyEquipmentDeleted(studyUuid, nodeUuid, NotificationService.UPDATE_TYPE_STUDY, deletionInfo.getSubstationIds(),
                            deletionInfo.getEquipmentType(), deletionInfo.getEquipmentId()));
                updateStatuses(studyUuid, nodeUuid);
                break;
            }
            case LINE_SPLIT_WITH_VOLTAGE_LEVEL: {
                Set<String> allImpactedSubstationIds = modifications.stream()
                        .map(ModificationInfos::getSubstationIds).flatMap(Set::stream).collect(Collectors.toSet());
                List<EquipmentModificationInfos> deletions = modifications.stream()
                        .filter(modif -> modif.getType() == ModificationType.EQUIPMENT_DELETION)
                        .map(EquipmentDeletionInfos.class::cast)
                        .collect(Collectors.toList());
                deletions.forEach(modif -> notificationService.emitStudyEquipmentDeleted(studyUuid, nodeUuid, NotificationService.UPDATE_TYPE_STUDY,
                        allImpactedSubstationIds, modif.getEquipmentType(), modif.getEquipmentId()));
                updateStatuses(studyUuid, nodeUuid);
                break;
            }
            default: {
                Set<String> substationIds = getSubstationIds(modifications);
                notificationService.emitStudyChanged(studyUuid, nodeUuid, NotificationService.UPDATE_TYPE_STUDY, substationIds);
                updateStatuses(studyUuid, nodeUuid);
                break;
            }
        }
    }

    public void notify(@NonNull String notificationName, @NonNull UUID studyUuid) {
        if (notificationName.equals(NotificationService.UPDATE_TYPE_STUDY_METADATA_UPDATED)) {
            notificationService.emitStudyMetadataChanged(studyUuid);
        } else {
            throw new StudyException(UNKNOWN_NOTIFICATION_TYPE);
        }
    }

    @Transactional
    public UUID runSensitivityAnalysis(UUID studyUuid, UUID nodeUuid, String sensitivityAnalysisInput) {
        Objects.requireNonNull(studyUuid);
        Objects.requireNonNull(nodeUuid);
        Objects.requireNonNull(sensitivityAnalysisInput);

        Optional<UUID> prevResultUuidOpt = networkModificationTreeService.getSensitivityAnalysisResultUuid(nodeUuid);
        prevResultUuidOpt.ifPresent(sensitivityAnalysisService::deleteSensitivityAnalysisResult);

        UUID networkUuid = networkStoreService.getNetworkUuid(studyUuid);
        String provider = getLoadFlowProvider(studyUuid);
        String variantId = networkModificationTreeService.getVariantId(nodeUuid);
        UUID reportUuid = networkModificationTreeService.getReportUuid(nodeUuid);

        SensitivityAnalysisInputData sensitivityAnalysisInputData;
        try {
            sensitivityAnalysisInputData = objectMapper.readValue(sensitivityAnalysisInput, SensitivityAnalysisInputData.class);
            if (sensitivityAnalysisInputData.getParameters() == null) {
                SensitivityAnalysisParameters sensitivityAnalysisParameters = SensitivityAnalysisParameters.load();
                LoadFlowParameters loadFlowParameters = getLoadFlowParameters(studyUuid);
                sensitivityAnalysisParameters.setLoadFlowParameters(loadFlowParameters);
                sensitivityAnalysisInputData.setParameters(sensitivityAnalysisParameters);
            }
        } catch (JsonProcessingException e) {
            throw new UncheckedIOException(e);
        }

        UUID result = sensitivityAnalysisService.runSensitivityAnalysis(nodeUuid, networkUuid, variantId, reportUuid, provider, sensitivityAnalysisInputData);

        updateSensitivityAnalysisResultUuid(nodeUuid, result);
        notificationService.emitStudyChanged(studyUuid, nodeUuid, NotificationService.UPDATE_TYPE_SENSITIVITY_ANALYSIS_STATUS);
        return result;
    }

    public UUID runShortCircuit(UUID studyUuid, UUID nodeUuid) {
        ShortCircuitParameters shortCircuitParameters = getShortCircuitParameters(studyUuid);
        UUID result =  shortCircuitService.runShortCircuit(studyUuid, nodeUuid, shortCircuitParameters);

        updateShortCircuitAnalysisResultUuid(nodeUuid, result);
        notificationService.emitStudyChanged(studyUuid, nodeUuid, NotificationService.UPDATE_TYPE_SHORT_CIRCUIT_STATUS);
        return result;
    }

    public String getMapEquipments(UUID studyUuid, UUID nodeUuid, List<String> substationsIds, boolean inUpstreamBuiltParentNode) {
        UUID nodeUuidToSearchIn = nodeUuid;
        if (inUpstreamBuiltParentNode) {
            nodeUuidToSearchIn = networkModificationTreeService.doGetLastParentNodeBuilt(nodeUuid);
        }
        return networkMapService.getEquipmentsMapData(networkStoreService.getNetworkUuid(studyUuid), networkModificationTreeService.getVariantId(nodeUuidToSearchIn), substationsIds, "map-equipments");
    }

    private ModificationType getModificationType(String modificationAttributes) {
        try {
            return objectMapper.readValue(modificationAttributes, ModificationInfos.class).getType();
        } catch (InvalidTypeIdException e) {
            throw new StudyException(BAD_MODIFICATION_TYPE, e.getMessage());
        } catch (JsonProcessingException e) {
            throw new StudyException(BAD_JSON_FORMAT, e.getMessage());
        }
    }
}<|MERGE_RESOLUTION|>--- conflicted
+++ resolved
@@ -1017,13 +1017,8 @@
     }
 
     public void updateNetworkModification(UUID studyUuid, String updateModificationAttributes, UUID nodeUuid, UUID modificationUuid, String userId) {
-<<<<<<< HEAD
-        notificationService.emitStartModificationEquipmentNotification(studyUuid, nodeUuid, NotificationService.MODIFICATIONS_UPDATING_IN_PROGRESS);
-=======
-        ModificationType modificationType = getModificationType(updateModificationAttributes);
         List<UUID> childrenUuids = networkModificationTreeService.getChildren(nodeUuid);
         notificationService.emitStartModificationEquipmentNotification(studyUuid, nodeUuid, childrenUuids, NotificationService.MODIFICATIONS_UPDATING_IN_PROGRESS);
->>>>>>> e8113db0
         try {
             networkModificationService.updateModification(updateModificationAttributes, modificationUuid);
             updateStatuses(studyUuid, nodeUuid, false);
