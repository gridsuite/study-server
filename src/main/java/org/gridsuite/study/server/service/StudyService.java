/**
 * Copyright (c) 2021, RTE (http://www.rte-france.com)
 * This Source Code Form is subject to the terms of the Mozilla Public
 * License, v. 2.0. If a copy of the MPL was not distributed with this
 * file, You can obtain one at http://mozilla.org/MPL/2.0/.
 */
package org.gridsuite.study.server.service;

import com.fasterxml.jackson.core.JsonProcessingException;
import com.fasterxml.jackson.databind.ObjectMapper;
import com.powsybl.commons.reporter.ReporterModel;
import com.powsybl.commons.reporter.TypedValue;
import com.powsybl.iidm.network.Network;
import com.powsybl.loadflow.LoadFlowParameters;
import com.powsybl.network.store.model.VariantInfos;
import com.powsybl.sensitivity.SensitivityAnalysisParameters;
import com.powsybl.shortcircuit.ShortCircuitParameters;
import com.powsybl.timeseries.DoubleTimeSeries;
import lombok.NonNull;
import org.gridsuite.study.server.StudyConstants;
import org.gridsuite.study.server.StudyException;
import org.gridsuite.study.server.dto.*;
import org.gridsuite.study.server.dto.dynamicmapping.MappingInfos;
import org.gridsuite.study.server.dto.dynamicmapping.ModelInfos;
import org.gridsuite.study.server.dto.dynamicsimulation.DynamicSimulationParametersInfos;
import org.gridsuite.study.server.dto.dynamicsimulation.DynamicSimulationStatus;
import org.gridsuite.study.server.dto.dynamicsimulation.event.EventInfos;
import org.gridsuite.study.server.dto.modification.NetworkModificationResult;
import org.gridsuite.study.server.dto.impacts.SimpleElementImpact;
import org.gridsuite.study.server.dto.nonevacuatedenergy.*;
import org.gridsuite.study.server.dto.timeseries.TimeSeriesMetadataInfos;
import org.gridsuite.study.server.dto.timeseries.TimelineEventInfos;
import org.gridsuite.study.server.elasticsearch.EquipmentInfosService;
import org.gridsuite.study.server.elasticsearch.StudyInfosService;
import org.gridsuite.study.server.networkmodificationtree.dto.AbstractNode;
import org.gridsuite.study.server.networkmodificationtree.dto.BuildStatus;
import org.gridsuite.study.server.networkmodificationtree.dto.InsertMode;
import org.gridsuite.study.server.networkmodificationtree.dto.NodeBuildStatus;
import org.gridsuite.study.server.networkmodificationtree.entities.NodeEntity;
import org.gridsuite.study.server.notification.NotificationService;
import org.gridsuite.study.server.notification.dto.NetworkImpactsInfos;
import org.gridsuite.study.server.repository.*;
import org.gridsuite.study.server.repository.nonevacuatedenergy.NonEvacuatedEnergyParametersEntity;
import org.gridsuite.study.server.service.dynamicsimulation.DynamicSimulationEventService;
import org.gridsuite.study.server.service.dynamicsimulation.DynamicSimulationService;
import org.gridsuite.study.server.service.shortcircuit.ShortCircuitService;
import org.gridsuite.study.server.utils.PropertyUtils;
import org.slf4j.Logger;
import org.slf4j.LoggerFactory;
import org.springframework.beans.factory.annotation.Autowired;
import org.springframework.beans.factory.annotation.Value;
import org.springframework.data.domain.Sort;
import org.springframework.data.util.Pair;
import org.springframework.stereotype.Service;
import org.springframework.transaction.annotation.Transactional;
import org.springframework.web.client.HttpStatusCodeException;

import java.io.UncheckedIOException;
import java.net.URLEncoder;
import java.nio.charset.StandardCharsets;
import java.util.*;
import java.util.concurrent.CompletableFuture;
import java.util.concurrent.TimeUnit;
import java.util.concurrent.atomic.AtomicReference;
import java.util.function.Consumer;
import java.util.stream.Collectors;
import java.util.stream.Stream;

import static org.gridsuite.study.server.StudyException.Type.*;
import static org.gridsuite.study.server.dto.ComputationType.*;
import static org.gridsuite.study.server.service.NetworkModificationTreeService.ROOT_NODE_NAME;
import static org.gridsuite.study.server.utils.StudyUtils.handleHttpError;

/**
 * @author Abdelsalem Hedhili <abdelsalem.hedhili at rte-france.com>
 * @author Franck Lecuyer <franck.lecuyer at rte-france.com>
 * @author Chamseddine Benhamed <chamseddine.benhamed at rte-france.com>
 */
@SuppressWarnings("checkstyle:RegexpSingleline")
@Service
public class StudyService {

    private static final Logger LOGGER = LoggerFactory.getLogger(StudyService.class);

    NotificationService notificationService;

    NetworkModificationTreeService networkModificationTreeService;

    StudyServerExecutionService studyServerExecutionService;

    private final String defaultNonEvacuatedEnergyProvider;

    private final String defaultDynamicSimulationProvider;

    private final StudyRepository studyRepository;
    private final StudyCreationRequestRepository studyCreationRequestRepository;
    private final NetworkService networkStoreService;
    private final NetworkModificationService networkModificationService;
    private final ReportService reportService;
    private final StudyInfosService studyInfosService;
    private final EquipmentInfosService equipmentInfosService;
    private final LoadFlowService loadflowService;
    private final ShortCircuitService shortCircuitService;
    private final VoltageInitService voltageInitService;
    private final SingleLineDiagramService singleLineDiagramService;
    private final NetworkConversionService networkConversionService;
    private final GeoDataService geoDataService;
    private final NetworkMapService networkMapService;
    private final SecurityAnalysisService securityAnalysisService;
    private final DynamicSimulationService dynamicSimulationService;
    private final SensitivityAnalysisService sensitivityAnalysisService;
    private final NonEvacuatedEnergyService nonEvacuatedEnergyService;
    private final DynamicSimulationEventService dynamicSimulationEventService;
    private final FilterService filterService;
    private final ActionsService actionsService;
    private final CaseService caseService;

    private final ObjectMapper objectMapper;

    public enum ComputationUsingLoadFlow {
        LOAD_FLOW, SECURITY_ANALYSIS, SENSITIVITY_ANALYSIS, NON_EVACUATED_ENERGY_ANALYSIS
    }

    public enum ReportNameMatchingType {
        EXACT_MATCHING, ENDS_WITH
    }

    public enum ReportType {
        NETWORK_MODIFICATION("NetworkModification"),
        LOADFLOW("LoadFlow"),
        SECURITY_ANALYSIS("SecurityAnalysis"),
        ALL_BUSES_SHORTCIRCUIT_ANALYSIS("AllBusesShortCircuitAnalysis"),
        ONE_BUS_SHORTCIRCUIT_ANALYSIS("OneBusShortCircuitAnalysis"),
        SENSITIVITY_ANALYSIS("SensitivityAnalysis"),
        NON_EVACUATED_ENERGY_ANALYSIS("NonEvacuatedEnergyAnalysis"),
        VOLTAGE_INIT("VoltageInit");

        public final String reportKey;

        ReportType(String reportKey) {
            this.reportKey = reportKey;
        }
    }

    @Autowired
    StudyService self;

    @Autowired
    public StudyService(
            @Value("${non-evacuated-energy.default-provider}") String defaultNonEvacuatedEnergyProvider,
            @Value("${dynamic-simulation.default-provider}") String defaultDynamicSimulationProvider,
            StudyRepository studyRepository,
            StudyCreationRequestRepository studyCreationRequestRepository,
            NetworkService networkStoreService,
            NetworkModificationService networkModificationService,
            ReportService reportService,
            StudyInfosService studyInfosService,
            EquipmentInfosService equipmentInfosService,
            NetworkModificationTreeService networkModificationTreeService,
            ObjectMapper objectMapper,
            StudyServerExecutionService studyServerExecutionService,
            NotificationService notificationService,
            LoadFlowService loadflowService,
            ShortCircuitService shortCircuitService,
            SingleLineDiagramService singleLineDiagramService,
            NetworkConversionService networkConversionService,
            GeoDataService geoDataService,
            NetworkMapService networkMapService,
            SecurityAnalysisService securityAnalysisService,
            ActionsService actionsService,
            CaseService caseService,
            SensitivityAnalysisService sensitivityAnalysisService,
            NonEvacuatedEnergyService nonEvacuatedEnergyService,
            DynamicSimulationService dynamicSimulationService,
            VoltageInitService voltageInitService,
            DynamicSimulationEventService dynamicSimulationEventService,
            FilterService filterService) {
        this.defaultNonEvacuatedEnergyProvider = defaultNonEvacuatedEnergyProvider;
        this.defaultDynamicSimulationProvider = defaultDynamicSimulationProvider;
        this.studyRepository = studyRepository;
        this.studyCreationRequestRepository = studyCreationRequestRepository;
        this.networkStoreService = networkStoreService;
        this.networkModificationService = networkModificationService;
        this.reportService = reportService;
        this.studyInfosService = studyInfosService;
        this.equipmentInfosService = equipmentInfosService;
        this.networkModificationTreeService = networkModificationTreeService;
        this.objectMapper = objectMapper;
        this.studyServerExecutionService = studyServerExecutionService;
        this.notificationService = notificationService;
        this.sensitivityAnalysisService = sensitivityAnalysisService;
        this.nonEvacuatedEnergyService = nonEvacuatedEnergyService;
        this.loadflowService = loadflowService;
        this.shortCircuitService = shortCircuitService;
        this.singleLineDiagramService = singleLineDiagramService;
        this.networkConversionService = networkConversionService;
        this.geoDataService = geoDataService;
        this.networkMapService = networkMapService;
        this.securityAnalysisService = securityAnalysisService;
        this.actionsService = actionsService;
        this.caseService = caseService;
        this.dynamicSimulationService = dynamicSimulationService;
        this.voltageInitService = voltageInitService;
        this.dynamicSimulationEventService = dynamicSimulationEventService;
        this.filterService = filterService;
    }

    private static StudyInfos toStudyInfos(StudyEntity entity) {
        return StudyInfos.builder()
                .id(entity.getId())
                .caseFormat(entity.getCaseFormat())
                .build();
    }

    private static BasicStudyInfos toBasicStudyInfos(StudyCreationRequestEntity entity) {
        return BasicStudyInfos.builder()
                .id(entity.getId())
                .build();
    }

    private static CreatedStudyBasicInfos toCreatedStudyBasicInfos(StudyEntity entity) {
        return CreatedStudyBasicInfos.builder()
                .id(entity.getId())
                .caseFormat(entity.getCaseFormat())
                .build();
    }

    public List<CreatedStudyBasicInfos> getStudies() {
        return studyRepository.findAll().stream()
                .map(StudyService::toCreatedStudyBasicInfos)
                .collect(Collectors.toList());
    }

    public String getStudyCaseName(UUID studyUuid) {
        Objects.requireNonNull(studyUuid);
        StudyEntity study = studyRepository.findById(studyUuid).orElseThrow(() -> new StudyException(STUDY_NOT_FOUND));
        return study != null ? study.getCaseName() : "";
    }

    public List<CreatedStudyBasicInfos> getStudiesMetadata(List<UUID> uuids) {
        return studyRepository.findAllById(uuids).stream().map(StudyService::toCreatedStudyBasicInfos)
                .collect(Collectors.toList());

    }

    public List<BasicStudyInfos> getStudiesCreationRequests() {
        return studyCreationRequestRepository.findAll().stream()
                .map(StudyService::toBasicStudyInfos)
                .collect(Collectors.toList());
    }

    public BasicStudyInfos createStudy(UUID caseUuid, String userId, UUID studyUuid, Map<String, Object> importParameters, boolean duplicateCase, String caseFormat) {
        BasicStudyInfos basicStudyInfos = StudyService.toBasicStudyInfos(insertStudyCreationRequest(userId, studyUuid));
        UUID importReportUuid = UUID.randomUUID();
        UUID caseUuidToUse = caseUuid;
        try {
            if (duplicateCase) {
                caseUuidToUse = caseService.duplicateCase(caseUuid, true);
            }
            persistentStoreWithNotificationOnError(caseUuidToUse, basicStudyInfos.getId(), userId, importReportUuid, caseFormat, importParameters);
        } catch (Exception e) {
            self.deleteStudyIfNotCreationInProgress(basicStudyInfos.getId(), userId);
            throw e;
        }

        return basicStudyInfos;
    }

    @Transactional(readOnly = true)
    public Map<String, String> getStudyImportParameters(UUID studyUuid) {
        return studyRepository.findById(studyUuid).orElseThrow(() -> new StudyException(STUDY_NOT_FOUND)).getImportParameters();
    }

    /**
     * Recreates study network from <caseUuid> and <importParameters>
     * @param caseUuid
     * @param userId
     * @param studyUuid
     * @param importParameters
     */
    public void recreateStudyRootNetwork(UUID caseUuid, String userId, UUID studyUuid, String caseFormat, Map<String, Object> importParameters) {
        recreateStudyRootNetwork(caseUuid, userId, studyUuid, caseFormat, importParameters, false);
    }

    /**
     * Recreates study network from existing case and import parameters
     * @param userId
     * @param studyUuid
     */
    public void recreateStudyRootNetwork(String userId, UUID studyUuid, String caseFormat) {
        UUID caseUuid = self.getStudyCaseUuid(studyUuid);
        recreateStudyRootNetwork(caseUuid, userId, studyUuid, caseFormat, null, true);
    }

    private void recreateStudyRootNetwork(UUID caseUuid, String userId, UUID studyUuid, String caseFormat, Map<String, Object> importParameters, boolean shouldLoadPreviousImportParameters) {
        caseService.assertCaseExists(caseUuid);
        UUID importReportUuid = UUID.randomUUID();
        Map<String, Object> importParametersToUse = shouldLoadPreviousImportParameters
            ? new HashMap<>(self.getStudyImportParameters(studyUuid))
            : importParameters;

        persistentStoreWithNotificationOnError(caseUuid, studyUuid, userId, importReportUuid, caseFormat, importParametersToUse);
    }

    public BasicStudyInfos duplicateStudy(UUID sourceStudyUuid, UUID studyUuid, String userId) {
        Objects.requireNonNull(sourceStudyUuid);

        StudyEntity sourceStudy = studyRepository.findById(sourceStudyUuid).orElse(null);
        if (sourceStudy == null) {
            return null;
        }
        BasicStudyInfos basicStudyInfos = StudyService.toBasicStudyInfos(insertStudyCreationRequest(userId, studyUuid));

        studyServerExecutionService.runAsync(() -> self.duplicateStudyAsync(basicStudyInfos, sourceStudyUuid, userId));

        return basicStudyInfos;
    }

    @Transactional
    public void duplicateStudyAsync(BasicStudyInfos basicStudyInfos, UUID sourceStudyUuid, String userId) {
        AtomicReference<Long> startTime = new AtomicReference<>();
        try {
            startTime.set(System.nanoTime());

            StudyEntity duplicatedStudy = insertDuplicatedStudy(basicStudyInfos, sourceStudyUuid, userId);

            reindexStudy(duplicatedStudy);
        } catch (Exception e) {
            LOGGER.error(e.toString(), e);
        } finally {
            deleteStudyIfNotCreationInProgress(basicStudyInfos.getId(), userId);
            LOGGER.trace("Create study '{}' from source {} : {} seconds", basicStudyInfos.getId(), sourceStudyUuid,
                    TimeUnit.NANOSECONDS.toSeconds(System.nanoTime() - startTime.get()));
        }
    }

    @Transactional(readOnly = true)
    public StudyInfos getStudyInfos(UUID studyUuid) {
        return StudyService.toStudyInfos(studyRepository.findById(studyUuid).orElseThrow(() -> new StudyException(STUDY_NOT_FOUND)));
    }

    @Transactional(readOnly = true)
    public UUID getStudyCaseUuid(UUID studyUuid) {
        return studyRepository.findById(studyUuid).orElseThrow(() -> new StudyException(STUDY_NOT_FOUND)).getCaseUuid();
    }

    public List<CreatedStudyBasicInfos> searchStudies(@NonNull String query) {
        return studyInfosService.search(query);
    }

    private UUID getNodeUuidToSearchIn(UUID initialNodeUuid, boolean inUpstreamBuiltParentNode) {
        UUID nodeUuidToSearchIn = initialNodeUuid;
        if (inUpstreamBuiltParentNode) {
            nodeUuidToSearchIn = networkModificationTreeService.doGetLastParentNodeBuiltUuid(initialNodeUuid);
        }
        return nodeUuidToSearchIn;
    }

    public List<EquipmentInfos> searchEquipments(@NonNull UUID studyUuid, @NonNull UUID nodeUuid, @NonNull String userInput,
                                                 @NonNull EquipmentInfosService.FieldSelector fieldSelector, String equipmentType,
                                                 boolean inUpstreamBuiltParentNode) {
        UUID nodeUuidToSearchIn = getNodeUuidToSearchIn(nodeUuid, inUpstreamBuiltParentNode);
        UUID networkUuid = networkStoreService.getNetworkUuid(studyUuid);
        String variantId = networkModificationTreeService.getVariantId(nodeUuidToSearchIn);
        return equipmentInfosService.searchEquipments(networkUuid, variantId, userInput, fieldSelector, equipmentType);
    }

    @Transactional
    public Optional<DeleteStudyInfos> doDeleteStudyIfNotCreationInProgress(UUID studyUuid, String userId) {
        Optional<StudyCreationRequestEntity> studyCreationRequestEntity = studyCreationRequestRepository.findById(studyUuid);
        Optional<StudyEntity> studyEntity = studyRepository.findById(studyUuid);
        DeleteStudyInfos deleteStudyInfos = null;
        if (studyCreationRequestEntity.isEmpty()) {
            AtomicReference<UUID> caseUuid = new AtomicReference<>(null);
            UUID networkUuid = networkStoreService.doGetNetworkUuid(studyUuid);
            List<NodeModificationInfos> nodesModificationInfos;
            nodesModificationInfos = networkModificationTreeService.getAllNodesModificationInfos(studyUuid);
            studyEntity.ifPresent(s -> {
                caseUuid.set(studyEntity.get().getCaseUuid());
                networkModificationTreeService.doDeleteTree(studyUuid);
                studyRepository.deleteById(studyUuid);
                studyInfosService.deleteByUuid(studyUuid);
                if (s.getLoadFlowParametersUuid() != null) {
                    loadflowService.deleteLoadFlowParameters(s.getLoadFlowParametersUuid());
                }
                if (s.getSecurityAnalysisParametersUuid() != null) {
                    securityAnalysisService.deleteSecurityAnalysisParameters(s.getSecurityAnalysisParametersUuid());
                }
                if (s.getVoltageInitParametersUuid() != null) {
                    voltageInitService.deleteVoltageInitParameters(s.getVoltageInitParametersUuid());
                }
                if (s.getSensitivityAnalysisParametersUuid() != null) {
                    sensitivityAnalysisService.deleteSensitivityAnalysisParameters(s.getSensitivityAnalysisParametersUuid());
                }
            });
            deleteStudyInfos = new DeleteStudyInfos(networkUuid, caseUuid.get(), nodesModificationInfos);
        } else {
            studyCreationRequestRepository.deleteById(studyCreationRequestEntity.get().getId());
        }

        if (deleteStudyInfos == null) {
            return Optional.empty();
        } else {
            return Optional.of(deleteStudyInfos);
        }
    }

    @Transactional
    public void deleteStudyIfNotCreationInProgress(UUID studyUuid, String userId) {
        AtomicReference<Long> startTime = new AtomicReference<>(null);
        try {
            Optional<DeleteStudyInfos> deleteStudyInfosOpt = doDeleteStudyIfNotCreationInProgress(studyUuid,
                    userId);
            if (deleteStudyInfosOpt.isPresent()) {
                DeleteStudyInfos deleteStudyInfos = deleteStudyInfosOpt.get();
                startTime.set(System.nanoTime());

                CompletableFuture<Void> executeInParallel = CompletableFuture.allOf(
                        studyServerExecutionService.runAsync(() -> deleteStudyInfos.getNodesModificationInfos().stream()
                                .map(NodeModificationInfos::getLoadFlowUuid).filter(Objects::nonNull).forEach(loadflowService::deleteLoadFlowResult)), // TODO delete all with one request only
                        studyServerExecutionService.runAsync(() -> deleteStudyInfos.getNodesModificationInfos().stream()
                                .map(NodeModificationInfos::getSecurityAnalysisUuid).filter(Objects::nonNull).forEach(securityAnalysisService::deleteSaResult)), // TODO delete all with one request only
                        studyServerExecutionService.runAsync(() -> deleteStudyInfos.getNodesModificationInfos().stream()
                                .map(NodeModificationInfos::getSensitivityAnalysisUuid).filter(Objects::nonNull).forEach(sensitivityAnalysisService::deleteSensitivityAnalysisResult)), // TODO delete all with one request only
                        studyServerExecutionService.runAsync(() -> deleteStudyInfos.getNodesModificationInfos().stream()
                                .map(NodeModificationInfos::getNonEvacuatedEnergyUuid).filter(Objects::nonNull).forEach(nonEvacuatedEnergyService::deleteNonEvacuatedEnergyResult)), // TODO delete all with one request only
                        studyServerExecutionService.runAsync(() -> deleteStudyInfos.getNodesModificationInfos().stream()
                                .map(NodeModificationInfos::getShortCircuitAnalysisUuid).filter(Objects::nonNull).forEach(shortCircuitService::deleteShortCircuitAnalysisResult)), // TODO delete all with one request only
                        studyServerExecutionService.runAsync(() -> deleteStudyInfos.getNodesModificationInfos().stream()
                                .map(NodeModificationInfos::getOneBusShortCircuitAnalysisUuid).filter(Objects::nonNull).forEach(shortCircuitService::deleteShortCircuitAnalysisResult)), // TODO delete all with one request only
                        studyServerExecutionService.runAsync(() -> deleteStudyInfos.getNodesModificationInfos().stream()
                                .map(NodeModificationInfos::getVoltageInitUuid).filter(Objects::nonNull).forEach(voltageInitService::deleteVoltageInitResult)), // TODO delete all with one request only
                        studyServerExecutionService.runAsync(() -> deleteStudyInfos.getNodesModificationInfos().stream()
                                .map(NodeModificationInfos::getDynamicSimulationUuid).filter(Objects::nonNull).forEach(dynamicSimulationService::deleteResult)), // TODO delete all with one request only
                        studyServerExecutionService.runAsync(() -> deleteStudyInfos.getNodesModificationInfos().stream().map(NodeModificationInfos::getModificationGroupUuid).filter(Objects::nonNull).forEach(networkModificationService::deleteModifications)), // TODO delete all with one request only
                        studyServerExecutionService.runAsync(() -> deleteStudyInfos.getNodesModificationInfos().stream().map(NodeModificationInfos::getReportUuid).filter(Objects::nonNull).forEach(reportService::deleteReport)), // TODO delete all with one request only
                        studyServerExecutionService.runAsync(() -> deleteEquipmentIndexes(deleteStudyInfos.getNetworkUuid())),
                        studyServerExecutionService.runAsync(() -> networkStoreService.deleteNetwork(deleteStudyInfos.getNetworkUuid())),
                        studyServerExecutionService.runAsync(deleteStudyInfos.getCaseUuid() != null ? () -> caseService.deleteCase(deleteStudyInfos.getCaseUuid()) : () -> {
                        })
                );

                executeInParallel.get();
                if (startTime.get() != null) {
                    LOGGER.trace("Delete study '{}' : {} seconds", studyUuid, TimeUnit.NANOSECONDS.toSeconds(System.nanoTime() - startTime.get()));
                }
            }
        } catch (Exception e) {
            if (e instanceof InterruptedException) {
                Thread.currentThread().interrupt();
            }
            LOGGER.error(e.toString(), e);
            throw new StudyException(DELETE_STUDY_FAILED, e.getMessage());
        }
    }

    public void deleteEquipmentIndexes(UUID networkUuid) {
        AtomicReference<Long> startTime = new AtomicReference<>();
        startTime.set(System.nanoTime());
        equipmentInfosService.deleteAllByNetworkUuid(networkUuid);
        LOGGER.trace("Indexes deletion for network '{}' : {} seconds", networkUuid, TimeUnit.NANOSECONDS.toSeconds(System.nanoTime() - startTime.get()));
    }

    public CreatedStudyBasicInfos insertStudy(UUID studyUuid, String userId, NetworkInfos networkInfos, String caseFormat,
                                              UUID caseUuid, String caseName, UUID loadFlowParametersUuid,
                                              ShortCircuitParametersEntity shortCircuitParametersEntity, DynamicSimulationParametersEntity dynamicSimulationParametersEntity,
                                              UUID voltageInitParametersUuid, UUID securityAnalysisParametersUuid, UUID sensitivityAnalysisParametersUuid,
                                              Map<String, String> importParameters, UUID importReportUuid) {
        StudyEntity studyEntity = insertStudyEntity(studyUuid, userId, networkInfos.getNetworkUuid(), networkInfos.getNetworkId(), caseFormat, caseUuid, caseName, loadFlowParametersUuid, importReportUuid, shortCircuitParametersEntity, dynamicSimulationParametersEntity, voltageInitParametersUuid, securityAnalysisParametersUuid, sensitivityAnalysisParametersUuid, importParameters);
        CreatedStudyBasicInfos createdStudyBasicInfos = StudyService.toCreatedStudyBasicInfos(studyEntity);
        studyInfosService.add(createdStudyBasicInfos);

        notificationService.emitStudiesChanged(studyUuid, userId);

        return createdStudyBasicInfos;
    }

    public CreatedStudyBasicInfos updateStudyNetwork(StudyEntity studyEntity, String userId, NetworkInfos networkInfos) {
        self.updateStudyEntityNetwork(studyEntity, networkInfos);

        CreatedStudyBasicInfos createdStudyBasicInfos = StudyService.toCreatedStudyBasicInfos(studyEntity);
        studyInfosService.add(createdStudyBasicInfos);

        notificationService.emitStudyNetworkRecreationDone(studyEntity.getId(), userId);

        return createdStudyBasicInfos;
    }

    private StudyEntity insertDuplicatedStudy(BasicStudyInfos studyInfos, UUID sourceStudyUuid, String userId) {
        Objects.requireNonNull(studyInfos.getId());
        Objects.requireNonNull(userId);

        StudyEntity sourceStudy = studyRepository.findById(sourceStudyUuid).orElseThrow(() -> new StudyException(STUDY_NOT_FOUND));

        List<VariantInfos> networkVariants = networkStoreService.getNetworkVariants(sourceStudy.getNetworkUuid());
        List<String> targetVariantIds = networkVariants.stream().map(VariantInfos::getId).limit(2).collect(Collectors.toList());
        Network clonedNetwork = networkStoreService.cloneNetwork(sourceStudy.getNetworkUuid(), targetVariantIds);
        UUID clonedNetworkUuid = networkStoreService.getNetworkUuid(clonedNetwork);

        UUID clonedCaseUuid = caseService.duplicateCase(sourceStudy.getCaseUuid(), false);

        Map<String, String> newImportParameters = Map.copyOf(sourceStudy.getImportParameters());

        UUID copiedLoadFlowParametersUuid = null;
        if (sourceStudy.getLoadFlowParametersUuid() != null) {
            copiedLoadFlowParametersUuid = loadflowService.duplicateLoadFlowParameters(sourceStudy.getLoadFlowParametersUuid());
        }

        UUID securityAnalysisParametersUuid = sourceStudy.getSecurityAnalysisParametersUuid();
        UUID copiedSecurityAnalysisParametersUuid = null;
        if (securityAnalysisParametersUuid != null) {
            copiedSecurityAnalysisParametersUuid = securityAnalysisService.duplicateSecurityAnalysisParameters(securityAnalysisParametersUuid);
        }

        UUID sensitivityAnalysisParametersUuid = sourceStudy.getSensitivityAnalysisParametersUuid();
        UUID copiedSensitivityAnalysisParametersUuid = null;
        if (sensitivityAnalysisParametersUuid != null) {
            copiedSensitivityAnalysisParametersUuid = sensitivityAnalysisService.duplicateSensitivityAnalysisParameters(sensitivityAnalysisParametersUuid);
        }

        NonEvacuatedEnergyParametersInfos nonEvacuatedEnergyParametersInfos = sourceStudy.getNonEvacuatedEnergyParameters() == null ?
            NonEvacuatedEnergyService.getDefaultNonEvacuatedEnergyParametersInfos() :
            NonEvacuatedEnergyService.fromEntity(sourceStudy.getNonEvacuatedEnergyParameters());

        UUID copiedVoltageInitParametersUuid = null;
        if (sourceStudy.getVoltageInitParametersUuid() != null) {
            copiedVoltageInitParametersUuid = voltageInitService.duplicateVoltageInitParameters(sourceStudy.getVoltageInitParametersUuid());
        }

        ShortCircuitParameters shortCircuitParameters = ShortCircuitService.fromEntity(sourceStudy.getShortCircuitParameters());
        ShortCircuitPredefinedConfiguration shortCircuitPredefinedConfiguration = sourceStudy.getShortCircuitParameters().getPredefinedParameters();
        DynamicSimulationParametersInfos dynamicSimulationParameters = sourceStudy.getDynamicSimulationParameters() != null ? DynamicSimulationService.fromEntity(sourceStudy.getDynamicSimulationParameters(), objectMapper) : DynamicSimulationService.getDefaultDynamicSimulationParameters();

        StudyEntity studyEntity = StudyEntity.builder()
                .id(studyInfos.getId())
                .networkUuid(clonedNetworkUuid).networkId(sourceStudy.getNetworkId())
                .caseFormat(sourceStudy.getCaseFormat()).caseUuid(clonedCaseUuid).caseName(sourceStudy.getCaseName())
                .loadFlowParametersUuid(copiedLoadFlowParametersUuid)
                .securityAnalysisParametersUuid(copiedSecurityAnalysisParametersUuid)
                .nonEvacuatedEnergyProvider(sourceStudy.getNonEvacuatedEnergyProvider())
                .dynamicSimulationProvider(sourceStudy.getDynamicSimulationProvider())
                .dynamicSimulationParameters(DynamicSimulationService.toEntity(dynamicSimulationParameters, objectMapper))
                .shortCircuitParameters(ShortCircuitService.toEntity(shortCircuitParameters, shortCircuitPredefinedConfiguration))
                .voltageInitParametersUuid(copiedVoltageInitParametersUuid)
                .sensitivityAnalysisParametersUuid(copiedSensitivityAnalysisParametersUuid)
                .nonEvacuatedEnergyParameters(NonEvacuatedEnergyService.toEntity(nonEvacuatedEnergyParametersInfos))
                .importParameters(newImportParameters)
                .build();
        CreatedStudyBasicInfos createdStudyBasicInfos = StudyService.toCreatedStudyBasicInfos(insertDuplicatedStudy(studyEntity, sourceStudy.getId(), UUID.randomUUID()));

        studyInfosService.add(createdStudyBasicInfos);
        notificationService.emitStudiesChanged(studyInfos.getId(), userId);

        return studyEntity;
    }

    private StudyCreationRequestEntity insertStudyCreationRequest(String userId, UUID studyUuid) {
        StudyCreationRequestEntity newStudy = insertStudyCreationRequestEntity(studyUuid);
        notificationService.emitStudiesChanged(newStudy.getId(), userId);
        return newStudy;
    }

    public byte[] getVoltageLevelSvg(UUID studyUuid, String voltageLevelId, DiagramParameters diagramParameters,
                                     UUID nodeUuid) {
        UUID networkUuid = networkStoreService.getNetworkUuid(studyUuid);
        String variantId = networkModificationTreeService.getVariantId(nodeUuid);
        if (networkStoreService.existVariant(networkUuid, variantId)) {
            return singleLineDiagramService.getVoltageLevelSvg(networkUuid, variantId, voltageLevelId, diagramParameters);
        } else {
            return null;
        }
    }

    public String getVoltageLevelSvgAndMetadata(UUID studyUuid, String voltageLevelId, DiagramParameters diagramParameters,
                                                UUID nodeUuid) {
        UUID networkUuid = networkStoreService.getNetworkUuid(studyUuid);
        String variantId = networkModificationTreeService.getVariantId(nodeUuid);
        if (networkStoreService.existVariant(networkUuid, variantId)) {
            return singleLineDiagramService.getVoltageLevelSvgAndMetadata(networkUuid, variantId, voltageLevelId, diagramParameters);
        } else {
            return null;
        }
    }

    private void persistentStoreWithNotificationOnError(UUID caseUuid, UUID studyUuid, String userId, UUID importReportUuid, String caseFormat, Map<String, Object> importParameters) {
        try {
            networkConversionService.persistentStore(caseUuid, studyUuid, userId, importReportUuid, caseFormat, importParameters);
        } catch (HttpStatusCodeException e) {
            throw handleHttpError(e, STUDY_CREATION_FAILED);
        }
    }

    public String getLinesGraphics(UUID networkUuid, UUID nodeUuid, List<String> linesIds) {
        String variantId = networkModificationTreeService.getVariantId(nodeUuid);

        return geoDataService.getLinesGraphics(networkUuid, variantId, linesIds);
    }

    public String getSubstationsGraphics(UUID networkUuid, UUID nodeUuid, List<String> substationsIds) {
        String variantId = networkModificationTreeService.getVariantId(nodeUuid);

        return geoDataService.getSubstationsGraphics(networkUuid, variantId, substationsIds);
    }

    public String getSubstationMapData(UUID studyUuid, UUID nodeUuid, String substationId, boolean inUpstreamBuiltParentNode) {
        UUID nodeUuidToSearchIn = getNodeUuidToSearchIn(nodeUuid, inUpstreamBuiltParentNode);
        return networkMapService.getEquipmentMapData(networkStoreService.getNetworkUuid(studyUuid), networkModificationTreeService.getVariantId(nodeUuidToSearchIn),
                "substations", substationId);
    }

    public String getNetworkElementsInfos(UUID studyUuid, UUID nodeUuid, List<String> substationsIds, String elementType, String infoType, boolean inUpstreamBuiltParentNode) {
        UUID nodeUuidToSearchIn = getNodeUuidToSearchIn(nodeUuid, inUpstreamBuiltParentNode);
        StudyEntity studyEntity = studyRepository.findById(studyUuid).orElseThrow(() -> new StudyException(STUDY_NOT_FOUND));
        LoadFlowParameters loadFlowParameters = getLoadFlowParameters(studyEntity);
        return networkMapService.getElementsInfos(networkStoreService.getNetworkUuid(studyUuid), networkModificationTreeService.getVariantId(nodeUuidToSearchIn),
                substationsIds, elementType, infoType, loadFlowParameters.getDcPowerFactor());
    }

    public String getNetworkElementInfos(UUID studyUuid, UUID nodeUuid, String elementType, String infoType, String elementId, String operation, boolean inUpstreamBuiltParentNode) {
        UUID nodeUuidToSearchIn = getNodeUuidToSearchIn(nodeUuid, inUpstreamBuiltParentNode);
        StudyEntity studyEntity = studyRepository.findById(studyUuid).orElseThrow(() -> new StudyException(STUDY_NOT_FOUND));
        LoadFlowParameters loadFlowParameters = getLoadFlowParameters(studyEntity);
        return networkMapService.getElementInfos(networkStoreService.getNetworkUuid(studyUuid), networkModificationTreeService.getVariantId(nodeUuidToSearchIn),
                elementType, infoType, operation, loadFlowParameters.getDcPowerFactor(), elementId);
    }

<<<<<<< HEAD
=======
    public String getNetworkCountries(UUID studyUuid, UUID nodeUuid, boolean inUpstreamBuiltParentNode) {
        UUID nodeUuidToSearchIn = getNodeUuidToSearchIn(nodeUuid, inUpstreamBuiltParentNode);
        return networkMapService.getCountries(networkStoreService.getNetworkUuid(studyUuid), networkModificationTreeService.getVariantId(nodeUuidToSearchIn));
    }

>>>>>>> ede14608
    public String getVoltageLevelEquipments(UUID studyUuid, UUID nodeUuid, List<String> substationsIds, boolean inUpstreamBuiltParentNode, String voltageLevelId) {
        UUID nodeUuidToSearchIn = getNodeUuidToSearchIn(nodeUuid, inUpstreamBuiltParentNode);
        String equipmentPath = "voltage-level-equipments" + (voltageLevelId == null ? "" : StudyConstants.DELIMITER + voltageLevelId);
        return networkMapService.getEquipmentsMapData(networkStoreService.getNetworkUuid(studyUuid), networkModificationTreeService.getVariantId(nodeUuidToSearchIn),
                substationsIds, equipmentPath);
    }

    public String getHvdcLineShuntCompensators(UUID studyUuid, UUID nodeUuid, boolean inUpstreamBuiltParentNode, String hvdcId) {
        UUID nodeUuidToSearchIn = getNodeUuidToSearchIn(nodeUuid, inUpstreamBuiltParentNode);
        UUID networkUuid = networkStoreService.getNetworkUuid(studyUuid);
        String variantId = networkModificationTreeService.getVariantId(nodeUuidToSearchIn);
        return networkMapService.getHvdcLineShuntCompensators(networkUuid, variantId, hvdcId);
    }

    public String getBranchOrThreeWindingsTransformer(UUID studyUuid, UUID nodeUuid, String equipmentId) {
        UUID networkUuid = networkStoreService.getNetworkUuid(studyUuid);
        String variantId = networkModificationTreeService.getVariantId(nodeUuid);
        return networkMapService.getEquipmentMapData(networkUuid, variantId, "branch-or-3wt", equipmentId);
    }

    public String getAllMapData(UUID studyUuid, UUID nodeUuid, List<String> substationsIds) {
        return networkMapService.getEquipmentsMapData(networkStoreService.getNetworkUuid(studyUuid), networkModificationTreeService.getVariantId(nodeUuid),
                substationsIds, "all");
    }

    @Transactional
    public UUID runLoadFlow(UUID studyUuid, UUID nodeUuid, String userId, Float limitReduction) {
        StudyEntity studyEntity = studyRepository.findById(studyUuid).orElseThrow(() -> new StudyException(STUDY_NOT_FOUND));
        Optional<UUID> prevResultUuidOpt = networkModificationTreeService.getComputationResultUuid(nodeUuid, LOAD_FLOW);
        prevResultUuidOpt.ifPresent(loadflowService::deleteLoadFlowResult);

        UUID lfParametersUuid = loadflowService.getLoadFlowParametersOrDefaultsUuid(studyEntity);
        UUID result = loadflowService.runLoadFlow(studyUuid, nodeUuid, lfParametersUuid, userId, limitReduction);

        updateComputationResultUuid(nodeUuid, result, LOAD_FLOW);
        notificationService.emitStudyChanged(studyUuid, nodeUuid, NotificationService.UPDATE_TYPE_LOADFLOW_STATUS);
        return result;
    }

    public ExportNetworkInfos exportNetwork(UUID studyUuid, UUID nodeUuid, String format, String paramatersJson) {
        UUID networkUuid = networkStoreService.getNetworkUuid(studyUuid);
        String variantId = networkModificationTreeService.getVariantId(nodeUuid);

        return networkConversionService.exportNetwork(networkUuid, variantId, format, paramatersJson);
    }

    private void assertComputationNotRunning(UUID nodeUuid) {
        loadflowService.assertLoadFlowNotRunning(nodeUuid);
        securityAnalysisService.assertSecurityAnalysisNotRunning(nodeUuid);
        dynamicSimulationService.assertDynamicSimulationNotRunning(nodeUuid);
        sensitivityAnalysisService.assertSensitivityAnalysisNotRunning(nodeUuid);
        nonEvacuatedEnergyService.assertNonEvacuatedEnergyNotRunning(nodeUuid);
        shortCircuitService.assertShortCircuitAnalysisNotRunning(nodeUuid);
        voltageInitService.assertVoltageInitNotRunning(nodeUuid);
    }

    public void assertIsNodeNotReadOnly(UUID nodeUuid) {
        Boolean isReadOnly = networkModificationTreeService.isReadOnly(nodeUuid).orElse(Boolean.FALSE);
        if (Boolean.TRUE.equals(isReadOnly)) {
            throw new StudyException(NOT_ALLOWED);
        }
    }

    public void assertIsNodeExist(UUID studyUuid, UUID nodeUuid) {
        boolean exists = networkModificationTreeService.getAllNodes(studyUuid).stream()
                .anyMatch(nodeEntity -> nodeUuid.equals(nodeEntity.getIdNode()));

        if (!exists) {
            throw new StudyException(NODE_NOT_FOUND);
        }
    }

    public void assertIsStudyExist(UUID studyUuid) {
        boolean exists = getStudies().stream()
                .anyMatch(study -> studyUuid.equals(study.getId()));
        if (!exists) {
            throw new StudyException(NODE_NOT_FOUND);
        }
    }

    public void assertCanModifyNode(UUID studyUuid, UUID nodeUuid) {
        assertIsNodeNotReadOnly(nodeUuid);
        assertNoBuildNoComputation(studyUuid, nodeUuid);
    }

    public void assertIsStudyAndNodeExist(UUID studyUuid, UUID nodeUuid) {
        assertIsStudyExist(studyUuid);
        assertIsNodeExist(studyUuid, nodeUuid);
    }

    public void assertNoBuildNoComputation(UUID studyUuid, UUID nodeUuid) {
        assertComputationNotRunning(nodeUuid);
        assertNoNodeIsBuilding(studyUuid);
    }

    private void assertNoNodeIsBuilding(UUID studyUuid) {
        networkModificationTreeService.getAllNodes(studyUuid).stream().forEach(node -> {
            if (networkModificationTreeService.getNodeBuildStatus(node.getIdNode()).isBuilding()) {
                throw new StudyException(NOT_ALLOWED, "No modification is allowed during a node building.");
            }
        });
    }

    public void assertRootNodeOrBuiltNode(UUID studyUuid, UUID nodeUuid) {
        if (!(networkModificationTreeService.getStudyRootNodeUuid(studyUuid).equals(nodeUuid)
                || networkModificationTreeService.getNodeBuildStatus(nodeUuid).isBuilt())) {
            throw new StudyException(NODE_NOT_BUILT);
        }
    }

    public LoadFlowParameters getLoadFlowParameters(StudyEntity studyEntity) {
        LoadFlowParametersInfos lfParameters = getLoadFlowParametersInfos(studyEntity);
        return lfParameters.getCommonParameters();
    }

    @Transactional
    public LoadFlowParametersInfos getLoadFlowParametersInfos(UUID studyUuid) {
        StudyEntity studyEntity = studyRepository.findById(studyUuid).orElseThrow(() -> new StudyException(STUDY_NOT_FOUND));
        return getLoadFlowParametersInfos(studyEntity);
    }

    public LoadFlowParametersInfos getLoadFlowParametersInfos(StudyEntity studyEntity) {
        UUID loadFlowParamsUuid = loadflowService.getLoadFlowParametersOrDefaultsUuid(studyEntity);
        return loadflowService.getLoadFlowParameters(loadFlowParamsUuid);
    }

    @Transactional
    public String getSecurityAnalysisParametersValues(UUID studyUuid) {
        StudyEntity studyEntity = studyRepository.findById(studyUuid).orElseThrow(() -> new StudyException(STUDY_NOT_FOUND));
        return securityAnalysisService.getSecurityAnalysisParameters(securityAnalysisService.getSecurityAnalysisParametersUuidOrElseCreateDefaults(studyEntity));
    }

    @Transactional
    public void setSecurityAnalysisParametersValues(UUID studyUuid, String parameters, String userId) {
        StudyEntity studyEntity = studyRepository.findById(studyUuid).orElseThrow(() -> new StudyException(STUDY_NOT_FOUND));
        createOrUpdateSecurityAnalysisParameters(studyUuid, studyEntity, parameters);
        notificationService.emitElementUpdated(studyUuid, userId);
    }

    public NonEvacuatedEnergyParametersInfos getNonEvacuatedEnergyParametersInfos(UUID studyUuid) {
        return studyRepository.findById(studyUuid)
            .map(studyEntity -> studyEntity.getNonEvacuatedEnergyParameters() != null ?
                NonEvacuatedEnergyService.fromEntity(studyEntity.getNonEvacuatedEnergyParameters()) :
                NonEvacuatedEnergyService.getDefaultNonEvacuatedEnergyParametersInfos())
            .orElse(null);
    }

    @Transactional
    public void setLoadFlowParameters(UUID studyUuid, String parameters, String userId) {
        StudyEntity studyEntity = studyRepository.findById(studyUuid).orElseThrow(() -> new StudyException(STUDY_NOT_FOUND));
        createOrUpdateLoadFlowParameters(studyEntity, parameters);
        invalidateLoadFlowStatusOnAllNodes(studyUuid);
        invalidateSecurityAnalysisStatusOnAllNodes(studyUuid);
        invalidateSensitivityAnalysisStatusOnAllNodes(studyUuid);
        invalidateNonEvacuatedEnergyAnalysisStatusOnAllNodes(studyUuid);
        invalidateDynamicSimulationStatusOnAllNodes(studyUuid);
        notificationService.emitStudyChanged(studyUuid, null, NotificationService.UPDATE_TYPE_LOADFLOW_STATUS);
        notificationService.emitStudyChanged(studyUuid, null, NotificationService.UPDATE_TYPE_SECURITY_ANALYSIS_STATUS);
        notificationService.emitStudyChanged(studyUuid, null, NotificationService.UPDATE_TYPE_SENSITIVITY_ANALYSIS_STATUS);
        notificationService.emitStudyChanged(studyUuid, null, NotificationService.UPDATE_TYPE_NON_EVACUATED_ENERGY_STATUS);
        notificationService.emitStudyChanged(studyUuid, null, NotificationService.UPDATE_TYPE_DYNAMIC_SIMULATION_STATUS);
        notificationService.emitElementUpdated(studyUuid, userId);
    }

    public String getDefaultLoadflowProvider() {
        return loadflowService.getLoadFlowDefaultProvider();
    }

    private void updateProvider(UUID studyUuid, String userId, Consumer<StudyEntity> providerSetter) {
        StudyEntity studyEntity = studyRepository.findById(studyUuid).orElseThrow(() -> new StudyException(STUDY_NOT_FOUND));
        providerSetter.accept(studyEntity);
        notificationService.emitElementUpdated(studyUuid, userId);
    }

    public void updateLoadFlowProvider(UUID studyUuid, String provider, String userId) {
        updateProvider(studyUuid, userId, studyEntity -> {
            loadflowService.updateLoadFlowProvider(studyEntity.getLoadFlowParametersUuid(), provider);
            invalidateLoadFlowStatusOnAllNodes(studyUuid);
            notificationService.emitStudyChanged(studyUuid, null, NotificationService.UPDATE_TYPE_LOADFLOW_STATUS);
        });
    }

    public String getDefaultSecurityAnalysisProvider() {
        return securityAnalysisService.getSecurityAnalysisDefaultProvider();
    }

    public void updateSecurityAnalysisProvider(UUID studyUuid, String provider, String userId) {
        updateProvider(studyUuid, userId, studyEntity -> {
            securityAnalysisService.updateSecurityAnalysisProvider(studyEntity.getSecurityAnalysisParametersUuid(), provider);
            invalidateSecurityAnalysisStatusOnAllNodes(studyUuid);
            notificationService.emitStudyChanged(studyUuid, null, NotificationService.UPDATE_TYPE_SECURITY_ANALYSIS_STATUS);
        });
    }

    public String getDefaultSensitivityAnalysisProvider() {
        return sensitivityAnalysisService.getSensitivityAnalysisDefaultProvider();
    }

    public String getDefaultNonEvacuatedEnergyProvider() {
        return defaultNonEvacuatedEnergyProvider;
    }

    public String getDefaultDynamicSimulationProvider() {
        return defaultDynamicSimulationProvider;
    }

    public String getDynamicSimulationProvider(UUID studyUuid) {
        return studyRepository.findById(studyUuid)
                .map(StudyEntity::getDynamicSimulationProvider)
                .orElse("");
    }

    @Transactional
    public void updateDynamicSimulationProvider(UUID studyUuid, String provider, String userId) {
        updateProvider(studyUuid, userId, studyEntity -> {
            studyEntity.setDynamicSimulationProvider(provider != null ? provider : defaultDynamicSimulationProvider);
            invalidateDynamicSimulationStatusOnAllNodes(studyUuid);
            notificationService.emitStudyChanged(studyUuid, null, NotificationService.UPDATE_TYPE_DYNAMIC_SIMULATION_STATUS);
        });
    }

    public ShortCircuitParameters getShortCircuitParameters(UUID studyUuid) {
        return studyRepository.findById(studyUuid)
                .map(studyEntity -> ShortCircuitService.fromEntity(studyEntity.getShortCircuitParameters()))
                .orElse(null);
    }

    public ShortCircuitParametersInfos getShortCircuitParametersInfo(UUID studyUuid) {
        return studyRepository.findById(studyUuid)
                .map(studyEntity -> ShortCircuitService.toShortCircuitParametersInfo(studyEntity.getShortCircuitParameters()))
                .orElse(null);
    }

    @Transactional
    public void setShortCircuitParameters(UUID studyUuid, ShortCircuitParametersInfos shortCircuitParametersInfos, String userId) {
        Objects.requireNonNull(shortCircuitParametersInfos);
        Objects.requireNonNull(shortCircuitParametersInfos.getParameters());
        ShortCircuitParametersEntity shortCircuitParametersEntity = ShortCircuitService.toEntity(shortCircuitParametersInfos.getParameters(), shortCircuitParametersInfos.getPredefinedParameters());
        updateShortCircuitParameters(studyUuid, shortCircuitParametersEntity);
        notificationService.emitElementUpdated(studyUuid, userId);
    }

    @Transactional
    public UUID runSecurityAnalysis(UUID studyUuid, List<String> contingencyListNames, UUID nodeUuid, String userId) {
        Objects.requireNonNull(studyUuid);
        Objects.requireNonNull(contingencyListNames);
        Objects.requireNonNull(nodeUuid);

        UUID networkUuid = networkStoreService.getNetworkUuid(studyUuid);
        String variantId = networkModificationTreeService.getVariantId(nodeUuid);
        UUID reportUuid = networkModificationTreeService.getReportUuid(nodeUuid);
        StudyEntity study = studyRepository.findById(studyUuid).orElseThrow(() -> new StudyException(STUDY_NOT_FOUND));
        String receiver;
        try {
            receiver = URLEncoder.encode(objectMapper.writeValueAsString(new NodeReceiver(nodeUuid)),
                StandardCharsets.UTF_8);
        } catch (JsonProcessingException e) {
            throw new UncheckedIOException(e);
        }

        Optional<UUID> prevResultUuidOpt = networkModificationTreeService.getComputationResultUuid(nodeUuid, SECURITY_ANALYSIS);
        prevResultUuidOpt.ifPresent(securityAnalysisService::deleteSaResult);
       
        var runSecurityAnalysisParametersInfos = new RunSecurityAnalysisParametersInfos(study.getSecurityAnalysisParametersUuid(), study.getLoadFlowParametersUuid(), contingencyListNames);
        UUID result = securityAnalysisService.runSecurityAnalysis(networkUuid, variantId, runSecurityAnalysisParametersInfos,
                new ReportInfos(reportUuid, nodeUuid.toString()), receiver, userId);
        updateComputationResultUuid(nodeUuid, result, SECURITY_ANALYSIS);
        notificationService.emitStudyChanged(studyUuid, nodeUuid, NotificationService.UPDATE_TYPE_SECURITY_ANALYSIS_STATUS);
        return result;
    }

    public Integer getContingencyCount(UUID studyUuid, List<String> contingencyListNames, UUID nodeUuid) {
        Objects.requireNonNull(studyUuid);
        Objects.requireNonNull(contingencyListNames);
        Objects.requireNonNull(nodeUuid);

        UUID networkuuid = networkStoreService.getNetworkUuid(studyUuid);
        String variantId = networkModificationTreeService.getVariantId(nodeUuid);

        return actionsService.getContingencyCount(networkuuid, variantId, contingencyListNames);
    }

    public List<LimitViolationInfos> getLimitViolations(UUID studyUuid, UUID nodeUuid, String filters, Sort sort) {
        Objects.requireNonNull(studyUuid);
        Objects.requireNonNull(nodeUuid);

        return loadflowService.getLimitViolations(nodeUuid, filters, sort);
    }

    public byte[] getSubstationSvg(UUID studyUuid, String substationId, DiagramParameters diagramParameters,
                                   String substationLayout, UUID nodeUuid) {
        UUID networkUuid = networkStoreService.getNetworkUuid(studyUuid);
        String variantId = networkModificationTreeService.getVariantId(nodeUuid);
        if (networkStoreService.existVariant(networkUuid, variantId)) {
            return singleLineDiagramService.getSubstationSvg(networkUuid, variantId, substationId, diagramParameters, substationLayout);
        } else {
            return null;
        }
    }

    public String getSubstationSvgAndMetadata(UUID studyUuid, String substationId, DiagramParameters diagramParameters,
                                              String substationLayout, UUID nodeUuid) {
        UUID networkUuid = networkStoreService.getNetworkUuid(studyUuid);
        String variantId = networkModificationTreeService.getVariantId(nodeUuid);
        if (networkStoreService.existVariant(networkUuid, variantId)) {
            return singleLineDiagramService.getSubstationSvgAndMetadata(networkUuid, variantId, substationId, diagramParameters, substationLayout);
        } else {
            return null;
        }
    }

    public String getNeworkAreaDiagram(UUID studyUuid, UUID nodeUuid, List<String> voltageLevelsIds, int depth) {
        UUID networkUuid = networkStoreService.getNetworkUuid(studyUuid);
        String variantId = networkModificationTreeService.getVariantId(nodeUuid);
        if (networkStoreService.existVariant(networkUuid, variantId)) {
            return singleLineDiagramService.getNetworkAreaDiagram(networkUuid, variantId, voltageLevelsIds, depth);
        } else {
            return null;
        }
    }

    public void invalidateSecurityAnalysisStatusOnAllNodes(UUID studyUuid) {
        securityAnalysisService.invalidateSaStatus(networkModificationTreeService.getComputationResultUuids(studyUuid, SECURITY_ANALYSIS));
    }

    public void invalidateSensitivityAnalysisStatusOnAllNodes(UUID studyUuid) {
        sensitivityAnalysisService.invalidateSensitivityAnalysisStatus(networkModificationTreeService.getComputationResultUuids(studyUuid, SENSITIVITY_ANALYSIS));
    }

    public void invalidateNonEvacuatedEnergyAnalysisStatusOnAllNodes(UUID studyUuid) {
        nonEvacuatedEnergyService.invalidateNonEvacuatedEnergyStatus(networkModificationTreeService.getComputationResultUuids(studyUuid, NON_EVACUATED_ENERGY_ANALYSIS));
    }

    public void invalidateDynamicSimulationStatusOnAllNodes(UUID studyUuid) {
        dynamicSimulationService.invalidateStatus(networkModificationTreeService.getComputationResultUuids(studyUuid, DYNAMIC_SIMULATION));
    }

    public void invalidateLoadFlowStatusOnAllNodes(UUID studyUuid) {
        loadflowService.invalidateLoadFlowStatus(networkModificationTreeService.getComputationResultUuids(studyUuid, LOAD_FLOW));
    }

    public void invalidateVoltageInitStatusOnAllNodes(UUID studyUuid) {
        voltageInitService.invalidateVoltageInitStatus(networkModificationTreeService.getComputationResultUuids(studyUuid, VOLTAGE_INITIALIZATION));
    }

    private StudyEntity insertStudyEntity(UUID uuid, String userId, UUID networkUuid, String networkId,
                                          String caseFormat, UUID caseUuid, String caseName, UUID loadFlowParametersUuid,
                                          UUID importReportUuid, ShortCircuitParametersEntity shortCircuitParameters, DynamicSimulationParametersEntity dynamicSimulationParameters,
                                          UUID voltageInitParametersUuid, UUID securityAnalysisParametersUuid, UUID sensitivityAnalysisParametersUuid,
                                          Map<String, String> importParameters) {
        Objects.requireNonNull(uuid);
        Objects.requireNonNull(userId);
        Objects.requireNonNull(networkUuid);
        Objects.requireNonNull(networkId);
        Objects.requireNonNull(caseFormat);
        Objects.requireNonNull(caseUuid);
        Objects.requireNonNull(shortCircuitParameters);
        Objects.requireNonNull(importParameters);

        StudyEntity studyEntity = new StudyEntity(uuid, networkUuid, networkId, caseFormat, caseUuid, caseName, null, null, null, defaultNonEvacuatedEnergyProvider, defaultDynamicSimulationProvider,
                loadFlowParametersUuid, null, shortCircuitParameters, dynamicSimulationParameters, voltageInitParametersUuid, null, securityAnalysisParametersUuid,
                null, sensitivityAnalysisParametersUuid, null, importParameters, StudyIndexationStatus.INDEXED);
        return self.saveStudyThenCreateBasicTree(studyEntity, importReportUuid);
    }

    @Transactional
    public StudyEntity updateStudyEntityNetwork(StudyEntity studyEntity, NetworkInfos networkInfos) {
        if (networkInfos != null) {
            studyEntity.setNetworkId(networkInfos.getNetworkId());
            studyEntity.setNetworkUuid(networkInfos.getNetworkUuid());

            studyRepository.save(studyEntity);
        }

        return studyEntity;
    }

    private StudyEntity updateStudyIndexationStatus(StudyEntity studyEntity, StudyIndexationStatus indexationStatus) {
        studyEntity.setIndexationStatus(indexationStatus);
        notificationService.emitStudyIndexationStatusChanged(studyEntity.getId(), indexationStatus);
        return studyEntity;
    }

    public StudyEntity updateStudyIndexationStatus(UUID studyUuid, StudyIndexationStatus indexationStatus) {
        return updateStudyIndexationStatus(studyRepository.findById(studyUuid).orElseThrow(() -> new StudyException(STUDY_NOT_FOUND)), indexationStatus);
    }

    @Transactional
    public StudyEntity saveStudyThenCreateBasicTree(StudyEntity studyEntity, UUID importReportUuid) {
        var study = studyRepository.save(studyEntity);

        networkModificationTreeService.createBasicTree(study, importReportUuid);
        return study;
    }

    @Transactional
    public StudyEntity insertDuplicatedStudy(StudyEntity studyEntity, UUID sourceStudyUuid, UUID reportUuid) {
        var study = studyRepository.save(studyEntity);

        networkModificationTreeService.createRoot(study, reportUuid);
        AbstractNode rootNode = networkModificationTreeService.getStudyTree(sourceStudyUuid);
        networkModificationTreeService.cloneStudyTree(rootNode, null, studyEntity);
        return study;
    }

    void updateComputationResultUuid(UUID nodeUuid, UUID computationResultUuid, ComputationType computationType) {
        networkModificationTreeService.updateComputationResultUuid(nodeUuid, computationResultUuid, computationType);
    }

    private StudyCreationRequestEntity insertStudyCreationRequestEntity(UUID studyUuid) {
        StudyCreationRequestEntity studyCreationRequestEntity = new StudyCreationRequestEntity(
                studyUuid == null ? UUID.randomUUID() : studyUuid);
        return studyCreationRequestRepository.save(studyCreationRequestEntity);
    }

    public void createOrUpdateLoadFlowParameters(StudyEntity studyEntity, String parameters) {
        UUID loadFlowParametersUuid = studyEntity.getLoadFlowParametersUuid();
        if (loadFlowParametersUuid == null) {
            loadFlowParametersUuid = loadflowService.createLoadFlowParameters(parameters);
            studyEntity.setLoadFlowParametersUuid(loadFlowParametersUuid);
        } else {
            loadflowService.updateLoadFlowParameters(loadFlowParametersUuid, parameters);
        }
    }

    public void updateShortCircuitParameters(UUID studyUuid, ShortCircuitParametersEntity shortCircuitParametersEntity) {
        Optional<StudyEntity> studyEntity = studyRepository.findById(studyUuid);
        studyEntity.ifPresent(studyEntity1 -> studyEntity1.setShortCircuitParameters(shortCircuitParametersEntity));
    }

    public void updateDynamicSimulationParameters(UUID studyUuid, DynamicSimulationParametersEntity dynamicSimulationParametersEntity) {
        Optional<StudyEntity> studyEntity = studyRepository.findById(studyUuid);
        studyEntity.ifPresent(studyEntity1 -> {
            studyEntity1.setDynamicSimulationParameters(dynamicSimulationParametersEntity);
            invalidateDynamicSimulationStatusOnAllNodes(studyUuid);
            notificationService.emitStudyChanged(studyUuid, null, NotificationService.UPDATE_TYPE_DYNAMIC_SIMULATION_STATUS);
        });
    }

    public void createOrUpdateVoltageInitParameters(UUID studyUuid, String parameters) {
        StudyEntity studyEntity = studyRepository.findById(studyUuid).orElseThrow(() -> new StudyException(STUDY_NOT_FOUND));
        UUID voltageInitParametersUuid = studyEntity.getVoltageInitParametersUuid();
        if (voltageInitParametersUuid == null) {
            voltageInitParametersUuid = voltageInitService.createVoltageInitParameters(parameters);
            studyEntity.setVoltageInitParametersUuid(voltageInitParametersUuid);
        } else {
            voltageInitService.updateVoltageInitParameters(voltageInitParametersUuid, parameters);
        }
        invalidateVoltageInitStatusOnAllNodes(studyUuid);
    }

    public void createOrUpdateSecurityAnalysisParameters(UUID studyUuid, StudyEntity studyEntity, String parameters) {
        UUID securityAnalysisParametersUuid = studyEntity.getSecurityAnalysisParametersUuid();
        if (securityAnalysisParametersUuid == null) {
            securityAnalysisParametersUuid = securityAnalysisService.createSecurityAnalysisParameters(parameters);
            studyEntity.setSecurityAnalysisParametersUuid(securityAnalysisParametersUuid);
        } else {
            securityAnalysisService.updateSecurityAnalysisParameters(securityAnalysisParametersUuid, parameters);
        }
        invalidateSecurityAnalysisStatusOnAllNodes(studyUuid);
    }

    public void createNetworkModification(UUID studyUuid, String createModificationAttributes, UUID nodeUuid, String userId) {
        List<UUID> childrenUuids = networkModificationTreeService.getChildren(nodeUuid);
        notificationService.emitStartModificationEquipmentNotification(studyUuid, nodeUuid, childrenUuids, NotificationService.MODIFICATIONS_CREATING_IN_PROGRESS);
        try {
            NodeModificationInfos nodeInfos = networkModificationTreeService.getNodeModificationInfos(nodeUuid);
            UUID groupUuid = nodeInfos.getModificationGroupUuid();
            String variantId = nodeInfos.getVariantId();
            UUID reportUuid = nodeInfos.getReportUuid();

            Optional<NetworkModificationResult> networkModificationResult = networkModificationService.createModification(studyUuid, createModificationAttributes, groupUuid, variantId, reportUuid, nodeInfos.getId().toString());
            updateNode(studyUuid, nodeUuid, networkModificationResult);
        } finally {
            notificationService.emitEndModificationEquipmentNotification(studyUuid, nodeUuid, childrenUuids);
        }
        notificationService.emitElementUpdated(studyUuid, userId);
    }

    public void updateNetworkModification(UUID studyUuid, String updateModificationAttributes, UUID nodeUuid, UUID modificationUuid, String userId) {
        List<UUID> childrenUuids = networkModificationTreeService.getChildren(nodeUuid);
        notificationService.emitStartModificationEquipmentNotification(studyUuid, nodeUuid, childrenUuids, NotificationService.MODIFICATIONS_UPDATING_IN_PROGRESS);
        try {
            networkModificationService.updateModification(updateModificationAttributes, modificationUuid);
            updateStatuses(studyUuid, nodeUuid, false);
        } finally {
            notificationService.emitEndModificationEquipmentNotification(studyUuid, nodeUuid, childrenUuids);
        }
        notificationService.emitElementUpdated(studyUuid, userId);
    }

    public List<IdentifiableInfos> getVoltageLevelBusesOrBusbarSections(UUID studyUuid, UUID nodeUuid, String voltageLevelId,
                                                                        String busPath) {
        UUID networkUuid = networkStoreService.getNetworkUuid(studyUuid);
        String variantId = networkModificationTreeService.getVariantId(nodeUuid);

        return networkMapService.getVoltageLevelBusesOrBusbarSections(networkUuid, variantId, voltageLevelId, busPath);
    }

    public List<IdentifiableInfos> getVoltageLevelBuses(UUID studyUuid, UUID nodeUuid, String voltageLevelId, boolean inUpstreamBuiltParentNode) {
        UUID nodeUuidToSearchIn = getNodeUuidToSearchIn(nodeUuid, inUpstreamBuiltParentNode);
        return getVoltageLevelBusesOrBusbarSections(studyUuid, nodeUuidToSearchIn, voltageLevelId, "configured-buses");
    }

    public List<IdentifiableInfos> getVoltageLevelBusbarSections(UUID studyUuid, UUID nodeUuid, String voltageLevelId, boolean inUpstreamBuiltParentNode) {
        UUID nodeUuidToSearchIn = getNodeUuidToSearchIn(nodeUuid, inUpstreamBuiltParentNode);
        return getVoltageLevelBusesOrBusbarSections(studyUuid, nodeUuidToSearchIn, voltageLevelId, "busbar-sections");
    }

    @Transactional(readOnly = true)
    public UUID getStudyUuidFromNodeUuid(UUID nodeUuid) {
        return networkModificationTreeService.getStudyUuidForNodeId(nodeUuid);
    }

    public void buildNode(@NonNull UUID studyUuid, @NonNull UUID nodeUuid) {
        BuildInfos buildInfos = networkModificationTreeService.getBuildInfos(nodeUuid);
        networkModificationTreeService.updateNodeBuildStatus(nodeUuid, NodeBuildStatus.from(BuildStatus.BUILDING));

        try {
            networkModificationService.buildNode(studyUuid, nodeUuid, buildInfos);
        } catch (Exception e) {
            networkModificationTreeService.updateNodeBuildStatus(nodeUuid, NodeBuildStatus.from(BuildStatus.NOT_BUILT));
            throw new StudyException(NODE_BUILD_ERROR, e.getMessage());
        }

    }

    public void unbuildNode(@NonNull UUID studyUuid, @NonNull UUID nodeUuid) {
        invalidateBuild(studyUuid, nodeUuid, false, true, true);
        emitAllComputationStatusChanged(studyUuid, nodeUuid);
    }

    public void stopBuild(@NonNull UUID nodeUuid) {
        networkModificationService.stopBuild(nodeUuid);
    }

    @Transactional
    public void duplicateStudyNode(UUID sourceStudyUuid, UUID targetStudyUuid, UUID nodeToCopyUuid, UUID referenceNodeUuid, InsertMode insertMode, String userId) {
        checkStudyContainsNode(sourceStudyUuid, nodeToCopyUuid);
        checkStudyContainsNode(targetStudyUuid, referenceNodeUuid);
        UUID duplicatedNodeUuid = networkModificationTreeService.duplicateStudyNode(nodeToCopyUuid, referenceNodeUuid, insertMode);
        boolean invalidateBuild = networkModificationTreeService.hasModifications(nodeToCopyUuid, false);
        updateStatuses(targetStudyUuid, duplicatedNodeUuid, true, invalidateBuild, true);
        notificationService.emitElementUpdated(targetStudyUuid, userId);
    }

    @Transactional
    public void moveStudyNode(UUID studyUuid, UUID nodeToMoveUuid, UUID referenceNodeUuid, InsertMode insertMode, String userId) {
        List<NodeEntity> oldChildren = null;
        checkStudyContainsNode(studyUuid, nodeToMoveUuid);
        checkStudyContainsNode(studyUuid, referenceNodeUuid);
        boolean shouldInvalidateChildren = networkModificationTreeService.hasModifications(nodeToMoveUuid, false);

        //Invalidating previous children if necessary
        if (shouldInvalidateChildren) {
            oldChildren = networkModificationTreeService.getChildrenByParentUuid(nodeToMoveUuid);
        }

        networkModificationTreeService.moveStudyNode(nodeToMoveUuid, referenceNodeUuid, insertMode);

        //Invalidating moved node or new children if necessary
        if (shouldInvalidateChildren) {
            updateStatuses(studyUuid, nodeToMoveUuid, false, true, true);
            oldChildren.forEach(child -> updateStatuses(studyUuid, child.getIdNode(), false, true, true));
        } else {
            invalidateBuild(studyUuid, nodeToMoveUuid, false, true, true);
        }
        notificationService.emitElementUpdated(studyUuid, userId);
    }

    @Transactional
    public void duplicateStudySubtree(UUID sourceStudyUuid, UUID targetStudyUuid, UUID parentNodeToCopyUuid, UUID referenceNodeUuid, String userId) {
        checkStudyContainsNode(sourceStudyUuid, parentNodeToCopyUuid);
        checkStudyContainsNode(targetStudyUuid, referenceNodeUuid);

        UUID duplicatedNodeUuid = networkModificationTreeService.duplicateStudySubtree(parentNodeToCopyUuid, referenceNodeUuid, new HashSet<>());
        notificationService.emitSubtreeInserted(targetStudyUuid, duplicatedNodeUuid, referenceNodeUuid);
        notificationService.emitElementUpdated(targetStudyUuid, userId);
    }

    @Transactional
    public void moveStudySubtree(UUID studyUuid, UUID parentNodeToMoveUuid, UUID referenceNodeUuid, String userId) {
        checkStudyContainsNode(studyUuid, parentNodeToMoveUuid);
        checkStudyContainsNode(studyUuid, referenceNodeUuid);

        List<UUID> allChildren = networkModificationTreeService.getChildren(parentNodeToMoveUuid);
        if (allChildren.contains(referenceNodeUuid)) {
            throw new StudyException(NOT_ALLOWED);
        }
        networkModificationTreeService.moveStudySubtree(parentNodeToMoveUuid, referenceNodeUuid);

        if (networkModificationTreeService.getNodeBuildStatus(parentNodeToMoveUuid).isBuilt()) {
            updateStatuses(studyUuid, parentNodeToMoveUuid, false, true, true);
        }
        allChildren.stream()
                .filter(childUuid -> networkModificationTreeService.getNodeBuildStatus(childUuid).isBuilt())
                .forEach(childUuid -> updateStatuses(studyUuid, childUuid, false, true, true));

        notificationService.emitSubtreeMoved(studyUuid, parentNodeToMoveUuid, referenceNodeUuid);
        notificationService.emitElementUpdated(studyUuid, userId);
    }

    public void invalidateBuild(UUID studyUuid, UUID nodeUuid, boolean invalidateOnlyChildrenBuildStatus, boolean invalidateOnlyTargetNode, boolean deleteVoltageInitResults) {
        AtomicReference<Long> startTime = new AtomicReference<>(null);
        startTime.set(System.nanoTime());
        InvalidateNodeInfos invalidateNodeInfos = new InvalidateNodeInfos();
        invalidateNodeInfos.setNetworkUuid(networkStoreService.doGetNetworkUuid(studyUuid));
        // we might want to invalidate target node without impacting other nodes (when moving an empty node for example)
        if (invalidateOnlyTargetNode) {
            networkModificationTreeService.invalidateBuildOfNodeOnly(nodeUuid, invalidateOnlyChildrenBuildStatus, invalidateNodeInfos, deleteVoltageInitResults);
        } else {
            networkModificationTreeService.invalidateBuild(nodeUuid, invalidateOnlyChildrenBuildStatus, invalidateNodeInfos, deleteVoltageInitResults);
        }

        CompletableFuture<Void> executeInParallel = CompletableFuture.allOf(
                studyServerExecutionService.runAsync(() -> invalidateNodeInfos.getReportUuids().forEach(reportService::deleteReport)),  // TODO delete all with one request only
                studyServerExecutionService.runAsync(() -> invalidateNodeInfos.getLoadFlowResultUuids().forEach(loadflowService::deleteLoadFlowResult)),
                studyServerExecutionService.runAsync(() -> invalidateNodeInfos.getSecurityAnalysisResultUuids().forEach(securityAnalysisService::deleteSaResult)),
                studyServerExecutionService.runAsync(() -> invalidateNodeInfos.getSensitivityAnalysisResultUuids().forEach(sensitivityAnalysisService::deleteSensitivityAnalysisResult)),
                studyServerExecutionService.runAsync(() -> invalidateNodeInfos.getNonEvacuatedEnergyResultUuids().forEach(nonEvacuatedEnergyService::deleteNonEvacuatedEnergyResult)),
                studyServerExecutionService.runAsync(() -> invalidateNodeInfos.getShortCircuitAnalysisResultUuids().forEach(shortCircuitService::deleteShortCircuitAnalysisResult)),
                studyServerExecutionService.runAsync(() -> invalidateNodeInfos.getOneBusShortCircuitAnalysisResultUuids().forEach(shortCircuitService::deleteShortCircuitAnalysisResult)),
                studyServerExecutionService.runAsync(() -> invalidateNodeInfos.getVoltageInitResultUuids().forEach(voltageInitService::deleteVoltageInitResult)),
                studyServerExecutionService.runAsync(() -> invalidateNodeInfos.getDynamicSimulationResultUuids().forEach(dynamicSimulationService::deleteResult)),
                studyServerExecutionService.runAsync(() -> networkStoreService.deleteVariants(invalidateNodeInfos.getNetworkUuid(), invalidateNodeInfos.getVariantIds()))
        );
        try {
            executeInParallel.get();
        } catch (Exception e) {
            if (e instanceof InterruptedException) {
                Thread.currentThread().interrupt();
            }
            LOGGER.error(e.toString(), e);
            throw new StudyException(INVALIDATE_BUILD_FAILED, e.getMessage());
        }

        if (startTime.get() != null) {
            LOGGER.trace("Invalidate node '{}' of study '{}' : {} seconds", nodeUuid, studyUuid,
                    TimeUnit.NANOSECONDS.toSeconds(System.nanoTime() - startTime.get()));
        }
    }

    private void updateStatuses(UUID studyUuid, UUID nodeUuid) {
        updateStatuses(studyUuid, nodeUuid, true);
    }

    private void updateStatuses(UUID studyUuid, UUID nodeUuid, boolean invalidateOnlyChildrenBuildStatus) {
        updateStatuses(studyUuid, nodeUuid, invalidateOnlyChildrenBuildStatus, true, true);
    }

    private void updateStatuses(UUID studyUuid, UUID nodeUuid, boolean invalidateOnlyChildrenBuildStatus, boolean invalidateBuild, boolean deleteVoltageInitResults) {
        if (invalidateBuild) {
            invalidateBuild(studyUuid, nodeUuid, invalidateOnlyChildrenBuildStatus, false, deleteVoltageInitResults);
        }
        emitAllComputationStatusChanged(studyUuid, nodeUuid);
    }

    @Transactional
    public void changeModificationActiveState(@NonNull UUID studyUuid, @NonNull UUID nodeUuid,
                                              @NonNull UUID modificationUuid, boolean active, String userId) {
        if (!networkModificationTreeService.getStudyUuidForNodeId(nodeUuid).equals(studyUuid)) {
            throw new StudyException(NOT_ALLOWED);
        }
        networkModificationTreeService.handleExcludeModification(nodeUuid, modificationUuid, active);
        updateStatuses(studyUuid, nodeUuid, false);
        notificationService.emitElementUpdated(studyUuid, userId);
    }

    @Transactional
    public void deleteNetworkModifications(UUID studyUuid, UUID nodeUuid, List<UUID> modificationsUuids, boolean onlyStashed, String userId) {
        List<UUID> childrenUuids = networkModificationTreeService.getChildren(nodeUuid);
        notificationService.emitStartModificationEquipmentNotification(studyUuid, nodeUuid, childrenUuids, NotificationService.MODIFICATIONS_DELETING_IN_PROGRESS);
        try {
            if (!networkModificationTreeService.getStudyUuidForNodeId(nodeUuid).equals(studyUuid)) {
                throw new StudyException(NOT_ALLOWED);
            }
            UUID groupId = networkModificationTreeService.getModificationGroupUuid(nodeUuid);
            networkModificationService.deleteModifications(groupId, modificationsUuids, onlyStashed);
            if (modificationsUuids != null) {
                networkModificationTreeService.removeModificationsToExclude(nodeUuid, modificationsUuids);
            }
            updateStatuses(studyUuid, nodeUuid, false, false, false);
        } finally {
            notificationService.emitEndModificationEquipmentNotification(studyUuid, nodeUuid, childrenUuids);
        }
        notificationService.emitElementUpdated(studyUuid, userId);
    }

    @Transactional
    public void stashNetworkModifications(UUID studyUuid, UUID nodeUuid, List<UUID> modificationsUuids, String userId) {
        List<UUID> childrenUuids = networkModificationTreeService.getChildren(nodeUuid);
        notificationService.emitStartModificationEquipmentNotification(studyUuid, nodeUuid, childrenUuids, NotificationService.MODIFICATIONS_DELETING_IN_PROGRESS);
        try {
            if (!networkModificationTreeService.getStudyUuidForNodeId(nodeUuid).equals(studyUuid)) {
                throw new StudyException(NOT_ALLOWED);
            }
            UUID groupId = networkModificationTreeService.getModificationGroupUuid(nodeUuid);
            networkModificationService.stashModifications(groupId, modificationsUuids);
            networkModificationTreeService.removeModificationsToExclude(nodeUuid, modificationsUuids);
            updateStatuses(studyUuid, nodeUuid, false);
        } finally {
            notificationService.emitEndModificationEquipmentNotification(studyUuid, nodeUuid, childrenUuids);
        }
        notificationService.emitElementUpdated(studyUuid, userId);
    }

    @Transactional
    public void restoreNetworkModifications(UUID studyUuid, UUID nodeUuid, List<UUID> modificationsUuids, String userId) {
        List<UUID> childrenUuids = networkModificationTreeService.getChildren(nodeUuid);
        notificationService.emitStartModificationEquipmentNotification(studyUuid, nodeUuid, childrenUuids, NotificationService.MODIFICATIONS_DELETING_IN_PROGRESS);
        try {
            if (!networkModificationTreeService.getStudyUuidForNodeId(nodeUuid).equals(studyUuid)) {
                throw new StudyException(NOT_ALLOWED);
            }
            UUID groupId = networkModificationTreeService.getModificationGroupUuid(nodeUuid);
            networkModificationService.restoreModifications(groupId, modificationsUuids);
            networkModificationTreeService.removeModificationsToExclude(nodeUuid, modificationsUuids);
            updateStatuses(studyUuid, nodeUuid, false);
        } finally {
            notificationService.emitEndModificationEquipmentNotification(studyUuid, nodeUuid, childrenUuids);
        }
        notificationService.emitElementUpdated(studyUuid, userId);
    }

    @Transactional
    public void deleteNodes(UUID studyUuid, List<UUID> nodeIds, boolean deleteChildren, String userId) {

        DeleteNodeInfos deleteNodeInfos = new DeleteNodeInfos();
        deleteNodeInfos.setNetworkUuid(networkStoreService.doGetNetworkUuid(studyUuid));

        for (UUID nodeId : nodeIds) {
            AtomicReference<Long> startTime = new AtomicReference<>(null);
            startTime.set(System.nanoTime());

            boolean invalidateChildrenBuild = !deleteChildren && networkModificationTreeService.hasModifications(nodeId, false);
            List<NodeEntity> childrenNodes = networkModificationTreeService.getChildrenByParentUuid(nodeId);
            List<UUID> removedNodes = networkModificationTreeService.doDeleteNode(studyUuid, nodeId, deleteChildren, deleteNodeInfos);

            CompletableFuture<Void> executeInParallel = CompletableFuture.allOf(
                    studyServerExecutionService.runAsync(() -> deleteNodeInfos.getModificationGroupUuids().forEach(networkModificationService::deleteModifications)),
                    studyServerExecutionService.runAsync(() -> deleteNodeInfos.getReportUuids().forEach(reportService::deleteReport)),
                    studyServerExecutionService.runAsync(() -> deleteNodeInfos.getLoadFlowResultUuids().forEach(loadflowService::deleteLoadFlowResult)),
                    studyServerExecutionService.runAsync(() -> deleteNodeInfos.getSecurityAnalysisResultUuids().forEach(securityAnalysisService::deleteSaResult)),
                    studyServerExecutionService.runAsync(() -> deleteNodeInfos.getSensitivityAnalysisResultUuids().forEach(sensitivityAnalysisService::deleteSensitivityAnalysisResult)),
                    studyServerExecutionService.runAsync(() -> deleteNodeInfos.getNonEvacuatedEnergyResultUuids().forEach(nonEvacuatedEnergyService::deleteNonEvacuatedEnergyResult)),
                    studyServerExecutionService.runAsync(() -> deleteNodeInfos.getShortCircuitAnalysisResultUuids().forEach(shortCircuitService::deleteShortCircuitAnalysisResult)),
                    studyServerExecutionService.runAsync(() -> deleteNodeInfos.getOneBusShortCircuitAnalysisResultUuids().forEach(shortCircuitService::deleteShortCircuitAnalysisResult)),
                    studyServerExecutionService.runAsync(() -> deleteNodeInfos.getVoltageInitResultUuids().forEach(voltageInitService::deleteVoltageInitResult)),
                    studyServerExecutionService.runAsync(() -> deleteNodeInfos.getDynamicSimulationResultUuids().forEach(dynamicSimulationService::deleteResult)),
                    studyServerExecutionService.runAsync(() -> networkStoreService.deleteVariants(deleteNodeInfos.getNetworkUuid(), deleteNodeInfos.getVariantIds())),
                    studyServerExecutionService.runAsync(() -> removedNodes.forEach(dynamicSimulationEventService::deleteEventsByNodeId))
            );

            try {
                executeInParallel.get();
            } catch (Exception e) {
                if (e instanceof InterruptedException) {
                    Thread.currentThread().interrupt();
                }
                LOGGER.error(e.toString(), e);
                throw new StudyException(DELETE_NODE_FAILED, e.getMessage());
            }

            if (startTime.get() != null) {
                LOGGER.trace("Delete node '{}' of study '{}' : {} seconds", nodeId.toString().replaceAll("[\n\r]", "_"), studyUuid,
                        TimeUnit.NANOSECONDS.toSeconds(System.nanoTime() - startTime.get()));
            }

            if (invalidateChildrenBuild) {
                childrenNodes.forEach(nodeEntity -> updateStatuses(studyUuid, nodeEntity.getIdNode(), false, true, true));
            }
        }

        notificationService.emitElementUpdated(studyUuid, userId);
    }

    @Transactional
    public void stashNode(UUID studyUuid, UUID nodeId, boolean stashChildren, String userId) {
        AtomicReference<Long> startTime = new AtomicReference<>(null);
        startTime.set(System.nanoTime());
        boolean invalidateChildrenBuild = stashChildren || networkModificationTreeService.hasModifications(nodeId, false);
        invalidateBuild(studyUuid, nodeId, false, !invalidateChildrenBuild, true);
        networkModificationTreeService.doStashNode(studyUuid, nodeId, stashChildren);

        if (startTime.get() != null) {
            LOGGER.trace("Delete node '{}' of study '{}' : {} seconds", nodeId, studyUuid,
                    TimeUnit.NANOSECONDS.toSeconds(System.nanoTime() - startTime.get()));
        }

        notificationService.emitElementUpdated(studyUuid, userId);
    }

    public List<Pair<AbstractNode, Integer>> getStashedNodes(UUID studyId) {
        return networkModificationTreeService.getStashedNodes(studyId);
    }

    public void restoreNodes(UUID studyId, List<UUID> nodeIds, UUID anchorNodeId) {
        networkModificationTreeService.restoreNode(studyId, nodeIds, anchorNodeId);
    }

    private void reindexStudy(StudyEntity study) {
        CreatedStudyBasicInfos studyInfos = toCreatedStudyBasicInfos(study);
        // reindex study in elasticsearch
        studyInfosService.recreateStudyInfos(studyInfos);

        // Reset indexation status
        updateStudyIndexationStatus(study, StudyIndexationStatus.INDEXING_ONGOING);
        try {
            networkConversionService.reindexStudyNetworkEquipments(study.getNetworkUuid());
            updateStudyIndexationStatus(study, StudyIndexationStatus.INDEXED);
        } catch (Exception e) {
            // Allow to retry indexation
            updateStudyIndexationStatus(study, StudyIndexationStatus.NOT_INDEXED);
            throw e;
        }
        invalidateBuild(study.getId(), networkModificationTreeService.getStudyRootNodeUuid(study.getId()), false, false, true);
        LOGGER.info("Study with id = '{}' has been reindexed", study.getId());
    }

    @Transactional
    public void reindexStudy(UUID studyUuid) {
        reindexStudy(studyRepository.findById(studyUuid).orElseThrow(() -> new StudyException(STUDY_NOT_FOUND)));
    }

    @Transactional
    public StudyIndexationStatus getStudyIndexationStatus(UUID studyUuid) {
        StudyEntity study = studyRepository.findById(studyUuid).orElseThrow(() -> new StudyException(STUDY_NOT_FOUND));
        if (study.getIndexationStatus() == StudyIndexationStatus.INDEXED
            && !networkConversionService.checkStudyIndexationStatus(study.getNetworkUuid())) {
            updateStudyIndexationStatus(study, StudyIndexationStatus.NOT_INDEXED);
        }
        return study.getIndexationStatus();
    }

    @Transactional
    public void moveModifications(UUID studyUuid, UUID targetNodeUuid, UUID originNodeUuid, List<UUID> modificationUuidList, UUID beforeUuid, String userId) {
        if (originNodeUuid == null) {
            throw new StudyException(MISSING_PARAMETER, "The parameter 'originNodeUuid' must be defined when moving modifications");
        }

        boolean moveBetweenNodes = !targetNodeUuid.equals(originNodeUuid);
        // Target node must not be built (incremental mode) when:
        // - the move is a cut & paste or a position change inside the same node
        // - the move is a cut & paste between 2 nodes and the target node belongs to the source node subtree
        boolean targetNodeBelongsToSourceNodeSubTree = moveBetweenNodes && networkModificationTreeService.hasAncestor(targetNodeUuid, originNodeUuid);
        boolean buildTargetNode = moveBetweenNodes && !targetNodeBelongsToSourceNodeSubTree;

        List<UUID> childrenUuids = networkModificationTreeService.getChildren(targetNodeUuid);
        List<UUID> originNodeChildrenUuids = new ArrayList<>();
        notificationService.emitStartModificationEquipmentNotification(studyUuid, targetNodeUuid, childrenUuids, NotificationService.MODIFICATIONS_UPDATING_IN_PROGRESS);
        if (moveBetweenNodes) {
            originNodeChildrenUuids = networkModificationTreeService.getChildren(originNodeUuid);
            notificationService.emitStartModificationEquipmentNotification(studyUuid, originNodeUuid, originNodeChildrenUuids, NotificationService.MODIFICATIONS_UPDATING_IN_PROGRESS);
        }
        try {
            checkStudyContainsNode(studyUuid, targetNodeUuid);
            UUID originGroupUuid = networkModificationTreeService.getModificationGroupUuid(originNodeUuid);
            NodeModificationInfos nodeInfos = networkModificationTreeService.getNodeModificationInfos(targetNodeUuid);
            UUID networkUuid = networkStoreService.getNetworkUuid(studyUuid);
            Optional<NetworkModificationResult> networkModificationResult = networkModificationService.moveModifications(originGroupUuid, modificationUuidList, beforeUuid, networkUuid, nodeInfos, buildTargetNode);
            if (!targetNodeBelongsToSourceNodeSubTree) {
                // invalidate the whole subtree except maybe the target node itself (depends if we have built this node during the move)
                networkModificationResult.ifPresent(modificationResult -> emitNetworkModificationImpacts(studyUuid, targetNodeUuid, modificationResult));
                updateStatuses(studyUuid, targetNodeUuid, buildTargetNode, true, true);
            }
            if (moveBetweenNodes) {
                // invalidate the whole subtree including the source node
                networkModificationResult.ifPresent(modificationResult -> emitNetworkModificationImpacts(studyUuid, originNodeUuid, modificationResult));
                updateStatuses(studyUuid, originNodeUuid, false, true, true);
            }
        } finally {
            notificationService.emitEndModificationEquipmentNotification(studyUuid, targetNodeUuid, childrenUuids);
            if (moveBetweenNodes) {
                notificationService.emitEndModificationEquipmentNotification(studyUuid, originNodeUuid, originNodeChildrenUuids);
            }
        }
        notificationService.emitElementUpdated(studyUuid, userId);
    }

    @Transactional
    public void duplicateModifications(UUID studyUuid, UUID nodeUuid, List<UUID> modificationUuidList, String userId) {
        List<UUID> childrenUuids = networkModificationTreeService.getChildren(nodeUuid);
        notificationService.emitStartModificationEquipmentNotification(studyUuid, nodeUuid, childrenUuids, NotificationService.MODIFICATIONS_UPDATING_IN_PROGRESS);
        try {
            checkStudyContainsNode(studyUuid, nodeUuid);
            NodeModificationInfos nodeInfos = networkModificationTreeService.getNodeModificationInfos(nodeUuid);
            UUID networkUuid = networkStoreService.getNetworkUuid(studyUuid);
            Optional<NetworkModificationResult> networkModificationResult = networkModificationService.duplicateModification(modificationUuidList, networkUuid, nodeInfos);
            // invalidate the whole subtree except the target node (we have built this node during the duplication)
            networkModificationResult.ifPresent(modificationResult -> emitNetworkModificationImpacts(studyUuid, nodeUuid, modificationResult));
            updateStatuses(studyUuid, nodeUuid, true, true, true);
        } finally {
            notificationService.emitEndModificationEquipmentNotification(studyUuid, nodeUuid, childrenUuids);
        }
        notificationService.emitElementUpdated(studyUuid, userId);
    }

    private void checkStudyContainsNode(UUID studyUuid, UUID nodeUuid) {
        if (!networkModificationTreeService.getStudyUuidForNodeId(nodeUuid).equals(studyUuid)) {
            throw new StudyException(NOT_ALLOWED);
        }
    }

    @Transactional(readOnly = true)
    public ReporterModel getSubReport(String subReportId, Set<String> severityLevels) {
        return reportService.getSubReport(UUID.fromString(subReportId), severityLevels);
    }

    @Transactional(readOnly = true)
    public List<ReporterModel> getNodeReport(UUID nodeUuid, String reportId, ReportType reportType, Set<String> severityLevels) {
        return getSubReporters(nodeUuid, UUID.fromString(reportId), nodeUuid + "@" + reportType.reportKey, ReportNameMatchingType.EXACT_MATCHING, severityLevels);
    }

    private Pair<String, ReportNameMatchingType> getFiltersParamaters(UUID nodeUuid, boolean nodeOnlyReport, ReportType reportType) {
        String reportNameFilter;
        ReportNameMatchingType reportNameMatchingType;
        if (nodeOnlyReport) {
            reportNameFilter = nodeUuid + "@" + reportType.reportKey;
            reportNameMatchingType = ReportNameMatchingType.EXACT_MATCHING;
        } else {
            // in "all logs/nodes" mode, we have to filter only on the report type (ex: anything ending with "@NetWorkModification")
            reportNameFilter = "@" + reportType.reportKey;
            reportNameMatchingType = ReportNameMatchingType.ENDS_WITH;
        }
        return Pair.of(reportNameFilter, reportNameMatchingType);
    }

    @Transactional(readOnly = true)
    public List<ReporterModel> getParentNodesReport(UUID nodeUuid, boolean nodeOnlyReport, ReportType reportType, Set<String> severityLevels) {
        Pair<String, ReportNameMatchingType> filtersParameters = getFiltersParamaters(nodeUuid, nodeOnlyReport, reportType);
        AbstractNode nodeInfos = networkModificationTreeService.getNode(nodeUuid);
        List<ReporterModel> subReporters = getSubReporters(nodeUuid, nodeInfos.getReportUuid(), filtersParameters.getFirst(), filtersParameters.getSecond(), severityLevels);
        if (subReporters.isEmpty()) {
            return subReporters;
        } else if (nodeOnlyReport) {
            return List.of(subReporters.get(subReporters.size() - 1));
        } else {
            if (subReporters.get(0).getTaskKey().equals(ROOT_NODE_NAME)) {
                return subReporters;
            }
            Optional<UUID> parentUuid = networkModificationTreeService.getParentNodeUuid(UUID.fromString(subReporters.get(0).getTaskKey()));
            if (parentUuid.isEmpty()) {
                return subReporters;
            }
            List<ReporterModel> parentReporters = self.getParentNodesReport(parentUuid.get(), false, reportType, severityLevels);
            return Stream.concat(parentReporters.stream(), subReporters.stream()).collect(Collectors.toList());
        }
    }

    private List<ReporterModel> getSubReporters(UUID nodeUuid, UUID reportUuid, String reportNameFilter, ReportNameMatchingType reportNameMatchingType, Set<String> severityLevels) {
        ReporterModel reporter = reportService.getReport(reportUuid, nodeUuid.toString(), reportNameFilter, reportNameMatchingType, severityLevels);
        Map<String, List<ReporterModel>> subReportersByNode = new LinkedHashMap<>();
        reporter.getSubReporters().forEach(subReporter -> subReportersByNode.putIfAbsent(getNodeIdFromReportKey(subReporter), new ArrayList<>()));
        reporter.getSubReporters().forEach(subReporter ->
            subReportersByNode.get(getNodeIdFromReportKey(subReporter)).addAll(subReporter.getSubReporters())
        );
        return subReportersByNode.keySet().stream().map(nodeId -> {
            // For a node report, pass the reportId to the Front as taskValues, to allow direct access
            Map<String, TypedValue> taskValues = Map.of("id", new TypedValue(reportUuid.toString(), "ID"));
            ReporterModel newSubReporter = new ReporterModel(nodeId, nodeId, taskValues);
            subReportersByNode.get(nodeId).forEach(newSubReporter::addSubReporter);
            return newSubReporter;
        }).collect(Collectors.toList());
    }

    private String getNodeIdFromReportKey(ReporterModel reporter) {
        return Arrays.stream(reporter.getTaskKey().split("@")).findFirst().orElseThrow();
    }

    private void updateNode(UUID studyUuid, UUID nodeUuid, Optional<NetworkModificationResult> networkModificationResult) {
        networkModificationResult.ifPresent(modificationResult -> emitNetworkModificationImpacts(studyUuid, nodeUuid, modificationResult));
        updateStatuses(studyUuid, nodeUuid);
    }

    private void emitNetworkModificationImpacts(UUID studyUuid, UUID nodeUuid, NetworkModificationResult networkModificationResult) {
        //TODO move this / rename parent method when refactoring notifications
        networkModificationTreeService.updateNodeBuildStatus(nodeUuid,
                NodeBuildStatus.from(networkModificationResult.getLastGroupApplicationStatus(), networkModificationResult.getApplicationStatus()));

        Set<org.gridsuite.study.server.notification.dto.EquipmentDeletionInfos> deletionsInfos =
            networkModificationResult.getNetworkImpacts().stream()
                .filter(impact -> impact.isSimple() && ((SimpleElementImpact) impact).isDeletion())
                .map(impact -> new org.gridsuite.study.server.notification.dto.EquipmentDeletionInfos(((SimpleElementImpact) impact).getElementId(), impact.getElementType().name()))
            .collect(Collectors.toSet());

        Set<String> impactedElementTypes = networkModificationResult.getNetworkImpacts().stream()
                .filter(impact -> impact.isCollection())
                .map(impact -> impact.getElementType().name())
                .collect(Collectors.toSet());

        notificationService.emitStudyChanged(studyUuid, nodeUuid, NotificationService.UPDATE_TYPE_STUDY,
            NetworkImpactsInfos.builder()
                .deletedEquipments(deletionsInfos)
                .impactedSubstationsIds(networkModificationResult.getImpactedSubstationsIds())
                .impactedElementTypes(impactedElementTypes)
                .build()
        );
    }

    public void notify(@NonNull String notificationName, @NonNull UUID studyUuid) {
        if (notificationName.equals(NotificationService.UPDATE_TYPE_STUDY_METADATA_UPDATED)) {
            notificationService.emitStudyMetadataChanged(studyUuid);
        } else {
            throw new StudyException(UNKNOWN_NOTIFICATION_TYPE);
        }
    }

    @Transactional
    public UUID runSensitivityAnalysis(UUID studyUuid, UUID nodeUuid, String userId) {
        Objects.requireNonNull(studyUuid);
        Objects.requireNonNull(nodeUuid);

        Optional<UUID> prevResultUuidOpt = networkModificationTreeService.getComputationResultUuid(nodeUuid, SENSITIVITY_ANALYSIS);
        prevResultUuidOpt.ifPresent(sensitivityAnalysisService::deleteSensitivityAnalysisResult);
        StudyEntity study = studyRepository.findById(studyUuid).orElseThrow(() -> new StudyException(STUDY_NOT_FOUND));
        UUID networkUuid = networkStoreService.getNetworkUuid(studyUuid);
        String variantId = networkModificationTreeService.getVariantId(nodeUuid);
        UUID reportUuid = networkModificationTreeService.getReportUuid(nodeUuid);

        UUID result = sensitivityAnalysisService.runSensitivityAnalysis(nodeUuid, networkUuid, variantId, reportUuid, userId, study.getSensitivityAnalysisParametersUuid(), study.getLoadFlowParametersUuid());

        updateComputationResultUuid(nodeUuid, result, SENSITIVITY_ANALYSIS);
        notificationService.emitStudyChanged(studyUuid, nodeUuid, NotificationService.UPDATE_TYPE_SENSITIVITY_ANALYSIS_STATUS);
        return result;
    }

    public UUID runShortCircuit(UUID studyUuid, UUID nodeUuid, String userId) {
        Optional<UUID> prevResultUuidOpt = networkModificationTreeService.getComputationResultUuid(nodeUuid, SHORT_CIRCUIT);
        prevResultUuidOpt.ifPresent(shortCircuitService::deleteShortCircuitAnalysisResult);

        ShortCircuitParameters shortCircuitParameters = getShortCircuitParameters(studyUuid);
        shortCircuitParameters.setWithFortescueResult(false);
        UUID result = shortCircuitService.runShortCircuit(studyUuid, nodeUuid, null, shortCircuitParameters, userId);

        updateComputationResultUuid(nodeUuid, result, SHORT_CIRCUIT);

        notificationService.emitStudyChanged(studyUuid, nodeUuid, NotificationService.UPDATE_TYPE_SHORT_CIRCUIT_STATUS);
        return result;
    }

    public UUID runShortCircuit(UUID studyUuid, UUID nodeUuid, String userId, String busId) {
        Optional<UUID> prevResultUuidOpt = networkModificationTreeService.getComputationResultUuid(nodeUuid, SHORT_CIRCUIT_ONE_BUS);
        prevResultUuidOpt.ifPresent(shortCircuitService::deleteShortCircuitAnalysisResult);

        ShortCircuitParameters shortCircuitParameters = getShortCircuitParameters(studyUuid);
        shortCircuitParameters.setWithFortescueResult(true);
        UUID result = shortCircuitService.runShortCircuit(studyUuid, nodeUuid, busId, shortCircuitParameters, userId);

        updateComputationResultUuid(nodeUuid, result, SHORT_CIRCUIT_ONE_BUS);

        notificationService.emitStudyChanged(studyUuid, nodeUuid, NotificationService.UPDATE_TYPE_ONE_BUS_SHORT_CIRCUIT_STATUS);
        return result;
    }

    public UUID runVoltageInit(UUID studyUuid, UUID nodeUuid, String userId) {
        Optional<UUID> prevResultUuidOpt = networkModificationTreeService.getComputationResultUuid(nodeUuid, VOLTAGE_INITIALIZATION);
        prevResultUuidOpt.ifPresent(voltageInitService::deleteVoltageInitResult);

        UUID networkUuid = networkStoreService.getNetworkUuid(studyUuid);
        String variantId = networkModificationTreeService.getVariantId(nodeUuid);
        StudyEntity studyEntity = studyRepository.findById(studyUuid).orElseThrow(() -> new StudyException(STUDY_NOT_FOUND));
        UUID result = voltageInitService.runVoltageInit(networkUuid, variantId, studyEntity.getVoltageInitParametersUuid(), nodeUuid, userId);

        updateComputationResultUuid(nodeUuid, result, VOLTAGE_INITIALIZATION);
        notificationService.emitStudyChanged(studyUuid, nodeUuid, NotificationService.UPDATE_TYPE_VOLTAGE_INIT_STATUS);
        return result;
    }

    @Transactional
    public void setVoltageInitParameters(UUID studyUuid, String parameters, String userId) {
        createOrUpdateVoltageInitParameters(studyUuid, parameters);
        notificationService.emitStudyChanged(studyUuid, null, NotificationService.UPDATE_TYPE_VOLTAGE_INIT_STATUS);
        notificationService.emitElementUpdated(studyUuid, userId);
    }

    public String getVoltageInitParameters(UUID studyUuid) {
        StudyEntity studyEntity = studyRepository.findById(studyUuid).orElseThrow(() -> new StudyException(STUDY_NOT_FOUND));
        UUID voltageInitParametersUuid = studyEntity.getVoltageInitParametersUuid();
        if (voltageInitParametersUuid == null) {
            return "{}";
        }
        return voltageInitService.getVoltageInitParameters(studyEntity.getVoltageInitParametersUuid());
    }

    // --- Dynamic Simulation service methods BEGIN --- //

    public List<MappingInfos> getDynamicSimulationMappings(UUID studyUuid) {
        // get mapping from study uuid
        return dynamicSimulationService.getMappings(studyUuid);

    }

    public List<ModelInfos> getDynamicSimulationModels(UUID studyUuid, UUID nodeUuid) {
        // load configured parameters persisted in the study server DB
        DynamicSimulationParametersInfos configuredParameters = getDynamicSimulationParameters(studyUuid);
        String mapping = configuredParameters.getMapping();

        // get model from mapping
        return dynamicSimulationService.getModels(mapping);
    }

    @Transactional
    public void setDynamicSimulationParameters(UUID studyUuid, DynamicSimulationParametersInfos dsParameter, String userId) {
        updateDynamicSimulationParameters(studyUuid, DynamicSimulationService.toEntity(dsParameter != null ? dsParameter : DynamicSimulationService.getDefaultDynamicSimulationParameters(), objectMapper));
        notificationService.emitElementUpdated(studyUuid, userId);
    }

    public DynamicSimulationParametersInfos getDynamicSimulationParameters(UUID studyUuid) {
        return studyRepository.findById(studyUuid)
                .map(studyEntity -> studyEntity.getDynamicSimulationParameters() != null ? DynamicSimulationService.fromEntity(studyEntity.getDynamicSimulationParameters(), objectMapper) : DynamicSimulationService.getDefaultDynamicSimulationParameters())
                .orElse(null);
    }

    @Transactional(readOnly = true)
    public List<EventInfos> getDynamicSimulationEvents(UUID nodeUuid) {
        return dynamicSimulationEventService.getEventsByNodeId(nodeUuid);
    }

    @Transactional(readOnly = true)
    public EventInfos getDynamicSimulationEvent(UUID nodeUuid, String equipmentId) {
        return dynamicSimulationEventService.getEventByNodeIdAndEquipmentId(nodeUuid, equipmentId);
    }

    private void postProcessEventCrud(UUID studyUuid, UUID nodeUuid) {
        // for delete old result and refresh dynamic simulation run button in UI
        invalidateDynamicSimulationStatusOnAllNodes(studyUuid);
        notificationService.emitStudyChanged(studyUuid, nodeUuid, NotificationService.UPDATE_TYPE_DYNAMIC_SIMULATION_STATUS);
    }

    @Transactional
    public void createDynamicSimulationEvent(UUID studyUuid, UUID nodeUuid, String userId, EventInfos event) {
        List<UUID> childrenUuids = networkModificationTreeService.getChildren(nodeUuid);
        notificationService.emitStartEventCrudNotification(studyUuid, nodeUuid, childrenUuids, NotificationService.EVENTS_CRUD_CREATING_IN_PROGRESS);
        try {
            dynamicSimulationEventService.saveEvent(nodeUuid, event);
        } finally {
            notificationService.emitEndEventCrudNotification(studyUuid, nodeUuid, childrenUuids);
        }
        postProcessEventCrud(studyUuid, nodeUuid);
    }

    @Transactional
    public void updateDynamicSimulationEvent(UUID studyUuid, UUID nodeUuid, String userId, EventInfos event) {
        List<UUID> childrenUuids = networkModificationTreeService.getChildren(nodeUuid);
        notificationService.emitStartEventCrudNotification(studyUuid, nodeUuid, childrenUuids, NotificationService.EVENTS_CRUD_UPDATING_IN_PROGRESS);
        try {
            dynamicSimulationEventService.saveEvent(nodeUuid, event);
        } finally {
            notificationService.emitEndEventCrudNotification(studyUuid, nodeUuid, childrenUuids);
        }
        postProcessEventCrud(studyUuid, nodeUuid);
    }

    @Transactional
    public void deleteDynamicSimulationEvents(UUID studyUuid, UUID nodeUuid, String userId, List<UUID> eventUuids) {
        List<UUID> childrenUuids = networkModificationTreeService.getChildren(nodeUuid);
        notificationService.emitStartEventCrudNotification(studyUuid, nodeUuid, childrenUuids, NotificationService.EVENTS_CRUD_DELETING_IN_PROGRESS);
        try {
            dynamicSimulationEventService.deleteEvents(eventUuids);
        } finally {
            notificationService.emitEndEventCrudNotification(studyUuid, nodeUuid, childrenUuids);
        }
        postProcessEventCrud(studyUuid, nodeUuid);
    }

    @Transactional
    public UUID runDynamicSimulation(UUID studyUuid, UUID nodeUuid, DynamicSimulationParametersInfos parameters, String userId) {
        Objects.requireNonNull(studyUuid);
        Objects.requireNonNull(nodeUuid);

        // pre-condition check
        String lfStatus = loadflowService.getLoadFlowStatus(nodeUuid);
        if (!LoadFlowStatus.CONVERGED.name().equals(lfStatus)) {
            throw new StudyException(NOT_ALLOWED, "Load flow must run successfully before running dynamic simulation");
        }

        // create receiver for getting back the notification in rabbitmq
        String receiver;
        try {
            receiver = URLEncoder.encode(objectMapper.writeValueAsString(new NodeReceiver(nodeUuid)),
                    StandardCharsets.UTF_8);
        } catch (JsonProcessingException e) {
            throw new UncheckedIOException(e);
        }

        // get associated network
        UUID networkUuid = networkStoreService.getNetworkUuid(studyUuid);

        // clean previous result if exist
        Optional<UUID> prevResultUuidOpt = networkModificationTreeService.getComputationResultUuid(nodeUuid, DYNAMIC_SIMULATION);
        prevResultUuidOpt.ifPresent(dynamicSimulationService::deleteResult);

        // load configured parameters persisted in the study server DB
        DynamicSimulationParametersInfos configuredParameters = getDynamicSimulationParameters(studyUuid);

        // load configured events persisted in the study server DB
        List<EventInfos> events = dynamicSimulationEventService.getEventsByNodeId(nodeUuid);

        // override configured parameters by provided parameters (only provided fields)
        DynamicSimulationParametersInfos mergeParameters = new DynamicSimulationParametersInfos();
        // attach events to the merged parameters
        mergeParameters.setEvents(events);

        if (configuredParameters != null) {
            PropertyUtils.copyNonNullProperties(configuredParameters, mergeParameters);
        }
        if (parameters != null) {
            PropertyUtils.copyNonNullProperties(parameters, mergeParameters);
        }

        // launch dynamic simulation
        UUID resultUuid = dynamicSimulationService.runDynamicSimulation(getDynamicSimulationProvider(studyUuid), receiver, networkUuid, "", mergeParameters, userId);

        // update result uuid and notification
        updateComputationResultUuid(nodeUuid, resultUuid, DYNAMIC_SIMULATION);
        notificationService.emitStudyChanged(studyUuid, nodeUuid, NotificationService.UPDATE_TYPE_DYNAMIC_SIMULATION_STATUS);

        return resultUuid;
    }

    public List<TimeSeriesMetadataInfos> getDynamicSimulationTimeSeriesMetadata(UUID nodeUuid) {
        return dynamicSimulationService.getTimeSeriesMetadataList(nodeUuid);
    }

    public List<DoubleTimeSeries> getDynamicSimulationTimeSeries(UUID nodeUuid, List<String> timeSeriesNames) {
        // get timeseries from node uuid
        return dynamicSimulationService.getTimeSeriesResult(nodeUuid, timeSeriesNames);
    }

    public List<TimelineEventInfos> getDynamicSimulationTimeline(UUID nodeUuid) {
        // get timeline from node uuid
        return dynamicSimulationService.getTimelineResult(nodeUuid); // timeline has only one element
    }

    public DynamicSimulationStatus getDynamicSimulationStatus(UUID nodeUuid) {
        return dynamicSimulationService.getStatus(nodeUuid);
    }

    // --- Dynamic Simulation service methods END --- //

    public String getNetworkElementsIds(UUID studyUuid, UUID nodeUuid, List<String> substationsIds, boolean inUpstreamBuiltParentNode, String equipmentType) {
        UUID nodeUuidToSearchIn = getNodeUuidToSearchIn(nodeUuid, inUpstreamBuiltParentNode);
        return networkMapService.getElementsIds(networkStoreService.getNetworkUuid(studyUuid), networkModificationTreeService.getVariantId(nodeUuidToSearchIn),
                substationsIds, equipmentType);
    }

    @Transactional(readOnly = true)
    public String getVoltageInitModifications(@NonNull UUID nodeUuid) {
        // get modifications group uuid associated to voltage init results
        UUID voltageInitModificationsGroupUuid = voltageInitService.getModificationsGroupUuid(nodeUuid);
        return networkModificationService.getModifications(voltageInitModificationsGroupUuid, false, false);
    }

    public void copyVoltageInitModifications(UUID studyUuid, UUID nodeUuid, String userId) {
        // get modifications group uuid associated to voltage init results
        UUID voltageInitModificationsGroupUuid = voltageInitService.getModificationsGroupUuid(nodeUuid);

        List<UUID> childrenUuids = networkModificationTreeService.getChildren(nodeUuid);
        notificationService.emitStartModificationEquipmentNotification(studyUuid, nodeUuid, childrenUuids, NotificationService.MODIFICATIONS_UPDATING_IN_PROGRESS);
        try {
            checkStudyContainsNode(studyUuid, nodeUuid);
            NodeModificationInfos nodeInfos = networkModificationTreeService.getNodeModificationInfos(nodeUuid);
            UUID networkUuid = networkStoreService.getNetworkUuid(studyUuid);
            Optional<NetworkModificationResult> networkModificationResult = networkModificationService.duplicateModificationsInGroup(voltageInitModificationsGroupUuid, networkUuid, nodeInfos);

            voltageInitService.resetModificationsGroupUuid(nodeUuid);

            // invalidate the whole subtree except the target node (we have built this node during the duplication)
            networkModificationResult.ifPresent(modificationResult -> emitNetworkModificationImpacts(studyUuid, nodeUuid, modificationResult));
            notificationService.emitStudyChanged(studyUuid, nodeUuid, NotificationService.UPDATE_TYPE_VOLTAGE_INIT_RESULT); // send notification voltage init result has changed
            updateStatuses(studyUuid, nodeUuid, true, true, false);  // do not delete the voltage init results
        } finally {
            notificationService.emitEndModificationEquipmentNotification(studyUuid, nodeUuid, childrenUuids);
        }
        notificationService.emitElementUpdated(studyUuid, userId);
    }

    @Transactional
    public String getSensitivityAnalysisParameters(UUID studyUuid) {
        StudyEntity studyEntity = studyRepository.findById(studyUuid).orElseThrow(() -> new StudyException(STUDY_NOT_FOUND));
        return sensitivityAnalysisService.getSensitivityAnalysisParameters(
            sensitivityAnalysisService.getSensitivityAnalysisParametersUuidOrElseCreateDefault(studyEntity));
    }

    @Transactional
    public void setSensitivityAnalysisParameters(UUID studyUuid, String parameters, String userId) {
        createOrUpdateSensitivityAnalysisParameters(studyUuid, parameters);
        notificationService.emitStudyChanged(studyUuid, null, NotificationService.UPDATE_TYPE_SENSITIVITY_ANALYSIS_STATUS);
        notificationService.emitElementUpdated(studyUuid, userId);
    }

    @Transactional
    public void setNonEvacuatedEnergyParametersInfos(UUID studyUuid, NonEvacuatedEnergyParametersInfos parameters, String userId) {
        updateNonEvacuatedEnergyParameters(studyUuid,
            NonEvacuatedEnergyService.toEntity(parameters != null ? parameters :
                NonEvacuatedEnergyService.getDefaultNonEvacuatedEnergyParametersInfos()));
        notificationService.emitElementUpdated(studyUuid, userId);
    }

    public void createOrUpdateSensitivityAnalysisParameters(UUID studyUuid, String parameters) {
        StudyEntity studyEntity = studyRepository.findById(studyUuid).orElseThrow(() -> new StudyException(STUDY_NOT_FOUND));
        UUID sensitivityAnalysisParametersUuid = studyEntity.getSensitivityAnalysisParametersUuid();
        if (sensitivityAnalysisParametersUuid == null) {
            sensitivityAnalysisParametersUuid = sensitivityAnalysisService.createSensitivityAnalysisParameters(parameters);
            studyEntity.setSensitivityAnalysisParametersUuid(sensitivityAnalysisParametersUuid);
        } else {
            sensitivityAnalysisService.updateSensitivityAnalysisParameters(sensitivityAnalysisParametersUuid, parameters);
        }
        invalidateSensitivityAnalysisStatusOnAllNodes(studyUuid);
    }

    public void updateNonEvacuatedEnergyParameters(UUID studyUuid, NonEvacuatedEnergyParametersEntity nonEvacuatedEnergyParametersEntity) {
        Optional<StudyEntity> studyEntity = studyRepository.findById(studyUuid);
        studyEntity.ifPresent(studyEntity1 -> studyEntity1.setNonEvacuatedEnergyParameters(nonEvacuatedEnergyParametersEntity));
    }

    @Transactional
    public void invalidateLoadFlowStatus(UUID studyUuid, String userId) {
        invalidateLoadFlowStatusOnAllNodes(studyUuid);
        notificationService.emitStudyChanged(studyUuid, null, NotificationService.UPDATE_TYPE_LOADFLOW_STATUS);
        notificationService.emitElementUpdated(studyUuid, userId);
    }

    public void invalidateShortCircuitStatusOnAllNodes(UUID studyUuid) {
        shortCircuitService.invalidateShortCircuitStatus(networkModificationTreeService.getShortCircuitResultUuids(studyUuid));
    }

    @Transactional
    public void invalidateShortCircuitStatus(UUID studyUuid) {
        invalidateShortCircuitStatusOnAllNodes(studyUuid);
        notificationService.emitStudyChanged(studyUuid, null, NotificationService.UPDATE_TYPE_SHORT_CIRCUIT_STATUS);
        notificationService.emitStudyChanged(studyUuid, null, NotificationService.UPDATE_TYPE_ONE_BUS_SHORT_CIRCUIT_STATUS);
    }

    public UUID runNonEvacuatedEnergy(UUID studyUuid, UUID nodeUuid, String userId) {
        Objects.requireNonNull(studyUuid);
        Objects.requireNonNull(nodeUuid);
        StudyEntity studyEntity = studyRepository.findById(studyUuid).orElseThrow(() -> new StudyException(STUDY_NOT_FOUND));
        Optional<UUID> prevResultUuidOpt = networkModificationTreeService.getComputationResultUuid(nodeUuid, NON_EVACUATED_ENERGY_ANALYSIS);

        prevResultUuidOpt.ifPresent(nonEvacuatedEnergyService::deleteNonEvacuatedEnergyResult);

        UUID networkUuid = networkStoreService.getNetworkUuid(studyUuid);
        String provider = getNonEvacuatedEnergyProvider(studyUuid);
        String variantId = networkModificationTreeService.getVariantId(nodeUuid);
        UUID reportUuid = networkModificationTreeService.getReportUuid(nodeUuid);

        NonEvacuatedEnergyParametersInfos nonEvacuatedEnergyParametersInfos = getNonEvacuatedEnergyParametersInfos(studyUuid);
        SensitivityAnalysisParameters sensitivityAnalysisParameters = SensitivityAnalysisParameters.load();
        sensitivityAnalysisParameters.setFlowFlowSensitivityValueThreshold(nonEvacuatedEnergyParametersInfos.getGeneratorsCappings().getSensitivityThreshold());

        NonEvacuatedEnergyInputData nonEvacuatedEnergyInputData = new NonEvacuatedEnergyInputData();
        nonEvacuatedEnergyInputData.setParameters(sensitivityAnalysisParameters);

        nonEvacuatedEnergyInputData.setNonEvacuatedEnergyStagesDefinition(nonEvacuatedEnergyParametersInfos.getStagesDefinition());

        nonEvacuatedEnergyInputData.setNonEvacuatedEnergyStagesSelection(nonEvacuatedEnergyParametersInfos.getStagesSelection()
            .stream()
            .filter(NonEvacuatedEnergyStagesSelection::isActivated)
            .collect(Collectors.toList()));

        List<NonEvacuatedEnergyGeneratorCappingsByType> generatorsCappingsByType = nonEvacuatedEnergyParametersInfos.getGeneratorsCappings().getGenerators()
            .stream()
            .filter(NonEvacuatedEnergyGeneratorCappingsByType::isActivated)
            .collect(Collectors.toList());
        NonEvacuatedEnergyGeneratorsCappings generatorsCappings = new NonEvacuatedEnergyGeneratorsCappings(nonEvacuatedEnergyParametersInfos.getGeneratorsCappings().getSensitivityThreshold(), generatorsCappingsByType);
        nonEvacuatedEnergyInputData.setNonEvacuatedEnergyGeneratorsCappings(generatorsCappings);

        nonEvacuatedEnergyInputData.setNonEvacuatedEnergyMonitoredBranches(nonEvacuatedEnergyParametersInfos.getMonitoredBranches()
            .stream()
            .filter(NonEvacuatedEnergyMonitoredBranches::isActivated)
            .collect(Collectors.toList()));

        nonEvacuatedEnergyInputData.setNonEvacuatedEnergyContingencies(nonEvacuatedEnergyParametersInfos.getContingencies()
            .stream()
            .filter(NonEvacuatedEnergyContingencies::isActivated)
            .collect(Collectors.toList()));

        UUID result = nonEvacuatedEnergyService.runNonEvacuatedEnergy(nodeUuid, networkUuid, variantId, reportUuid, provider, nonEvacuatedEnergyInputData, studyEntity.getLoadFlowParametersUuid(), userId);

        updateComputationResultUuid(nodeUuid, result, NON_EVACUATED_ENERGY_ANALYSIS);
        notificationService.emitStudyChanged(studyUuid, nodeUuid, NotificationService.UPDATE_TYPE_NON_EVACUATED_ENERGY_STATUS);
        return result;
    }

    @Transactional
    public void updateNonEvacuatedEnergyProvider(UUID studyUuid, String provider, String userId) {
        updateProvider(studyUuid, userId, studyEntity -> {
            studyEntity.setNonEvacuatedEnergyProvider(provider != null ? provider : defaultNonEvacuatedEnergyProvider);
            invalidateNonEvacuatedEnergyAnalysisStatusOnAllNodes(studyUuid);
            notificationService.emitStudyChanged(studyUuid, null, NotificationService.UPDATE_TYPE_NON_EVACUATED_ENERGY_STATUS);
        });
    }

    public String getNonEvacuatedEnergyProvider(UUID studyUuid) {
        return studyRepository.findById(studyUuid)
            .map(StudyEntity::getNonEvacuatedEnergyProvider)
            .orElse("");
    }

    private void emitAllComputationStatusChanged(UUID studyUuid, UUID nodeUuid) {
        notificationService.emitStudyChanged(studyUuid, nodeUuid, NotificationService.UPDATE_TYPE_LOADFLOW_STATUS);
        notificationService.emitStudyChanged(studyUuid, nodeUuid, NotificationService.UPDATE_TYPE_SECURITY_ANALYSIS_STATUS);
        notificationService.emitStudyChanged(studyUuid, nodeUuid, NotificationService.UPDATE_TYPE_SENSITIVITY_ANALYSIS_STATUS);
        notificationService.emitStudyChanged(studyUuid, nodeUuid, NotificationService.UPDATE_TYPE_NON_EVACUATED_ENERGY_STATUS);
        notificationService.emitStudyChanged(studyUuid, nodeUuid, NotificationService.UPDATE_TYPE_SHORT_CIRCUIT_STATUS);
        notificationService.emitStudyChanged(studyUuid, nodeUuid, NotificationService.UPDATE_TYPE_ONE_BUS_SHORT_CIRCUIT_STATUS);
        notificationService.emitStudyChanged(studyUuid, nodeUuid, NotificationService.UPDATE_TYPE_VOLTAGE_INIT_STATUS);
        notificationService.emitStudyChanged(studyUuid, nodeUuid, NotificationService.UPDATE_TYPE_DYNAMIC_SIMULATION_STATUS);
    }

    public String evaluateFilter(UUID studyUuid, UUID nodeUuid, boolean inUpstreamBuiltParentNode, String filter) {
        UUID nodeUuidToSearchIn = getNodeUuidToSearchIn(nodeUuid, inUpstreamBuiltParentNode);
        return filterService.evaluateFilter(networkStoreService.getNetworkUuid(studyUuid), networkModificationTreeService.getVariantId(nodeUuidToSearchIn), filter);
    }

    public String exportFilter(UUID studyUuid, UUID filterUuid) {
        // will use root node network of the study
        return filterService.exportFilter(networkStoreService.getNetworkUuid(studyUuid), filterUuid);
    }
}<|MERGE_RESOLUTION|>--- conflicted
+++ resolved
@@ -624,14 +624,11 @@
                 elementType, infoType, operation, loadFlowParameters.getDcPowerFactor(), elementId);
     }
 
-<<<<<<< HEAD
-=======
     public String getNetworkCountries(UUID studyUuid, UUID nodeUuid, boolean inUpstreamBuiltParentNode) {
         UUID nodeUuidToSearchIn = getNodeUuidToSearchIn(nodeUuid, inUpstreamBuiltParentNode);
         return networkMapService.getCountries(networkStoreService.getNetworkUuid(studyUuid), networkModificationTreeService.getVariantId(nodeUuidToSearchIn));
     }
 
->>>>>>> ede14608
     public String getVoltageLevelEquipments(UUID studyUuid, UUID nodeUuid, List<String> substationsIds, boolean inUpstreamBuiltParentNode, String voltageLevelId) {
         UUID nodeUuidToSearchIn = getNodeUuidToSearchIn(nodeUuid, inUpstreamBuiltParentNode);
         String equipmentPath = "voltage-level-equipments" + (voltageLevelId == null ? "" : StudyConstants.DELIMITER + voltageLevelId);
@@ -894,7 +891,7 @@
 
         Optional<UUID> prevResultUuidOpt = networkModificationTreeService.getComputationResultUuid(nodeUuid, SECURITY_ANALYSIS);
         prevResultUuidOpt.ifPresent(securityAnalysisService::deleteSaResult);
-       
+
         var runSecurityAnalysisParametersInfos = new RunSecurityAnalysisParametersInfos(study.getSecurityAnalysisParametersUuid(), study.getLoadFlowParametersUuid(), contingencyListNames);
         UUID result = securityAnalysisService.runSecurityAnalysis(networkUuid, variantId, runSecurityAnalysisParametersInfos,
                 new ReportInfos(reportUuid, nodeUuid.toString()), receiver, userId);
