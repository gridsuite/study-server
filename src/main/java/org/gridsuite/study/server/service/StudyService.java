--- conflicted
+++ resolved
@@ -1567,7 +1567,6 @@
         String variantId = networkModificationTreeService.getVariantId(nodeUuid);
         UUID reportUuid = networkModificationTreeService.getReportUuid(nodeUuid);
 
-<<<<<<< HEAD
         SensitivityAnalysisInputData sensitivityAnalysisInputData;
         try {
             sensitivityAnalysisInputData = objectMapper.readValue(sensitivityAnalysisInput, SensitivityAnalysisInputData.class);
@@ -1582,9 +1581,6 @@
         }
 
         UUID result = sensitivityAnalysisService.runSensitivityAnalysis(nodeUuid, networkUuid, variantId, reportUuid, provider, sensitivityAnalysisInputData);
-=======
-        UUID result = sensitivityAnalysisService.runSensitivityAnalysis(nodeUuid, networkUuid, variantId, reportUuid, provider, sensitivityAnalysisInput);
->>>>>>> 8ba43318
 
         updateSensitivityAnalysisResultUuid(nodeUuid, result);
         notificationService.emitStudyChanged(studyUuid, nodeUuid, NotificationService.UPDATE_TYPE_SENSITIVITY_ANALYSIS_STATUS);
