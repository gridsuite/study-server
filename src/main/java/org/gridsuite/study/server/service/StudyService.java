/**
 * Copyright (c) 2021, RTE (http://www.rte-france.com)
 * This Source Code Form is subject to the terms of the Mozilla Public
 * License, v. 2.0. If a copy of the MPL was not distributed with this
 * file, You can obtain one at http://mozilla.org/MPL/2.0/.
 */
package org.gridsuite.study.server.service;

import com.fasterxml.jackson.core.JsonProcessingException;
import com.fasterxml.jackson.databind.ObjectMapper;
import com.powsybl.commons.reporter.ReporterModel;
import com.powsybl.iidm.network.IdentifiableType;
import com.powsybl.iidm.network.Network;
import com.powsybl.iidm.network.VariantManagerConstants;
import com.powsybl.loadflow.LoadFlowParameters;
import com.powsybl.network.store.model.VariantInfos;
import com.powsybl.security.SecurityAnalysisParameters;
import com.powsybl.sensitivity.SensitivityAnalysisParameters;
import com.powsybl.shortcircuit.ShortCircuitParameters;
import com.powsybl.timeseries.DoubleTimeSeries;
import com.powsybl.timeseries.StringTimeSeries;
import lombok.NonNull;
import org.apache.commons.lang3.StringUtils;
import org.elasticsearch.index.query.BoolQueryBuilder;
import org.elasticsearch.index.query.QueryBuilders;
import org.elasticsearch.index.query.TermsQueryBuilder;
import org.elasticsearch.index.query.WildcardQueryBuilder;
import org.elasticsearch.index.query.functionscore.FunctionScoreQueryBuilder;
import org.elasticsearch.index.query.functionscore.ScoreFunctionBuilders;
import org.gridsuite.study.server.StudyConstants;
import org.gridsuite.study.server.StudyException;
import org.gridsuite.study.server.dto.*;
import org.gridsuite.study.server.dto.dynamicmapping.MappingInfos;
import org.gridsuite.study.server.dto.dynamicsimulation.DynamicSimulationParametersInfos;
import org.gridsuite.study.server.dto.dynamicsimulation.DynamicSimulationStatus;
import org.gridsuite.study.server.dto.modification.NetworkModificationResult;
import org.gridsuite.study.server.dto.modification.SimpleElementImpact.SimpleImpactType;
import org.gridsuite.study.server.dto.timeseries.TimeSeriesMetadataInfos;
import org.gridsuite.study.server.elasticsearch.EquipmentInfosService;
import org.gridsuite.study.server.elasticsearch.StudyInfosService;
import org.gridsuite.study.server.networkmodificationtree.dto.AbstractNode;
import org.gridsuite.study.server.networkmodificationtree.dto.BuildStatus;
import org.gridsuite.study.server.networkmodificationtree.dto.InsertMode;
import org.gridsuite.study.server.networkmodificationtree.entities.NodeEntity;
import org.gridsuite.study.server.notification.NotificationService;
import org.gridsuite.study.server.notification.dto.NetworkImpactsInfos;
import org.gridsuite.study.server.repository.*;
import org.gridsuite.study.server.service.dynamicsimulation.DynamicSimulationService;
import org.gridsuite.study.server.utils.PropertyUtils;
import org.slf4j.Logger;
import org.slf4j.LoggerFactory;
import org.springframework.beans.factory.annotation.Autowired;
import org.springframework.beans.factory.annotation.Value;
import org.springframework.stereotype.Service;
import org.springframework.transaction.annotation.Transactional;
import org.springframework.web.client.HttpStatusCodeException;

import java.io.UncheckedIOException;
import java.net.URLEncoder;
import java.nio.charset.StandardCharsets;
import java.util.*;
import java.util.concurrent.CompletableFuture;
import java.util.concurrent.TimeUnit;
import java.util.concurrent.atomic.AtomicReference;
import java.util.function.Consumer;
import java.util.stream.Collectors;
import java.util.stream.Stream;

import static org.elasticsearch.index.query.QueryBuilders.matchQuery;
import static org.elasticsearch.index.query.QueryBuilders.termsQuery;
import static org.gridsuite.study.server.StudyException.Type.*;
import static org.gridsuite.study.server.elasticsearch.EquipmentInfosService.EQUIPMENT_TYPE_SCORES;
import static org.gridsuite.study.server.service.NetworkModificationTreeService.ROOT_NODE_NAME;
import static org.gridsuite.study.server.utils.StudyUtils.handleHttpError;

/**
 * @author Abdelsalem Hedhili <abdelsalem.hedhili at rte-france.com>
 * @author Franck Lecuyer <franck.lecuyer at rte-france.com>
 * @author Chamseddine Benhamed <chamseddine.benhamed at rte-france.com>
 */
@Service
public class StudyService {

    private static final Logger LOGGER = LoggerFactory.getLogger(StudyService.class);

    static final String EQUIPMENT_NAME = "equipmentName.fullascii";

    static final String EQUIPMENT_ID = "equipmentId.fullascii";

    static final String NETWORK_UUID = "networkUuid.keyword";

    static final String VARIANT_ID = "variantId.keyword";

    static final String EQUIPMENT_TYPE = "equipmentType.keyword";
    public static final String EMPTY_ARRAY = "[]";

    NotificationService notificationService;

    NetworkModificationTreeService networkModificationTreeService;

    StudyServerExecutionService studyServerExecutionService;

    private final String defaultLoadflowProvider;

    private final String defaultSecurityAnalysisProvider;

    private final String defaultSensitivityAnalysisProvider;

    private final String defaultDynamicSimulationProvider;

    private final StudyRepository studyRepository;
    private final StudyCreationRequestRepository studyCreationRequestRepository;
    private final NetworkService networkStoreService;
    private final NetworkModificationService networkModificationService;
    private final ReportService reportService;
    private final StudyInfosService studyInfosService;
    private final EquipmentInfosService equipmentInfosService;
    private final LoadflowService loadflowService;
    private final ShortCircuitService shortCircuitService;

    private final SingleLineDiagramService singleLineDiagramService;
    private final NetworkConversionService networkConversionService;
    private final GeoDataService geoDataService;
    private final NetworkMapService networkMapService;
    private final SecurityAnalysisService securityAnalysisService;
    private final DynamicSimulationService dynamicSimulationService;
    private final SensitivityAnalysisService sensitivityAnalysisService;
    private final ActionsService actionsService;
    private final CaseService caseService;

    private final ObjectMapper objectMapper;

    @Autowired
    StudyService self;

    @Autowired
    public StudyService(
            @Value("${loadflow.default-provider}") String defaultLoadflowProvider,
            @Value("${security-analysis.default-provider}") String defaultSecurityAnalysisProvider,
            @Value("${sensitivity-analysis.default-provider}") String defaultSensitivityAnalysisProvider,
            @Value("${dynamic-simulation.default-provider}") String defaultDynamicSimulationProvider,
            StudyRepository studyRepository,
            StudyCreationRequestRepository studyCreationRequestRepository,
            NetworkService networkStoreService,
            NetworkModificationService networkModificationService,
            ReportService reportService,
            StudyInfosService studyInfosService,
            EquipmentInfosService equipmentInfosService,
            NetworkModificationTreeService networkModificationTreeService,
            ObjectMapper objectMapper,
            StudyServerExecutionService studyServerExecutionService,
            NotificationService notificationService,
            LoadflowService loadflowService,
            ShortCircuitService shortCircuitService,
            SingleLineDiagramService singleLineDiagramService,
            NetworkConversionService networkConversionService,
            GeoDataService geoDataService,
            NetworkMapService networkMapService,
            SecurityAnalysisService securityAnalysisService,
            ActionsService actionsService,
            CaseService caseService,
            SensitivityAnalysisService sensitivityAnalysisService,
            DynamicSimulationService dynamicSimulationService) {
        this.defaultLoadflowProvider = defaultLoadflowProvider;
        this.defaultSecurityAnalysisProvider = defaultSecurityAnalysisProvider;
        this.defaultSensitivityAnalysisProvider = defaultSensitivityAnalysisProvider;
        this.defaultDynamicSimulationProvider = defaultDynamicSimulationProvider;
        this.studyRepository = studyRepository;
        this.studyCreationRequestRepository = studyCreationRequestRepository;
        this.networkStoreService = networkStoreService;
        this.networkModificationService = networkModificationService;
        this.reportService = reportService;
        this.studyInfosService = studyInfosService;
        this.equipmentInfosService = equipmentInfosService;
        this.networkModificationTreeService = networkModificationTreeService;
        this.objectMapper = objectMapper;
        this.studyServerExecutionService = studyServerExecutionService;
        this.notificationService = notificationService;
        this.sensitivityAnalysisService = sensitivityAnalysisService;
        this.loadflowService = loadflowService;
        this.shortCircuitService = shortCircuitService;
        this.singleLineDiagramService = singleLineDiagramService;
        this.networkConversionService = networkConversionService;
        this.geoDataService = geoDataService;
        this.networkMapService = networkMapService;
        this.securityAnalysisService = securityAnalysisService;
        this.actionsService = actionsService;
        this.caseService = caseService;
        this.dynamicSimulationService = dynamicSimulationService;
    }

    private static StudyInfos toStudyInfos(StudyEntity entity) {
        return StudyInfos.builder()
                .id(entity.getId())
                .caseFormat(entity.getCaseFormat())
                .build();
    }

    private static BasicStudyInfos toBasicStudyInfos(StudyCreationRequestEntity entity) {
        return BasicStudyInfos.builder()
                .id(entity.getId())
                .build();
    }

    private static CreatedStudyBasicInfos toCreatedStudyBasicInfos(StudyEntity entity) {
        return CreatedStudyBasicInfos.builder()
                .id(entity.getId())
                .caseFormat(entity.getCaseFormat())
                .build();
    }

    public List<CreatedStudyBasicInfos> getStudies() {
        return studyRepository.findAll().stream()
                .map(StudyService::toCreatedStudyBasicInfos)
                .collect(Collectors.toList());
    }

    public String getStudyCaseName(UUID studyUuid) {
        Objects.requireNonNull(studyUuid);
        StudyEntity study = studyRepository.findById(studyUuid).orElseThrow(() -> new StudyException(STUDY_NOT_FOUND));
        return study != null ? study.getCaseName() : "";
    }

    public List<CreatedStudyBasicInfos> getStudiesMetadata(List<UUID> uuids) {
        return studyRepository.findAllById(uuids).stream().map(StudyService::toCreatedStudyBasicInfos)
                .collect(Collectors.toList());

    }

    public List<BasicStudyInfos> getStudiesCreationRequests() {
        return studyCreationRequestRepository.findAll().stream()
                .map(StudyService::toBasicStudyInfos)
                .collect(Collectors.toList());
    }

    public BasicStudyInfos createStudy(UUID caseUuid, String userId, UUID studyUuid, Map<String, Object> importParameters, boolean duplicateCase) {
        BasicStudyInfos basicStudyInfos = StudyService.toBasicStudyInfos(insertStudyCreationRequest(userId, studyUuid));
        UUID importReportUuid = UUID.randomUUID();
        UUID caseUuidToUse = caseUuid;
        try {
            if (duplicateCase) {
                caseUuidToUse = caseService.duplicateCase(caseUuid, true);
            }
            persistentStoreWithNotificationOnError(caseUuidToUse, basicStudyInfos.getId(), userId, importReportUuid, importParameters);
        } catch (Exception e) {
            self.deleteStudyIfNotCreationInProgress(basicStudyInfos.getId(), userId);
            throw e;
        }

        return basicStudyInfos;
    }

    public BasicStudyInfos duplicateStudy(UUID sourceStudyUuid, UUID studyUuid, String userId) {
        Objects.requireNonNull(sourceStudyUuid);

        StudyEntity sourceStudy = studyRepository.findById(sourceStudyUuid).orElse(null);
        if (sourceStudy == null) {
            return null;
        }
        LoadFlowParameters sourceLoadFlowParameters = LoadflowService.fromEntity(sourceStudy.getLoadFlowParameters());
        List<LoadFlowSpecificParameterInfos> sourceSpecificLoadFlowParameters = getAllSpecificLoadFlowParameters(sourceStudy);
        ShortCircuitParameters copiedShortCircuitParameters = ShortCircuitService.fromEntity(sourceStudy.getShortCircuitParameters());
        DynamicSimulationParametersInfos copiedDynamicSimulationParameters = DynamicSimulationService.fromEntity(sourceStudy.getDynamicSimulationParameters());

        BasicStudyInfos basicStudyInfos = StudyService.toBasicStudyInfos(insertStudyCreationRequest(userId, studyUuid));
<<<<<<< HEAD
        studyServerExecutionService.runAsync(() -> duplicateStudyAsync(basicStudyInfos, sourceStudy, sourceLoadFlowParameters, sourceSpecificLoadFlowParameters, copiedShortCircuitParameters, userId));
        return basicStudyInfos;
    }

    private void duplicateStudyAsync(BasicStudyInfos basicStudyInfos, StudyEntity sourceStudy, LoadFlowParameters sourceLoadFlowParameters, List<LoadFlowSpecificParameterInfos> sourceSpecificLoadFlowParameters, ShortCircuitParameters copiedShortCircuitParameters, String userId) {
=======
        studyServerExecutionService.runAsync(() -> duplicateStudyAsync(basicStudyInfos, sourceStudy, sourceLoadFlowParameters, copiedShortCircuitParameters, copiedDynamicSimulationParameters, userId));
        return basicStudyInfos;
    }

    private void duplicateStudyAsync(BasicStudyInfos basicStudyInfos, StudyEntity sourceStudy, LoadFlowParameters sourceLoadFlowParameters, ShortCircuitParameters copiedShortCircuitParameters, DynamicSimulationParametersInfos copiedDynamicSimulationParameters, String userId) {
>>>>>>> 972b6635
        AtomicReference<Long> startTime = new AtomicReference<>();
        try {
            startTime.set(System.nanoTime());

            List<VariantInfos> networkVariants = networkStoreService.getNetworkVariants(sourceStudy.getNetworkUuid());
            List<String> targetVariantIds = networkVariants.stream().map(VariantInfos::getId).limit(2).collect(Collectors.toList());
            Network clonedNetwork = networkStoreService.cloneNetwork(sourceStudy.getNetworkUuid(), targetVariantIds);
            UUID clonedNetworkUuid = networkStoreService.getNetworkUuid(clonedNetwork);
            UUID clonedCaseUuid = caseService.duplicateCase(sourceStudy.getCaseUuid(), false);

            LoadFlowParameters newLoadFlowParameters = sourceLoadFlowParameters != null ? sourceLoadFlowParameters.copy() : new LoadFlowParameters();
            ShortCircuitParameters shortCircuitParameters = copiedShortCircuitParameters != null ? copiedShortCircuitParameters : ShortCircuitService.getDefaultShortCircuitParameters();
<<<<<<< HEAD
            StudyEntity duplicatedStudy = insertDuplicatedStudy(basicStudyInfos, sourceStudy, LoadflowService.toEntity(newLoadFlowParameters, sourceSpecificLoadFlowParameters), ShortCircuitService.toEntity(shortCircuitParameters), userId, clonedNetworkUuid, clonedCaseUuid);
=======
            DynamicSimulationParametersInfos dynamicSimulationParameters = copiedDynamicSimulationParameters != null ? copiedDynamicSimulationParameters : DynamicSimulationService.getDefaultDynamicSimulationParameters();
            StudyEntity duplicatedStudy = insertDuplicatedStudy(basicStudyInfos, sourceStudy, LoadflowService.toEntity(newLoadFlowParameters), ShortCircuitService.toEntity(shortCircuitParameters), DynamicSimulationService.toEntity(dynamicSimulationParameters), userId, clonedNetworkUuid, clonedCaseUuid);
>>>>>>> 972b6635
            reindexStudy(duplicatedStudy);
        } catch (Exception e) {
            LOGGER.error(e.toString(), e);
        } finally {
            deleteStudyIfNotCreationInProgress(basicStudyInfos.getId(), userId);
            LOGGER.trace("Create study '{}' from source {} : {} seconds", basicStudyInfos.getId(), sourceStudy.getId(),
                    TimeUnit.NANOSECONDS.toSeconds(System.nanoTime() - startTime.get()));
        }
    }

    @Transactional(readOnly = true)
    public StudyInfos getStudyInfos(UUID studyUuid) {
        return StudyService.toStudyInfos(studyRepository.findById(studyUuid).orElseThrow(() -> new StudyException(STUDY_NOT_FOUND)));
    }

    public List<CreatedStudyBasicInfos> searchStudies(@NonNull String query) {
        return studyInfosService.search(query);
    }

    public static String escapeLucene(String s) {
        StringBuilder sb = new StringBuilder();

        for (int i = 0; i < s.length(); ++i) {
            char c = s.charAt(i);
            switch (c) {
                case '+':
                case '\\':
                case '-':
                case '!':
                case '(':
                case ')':
                case ':':
                case '^':
                case '[':
                case ']':
                case '"':
                case '{':
                case '}':
                case '~':
                case '*':
                case '?':
                case '|':
                case '&':
                case '/':

                case ' ': // white space has to be escaped, too
                    sb.append('\\');
                    break;
                default:
                    // do nothing but appease sonarlint
            }

            sb.append(c);
        }

        return sb.toString();
    }

    private UUID getNodeUuidToSearchIn(UUID initialNodeUuid, boolean inUpstreamBuiltParentNode) {
        UUID nodeUuidToSearchIn = initialNodeUuid;
        if (inUpstreamBuiltParentNode) {
            nodeUuidToSearchIn = networkModificationTreeService.doGetLastParentNodeBuiltUuid(initialNodeUuid);
        }
        return nodeUuidToSearchIn;
    }

    public List<EquipmentInfos> searchEquipments(@NonNull UUID studyUuid, @NonNull UUID nodeUuid, @NonNull String userInput,
                                                 @NonNull EquipmentInfosService.FieldSelector fieldSelector, String equipmentType,
                                                 boolean inUpstreamBuiltParentNode) {
        UUID nodeUuidToSearchIn = getNodeUuidToSearchIn(nodeUuid, inUpstreamBuiltParentNode);
        UUID networkUuid = networkStoreService.getNetworkUuid(studyUuid);
        String variantId = networkModificationTreeService.getVariantId(nodeUuidToSearchIn);

        if (variantId.isEmpty()) {
            variantId = VariantManagerConstants.INITIAL_VARIANT_ID;
        }

        if (equipmentType == null) {
            BoolQueryBuilder query = buildSearchAllEquipmentsQuery(userInput, fieldSelector, networkUuid,
                    VariantManagerConstants.INITIAL_VARIANT_ID, variantId);
            List<EquipmentInfos> equipmentInfos = equipmentInfosService.searchEquipments(query);

            return variantId.equals(VariantManagerConstants.INITIAL_VARIANT_ID) ? equipmentInfos : cleanRemovedEquipments(networkUuid, variantId, equipmentInfos);
        } else {
            String queryInitialVariant = buildSearchEquipmentsByTypeQuery(userInput, fieldSelector, networkUuid,
                    VariantManagerConstants.INITIAL_VARIANT_ID, equipmentType);

            List<EquipmentInfos> equipmentInfosInInitVariant = equipmentInfosService.searchEquipments(queryInitialVariant);

            return (variantId.equals(VariantManagerConstants.INITIAL_VARIANT_ID)) ? equipmentInfosInInitVariant
                    : completeSearchWithCurrentVariant(networkUuid, variantId, userInput, fieldSelector,
                    equipmentInfosInInitVariant, equipmentType);
        }
    }

    private List<EquipmentInfos> cleanRemovedEquipments(UUID networkUuid, String variantId, List<EquipmentInfos> equipmentInfos) {
        String queryTombstonedEquipments = buildTombstonedEquipmentSearchQuery(networkUuid, variantId);
        Set<String> removedEquipmentIdsInVariant = equipmentInfosService.searchTombstonedEquipments(queryTombstonedEquipments)
                .stream()
                .map(TombstonedEquipmentInfos::getId)
                .collect(Collectors.toSet());

        return equipmentInfos
                .stream()
                .filter(ei -> !removedEquipmentIdsInVariant.contains(ei.getId()))
                .collect(Collectors.toList());
    }

    private List<EquipmentInfos> completeSearchWithCurrentVariant(UUID networkUuid, String variantId, String userInput,
                                                                  EquipmentInfosService.FieldSelector fieldSelector, List<EquipmentInfos> equipmentInfosInInitVariant,
                                                                  String equipmentType) {
        // Clean equipments that have been removed in the current variant
        List<EquipmentInfos> cleanedEquipmentsInInitVariant = cleanRemovedEquipments(networkUuid, variantId, equipmentInfosInInitVariant);

        // Get the equipments of the current variant
        String queryVariant = buildSearchEquipmentsByTypeQuery(userInput, fieldSelector, networkUuid, variantId, equipmentType);
        List<EquipmentInfos> addedEquipmentInfosInVariant = equipmentInfosService.searchEquipments(queryVariant);

        // Add equipments of the current variant to the ones of the init variant
        cleanedEquipmentsInInitVariant.addAll(addedEquipmentInfosInVariant);

        return cleanedEquipmentsInInitVariant;
    }

    private String buildSearchEquipmentsByTypeQuery(String userInput, EquipmentInfosService.FieldSelector fieldSelector, UUID networkUuid, String variantId, String equipmentType) {
        String query = NETWORK_UUID + ":(%s) AND " + VARIANT_ID + ":(%s) AND %s:(*%s*)"
                + (equipmentType == null ? "" : " AND " + EQUIPMENT_TYPE + ":(%s)");
        return String.format(query, networkUuid, variantId,
                fieldSelector == EquipmentInfosService.FieldSelector.NAME ? EQUIPMENT_NAME : EQUIPMENT_ID,
                escapeLucene(userInput), equipmentType);
    }

    private BoolQueryBuilder buildSearchAllEquipmentsQuery(String userInput, EquipmentInfosService.FieldSelector fieldSelector, UUID networkUuid, String initialVariantId, String variantId) {
        WildcardQueryBuilder equipmentSearchQuery = QueryBuilders.wildcardQuery(fieldSelector == EquipmentInfosService.FieldSelector.NAME ? EQUIPMENT_NAME : EQUIPMENT_ID, "*" + escapeLucene(userInput) + "*");
        TermsQueryBuilder networkUuidSearchQuery = termsQuery(NETWORK_UUID, networkUuid.toString());
        TermsQueryBuilder variantIdSearchQuery = variantId.equals(VariantManagerConstants.INITIAL_VARIANT_ID) ?
                termsQuery(VARIANT_ID, initialVariantId)
                : termsQuery(VARIANT_ID, initialVariantId, variantId);

        FunctionScoreQueryBuilder.FilterFunctionBuilder[] filterFunctionsForScoreQueries = new FunctionScoreQueryBuilder.FilterFunctionBuilder[EQUIPMENT_TYPE_SCORES.size() + 1];

        int i = 0;
        filterFunctionsForScoreQueries[i++] = new FunctionScoreQueryBuilder.FilterFunctionBuilder(
                matchQuery(fieldSelector == EquipmentInfosService.FieldSelector.NAME ? EQUIPMENT_NAME : EQUIPMENT_ID, escapeLucene(userInput)),
                ScoreFunctionBuilders.weightFactorFunction(EQUIPMENT_TYPE_SCORES.size()));

        for (Map.Entry<String, Integer> equipmentTypeScore : EQUIPMENT_TYPE_SCORES.entrySet()) {
            filterFunctionsForScoreQueries[i++] =
                    new FunctionScoreQueryBuilder.FilterFunctionBuilder(
                            matchQuery("equipmentType", equipmentTypeScore.getKey()),
                            ScoreFunctionBuilders.weightFactorFunction(equipmentTypeScore.getValue())
                    );
        }

        FunctionScoreQueryBuilder functionScoreBoostQuery = QueryBuilders.functionScoreQuery(filterFunctionsForScoreQueries);

        BoolQueryBuilder esQuery = QueryBuilders.boolQuery();
        esQuery.filter(equipmentSearchQuery).filter(networkUuidSearchQuery).filter(variantIdSearchQuery).must(functionScoreBoostQuery);
        return esQuery;
    }

    private String buildTombstonedEquipmentSearchQuery(UUID networkUuid, String variantId) {
        return String.format(NETWORK_UUID + ":(%s) AND " + VARIANT_ID + ":(%s)", networkUuid, variantId);
    }

    @Transactional
    public Optional<DeleteStudyInfos> doDeleteStudyIfNotCreationInProgress(UUID studyUuid, String userId) {
        Optional<StudyCreationRequestEntity> studyCreationRequestEntity = studyCreationRequestRepository.findById(studyUuid);
        Optional<StudyEntity> studyEntity = studyRepository.findById(studyUuid);
        DeleteStudyInfos deleteStudyInfos = null;
        if (studyCreationRequestEntity.isEmpty()) {
            AtomicReference<UUID> caseUuid = new AtomicReference<>(null);
            UUID networkUuid = networkStoreService.doGetNetworkUuid(studyUuid);
            List<NodeModificationInfos> nodesModificationInfos;
            nodesModificationInfos = networkModificationTreeService.getAllNodesModificationInfos(studyUuid);
            studyEntity.ifPresent(s -> {
                caseUuid.set(studyEntity.get().getCaseUuid());
                networkModificationTreeService.doDeleteTree(studyUuid);
                studyRepository.deleteById(studyUuid);
                studyInfosService.deleteByUuid(studyUuid);
            });
            deleteStudyInfos = new DeleteStudyInfos(networkUuid, caseUuid.get(), nodesModificationInfos);
        } else {
            studyCreationRequestRepository.deleteById(studyCreationRequestEntity.get().getId());
        }

        if (deleteStudyInfos == null) {
            return Optional.empty();
        } else {
            return Optional.of(deleteStudyInfos);
        }
    }

    @Transactional
    public void deleteStudyIfNotCreationInProgress(UUID studyUuid, String userId) {
        AtomicReference<Long> startTime = new AtomicReference<>(null);
        try {
            Optional<DeleteStudyInfos> deleteStudyInfosOpt = doDeleteStudyIfNotCreationInProgress(studyUuid,
                    userId);
            if (deleteStudyInfosOpt.isPresent()) {
                DeleteStudyInfos deleteStudyInfos = deleteStudyInfosOpt.get();
                startTime.set(System.nanoTime());

                CompletableFuture<Void> executeInParallel = CompletableFuture.allOf(
                        studyServerExecutionService.runAsync(() -> deleteStudyInfos.getNodesModificationInfos().stream()
                                .map(NodeModificationInfos::getSecurityAnalysisUuid).filter(Objects::nonNull).forEach(securityAnalysisService::deleteSaResult)), // TODO delete all with one request only
                        studyServerExecutionService.runAsync(() -> deleteStudyInfos.getNodesModificationInfos().stream()
                                .map(NodeModificationInfos::getSensitivityAnalysisUuid).filter(Objects::nonNull).forEach(sensitivityAnalysisService::deleteSensitivityAnalysisResult)), // TODO delete all with one request only
                        studyServerExecutionService.runAsync(() -> deleteStudyInfos.getNodesModificationInfos().stream()
                                .map(NodeModificationInfos::getShortCircuitAnalysisUuid).filter(Objects::nonNull).forEach(shortCircuitService::deleteShortCircuitAnalysisResult)), // TODO delete all with one request only
                        studyServerExecutionService.runAsync(() -> deleteStudyInfos.getNodesModificationInfos().stream()
                                .map(NodeModificationInfos::getDynamicSimulationUuid).filter(Objects::nonNull).forEach(dynamicSimulationService::deleteResult)), // TODO delete all with one request only
                        studyServerExecutionService.runAsync(() -> deleteStudyInfos.getNodesModificationInfos().stream().map(NodeModificationInfos::getModificationGroupUuid).filter(Objects::nonNull).forEach(networkModificationService::deleteModifications)), // TODO delete all with one request only
                        studyServerExecutionService.runAsync(() -> deleteStudyInfos.getNodesModificationInfos().stream().map(NodeModificationInfos::getReportUuid).filter(Objects::nonNull).forEach(reportService::deleteReport)), // TODO delete all with one request only
                        studyServerExecutionService.runAsync(() -> deleteEquipmentIndexes(deleteStudyInfos.getNetworkUuid())),
                        studyServerExecutionService.runAsync(() -> networkStoreService.deleteNetwork(deleteStudyInfos.getNetworkUuid())),
                        studyServerExecutionService.runAsync(deleteStudyInfos.getCaseUuid() != null ? () -> caseService.deleteCase(deleteStudyInfos.getCaseUuid()) : () -> {
                        })
                );

                executeInParallel.get();
                if (startTime.get() != null) {
                    LOGGER.trace("Delete study '{}' : {} seconds", studyUuid, TimeUnit.NANOSECONDS.toSeconds(System.nanoTime() - startTime.get()));
                }
            }
        } catch (Exception e) {
            if (e instanceof InterruptedException) {
                Thread.currentThread().interrupt();
            }
            LOGGER.error(e.toString(), e);
            throw new StudyException(DELETE_STUDY_FAILED, e.getMessage());
        }
    }

    public void deleteEquipmentIndexes(UUID networkUuid) {
        AtomicReference<Long> startTime = new AtomicReference<>();
        startTime.set(System.nanoTime());
        equipmentInfosService.deleteAll(networkUuid);
        LOGGER.trace("Indexes deletion for network '{}' : {} seconds", networkUuid, TimeUnit.NANOSECONDS.toSeconds(System.nanoTime() - startTime.get()));
    }

    public CreatedStudyBasicInfos insertStudy(UUID studyUuid, String userId, NetworkInfos networkInfos, String caseFormat,
                                              UUID caseUuid, String caseName, LoadFlowParametersEntity loadFlowParameters,
                                              ShortCircuitParametersEntity shortCircuitParametersEntity, DynamicSimulationParametersEntity dynamicSimulationParametersEntity, UUID importReportUuid) {
        CreatedStudyBasicInfos createdStudyBasicInfos = StudyService.toCreatedStudyBasicInfos(insertStudyEntity(
                studyUuid, userId, networkInfos.getNetworkUuid(), networkInfos.getNetworkId(), caseFormat, caseUuid, caseName, loadFlowParameters, importReportUuid, shortCircuitParametersEntity, dynamicSimulationParametersEntity));
        studyInfosService.add(createdStudyBasicInfos);

        notificationService.emitStudiesChanged(studyUuid, userId);

        return createdStudyBasicInfos;
    }

    @Transactional
    public StudyEntity insertDuplicatedStudy(BasicStudyInfos studyInfos, StudyEntity sourceStudy, LoadFlowParametersEntity newLoadFlowParameters, ShortCircuitParametersEntity newShortCircuitParameters, DynamicSimulationParametersEntity newDynamicSimulationParameters, String userId, UUID clonedNetworkUuid, UUID clonedCaseUuid) {
        Objects.requireNonNull(studyInfos.getId());
        Objects.requireNonNull(userId);
        Objects.requireNonNull(clonedNetworkUuid);
        Objects.requireNonNull(clonedCaseUuid);
        Objects.requireNonNull(sourceStudy.getNetworkId());
        Objects.requireNonNull(sourceStudy.getCaseFormat());
        Objects.requireNonNull(sourceStudy.getCaseUuid());
        Objects.requireNonNull(newLoadFlowParameters);

        UUID reportUuid = UUID.randomUUID();
        StudyEntity studyEntity = new StudyEntity(studyInfos.getId(), clonedNetworkUuid, sourceStudy.getNetworkId(), sourceStudy.getCaseFormat(),
                clonedCaseUuid, sourceStudy.getCaseName(), sourceStudy.getLoadFlowProvider(), sourceStudy.getSecurityAnalysisProvider(),
                sourceStudy.getSensitivityAnalysisProvider(), sourceStudy.getDynamicSimulationProvider(), newLoadFlowParameters, newShortCircuitParameters, newDynamicSimulationParameters);
        CreatedStudyBasicInfos createdStudyBasicInfos = StudyService.toCreatedStudyBasicInfos(insertDuplicatedStudy(studyEntity, sourceStudy.getId(), reportUuid));

        studyInfosService.add(createdStudyBasicInfos);
        notificationService.emitStudiesChanged(studyInfos.getId(), userId);

        return studyEntity;
    }

    private StudyCreationRequestEntity insertStudyCreationRequest(String userId, UUID studyUuid) {
        StudyCreationRequestEntity newStudy = insertStudyCreationRequestEntity(studyUuid);
        notificationService.emitStudiesChanged(newStudy.getId(), userId);
        return newStudy;
    }

    public byte[] getVoltageLevelSvg(UUID studyUuid, String voltageLevelId, DiagramParameters diagramParameters,
                                     UUID nodeUuid) {
        UUID networkUuid = networkStoreService.getNetworkUuid(studyUuid);
        String variantId = networkModificationTreeService.getVariantId(nodeUuid);
        if (networkStoreService.existVariant(networkUuid, variantId)) {
            return singleLineDiagramService.getVoltageLevelSvg(networkUuid, variantId, voltageLevelId, diagramParameters);
        } else {
            return null;
        }
    }

    public String getVoltageLevelSvgAndMetadata(UUID studyUuid, String voltageLevelId, DiagramParameters diagramParameters,
                                                UUID nodeUuid) {
        UUID networkUuid = networkStoreService.getNetworkUuid(studyUuid);
        String variantId = networkModificationTreeService.getVariantId(nodeUuid);
        if (networkStoreService.existVariant(networkUuid, variantId)) {
            return singleLineDiagramService.getVoltageLevelSvgAndMetadata(networkUuid, variantId, voltageLevelId, diagramParameters);
        } else {
            return null;
        }
    }

    private void persistentStoreWithNotificationOnError(UUID caseUuid, UUID studyUuid, String userId, UUID importReportUuid, Map<String, Object> importParameters) {
        try {
            networkConversionService.persistentStore(caseUuid, studyUuid, userId, importReportUuid, importParameters);
        } catch (HttpStatusCodeException e) {
            throw handleHttpError(e, STUDY_CREATION_FAILED);
        }
    }

    public String getLinesGraphics(UUID networkUuid, UUID nodeUuid, List<String> linesIds) {
        String variantId = networkModificationTreeService.getVariantId(nodeUuid);

        return geoDataService.getLinesGraphics(networkUuid, variantId, linesIds);
    }

    public String getSubstationsGraphics(UUID networkUuid, UUID nodeUuid, List<String> substationsIds) {
        String variantId = networkModificationTreeService.getVariantId(nodeUuid);

        return geoDataService.getSubstationsGraphics(networkUuid, variantId, substationsIds);
    }

    public String getSubstationsMapData(UUID studyUuid, UUID nodeUuid, List<String> substationsIds, boolean inUpstreamBuiltParentNode) {
        UUID nodeUuidToSearchIn = getNodeUuidToSearchIn(nodeUuid, inUpstreamBuiltParentNode);
        return networkMapService.getEquipmentsMapData(networkStoreService.getNetworkUuid(studyUuid), networkModificationTreeService.getVariantId(nodeUuidToSearchIn),
                substationsIds, "substations");
    }

    public String getSubstationMapData(UUID studyUuid, UUID nodeUuid, String substationId, boolean inUpstreamBuiltParentNode) {
        UUID nodeUuidToSearchIn = getNodeUuidToSearchIn(nodeUuid, inUpstreamBuiltParentNode);
        return networkMapService.getEquipmentMapData(networkStoreService.getNetworkUuid(studyUuid), networkModificationTreeService.getVariantId(nodeUuidToSearchIn),
                "substations", substationId);
    }

    public String getLinesMapData(UUID studyUuid, UUID nodeUuid, List<String> substationsIds, boolean inUpstreamBuiltParentNode) {
        UUID nodeUuidToSearchIn = getNodeUuidToSearchIn(nodeUuid, inUpstreamBuiltParentNode);
        return networkMapService.getEquipmentsMapData(networkStoreService.getNetworkUuid(studyUuid), networkModificationTreeService.getVariantId(nodeUuidToSearchIn),
                substationsIds, "lines");
    }

    public String getLineMapData(UUID studyUuid, UUID nodeUuid, String lineId, boolean inUpstreamBuiltParentNode) {
        UUID nodeUuidToSearchIn = getNodeUuidToSearchIn(nodeUuid, inUpstreamBuiltParentNode);
        return networkMapService.getEquipmentMapData(networkStoreService.getNetworkUuid(studyUuid), networkModificationTreeService.getVariantId(nodeUuidToSearchIn),
                "lines", lineId);
    }

    public String getTwoWindingsTransformersMapData(UUID studyUuid, UUID nodeUuid, List<String> substationsIds, boolean inUpstreamBuiltParentNode) {
        UUID nodeUuidToSearchIn = getNodeUuidToSearchIn(nodeUuid, inUpstreamBuiltParentNode);
        return networkMapService.getEquipmentsMapData(networkStoreService.getNetworkUuid(studyUuid), networkModificationTreeService.getVariantId(nodeUuidToSearchIn),
                substationsIds, "2-windings-transformers");
    }

    public String getTwoWindingsTransformerMapData(UUID studyUuid, UUID nodeUuid, String twoWindingsTransformerId,
                                                   boolean inUpstreamBuiltParentNode) {
        UUID nodeUuidToSearchIn = getNodeUuidToSearchIn(nodeUuid, inUpstreamBuiltParentNode);
        return networkMapService.getEquipmentMapData(networkStoreService.getNetworkUuid(studyUuid), networkModificationTreeService.getVariantId(nodeUuidToSearchIn),
                "2-windings-transformers", twoWindingsTransformerId);
    }

    public String getThreeWindingsTransformersMapData(UUID studyUuid, UUID nodeUuid, List<String> substationsIds, boolean inUpstreamBuiltParentNode) {
        UUID nodeUuidToSearchIn = getNodeUuidToSearchIn(nodeUuid, inUpstreamBuiltParentNode);
        return networkMapService.getEquipmentsMapData(networkStoreService.getNetworkUuid(studyUuid), networkModificationTreeService.getVariantId(nodeUuidToSearchIn),
                substationsIds, "3-windings-transformers");
    }

    public String getGeneratorsMapData(UUID studyUuid, UUID nodeUuid, List<String> substationsIds, boolean inUpstreamBuiltParentNode) {
        UUID nodeUuidToSearchIn = getNodeUuidToSearchIn(nodeUuid, inUpstreamBuiltParentNode);
        return networkMapService.getEquipmentsMapData(networkStoreService.getNetworkUuid(studyUuid), networkModificationTreeService.getVariantId(nodeUuidToSearchIn),
                substationsIds, "generators");
    }

    public String getGeneratorMapData(UUID studyUuid, UUID nodeUuid, String generatorId, boolean inUpstreamBuiltParentNode) {
        UUID nodeUuidToSearchIn = getNodeUuidToSearchIn(nodeUuid, inUpstreamBuiltParentNode);
        return networkMapService.getEquipmentMapData(networkStoreService.getNetworkUuid(studyUuid), networkModificationTreeService.getVariantId(nodeUuidToSearchIn),
                "generators", generatorId);
    }

    public String getBatteriesMapData(UUID studyUuid, UUID nodeUuid, List<String> substationsIds, boolean inUpstreamBuiltParentNode) {
        UUID nodeUuidToSearchIn = getNodeUuidToSearchIn(nodeUuid, inUpstreamBuiltParentNode);
        return networkMapService.getEquipmentsMapData(networkStoreService.getNetworkUuid(studyUuid), networkModificationTreeService.getVariantId(nodeUuidToSearchIn),
                substationsIds, "batteries");
    }

    public String getDanglingLinesMapData(UUID studyUuid, UUID nodeUuid, List<String> substationsIds, boolean inUpstreamBuiltParentNode) {
        UUID nodeUuidToSearchIn = getNodeUuidToSearchIn(nodeUuid, inUpstreamBuiltParentNode);
        return networkMapService.getEquipmentsMapData(networkStoreService.getNetworkUuid(studyUuid), networkModificationTreeService.getVariantId(nodeUuidToSearchIn),
                substationsIds, "dangling-lines");
    }

    public String getHvdcLinesMapData(UUID studyUuid, UUID nodeUuid, List<String> substationsIds, boolean inUpstreamBuiltParentNode) {
        UUID nodeUuidToSearchIn = getNodeUuidToSearchIn(nodeUuid, inUpstreamBuiltParentNode);
        return networkMapService.getEquipmentsMapData(networkStoreService.getNetworkUuid(studyUuid), networkModificationTreeService.getVariantId(nodeUuidToSearchIn),
                substationsIds, "hvdc-lines");
    }

    public String getLccConverterStationsMapData(UUID studyUuid, UUID nodeUuid, List<String> substationsIds, boolean inUpstreamBuiltParentNode) {
        UUID nodeUuidToSearchIn = getNodeUuidToSearchIn(nodeUuid, inUpstreamBuiltParentNode);
        return networkMapService.getEquipmentsMapData(networkStoreService.getNetworkUuid(studyUuid), networkModificationTreeService.getVariantId(nodeUuidToSearchIn),
                substationsIds, "lcc-converter-stations");
    }

    public String getVscConverterStationsMapData(UUID studyUuid, UUID nodeUuid, List<String> substationsIds, boolean inUpstreamBuiltParentNode) {
        UUID nodeUuidToSearchIn = getNodeUuidToSearchIn(nodeUuid, inUpstreamBuiltParentNode);
        return networkMapService.getEquipmentsMapData(networkStoreService.getNetworkUuid(studyUuid), networkModificationTreeService.getVariantId(nodeUuidToSearchIn),
                substationsIds, "vsc-converter-stations");
    }

    public String getLoadsMapData(UUID studyUuid, UUID nodeUuid, List<String> substationsIds,
                                  boolean inUpstreamBuiltParentNode) {
        UUID nodeUuidToSearchIn = getNodeUuidToSearchIn(nodeUuid, inUpstreamBuiltParentNode);
        return networkMapService.getEquipmentsMapData(networkStoreService.getNetworkUuid(studyUuid), networkModificationTreeService.getVariantId(nodeUuidToSearchIn),
                substationsIds, "loads");
    }

    public String getLoadMapData(UUID studyUuid, UUID nodeUuid, String loadId, boolean inUpstreamBuiltParentNode) {
        UUID nodeUuidToSearchIn = getNodeUuidToSearchIn(nodeUuid, inUpstreamBuiltParentNode);
        return networkMapService.getEquipmentMapData(networkStoreService.getNetworkUuid(studyUuid), networkModificationTreeService.getVariantId(nodeUuidToSearchIn),
                "loads", loadId);
    }

    public String getShuntCompensatorsMapData(UUID studyUuid, UUID nodeUuid, List<String> substationsIds, boolean inUpstreamBuiltParentNode) {
        UUID nodeUuidToSearchIn = getNodeUuidToSearchIn(nodeUuid, inUpstreamBuiltParentNode);
        return networkMapService.getEquipmentsMapData(networkStoreService.getNetworkUuid(studyUuid), networkModificationTreeService.getVariantId(nodeUuidToSearchIn),
                substationsIds, "shunt-compensators");
    }

    public String getShuntCompensatorMapData(UUID studyUuid, UUID nodeUuid, String shuntCompensatorId,
                                             boolean inUpstreamBuiltParentNode) {
        UUID nodeUuidToSearchIn = getNodeUuidToSearchIn(nodeUuid, inUpstreamBuiltParentNode);
        return networkMapService.getEquipmentMapData(networkStoreService.getNetworkUuid(studyUuid), networkModificationTreeService.getVariantId(nodeUuidToSearchIn),
                "shunt-compensators", shuntCompensatorId);
    }

    public String getStaticVarCompensatorsMapData(UUID studyUuid, UUID nodeUuid, List<String> substationsIds, boolean inUpstreamBuiltParentNode) {
        UUID nodeUuidToSearchIn = getNodeUuidToSearchIn(nodeUuid, inUpstreamBuiltParentNode);
        return networkMapService.getEquipmentsMapData(networkStoreService.getNetworkUuid(studyUuid), networkModificationTreeService.getVariantId(nodeUuidToSearchIn),
                substationsIds, "static-var-compensators");
    }

    public String getVoltageLevelMapData(UUID studyUuid, UUID nodeUuid, String voltageLevelId,
                                         boolean inUpstreamBuiltParentNode) {
        UUID nodeUuidToSearchIn = getNodeUuidToSearchIn(nodeUuid, inUpstreamBuiltParentNode);
        return networkMapService.getEquipmentMapData(networkStoreService.getNetworkUuid(studyUuid), networkModificationTreeService.getVariantId(nodeUuidToSearchIn),
                "voltage-levels", voltageLevelId);
    }

    public String getVoltageLevelsMapData(UUID studyUuid, UUID nodeUuid, List<String> substationsIds, boolean inUpstreamBuiltParentNode) {
        UUID nodeUuidToSearchIn = getNodeUuidToSearchIn(nodeUuid, inUpstreamBuiltParentNode);
        return networkMapService.getEquipmentsMapData(networkStoreService.getNetworkUuid(studyUuid), networkModificationTreeService.getVariantId(nodeUuidToSearchIn),
                substationsIds, "voltage-levels");
    }

    public String getVoltageLevelsIdAndTopology(UUID studyUuid, UUID nodeUuid, List<String> substationsIds, boolean inUpstreamBuiltParentNode) {
        UUID nodeUuidToSearchIn = getNodeUuidToSearchIn(nodeUuid, inUpstreamBuiltParentNode);
        return networkMapService.getEquipmentsMapData(networkStoreService.getNetworkUuid(studyUuid), networkModificationTreeService.getVariantId(nodeUuidToSearchIn),
                substationsIds, "voltage-levels-topology");
    }

    public String getVoltageLevelsAndEquipment(UUID studyUuid, UUID nodeUuid, List<String> substationsIds, boolean inUpstreamBuiltParentNode) {
        UUID nodeUuidToSearchIn = getNodeUuidToSearchIn(nodeUuid, inUpstreamBuiltParentNode);
        return networkMapService.getEquipmentsMapData(networkStoreService.getNetworkUuid(studyUuid), networkModificationTreeService.getVariantId(nodeUuidToSearchIn),
                substationsIds, "voltage-levels-equipments");
    }

    public String getVoltageLevelEquipments(UUID studyUuid, UUID nodeUuid, List<String> substationsIds, boolean inUpstreamBuiltParentNode, String voltageLevelId) {
        UUID nodeUuidToSearchIn = getNodeUuidToSearchIn(nodeUuid, inUpstreamBuiltParentNode);
        String equipmentPath = "voltage-level-equipments" + (voltageLevelId == null ? "" : StudyConstants.DELIMITER + voltageLevelId);
        return networkMapService.getEquipmentsMapData(networkStoreService.getNetworkUuid(studyUuid), networkModificationTreeService.getVariantId(nodeUuidToSearchIn),
                substationsIds, equipmentPath);
    }

    public String getAllMapData(UUID studyUuid, UUID nodeUuid, List<String> substationsIds) {
        return networkMapService.getEquipmentsMapData(networkStoreService.getNetworkUuid(studyUuid), networkModificationTreeService.getVariantId(nodeUuid),
                substationsIds, "all");
    }

    public void runLoadFlow(UUID studyUuid, UUID nodeUuid) {
        StudyEntity studyEntity = studyRepository.findById(studyUuid).orElseThrow(() -> new StudyException(STUDY_NOT_FOUND));
        LoadFlowParametersInfos lfParameters = getLoadFlowParametersInfos(studyEntity);
        loadflowService.runLoadFlow(studyUuid, nodeUuid, lfParameters, studyEntity.getLoadFlowProvider());
    }

    public ExportNetworkInfos exportNetwork(UUID studyUuid, UUID nodeUuid, String format, String paramatersJson) {
        UUID networkUuid = networkStoreService.getNetworkUuid(studyUuid);
        String variantId = networkModificationTreeService.getVariantId(nodeUuid);

        return networkConversionService.exportNetwork(networkUuid, variantId, format, paramatersJson);
    }

    public void assertLoadFlowRunnable(UUID nodeUuid) {
        LoadFlowStatus lfStatus = getLoadFlowStatus(nodeUuid);

        if (!LoadFlowStatus.NOT_DONE.equals(lfStatus)) {
            throw new StudyException(LOADFLOW_NOT_RUNNABLE);
        }
    }

    private void assertLoadFlowNotRunning(UUID nodeUuid) {
        LoadFlowStatus lfStatus = getLoadFlowStatus(nodeUuid);

        if (LoadFlowStatus.RUNNING.equals(lfStatus)) {
            throw new StudyException(LOADFLOW_RUNNING);
        }
    }

    private void assertComputationNotRunning(UUID nodeUuid) {
        assertLoadFlowNotRunning(nodeUuid);
        securityAnalysisService.assertSecurityAnalysisNotRunning(nodeUuid);
        dynamicSimulationService.assertDynamicSimulationNotRunning(nodeUuid);
        sensitivityAnalysisService.assertSensitivityAnalysisNotRunning(nodeUuid);
        shortCircuitService.assertShortCircuitAnalysisNotRunning(nodeUuid);
    }

    public void assertIsNodeNotReadOnly(UUID nodeUuid) {
        Boolean isReadOnly = networkModificationTreeService.isReadOnly(nodeUuid).orElse(Boolean.FALSE);
        if (Boolean.TRUE.equals(isReadOnly)) {
            throw new StudyException(NOT_ALLOWED);
        }
    }

    public void assertCanModifyNode(UUID studyUuid, UUID nodeUuid) {
        assertIsNodeNotReadOnly(nodeUuid);
        assertNoBuildNoComputation(studyUuid, nodeUuid);
    }

    public void assertNoBuildNoComputation(UUID studyUuid, UUID nodeUuid) {
        assertComputationNotRunning(nodeUuid);
        assertNoNodeIsBuilding(studyUuid);
    }

    private void assertNoNodeIsBuilding(UUID studyUuid) {
        networkModificationTreeService.getAllNodes(studyUuid).stream().forEach(node -> {
            if (networkModificationTreeService.getBuildStatus(node.getIdNode()) == BuildStatus.BUILDING) {
                throw new StudyException(NOT_ALLOWED, "No modification is allowed during a node building.");
            }
        });
    }

    public void assertRootNodeOrBuiltNode(UUID studyUuid, UUID nodeUuid) {
        if (!(networkModificationTreeService.getStudyRootNodeUuid(studyUuid).equals(nodeUuid)
                || networkModificationTreeService.getBuildStatus(nodeUuid) == BuildStatus.BUILT)) {
            throw new StudyException(NODE_NOT_BUILT);
        }
    }

    private LoadFlowParameters getLoadFlowParameters(StudyEntity studyEntity) {
        return LoadflowService.fromEntity(studyEntity.getLoadFlowParameters());
    }

    public LoadFlowParameters getLoadFlowParameters(UUID studyUuid) {
        return studyRepository.findById(studyUuid)
                .map(this::getLoadFlowParameters)
                .orElse(null);
    }

    public LoadFlowParametersInfos getLoadFlowParametersInfos(StudyEntity study) {
        LoadFlowParameters commonParameters = getLoadFlowParameters(study);
        List<LoadFlowSpecificParameterInfos> specificParameters = getSpecificLoadFlowParameters(study);
        return LoadFlowParametersInfos.builder()
                .commonParameters(commonParameters)
                .specificParameters(specificParameters.stream().collect(Collectors.toMap(LoadFlowSpecificParameterInfos::getName, LoadFlowSpecificParameterInfos::getValue)))
                .build();
    }

    public LoadFlowParametersValues getLoadFlowParametersValues(UUID studyUuid) {
        StudyEntity study = studyRepository.findById(studyUuid).orElseThrow(() -> new StudyException(STUDY_NOT_FOUND));
        LoadFlowParameters commonParameters = getLoadFlowParameters(study);
        List<LoadFlowSpecificParameterInfos> specificParameters = getAllSpecificLoadFlowParameters(study);
        Map<String, Map<String, Object>> specificParametersPerProvider = specificParameters.stream()
            .collect(Collectors.groupingBy(LoadFlowSpecificParameterInfos::getProvider,
                Collectors.toMap(LoadFlowSpecificParameterInfos::getName, LoadFlowSpecificParameterInfos::getValue)));
        return LoadFlowParametersValues.builder()
                .commonParameters(commonParameters)
                .specificParametersPerProvider(specificParametersPerProvider)
                .build();
    }

    private List<LoadFlowSpecificParameterInfos> getSpecificLoadFlowParameters(StudyEntity study) {
        List<LoadFlowSpecificParameterEntity> params = study.getLoadFlowParameters().getSpecificParameters();
        return params.stream()
                .filter(p -> p.getProvider().equalsIgnoreCase(study.getLoadFlowProvider()))
                .map(LoadFlowSpecificParameterEntity::toLoadFlowSpecificParameterInfos)
                .collect(Collectors.toList());
    }

    private List<LoadFlowSpecificParameterInfos> getAllSpecificLoadFlowParameters(StudyEntity study) {
        List<LoadFlowSpecificParameterEntity> params = study.getLoadFlowParameters().getSpecificParameters();
        return params.stream()
                .map(LoadFlowSpecificParameterEntity::toLoadFlowSpecificParameterInfos)
                .collect(Collectors.toList());
    }

    public List<LoadFlowSpecificParameterInfos> getSpecificLoadFlowParameters(UUID studyUuid) {
        return studyRepository.findById(studyUuid)
                .map(this::getSpecificLoadFlowParameters)
                .orElse(List.of());
    }

    private LoadFlowParametersEntity createParametersEntity(LoadFlowParametersValues parameters) {
        LoadFlowParameters allCommonValues;
        List<LoadFlowSpecificParameterInfos> allSpecificValues = new ArrayList<>(List.of());
        if (parameters == null) {
            allCommonValues = LoadFlowParameters.load();
        } else {
            allCommonValues = parameters.getCommonParameters();
            if (parameters.getSpecificParametersPerProvider() != null) {
                parameters.getSpecificParametersPerProvider().forEach((provider, paramsMap) -> {
                    if (paramsMap != null) {
                        paramsMap.forEach((paramName, paramValue) ->
                                allSpecificValues.add(LoadFlowSpecificParameterInfos.builder()
                                        .provider(provider)
                                        .value(Objects.toString(paramValue))
                                        .name(paramName)
                                        .build())
                        );
                    }
                });
            }
        }
        return LoadflowService.toEntity(allCommonValues, allSpecificValues);
    }

    @Transactional
    public void setLoadFlowParameters(UUID studyUuid, LoadFlowParametersValues parameters, String userId) {
        updateLoadFlowParameters(studyUuid, createParametersEntity(parameters));
        invalidateLoadFlowStatusOnAllNodes(studyUuid);
        notificationService.emitStudyChanged(studyUuid, null, NotificationService.UPDATE_TYPE_LOADFLOW_STATUS);
        invalidateSecurityAnalysisStatusOnAllNodes(studyUuid);
        invalidateSensitivityAnalysisStatusOnAllNodes(studyUuid);
        invalidateDynamicSimulationStatusOnAllNodes(studyUuid);
        notificationService.emitStudyChanged(studyUuid, null, NotificationService.UPDATE_TYPE_SECURITY_ANALYSIS_STATUS);
        notificationService.emitStudyChanged(studyUuid, null, NotificationService.UPDATE_TYPE_SENSITIVITY_ANALYSIS_STATUS);
        notificationService.emitStudyChanged(studyUuid, null, NotificationService.UPDATE_TYPE_SHORT_CIRCUIT_STATUS);
        notificationService.emitStudyChanged(studyUuid, null, NotificationService.UPDATE_TYPE_DYNAMIC_SIMULATION_STATUS);
        notificationService.emitElementUpdated(studyUuid, userId);
    }

    public void invalidateLoadFlowStatusOnAllNodes(UUID studyUuid) {
        networkModificationTreeService.updateStudyLoadFlowStatus(studyUuid, LoadFlowStatus.NOT_DONE);
    }

    public String getDefaultLoadflowProvider() {
        return defaultLoadflowProvider;
    }

    public String getLoadFlowProvider(UUID studyUuid) {
        return studyRepository.findById(studyUuid)
                .map(StudyEntity::getLoadFlowProvider)
                .orElse("");
    }

    private void updateProvider(UUID studyUuid, String userId, Consumer<StudyEntity> providerSetter) {
        StudyEntity studyEntity = studyRepository.findById(studyUuid).orElseThrow(() -> new StudyException(STUDY_NOT_FOUND));
        providerSetter.accept(studyEntity);
        notificationService.emitElementUpdated(studyUuid, userId);
    }

    @Transactional
    public void updateLoadFlowProvider(UUID studyUuid, String provider, String userId) {
        updateProvider(studyUuid, userId, studyEntity -> {
            studyEntity.setLoadFlowProvider(provider != null ? provider : defaultLoadflowProvider);
            networkModificationTreeService.updateStudyLoadFlowStatus(studyUuid, LoadFlowStatus.NOT_DONE);
            notificationService.emitStudyChanged(studyUuid, null, NotificationService.UPDATE_TYPE_LOADFLOW_STATUS);
        });
    }

    public String getDefaultSecurityAnalysisProvider() {
        return defaultSecurityAnalysisProvider;
    }

    public String getSecurityAnalysisProvider(UUID studyUuid) {
        return studyRepository.findById(studyUuid)
                .map(StudyEntity::getSecurityAnalysisProvider)
                .orElse("");
    }

    @Transactional
    public void updateSecurityAnalysisProvider(UUID studyUuid, String provider, String userId) {
        updateProvider(studyUuid, userId, studyEntity -> {
            studyEntity.setSecurityAnalysisProvider(provider != null ? provider : defaultSecurityAnalysisProvider);
            invalidateSecurityAnalysisStatusOnAllNodes(studyUuid);
            notificationService.emitStudyChanged(studyUuid, null, NotificationService.UPDATE_TYPE_SECURITY_ANALYSIS_STATUS);
        });
    }

    public String getDefaultSensitivityAnalysisProvider() {
        return defaultSensitivityAnalysisProvider;
    }

    public String getSensitivityAnalysisProvider(UUID studyUuid) {
        return studyRepository.findById(studyUuid)
                .map(StudyEntity::getSensitivityAnalysisProvider)
                .orElse("");
    }

    @Transactional
    public void updateSensitivityAnalysisProvider(UUID studyUuid, String provider, String userId) {
        updateProvider(studyUuid, userId, studyEntity -> {
            studyEntity.setSensitivityAnalysisProvider(provider != null ? provider : defaultSensitivityAnalysisProvider);
            invalidateSensitivityAnalysisStatusOnAllNodes(studyUuid);
            notificationService.emitStudyChanged(studyUuid, null, NotificationService.UPDATE_TYPE_SENSITIVITY_ANALYSIS_STATUS);
        });
    }

    public String getDefaultDynamicSimulationProvider() {
        return defaultDynamicSimulationProvider;
    }

    public String getDynamicSimulationProvider(UUID studyUuid) {
        return studyRepository.findById(studyUuid)
                .map(StudyEntity::getDynamicSimulationProvider)
                .orElse("");
    }

    @Transactional
    public void updateDynamicSimulationProvider(UUID studyUuid, String provider, String userId) {
        updateProvider(studyUuid, userId, studyEntity -> {
            studyEntity.setDynamicSimulationProvider(provider != null ? provider : defaultDynamicSimulationProvider);
            invalidateDynamicSimulationStatusOnAllNodes(studyUuid);
            notificationService.emitStudyChanged(studyUuid, null, NotificationService.UPDATE_TYPE_DYNAMIC_SIMULATION_STATUS);
        });
    }

    public ShortCircuitParameters getShortCircuitParameters(UUID studyUuid) {
        return studyRepository.findById(studyUuid)
                .map(studyEntity -> ShortCircuitService.fromEntity(studyEntity.getShortCircuitParameters()))
                .orElse(null);
    }

    @Transactional
    public void setShortCircuitParameters(UUID studyUuid, ShortCircuitParameters parameters, String userId) {
        updateShortCircuitParameters(studyUuid, ShortCircuitService.toEntity(parameters != null ? parameters : ShortCircuitService.getDefaultShortCircuitParameters()));
        notificationService.emitElementUpdated(studyUuid, userId);
    }

    @Transactional
    public UUID runSecurityAnalysis(UUID studyUuid, List<String> contingencyListNames, String parameters, UUID nodeUuid) {
        Objects.requireNonNull(studyUuid);
        Objects.requireNonNull(contingencyListNames);
        Objects.requireNonNull(parameters);
        Objects.requireNonNull(nodeUuid);

        UUID networkUuid = networkStoreService.getNetworkUuid(studyUuid);
        String provider = getSecurityAnalysisProvider(studyUuid);
        String variantId = networkModificationTreeService.getVariantId(nodeUuid);
        UUID reportUuid = networkModificationTreeService.getReportUuid(nodeUuid);

        String receiver;
        try {
            receiver = URLEncoder.encode(objectMapper.writeValueAsString(new NodeReceiver(nodeUuid)),
                StandardCharsets.UTF_8);
        } catch (JsonProcessingException e) {
            throw new UncheckedIOException(e);
        }

        Optional<UUID> prevResultUuidOpt = networkModificationTreeService.getSecurityAnalysisResultUuid(nodeUuid);
        prevResultUuidOpt.ifPresent(securityAnalysisService::deleteSaResult);

        List<LoadFlowSpecificParameterInfos> specificParameters = null;
        SecurityAnalysisParameters securityAnalysisParameters = SecurityAnalysisParameters.load();
        if (StringUtils.isEmpty(parameters)) {
            LoadFlowParameters loadFlowParameters = getLoadFlowParameters(studyUuid);
            securityAnalysisParameters.setLoadFlowParameters(loadFlowParameters);
            specificParameters = getSpecificLoadFlowParameters(studyUuid);
        } else {
            try {
                securityAnalysisParameters = objectMapper.readValue(parameters, SecurityAnalysisParameters.class);
            } catch (JsonProcessingException e) {
                throw new UncheckedIOException(e);
            }
        }

        SecurityAnalysisParametersInfos params = SecurityAnalysisParametersInfos.builder()
                .parameters(securityAnalysisParameters)
                .loadFlowSpecificParameters(specificParameters == null ?
                    Map.of() : specificParameters.stream().collect(Collectors.toMap(LoadFlowSpecificParameterInfos::getName, LoadFlowSpecificParameterInfos::getValue)))
                .build();

        UUID result = securityAnalysisService.runSecurityAnalysis(networkUuid, reportUuid, nodeUuid, variantId, provider, contingencyListNames, params, receiver);

        updateSecurityAnalysisResultUuid(nodeUuid, result);
        notificationService.emitStudyChanged(studyUuid, nodeUuid, NotificationService.UPDATE_TYPE_SECURITY_ANALYSIS_STATUS);
        return result;
    }

    public Integer getContingencyCount(UUID studyUuid, List<String> contingencyListNames, UUID nodeUuid) {
        Objects.requireNonNull(studyUuid);
        Objects.requireNonNull(contingencyListNames);
        Objects.requireNonNull(nodeUuid);

        UUID networkuuid = networkStoreService.getNetworkUuid(studyUuid);
        String variantId = networkModificationTreeService.getVariantId(nodeUuid);

        return actionsService.getContingencyCount(networkuuid, variantId, contingencyListNames);
    }

    public byte[] getSubstationSvg(UUID studyUuid, String substationId, DiagramParameters diagramParameters,
                                   String substationLayout, UUID nodeUuid) {
        UUID networkUuid = networkStoreService.getNetworkUuid(studyUuid);
        String variantId = networkModificationTreeService.getVariantId(nodeUuid);
        if (networkStoreService.existVariant(networkUuid, variantId)) {
            return singleLineDiagramService.getSubstationSvg(networkUuid, variantId, substationId, diagramParameters, substationLayout);
        } else {
            return null;
        }
    }

    public String getSubstationSvgAndMetadata(UUID studyUuid, String substationId, DiagramParameters diagramParameters,
                                              String substationLayout, UUID nodeUuid) {
        UUID networkUuid = networkStoreService.getNetworkUuid(studyUuid);
        String variantId = networkModificationTreeService.getVariantId(nodeUuid);
        if (networkStoreService.existVariant(networkUuid, variantId)) {
            return singleLineDiagramService.getSubstationSvgAndMetadata(networkUuid, variantId, substationId, diagramParameters, substationLayout);
        } else {
            return null;
        }
    }

    public String getNeworkAreaDiagram(UUID studyUuid, UUID nodeUuid, List<String> voltageLevelsIds, int depth) {
        UUID networkUuid = networkStoreService.getNetworkUuid(studyUuid);
        String variantId = networkModificationTreeService.getVariantId(nodeUuid);
        if (networkStoreService.existVariant(networkUuid, variantId)) {
            return singleLineDiagramService.getNeworkAreaDiagram(networkUuid, variantId, voltageLevelsIds, depth);
        } else {
            return null;
        }
    }

    public void invalidateSecurityAnalysisStatusOnAllNodes(UUID studyUuid) {
        securityAnalysisService.invalidateSaStatus(networkModificationTreeService.getStudySecurityAnalysisResultUuids(studyUuid));
    }

    public void invalidateSensitivityAnalysisStatusOnAllNodes(UUID studyUuid) {
        sensitivityAnalysisService.invalidateSensitivityAnalysisStatus(networkModificationTreeService.getStudySensitivityAnalysisResultUuids(studyUuid));
    }

    public void invalidateDynamicSimulationStatusOnAllNodes(UUID studyUuid) {
        dynamicSimulationService.invalidateStatus(networkModificationTreeService.getStudyDynamicSimulationResultUuids(studyUuid));
    }

    private StudyEntity insertStudyEntity(UUID uuid, String userId, UUID networkUuid, String networkId,
                                          String caseFormat, UUID caseUuid, String caseName, LoadFlowParametersEntity loadFlowParameters,
                                          UUID importReportUuid, ShortCircuitParametersEntity shortCircuitParameters, DynamicSimulationParametersEntity dynamicSimulationParameters) {
        Objects.requireNonNull(uuid);
        Objects.requireNonNull(userId);
        Objects.requireNonNull(networkUuid);
        Objects.requireNonNull(networkId);
        Objects.requireNonNull(caseFormat);
        Objects.requireNonNull(caseUuid);
        Objects.requireNonNull(loadFlowParameters);
        Objects.requireNonNull(shortCircuitParameters);

        StudyEntity studyEntity = new StudyEntity(uuid, networkUuid, networkId, caseFormat, caseUuid, caseName, defaultLoadflowProvider,
                defaultSecurityAnalysisProvider, defaultSensitivityAnalysisProvider, defaultDynamicSimulationProvider, loadFlowParameters, shortCircuitParameters, dynamicSimulationParameters);
        return self.insertStudy(studyEntity, importReportUuid);
    }

    @Transactional
    public StudyEntity insertStudy(StudyEntity studyEntity, UUID importReportUuid) {
        var study = studyRepository.save(studyEntity);

        networkModificationTreeService.createBasicTree(study, importReportUuid);
        return study;
    }

    @Transactional
    public StudyEntity insertDuplicatedStudy(StudyEntity studyEntity, UUID sourceStudyUuid, UUID reportUuid) {
        var study = studyRepository.save(studyEntity);

        networkModificationTreeService.createRoot(study, reportUuid);
        AbstractNode rootNode = networkModificationTreeService.getStudyTree(sourceStudyUuid);
        networkModificationTreeService.cloneStudyTree(rootNode, null, studyEntity);
        return study;
    }

    void updateSecurityAnalysisResultUuid(UUID nodeUuid, UUID securityAnalysisResultUuid) {
        networkModificationTreeService.updateSecurityAnalysisResultUuid(nodeUuid, securityAnalysisResultUuid);
    }

    void updateDynamicSimulationResultUuid(UUID nodeUuid, UUID dynamicSimulationResultUuid) {
        networkModificationTreeService.updateDynamicSimulationResultUuid(nodeUuid, dynamicSimulationResultUuid);
    }

    void updateSensitivityAnalysisResultUuid(UUID nodeUuid, UUID sensitivityAnalysisResultUuid) {
        networkModificationTreeService.updateSensitivityAnalysisResultUuid(nodeUuid, sensitivityAnalysisResultUuid);
    }

    void updateShortCircuitAnalysisResultUuid(UUID nodeUuid, UUID shortCircuitAnalysisResultUuid) {
        networkModificationTreeService.updateShortCircuitAnalysisResultUuid(nodeUuid, shortCircuitAnalysisResultUuid);
    }

    private StudyCreationRequestEntity insertStudyCreationRequestEntity(UUID studyUuid) {
        StudyCreationRequestEntity studyCreationRequestEntity = new StudyCreationRequestEntity(
                studyUuid == null ? UUID.randomUUID() : studyUuid);
        return studyCreationRequestRepository.save(studyCreationRequestEntity);
    }

    public void updateLoadFlowParameters(UUID studyUuid, LoadFlowParametersEntity loadFlowParametersEntity) {
        Optional<StudyEntity> studyEntity = studyRepository.findById(studyUuid);
        studyEntity.ifPresent(studyEntity1 -> studyEntity1.setLoadFlowParameters(loadFlowParametersEntity));
    }

    public void updateShortCircuitParameters(UUID studyUuid, ShortCircuitParametersEntity shortCircuitParametersEntity) {
        Optional<StudyEntity> studyEntity = studyRepository.findById(studyUuid);
        studyEntity.ifPresent(studyEntity1 -> studyEntity1.setShortCircuitParameters(shortCircuitParametersEntity));
    }

    public void updateDynamicSimulationParameters(UUID studyUuid, DynamicSimulationParametersEntity dynamicSimulationParametersEntity) {
        Optional<StudyEntity> studyEntity = studyRepository.findById(studyUuid);
        studyEntity.ifPresent(studyEntity1 -> {
            studyEntity1.setDynamicSimulationParameters(dynamicSimulationParametersEntity);
            invalidateDynamicSimulationStatusOnAllNodes(studyUuid);
            notificationService.emitStudyChanged(studyUuid, null, NotificationService.UPDATE_TYPE_DYNAMIC_SIMULATION_STATUS);
        });
    }

    public void createNetworkModification(UUID studyUuid, String createModificationAttributes, UUID nodeUuid, String userId) {
        List<UUID> childrenUuids = networkModificationTreeService.getChildren(nodeUuid);
        notificationService.emitStartModificationEquipmentNotification(studyUuid, nodeUuid, childrenUuids, NotificationService.MODIFICATIONS_CREATING_IN_PROGRESS);
        try {
            NodeModificationInfos nodeInfos = networkModificationTreeService.getNodeModificationInfos(nodeUuid);
            UUID groupUuid = nodeInfos.getModificationGroupUuid();
            String variantId = nodeInfos.getVariantId();
            UUID reportUuid = nodeInfos.getReportUuid();

            Optional<NetworkModificationResult> networkModificationResult = networkModificationService.createModification(studyUuid, createModificationAttributes, groupUuid, variantId, reportUuid, nodeInfos.getId().toString());
            networkModificationResult.ifPresent(modificationResult -> updateNode(studyUuid, nodeUuid, modificationResult));
        } finally {
            notificationService.emitEndModificationEquipmentNotification(studyUuid, nodeUuid, childrenUuids);
        }
        notificationService.emitElementUpdated(studyUuid, userId);
    }

    public void updateNetworkModification(UUID studyUuid, String updateModificationAttributes, UUID nodeUuid, UUID modificationUuid, String userId) {
        List<UUID> childrenUuids = networkModificationTreeService.getChildren(nodeUuid);
        notificationService.emitStartModificationEquipmentNotification(studyUuid, nodeUuid, childrenUuids, NotificationService.MODIFICATIONS_UPDATING_IN_PROGRESS);
        try {
            networkModificationService.updateModification(updateModificationAttributes, modificationUuid);
            updateStatuses(studyUuid, nodeUuid, false);
        } finally {
            notificationService.emitEndModificationEquipmentNotification(studyUuid, nodeUuid, childrenUuids);
        }
        notificationService.emitElementUpdated(studyUuid, userId);
    }

    public List<VoltageLevelInfos> getVoltageLevels(UUID studyUuid, UUID nodeUuid) {
        UUID networkUuid = networkStoreService.getNetworkUuid(studyUuid);
        String variantId = networkModificationTreeService.getVariantId(nodeUuid);

        List<VoltageLevelMapData> voltageLevelsMapData = networkMapService.getVoltageLevelMapData(networkUuid, variantId);

        return voltageLevelsMapData != null ?
                voltageLevelsMapData.stream().map(e -> VoltageLevelInfos.builder().id(e.getId()).name(e.getName())
                        .substationId(e.getSubstationId()).build()).collect(Collectors.toList())
                : null;
    }

    public List<IdentifiableInfos> getVoltageLevelBusesOrBusbarSections(UUID studyUuid, UUID nodeUuid, String voltageLevelId,
                                                                        String busPath) {
        UUID networkUuid = networkStoreService.getNetworkUuid(studyUuid);
        String variantId = networkModificationTreeService.getVariantId(nodeUuid);

        return networkMapService.getVoltageLevelBusesOrBusbarSections(networkUuid, variantId, voltageLevelId, busPath);
    }

    public List<IdentifiableInfos> getVoltageLevelBuses(UUID studyUuid, UUID nodeUuid, String voltageLevelId, boolean inUpstreamBuiltParentNode) {
        UUID nodeUuidToSearchIn = getNodeUuidToSearchIn(nodeUuid, inUpstreamBuiltParentNode);
        return getVoltageLevelBusesOrBusbarSections(studyUuid, nodeUuidToSearchIn, voltageLevelId, "configured-buses");
    }

    public List<IdentifiableInfos> getVoltageLevelBusbarSections(UUID studyUuid, UUID nodeUuid, String voltageLevelId, boolean inUpstreamBuiltParentNode) {
        UUID nodeUuidToSearchIn = getNodeUuidToSearchIn(nodeUuid, inUpstreamBuiltParentNode);
        return getVoltageLevelBusesOrBusbarSections(studyUuid, nodeUuidToSearchIn, voltageLevelId, "busbar-sections");
    }

    public LoadFlowStatus getLoadFlowStatus(UUID nodeUuid) {
        return networkModificationTreeService.getLoadFlowStatus(nodeUuid).orElseThrow(() -> new StudyException(ELEMENT_NOT_FOUND));
    }

    @Transactional(readOnly = true)
    public UUID getStudyUuidFromNodeUuid(UUID nodeUuid) {
        return networkModificationTreeService.getStudyUuidForNodeId(nodeUuid);
    }

    public LoadFlowInfos getLoadFlowInfos(UUID studyUuid, UUID nodeUuid) {
        Objects.requireNonNull(studyUuid);
        Objects.requireNonNull(nodeUuid);

        return networkModificationTreeService.getLoadFlowInfos(nodeUuid);
    }

    public void buildNode(@NonNull UUID studyUuid, @NonNull UUID nodeUuid) {
        BuildInfos buildInfos = networkModificationTreeService.getBuildInfos(nodeUuid);
        networkModificationTreeService.updateBuildStatus(nodeUuid, BuildStatus.BUILDING);
        reportService.deleteReport(buildInfos.getReportUuid());

        try {
            networkModificationService.buildNode(studyUuid, nodeUuid, buildInfos);
        } catch (Exception e) {
            networkModificationTreeService.updateBuildStatus(nodeUuid, BuildStatus.NOT_BUILT);
            throw new StudyException(NODE_BUILD_ERROR, e.getMessage());
        }

    }

    public void stopBuild(@NonNull UUID nodeUuid) {
        networkModificationService.stopBuild(nodeUuid);
    }

    @Transactional
    public void duplicateStudyNode(UUID sourceStudyUuid, UUID targetStudyUuid, UUID nodeToCopyUuid, UUID referenceNodeUuid, InsertMode insertMode, String userId) {
        checkStudyContainsNode(sourceStudyUuid, nodeToCopyUuid);
        checkStudyContainsNode(targetStudyUuid, referenceNodeUuid);
        UUID duplicatedNodeUuid = networkModificationTreeService.duplicateStudyNode(nodeToCopyUuid, referenceNodeUuid, insertMode);
        boolean invalidateBuild = !EMPTY_ARRAY.equals(networkModificationTreeService.getNetworkModifications(nodeToCopyUuid));
        updateStatuses(targetStudyUuid, duplicatedNodeUuid, true, invalidateBuild);
        notificationService.emitElementUpdated(targetStudyUuid, userId);
    }

    @Transactional
    public void moveStudyNode(UUID studyUuid, UUID nodeToMoveUuid, UUID referenceNodeUuid, InsertMode insertMode, String userId) {
        List<NodeEntity> oldChildren = null;
        checkStudyContainsNode(studyUuid, nodeToMoveUuid);
        checkStudyContainsNode(studyUuid, referenceNodeUuid);
        boolean shouldInvalidateChildren = !EMPTY_ARRAY.equals(networkModificationTreeService.getNetworkModifications(nodeToMoveUuid));

        //Invalidating previous children if necessary
        if (shouldInvalidateChildren) {
            oldChildren = networkModificationTreeService.getChildrenByParentUuid(nodeToMoveUuid);
        }

        networkModificationTreeService.moveStudyNode(nodeToMoveUuid, referenceNodeUuid, insertMode);

        //Invalidating moved node or new children if necessary
        if (shouldInvalidateChildren) {
            updateStatuses(studyUuid, nodeToMoveUuid, false, true);
            oldChildren.forEach(child -> updateStatuses(studyUuid, child.getIdNode(), false, true));
        } else {
            invalidateBuild(studyUuid, nodeToMoveUuid, false, true);
        }
        notificationService.emitElementUpdated(studyUuid, userId);
    }

    private void invalidateBuild(UUID studyUuid, UUID nodeUuid, boolean invalidateOnlyChildrenBuildStatus, boolean invalidateOnlyTargetNode) {
        AtomicReference<Long> startTime = new AtomicReference<>(null);
        startTime.set(System.nanoTime());
        InvalidateNodeInfos invalidateNodeInfos = new InvalidateNodeInfos();
        invalidateNodeInfos.setNetworkUuid(networkStoreService.doGetNetworkUuid(studyUuid));
        // we might want to invalidate target node without impacting other nodes (when moving an empty node for example)
        if (invalidateOnlyTargetNode) {
            networkModificationTreeService.invalidateBuildOfNodeOnly(nodeUuid, invalidateOnlyChildrenBuildStatus, invalidateNodeInfos);
        } else {
            networkModificationTreeService.invalidateBuild(nodeUuid, invalidateOnlyChildrenBuildStatus, invalidateNodeInfos);
        }

        CompletableFuture<Void> executeInParallel = CompletableFuture.allOf(
                studyServerExecutionService.runAsync(() -> invalidateNodeInfos.getReportUuids().forEach(reportService::deleteReport)),  // TODO delete all with one request only
                studyServerExecutionService.runAsync(() -> invalidateNodeInfos.getSecurityAnalysisResultUuids().forEach(securityAnalysisService::deleteSaResult)),
                studyServerExecutionService.runAsync(() -> invalidateNodeInfos.getSensitivityAnalysisResultUuids().forEach(sensitivityAnalysisService::deleteSensitivityAnalysisResult)),
                studyServerExecutionService.runAsync(() -> invalidateNodeInfos.getShortCircuitAnalysisResultUuids().forEach(shortCircuitService::deleteShortCircuitAnalysisResult)),
                studyServerExecutionService.runAsync(() -> invalidateNodeInfos.getDynamicSimulationResultUuids().forEach(dynamicSimulationService::deleteResult)),
                studyServerExecutionService.runAsync(() -> networkStoreService.deleteVariants(invalidateNodeInfos.getNetworkUuid(), invalidateNodeInfos.getVariantIds()))
        );

        try {
            executeInParallel.get();
        } catch (Exception e) {
            if (e instanceof InterruptedException) {
                Thread.currentThread().interrupt();
            }
            LOGGER.error(e.toString(), e);
            throw new StudyException(INVALIDATE_BUILD_FAILED, e.getMessage());
        }

        if (startTime.get() != null) {
            LOGGER.trace("Invalidate node '{}' of study '{}' : {} seconds", nodeUuid, studyUuid,
                    TimeUnit.NANOSECONDS.toSeconds(System.nanoTime() - startTime.get()));
        }
    }

    private void updateStatuses(UUID studyUuid, UUID nodeUuid) {
        updateStatuses(studyUuid, nodeUuid, true);
    }

    private void updateStatuses(UUID studyUuid, UUID nodeUuid, boolean invalidateOnlyChildrenBuildStatus) {
        updateStatuses(studyUuid, nodeUuid, invalidateOnlyChildrenBuildStatus, true);
    }

    private void updateStatuses(UUID studyUuid, UUID nodeUuid, boolean invalidateOnlyChildrenBuildStatus, boolean invalidateBuild) {
        if (invalidateBuild) {
            invalidateBuild(studyUuid, nodeUuid, invalidateOnlyChildrenBuildStatus, false);
        }
        notificationService.emitStudyChanged(studyUuid, nodeUuid, NotificationService.UPDATE_TYPE_LOADFLOW_STATUS);
        notificationService.emitStudyChanged(studyUuid, nodeUuid, NotificationService.UPDATE_TYPE_SECURITY_ANALYSIS_STATUS);
        notificationService.emitStudyChanged(studyUuid, nodeUuid, NotificationService.UPDATE_TYPE_SENSITIVITY_ANALYSIS_STATUS);
        notificationService.emitStudyChanged(studyUuid, nodeUuid, NotificationService.UPDATE_TYPE_SHORT_CIRCUIT_STATUS);
        notificationService.emitStudyChanged(studyUuid, nodeUuid, NotificationService.UPDATE_TYPE_DYNAMIC_SIMULATION_STATUS);
    }

    @Transactional
    public void changeModificationActiveState(@NonNull UUID studyUuid, @NonNull UUID nodeUuid,
                                              @NonNull UUID modificationUuid, boolean active, String userId) {
        if (!networkModificationTreeService.getStudyUuidForNodeId(nodeUuid).equals(studyUuid)) {
            throw new StudyException(NOT_ALLOWED);
        }
        networkModificationTreeService.handleExcludeModification(nodeUuid, modificationUuid, active);
        updateStatuses(studyUuid, nodeUuid, false);
        notificationService.emitElementUpdated(studyUuid, userId);
    }

    @Transactional
    public void deleteNetworkModifications(UUID studyUuid, UUID nodeUuid, List<UUID> modificationsUuids, String userId) {
        List<UUID> childrenUuids = networkModificationTreeService.getChildren(nodeUuid);
        notificationService.emitStartModificationEquipmentNotification(studyUuid, nodeUuid, childrenUuids, NotificationService.MODIFICATIONS_DELETING_IN_PROGRESS);
        try {
            if (!networkModificationTreeService.getStudyUuidForNodeId(nodeUuid).equals(studyUuid)) {
                throw new StudyException(NOT_ALLOWED);
            }
            UUID groupId = networkModificationTreeService.getModificationGroupUuid(nodeUuid);
            networkModificationService.deleteModifications(groupId, modificationsUuids);
            networkModificationTreeService.removeModificationsToExclude(nodeUuid, modificationsUuids);
            updateStatuses(studyUuid, nodeUuid, false);
        } finally {
            notificationService.emitEndModificationEquipmentNotification(studyUuid, nodeUuid, childrenUuids);
        }
        notificationService.emitElementUpdated(studyUuid, userId);
    }

    @Transactional
    public void deleteNode(UUID studyUuid, UUID nodeId, boolean deleteChildren, String userId) {
        AtomicReference<Long> startTime = new AtomicReference<>(null);
        startTime.set(System.nanoTime());
        DeleteNodeInfos deleteNodeInfos = new DeleteNodeInfos();
        deleteNodeInfos.setNetworkUuid(networkStoreService.doGetNetworkUuid(studyUuid));
        boolean invalidateChildrenBuild = !EMPTY_ARRAY.equals(networkModificationTreeService.getNetworkModifications(nodeId));
        List<NodeEntity> childrenNodes = networkModificationTreeService.getChildrenByParentUuid(nodeId);
        networkModificationTreeService.doDeleteNode(studyUuid, nodeId, deleteChildren, deleteNodeInfos);

        CompletableFuture<Void> executeInParallel = CompletableFuture.allOf(
                studyServerExecutionService.runAsync(() -> deleteNodeInfos.getModificationGroupUuids().forEach(networkModificationService::deleteModifications)),
                studyServerExecutionService.runAsync(() -> deleteNodeInfos.getReportUuids().forEach(reportService::deleteReport)),
                studyServerExecutionService.runAsync(() -> deleteNodeInfos.getSecurityAnalysisResultUuids().forEach(securityAnalysisService::deleteSaResult)),
                studyServerExecutionService.runAsync(() -> deleteNodeInfos.getSensitivityAnalysisResultUuids().forEach(sensitivityAnalysisService::deleteSensitivityAnalysisResult)),
                studyServerExecutionService.runAsync(() -> deleteNodeInfos.getShortCircuitAnalysisResultUuids().forEach(shortCircuitService::deleteShortCircuitAnalysisResult)),
                studyServerExecutionService.runAsync(() -> deleteNodeInfos.getDynamicSimulationResultUuids().forEach(dynamicSimulationService::deleteResult)),
                studyServerExecutionService.runAsync(() -> networkStoreService.deleteVariants(deleteNodeInfos.getNetworkUuid(), deleteNodeInfos.getVariantIds()))
        );

        try {
            executeInParallel.get();
        } catch (Exception e) {
            if (e instanceof InterruptedException) {
                Thread.currentThread().interrupt();
            }
            LOGGER.error(e.toString(), e);
            throw new StudyException(DELETE_NODE_FAILED, e.getMessage());
        }

        if (startTime.get() != null) {
            LOGGER.trace("Delete node '{}' of study '{}' : {} seconds", nodeId, studyUuid,
                    TimeUnit.NANOSECONDS.toSeconds(System.nanoTime() - startTime.get()));
        }

        if (invalidateChildrenBuild) {
            childrenNodes.forEach(nodeEntity -> updateStatuses(studyUuid, nodeEntity.getIdNode(), false, true));
        }

        notificationService.emitElementUpdated(studyUuid, userId);
    }

    private void reindexStudy(StudyEntity study) {
        CreatedStudyBasicInfos studyInfos = toCreatedStudyBasicInfos(study);
        // reindex study in elasticsearch
        studyInfosService.recreateStudyInfos(studyInfos);
        try {
            networkConversionService.reindexStudyNetworkEquipments(study.getNetworkUuid());
        } catch (HttpStatusCodeException e) {
            LOGGER.error(e.toString(), e);
            throw e;
        }
        invalidateBuild(study.getId(), networkModificationTreeService.getStudyRootNodeUuid(study.getId()), false, false);
        LOGGER.info("Study with id = '{}' has been reindexed", study.getId());
    }

    public void reindexStudy(UUID studyUuid) {
        reindexStudy(studyRepository.findById(studyUuid).orElseThrow(() -> new StudyException(STUDY_NOT_FOUND)));
    }

    @Transactional
    public void moveModifications(UUID studyUuid, UUID targetNodeUuid, UUID originNodeUuid, List<UUID> modificationUuidList, UUID beforeUuid, String userId) {
        if (originNodeUuid == null) {
            throw new StudyException(MISSING_PARAMETER, "The parameter 'originNodeUuid' must be defined when moving modifications");
        }

        boolean moveBetweenNodes = !targetNodeUuid.equals(originNodeUuid);
        // Target node must not be built (incremental mode) when:
        // - the move is a cut & paste or a position change inside the same node
        // - the move is a cut & paste between 2 nodes and the target node belongs to the source node subtree
        boolean targetNodeBelongsToSourceNodeSubTree = moveBetweenNodes && networkModificationTreeService.hasAncestor(targetNodeUuid, originNodeUuid);
        boolean buildTargetNode = moveBetweenNodes && !targetNodeBelongsToSourceNodeSubTree;

        List<UUID> childrenUuids = networkModificationTreeService.getChildren(targetNodeUuid);
        List<UUID> originNodeChildrenUuids = new ArrayList<>();
        notificationService.emitStartModificationEquipmentNotification(studyUuid, targetNodeUuid, childrenUuids, NotificationService.MODIFICATIONS_UPDATING_IN_PROGRESS);
        if (moveBetweenNodes) {
            originNodeChildrenUuids = networkModificationTreeService.getChildren(originNodeUuid);
            notificationService.emitStartModificationEquipmentNotification(studyUuid, originNodeUuid, originNodeChildrenUuids, NotificationService.MODIFICATIONS_UPDATING_IN_PROGRESS);
        }
        try {
            checkStudyContainsNode(studyUuid, targetNodeUuid);
            UUID originGroupUuid = networkModificationTreeService.getModificationGroupUuid(originNodeUuid);
            NodeModificationInfos nodeInfos = networkModificationTreeService.getNodeModificationInfos(targetNodeUuid);
            UUID networkUuid = networkStoreService.getNetworkUuid(studyUuid);
            Optional<NetworkModificationResult> networkModificationResult = networkModificationService.moveModifications(originGroupUuid, modificationUuidList, beforeUuid, networkUuid, nodeInfos, buildTargetNode);
            if (!targetNodeBelongsToSourceNodeSubTree) {
                // invalidate the whole subtree except maybe the target node itself (depends if we have built this node during the move)
                networkModificationResult.ifPresent(modificationResult -> emitNetworkModificationImpacts(studyUuid, targetNodeUuid, modificationResult));
                updateStatuses(studyUuid, targetNodeUuid, buildTargetNode, true);
            }
            if (moveBetweenNodes) {
                // invalidate the whole subtree including the source node
                networkModificationResult.ifPresent(modificationResult -> emitNetworkModificationImpacts(studyUuid, originNodeUuid, modificationResult));
                updateStatuses(studyUuid, originNodeUuid, false, true);
            }
        } finally {
            notificationService.emitEndModificationEquipmentNotification(studyUuid, targetNodeUuid, childrenUuids);
            if (moveBetweenNodes) {
                notificationService.emitEndModificationEquipmentNotification(studyUuid, originNodeUuid, originNodeChildrenUuids);
            }
        }
        notificationService.emitElementUpdated(studyUuid, userId);
    }

    @Transactional
    public void duplicateModifications(UUID studyUuid, UUID nodeUuid, List<UUID> modificationUuidList, String userId) {
        List<UUID> childrenUuids = networkModificationTreeService.getChildren(nodeUuid);
        notificationService.emitStartModificationEquipmentNotification(studyUuid, nodeUuid, childrenUuids, NotificationService.MODIFICATIONS_UPDATING_IN_PROGRESS);
        try {
            checkStudyContainsNode(studyUuid, nodeUuid);
            NodeModificationInfos nodeInfos = networkModificationTreeService.getNodeModificationInfos(nodeUuid);
            UUID networkUuid = networkStoreService.getNetworkUuid(studyUuid);
            Optional<NetworkModificationResult> networkModificationResult = networkModificationService.duplicateModification(modificationUuidList, networkUuid, nodeInfos);
            // invalidate the whole subtree except the target node (we have built this node during the duplication)
            networkModificationResult.ifPresent(modificationResult -> emitNetworkModificationImpacts(studyUuid, nodeUuid, modificationResult));
            updateStatuses(studyUuid, nodeUuid, true, true);
        } finally {
            notificationService.emitEndModificationEquipmentNotification(studyUuid, nodeUuid, childrenUuids);
        }
        notificationService.emitElementUpdated(studyUuid, userId);
    }

    private void checkStudyContainsNode(UUID studyUuid, UUID nodeUuid) {
        if (!networkModificationTreeService.getStudyUuidForNodeId(nodeUuid).equals(studyUuid)) {
            throw new StudyException(NOT_ALLOWED);
        }
    }

    @Transactional(readOnly = true)
    public List<ReporterModel> getNodeReport(UUID nodeUuid, boolean nodeOnlyReport) {
        return getSubReportersByNodeFrom(nodeUuid, nodeOnlyReport);
    }

    private List<ReporterModel> getSubReportersByNodeFrom(UUID nodeUuid, boolean nodeOnlyReport) {
        List<ReporterModel> subReporters = getSubReportersByNodeFrom(nodeUuid);
        if (subReporters.isEmpty()) {
            return subReporters;
        } else if (nodeOnlyReport) {
            return List.of(subReporters.get(subReporters.size() - 1));
        } else {
            if (subReporters.get(0).getTaskKey().equals(ROOT_NODE_NAME)) {
                return subReporters;
            }
            Optional<UUID> parentUuid = networkModificationTreeService.getParentNodeUuid(UUID.fromString(subReporters.get(0).getTaskKey()));
            return parentUuid.isEmpty() ? subReporters : Stream.concat(getSubReportersByNodeFrom(parentUuid.get(), false).stream(), subReporters.stream()).collect(Collectors.toList());
        }
    }

    private List<ReporterModel> getSubReportersByNodeFrom(UUID nodeUuid) {
        AbstractNode nodeInfos = networkModificationTreeService.getNode(nodeUuid);
        ReporterModel reporter = reportService.getReport(nodeInfos.getReportUuid(), nodeInfos.getId().toString());
        Map<String, List<ReporterModel>> subReportersByNode = new LinkedHashMap<>();
        reporter.getSubReporters().forEach(subReporter -> subReportersByNode.putIfAbsent(getNodeIdFromReportKey(subReporter), new ArrayList<>()));
        reporter.getSubReporters().forEach(subReporter ->
            subReportersByNode.get(getNodeIdFromReportKey(subReporter)).addAll(subReporter.getSubReporters())
        );
        return subReportersByNode.keySet().stream().map(nodeId -> {
            ReporterModel newSubReporter = new ReporterModel(nodeId, nodeId);
            subReportersByNode.get(nodeId).forEach(newSubReporter::addSubReporter);
            return newSubReporter;
        }).collect(Collectors.toList());
    }

    private String getNodeIdFromReportKey(ReporterModel reporter) {
        return Arrays.stream(reporter.getTaskKey().split("@")).findFirst().orElseThrow();
    }

    public void deleteNodeReport(UUID nodeUuid) {
        reportService.deleteReport(networkModificationTreeService.getReportUuid(nodeUuid));
    }

    private void updateNode(UUID studyUuid, UUID nodeUuid, NetworkModificationResult networkModificationResult) {
        emitNetworkModificationImpacts(studyUuid, nodeUuid, networkModificationResult);
        updateStatuses(studyUuid, nodeUuid);
    }

    private void emitNetworkModificationImpacts(UUID studyUuid, UUID nodeUuid, NetworkModificationResult networkModificationResult) {
        Set<org.gridsuite.study.server.notification.dto.EquipmentDeletionInfos> deletionsInfos =
            networkModificationResult.getNetworkImpacts().stream()
                .filter(impact -> impact.getImpactType() == SimpleImpactType.DELETION)
                .map(impact -> new org.gridsuite.study.server.notification.dto.EquipmentDeletionInfos(impact.getElementId(), impact.getElementType().name()))
            .collect(Collectors.toSet());

        notificationService.emitStudyChanged(studyUuid, nodeUuid, NotificationService.UPDATE_TYPE_STUDY,
            NetworkImpactsInfos.builder()
                .deletedEquipments(deletionsInfos)
                .impactedSubstationsIds(networkModificationResult.getImpactedSubstationsIds())
                .build()
        );

        if (networkModificationResult.getNetworkImpacts().stream()
            .filter(impact -> impact.getImpactType() == SimpleImpactType.MODIFICATION)
            .anyMatch(impact -> impact.getElementType() == IdentifiableType.SWITCH)) {
            notificationService.emitStudyChanged(studyUuid, nodeUuid, NotificationService.UPDATE_TYPE_SWITCH);
        }

        if (networkModificationResult.getNetworkImpacts().stream()
            .filter(impact -> impact.getImpactType() == SimpleImpactType.MODIFICATION)
            .anyMatch(impact -> impact.getElementType() == IdentifiableType.LINE)) {
            notificationService.emitStudyChanged(studyUuid, nodeUuid, NotificationService.UPDATE_TYPE_LINE);
        }
    }

    public void notify(@NonNull String notificationName, @NonNull UUID studyUuid) {
        if (notificationName.equals(NotificationService.UPDATE_TYPE_STUDY_METADATA_UPDATED)) {
            notificationService.emitStudyMetadataChanged(studyUuid);
        } else {
            throw new StudyException(UNKNOWN_NOTIFICATION_TYPE);
        }
    }

    @Transactional
    public UUID runSensitivityAnalysis(UUID studyUuid, UUID nodeUuid, String sensitivityAnalysisInput) {
        Objects.requireNonNull(studyUuid);
        Objects.requireNonNull(nodeUuid);
        Objects.requireNonNull(sensitivityAnalysisInput);

        Optional<UUID> prevResultUuidOpt = networkModificationTreeService.getSensitivityAnalysisResultUuid(nodeUuid);
        prevResultUuidOpt.ifPresent(sensitivityAnalysisService::deleteSensitivityAnalysisResult);

        UUID networkUuid = networkStoreService.getNetworkUuid(studyUuid);
        String provider = getSensitivityAnalysisProvider(studyUuid);
        String variantId = networkModificationTreeService.getVariantId(nodeUuid);
        UUID reportUuid = networkModificationTreeService.getReportUuid(nodeUuid);

        SensitivityAnalysisInputData sensitivityAnalysisInputData;
        try {
            sensitivityAnalysisInputData = objectMapper.readValue(sensitivityAnalysisInput, SensitivityAnalysisInputData.class);
            if (sensitivityAnalysisInputData.getParameters() == null) {
                SensitivityAnalysisParameters sensitivityAnalysisParameters = SensitivityAnalysisParameters.load();
                LoadFlowParameters loadFlowParameters = getLoadFlowParameters(studyUuid);
                List<LoadFlowSpecificParameterInfos> specificParameters = getSpecificLoadFlowParameters(studyUuid);
                sensitivityAnalysisParameters.setLoadFlowParameters(loadFlowParameters);
                sensitivityAnalysisInputData.setParameters(sensitivityAnalysisParameters);
                sensitivityAnalysisInputData.setLoadFlowSpecificParameters(specificParameters == null ?
                    Map.of() : specificParameters.stream().collect(Collectors.toMap(LoadFlowSpecificParameterInfos::getName, LoadFlowSpecificParameterInfos::getValue)));
            }
        } catch (JsonProcessingException e) {
            throw new UncheckedIOException(e);
        }

        UUID result = sensitivityAnalysisService.runSensitivityAnalysis(nodeUuid, networkUuid, variantId, reportUuid, provider, sensitivityAnalysisInputData);

        updateSensitivityAnalysisResultUuid(nodeUuid, result);
        notificationService.emitStudyChanged(studyUuid, nodeUuid, NotificationService.UPDATE_TYPE_SENSITIVITY_ANALYSIS_STATUS);
        return result;
    }

    public UUID runShortCircuit(UUID studyUuid, UUID nodeUuid, String userId) {
        Optional<UUID> prevResultUuidOpt = networkModificationTreeService.getShortCircuitAnalysisResultUuid(nodeUuid);
        prevResultUuidOpt.ifPresent(shortCircuitService::deleteShortCircuitAnalysisResult);

        ShortCircuitParameters shortCircuitParameters = getShortCircuitParameters(studyUuid);
        UUID result = shortCircuitService.runShortCircuit(studyUuid, nodeUuid, shortCircuitParameters, userId);

        updateShortCircuitAnalysisResultUuid(nodeUuid, result);
        notificationService.emitStudyChanged(studyUuid, nodeUuid, NotificationService.UPDATE_TYPE_SHORT_CIRCUIT_STATUS);
        return result;
    }

    public String getMapSubstations(UUID studyUuid, UUID nodeUuid, List<String> substationsIds, boolean inUpstreamBuiltParentNode) {
        UUID nodeUuidToSearchIn = nodeUuid;
        if (inUpstreamBuiltParentNode) {
            nodeUuidToSearchIn = networkModificationTreeService.doGetLastParentNodeBuiltUuid(nodeUuid);
        }
        return networkMapService.getEquipmentsMapData(networkStoreService.getNetworkUuid(studyUuid), networkModificationTreeService.getVariantId(nodeUuidToSearchIn), substationsIds, "map-substations");
    }

    public String getMapLines(UUID studyUuid, UUID nodeUuid, List<String> substationsIds, boolean inUpstreamBuiltParentNode) {
        UUID nodeUuidToSearchIn = nodeUuid;
        if (inUpstreamBuiltParentNode) {
            nodeUuidToSearchIn = networkModificationTreeService.doGetLastParentNodeBuiltUuid(nodeUuid);
        }
        return networkMapService.getEquipmentsMapData(networkStoreService.getNetworkUuid(studyUuid), networkModificationTreeService.getVariantId(nodeUuidToSearchIn), substationsIds, "map-lines");
    }

    public List<MappingInfos> getDynamicSimulationMappings(UUID studyUuid) {
        // get mapping from study uuid
        return dynamicSimulationService.getMappings(studyUuid);
    }

    @Transactional
    public void setDynamicSimulationParameters(UUID studyUuid, DynamicSimulationParametersInfos dsParameter, String userId) {
        updateDynamicSimulationParameters(studyUuid, DynamicSimulationService.toEntity(dsParameter != null ? dsParameter : DynamicSimulationService.getDefaultDynamicSimulationParameters()));
        notificationService.emitElementUpdated(studyUuid, userId);
    }

    public DynamicSimulationParametersInfos getDynamicSimulationParameters(UUID studyUuid) {
        return studyRepository.findById(studyUuid)
                .map(studyEntity -> studyEntity.getDynamicSimulationParameters() != null ? DynamicSimulationService.fromEntity(studyEntity.getDynamicSimulationParameters()) : DynamicSimulationService.getDefaultDynamicSimulationParameters())
                .orElse(null);
    }

    @Transactional
    public UUID runDynamicSimulation(UUID studyUuid, UUID nodeUuid, DynamicSimulationParametersInfos parameters) {
        Objects.requireNonNull(studyUuid);
        Objects.requireNonNull(nodeUuid);

        // pre-condition check
        LoadFlowStatus lfStatus = getLoadFlowStatus(nodeUuid);
        if (lfStatus != LoadFlowStatus.CONVERGED) {
            throw new StudyException(NOT_ALLOWED, "Load flow must run successfully before running dynamic simulation");
        }

        // create receiver for getting back the notification in rabbitmq
        String receiver;
        try {
            receiver = URLEncoder.encode(objectMapper.writeValueAsString(new NodeReceiver(nodeUuid)),
                    StandardCharsets.UTF_8);
        } catch (JsonProcessingException e) {
            throw new UncheckedIOException(e);
        }

        // get associated network
        UUID networkUuid = networkStoreService.getNetworkUuid(studyUuid);

        // clean previous result if exist
        Optional<UUID> prevResultUuidOpt = networkModificationTreeService.getDynamicSimulationResultUuid(nodeUuid);
        prevResultUuidOpt.ifPresent(dynamicSimulationService::deleteResult);

        // load configured parameters persisted in the study server DB
        DynamicSimulationParametersInfos configuredParameters = getDynamicSimulationParameters(studyUuid);
        // override configured parameters by provided parameters (only provided fields)
        DynamicSimulationParametersInfos mergeParameters = new DynamicSimulationParametersInfos();
        if (configuredParameters != null) {
            PropertyUtils.copyNonNullProperties(configuredParameters, mergeParameters);
        }
        if (parameters != null) {
            PropertyUtils.copyNonNullProperties(parameters, mergeParameters);
        }

        // launch dynamic simulation
        UUID resultUuid = dynamicSimulationService.runDynamicSimulation(getDynamicSimulationProvider(studyUuid), receiver, networkUuid, "", mergeParameters);

        // update result uuid and notification
        updateDynamicSimulationResultUuid(nodeUuid, resultUuid);
        notificationService.emitStudyChanged(studyUuid, nodeUuid, NotificationService.UPDATE_TYPE_DYNAMIC_SIMULATION_STATUS);

        return resultUuid;
    }

    public List<TimeSeriesMetadataInfos> getDynamicSimulationTimeSeriesMetadata(UUID nodeUuid) {
        return dynamicSimulationService.getTimeSeriesMetadataList(nodeUuid);
    }

    public List<DoubleTimeSeries> getDynamicSimulationTimeSeries(UUID nodeUuid, List<String> timeSeriesNames) {
        // get timeseries from node uuid
        return dynamicSimulationService.getTimeSeriesResult(nodeUuid, timeSeriesNames);
    }

    public List<StringTimeSeries> getDynamicSimulationTimeLine(UUID nodeUuid) {
        // get timeline from node uuid
        return dynamicSimulationService.getTimeLineResult(nodeUuid); // timeline has only one element
    }

    public DynamicSimulationStatus getDynamicSimulationStatus(UUID nodeUuid) {
        return dynamicSimulationService.getStatus(nodeUuid);
    }

    public String getEquipmentsIds(UUID studyUuid, UUID nodeUuid, List<String> substationsIds, boolean inUpstreamBuiltParentNode, String equipmentType) {
        UUID nodeUuidToSearchIn = getNodeUuidToSearchIn(nodeUuid, inUpstreamBuiltParentNode);
        return networkMapService.getEquipmentsIds(networkStoreService.getNetworkUuid(studyUuid), networkModificationTreeService.getVariantId(nodeUuidToSearchIn),
                substationsIds, equipmentType);
    }

}<|MERGE_RESOLUTION|>--- conflicted
+++ resolved
@@ -263,19 +263,11 @@
         DynamicSimulationParametersInfos copiedDynamicSimulationParameters = DynamicSimulationService.fromEntity(sourceStudy.getDynamicSimulationParameters());
 
         BasicStudyInfos basicStudyInfos = StudyService.toBasicStudyInfos(insertStudyCreationRequest(userId, studyUuid));
-<<<<<<< HEAD
-        studyServerExecutionService.runAsync(() -> duplicateStudyAsync(basicStudyInfos, sourceStudy, sourceLoadFlowParameters, sourceSpecificLoadFlowParameters, copiedShortCircuitParameters, userId));
+        studyServerExecutionService.runAsync(() -> duplicateStudyAsync(basicStudyInfos, sourceStudy, sourceLoadFlowParameters, sourceSpecificLoadFlowParameters, copiedShortCircuitParameters, copiedDynamicSimulationParameters, userId));
         return basicStudyInfos;
     }
 
-    private void duplicateStudyAsync(BasicStudyInfos basicStudyInfos, StudyEntity sourceStudy, LoadFlowParameters sourceLoadFlowParameters, List<LoadFlowSpecificParameterInfos> sourceSpecificLoadFlowParameters, ShortCircuitParameters copiedShortCircuitParameters, String userId) {
-=======
-        studyServerExecutionService.runAsync(() -> duplicateStudyAsync(basicStudyInfos, sourceStudy, sourceLoadFlowParameters, copiedShortCircuitParameters, copiedDynamicSimulationParameters, userId));
-        return basicStudyInfos;
-    }
-
-    private void duplicateStudyAsync(BasicStudyInfos basicStudyInfos, StudyEntity sourceStudy, LoadFlowParameters sourceLoadFlowParameters, ShortCircuitParameters copiedShortCircuitParameters, DynamicSimulationParametersInfos copiedDynamicSimulationParameters, String userId) {
->>>>>>> 972b6635
+    private void duplicateStudyAsync(BasicStudyInfos basicStudyInfos, StudyEntity sourceStudy, LoadFlowParameters sourceLoadFlowParameters, List<LoadFlowSpecificParameterInfos> sourceSpecificLoadFlowParameters, ShortCircuitParameters copiedShortCircuitParameters, DynamicSimulationParametersInfos copiedDynamicSimulationParameters, String userId) {
         AtomicReference<Long> startTime = new AtomicReference<>();
         try {
             startTime.set(System.nanoTime());
@@ -288,12 +280,8 @@
 
             LoadFlowParameters newLoadFlowParameters = sourceLoadFlowParameters != null ? sourceLoadFlowParameters.copy() : new LoadFlowParameters();
             ShortCircuitParameters shortCircuitParameters = copiedShortCircuitParameters != null ? copiedShortCircuitParameters : ShortCircuitService.getDefaultShortCircuitParameters();
-<<<<<<< HEAD
-            StudyEntity duplicatedStudy = insertDuplicatedStudy(basicStudyInfos, sourceStudy, LoadflowService.toEntity(newLoadFlowParameters, sourceSpecificLoadFlowParameters), ShortCircuitService.toEntity(shortCircuitParameters), userId, clonedNetworkUuid, clonedCaseUuid);
-=======
             DynamicSimulationParametersInfos dynamicSimulationParameters = copiedDynamicSimulationParameters != null ? copiedDynamicSimulationParameters : DynamicSimulationService.getDefaultDynamicSimulationParameters();
-            StudyEntity duplicatedStudy = insertDuplicatedStudy(basicStudyInfos, sourceStudy, LoadflowService.toEntity(newLoadFlowParameters), ShortCircuitService.toEntity(shortCircuitParameters), DynamicSimulationService.toEntity(dynamicSimulationParameters), userId, clonedNetworkUuid, clonedCaseUuid);
->>>>>>> 972b6635
+            StudyEntity duplicatedStudy = insertDuplicatedStudy(basicStudyInfos, sourceStudy, LoadflowService.toEntity(newLoadFlowParameters, sourceSpecificLoadFlowParameters), ShortCircuitService.toEntity(shortCircuitParameters), DynamicSimulationService.toEntity(dynamicSimulationParameters), userId, clonedNetworkUuid, clonedCaseUuid);
             reindexStudy(duplicatedStudy);
         } catch (Exception e) {
             LOGGER.error(e.toString(), e);
