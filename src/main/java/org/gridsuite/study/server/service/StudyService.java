/**
 * Copyright (c) 2021, RTE (http://www.rte-france.com)
 * This Source Code Form is subject to the terms of the Mozilla Public
 * License, v. 2.0. If a copy of the MPL was not distributed with this
 * file, You can obtain one at http://mozilla.org/MPL/2.0/.
 */
package org.gridsuite.study.server.service;

import com.fasterxml.jackson.core.JsonProcessingException;
import com.fasterxml.jackson.databind.ObjectMapper;
import com.powsybl.commons.reporter.ReporterModel;
import com.powsybl.iidm.network.IdentifiableType;
import com.powsybl.iidm.network.*;
import com.powsybl.openreac.parameters.input.OpenReacParameters;
import com.powsybl.openreac.parameters.input.VoltageLimitOverride;
import com.powsybl.security.LimitViolation;
import com.powsybl.security.LimitViolationType;
import com.powsybl.security.Security;
import com.powsybl.iidm.network.VariantManagerConstants;
import com.powsybl.loadflow.LoadFlowParameters;
import com.powsybl.network.store.client.PreloadingStrategy;
import com.powsybl.network.store.model.VariantInfos;
import com.powsybl.security.SecurityAnalysisParameters;
import com.powsybl.sensitivity.SensitivityAnalysisParameters;
import com.powsybl.shortcircuit.ShortCircuitParameters;
import com.powsybl.timeseries.DoubleTimeSeries;
import com.powsybl.timeseries.StringTimeSeries;
import lombok.NonNull;
import org.apache.commons.lang3.StringUtils;
import org.elasticsearch.index.query.BoolQueryBuilder;
import org.elasticsearch.index.query.QueryBuilders;
import org.elasticsearch.index.query.TermsQueryBuilder;
import org.elasticsearch.index.query.WildcardQueryBuilder;
import org.elasticsearch.index.query.functionscore.FunctionScoreQueryBuilder;
import org.elasticsearch.index.query.functionscore.ScoreFunctionBuilders;
import org.gridsuite.study.server.StudyConstants;
import org.gridsuite.study.server.StudyException;
import org.gridsuite.study.server.dto.*;
import org.gridsuite.study.server.dto.dynamicmapping.MappingInfos;
import org.gridsuite.study.server.dto.dynamicmapping.ModelInfos;
import org.gridsuite.study.server.dto.dynamicsimulation.DynamicSimulationParametersInfos;
import org.gridsuite.study.server.dto.dynamicsimulation.DynamicSimulationStatus;
import org.gridsuite.study.server.dto.modification.NetworkModificationResult;
import org.gridsuite.study.server.dto.modification.SimpleElementImpact.SimpleImpactType;
import org.gridsuite.study.server.dto.timeseries.TimeSeriesMetadataInfos;
import org.gridsuite.study.server.dto.voltageinit.VoltageInitParametersInfos;
import org.gridsuite.study.server.elasticsearch.EquipmentInfosService;
import org.gridsuite.study.server.elasticsearch.StudyInfosService;
import org.gridsuite.study.server.networkmodificationtree.dto.AbstractNode;
import org.gridsuite.study.server.networkmodificationtree.dto.BuildStatus;
import org.gridsuite.study.server.networkmodificationtree.dto.InsertMode;
import org.gridsuite.study.server.networkmodificationtree.entities.NodeEntity;
import org.gridsuite.study.server.notification.NotificationService;
import org.gridsuite.study.server.notification.dto.NetworkImpactsInfos;
import org.gridsuite.study.server.repository.*;
import org.gridsuite.study.server.service.dynamicsimulation.DynamicSimulationService;
import org.gridsuite.study.server.utils.PropertyUtils;
import org.slf4j.Logger;
import org.slf4j.LoggerFactory;
import org.springframework.beans.factory.annotation.Autowired;
import org.springframework.beans.factory.annotation.Value;
import org.springframework.stereotype.Service;
import org.springframework.transaction.annotation.Transactional;
import org.springframework.web.client.HttpStatusCodeException;

import java.io.UncheckedIOException;
import java.net.URLEncoder;
import java.nio.charset.StandardCharsets;
import java.util.*;
import java.util.concurrent.CompletableFuture;
import java.util.concurrent.TimeUnit;
import java.util.concurrent.atomic.AtomicReference;
import java.util.function.Consumer;
import java.util.stream.Collectors;
import java.util.stream.Stream;

import static org.elasticsearch.index.query.QueryBuilders.matchQuery;
import static org.elasticsearch.index.query.QueryBuilders.termsQuery;
import static org.gridsuite.study.server.StudyException.Type.*;
import static org.gridsuite.study.server.elasticsearch.EquipmentInfosService.EQUIPMENT_TYPE_SCORES;
import static org.gridsuite.study.server.service.NetworkModificationTreeService.ROOT_NODE_NAME;
import static org.gridsuite.study.server.utils.StudyUtils.handleHttpError;

/**
 * @author Abdelsalem Hedhili <abdelsalem.hedhili at rte-france.com>
 * @author Franck Lecuyer <franck.lecuyer at rte-france.com>
 * @author Chamseddine Benhamed <chamseddine.benhamed at rte-france.com>
 */
@Service
public class StudyService {

    private static final Logger LOGGER = LoggerFactory.getLogger(StudyService.class);

    static final String EQUIPMENT_NAME = "equipmentName.fullascii";

    static final String EQUIPMENT_ID = "equipmentId.fullascii";

    static final String NETWORK_UUID = "networkUuid.keyword";

    static final String VARIANT_ID = "variantId.keyword";

    static final String EQUIPMENT_TYPE = "equipmentType.keyword";
    public static final String EMPTY_ARRAY = "[]";

    NotificationService notificationService;

    NetworkModificationTreeService networkModificationTreeService;

    StudyServerExecutionService studyServerExecutionService;

    private final String defaultLoadflowProvider;

    private final String defaultSecurityAnalysisProvider;

    private final String defaultSensitivityAnalysisProvider;

    private final String defaultDynamicSimulationProvider;

    private final StudyRepository studyRepository;
    private final StudyCreationRequestRepository studyCreationRequestRepository;
    private final NetworkService networkStoreService;
    private final NetworkModificationService networkModificationService;
    private final ReportService reportService;
    private final StudyInfosService studyInfosService;
    private final EquipmentInfosService equipmentInfosService;
    private final LoadflowService loadflowService;
    private final ShortCircuitService shortCircuitService;
    private final VoltageInitService voltageInitService;
    private final SingleLineDiagramService singleLineDiagramService;
    private final NetworkConversionService networkConversionService;
    private final GeoDataService geoDataService;
    private final NetworkMapService networkMapService;
    private final SecurityAnalysisService securityAnalysisService;
    private final DynamicSimulationService dynamicSimulationService;
    private final SensitivityAnalysisService sensitivityAnalysisService;
    private final ActionsService actionsService;
    private final CaseService caseService;
    private final FilterService filterService;
    private final ObjectMapper objectMapper;

    enum ComputationUsingLoadFlow {
        LOAD_FLOW, SECURITY_ANALYSIS, SENSITIVITY_ANALYSIS
    }

    @Autowired
    StudyService self;

    @Autowired
    public StudyService(
            @Value("${loadflow.default-provider}") String defaultLoadflowProvider,
            @Value("${security-analysis.default-provider}") String defaultSecurityAnalysisProvider,
            @Value("${sensitivity-analysis.default-provider}") String defaultSensitivityAnalysisProvider,
            @Value("${dynamic-simulation.default-provider}") String defaultDynamicSimulationProvider,
            StudyRepository studyRepository,
            StudyCreationRequestRepository studyCreationRequestRepository,
            NetworkService networkStoreService,
            NetworkModificationService networkModificationService,
            ReportService reportService,
            StudyInfosService studyInfosService,
            EquipmentInfosService equipmentInfosService,
            NetworkModificationTreeService networkModificationTreeService,
            ObjectMapper objectMapper,
            StudyServerExecutionService studyServerExecutionService,
            NotificationService notificationService,
            LoadflowService loadflowService,
            ShortCircuitService shortCircuitService,
            SingleLineDiagramService singleLineDiagramService,
            NetworkConversionService networkConversionService,
            GeoDataService geoDataService,
            NetworkMapService networkMapService,
            SecurityAnalysisService securityAnalysisService,
            ActionsService actionsService,
            CaseService caseService,
            FilterService filterService,
            SensitivityAnalysisService sensitivityAnalysisService,
            DynamicSimulationService dynamicSimulationService,
            VoltageInitService voltageInitService) {
        this.defaultLoadflowProvider = defaultLoadflowProvider;
        this.defaultSecurityAnalysisProvider = defaultSecurityAnalysisProvider;
        this.defaultSensitivityAnalysisProvider = defaultSensitivityAnalysisProvider;
        this.defaultDynamicSimulationProvider = defaultDynamicSimulationProvider;
        this.studyRepository = studyRepository;
        this.studyCreationRequestRepository = studyCreationRequestRepository;
        this.networkStoreService = networkStoreService;
        this.networkModificationService = networkModificationService;
        this.reportService = reportService;
        this.studyInfosService = studyInfosService;
        this.equipmentInfosService = equipmentInfosService;
        this.networkModificationTreeService = networkModificationTreeService;
        this.objectMapper = objectMapper;
        this.studyServerExecutionService = studyServerExecutionService;
        this.notificationService = notificationService;
        this.sensitivityAnalysisService = sensitivityAnalysisService;
        this.loadflowService = loadflowService;
        this.shortCircuitService = shortCircuitService;
        this.singleLineDiagramService = singleLineDiagramService;
        this.networkConversionService = networkConversionService;
        this.geoDataService = geoDataService;
        this.networkMapService = networkMapService;
        this.securityAnalysisService = securityAnalysisService;
        this.actionsService = actionsService;
        this.caseService = caseService;
        this.filterService = filterService;
        this.dynamicSimulationService = dynamicSimulationService;
        this.voltageInitService = voltageInitService;
    }

    private static StudyInfos toStudyInfos(StudyEntity entity) {
        return StudyInfos.builder()
                .id(entity.getId())
                .caseFormat(entity.getCaseFormat())
                .build();
    }

    private static BasicStudyInfos toBasicStudyInfos(StudyCreationRequestEntity entity) {
        return BasicStudyInfos.builder()
                .id(entity.getId())
                .build();
    }

    private static CreatedStudyBasicInfos toCreatedStudyBasicInfos(StudyEntity entity) {
        return CreatedStudyBasicInfos.builder()
                .id(entity.getId())
                .caseFormat(entity.getCaseFormat())
                .build();
    }

    public List<CreatedStudyBasicInfos> getStudies() {
        return studyRepository.findAll().stream()
                .map(StudyService::toCreatedStudyBasicInfos)
                .collect(Collectors.toList());
    }

    public String getStudyCaseName(UUID studyUuid) {
        Objects.requireNonNull(studyUuid);
        StudyEntity study = studyRepository.findById(studyUuid).orElseThrow(() -> new StudyException(STUDY_NOT_FOUND));
        return study != null ? study.getCaseName() : "";
    }

    public List<CreatedStudyBasicInfos> getStudiesMetadata(List<UUID> uuids) {
        return studyRepository.findAllById(uuids).stream().map(StudyService::toCreatedStudyBasicInfos)
                .collect(Collectors.toList());

    }

    public List<BasicStudyInfos> getStudiesCreationRequests() {
        return studyCreationRequestRepository.findAll().stream()
                .map(StudyService::toBasicStudyInfos)
                .collect(Collectors.toList());
    }

    public BasicStudyInfos createStudy(UUID caseUuid, String userId, UUID studyUuid, Map<String, Object> importParameters, boolean duplicateCase) {
        BasicStudyInfos basicStudyInfos = StudyService.toBasicStudyInfos(insertStudyCreationRequest(userId, studyUuid));
        UUID importReportUuid = UUID.randomUUID();
        UUID caseUuidToUse = caseUuid;
        try {
            if (duplicateCase) {
                caseUuidToUse = caseService.duplicateCase(caseUuid, true);
            }
            persistentStoreWithNotificationOnError(caseUuidToUse, basicStudyInfos.getId(), userId, importReportUuid, importParameters);
        } catch (Exception e) {
            self.deleteStudyIfNotCreationInProgress(basicStudyInfos.getId(), userId);
            throw e;
        }

        return basicStudyInfos;
    }

    public BasicStudyInfos duplicateStudy(UUID sourceStudyUuid, UUID studyUuid, String userId) {
        Objects.requireNonNull(sourceStudyUuid);

        StudyEntity sourceStudy = studyRepository.findById(sourceStudyUuid).orElse(null);
        if (sourceStudy == null) {
            return null;
        }
        LoadFlowParameters sourceLoadFlowParameters = LoadflowService.fromEntity(sourceStudy.getLoadFlowParameters());
        List<LoadFlowSpecificParameterInfos> sourceSpecificLoadFlowParameters = getAllSpecificLoadFlowParameters(sourceStudy);
        ShortCircuitParameters copiedShortCircuitParameters = ShortCircuitService.fromEntity(sourceStudy.getShortCircuitParameters());
        DynamicSimulationParametersInfos copiedDynamicSimulationParameters = DynamicSimulationService.fromEntity(sourceStudy.getDynamicSimulationParameters(), objectMapper);
        VoltageInitParametersInfos copiedVoltageInitParameters = VoltageInitService.fromEntity(sourceStudy.getVoltageInitParameters());

        BasicStudyInfos basicStudyInfos = StudyService.toBasicStudyInfos(insertStudyCreationRequest(userId, studyUuid));
        studyServerExecutionService.runAsync(() -> duplicateStudyAsync(basicStudyInfos, sourceStudy, sourceLoadFlowParameters, sourceSpecificLoadFlowParameters, copiedShortCircuitParameters, copiedDynamicSimulationParameters, copiedVoltageInitParameters, userId));
        return basicStudyInfos;
    }

    private void duplicateStudyAsync(BasicStudyInfos basicStudyInfos, StudyEntity sourceStudy, LoadFlowParameters sourceLoadFlowParameters, List<LoadFlowSpecificParameterInfos> sourceSpecificLoadFlowParameters, ShortCircuitParameters copiedShortCircuitParameters, DynamicSimulationParametersInfos copiedDynamicSimulationParameters, VoltageInitParametersInfos copiedVoltageInitParameters, String userId) {
        AtomicReference<Long> startTime = new AtomicReference<>();
        try {
            startTime.set(System.nanoTime());

            List<VariantInfos> networkVariants = networkStoreService.getNetworkVariants(sourceStudy.getNetworkUuid());
            List<String> targetVariantIds = networkVariants.stream().map(VariantInfos::getId).limit(2).collect(Collectors.toList());
            Network clonedNetwork = networkStoreService.cloneNetwork(sourceStudy.getNetworkUuid(), targetVariantIds);
            UUID clonedNetworkUuid = networkStoreService.getNetworkUuid(clonedNetwork);
            UUID clonedCaseUuid = caseService.duplicateCase(sourceStudy.getCaseUuid(), false);

            LoadFlowParameters newLoadFlowParameters = sourceLoadFlowParameters != null ? sourceLoadFlowParameters.copy() : new LoadFlowParameters();
            ShortCircuitParameters shortCircuitParameters = copiedShortCircuitParameters != null ? copiedShortCircuitParameters : ShortCircuitService.getDefaultShortCircuitParameters();
            DynamicSimulationParametersInfos dynamicSimulationParameters = copiedDynamicSimulationParameters != null ? copiedDynamicSimulationParameters : DynamicSimulationService.getDefaultDynamicSimulationParameters();
            StudyEntity duplicatedStudy = insertDuplicatedStudy(basicStudyInfos, sourceStudy, LoadflowService.toEntity(newLoadFlowParameters, sourceSpecificLoadFlowParameters), ShortCircuitService.toEntity(shortCircuitParameters), DynamicSimulationService.toEntity(dynamicSimulationParameters, objectMapper), VoltageInitService.toEntity(copiedVoltageInitParameters), userId, clonedNetworkUuid, clonedCaseUuid);
            reindexStudy(duplicatedStudy);
        } catch (Exception e) {
            LOGGER.error(e.toString(), e);
        } finally {
            deleteStudyIfNotCreationInProgress(basicStudyInfos.getId(), userId);
            LOGGER.trace("Create study '{}' from source {} : {} seconds", basicStudyInfos.getId(), sourceStudy.getId(),
                    TimeUnit.NANOSECONDS.toSeconds(System.nanoTime() - startTime.get()));
        }
    }

    @Transactional(readOnly = true)
    public StudyInfos getStudyInfos(UUID studyUuid) {
        return StudyService.toStudyInfos(studyRepository.findById(studyUuid).orElseThrow(() -> new StudyException(STUDY_NOT_FOUND)));
    }

    public List<CreatedStudyBasicInfos> searchStudies(@NonNull String query) {
        return studyInfosService.search(query);
    }

    public static String escapeLucene(String s) {
        StringBuilder sb = new StringBuilder();

        for (int i = 0; i < s.length(); ++i) {
            char c = s.charAt(i);
            switch (c) {
                case '+':
                case '\\':
                case '-':
                case '!':
                case '(':
                case ')':
                case ':':
                case '^':
                case '[':
                case ']':
                case '"':
                case '{':
                case '}':
                case '~':
                case '*':
                case '?':
                case '|':
                case '&':
                case '/':

                case ' ': // white space has to be escaped, too
                    sb.append('\\');
                    break;
                default:
                    // do nothing but appease sonarlint
            }

            sb.append(c);
        }

        return sb.toString();
    }

    private UUID getNodeUuidToSearchIn(UUID initialNodeUuid, boolean inUpstreamBuiltParentNode) {
        UUID nodeUuidToSearchIn = initialNodeUuid;
        if (inUpstreamBuiltParentNode) {
            nodeUuidToSearchIn = networkModificationTreeService.doGetLastParentNodeBuiltUuid(initialNodeUuid);
        }
        return nodeUuidToSearchIn;
    }

    public List<EquipmentInfos> searchEquipments(@NonNull UUID studyUuid, @NonNull UUID nodeUuid, @NonNull String userInput,
                                                 @NonNull EquipmentInfosService.FieldSelector fieldSelector, String equipmentType,
                                                 boolean inUpstreamBuiltParentNode) {
        UUID nodeUuidToSearchIn = getNodeUuidToSearchIn(nodeUuid, inUpstreamBuiltParentNode);
        UUID networkUuid = networkStoreService.getNetworkUuid(studyUuid);
        String variantId = networkModificationTreeService.getVariantId(nodeUuidToSearchIn);

        if (variantId.isEmpty()) {
            variantId = VariantManagerConstants.INITIAL_VARIANT_ID;
        }

        if (equipmentType == null) {
            BoolQueryBuilder query = buildSearchAllEquipmentsQuery(userInput, fieldSelector, networkUuid,
                    VariantManagerConstants.INITIAL_VARIANT_ID, variantId);
            List<EquipmentInfos> equipmentInfos = equipmentInfosService.searchEquipments(query);

            return variantId.equals(VariantManagerConstants.INITIAL_VARIANT_ID) ? equipmentInfos : cleanRemovedEquipments(networkUuid, variantId, equipmentInfos);
        } else {
            String queryInitialVariant = buildSearchEquipmentsByTypeQuery(userInput, fieldSelector, networkUuid,
                    VariantManagerConstants.INITIAL_VARIANT_ID, equipmentType);

            List<EquipmentInfos> equipmentInfosInInitVariant = equipmentInfosService.searchEquipments(queryInitialVariant);

            return (variantId.equals(VariantManagerConstants.INITIAL_VARIANT_ID)) ? equipmentInfosInInitVariant
                    : completeSearchWithCurrentVariant(networkUuid, variantId, userInput, fieldSelector,
                    equipmentInfosInInitVariant, equipmentType);
        }
    }

    private List<EquipmentInfos> cleanRemovedEquipments(UUID networkUuid, String variantId, List<EquipmentInfos> equipmentInfos) {
        String queryTombstonedEquipments = buildTombstonedEquipmentSearchQuery(networkUuid, variantId);
        Set<String> removedEquipmentIdsInVariant = equipmentInfosService.searchTombstonedEquipments(queryTombstonedEquipments)
                .stream()
                .map(TombstonedEquipmentInfos::getId)
                .collect(Collectors.toSet());

        return equipmentInfos
                .stream()
                .filter(ei -> !removedEquipmentIdsInVariant.contains(ei.getId()))
                .collect(Collectors.toList());
    }

    private List<EquipmentInfos> completeSearchWithCurrentVariant(UUID networkUuid, String variantId, String userInput,
                                                                  EquipmentInfosService.FieldSelector fieldSelector, List<EquipmentInfos> equipmentInfosInInitVariant,
                                                                  String equipmentType) {
        // Clean equipments that have been removed in the current variant
        List<EquipmentInfos> cleanedEquipmentsInInitVariant = cleanRemovedEquipments(networkUuid, variantId, equipmentInfosInInitVariant);

        // Get the equipments of the current variant
        String queryVariant = buildSearchEquipmentsByTypeQuery(userInput, fieldSelector, networkUuid, variantId, equipmentType);
        List<EquipmentInfos> addedEquipmentInfosInVariant = equipmentInfosService.searchEquipments(queryVariant);

        // Add equipments of the current variant to the ones of the init variant
        cleanedEquipmentsInInitVariant.addAll(addedEquipmentInfosInVariant);

        return cleanedEquipmentsInInitVariant;
    }

    private String buildSearchEquipmentsByTypeQuery(String userInput, EquipmentInfosService.FieldSelector fieldSelector, UUID networkUuid, String variantId, String equipmentType) {
        String query = NETWORK_UUID + ":(%s) AND " + VARIANT_ID + ":(%s) AND %s:(*%s*)"
                + (equipmentType == null ? "" : " AND " + EQUIPMENT_TYPE + ":(%s)");
        return String.format(query, networkUuid, variantId,
                fieldSelector == EquipmentInfosService.FieldSelector.NAME ? EQUIPMENT_NAME : EQUIPMENT_ID,
                escapeLucene(userInput), equipmentType);
    }

    private BoolQueryBuilder buildSearchAllEquipmentsQuery(String userInput, EquipmentInfosService.FieldSelector fieldSelector, UUID networkUuid, String initialVariantId, String variantId) {
        WildcardQueryBuilder equipmentSearchQuery = QueryBuilders.wildcardQuery(fieldSelector == EquipmentInfosService.FieldSelector.NAME ? EQUIPMENT_NAME : EQUIPMENT_ID, "*" + escapeLucene(userInput) + "*");
        TermsQueryBuilder networkUuidSearchQuery = termsQuery(NETWORK_UUID, networkUuid.toString());
        TermsQueryBuilder variantIdSearchQuery = variantId.equals(VariantManagerConstants.INITIAL_VARIANT_ID) ?
                termsQuery(VARIANT_ID, initialVariantId)
                : termsQuery(VARIANT_ID, initialVariantId, variantId);

        FunctionScoreQueryBuilder.FilterFunctionBuilder[] filterFunctionsForScoreQueries = new FunctionScoreQueryBuilder.FilterFunctionBuilder[EQUIPMENT_TYPE_SCORES.size() + 1];

        int i = 0;
        filterFunctionsForScoreQueries[i++] = new FunctionScoreQueryBuilder.FilterFunctionBuilder(
                matchQuery(fieldSelector == EquipmentInfosService.FieldSelector.NAME ? EQUIPMENT_NAME : EQUIPMENT_ID, escapeLucene(userInput)),
                ScoreFunctionBuilders.weightFactorFunction(EQUIPMENT_TYPE_SCORES.size()));

        for (Map.Entry<String, Integer> equipmentTypeScore : EQUIPMENT_TYPE_SCORES.entrySet()) {
            filterFunctionsForScoreQueries[i++] =
                    new FunctionScoreQueryBuilder.FilterFunctionBuilder(
                            matchQuery("equipmentType", equipmentTypeScore.getKey()),
                            ScoreFunctionBuilders.weightFactorFunction(equipmentTypeScore.getValue())
                    );
        }

        FunctionScoreQueryBuilder functionScoreBoostQuery = QueryBuilders.functionScoreQuery(filterFunctionsForScoreQueries);

        BoolQueryBuilder esQuery = QueryBuilders.boolQuery();
        esQuery.filter(equipmentSearchQuery).filter(networkUuidSearchQuery).filter(variantIdSearchQuery).must(functionScoreBoostQuery);
        return esQuery;
    }

    private String buildTombstonedEquipmentSearchQuery(UUID networkUuid, String variantId) {
        return String.format(NETWORK_UUID + ":(%s) AND " + VARIANT_ID + ":(%s)", networkUuid, variantId);
    }

    @Transactional
    public Optional<DeleteStudyInfos> doDeleteStudyIfNotCreationInProgress(UUID studyUuid, String userId) {
        Optional<StudyCreationRequestEntity> studyCreationRequestEntity = studyCreationRequestRepository.findById(studyUuid);
        Optional<StudyEntity> studyEntity = studyRepository.findById(studyUuid);
        DeleteStudyInfos deleteStudyInfos = null;
        if (studyCreationRequestEntity.isEmpty()) {
            AtomicReference<UUID> caseUuid = new AtomicReference<>(null);
            UUID networkUuid = networkStoreService.doGetNetworkUuid(studyUuid);
            List<NodeModificationInfos> nodesModificationInfos;
            nodesModificationInfos = networkModificationTreeService.getAllNodesModificationInfos(studyUuid);
            studyEntity.ifPresent(s -> {
                caseUuid.set(studyEntity.get().getCaseUuid());
                networkModificationTreeService.doDeleteTree(studyUuid);
                studyRepository.deleteById(studyUuid);
                studyInfosService.deleteByUuid(studyUuid);
            });
            deleteStudyInfos = new DeleteStudyInfos(networkUuid, caseUuid.get(), nodesModificationInfos);
        } else {
            studyCreationRequestRepository.deleteById(studyCreationRequestEntity.get().getId());
        }

        if (deleteStudyInfos == null) {
            return Optional.empty();
        } else {
            return Optional.of(deleteStudyInfos);
        }
    }

    @Transactional
    public void deleteStudyIfNotCreationInProgress(UUID studyUuid, String userId) {
        AtomicReference<Long> startTime = new AtomicReference<>(null);
        try {
            Optional<DeleteStudyInfos> deleteStudyInfosOpt = doDeleteStudyIfNotCreationInProgress(studyUuid,
                    userId);
            if (deleteStudyInfosOpt.isPresent()) {
                DeleteStudyInfos deleteStudyInfos = deleteStudyInfosOpt.get();
                startTime.set(System.nanoTime());

                CompletableFuture<Void> executeInParallel = CompletableFuture.allOf(
                        studyServerExecutionService.runAsync(() -> deleteStudyInfos.getNodesModificationInfos().stream()
                                .map(NodeModificationInfos::getSecurityAnalysisUuid).filter(Objects::nonNull).forEach(securityAnalysisService::deleteSaResult)), // TODO delete all with one request only
                        studyServerExecutionService.runAsync(() -> deleteStudyInfos.getNodesModificationInfos().stream()
                                .map(NodeModificationInfos::getSensitivityAnalysisUuid).filter(Objects::nonNull).forEach(sensitivityAnalysisService::deleteSensitivityAnalysisResult)), // TODO delete all with one request only
                        studyServerExecutionService.runAsync(() -> deleteStudyInfos.getNodesModificationInfos().stream()
                                .map(NodeModificationInfos::getShortCircuitAnalysisUuid).filter(Objects::nonNull).forEach(shortCircuitService::deleteShortCircuitAnalysisResult)), // TODO delete all with one request only
                        studyServerExecutionService.runAsync(() -> deleteStudyInfos.getNodesModificationInfos().stream()
                                .map(NodeModificationInfos::getVoltageInitUuid).filter(Objects::nonNull).forEach(voltageInitService::deleteVoltageInitResult)), // TODO delete all with one request only
                        studyServerExecutionService.runAsync(() -> deleteStudyInfos.getNodesModificationInfos().stream()
                                .map(NodeModificationInfos::getDynamicSimulationUuid).filter(Objects::nonNull).forEach(dynamicSimulationService::deleteResult)), // TODO delete all with one request only
                        studyServerExecutionService.runAsync(() -> deleteStudyInfos.getNodesModificationInfos().stream().map(NodeModificationInfos::getModificationGroupUuid).filter(Objects::nonNull).forEach(networkModificationService::deleteModifications)), // TODO delete all with one request only
                        studyServerExecutionService.runAsync(() -> deleteStudyInfos.getNodesModificationInfos().stream().map(NodeModificationInfos::getReportUuid).filter(Objects::nonNull).forEach(reportService::deleteReport)), // TODO delete all with one request only
                        studyServerExecutionService.runAsync(() -> deleteEquipmentIndexes(deleteStudyInfos.getNetworkUuid())),
                        studyServerExecutionService.runAsync(() -> networkStoreService.deleteNetwork(deleteStudyInfos.getNetworkUuid())),
                        studyServerExecutionService.runAsync(deleteStudyInfos.getCaseUuid() != null ? () -> caseService.deleteCase(deleteStudyInfos.getCaseUuid()) : () -> {
                        })
                );

                executeInParallel.get();
                if (startTime.get() != null) {
                    LOGGER.trace("Delete study '{}' : {} seconds", studyUuid, TimeUnit.NANOSECONDS.toSeconds(System.nanoTime() - startTime.get()));
                }
            }
        } catch (Exception e) {
            if (e instanceof InterruptedException) {
                Thread.currentThread().interrupt();
            }
            LOGGER.error(e.toString(), e);
            throw new StudyException(DELETE_STUDY_FAILED, e.getMessage());
        }
    }

    public void deleteEquipmentIndexes(UUID networkUuid) {
        AtomicReference<Long> startTime = new AtomicReference<>();
        startTime.set(System.nanoTime());
        equipmentInfosService.deleteAll(networkUuid);
        LOGGER.trace("Indexes deletion for network '{}' : {} seconds", networkUuid, TimeUnit.NANOSECONDS.toSeconds(System.nanoTime() - startTime.get()));
    }

    public CreatedStudyBasicInfos insertStudy(UUID studyUuid, String userId, NetworkInfos networkInfos, String caseFormat,
                                              UUID caseUuid, String caseName, LoadFlowParametersEntity loadFlowParameters,
                                              ShortCircuitParametersEntity shortCircuitParametersEntity, DynamicSimulationParametersEntity dynamicSimulationParametersEntity, VoltageInitParametersEntity voltageInitParametersEntity, UUID importReportUuid) {
        CreatedStudyBasicInfos createdStudyBasicInfos = StudyService.toCreatedStudyBasicInfos(insertStudyEntity(
                studyUuid, userId, networkInfos.getNetworkUuid(), networkInfos.getNetworkId(), caseFormat, caseUuid, caseName, loadFlowParameters, importReportUuid, shortCircuitParametersEntity, dynamicSimulationParametersEntity, voltageInitParametersEntity));
        studyInfosService.add(createdStudyBasicInfos);

        notificationService.emitStudiesChanged(studyUuid, userId);

        return createdStudyBasicInfos;
    }

    @Transactional
    public StudyEntity insertDuplicatedStudy(BasicStudyInfos studyInfos, StudyEntity sourceStudy, LoadFlowParametersEntity newLoadFlowParameters, ShortCircuitParametersEntity newShortCircuitParameters, DynamicSimulationParametersEntity newDynamicSimulationParameters, VoltageInitParametersEntity newVoltageInitParameters, String userId, UUID clonedNetworkUuid, UUID clonedCaseUuid) {
        Objects.requireNonNull(studyInfos.getId());
        Objects.requireNonNull(userId);
        Objects.requireNonNull(clonedNetworkUuid);
        Objects.requireNonNull(clonedCaseUuid);
        Objects.requireNonNull(sourceStudy.getNetworkId());
        Objects.requireNonNull(sourceStudy.getCaseFormat());
        Objects.requireNonNull(sourceStudy.getCaseUuid());
        Objects.requireNonNull(newLoadFlowParameters);

        UUID reportUuid = UUID.randomUUID();
        StudyEntity studyEntity = new StudyEntity(studyInfos.getId(), clonedNetworkUuid, sourceStudy.getNetworkId(), sourceStudy.getCaseFormat(),
                clonedCaseUuid, sourceStudy.getCaseName(), sourceStudy.getLoadFlowProvider(), sourceStudy.getSecurityAnalysisProvider(),
                sourceStudy.getSensitivityAnalysisProvider(), sourceStudy.getDynamicSimulationProvider(), newLoadFlowParameters, newShortCircuitParameters, newDynamicSimulationParameters, newVoltageInitParameters);
        CreatedStudyBasicInfos createdStudyBasicInfos = StudyService.toCreatedStudyBasicInfos(insertDuplicatedStudy(studyEntity, sourceStudy.getId(), reportUuid));

        studyInfosService.add(createdStudyBasicInfos);
        notificationService.emitStudiesChanged(studyInfos.getId(), userId);

        return studyEntity;
    }

    private StudyCreationRequestEntity insertStudyCreationRequest(String userId, UUID studyUuid) {
        StudyCreationRequestEntity newStudy = insertStudyCreationRequestEntity(studyUuid);
        notificationService.emitStudiesChanged(newStudy.getId(), userId);
        return newStudy;
    }

    public byte[] getVoltageLevelSvg(UUID studyUuid, String voltageLevelId, DiagramParameters diagramParameters,
                                     UUID nodeUuid) {
        UUID networkUuid = networkStoreService.getNetworkUuid(studyUuid);
        String variantId = networkModificationTreeService.getVariantId(nodeUuid);
        if (networkStoreService.existVariant(networkUuid, variantId)) {
            return singleLineDiagramService.getVoltageLevelSvg(networkUuid, variantId, voltageLevelId, diagramParameters);
        } else {
            return null;
        }
    }

    public String getVoltageLevelSvgAndMetadata(UUID studyUuid, String voltageLevelId, DiagramParameters diagramParameters,
                                                UUID nodeUuid) {
        UUID networkUuid = networkStoreService.getNetworkUuid(studyUuid);
        String variantId = networkModificationTreeService.getVariantId(nodeUuid);
        if (networkStoreService.existVariant(networkUuid, variantId)) {
            return singleLineDiagramService.getVoltageLevelSvgAndMetadata(networkUuid, variantId, voltageLevelId, diagramParameters);
        } else {
            return null;
        }
    }

    private void persistentStoreWithNotificationOnError(UUID caseUuid, UUID studyUuid, String userId, UUID importReportUuid, Map<String, Object> importParameters) {
        try {
            networkConversionService.persistentStore(caseUuid, studyUuid, userId, importReportUuid, importParameters);
        } catch (HttpStatusCodeException e) {
            throw handleHttpError(e, STUDY_CREATION_FAILED);
        }
    }

    public String getLinesGraphics(UUID networkUuid, UUID nodeUuid, List<String> linesIds) {
        String variantId = networkModificationTreeService.getVariantId(nodeUuid);

        return geoDataService.getLinesGraphics(networkUuid, variantId, linesIds);
    }

    public String getSubstationsGraphics(UUID networkUuid, UUID nodeUuid, List<String> substationsIds) {
        String variantId = networkModificationTreeService.getVariantId(nodeUuid);

        return geoDataService.getSubstationsGraphics(networkUuid, variantId, substationsIds);
    }

    public String getSubstationMapData(UUID studyUuid, UUID nodeUuid, String substationId, boolean inUpstreamBuiltParentNode) {
        UUID nodeUuidToSearchIn = getNodeUuidToSearchIn(nodeUuid, inUpstreamBuiltParentNode);
        return networkMapService.getEquipmentMapData(networkStoreService.getNetworkUuid(studyUuid), networkModificationTreeService.getVariantId(nodeUuidToSearchIn),
                "substations", substationId);
    }

    public String getLineMapData(UUID studyUuid, UUID nodeUuid, String lineId, boolean inUpstreamBuiltParentNode) {
        UUID nodeUuidToSearchIn = getNodeUuidToSearchIn(nodeUuid, inUpstreamBuiltParentNode);
        return networkMapService.getEquipmentMapData(networkStoreService.getNetworkUuid(studyUuid), networkModificationTreeService.getVariantId(nodeUuidToSearchIn),
                "lines", lineId);
    }

    public String getTwoWindingsTransformersMapData(UUID studyUuid, UUID nodeUuid, List<String> substationsIds, boolean inUpstreamBuiltParentNode) {
        UUID nodeUuidToSearchIn = getNodeUuidToSearchIn(nodeUuid, inUpstreamBuiltParentNode);
        return networkMapService.getEquipmentsMapData(networkStoreService.getNetworkUuid(studyUuid), networkModificationTreeService.getVariantId(nodeUuidToSearchIn),
                substationsIds, "2-windings-transformers");
    }

    public String getTwoWindingsTransformerMapData(UUID studyUuid, UUID nodeUuid, String twoWindingsTransformerId,
                                                   boolean inUpstreamBuiltParentNode) {
        UUID nodeUuidToSearchIn = getNodeUuidToSearchIn(nodeUuid, inUpstreamBuiltParentNode);
        return networkMapService.getEquipmentMapData(networkStoreService.getNetworkUuid(studyUuid), networkModificationTreeService.getVariantId(nodeUuidToSearchIn),
                "2-windings-transformers", twoWindingsTransformerId);
    }

    public String getThreeWindingsTransformersMapData(UUID studyUuid, UUID nodeUuid, List<String> substationsIds, boolean inUpstreamBuiltParentNode) {
        UUID nodeUuidToSearchIn = getNodeUuidToSearchIn(nodeUuid, inUpstreamBuiltParentNode);
        return networkMapService.getEquipmentsMapData(networkStoreService.getNetworkUuid(studyUuid), networkModificationTreeService.getVariantId(nodeUuidToSearchIn),
                substationsIds, "3-windings-transformers");
    }

    public String getGeneratorsMapData(UUID studyUuid, UUID nodeUuid, List<String> substationsIds, boolean inUpstreamBuiltParentNode) {
        UUID nodeUuidToSearchIn = getNodeUuidToSearchIn(nodeUuid, inUpstreamBuiltParentNode);
        return networkMapService.getEquipmentsMapData(networkStoreService.getNetworkUuid(studyUuid), networkModificationTreeService.getVariantId(nodeUuidToSearchIn),
                substationsIds, "generators");
    }

    public String getGeneratorMapData(UUID studyUuid, UUID nodeUuid, String generatorId, boolean inUpstreamBuiltParentNode) {
        UUID nodeUuidToSearchIn = getNodeUuidToSearchIn(nodeUuid, inUpstreamBuiltParentNode);
        return networkMapService.getEquipmentMapData(networkStoreService.getNetworkUuid(studyUuid), networkModificationTreeService.getVariantId(nodeUuidToSearchIn),
                "generators", generatorId);
    }

    public String getBatteriesMapData(UUID studyUuid, UUID nodeUuid, List<String> substationsIds, boolean inUpstreamBuiltParentNode) {
        UUID nodeUuidToSearchIn = getNodeUuidToSearchIn(nodeUuid, inUpstreamBuiltParentNode);
        return networkMapService.getEquipmentsMapData(networkStoreService.getNetworkUuid(studyUuid), networkModificationTreeService.getVariantId(nodeUuidToSearchIn),
                substationsIds, "batteries");
    }

    public String getDanglingLinesMapData(UUID studyUuid, UUID nodeUuid, List<String> substationsIds, boolean inUpstreamBuiltParentNode) {
        UUID nodeUuidToSearchIn = getNodeUuidToSearchIn(nodeUuid, inUpstreamBuiltParentNode);
        return networkMapService.getEquipmentsMapData(networkStoreService.getNetworkUuid(studyUuid), networkModificationTreeService.getVariantId(nodeUuidToSearchIn),
                substationsIds, "dangling-lines");
    }

    public String getLccConverterStationsMapData(UUID studyUuid, UUID nodeUuid, List<String> substationsIds, boolean inUpstreamBuiltParentNode) {
        UUID nodeUuidToSearchIn = getNodeUuidToSearchIn(nodeUuid, inUpstreamBuiltParentNode);
        return networkMapService.getEquipmentsMapData(networkStoreService.getNetworkUuid(studyUuid), networkModificationTreeService.getVariantId(nodeUuidToSearchIn),
                substationsIds, "lcc-converter-stations");
    }

    public String getVscConverterStationsMapData(UUID studyUuid, UUID nodeUuid, List<String> substationsIds, boolean inUpstreamBuiltParentNode) {
        UUID nodeUuidToSearchIn = getNodeUuidToSearchIn(nodeUuid, inUpstreamBuiltParentNode);
        return networkMapService.getEquipmentsMapData(networkStoreService.getNetworkUuid(studyUuid), networkModificationTreeService.getVariantId(nodeUuidToSearchIn),
                substationsIds, "vsc-converter-stations");
    }

    public String getNetworkElementsInfos(UUID studyUuid, UUID nodeUuid, List<String> substationsIds, String elementType, String infoType, boolean inUpstreamBuiltParentNode) {
        UUID nodeUuidToSearchIn = getNodeUuidToSearchIn(nodeUuid, inUpstreamBuiltParentNode);
        return networkMapService.getElementsInfos(networkStoreService.getNetworkUuid(studyUuid), networkModificationTreeService.getVariantId(nodeUuidToSearchIn),
                substationsIds, elementType, infoType);
    }

    public String getNetworkElementInfos(UUID studyUuid, UUID nodeUuid, String elementType, String infoType, String elementId, boolean inUpstreamBuiltParentNode) {
        UUID nodeUuidToSearchIn = getNodeUuidToSearchIn(nodeUuid, inUpstreamBuiltParentNode);
        return networkMapService.getElementInfos(networkStoreService.getNetworkUuid(studyUuid), networkModificationTreeService.getVariantId(nodeUuidToSearchIn),
                elementType, infoType, elementId);
    }

    public String getLoadMapData(UUID studyUuid, UUID nodeUuid, String loadId, boolean inUpstreamBuiltParentNode) {
        UUID nodeUuidToSearchIn = getNodeUuidToSearchIn(nodeUuid, inUpstreamBuiltParentNode);
        return networkMapService.getEquipmentMapData(networkStoreService.getNetworkUuid(studyUuid), networkModificationTreeService.getVariantId(nodeUuidToSearchIn),
                "loads", loadId);
    }

    public String getShuntCompensatorsMapData(UUID studyUuid, UUID nodeUuid, List<String> substationsIds, boolean inUpstreamBuiltParentNode) {
        UUID nodeUuidToSearchIn = getNodeUuidToSearchIn(nodeUuid, inUpstreamBuiltParentNode);
        return networkMapService.getEquipmentsMapData(networkStoreService.getNetworkUuid(studyUuid), networkModificationTreeService.getVariantId(nodeUuidToSearchIn),
                substationsIds, "shunt-compensators");
    }

    public String getShuntCompensatorMapData(UUID studyUuid, UUID nodeUuid, String shuntCompensatorId,
                                             boolean inUpstreamBuiltParentNode) {
        UUID nodeUuidToSearchIn = getNodeUuidToSearchIn(nodeUuid, inUpstreamBuiltParentNode);
        return networkMapService.getEquipmentMapData(networkStoreService.getNetworkUuid(studyUuid), networkModificationTreeService.getVariantId(nodeUuidToSearchIn),
                "shunt-compensators", shuntCompensatorId);
    }

    public String getStaticVarCompensatorsMapData(UUID studyUuid, UUID nodeUuid, List<String> substationsIds, boolean inUpstreamBuiltParentNode) {
        UUID nodeUuidToSearchIn = getNodeUuidToSearchIn(nodeUuid, inUpstreamBuiltParentNode);
        return networkMapService.getEquipmentsMapData(networkStoreService.getNetworkUuid(studyUuid), networkModificationTreeService.getVariantId(nodeUuidToSearchIn),
                substationsIds, "static-var-compensators");
    }

    public String getVoltageLevelMapData(UUID studyUuid, UUID nodeUuid, String voltageLevelId,
                                         boolean inUpstreamBuiltParentNode) {
        UUID nodeUuidToSearchIn = getNodeUuidToSearchIn(nodeUuid, inUpstreamBuiltParentNode);
        return networkMapService.getEquipmentMapData(networkStoreService.getNetworkUuid(studyUuid), networkModificationTreeService.getVariantId(nodeUuidToSearchIn),
                "voltage-levels", voltageLevelId);
    }

    public String getVoltageLevelsAndEquipment(UUID studyUuid, UUID nodeUuid, List<String> substationsIds, boolean inUpstreamBuiltParentNode) {
        UUID nodeUuidToSearchIn = getNodeUuidToSearchIn(nodeUuid, inUpstreamBuiltParentNode);
        return networkMapService.getEquipmentsMapData(networkStoreService.getNetworkUuid(studyUuid), networkModificationTreeService.getVariantId(nodeUuidToSearchIn),
                substationsIds, "voltage-levels-equipments");
    }

    public String getVoltageLevelEquipments(UUID studyUuid, UUID nodeUuid, List<String> substationsIds, boolean inUpstreamBuiltParentNode, String voltageLevelId) {
        UUID nodeUuidToSearchIn = getNodeUuidToSearchIn(nodeUuid, inUpstreamBuiltParentNode);
        String equipmentPath = "voltage-level-equipments" + (voltageLevelId == null ? "" : StudyConstants.DELIMITER + voltageLevelId);
        return networkMapService.getEquipmentsMapData(networkStoreService.getNetworkUuid(studyUuid), networkModificationTreeService.getVariantId(nodeUuidToSearchIn),
                substationsIds, equipmentPath);
    }

    public String getBranchOrThreeWindingsTransformer(UUID studyUuid, UUID nodeUuid, String equipmentId) {
        UUID networkUuid = networkStoreService.getNetworkUuid(studyUuid);
        String variantId = networkModificationTreeService.getVariantId(nodeUuid);
        return networkMapService.getEquipmentMapData(networkUuid, variantId, "branch-or-3wt", equipmentId);
    }

    public String getAllMapData(UUID studyUuid, UUID nodeUuid, List<String> substationsIds) {
        return networkMapService.getEquipmentsMapData(networkStoreService.getNetworkUuid(studyUuid), networkModificationTreeService.getVariantId(nodeUuid),
                substationsIds, "all");
    }

    public void runLoadFlow(UUID studyUuid, UUID nodeUuid) {
        StudyEntity studyEntity = studyRepository.findById(studyUuid).orElseThrow(() -> new StudyException(STUDY_NOT_FOUND));
        LoadFlowParametersInfos lfParameters = getLoadFlowParametersInfos(studyEntity);
        loadflowService.runLoadFlow(studyUuid, nodeUuid, lfParameters, studyEntity.getLoadFlowProvider());
    }

    public ExportNetworkInfos exportNetwork(UUID studyUuid, UUID nodeUuid, String format, String paramatersJson) {
        UUID networkUuid = networkStoreService.getNetworkUuid(studyUuid);
        String variantId = networkModificationTreeService.getVariantId(nodeUuid);

        return networkConversionService.exportNetwork(networkUuid, variantId, format, paramatersJson);
    }

    public void assertLoadFlowRunnable(UUID nodeUuid) {
        LoadFlowStatus lfStatus = getLoadFlowStatus(nodeUuid);

        if (!LoadFlowStatus.NOT_DONE.equals(lfStatus)) {
            throw new StudyException(LOADFLOW_NOT_RUNNABLE);
        }
    }

    private void assertLoadFlowNotRunning(UUID nodeUuid) {
        LoadFlowStatus lfStatus = getLoadFlowStatus(nodeUuid);

        if (LoadFlowStatus.RUNNING.equals(lfStatus)) {
            throw new StudyException(LOADFLOW_RUNNING);
        }
    }

    private void assertComputationNotRunning(UUID nodeUuid) {
        assertLoadFlowNotRunning(nodeUuid);
        securityAnalysisService.assertSecurityAnalysisNotRunning(nodeUuid);
        dynamicSimulationService.assertDynamicSimulationNotRunning(nodeUuid);
        sensitivityAnalysisService.assertSensitivityAnalysisNotRunning(nodeUuid);
        shortCircuitService.assertShortCircuitAnalysisNotRunning(nodeUuid);
        voltageInitService.assertVoltageInitNotRunning(nodeUuid);
    }

    public void assertIsNodeNotReadOnly(UUID nodeUuid) {
        Boolean isReadOnly = networkModificationTreeService.isReadOnly(nodeUuid).orElse(Boolean.FALSE);
        if (Boolean.TRUE.equals(isReadOnly)) {
            throw new StudyException(NOT_ALLOWED);
        }
    }

    public void assertCanModifyNode(UUID studyUuid, UUID nodeUuid) {
        assertIsNodeNotReadOnly(nodeUuid);
        assertNoBuildNoComputation(studyUuid, nodeUuid);
    }

    public void assertNoBuildNoComputation(UUID studyUuid, UUID nodeUuid) {
        assertComputationNotRunning(nodeUuid);
        assertNoNodeIsBuilding(studyUuid);
    }

    private void assertNoNodeIsBuilding(UUID studyUuid) {
        networkModificationTreeService.getAllNodes(studyUuid).stream().forEach(node -> {
            if (networkModificationTreeService.getBuildStatus(node.getIdNode()) == BuildStatus.BUILDING) {
                throw new StudyException(NOT_ALLOWED, "No modification is allowed during a node building.");
            }
        });
    }

    public void assertRootNodeOrBuiltNode(UUID studyUuid, UUID nodeUuid) {
        if (!(networkModificationTreeService.getStudyRootNodeUuid(studyUuid).equals(nodeUuid)
                || networkModificationTreeService.getBuildStatus(nodeUuid).isBuilt())) {
            throw new StudyException(NODE_NOT_BUILT);
        }
    }

    private LoadFlowParameters getLoadFlowParameters(StudyEntity studyEntity) {
        return LoadflowService.fromEntity(studyEntity.getLoadFlowParameters());
    }

    public LoadFlowParameters getLoadFlowParameters(UUID studyUuid) {
        return studyRepository.findById(studyUuid)
                .map(this::getLoadFlowParameters)
                .orElse(null);
    }

    public LoadFlowParametersInfos getLoadFlowParametersInfos(StudyEntity study) {
        LoadFlowParameters commonParameters = getLoadFlowParameters(study);
        List<LoadFlowSpecificParameterInfos> specificParameters = getSpecificLoadFlowParameters(study, ComputationUsingLoadFlow.LOAD_FLOW);
        return LoadFlowParametersInfos.builder()
                .commonParameters(commonParameters)
                .specificParameters(specificParameters.stream().collect(Collectors.toMap(LoadFlowSpecificParameterInfos::getName, LoadFlowSpecificParameterInfos::getValue)))
                .build();
    }

    public LoadFlowParametersValues getLoadFlowParametersValues(UUID studyUuid) {
        StudyEntity study = studyRepository.findById(studyUuid).orElseThrow(() -> new StudyException(STUDY_NOT_FOUND));
        LoadFlowParameters commonParameters = getLoadFlowParameters(study);
        List<LoadFlowSpecificParameterInfos> specificParameters = getAllSpecificLoadFlowParameters(study);
        Map<String, Map<String, Object>> specificParametersPerProvider = specificParameters.stream()
            .collect(Collectors.groupingBy(LoadFlowSpecificParameterInfos::getProvider,
                Collectors.toMap(LoadFlowSpecificParameterInfos::getName, LoadFlowSpecificParameterInfos::getValue)));
        return LoadFlowParametersValues.builder()
                .commonParameters(commonParameters)
                .specificParametersPerProvider(specificParametersPerProvider)
                .build();
    }

    private List<LoadFlowSpecificParameterInfos> getSpecificLoadFlowParameters(StudyEntity study, ComputationUsingLoadFlow computation) {
        List<LoadFlowSpecificParameterEntity> params = study.getLoadFlowParameters().getSpecificParameters();
        String lfProvider;
        if (computation == ComputationUsingLoadFlow.SECURITY_ANALYSIS) {
            lfProvider = study.getSecurityAnalysisProvider();
        } else if (computation == ComputationUsingLoadFlow.SENSITIVITY_ANALYSIS) {
            lfProvider = study.getSensitivityAnalysisProvider();
        } else {
            lfProvider = study.getLoadFlowProvider();
        }
        return params.stream()
                .filter(p -> p.getProvider().equalsIgnoreCase(lfProvider))
                .map(LoadFlowSpecificParameterEntity::toLoadFlowSpecificParameterInfos)
                .collect(Collectors.toList());
    }

    private List<LoadFlowSpecificParameterInfos> getAllSpecificLoadFlowParameters(StudyEntity study) {
        List<LoadFlowSpecificParameterEntity> params = study.getLoadFlowParameters().getSpecificParameters();
        return params.stream()
                .map(LoadFlowSpecificParameterEntity::toLoadFlowSpecificParameterInfos)
                .collect(Collectors.toList());
    }

    private List<LoadFlowSpecificParameterInfos> getSpecificLoadFlowParameters(UUID studyUuid, ComputationUsingLoadFlow computation) {
        return studyRepository.findById(studyUuid)
                .map(study -> getSpecificLoadFlowParameters(study, computation))
                .orElse(List.of());
    }

    private LoadFlowParametersEntity createParametersEntity(LoadFlowParametersValues parameters) {
        LoadFlowParameters allCommonValues;
        List<LoadFlowSpecificParameterInfos> allSpecificValues = new ArrayList<>(List.of());
        if (parameters == null) {
            allCommonValues = LoadFlowParameters.load();
        } else {
            allCommonValues = parameters.getCommonParameters();
            if (parameters.getSpecificParametersPerProvider() != null) {
                parameters.getSpecificParametersPerProvider().forEach((provider, paramsMap) -> {
                    if (paramsMap != null) {
                        paramsMap.forEach((paramName, paramValue) -> {
                                if (paramValue != null) {
                                    allSpecificValues.add(LoadFlowSpecificParameterInfos.builder()
                                            .provider(provider)
                                            .value(Objects.toString(paramValue))
                                            .name(paramName)
                                            .build());
                                }
                            }
                        );
                    }
                });
            }
        }
        return LoadflowService.toEntity(allCommonValues, allSpecificValues);
    }

    @Transactional
    public void setLoadFlowParameters(UUID studyUuid, LoadFlowParametersValues parameters, String userId) {
        updateLoadFlowParameters(studyUuid, createParametersEntity(parameters));
        invalidateLoadFlowStatusOnAllNodes(studyUuid);
        notificationService.emitStudyChanged(studyUuid, null, NotificationService.UPDATE_TYPE_LOADFLOW_STATUS);
        invalidateSecurityAnalysisStatusOnAllNodes(studyUuid);
        invalidateSensitivityAnalysisStatusOnAllNodes(studyUuid);
        invalidateDynamicSimulationStatusOnAllNodes(studyUuid);
        notificationService.emitStudyChanged(studyUuid, null, NotificationService.UPDATE_TYPE_SECURITY_ANALYSIS_STATUS);
        notificationService.emitStudyChanged(studyUuid, null, NotificationService.UPDATE_TYPE_SENSITIVITY_ANALYSIS_STATUS);
        notificationService.emitStudyChanged(studyUuid, null, NotificationService.UPDATE_TYPE_DYNAMIC_SIMULATION_STATUS);
        notificationService.emitElementUpdated(studyUuid, userId);
    }

    public void invalidateLoadFlowStatusOnAllNodes(UUID studyUuid) {
        networkModificationTreeService.updateStudyLoadFlowStatus(studyUuid, LoadFlowStatus.NOT_DONE);
    }

    public String getDefaultLoadflowProvider() {
        return defaultLoadflowProvider;
    }

    public String getLoadFlowProvider(UUID studyUuid) {
        return studyRepository.findById(studyUuid)
                .map(StudyEntity::getLoadFlowProvider)
                .orElse("");
    }

    private void updateProvider(UUID studyUuid, String userId, Consumer<StudyEntity> providerSetter) {
        StudyEntity studyEntity = studyRepository.findById(studyUuid).orElseThrow(() -> new StudyException(STUDY_NOT_FOUND));
        providerSetter.accept(studyEntity);
        notificationService.emitElementUpdated(studyUuid, userId);
    }

    @Transactional
    public void updateLoadFlowProvider(UUID studyUuid, String provider, String userId) {
        updateProvider(studyUuid, userId, studyEntity -> {
            studyEntity.setLoadFlowProvider(provider != null ? provider : defaultLoadflowProvider);
            networkModificationTreeService.updateStudyLoadFlowStatus(studyUuid, LoadFlowStatus.NOT_DONE);
            notificationService.emitStudyChanged(studyUuid, null, NotificationService.UPDATE_TYPE_LOADFLOW_STATUS);
        });
    }

    public String getDefaultSecurityAnalysisProvider() {
        return defaultSecurityAnalysisProvider;
    }

    public String getSecurityAnalysisProvider(UUID studyUuid) {
        return studyRepository.findById(studyUuid)
                .map(StudyEntity::getSecurityAnalysisProvider)
                .orElse("");
    }

    @Transactional
    public void updateSecurityAnalysisProvider(UUID studyUuid, String provider, String userId) {
        updateProvider(studyUuid, userId, studyEntity -> {
            studyEntity.setSecurityAnalysisProvider(provider != null ? provider : defaultSecurityAnalysisProvider);
            invalidateSecurityAnalysisStatusOnAllNodes(studyUuid);
            notificationService.emitStudyChanged(studyUuid, null, NotificationService.UPDATE_TYPE_SECURITY_ANALYSIS_STATUS);
        });
    }

    public String getDefaultSensitivityAnalysisProvider() {
        return defaultSensitivityAnalysisProvider;
    }

    public String getSensitivityAnalysisProvider(UUID studyUuid) {
        return studyRepository.findById(studyUuid)
                .map(StudyEntity::getSensitivityAnalysisProvider)
                .orElse("");
    }

    @Transactional
    public void updateSensitivityAnalysisProvider(UUID studyUuid, String provider, String userId) {
        updateProvider(studyUuid, userId, studyEntity -> {
            studyEntity.setSensitivityAnalysisProvider(provider != null ? provider : defaultSensitivityAnalysisProvider);
            invalidateSensitivityAnalysisStatusOnAllNodes(studyUuid);
            notificationService.emitStudyChanged(studyUuid, null, NotificationService.UPDATE_TYPE_SENSITIVITY_ANALYSIS_STATUS);
        });
    }

    public String getDefaultDynamicSimulationProvider() {
        return defaultDynamicSimulationProvider;
    }

    public String getDynamicSimulationProvider(UUID studyUuid) {
        return studyRepository.findById(studyUuid)
                .map(StudyEntity::getDynamicSimulationProvider)
                .orElse("");
    }

    @Transactional
    public void updateDynamicSimulationProvider(UUID studyUuid, String provider, String userId) {
        updateProvider(studyUuid, userId, studyEntity -> {
            studyEntity.setDynamicSimulationProvider(provider != null ? provider : defaultDynamicSimulationProvider);
            invalidateDynamicSimulationStatusOnAllNodes(studyUuid);
            notificationService.emitStudyChanged(studyUuid, null, NotificationService.UPDATE_TYPE_DYNAMIC_SIMULATION_STATUS);
        });
    }

    public ShortCircuitParameters getShortCircuitParameters(UUID studyUuid) {
        return studyRepository.findById(studyUuid)
                .map(studyEntity -> ShortCircuitService.fromEntity(studyEntity.getShortCircuitParameters()))
                .orElse(null);
    }

    @Transactional
    public void setShortCircuitParameters(UUID studyUuid, ShortCircuitParameters parameters, String userId) {
        updateShortCircuitParameters(studyUuid, ShortCircuitService.toEntity(parameters != null ? parameters : ShortCircuitService.getDefaultShortCircuitParameters()));
        notificationService.emitElementUpdated(studyUuid, userId);
    }

    @Transactional
    public UUID runSecurityAnalysis(UUID studyUuid, List<String> contingencyListNames, String parameters, UUID nodeUuid) {
        Objects.requireNonNull(studyUuid);
        Objects.requireNonNull(contingencyListNames);
        Objects.requireNonNull(parameters);
        Objects.requireNonNull(nodeUuid);

        UUID networkUuid = networkStoreService.getNetworkUuid(studyUuid);
        String provider = getSecurityAnalysisProvider(studyUuid);
        String variantId = networkModificationTreeService.getVariantId(nodeUuid);
        UUID reportUuid = networkModificationTreeService.getReportUuid(nodeUuid);

        String receiver;
        try {
            receiver = URLEncoder.encode(objectMapper.writeValueAsString(new NodeReceiver(nodeUuid)),
                StandardCharsets.UTF_8);
        } catch (JsonProcessingException e) {
            throw new UncheckedIOException(e);
        }

        Optional<UUID> prevResultUuidOpt = networkModificationTreeService.getSecurityAnalysisResultUuid(nodeUuid);
        prevResultUuidOpt.ifPresent(securityAnalysisService::deleteSaResult);

        List<LoadFlowSpecificParameterInfos> specificParameters = null;
        SecurityAnalysisParameters securityAnalysisParameters = SecurityAnalysisParameters.load();
        if (StringUtils.isEmpty(parameters)) {
            LoadFlowParameters loadFlowParameters = getLoadFlowParameters(studyUuid);
            securityAnalysisParameters.setLoadFlowParameters(loadFlowParameters);
            specificParameters = getSpecificLoadFlowParameters(studyUuid, ComputationUsingLoadFlow.SECURITY_ANALYSIS);
        } else {
            try {
                securityAnalysisParameters = objectMapper.readValue(parameters, SecurityAnalysisParameters.class);
            } catch (JsonProcessingException e) {
                throw new UncheckedIOException(e);
            }
        }

        SecurityAnalysisParametersInfos params = SecurityAnalysisParametersInfos.builder()
                .parameters(securityAnalysisParameters)
                .loadFlowSpecificParameters(specificParameters == null ?
                    Map.of() : specificParameters.stream().collect(Collectors.toMap(LoadFlowSpecificParameterInfos::getName, LoadFlowSpecificParameterInfos::getValue)))
                .build();

        UUID result = securityAnalysisService.runSecurityAnalysis(networkUuid, reportUuid, nodeUuid, variantId, provider, contingencyListNames, params, receiver);

        updateSecurityAnalysisResultUuid(nodeUuid, result);
        notificationService.emitStudyChanged(studyUuid, nodeUuid, NotificationService.UPDATE_TYPE_SECURITY_ANALYSIS_STATUS);
        return result;
    }

    public Integer getContingencyCount(UUID studyUuid, List<String> contingencyListNames, UUID nodeUuid) {
        Objects.requireNonNull(studyUuid);
        Objects.requireNonNull(contingencyListNames);
        Objects.requireNonNull(nodeUuid);

        UUID networkuuid = networkStoreService.getNetworkUuid(studyUuid);
        String variantId = networkModificationTreeService.getVariantId(nodeUuid);

        return actionsService.getContingencyCount(networkuuid, variantId, contingencyListNames);
    }

    public static LimitViolationInfos toLimitViolationInfos(LimitViolation violation) {
        return LimitViolationInfos.builder()
                .subjectId(violation.getSubjectId())
                .acceptableDuration(violation.getAcceptableDuration())
                .limit(violation.getLimit())
                .limitName(violation.getLimitName())
                .value(violation.getValue())
                .side(violation.getSide() != null ? violation.getSide().name() : "").build();
    }

    public List<LimitViolationInfos> getCurrentLimitViolations(UUID studyUuid, UUID nodeUuid, float limitReduction) {
        Objects.requireNonNull(studyUuid);
        Objects.requireNonNull(nodeUuid);

        UUID networkUuid = networkStoreService.getNetworkUuid(studyUuid);
        Network network = networkStoreService.getNetwork(networkUuid, PreloadingStrategy.COLLECTION, networkModificationTreeService.getVariantId(nodeUuid));
        List<LimitViolation> violations;
        // TODO when checkLimitsDc() is available in com.powsybl.security.Security, uncommented lines below
        //StudyEntity studyEntity = studyRepository.findById(studyUuid).orElseThrow(() -> new StudyException(STUDY_NOT_FOUND));
        //LoadFlowParameters lfCommonParams = getLoadFlowParameters(studyEntity);
        //if (lfCommonParams.isDc()) {
        //    violations = Security.checkLimitsDc(network, limitReduction, lfCommonParams.getDcPowerFactor());
        //} else {
        violations = Security.checkLimits(network, limitReduction);
        //}
        return violations.stream()
            .filter(v -> v.getLimitType() == LimitViolationType.CURRENT)
            .map(StudyService::toLimitViolationInfos).collect(Collectors.toList());
    }

    public byte[] getSubstationSvg(UUID studyUuid, String substationId, DiagramParameters diagramParameters,
                                   String substationLayout, UUID nodeUuid) {
        UUID networkUuid = networkStoreService.getNetworkUuid(studyUuid);
        String variantId = networkModificationTreeService.getVariantId(nodeUuid);
        if (networkStoreService.existVariant(networkUuid, variantId)) {
            return singleLineDiagramService.getSubstationSvg(networkUuid, variantId, substationId, diagramParameters, substationLayout);
        } else {
            return null;
        }
    }

    public String getSubstationSvgAndMetadata(UUID studyUuid, String substationId, DiagramParameters diagramParameters,
                                              String substationLayout, UUID nodeUuid) {
        UUID networkUuid = networkStoreService.getNetworkUuid(studyUuid);
        String variantId = networkModificationTreeService.getVariantId(nodeUuid);
        if (networkStoreService.existVariant(networkUuid, variantId)) {
            return singleLineDiagramService.getSubstationSvgAndMetadata(networkUuid, variantId, substationId, diagramParameters, substationLayout);
        } else {
            return null;
        }
    }

    public String getNeworkAreaDiagram(UUID studyUuid, UUID nodeUuid, List<String> voltageLevelsIds, int depth) {
        UUID networkUuid = networkStoreService.getNetworkUuid(studyUuid);
        String variantId = networkModificationTreeService.getVariantId(nodeUuid);
        if (networkStoreService.existVariant(networkUuid, variantId)) {
            return singleLineDiagramService.getNetworkAreaDiagram(networkUuid, variantId, voltageLevelsIds, depth);
        } else {
            return null;
        }
    }

    public void invalidateSecurityAnalysisStatusOnAllNodes(UUID studyUuid) {
        securityAnalysisService.invalidateSaStatus(networkModificationTreeService.getStudySecurityAnalysisResultUuids(studyUuid));
    }

    public void invalidateSensitivityAnalysisStatusOnAllNodes(UUID studyUuid) {
        sensitivityAnalysisService.invalidateSensitivityAnalysisStatus(networkModificationTreeService.getStudySensitivityAnalysisResultUuids(studyUuid));
    }

    public void invalidateDynamicSimulationStatusOnAllNodes(UUID studyUuid) {
        dynamicSimulationService.invalidateStatus(networkModificationTreeService.getStudyDynamicSimulationResultUuids(studyUuid));
    }

    private StudyEntity insertStudyEntity(UUID uuid, String userId, UUID networkUuid, String networkId,
                                          String caseFormat, UUID caseUuid, String caseName, LoadFlowParametersEntity loadFlowParameters,
                                          UUID importReportUuid, ShortCircuitParametersEntity shortCircuitParameters, DynamicSimulationParametersEntity dynamicSimulationParameters, VoltageInitParametersEntity voltageInitParameters) {
        Objects.requireNonNull(uuid);
        Objects.requireNonNull(userId);
        Objects.requireNonNull(networkUuid);
        Objects.requireNonNull(networkId);
        Objects.requireNonNull(caseFormat);
        Objects.requireNonNull(caseUuid);
        Objects.requireNonNull(loadFlowParameters);
        Objects.requireNonNull(shortCircuitParameters);

        StudyEntity studyEntity = new StudyEntity(uuid, networkUuid, networkId, caseFormat, caseUuid, caseName, defaultLoadflowProvider,
                defaultSecurityAnalysisProvider, defaultSensitivityAnalysisProvider, defaultDynamicSimulationProvider, loadFlowParameters, shortCircuitParameters, dynamicSimulationParameters, voltageInitParameters);
        return self.insertStudy(studyEntity, importReportUuid);
    }

    @Transactional
    public StudyEntity insertStudy(StudyEntity studyEntity, UUID importReportUuid) {
        var study = studyRepository.save(studyEntity);

        networkModificationTreeService.createBasicTree(study, importReportUuid);
        return study;
    }

    @Transactional
    public StudyEntity insertDuplicatedStudy(StudyEntity studyEntity, UUID sourceStudyUuid, UUID reportUuid) {
        var study = studyRepository.save(studyEntity);

        networkModificationTreeService.createRoot(study, reportUuid);
        AbstractNode rootNode = networkModificationTreeService.getStudyTree(sourceStudyUuid);
        networkModificationTreeService.cloneStudyTree(rootNode, null, studyEntity);
        return study;
    }

    void updateSecurityAnalysisResultUuid(UUID nodeUuid, UUID securityAnalysisResultUuid) {
        networkModificationTreeService.updateSecurityAnalysisResultUuid(nodeUuid, securityAnalysisResultUuid);
    }

    void updateDynamicSimulationResultUuid(UUID nodeUuid, UUID dynamicSimulationResultUuid) {
        networkModificationTreeService.updateDynamicSimulationResultUuid(nodeUuid, dynamicSimulationResultUuid);
    }

    void updateSensitivityAnalysisResultUuid(UUID nodeUuid, UUID sensitivityAnalysisResultUuid) {
        networkModificationTreeService.updateSensitivityAnalysisResultUuid(nodeUuid, sensitivityAnalysisResultUuid);
    }

    void updateShortCircuitAnalysisResultUuid(UUID nodeUuid, UUID shortCircuitAnalysisResultUuid) {
        networkModificationTreeService.updateShortCircuitAnalysisResultUuid(nodeUuid, shortCircuitAnalysisResultUuid);
    }

    void updateVoltageInitResultUuid(UUID nodeUuid, UUID voltageInitResultUuid) {
        networkModificationTreeService.updateVoltageInitResultUuid(nodeUuid, voltageInitResultUuid);
    }

    private StudyCreationRequestEntity insertStudyCreationRequestEntity(UUID studyUuid) {
        StudyCreationRequestEntity studyCreationRequestEntity = new StudyCreationRequestEntity(
                studyUuid == null ? UUID.randomUUID() : studyUuid);
        return studyCreationRequestRepository.save(studyCreationRequestEntity);
    }

    public void updateLoadFlowParameters(UUID studyUuid, LoadFlowParametersEntity loadFlowParametersEntity) {
        Optional<StudyEntity> studyEntity = studyRepository.findById(studyUuid);
        studyEntity.ifPresent(studyEntity1 -> studyEntity1.setLoadFlowParameters(loadFlowParametersEntity));
    }

    public void updateShortCircuitParameters(UUID studyUuid, ShortCircuitParametersEntity shortCircuitParametersEntity) {
        Optional<StudyEntity> studyEntity = studyRepository.findById(studyUuid);
        studyEntity.ifPresent(studyEntity1 -> studyEntity1.setShortCircuitParameters(shortCircuitParametersEntity));
    }

    public void updateDynamicSimulationParameters(UUID studyUuid, DynamicSimulationParametersEntity dynamicSimulationParametersEntity) {
        Optional<StudyEntity> studyEntity = studyRepository.findById(studyUuid);
        studyEntity.ifPresent(studyEntity1 -> {
            studyEntity1.setDynamicSimulationParameters(dynamicSimulationParametersEntity);
            invalidateDynamicSimulationStatusOnAllNodes(studyUuid);
            notificationService.emitStudyChanged(studyUuid, null, NotificationService.UPDATE_TYPE_DYNAMIC_SIMULATION_STATUS);
        });
    }

    public void updateVoltageInitParameters(UUID studyUuid, VoltageInitParametersEntity voltageInitParametersEntity) {
        Optional<StudyEntity> studyEntity = studyRepository.findById(studyUuid);
        studyEntity.ifPresent(studyEntity1 -> studyEntity1.setVoltageInitParameters(voltageInitParametersEntity));
    }

    public void createNetworkModification(UUID studyUuid, String createModificationAttributes, UUID nodeUuid, String userId) {
        List<UUID> childrenUuids = networkModificationTreeService.getChildren(nodeUuid);
        notificationService.emitStartModificationEquipmentNotification(studyUuid, nodeUuid, childrenUuids, NotificationService.MODIFICATIONS_CREATING_IN_PROGRESS);
        try {
            NodeModificationInfos nodeInfos = networkModificationTreeService.getNodeModificationInfos(nodeUuid);
            UUID groupUuid = nodeInfos.getModificationGroupUuid();
            String variantId = nodeInfos.getVariantId();
            UUID reportUuid = nodeInfos.getReportUuid();

            Optional<NetworkModificationResult> networkModificationResult = networkModificationService.createModification(studyUuid, createModificationAttributes, groupUuid, variantId, reportUuid, nodeInfos.getId().toString());
            updateNode(studyUuid, nodeUuid, networkModificationResult);
        } finally {
            notificationService.emitEndModificationEquipmentNotification(studyUuid, nodeUuid, childrenUuids);
        }
        notificationService.emitElementUpdated(studyUuid, userId);
    }

    public void updateNetworkModification(UUID studyUuid, String updateModificationAttributes, UUID nodeUuid, UUID modificationUuid, String userId) {
        List<UUID> childrenUuids = networkModificationTreeService.getChildren(nodeUuid);
        notificationService.emitStartModificationEquipmentNotification(studyUuid, nodeUuid, childrenUuids, NotificationService.MODIFICATIONS_UPDATING_IN_PROGRESS);
        try {
            networkModificationService.updateModification(updateModificationAttributes, modificationUuid);
            updateStatuses(studyUuid, nodeUuid, false);
        } finally {
            notificationService.emitEndModificationEquipmentNotification(studyUuid, nodeUuid, childrenUuids);
        }
        notificationService.emitElementUpdated(studyUuid, userId);
    }

    public List<IdentifiableInfos> getVoltageLevelBusesOrBusbarSections(UUID studyUuid, UUID nodeUuid, String voltageLevelId,
                                                                        String busPath) {
        UUID networkUuid = networkStoreService.getNetworkUuid(studyUuid);
        String variantId = networkModificationTreeService.getVariantId(nodeUuid);

        return networkMapService.getVoltageLevelBusesOrBusbarSections(networkUuid, variantId, voltageLevelId, busPath);
    }

    public List<IdentifiableInfos> getVoltageLevelBuses(UUID studyUuid, UUID nodeUuid, String voltageLevelId, boolean inUpstreamBuiltParentNode) {
        UUID nodeUuidToSearchIn = getNodeUuidToSearchIn(nodeUuid, inUpstreamBuiltParentNode);
        return getVoltageLevelBusesOrBusbarSections(studyUuid, nodeUuidToSearchIn, voltageLevelId, "configured-buses");
    }

    public List<IdentifiableInfos> getVoltageLevelBusbarSections(UUID studyUuid, UUID nodeUuid, String voltageLevelId, boolean inUpstreamBuiltParentNode) {
        UUID nodeUuidToSearchIn = getNodeUuidToSearchIn(nodeUuid, inUpstreamBuiltParentNode);
        return getVoltageLevelBusesOrBusbarSections(studyUuid, nodeUuidToSearchIn, voltageLevelId, "busbar-sections");
    }

    public LoadFlowStatus getLoadFlowStatus(UUID nodeUuid) {
        return networkModificationTreeService.getLoadFlowStatus(nodeUuid).orElseThrow(() -> new StudyException(ELEMENT_NOT_FOUND));
    }

    public LoadFlowInfos getLoadFlowInfos(UUID studyUuid, UUID nodeUuid) {
        Objects.requireNonNull(studyUuid);
        Objects.requireNonNull(nodeUuid);

        return networkModificationTreeService.getLoadFlowInfos(nodeUuid);
    }

    public void buildNode(@NonNull UUID studyUuid, @NonNull UUID nodeUuid) {
        BuildInfos buildInfos = networkModificationTreeService.getBuildInfos(nodeUuid);
        networkModificationTreeService.updateBuildStatus(nodeUuid, BuildStatus.BUILDING);
        reportService.deleteReport(buildInfos.getReportUuid());

        try {
            networkModificationService.buildNode(studyUuid, nodeUuid, buildInfos);
        } catch (Exception e) {
            networkModificationTreeService.updateBuildStatus(nodeUuid, BuildStatus.NOT_BUILT);
            throw new StudyException(NODE_BUILD_ERROR, e.getMessage());
        }

    }

    public void stopBuild(@NonNull UUID nodeUuid) {
        networkModificationService.stopBuild(nodeUuid);
    }

    @Transactional
    public void duplicateStudyNode(UUID sourceStudyUuid, UUID targetStudyUuid, UUID nodeToCopyUuid, UUID referenceNodeUuid, InsertMode insertMode, String userId) {
        checkStudyContainsNode(sourceStudyUuid, nodeToCopyUuid);
        checkStudyContainsNode(targetStudyUuid, referenceNodeUuid);
        UUID duplicatedNodeUuid = networkModificationTreeService.duplicateStudyNode(nodeToCopyUuid, referenceNodeUuid, insertMode);
        boolean invalidateBuild = !EMPTY_ARRAY.equals(networkModificationTreeService.getNetworkModifications(nodeToCopyUuid));
        notificationService.emitNodeInserted(targetStudyUuid, referenceNodeUuid, duplicatedNodeUuid, insertMode);
        updateStatuses(targetStudyUuid, duplicatedNodeUuid, true, invalidateBuild);
        notificationService.emitElementUpdated(targetStudyUuid, userId);
    }

    @Transactional
    public void moveStudyNode(UUID studyUuid, UUID nodeToMoveUuid, UUID referenceNodeUuid, InsertMode insertMode, String userId) {
        List<NodeEntity> oldChildren = null;
        checkStudyContainsNode(studyUuid, nodeToMoveUuid);
        checkStudyContainsNode(studyUuid, referenceNodeUuid);
        boolean shouldInvalidateChildren = !EMPTY_ARRAY.equals(networkModificationTreeService.getNetworkModifications(nodeToMoveUuid));

        //Invalidating previous children if necessary
        if (shouldInvalidateChildren) {
            oldChildren = networkModificationTreeService.getChildrenByParentUuid(nodeToMoveUuid);
        }

        networkModificationTreeService.moveStudyNode(nodeToMoveUuid, referenceNodeUuid, insertMode);

        //Invalidating moved node or new children if necessary
        if (shouldInvalidateChildren) {
            updateStatuses(studyUuid, nodeToMoveUuid, false, true);
            oldChildren.forEach(child -> updateStatuses(studyUuid, child.getIdNode(), false, true));
        } else {
            invalidateBuild(studyUuid, nodeToMoveUuid, false, true);
        }
        notificationService.emitElementUpdated(studyUuid, userId);
    }

    @Transactional
    public void duplicateStudySubtree(UUID studyUuid, UUID parentNodeToCopyUuid, UUID referenceNodeUuid, String userId) {
        checkStudyContainsNode(studyUuid, parentNodeToCopyUuid);
        checkStudyContainsNode(studyUuid, referenceNodeUuid);

        UUID duplicatedNodeUuid = networkModificationTreeService.duplicateStudySubtree(parentNodeToCopyUuid, referenceNodeUuid, new HashSet<>());
        notificationService.emitSubtreeInserted(studyUuid, duplicatedNodeUuid, referenceNodeUuid);
        notificationService.emitElementUpdated(studyUuid, userId);
    }

    @Transactional
    public void moveStudySubtree(UUID studyUuid, UUID parentNodeToMoveUuid, UUID referenceNodeUuid, String userId) {
        checkStudyContainsNode(studyUuid, parentNodeToMoveUuid);
        checkStudyContainsNode(studyUuid, referenceNodeUuid);

        List<UUID> allChildren = networkModificationTreeService.getChildren(parentNodeToMoveUuid);
        if (allChildren.contains(referenceNodeUuid)) {
            throw new StudyException(NOT_ALLOWED);
        }
        networkModificationTreeService.moveStudySubtree(parentNodeToMoveUuid, referenceNodeUuid);

        if (networkModificationTreeService.getBuildStatus(parentNodeToMoveUuid) == BuildStatus.BUILT) {
            updateStatuses(studyUuid, parentNodeToMoveUuid, false, true);
        }
        allChildren.stream()
                .filter(childUuid -> networkModificationTreeService.getBuildStatus(childUuid) == BuildStatus.BUILT)
                .forEach(childUuid -> updateStatuses(studyUuid, childUuid, false, true));

        notificationService.emitSubtreeMoved(studyUuid, parentNodeToMoveUuid, referenceNodeUuid);
        notificationService.emitElementUpdated(studyUuid, userId);
    }

    private void invalidateBuild(UUID studyUuid, UUID nodeUuid, boolean invalidateOnlyChildrenBuildStatus, boolean invalidateOnlyTargetNode) {
        AtomicReference<Long> startTime = new AtomicReference<>(null);
        startTime.set(System.nanoTime());
        InvalidateNodeInfos invalidateNodeInfos = new InvalidateNodeInfos();
        invalidateNodeInfos.setNetworkUuid(networkStoreService.doGetNetworkUuid(studyUuid));
        // we might want to invalidate target node without impacting other nodes (when moving an empty node for example)
        if (invalidateOnlyTargetNode) {
            networkModificationTreeService.invalidateBuildOfNodeOnly(nodeUuid, invalidateOnlyChildrenBuildStatus, invalidateNodeInfos);
        } else {
            networkModificationTreeService.invalidateBuild(nodeUuid, invalidateOnlyChildrenBuildStatus, invalidateNodeInfos);
        }

        CompletableFuture<Void> executeInParallel = CompletableFuture.allOf(
                studyServerExecutionService.runAsync(() -> invalidateNodeInfos.getReportUuids().forEach(reportService::deleteReport)),  // TODO delete all with one request only
                studyServerExecutionService.runAsync(() -> invalidateNodeInfos.getSecurityAnalysisResultUuids().forEach(securityAnalysisService::deleteSaResult)),
                studyServerExecutionService.runAsync(() -> invalidateNodeInfos.getSensitivityAnalysisResultUuids().forEach(sensitivityAnalysisService::deleteSensitivityAnalysisResult)),
                studyServerExecutionService.runAsync(() -> invalidateNodeInfos.getShortCircuitAnalysisResultUuids().forEach(shortCircuitService::deleteShortCircuitAnalysisResult)),
                studyServerExecutionService.runAsync(() -> invalidateNodeInfos.getVoltageInitResultUuids().forEach(voltageInitService::deleteVoltageInitResult)),
                studyServerExecutionService.runAsync(() -> invalidateNodeInfos.getDynamicSimulationResultUuids().forEach(dynamicSimulationService::deleteResult)),
                studyServerExecutionService.runAsync(() -> networkStoreService.deleteVariants(invalidateNodeInfos.getNetworkUuid(), invalidateNodeInfos.getVariantIds()))
        );

        try {
            executeInParallel.get();
        } catch (Exception e) {
            if (e instanceof InterruptedException) {
                Thread.currentThread().interrupt();
            }
            LOGGER.error(e.toString(), e);
            throw new StudyException(INVALIDATE_BUILD_FAILED, e.getMessage());
        }

        if (startTime.get() != null) {
            LOGGER.trace("Invalidate node '{}' of study '{}' : {} seconds", nodeUuid, studyUuid,
                    TimeUnit.NANOSECONDS.toSeconds(System.nanoTime() - startTime.get()));
        }
    }

    private void updateStatuses(UUID studyUuid, UUID nodeUuid) {
        updateStatuses(studyUuid, nodeUuid, true);
    }

    private void updateStatuses(UUID studyUuid, UUID nodeUuid, boolean invalidateOnlyChildrenBuildStatus) {
        updateStatuses(studyUuid, nodeUuid, invalidateOnlyChildrenBuildStatus, true);
    }

    private void updateStatuses(UUID studyUuid, UUID nodeUuid, boolean invalidateOnlyChildrenBuildStatus, boolean invalidateBuild) {
        if (invalidateBuild) {
            invalidateBuild(studyUuid, nodeUuid, invalidateOnlyChildrenBuildStatus, false);
        }
        notificationService.emitStudyChanged(studyUuid, nodeUuid, NotificationService.UPDATE_TYPE_LOADFLOW_STATUS);
        notificationService.emitStudyChanged(studyUuid, nodeUuid, NotificationService.UPDATE_TYPE_SECURITY_ANALYSIS_STATUS);
        notificationService.emitStudyChanged(studyUuid, nodeUuid, NotificationService.UPDATE_TYPE_SENSITIVITY_ANALYSIS_STATUS);
        notificationService.emitStudyChanged(studyUuid, nodeUuid, NotificationService.UPDATE_TYPE_SHORT_CIRCUIT_STATUS);
        notificationService.emitStudyChanged(studyUuid, nodeUuid, NotificationService.UPDATE_TYPE_VOLTAGE_INIT_STATUS);
        notificationService.emitStudyChanged(studyUuid, nodeUuid, NotificationService.UPDATE_TYPE_DYNAMIC_SIMULATION_STATUS);
    }

    @Transactional
    public void changeModificationActiveState(@NonNull UUID studyUuid, @NonNull UUID nodeUuid,
                                              @NonNull UUID modificationUuid, boolean active, String userId) {
        if (!networkModificationTreeService.getStudyUuidForNodeId(nodeUuid).equals(studyUuid)) {
            throw new StudyException(NOT_ALLOWED);
        }
        networkModificationTreeService.handleExcludeModification(nodeUuid, modificationUuid, active);
        updateStatuses(studyUuid, nodeUuid, false);
        notificationService.emitElementUpdated(studyUuid, userId);
    }

    @Transactional
    public void deleteNetworkModifications(UUID studyUuid, UUID nodeUuid, List<UUID> modificationsUuids, String userId) {
        List<UUID> childrenUuids = networkModificationTreeService.getChildren(nodeUuid);
        notificationService.emitStartModificationEquipmentNotification(studyUuid, nodeUuid, childrenUuids, NotificationService.MODIFICATIONS_DELETING_IN_PROGRESS);
        try {
            if (!networkModificationTreeService.getStudyUuidForNodeId(nodeUuid).equals(studyUuid)) {
                throw new StudyException(NOT_ALLOWED);
            }
            UUID groupId = networkModificationTreeService.getModificationGroupUuid(nodeUuid);
            networkModificationService.deleteModifications(groupId, modificationsUuids);
            networkModificationTreeService.removeModificationsToExclude(nodeUuid, modificationsUuids);
            updateStatuses(studyUuid, nodeUuid, false);
        } finally {
            notificationService.emitEndModificationEquipmentNotification(studyUuid, nodeUuid, childrenUuids);
        }
        notificationService.emitElementUpdated(studyUuid, userId);
    }

    @Transactional
    public void deleteNode(UUID studyUuid, UUID nodeId, boolean deleteChildren, String userId) {
        AtomicReference<Long> startTime = new AtomicReference<>(null);
        startTime.set(System.nanoTime());
        DeleteNodeInfos deleteNodeInfos = new DeleteNodeInfos();
        deleteNodeInfos.setNetworkUuid(networkStoreService.doGetNetworkUuid(studyUuid));
        boolean invalidateChildrenBuild = !EMPTY_ARRAY.equals(networkModificationTreeService.getNetworkModifications(nodeId));
        List<NodeEntity> childrenNodes = networkModificationTreeService.getChildrenByParentUuid(nodeId);
        networkModificationTreeService.doDeleteNode(studyUuid, nodeId, deleteChildren, deleteNodeInfos);

        CompletableFuture<Void> executeInParallel = CompletableFuture.allOf(
                studyServerExecutionService.runAsync(() -> deleteNodeInfos.getModificationGroupUuids().forEach(networkModificationService::deleteModifications)),
                studyServerExecutionService.runAsync(() -> deleteNodeInfos.getReportUuids().forEach(reportService::deleteReport)),
                studyServerExecutionService.runAsync(() -> deleteNodeInfos.getSecurityAnalysisResultUuids().forEach(securityAnalysisService::deleteSaResult)),
                studyServerExecutionService.runAsync(() -> deleteNodeInfos.getSensitivityAnalysisResultUuids().forEach(sensitivityAnalysisService::deleteSensitivityAnalysisResult)),
                studyServerExecutionService.runAsync(() -> deleteNodeInfos.getShortCircuitAnalysisResultUuids().forEach(shortCircuitService::deleteShortCircuitAnalysisResult)),
                studyServerExecutionService.runAsync(() -> deleteNodeInfos.getVoltageInitResultUuids().forEach(voltageInitService::deleteVoltageInitResult)),
                studyServerExecutionService.runAsync(() -> deleteNodeInfos.getDynamicSimulationResultUuids().forEach(dynamicSimulationService::deleteResult)),
                studyServerExecutionService.runAsync(() -> networkStoreService.deleteVariants(deleteNodeInfos.getNetworkUuid(), deleteNodeInfos.getVariantIds()))
        );

        try {
            executeInParallel.get();
        } catch (Exception e) {
            if (e instanceof InterruptedException) {
                Thread.currentThread().interrupt();
            }
            LOGGER.error(e.toString(), e);
            throw new StudyException(DELETE_NODE_FAILED, e.getMessage());
        }

        if (startTime.get() != null) {
            LOGGER.trace("Delete node '{}' of study '{}' : {} seconds", nodeId, studyUuid,
                    TimeUnit.NANOSECONDS.toSeconds(System.nanoTime() - startTime.get()));
        }

        if (invalidateChildrenBuild) {
            childrenNodes.forEach(nodeEntity -> updateStatuses(studyUuid, nodeEntity.getIdNode(), false, true));
        }

        notificationService.emitElementUpdated(studyUuid, userId);
    }

    private void reindexStudy(StudyEntity study) {
        CreatedStudyBasicInfos studyInfos = toCreatedStudyBasicInfos(study);
        // reindex study in elasticsearch
        studyInfosService.recreateStudyInfos(studyInfos);
        try {
            networkConversionService.reindexStudyNetworkEquipments(study.getNetworkUuid());
        } catch (HttpStatusCodeException e) {
            LOGGER.error(e.toString(), e);
            throw e;
        }
        invalidateBuild(study.getId(), networkModificationTreeService.getStudyRootNodeUuid(study.getId()), false, false);
        LOGGER.info("Study with id = '{}' has been reindexed", study.getId());
    }

    public void reindexStudy(UUID studyUuid) {
        reindexStudy(studyRepository.findById(studyUuid).orElseThrow(() -> new StudyException(STUDY_NOT_FOUND)));
    }

    @Transactional
    public void moveModifications(UUID studyUuid, UUID targetNodeUuid, UUID originNodeUuid, List<UUID> modificationUuidList, UUID beforeUuid, String userId) {
        if (originNodeUuid == null) {
            throw new StudyException(MISSING_PARAMETER, "The parameter 'originNodeUuid' must be defined when moving modifications");
        }

        boolean moveBetweenNodes = !targetNodeUuid.equals(originNodeUuid);
        // Target node must not be built (incremental mode) when:
        // - the move is a cut & paste or a position change inside the same node
        // - the move is a cut & paste between 2 nodes and the target node belongs to the source node subtree
        boolean targetNodeBelongsToSourceNodeSubTree = moveBetweenNodes && networkModificationTreeService.hasAncestor(targetNodeUuid, originNodeUuid);
        boolean buildTargetNode = moveBetweenNodes && !targetNodeBelongsToSourceNodeSubTree;

        List<UUID> childrenUuids = networkModificationTreeService.getChildren(targetNodeUuid);
        List<UUID> originNodeChildrenUuids = new ArrayList<>();
        notificationService.emitStartModificationEquipmentNotification(studyUuid, targetNodeUuid, childrenUuids, NotificationService.MODIFICATIONS_UPDATING_IN_PROGRESS);
        if (moveBetweenNodes) {
            originNodeChildrenUuids = networkModificationTreeService.getChildren(originNodeUuid);
            notificationService.emitStartModificationEquipmentNotification(studyUuid, originNodeUuid, originNodeChildrenUuids, NotificationService.MODIFICATIONS_UPDATING_IN_PROGRESS);
        }
        try {
            checkStudyContainsNode(studyUuid, targetNodeUuid);
            UUID originGroupUuid = networkModificationTreeService.getModificationGroupUuid(originNodeUuid);
            NodeModificationInfos nodeInfos = networkModificationTreeService.getNodeModificationInfos(targetNodeUuid);
            UUID networkUuid = networkStoreService.getNetworkUuid(studyUuid);
            Optional<NetworkModificationResult> networkModificationResult = networkModificationService.moveModifications(originGroupUuid, modificationUuidList, beforeUuid, networkUuid, nodeInfos, buildTargetNode);
            if (!targetNodeBelongsToSourceNodeSubTree) {
                // invalidate the whole subtree except maybe the target node itself (depends if we have built this node during the move)
                networkModificationResult.ifPresent(modificationResult -> emitNetworkModificationImpacts(studyUuid, targetNodeUuid, modificationResult));
                updateStatuses(studyUuid, targetNodeUuid, buildTargetNode, true);
            }
            if (moveBetweenNodes) {
                // invalidate the whole subtree including the source node
                networkModificationResult.ifPresent(modificationResult -> emitNetworkModificationImpacts(studyUuid, originNodeUuid, modificationResult));
                updateStatuses(studyUuid, originNodeUuid, false, true);
            }
        } finally {
            notificationService.emitEndModificationEquipmentNotification(studyUuid, targetNodeUuid, childrenUuids);
            if (moveBetweenNodes) {
                notificationService.emitEndModificationEquipmentNotification(studyUuid, originNodeUuid, originNodeChildrenUuids);
            }
        }
        notificationService.emitElementUpdated(studyUuid, userId);
    }

    @Transactional
    public void duplicateModifications(UUID studyUuid, UUID nodeUuid, List<UUID> modificationUuidList, String userId) {
        List<UUID> childrenUuids = networkModificationTreeService.getChildren(nodeUuid);
        notificationService.emitStartModificationEquipmentNotification(studyUuid, nodeUuid, childrenUuids, NotificationService.MODIFICATIONS_UPDATING_IN_PROGRESS);
        try {
            checkStudyContainsNode(studyUuid, nodeUuid);
            NodeModificationInfos nodeInfos = networkModificationTreeService.getNodeModificationInfos(nodeUuid);
            UUID networkUuid = networkStoreService.getNetworkUuid(studyUuid);
            Optional<NetworkModificationResult> networkModificationResult = networkModificationService.duplicateModification(modificationUuidList, networkUuid, nodeInfos);
            // invalidate the whole subtree except the target node (we have built this node during the duplication)
            networkModificationResult.ifPresent(modificationResult -> emitNetworkModificationImpacts(studyUuid, nodeUuid, modificationResult));
            updateStatuses(studyUuid, nodeUuid, true, true);
        } finally {
            notificationService.emitEndModificationEquipmentNotification(studyUuid, nodeUuid, childrenUuids);
        }
        notificationService.emitElementUpdated(studyUuid, userId);
    }

    private void checkStudyContainsNode(UUID studyUuid, UUID nodeUuid) {
        if (!networkModificationTreeService.getStudyUuidForNodeId(nodeUuid).equals(studyUuid)) {
            throw new StudyException(NOT_ALLOWED);
        }
    }

    @Transactional(readOnly = true)
    public List<ReporterModel> getNodeReport(UUID nodeUuid, boolean nodeOnlyReport) {
        return getSubReportersByNodeFrom(nodeUuid, nodeOnlyReport);
    }

    private List<ReporterModel> getSubReportersByNodeFrom(UUID nodeUuid, boolean nodeOnlyReport) {
        List<ReporterModel> subReporters = getSubReportersByNodeFrom(nodeUuid);
        if (subReporters.isEmpty()) {
            return subReporters;
        } else if (nodeOnlyReport) {
            return List.of(subReporters.get(subReporters.size() - 1));
        } else {
            if (subReporters.get(0).getTaskKey().equals(ROOT_NODE_NAME)) {
                return subReporters;
            }
            Optional<UUID> parentUuid = networkModificationTreeService.getParentNodeUuid(UUID.fromString(subReporters.get(0).getTaskKey()));
            return parentUuid.isEmpty() ? subReporters : Stream.concat(getSubReportersByNodeFrom(parentUuid.get(), false).stream(), subReporters.stream()).collect(Collectors.toList());
        }
    }

    private List<ReporterModel> getSubReportersByNodeFrom(UUID nodeUuid) {
        AbstractNode nodeInfos = networkModificationTreeService.getNode(nodeUuid);
        ReporterModel reporter = reportService.getReport(nodeInfos.getReportUuid(), nodeInfos.getId().toString());
        Map<String, List<ReporterModel>> subReportersByNode = new LinkedHashMap<>();
        reporter.getSubReporters().forEach(subReporter -> subReportersByNode.putIfAbsent(getNodeIdFromReportKey(subReporter), new ArrayList<>()));
        reporter.getSubReporters().forEach(subReporter ->
            subReportersByNode.get(getNodeIdFromReportKey(subReporter)).addAll(subReporter.getSubReporters())
        );
        return subReportersByNode.keySet().stream().map(nodeId -> {
            ReporterModel newSubReporter = new ReporterModel(nodeId, nodeId);
            subReportersByNode.get(nodeId).forEach(newSubReporter::addSubReporter);
            return newSubReporter;
        }).collect(Collectors.toList());
    }

    private String getNodeIdFromReportKey(ReporterModel reporter) {
        return Arrays.stream(reporter.getTaskKey().split("@")).findFirst().orElseThrow();
    }

    public void deleteNodeReport(UUID nodeUuid) {
        reportService.deleteReport(networkModificationTreeService.getReportUuid(nodeUuid));
    }

    private void updateNode(UUID studyUuid, UUID nodeUuid, Optional<NetworkModificationResult> networkModificationResult) {
        networkModificationResult.ifPresent(modificationResult -> emitNetworkModificationImpacts(studyUuid, nodeUuid, modificationResult));
        updateStatuses(studyUuid, nodeUuid);
    }

    private void emitNetworkModificationImpacts(UUID studyUuid, UUID nodeUuid, NetworkModificationResult networkModificationResult) {
        //TODO move this / rename parent method when refactoring notifications
        networkModificationTreeService.updateBuildStatus(nodeUuid, networkModificationResult.getApplicationStatus());
        Set<org.gridsuite.study.server.notification.dto.EquipmentDeletionInfos> deletionsInfos =
            networkModificationResult.getNetworkImpacts().stream()
                .filter(impact -> impact.getImpactType() == SimpleImpactType.DELETION)
                .map(impact -> new org.gridsuite.study.server.notification.dto.EquipmentDeletionInfos(impact.getElementId(), impact.getElementType().name()))
            .collect(Collectors.toSet());

        notificationService.emitStudyChanged(studyUuid, nodeUuid, NotificationService.UPDATE_TYPE_STUDY,
            NetworkImpactsInfos.builder()
                .deletedEquipments(deletionsInfos)
                .impactedSubstationsIds(networkModificationResult.getImpactedSubstationsIds())
                .build()
        );

        if (networkModificationResult.getNetworkImpacts().stream()
            .filter(impact -> impact.getImpactType() == SimpleImpactType.MODIFICATION)
            .anyMatch(impact -> impact.getElementType() == IdentifiableType.SWITCH)) {
            notificationService.emitStudyChanged(studyUuid, nodeUuid, NotificationService.UPDATE_TYPE_SWITCH);
        }

        if (networkModificationResult.getNetworkImpacts().stream()
            .filter(impact -> impact.getImpactType() == SimpleImpactType.MODIFICATION)
            .anyMatch(impact -> impact.getElementType() == IdentifiableType.LINE)) {
            notificationService.emitStudyChanged(studyUuid, nodeUuid, NotificationService.UPDATE_TYPE_LINE);
        }
    }

    public void notify(@NonNull String notificationName, @NonNull UUID studyUuid) {
        if (notificationName.equals(NotificationService.UPDATE_TYPE_STUDY_METADATA_UPDATED)) {
            notificationService.emitStudyMetadataChanged(studyUuid);
        } else {
            throw new StudyException(UNKNOWN_NOTIFICATION_TYPE);
        }
    }

    @Transactional
    public UUID runSensitivityAnalysis(UUID studyUuid, UUID nodeUuid, String sensitivityAnalysisInput) {
        Objects.requireNonNull(studyUuid);
        Objects.requireNonNull(nodeUuid);
        Objects.requireNonNull(sensitivityAnalysisInput);

        Optional<UUID> prevResultUuidOpt = networkModificationTreeService.getSensitivityAnalysisResultUuid(nodeUuid);
        prevResultUuidOpt.ifPresent(sensitivityAnalysisService::deleteSensitivityAnalysisResult);

        UUID networkUuid = networkStoreService.getNetworkUuid(studyUuid);
        String provider = getSensitivityAnalysisProvider(studyUuid);
        String variantId = networkModificationTreeService.getVariantId(nodeUuid);
        UUID reportUuid = networkModificationTreeService.getReportUuid(nodeUuid);

        SensitivityAnalysisInputData sensitivityAnalysisInputData;
        try {
            sensitivityAnalysisInputData = objectMapper.readValue(sensitivityAnalysisInput, SensitivityAnalysisInputData.class);
            if (sensitivityAnalysisInputData.getParameters() == null) {
                SensitivityAnalysisParameters sensitivityAnalysisParameters = SensitivityAnalysisParameters.load();
                LoadFlowParameters loadFlowParameters = getLoadFlowParameters(studyUuid);
                List<LoadFlowSpecificParameterInfos> specificParameters = getSpecificLoadFlowParameters(studyUuid, ComputationUsingLoadFlow.SENSITIVITY_ANALYSIS);
                sensitivityAnalysisParameters.setLoadFlowParameters(loadFlowParameters);
                sensitivityAnalysisInputData.setParameters(sensitivityAnalysisParameters);
                sensitivityAnalysisInputData.setLoadFlowSpecificParameters(specificParameters == null ?
                    Map.of() : specificParameters.stream().collect(Collectors.toMap(LoadFlowSpecificParameterInfos::getName, LoadFlowSpecificParameterInfos::getValue)));
            }
        } catch (JsonProcessingException e) {
            throw new UncheckedIOException(e);
        }

        UUID result = sensitivityAnalysisService.runSensitivityAnalysis(nodeUuid, networkUuid, variantId, reportUuid, provider, sensitivityAnalysisInputData);

        updateSensitivityAnalysisResultUuid(nodeUuid, result);
        notificationService.emitStudyChanged(studyUuid, nodeUuid, NotificationService.UPDATE_TYPE_SENSITIVITY_ANALYSIS_STATUS);
        return result;
    }

    public UUID runShortCircuit(UUID studyUuid, UUID nodeUuid, String userId) {
        Optional<UUID> prevResultUuidOpt = networkModificationTreeService.getShortCircuitAnalysisResultUuid(nodeUuid);
        prevResultUuidOpt.ifPresent(shortCircuitService::deleteShortCircuitAnalysisResult);

        ShortCircuitParameters shortCircuitParameters = getShortCircuitParameters(studyUuid);
        UUID result = shortCircuitService.runShortCircuit(studyUuid, nodeUuid, shortCircuitParameters, userId);

        updateShortCircuitAnalysisResultUuid(nodeUuid, result);
        notificationService.emitStudyChanged(studyUuid, nodeUuid, NotificationService.UPDATE_TYPE_SHORT_CIRCUIT_STATUS);
        return result;
    }

    public UUID runVoltageInit(UUID studyUuid, UUID nodeUuid, String userId) {
        Optional<UUID> prevResultUuidOpt = networkModificationTreeService.getVoltageInitResultUuid(nodeUuid);
        prevResultUuidOpt.ifPresent(voltageInitService::deleteVoltageInitResult);

        UUID networkUuid = networkStoreService.getNetworkUuid(studyUuid);
        String variantId = networkModificationTreeService.getVariantId(nodeUuid);
        Optional<StudyEntity> studyEntity = studyRepository.findById(studyUuid);

        //we build voltage init parameter
        OpenReacParameters parameters = new OpenReacParameters();
        Map<String, VoltageLimitOverride> specificVoltageLimits = new HashMap<>();
        studyEntity.ifPresent(study -> {
            if (study.getVoltageInitParameters() != null && study.getVoltageInitParameters().getVoltageLimits() != null) {
                study.getVoltageInitParameters().getVoltageLimits().forEach(voltageLimit -> {
                    var filterEquipments = filterService.exportFilters(voltageLimit.getFilters().stream().map(filter -> filter.getFilterId()).collect(Collectors.toList()), networkUuid, variantId);
                    filterEquipments.forEach(filterEquipment ->
                        filterEquipment.getIdentifiableAttributes().forEach(idenfiableAttribute ->
                            specificVoltageLimits.put(idenfiableAttribute.getId(), new VoltageLimitOverride(voltageLimit.getLowVoltageLimit(), voltageLimit.getHighVoltageLimit()))
                        )
                    );
                });
            }
        });
        parameters.addSpecificVoltageLimits(specificVoltageLimits);

        UUID result = voltageInitService.runVoltageInit(networkUuid, variantId, parameters, nodeUuid, userId);

        updateVoltageInitResultUuid(nodeUuid, result);
        notificationService.emitStudyChanged(studyUuid, nodeUuid, NotificationService.UPDATE_TYPE_VOLTAGE_INIT_STATUS);
        return result;
    }

<<<<<<< HEAD
    @Transactional
    public void setVoltageInitParameters(UUID studyUuid, VoltageInitParametersInfos parameters, String userId) {
        updateVoltageInitParameters(studyUuid, VoltageInitService.toEntity(parameters));
        notificationService.emitElementUpdated(studyUuid, userId);
    }

    @Transactional
    public VoltageInitParametersInfos getVoltageInitParameters(UUID studyUuid) {
        return studyRepository.findById(studyUuid)
                .map(studyEntity -> VoltageInitService.fromEntity(studyEntity.getVoltageInitParameters()))
                .orElse(null);
    }

    public String getMapSubstations(UUID studyUuid, UUID nodeUuid, List<String> substationsIds, boolean inUpstreamBuiltParentNode) {
        UUID nodeUuidToSearchIn = nodeUuid;
        if (inUpstreamBuiltParentNode) {
            nodeUuidToSearchIn = networkModificationTreeService.doGetLastParentNodeBuiltUuid(nodeUuid);
        }
        return networkMapService.getEquipmentsMapData(networkStoreService.getNetworkUuid(studyUuid), networkModificationTreeService.getVariantId(nodeUuidToSearchIn), substationsIds, "map-substations");
    }

    public String getMapLines(UUID studyUuid, UUID nodeUuid, List<String> substationsIds, boolean inUpstreamBuiltParentNode) {
        UUID nodeUuidToSearchIn = nodeUuid;
        if (inUpstreamBuiltParentNode) {
            nodeUuidToSearchIn = networkModificationTreeService.doGetLastParentNodeBuiltUuid(nodeUuid);
        }
        return networkMapService.getEquipmentsMapData(networkStoreService.getNetworkUuid(studyUuid), networkModificationTreeService.getVariantId(nodeUuidToSearchIn), substationsIds, "map-lines");
    }

    public String getMapHvdcLines(UUID studyUuid, UUID nodeUuid, List<String> substationsIds, boolean inUpstreamBuiltParentNode) {
        UUID nodeUuidToSearchIn = nodeUuid;
        if (inUpstreamBuiltParentNode) {
            nodeUuidToSearchIn = networkModificationTreeService.doGetLastParentNodeBuiltUuid(nodeUuid);
        }
        return networkMapService.getEquipmentsMapData(networkStoreService.getNetworkUuid(studyUuid), networkModificationTreeService.getVariantId(nodeUuidToSearchIn), substationsIds, "map-hvdc-lines");
    }

=======
>>>>>>> e37d3d86
    public List<MappingInfos> getDynamicSimulationMappings(UUID studyUuid) {
        // get mapping from study uuid
        return dynamicSimulationService.getMappings(studyUuid);

    }

    public List<ModelInfos> getDynamicSimulationModels(UUID studyUuid, UUID nodeUuid) {
        // load configured parameters persisted in the study server DB
        DynamicSimulationParametersInfos configuredParameters = getDynamicSimulationParameters(studyUuid);
        String mapping = configuredParameters.getMapping();

        // get model from mapping
        return dynamicSimulationService.getModels(mapping);
    }

    @Transactional
    public void setDynamicSimulationParameters(UUID studyUuid, DynamicSimulationParametersInfos dsParameter, String userId) {
        updateDynamicSimulationParameters(studyUuid, DynamicSimulationService.toEntity(dsParameter != null ? dsParameter : DynamicSimulationService.getDefaultDynamicSimulationParameters(), objectMapper));
        notificationService.emitElementUpdated(studyUuid, userId);
    }

    public DynamicSimulationParametersInfos getDynamicSimulationParameters(UUID studyUuid) {
        return studyRepository.findById(studyUuid)
                .map(studyEntity -> studyEntity.getDynamicSimulationParameters() != null ? DynamicSimulationService.fromEntity(studyEntity.getDynamicSimulationParameters(), objectMapper) : DynamicSimulationService.getDefaultDynamicSimulationParameters())
                .orElse(null);
    }

    @Transactional
    public UUID runDynamicSimulation(UUID studyUuid, UUID nodeUuid, DynamicSimulationParametersInfos parameters) {
        Objects.requireNonNull(studyUuid);
        Objects.requireNonNull(nodeUuid);

        // pre-condition check
        LoadFlowStatus lfStatus = getLoadFlowStatus(nodeUuid);
        if (lfStatus != LoadFlowStatus.CONVERGED) {
            throw new StudyException(NOT_ALLOWED, "Load flow must run successfully before running dynamic simulation");
        }

        // create receiver for getting back the notification in rabbitmq
        String receiver;
        try {
            receiver = URLEncoder.encode(objectMapper.writeValueAsString(new NodeReceiver(nodeUuid)),
                    StandardCharsets.UTF_8);
        } catch (JsonProcessingException e) {
            throw new UncheckedIOException(e);
        }

        // get associated network
        UUID networkUuid = networkStoreService.getNetworkUuid(studyUuid);

        // clean previous result if exist
        Optional<UUID> prevResultUuidOpt = networkModificationTreeService.getDynamicSimulationResultUuid(nodeUuid);
        prevResultUuidOpt.ifPresent(dynamicSimulationService::deleteResult);

        // load configured parameters persisted in the study server DB
        DynamicSimulationParametersInfos configuredParameters = getDynamicSimulationParameters(studyUuid);
        // override configured parameters by provided parameters (only provided fields)
        DynamicSimulationParametersInfos mergeParameters = new DynamicSimulationParametersInfos();
        if (configuredParameters != null) {
            PropertyUtils.copyNonNullProperties(configuredParameters, mergeParameters);
        }
        if (parameters != null) {
            PropertyUtils.copyNonNullProperties(parameters, mergeParameters);
        }

        // launch dynamic simulation
        UUID resultUuid = dynamicSimulationService.runDynamicSimulation(getDynamicSimulationProvider(studyUuid), receiver, networkUuid, "", mergeParameters);

        // update result uuid and notification
        updateDynamicSimulationResultUuid(nodeUuid, resultUuid);
        notificationService.emitStudyChanged(studyUuid, nodeUuid, NotificationService.UPDATE_TYPE_DYNAMIC_SIMULATION_STATUS);

        return resultUuid;
    }

    public List<TimeSeriesMetadataInfos> getDynamicSimulationTimeSeriesMetadata(UUID nodeUuid) {
        return dynamicSimulationService.getTimeSeriesMetadataList(nodeUuid);
    }

    public List<DoubleTimeSeries> getDynamicSimulationTimeSeries(UUID nodeUuid, List<String> timeSeriesNames) {
        // get timeseries from node uuid
        return dynamicSimulationService.getTimeSeriesResult(nodeUuid, timeSeriesNames);
    }

    public List<StringTimeSeries> getDynamicSimulationTimeLine(UUID nodeUuid) {
        // get timeline from node uuid
        return dynamicSimulationService.getTimeLineResult(nodeUuid); // timeline has only one element
    }

    public DynamicSimulationStatus getDynamicSimulationStatus(UUID nodeUuid) {
        return dynamicSimulationService.getStatus(nodeUuid);
    }

    public String getNetworkElementsIds(UUID studyUuid, UUID nodeUuid, List<String> substationsIds, boolean inUpstreamBuiltParentNode, String equipmentType) {
        UUID nodeUuidToSearchIn = getNodeUuidToSearchIn(nodeUuid, inUpstreamBuiltParentNode);
        return networkMapService.getElementsIds(networkStoreService.getNetworkUuid(studyUuid), networkModificationTreeService.getVariantId(nodeUuidToSearchIn),
                substationsIds, equipmentType);
    }

}<|MERGE_RESOLUTION|>--- conflicted
+++ resolved
@@ -1776,7 +1776,6 @@
         return result;
     }
 
-<<<<<<< HEAD
     @Transactional
     public void setVoltageInitParameters(UUID studyUuid, VoltageInitParametersInfos parameters, String userId) {
         updateVoltageInitParameters(studyUuid, VoltageInitService.toEntity(parameters));
@@ -1798,24 +1797,6 @@
         return networkMapService.getEquipmentsMapData(networkStoreService.getNetworkUuid(studyUuid), networkModificationTreeService.getVariantId(nodeUuidToSearchIn), substationsIds, "map-substations");
     }
 
-    public String getMapLines(UUID studyUuid, UUID nodeUuid, List<String> substationsIds, boolean inUpstreamBuiltParentNode) {
-        UUID nodeUuidToSearchIn = nodeUuid;
-        if (inUpstreamBuiltParentNode) {
-            nodeUuidToSearchIn = networkModificationTreeService.doGetLastParentNodeBuiltUuid(nodeUuid);
-        }
-        return networkMapService.getEquipmentsMapData(networkStoreService.getNetworkUuid(studyUuid), networkModificationTreeService.getVariantId(nodeUuidToSearchIn), substationsIds, "map-lines");
-    }
-
-    public String getMapHvdcLines(UUID studyUuid, UUID nodeUuid, List<String> substationsIds, boolean inUpstreamBuiltParentNode) {
-        UUID nodeUuidToSearchIn = nodeUuid;
-        if (inUpstreamBuiltParentNode) {
-            nodeUuidToSearchIn = networkModificationTreeService.doGetLastParentNodeBuiltUuid(nodeUuid);
-        }
-        return networkMapService.getEquipmentsMapData(networkStoreService.getNetworkUuid(studyUuid), networkModificationTreeService.getVariantId(nodeUuidToSearchIn), substationsIds, "map-hvdc-lines");
-    }
-
-=======
->>>>>>> e37d3d86
     public List<MappingInfos> getDynamicSimulationMappings(UUID studyUuid) {
         // get mapping from study uuid
         return dynamicSimulationService.getMappings(studyUuid);
