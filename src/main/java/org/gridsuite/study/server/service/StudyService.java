--- conflicted
+++ resolved
@@ -2855,17 +2855,12 @@
             // invalidate the whole subtree except the target node (we have built this node during the duplication)
             notificationService.emitStudyChanged(studyUuid, nodeUuid, rootNetworkUuid, NotificationService.UPDATE_TYPE_VOLTAGE_INIT_RESULT); // send notification voltage init result has changed
             getStudyRootNetworks(studyUuid).forEach(rootNetworkEntity -> { // do not delete the voltage init results
-<<<<<<< HEAD
                 boolean isLFDone = rootNetworkNodeInfoService.isLoadflowDone(nodeUuid, rootNetworkEntity.getId());
-                updateStatuses(studyUuid, nodeUuid, rootNetworkEntity.getId(), !isLFDone, true, isLFDone);
-=======
-                boolean isLFDone = rootNetworkNodeInfoService.isLFDone(nodeUuid, rootNetworkEntity.getId());
                 invalidateNodeTree(studyUuid, nodeUuid, rootNetworkEntity.getId(),
                     InvalidateNodeTreeParameters.builder()
                         .invalidationMode(isLFDone ? InvalidationMode.ALL : InvalidationMode.ONLY_CHILDREN_BUILD_STATUS)
                         .computationsInvalidationMode(isLFDone ? ComputationsInvalidationMode.ALL : ComputationsInvalidationMode.PRESERVE_VOLTAGE_INIT_RESULTS)
                         .build());
->>>>>>> af8ce5af
             });
         } finally {
             notificationService.emitEndModificationEquipmentNotification(studyUuid, nodeUuid, childrenUuids);
