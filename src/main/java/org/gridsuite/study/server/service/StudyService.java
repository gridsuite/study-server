--- conflicted
+++ resolved
@@ -1212,20 +1212,12 @@
         }
 
         CompletableFuture<Void> executeInParallel = CompletableFuture.allOf(
-<<<<<<< HEAD
-                studyServerExecutionService.runAsync(() ->  invalidateNodeInfos.getReportUuids().forEach(reportService::deleteReport)),  // TODO delete all with one request only
-                studyServerExecutionService.runAsync(() ->  invalidateNodeInfos.getSecurityAnalysisResultUuids().forEach(securityAnalysisService::deleteSaResult)),
-                studyServerExecutionService.runAsync(() ->  invalidateNodeInfos.getSensitivityAnalysisResultUuids().forEach(sensitivityAnalysisService::deleteSensitivityAnalysisResult)),
-                studyServerExecutionService.runAsync(() ->  invalidateNodeInfos.getShortCircuitAnalysisResultUuids().forEach(shortCircuitService::deleteShortCircuitAnalysisResult)),
-                studyServerExecutionService.runAsync(() ->  invalidateNodeInfos.getDynamicSimulationResultUuids().forEach(dynamicSimulationService::deleteResult)),
-                studyServerExecutionService.runAsync(() ->  networkStoreService.deleteVariants(invalidateNodeInfos.getNetworkUuid(), invalidateNodeInfos.getVariantIds()))
-=======
                 studyServerExecutionService.runAsync(() -> invalidateNodeInfos.getReportUuids().forEach(reportService::deleteReport)),  // TODO delete all with one request only
                 studyServerExecutionService.runAsync(() -> invalidateNodeInfos.getSecurityAnalysisResultUuids().forEach(securityAnalysisService::deleteSaResult)),
                 studyServerExecutionService.runAsync(() -> invalidateNodeInfos.getSensitivityAnalysisResultUuids().forEach(sensitivityAnalysisService::deleteSensitivityAnalysisResult)),
                 studyServerExecutionService.runAsync(() -> invalidateNodeInfos.getShortCircuitAnalysisResultUuids().forEach(shortCircuitService::deleteShortCircuitAnalysisResult)),
+                studyServerExecutionService.runAsync(() -> invalidateNodeInfos.getDynamicSimulationResultUuids().forEach(dynamicSimulationService::deleteResult)),
                 studyServerExecutionService.runAsync(() -> networkStoreService.deleteVariants(invalidateNodeInfos.getNetworkUuid(), invalidateNodeInfos.getVariantIds()))
->>>>>>> 26e5184d
         );
 
         try {
@@ -1303,22 +1295,13 @@
         networkModificationTreeService.doDeleteNode(studyUuid, nodeId, deleteChildren, deleteNodeInfos);
 
         CompletableFuture<Void> executeInParallel = CompletableFuture.allOf(
-<<<<<<< HEAD
-                studyServerExecutionService.runAsync(() ->  deleteNodeInfos.getModificationGroupUuids().forEach(networkModificationService::deleteModifications)),
-                studyServerExecutionService.runAsync(() ->  deleteNodeInfos.getReportUuids().forEach(reportService::deleteReport)),
-                studyServerExecutionService.runAsync(() ->  deleteNodeInfos.getSecurityAnalysisResultUuids().forEach(securityAnalysisService::deleteSaResult)),
-                studyServerExecutionService.runAsync(() ->  deleteNodeInfos.getDynamicSimulationResultUuids().forEach(dynamicSimulationService::deleteResult)),
-                studyServerExecutionService.runAsync(() ->  deleteNodeInfos.getSensitivityAnalysisResultUuids().forEach(sensitivityAnalysisService::deleteSensitivityAnalysisResult)),
-                studyServerExecutionService.runAsync(() ->  deleteNodeInfos.getShortCircuitAnalysisResultUuids().forEach(shortCircuitService::deleteShortCircuitAnalysisResult)),
-                studyServerExecutionService.runAsync(() ->  networkStoreService.deleteVariants(deleteNodeInfos.getNetworkUuid(), deleteNodeInfos.getVariantIds()))
-=======
                 studyServerExecutionService.runAsync(() -> deleteNodeInfos.getModificationGroupUuids().forEach(networkModificationService::deleteModifications)),
                 studyServerExecutionService.runAsync(() -> deleteNodeInfos.getReportUuids().forEach(reportService::deleteReport)),
                 studyServerExecutionService.runAsync(() -> deleteNodeInfos.getSecurityAnalysisResultUuids().forEach(securityAnalysisService::deleteSaResult)),
                 studyServerExecutionService.runAsync(() -> deleteNodeInfos.getSensitivityAnalysisResultUuids().forEach(sensitivityAnalysisService::deleteSensitivityAnalysisResult)),
                 studyServerExecutionService.runAsync(() -> deleteNodeInfos.getShortCircuitAnalysisResultUuids().forEach(shortCircuitService::deleteShortCircuitAnalysisResult)),
+                studyServerExecutionService.runAsync(() -> deleteNodeInfos.getDynamicSimulationResultUuids().forEach(dynamicSimulationService::deleteResult)),
                 studyServerExecutionService.runAsync(() -> networkStoreService.deleteVariants(deleteNodeInfos.getNetworkUuid(), deleteNodeInfos.getVariantIds()))
->>>>>>> 26e5184d
         );
 
         try {
