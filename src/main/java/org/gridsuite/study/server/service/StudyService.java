--- conflicted
+++ resolved
@@ -3289,20 +3289,13 @@
     }
 
     @Transactional(readOnly = true)
-<<<<<<< HEAD
     public String evaluateFiltersFromFirstRootNetwork(UUID studyUuid, List<UUID> filtersUuid) {
         StudyEntity studyEntity = studyRepository.findById(studyUuid).orElseThrow(() -> new StudyException(STUDY_NOT_FOUND));
         return filterService.evaluateFilters(studyEntity.getFirstRootNetwork().getNetworkUuid(), filtersUuid, null);
     }
-
-    @Transactional(readOnly = true)
-    public String exportFilters(UUID rootNetworkUuid, List<UUID> filtersUuid, UUID nodeUuid) {
-        String variantId = networkModificationTreeService.getVariantId(nodeUuid, rootNetworkUuid);
-=======
     public String exportFilters(UUID rootNetworkUuid, List<UUID> filtersUuid, UUID nodeUuid, boolean inUpstreamBuiltParentNode) {
         UUID nodeUuidToSearchIn = getNodeUuidToSearchIn(nodeUuid, rootNetworkUuid, inUpstreamBuiltParentNode);
         String variantId = networkModificationTreeService.getVariantId(nodeUuidToSearchIn, rootNetworkUuid);
->>>>>>> 8824880c
         return filterService.exportFilters(rootNetworkService.getNetworkUuid(rootNetworkUuid), filtersUuid, variantId);
     }
 
