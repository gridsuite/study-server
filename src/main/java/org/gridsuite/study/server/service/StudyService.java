--- conflicted
+++ resolved
@@ -150,38 +150,38 @@
 
     @Autowired
     public StudyService(
-        @Value("${non-evacuated-energy.default-provider}") String defaultNonEvacuatedEnergyProvider,
-        @Value("${dynamic-simulation.default-provider}") String defaultDynamicSimulationProvider,
-        StudyRepository studyRepository,
-        StudyCreationRequestRepository studyCreationRequestRepository,
-        NetworkService networkStoreService,
-        NetworkModificationService networkModificationService,
-        ReportService reportService,
-        UserAdminService userAdminService,
-        StudyInfosService studyInfosService,
-        EquipmentInfosService equipmentInfosService,
-        NetworkModificationTreeService networkModificationTreeService,
-        ObjectMapper objectMapper,
-        StudyServerExecutionService studyServerExecutionService,
-        NotificationService notificationService,
-        LoadFlowService loadflowService,
-        ShortCircuitService shortCircuitService,
-        SingleLineDiagramService singleLineDiagramService,
-        NetworkConversionService networkConversionService,
-        GeoDataService geoDataService,
-        NetworkMapService networkMapService,
-        SecurityAnalysisService securityAnalysisService,
-        ActionsService actionsService,
-        CaseService caseService,
-        SensitivityAnalysisService sensitivityAnalysisService,
-        NonEvacuatedEnergyService nonEvacuatedEnergyService,
-        DynamicSimulationService dynamicSimulationService,
-        VoltageInitService voltageInitService,
-        DynamicSimulationEventService dynamicSimulationEventService,
-        FilterService filterService,
-        StateEstimationService stateEstimationService,
-        RootNetworkRepository rootNetworkRepository,
-        @Lazy StudyService studyService, RootNetworkService rootNetworkService, RootNetworkNodeInfoRepository rootNetworkNodeInfoRepository) {
+            @Value("${non-evacuated-energy.default-provider}") String defaultNonEvacuatedEnergyProvider,
+            @Value("${dynamic-simulation.default-provider}") String defaultDynamicSimulationProvider,
+            StudyRepository studyRepository,
+            StudyCreationRequestRepository studyCreationRequestRepository,
+            NetworkService networkStoreService,
+            NetworkModificationService networkModificationService,
+            ReportService reportService,
+            UserAdminService userAdminService,
+            StudyInfosService studyInfosService,
+            EquipmentInfosService equipmentInfosService,
+            NetworkModificationTreeService networkModificationTreeService,
+            ObjectMapper objectMapper,
+            StudyServerExecutionService studyServerExecutionService,
+            NotificationService notificationService,
+            LoadFlowService loadflowService,
+            ShortCircuitService shortCircuitService,
+            SingleLineDiagramService singleLineDiagramService,
+            NetworkConversionService networkConversionService,
+            GeoDataService geoDataService,
+            NetworkMapService networkMapService,
+            SecurityAnalysisService securityAnalysisService,
+            ActionsService actionsService,
+            CaseService caseService,
+            SensitivityAnalysisService sensitivityAnalysisService,
+            NonEvacuatedEnergyService nonEvacuatedEnergyService,
+            DynamicSimulationService dynamicSimulationService,
+            VoltageInitService voltageInitService,
+            DynamicSimulationEventService dynamicSimulationEventService,
+            FilterService filterService,
+            StateEstimationService stateEstimationService,
+            RootNetworkRepository rootNetworkRepository,
+            @Lazy StudyService studyService, RootNetworkService rootNetworkService, RootNetworkNodeInfoRepository rootNetworkNodeInfoRepository) {
         this.defaultNonEvacuatedEnergyProvider = defaultNonEvacuatedEnergyProvider;
         this.defaultDynamicSimulationProvider = defaultDynamicSimulationProvider;
         this.studyRepository = studyRepository;
@@ -218,24 +218,11 @@
         this.rootNetworkNodeInfoRepository = rootNetworkNodeInfoRepository;
     }
 
-<<<<<<< HEAD
-<<<<<<< HEAD
-    private static StudyInfos toStudyInfos(StudyEntity entity) {
-        return StudyInfos.builder()
-=======
-    private static CreatedStudyBasicInfos toStudyInfos(StudyEntity entity) {
-        return CreatedStudyBasicInfos.builder()
->>>>>>> 2f57c052
-            .id(entity.getId())
-            .caseFormat(entity.getFirstRootNetwork().getCaseFormat())
-            .build();
-=======
     private static CreatedStudyBasicInfos toStudyInfos(StudyEntity entity) {
         return CreatedStudyBasicInfos.builder()
                 .id(entity.getId())
-                .caseFormat(entity.getCaseFormat())
+                .caseFormat(entity.getFirstRootNetwork().getCaseFormat())
                 .build();
->>>>>>> main
     }
 
     private static BasicStudyInfos toBasicStudyInfos(StudyCreationRequestEntity entity) {
@@ -247,9 +234,9 @@
     private CreatedStudyBasicInfos toCreatedStudyBasicInfos(StudyEntity entity) {
         RootNetworkEntity firstRootNetworkEntity = rootNetworkRepository.findAllByStudyId(entity.getId()).stream().findFirst().orElseThrow(() -> new StudyException(ROOTNETWORK_NOT_FOUND));
         return CreatedStudyBasicInfos.builder()
-            .id(entity.getId())
-            .caseFormat(firstRootNetworkEntity.getCaseFormat())
-            .build();
+                .id(entity.getId())
+                .caseFormat(firstRootNetworkEntity.getCaseFormat())
+                .build();
     }
 
     public List<CreatedStudyBasicInfos> getStudies() {
@@ -260,8 +247,8 @@
 
     public List<UUID> getStudiesNetworkUuids() {
         return studyRepository.findAll().stream()
-            .map(study -> study.getFirstRootNetwork().getNetworkUuid())
-            .toList();
+                .map(study -> study.getFirstRootNetwork().getNetworkUuid())
+                .toList();
     }
 
     public List<UUID> getAllOrphanIndexedEquipmentsNetworkUuids() {
@@ -512,10 +499,10 @@
         Objects.requireNonNull(importParameters);
 
         StudyEntity studyEntity = self.saveStudyThenCreateBasicTree(studyUuid, networkInfos,
-            caseInfos, loadFlowParametersUuid,
-            shortCircuitParametersUuid, dynamicSimulationParametersEntity,
-            voltageInitParametersUuid, securityAnalysisParametersUuid, sensitivityAnalysisParametersUuid,
-            importParameters, importReportUuid);
+                caseInfos, loadFlowParametersUuid,
+                shortCircuitParametersUuid, dynamicSimulationParametersEntity,
+                voltageInitParametersUuid, securityAnalysisParametersUuid, sensitivityAnalysisParametersUuid,
+                importParameters, importReportUuid);
 
         CreatedStudyBasicInfos createdStudyBasicInfos = toCreatedStudyBasicInfos(studyEntity);
         studyInfosService.add(createdStudyBasicInfos);
@@ -585,26 +572,26 @@
         DynamicSimulationParametersInfos dynamicSimulationParameters = sourceStudy.getDynamicSimulationParameters() != null ? DynamicSimulationService.fromEntity(sourceStudy.getDynamicSimulationParameters(), objectMapper) : DynamicSimulationService.getDefaultDynamicSimulationParameters();
 
         StudyEntity newStudyEntity = StudyEntity.builder()
-            .id(studyInfos.getId())
-            .loadFlowParametersUuid(copiedLoadFlowParametersUuid)
-            .securityAnalysisParametersUuid(copiedSecurityAnalysisParametersUuid)
-            .nonEvacuatedEnergyProvider(sourceStudy.getNonEvacuatedEnergyProvider())
-            .dynamicSimulationProvider(sourceStudy.getDynamicSimulationProvider())
-            .dynamicSimulationParameters(DynamicSimulationService.toEntity(dynamicSimulationParameters, objectMapper))
-            .shortCircuitParametersUuid(copiedShortCircuitParametersUuid)
-            .voltageInitParametersUuid(copiedVoltageInitParametersUuid)
-            .sensitivityAnalysisParametersUuid(copiedSensitivityAnalysisParametersUuid)
-            .nonEvacuatedEnergyParameters(NonEvacuatedEnergyService.toEntity(nonEvacuatedEnergyParametersInfos))
-            .importParameters(newImportParameters)
-            .build();
+                .id(studyInfos.getId())
+                .loadFlowParametersUuid(copiedLoadFlowParametersUuid)
+                .securityAnalysisParametersUuid(copiedSecurityAnalysisParametersUuid)
+                .nonEvacuatedEnergyProvider(sourceStudy.getNonEvacuatedEnergyProvider())
+                .dynamicSimulationProvider(sourceStudy.getDynamicSimulationProvider())
+                .dynamicSimulationParameters(DynamicSimulationService.toEntity(dynamicSimulationParameters, objectMapper))
+                .shortCircuitParametersUuid(copiedShortCircuitParametersUuid)
+                .voltageInitParametersUuid(copiedVoltageInitParametersUuid)
+                .sensitivityAnalysisParametersUuid(copiedSensitivityAnalysisParametersUuid)
+                .nonEvacuatedEnergyParameters(NonEvacuatedEnergyService.toEntity(nonEvacuatedEnergyParametersInfos))
+                .importParameters(newImportParameters)
+                .build();
         RootNetworkEntity newRootNetworkEntity = RootNetworkEntity.builder()
-            .networkUuid(clonedNetworkUuid)
-            .networkId(sourceStudy.getFirstRootNetwork().getNetworkId())
-            .caseFormat(sourceStudy.getFirstRootNetwork().getCaseFormat())
-            .caseUuid(clonedCaseUuid)
-            .caseName(sourceStudy.getFirstRootNetwork().getCaseName())
-            .reportUuid(UUID.randomUUID())
-            .build();
+                .networkUuid(clonedNetworkUuid)
+                .networkId(sourceStudy.getFirstRootNetwork().getNetworkId())
+                .caseFormat(sourceStudy.getFirstRootNetwork().getCaseFormat())
+                .caseUuid(clonedCaseUuid)
+                .caseName(sourceStudy.getFirstRootNetwork().getCaseName())
+                .reportUuid(UUID.randomUUID())
+                .build();
         newStudyEntity.addRootNetwork(newRootNetworkEntity);
         CreatedStudyBasicInfos createdStudyBasicInfos = toCreatedStudyBasicInfos(insertDuplicatedStudy(newStudyEntity, sourceStudy.getId()));
 
@@ -665,7 +652,7 @@
     public String getSubstationMapData(UUID studyUuid, UUID nodeUuid, String substationId, boolean inUpstreamBuiltParentNode) {
         UUID nodeUuidToSearchIn = getNodeUuidToSearchIn(nodeUuid, self.getStudyFirstRootNetworkUuid(studyUuid), inUpstreamBuiltParentNode);
         return networkMapService.getEquipmentMapData(networkStoreService.getNetworkUuid(studyUuid), networkModificationTreeService.getVariantId(nodeUuidToSearchIn, self.getStudyFirstRootNetworkUuid(studyUuid)),
-            "substations", substationId);
+                "substations", substationId);
     }
 
     public String getNetworkElementsInfos(UUID studyUuid, UUID nodeUuid, List<String> substationsIds, String infoType, String elementType, boolean inUpstreamBuiltParentNode, List<Double> nominalVoltages) {
@@ -673,7 +660,7 @@
         StudyEntity studyEntity = studyRepository.findById(studyUuid).orElseThrow(() -> new StudyException(STUDY_NOT_FOUND));
         LoadFlowParameters loadFlowParameters = getLoadFlowParameters(studyEntity);
         return networkMapService.getElementsInfos(rootNetworkService.getNetworkUuid(self.getStudyFirstRootNetworkUuid(studyUuid)), networkModificationTreeService.getVariantId(nodeUuidToSearchIn, self.getStudyFirstRootNetworkUuid(studyUuid)),
-            substationsIds, elementType, nominalVoltages, infoType, loadFlowParameters.getDcPowerFactor());
+                substationsIds, elementType, nominalVoltages, infoType, loadFlowParameters.getDcPowerFactor());
     }
 
     public String getNetworkElementInfos(UUID studyUuid, UUID nodeUuid, String elementType, InfoTypeParameters infoTypeParameters, String elementId, boolean inUpstreamBuiltParentNode) {
@@ -681,7 +668,7 @@
         StudyEntity studyEntity = studyRepository.findById(studyUuid).orElseThrow(() -> new StudyException(STUDY_NOT_FOUND));
         LoadFlowParameters loadFlowParameters = getLoadFlowParameters(studyEntity);
         return networkMapService.getElementInfos(networkStoreService.getNetworkUuid(studyUuid), networkModificationTreeService.getVariantId(nodeUuidToSearchIn, self.getStudyFirstRootNetworkUuid(studyUuid)),
-            elementType, infoTypeParameters.getInfoType(), infoTypeParameters.getOptionalParameters().getOrDefault(QUERY_PARAM_OPERATION, null), loadFlowParameters.getDcPowerFactor(), elementId);
+                elementType, infoTypeParameters.getInfoType(), infoTypeParameters.getOptionalParameters().getOrDefault(QUERY_PARAM_OPERATION, null), loadFlowParameters.getDcPowerFactor(), elementId);
     }
 
     public String getNetworkCountries(UUID studyUuid, UUID nodeUuid, boolean inUpstreamBuiltParentNode) {
@@ -698,7 +685,7 @@
         UUID nodeUuidToSearchIn = getNodeUuidToSearchIn(nodeUuid, self.getStudyFirstRootNetworkUuid(studyUuid), inUpstreamBuiltParentNode);
         String equipmentPath = "voltage-levels" + StudyConstants.DELIMITER + voltageLevelId + StudyConstants.DELIMITER + "equipments";
         return networkMapService.getEquipmentsMapData(networkStoreService.getNetworkUuid(studyUuid), networkModificationTreeService.getVariantId(nodeUuidToSearchIn, self.getStudyFirstRootNetworkUuid(studyUuid)),
-            substationsIds, equipmentPath);
+                substationsIds, equipmentPath);
     }
 
     public String getHvdcLineShuntCompensators(UUID studyUuid, UUID nodeUuid, boolean inUpstreamBuiltParentNode, String hvdcId) {
@@ -716,7 +703,7 @@
 
     public String getAllMapData(UUID studyUuid, UUID nodeUuid, List<String> substationsIds) {
         return networkMapService.getEquipmentsMapData(networkStoreService.getNetworkUuid(studyUuid), networkModificationTreeService.getVariantId(nodeUuid, self.getStudyFirstRootNetworkUuid(studyUuid)),
-            substationsIds, "all");
+                substationsIds, "all");
     }
 
     @Transactional
@@ -796,17 +783,17 @@
 
     private void assertNoNodeIsBuilding(UUID studyUuid) {
         networkModificationTreeService.getAllNodes(studyUuid).forEach(node ->
-            rootNetworkNodeInfoRepository.findAllByNodeInfoId(node.getIdNode()).forEach(tpNodeInfo -> {
-                if (networkModificationTreeService.getNodeBuildStatus(tpNodeInfo).isBuilding()) {
-                    throw new StudyException(NOT_ALLOWED, "No modification is allowed during a node building.");
-                }
-            })
+                rootNetworkNodeInfoRepository.findAllByNodeInfoId(node.getIdNode()).forEach(tpNodeInfo -> {
+                    if (networkModificationTreeService.getNodeBuildStatus(tpNodeInfo).isBuilding()) {
+                        throw new StudyException(NOT_ALLOWED, "No modification is allowed during a node building.");
+                    }
+                })
         );
     }
 
     public void assertRootNodeOrBuiltNode(UUID studyUuid, UUID nodeUuid) {
         if (!(networkModificationTreeService.getStudyRootNodeUuid(studyUuid).equals(nodeUuid)
-            || networkModificationTreeService.getNodeBuildStatus(nodeUuid, self.getStudyFirstRootNetworkUuid(studyUuid)).isBuilt())) {
+                || networkModificationTreeService.getNodeBuildStatus(nodeUuid, self.getStudyFirstRootNetworkUuid(studyUuid)).isBuilt())) {
             throw new StudyException(NODE_NOT_BUILT);
         }
     }
@@ -988,7 +975,7 @@
         String receiver;
         try {
             receiver = URLEncoder.encode(objectMapper.writeValueAsString(new NodeReceiver(nodeUuid, rootNetworkUuid)),
-                StandardCharsets.UTF_8);
+                    StandardCharsets.UTF_8);
         } catch (JsonProcessingException e) {
             throw new UncheckedIOException(e);
         }
@@ -1101,25 +1088,25 @@
 
     @Transactional
     public StudyEntity saveStudyThenCreateBasicTree(UUID studyUuid, NetworkInfos networkInfos,
-                                                       CaseInfos caseInfos, UUID loadFlowParametersUuid,
-                                                       UUID shortCircuitParametersUuid, DynamicSimulationParametersEntity dynamicSimulationParametersEntity,
-                                                       UUID voltageInitParametersUuid, UUID securityAnalysisParametersUuid, UUID sensitivityAnalysisParametersUuid,
-                                                       Map<String, String> importParameters, UUID importReportUuid) {
+                                                    CaseInfos caseInfos, UUID loadFlowParametersUuid,
+                                                    UUID shortCircuitParametersUuid, DynamicSimulationParametersEntity dynamicSimulationParametersEntity,
+                                                    UUID voltageInitParametersUuid, UUID securityAnalysisParametersUuid, UUID sensitivityAnalysisParametersUuid,
+                                                    Map<String, String> importParameters, UUID importReportUuid) {
 
         StudyEntity studyEntity = StudyEntity.builder()
-            .id(studyUuid)
-            .nonEvacuatedEnergyProvider(defaultNonEvacuatedEnergyProvider)
-            .dynamicSimulationProvider(defaultDynamicSimulationProvider)
-            .loadFlowParametersUuid(loadFlowParametersUuid)
-            .shortCircuitParametersUuid(shortCircuitParametersUuid)
-            .dynamicSimulationParameters(dynamicSimulationParametersEntity)
-            .voltageInitParametersUuid(voltageInitParametersUuid)
-            .securityAnalysisParametersUuid(securityAnalysisParametersUuid)
-            .sensitivityAnalysisParametersUuid(sensitivityAnalysisParametersUuid)
-            .importParameters(importParameters)
-            .indexationStatus(StudyIndexationStatus.INDEXED)
-            .voltageInitParameters(new StudyVoltageInitParametersEntity())
-            .build();
+                .id(studyUuid)
+                .nonEvacuatedEnergyProvider(defaultNonEvacuatedEnergyProvider)
+                .dynamicSimulationProvider(defaultDynamicSimulationProvider)
+                .loadFlowParametersUuid(loadFlowParametersUuid)
+                .shortCircuitParametersUuid(shortCircuitParametersUuid)
+                .dynamicSimulationParameters(dynamicSimulationParametersEntity)
+                .voltageInitParametersUuid(voltageInitParametersUuid)
+                .securityAnalysisParametersUuid(securityAnalysisParametersUuid)
+                .sensitivityAnalysisParametersUuid(sensitivityAnalysisParametersUuid)
+                .importParameters(importParameters)
+                .indexationStatus(StudyIndexationStatus.INDEXED)
+                .voltageInitParameters(new StudyVoltageInitParametersEntity())
+                .build();
 
         var study = studyRepository.save(studyEntity);
         rootNetworkService.createRootNetwork(studyEntity, networkInfos, caseInfos, importReportUuid);
@@ -1148,19 +1135,9 @@
         UUID resultUuid = networkModificationTreeService.getComputationResultUuid(nodeUuid, self.getStudyFirstRootNetworkUuid(studyUuid), computationType);
         if (resultUuid != null) {
             return switch (computationType) {
-<<<<<<< HEAD
                 case LOAD_FLOW -> loadflowService.getEnumValues(enumName, resultUuid);
                 case SECURITY_ANALYSIS -> securityAnalysisService.getEnumValues(enumName, resultUuid);
-<<<<<<< HEAD
-                case SHORT_CIRCUIT -> shortCircuitService.getEnumValues(enumName, resultUuid);
-=======
-                case LOAD_FLOW -> loadflowService.getEnumValues(enumName, resultUuidOpt.get());
-                case SECURITY_ANALYSIS -> securityAnalysisService.getEnumValues(enumName, resultUuidOpt.get());
-                case SHORT_CIRCUIT, SHORT_CIRCUIT_ONE_BUS -> shortCircuitService.getEnumValues(enumName, resultUuidOpt.get());
->>>>>>> main
-=======
                 case SHORT_CIRCUIT, SHORT_CIRCUIT_ONE_BUS -> shortCircuitService.getEnumValues(enumName, resultUuid);
->>>>>>> 2f57c052
                 default -> throw new StudyException(NOT_ALLOWED);
             };
         } else {
@@ -1395,12 +1372,11 @@
         networkModificationTreeService.moveStudySubtree(parentNodeToMoveUuid, referenceNodeUuid);
 
         if (networkModificationTreeService.getNodeBuildStatus(parentNodeToMoveUuid, self.getStudyFirstRootNetworkUuid(studyUuid)).isBuilt()) {
-
             updateStatuses(studyUuid, parentNodeToMoveUuid, self.getStudyFirstRootNetworkUuid(studyUuid), false, true, true);
         }
         allChildren.stream()
-            .filter(childUuid -> networkModificationTreeService.getNodeBuildStatus(childUuid, self.getStudyFirstRootNetworkUuid(studyUuid)).isBuilt())
-            .forEach(childUuid -> updateStatuses(studyUuid, childUuid, self.getStudyFirstRootNetworkUuid(studyUuid), false, true, true));
+                .filter(childUuid -> networkModificationTreeService.getNodeBuildStatus(childUuid, self.getStudyFirstRootNetworkUuid(studyUuid)).isBuilt())
+                .forEach(childUuid -> updateStatuses(studyUuid, childUuid, self.getStudyFirstRootNetworkUuid(studyUuid), false, true, true));
 
         notificationService.emitSubtreeMoved(studyUuid, parentNodeToMoveUuid, referenceNodeUuid);
         notificationService.emitElementUpdated(studyUuid, userId);
@@ -1462,17 +1438,6 @@
     }
 
     @Transactional
-    public void changeModificationActiveState(@NonNull UUID studyUuid, @NonNull UUID nodeUuid,
-                                              @NonNull UUID modificationUuid, boolean active, String userId) {
-        if (!networkModificationTreeService.getStudyUuidForNodeId(nodeUuid).equals(studyUuid)) {
-            throw new StudyException(NOT_ALLOWED);
-        }
-        networkModificationTreeService.handleExcludeModification(nodeUuid, self.getStudyFirstRootNetworkUuid(studyUuid), modificationUuid, active);
-        updateStatuses(studyUuid, nodeUuid, self.getStudyFirstRootNetworkUuid(studyUuid), false);
-        notificationService.emitElementUpdated(studyUuid, userId);
-    }
-
-    @Transactional
     public void deleteNetworkModifications(UUID studyUuid, UUID nodeUuid, List<UUID> modificationsUuids, String userId) {
         List<UUID> childrenUuids = networkModificationTreeService.getChildren(nodeUuid);
         notificationService.emitStartModificationEquipmentNotification(studyUuid, nodeUuid, childrenUuids, NotificationService.MODIFICATIONS_DELETING_IN_PROGRESS);
@@ -1482,9 +1447,7 @@
             }
             UUID groupId = networkModificationTreeService.getModificationGroupUuid(nodeUuid);
             networkModificationService.deleteModifications(groupId, modificationsUuids);
-            if (modificationsUuids != null) {
-                networkModificationTreeService.removeModificationsToExclude(nodeUuid, self.getStudyFirstRootNetworkUuid(studyUuid), modificationsUuids);
-            }
+
             updateStatuses(studyUuid, nodeUuid, self.getStudyFirstRootNetworkUuid(studyUuid), false, false, false);
         } finally {
             notificationService.emitEndDeletionEquipmentNotification(studyUuid, nodeUuid, childrenUuids);
@@ -1502,7 +1465,6 @@
             }
             UUID groupId = networkModificationTreeService.getModificationGroupUuid(nodeUuid);
             networkModificationService.stashModifications(groupId, modificationsUuids);
-            networkModificationTreeService.removeModificationsToExclude(nodeUuid, self.getStudyFirstRootNetworkUuid(studyUuid), modificationsUuids);
             updateStatuses(studyUuid, nodeUuid, self.getStudyFirstRootNetworkUuid(studyUuid), false);
         } finally {
             notificationService.emitEndModificationEquipmentNotification(studyUuid, nodeUuid, childrenUuids);
@@ -1537,7 +1499,6 @@
             }
             UUID groupId = networkModificationTreeService.getModificationGroupUuid(nodeUuid);
             networkModificationService.restoreModifications(groupId, modificationsUuids);
-            networkModificationTreeService.removeModificationsToExclude(nodeUuid, self.getStudyFirstRootNetworkUuid(studyUuid), modificationsUuids);
             updateStatuses(studyUuid, nodeUuid, self.getStudyFirstRootNetworkUuid(studyUuid), false);
         } finally {
             notificationService.emitEndModificationEquipmentNotification(studyUuid, nodeUuid, childrenUuids);
@@ -1651,7 +1612,7 @@
     public StudyIndexationStatus getStudyIndexationStatus(UUID studyUuid) {
         StudyEntity study = studyRepository.findById(studyUuid).orElseThrow(() -> new StudyException(STUDY_NOT_FOUND));
         if (study.getIndexationStatus() == StudyIndexationStatus.INDEXED
-            && !networkConversionService.checkStudyIndexationStatus(study.getFirstRootNetwork().getNetworkUuid())) {
+                && !networkConversionService.checkStudyIndexationStatus(study.getFirstRootNetwork().getNetworkUuid())) {
             updateStudyIndexationStatus(study, StudyIndexationStatus.NOT_INDEXED);
         }
         return study.getIndexationStatus();
@@ -1749,7 +1710,7 @@
     @Transactional(readOnly = true)
     public List<Report> getParentNodesReport(UUID nodeUuid, UUID rootNetworkUuid, boolean nodeOnlyReport, ReportType reportType, Set<String> severityLevels) {
         AbstractNode nodeInfos = networkModificationTreeService.getNode(nodeUuid);
-        
+
         if (isNonRootNodeWithComputationReportType(nodeInfos, reportType)) {
             UUID reportUuid = getReportUuidForNode(nodeUuid, rootNetworkUuid, reportType);
             return reportUuid != null ? List.of(reportService.getReport(reportUuid, nodeUuid.toString(), severityLevels)) : Collections.emptyList();
@@ -1759,20 +1720,20 @@
             return getAllModificationReports(nodeUuid, rootNetworkUuid, severityLevels);
         }
     }
-    
+
     private boolean isNonRootNodeWithComputationReportType(AbstractNode nodeInfos, ReportType reportType) {
         return nodeInfos.getType() != NodeType.ROOT && reportType != ReportType.NETWORK_MODIFICATION;
     }
-    
+
     private UUID getReportUuidForNode(UUID nodeUuid, UUID rootNetworkUuid, ReportType reportType) {
         return networkModificationTreeService.getComputationReports(nodeUuid, rootNetworkUuid).get(reportType.name());
     }
-    
+
     private List<Report> getNodeOnlyReport(UUID nodeUuid, UUID rootNetworkUuid, Set<String> severityLevels) {
         UUID reportUuid = networkModificationTreeService.getReportUuid(nodeUuid, rootNetworkUuid);
         return List.of(reportService.getReport(reportUuid, nodeUuid.toString(), severityLevels));
     }
-    
+
     private List<Report> getAllModificationReports(UUID nodeUuid, UUID rootNetworkUuid, Set<String> severityLevels) {
         List<UUID> nodeIds = nodesTree(nodeUuid);
         List<Report> modificationReports = new ArrayList<>();
@@ -1782,7 +1743,7 @@
             UUID reportId = modificationReportsMap.getOrDefault(nodeId, networkModificationTreeService.getReportUuid(nodeId, rootNetworkUuid));
             modificationReports.add(reportService.getReport(reportId, nodeId.toString(), severityLevels));
         }
-        
+
         return modificationReports;
     }
 
@@ -1790,7 +1751,7 @@
         List<UUID> nodeIds = new ArrayList<>();
         nodeIds.add(nodeUuid);
         Optional<UUID> parentUuid = networkModificationTreeService.getParentNodeUuid(nodeUuid);
-        
+
         while (parentUuid.isPresent()) {
             nodeIds.add(parentUuid.get());
             parentUuid = networkModificationTreeService.getParentNodeUuid(parentUuid.get());
@@ -1808,7 +1769,7 @@
     private void emitNetworkModificationImpacts(UUID studyUuid, UUID nodeUuid, UUID rootNetworkUuid, NetworkModificationResult networkModificationResult) {
         //TODO move this / rename parent method when refactoring notifications
         networkModificationTreeService.updateNodeBuildStatus(nodeUuid, rootNetworkUuid,
-            NodeBuildStatus.from(networkModificationResult.getLastGroupApplicationStatus(), networkModificationResult.getApplicationStatus()));
+                NodeBuildStatus.from(networkModificationResult.getLastGroupApplicationStatus(), networkModificationResult.getApplicationStatus()));
 
         Set<org.gridsuite.study.server.notification.dto.EquipmentDeletionInfos> deletionsInfos =
                 networkModificationResult.getNetworkImpacts().stream()
@@ -1872,7 +1833,7 @@
         final UUID result = shortCircuitService.runShortCircuit(studyUuid, nodeUuid, rootNetworkUuid, busId.orElse(null), parametersUuid, scReportUuid, userId);
         updateComputationResultUuid(nodeUuid, rootNetworkUuid, result, computationType);
         notificationService.emitStudyChanged(studyUuid, nodeUuid,
-            busId.isEmpty() ? NotificationService.UPDATE_TYPE_SHORT_CIRCUIT_STATUS : NotificationService.UPDATE_TYPE_ONE_BUS_SHORT_CIRCUIT_STATUS);
+                busId.isEmpty() ? NotificationService.UPDATE_TYPE_SHORT_CIRCUIT_STATUS : NotificationService.UPDATE_TYPE_ONE_BUS_SHORT_CIRCUIT_STATUS);
         return result;
     }
 
@@ -2079,7 +2040,7 @@
     public String getNetworkElementsIds(UUID studyUuid, UUID nodeUuid, List<String> substationsIds, boolean inUpstreamBuiltParentNode, String equipmentType, List<Double> nominalVoltages) {
         UUID nodeUuidToSearchIn = getNodeUuidToSearchIn(nodeUuid, self.getStudyFirstRootNetworkUuid(studyUuid), inUpstreamBuiltParentNode);
         return networkMapService.getElementsIds(networkStoreService.getNetworkUuid(studyUuid), networkModificationTreeService.getVariantId(nodeUuidToSearchIn, self.getStudyFirstRootNetworkUuid(studyUuid)),
-            substationsIds, equipmentType, nominalVoltages);
+                substationsIds, equipmentType, nominalVoltages);
     }
 
     @Transactional(readOnly = true)
