--- conflicted
+++ resolved
@@ -750,11 +750,6 @@
         return networkMapService.getCountries(networkStoreService.getNetworkUuid(studyUuid), networkModificationTreeService.getVariantId(nodeUuidToSearchIn));
     }
 
-    public String getNetworkCountries(UUID studyUuid, UUID nodeUuid, boolean inUpstreamBuiltParentNode) {
-        UUID nodeUuidToSearchIn = getNodeUuidToSearchIn(nodeUuid, inUpstreamBuiltParentNode);
-        return networkMapService.getCountries(networkStoreService.getNetworkUuid(studyUuid), networkModificationTreeService.getVariantId(nodeUuidToSearchIn));
-    }
-
     public String getVoltageLevelsAndEquipment(UUID studyUuid, UUID nodeUuid, List<String> substationsIds, boolean inUpstreamBuiltParentNode) {
         UUID nodeUuidToSearchIn = getNodeUuidToSearchIn(nodeUuid, inUpstreamBuiltParentNode);
         return networkMapService.getEquipmentsMapData(networkStoreService.getNetworkUuid(studyUuid), networkModificationTreeService.getVariantId(nodeUuidToSearchIn),
@@ -2226,8 +2221,6 @@
         notificationService.emitStudyChanged(studyUuid, null, NotificationService.UPDATE_TYPE_ONE_BUS_SHORT_CIRCUIT_STATUS);
     }
 
-<<<<<<< HEAD
-=======
     private void emitAllComputationStatusChanged(UUID studyUuid, UUID nodeUuid) {
         notificationService.emitStudyChanged(studyUuid, nodeUuid, NotificationService.UPDATE_TYPE_LOADFLOW_STATUS);
         notificationService.emitStudyChanged(studyUuid, nodeUuid, NotificationService.UPDATE_TYPE_SECURITY_ANALYSIS_STATUS);
@@ -2238,7 +2231,6 @@
         notificationService.emitStudyChanged(studyUuid, nodeUuid, NotificationService.UPDATE_TYPE_DYNAMIC_SIMULATION_STATUS);
     }
 
->>>>>>> 42ac554e
     public String evaluateFilter(UUID studyUuid, UUID nodeUuid, boolean inUpstreamBuiltParentNode, String filter) {
         UUID nodeUuidToSearchIn = getNodeUuidToSearchIn(nodeUuid, inUpstreamBuiltParentNode);
         return filterService.evaluateFilter(networkStoreService.getNetworkUuid(studyUuid), networkModificationTreeService.getVariantId(nodeUuidToSearchIn), filter);
