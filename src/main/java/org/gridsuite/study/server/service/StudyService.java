--- conflicted
+++ resolved
@@ -647,12 +647,6 @@
         return geoDataService.getSubstationsGraphics(networkUuid, variantId, substationsIds);
     }
 
-    public String getSubstationMapData(UUID studyUuid, UUID nodeUuid, String substationId, boolean inUpstreamBuiltParentNode) {
-        UUID nodeUuidToSearchIn = getNodeUuidToSearchIn(nodeUuid, self.getStudyFirstRootNetworkUuid(studyUuid), inUpstreamBuiltParentNode);
-        return networkMapService.getEquipmentMapData(networkStoreService.getNetworkUuid(studyUuid), networkModificationTreeService.getVariantId(nodeUuidToSearchIn, self.getStudyFirstRootNetworkUuid(studyUuid)),
-                "substations", substationId);
-    }
-
     public String getNetworkElementsInfos(UUID studyUuid, UUID nodeUuid, List<String> substationsIds, String infoType, String elementType, boolean inUpstreamBuiltParentNode, List<Double> nominalVoltages) {
         UUID nodeUuidToSearchIn = getNodeUuidToSearchIn(nodeUuid, self.getStudyFirstRootNetworkUuid(studyUuid), inUpstreamBuiltParentNode);
         StudyEntity studyEntity = studyRepository.findById(studyUuid).orElseThrow(() -> new StudyException(STUDY_NOT_FOUND));
@@ -693,16 +687,12 @@
         return networkMapService.getHvdcLineShuntCompensators(networkUuid, variantId, hvdcId);
     }
 
-    public String getVoltageLevelIdByEquipmentIdAndSide(UUID studyUuid, UUID nodeUuid, boolean inUpstreamBuiltParentNode, String equipmentId, ThreeSides side) {
-        UUID nodeUuidToSearchIn = getNodeUuidToSearchIn(nodeUuid, inUpstreamBuiltParentNode);
+    public String getBranchOr3WTVoltageLevelId(UUID studyUuid, UUID nodeUuid, boolean inUpstreamBuiltParentNode, String equipmentId, ThreeSides side) {
+        UUID nodeUuidToSearchIn = getNodeUuidToSearchIn(nodeUuid, self.getStudyFirstRootNetworkUuid(studyUuid), inUpstreamBuiltParentNode);
         UUID networkUuid = networkStoreService.getNetworkUuid(studyUuid);
-<<<<<<< HEAD
-        String variantId = networkModificationTreeService.getVariantId(nodeUuidToSearchIn);
-        return networkMapService.getVoltageLevelIdByEquipmentIdAndSide(networkUuid, variantId, equipmentId, side);
-=======
-        String variantId = networkModificationTreeService.getVariantId(nodeUuid, self.getStudyFirstRootNetworkUuid(studyUuid));
-        return networkMapService.getEquipmentMapData(networkUuid, variantId, "branch-or-3wt", equipmentId);
->>>>>>> 3d3ae176
+        String variantId = networkModificationTreeService.getVariantId(nodeUuidToSearchIn, self.getStudyFirstRootNetworkUuid(studyUuid));
+        return networkMapService.getBranchOr3WTVoltageLevelId(networkUuid, variantId, equipmentId, side);
+
     }
 
     public String getAllMapData(UUID studyUuid, UUID nodeUuid, List<String> substationsIds) {
