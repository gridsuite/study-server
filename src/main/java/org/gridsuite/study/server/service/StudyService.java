/**
 * Copyright (c) 2021, RTE (http://www.rte-france.com)
 * This Source Code Form is subject to the terms of the Mozilla Public
 * License, v. 2.0. If a copy of the MPL was not distributed with this
 * file, You can obtain one at http://mozilla.org/MPL/2.0/.
 */
package org.gridsuite.study.server.service;

import com.fasterxml.jackson.core.JsonProcessingException;
import com.fasterxml.jackson.databind.ObjectMapper;
import com.powsybl.commons.reporter.ReporterModel;
import com.powsybl.iidm.network.IdentifiableType;
import com.powsybl.iidm.network.*;
import com.powsybl.security.LimitViolation;
import com.powsybl.security.LimitViolationType;
import com.powsybl.security.Security;
import com.powsybl.iidm.network.VariantManagerConstants;
import com.powsybl.loadflow.LoadFlowParameters;
import com.powsybl.network.store.client.PreloadingStrategy;
import com.powsybl.network.store.model.VariantInfos;
import com.powsybl.security.SecurityAnalysisParameters;
import com.powsybl.sensitivity.SensitivityAnalysisParameters;
import com.powsybl.shortcircuit.ShortCircuitParameters;
import com.powsybl.timeseries.DoubleTimeSeries;
import com.powsybl.timeseries.StringTimeSeries;
import lombok.NonNull;
import org.apache.commons.lang3.StringUtils;
import org.elasticsearch.index.query.BoolQueryBuilder;
import org.elasticsearch.index.query.QueryBuilders;
import org.elasticsearch.index.query.TermsQueryBuilder;
import org.elasticsearch.index.query.WildcardQueryBuilder;
import org.elasticsearch.index.query.functionscore.FunctionScoreQueryBuilder;
import org.elasticsearch.index.query.functionscore.ScoreFunctionBuilders;
import org.gridsuite.study.server.StudyConstants;
import org.gridsuite.study.server.StudyException;
import org.gridsuite.study.server.dto.*;
import org.gridsuite.study.server.dto.dynamicmapping.MappingInfos;
import org.gridsuite.study.server.dto.dynamicmapping.ModelInfos;
import org.gridsuite.study.server.dto.dynamicsimulation.DynamicSimulationParametersInfos;
import org.gridsuite.study.server.dto.dynamicsimulation.DynamicSimulationStatus;
import org.gridsuite.study.server.dto.modification.NetworkModificationResult;
import org.gridsuite.study.server.dto.modification.SimpleElementImpact.SimpleImpactType;
import org.gridsuite.study.server.dto.timeseries.TimeSeriesMetadataInfos;
import org.gridsuite.study.server.elasticsearch.EquipmentInfosService;
import org.gridsuite.study.server.elasticsearch.StudyInfosService;
import org.gridsuite.study.server.networkmodificationtree.dto.AbstractNode;
import org.gridsuite.study.server.networkmodificationtree.dto.BuildStatus;
import org.gridsuite.study.server.networkmodificationtree.dto.InsertMode;
import org.gridsuite.study.server.networkmodificationtree.entities.NodeEntity;
import org.gridsuite.study.server.notification.NotificationService;
import org.gridsuite.study.server.notification.dto.NetworkImpactsInfos;
import org.gridsuite.study.server.repository.*;
import org.gridsuite.study.server.service.dynamicsimulation.DynamicSimulationService;
import org.gridsuite.study.server.utils.PropertyUtils;
import org.slf4j.Logger;
import org.slf4j.LoggerFactory;
import org.springframework.beans.factory.annotation.Autowired;
import org.springframework.beans.factory.annotation.Value;
import org.springframework.stereotype.Service;
import org.springframework.transaction.annotation.Transactional;
import org.springframework.web.client.HttpStatusCodeException;

import java.io.UncheckedIOException;
import java.net.URLEncoder;
import java.nio.charset.StandardCharsets;
import java.util.*;
import java.util.concurrent.CompletableFuture;
import java.util.concurrent.TimeUnit;
import java.util.concurrent.atomic.AtomicReference;
import java.util.function.Consumer;
import java.util.stream.Collectors;
import java.util.stream.Stream;

import static org.elasticsearch.index.query.QueryBuilders.matchQuery;
import static org.elasticsearch.index.query.QueryBuilders.termsQuery;
import static org.gridsuite.study.server.StudyException.Type.*;
import static org.gridsuite.study.server.elasticsearch.EquipmentInfosService.EQUIPMENT_TYPE_SCORES;
import static org.gridsuite.study.server.service.NetworkModificationTreeService.ROOT_NODE_NAME;
import static org.gridsuite.study.server.utils.StudyUtils.handleHttpError;

/**
 * @author Abdelsalem Hedhili <abdelsalem.hedhili at rte-france.com>
 * @author Franck Lecuyer <franck.lecuyer at rte-france.com>
 * @author Chamseddine Benhamed <chamseddine.benhamed at rte-france.com>
 */
@Service
public class StudyService {

    private static final Logger LOGGER = LoggerFactory.getLogger(StudyService.class);

    static final String EQUIPMENT_NAME = "equipmentName.fullascii";

    static final String EQUIPMENT_ID = "equipmentId.fullascii";

    static final String NETWORK_UUID = "networkUuid.keyword";

    static final String VARIANT_ID = "variantId.keyword";

    static final String EQUIPMENT_TYPE = "equipmentType.keyword";
    public static final String EMPTY_ARRAY = "[]";

    NotificationService notificationService;

    NetworkModificationTreeService networkModificationTreeService;

    StudyServerExecutionService studyServerExecutionService;

    private final String defaultLoadflowProvider;

    private final String defaultSecurityAnalysisProvider;

    private final String defaultSensitivityAnalysisProvider;

    private final String defaultDynamicSimulationProvider;

    private final StudyRepository studyRepository;
    private final StudyCreationRequestRepository studyCreationRequestRepository;
    private final NetworkService networkStoreService;
    private final NetworkModificationService networkModificationService;
    private final ReportService reportService;
    private final StudyInfosService studyInfosService;
    private final EquipmentInfosService equipmentInfosService;
    private final LoadflowService loadflowService;
    private final ShortCircuitService shortCircuitService;
    private final VoltageInitService voltageInitService;
    private final SingleLineDiagramService singleLineDiagramService;
    private final NetworkConversionService networkConversionService;
    private final GeoDataService geoDataService;
    private final NetworkMapService networkMapService;
    private final SecurityAnalysisService securityAnalysisService;
    private final DynamicSimulationService dynamicSimulationService;
    private final SensitivityAnalysisService sensitivityAnalysisService;
    private final ActionsService actionsService;
    private final CaseService caseService;
    private final ObjectMapper objectMapper;

    enum ComputationUsingLoadFlow {
        LOAD_FLOW, SECURITY_ANALYSIS, SENSITIVITY_ANALYSIS
    }

    @Autowired
    StudyService self;

    @Autowired
    public StudyService(
            @Value("${loadflow.default-provider}") String defaultLoadflowProvider,
            @Value("${security-analysis.default-provider}") String defaultSecurityAnalysisProvider,
            @Value("${sensitivity-analysis.default-provider}") String defaultSensitivityAnalysisProvider,
            @Value("${dynamic-simulation.default-provider}") String defaultDynamicSimulationProvider,
            StudyRepository studyRepository,
            StudyCreationRequestRepository studyCreationRequestRepository,
            NetworkService networkStoreService,
            NetworkModificationService networkModificationService,
            ReportService reportService,
            StudyInfosService studyInfosService,
            EquipmentInfosService equipmentInfosService,
            NetworkModificationTreeService networkModificationTreeService,
            ObjectMapper objectMapper,
            StudyServerExecutionService studyServerExecutionService,
            NotificationService notificationService,
            LoadflowService loadflowService,
            ShortCircuitService shortCircuitService,
            SingleLineDiagramService singleLineDiagramService,
            NetworkConversionService networkConversionService,
            GeoDataService geoDataService,
            NetworkMapService networkMapService,
            SecurityAnalysisService securityAnalysisService,
            ActionsService actionsService,
            CaseService caseService,
            SensitivityAnalysisService sensitivityAnalysisService,
            DynamicSimulationService dynamicSimulationService,
            VoltageInitService voltageInitService) {
        this.defaultLoadflowProvider = defaultLoadflowProvider;
        this.defaultSecurityAnalysisProvider = defaultSecurityAnalysisProvider;
        this.defaultSensitivityAnalysisProvider = defaultSensitivityAnalysisProvider;
        this.defaultDynamicSimulationProvider = defaultDynamicSimulationProvider;
        this.studyRepository = studyRepository;
        this.studyCreationRequestRepository = studyCreationRequestRepository;
        this.networkStoreService = networkStoreService;
        this.networkModificationService = networkModificationService;
        this.reportService = reportService;
        this.studyInfosService = studyInfosService;
        this.equipmentInfosService = equipmentInfosService;
        this.networkModificationTreeService = networkModificationTreeService;
        this.objectMapper = objectMapper;
        this.studyServerExecutionService = studyServerExecutionService;
        this.notificationService = notificationService;
        this.sensitivityAnalysisService = sensitivityAnalysisService;
        this.loadflowService = loadflowService;
        this.shortCircuitService = shortCircuitService;
        this.singleLineDiagramService = singleLineDiagramService;
        this.networkConversionService = networkConversionService;
        this.geoDataService = geoDataService;
        this.networkMapService = networkMapService;
        this.securityAnalysisService = securityAnalysisService;
        this.actionsService = actionsService;
        this.caseService = caseService;
        this.dynamicSimulationService = dynamicSimulationService;
        this.voltageInitService = voltageInitService;
    }

    private static StudyInfos toStudyInfos(StudyEntity entity) {
        return StudyInfos.builder()
                .id(entity.getId())
                .caseFormat(entity.getCaseFormat())
                .build();
    }

    private static BasicStudyInfos toBasicStudyInfos(StudyCreationRequestEntity entity) {
        return BasicStudyInfos.builder()
                .id(entity.getId())
                .build();
    }

    private static CreatedStudyBasicInfos toCreatedStudyBasicInfos(StudyEntity entity) {
        return CreatedStudyBasicInfos.builder()
                .id(entity.getId())
                .caseFormat(entity.getCaseFormat())
                .build();
    }

    public List<CreatedStudyBasicInfos> getStudies() {
        return studyRepository.findAll().stream()
                .map(StudyService::toCreatedStudyBasicInfos)
                .collect(Collectors.toList());
    }

    public String getStudyCaseName(UUID studyUuid) {
        Objects.requireNonNull(studyUuid);
        StudyEntity study = studyRepository.findById(studyUuid).orElseThrow(() -> new StudyException(STUDY_NOT_FOUND));
        return study != null ? study.getCaseName() : "";
    }

    public List<CreatedStudyBasicInfos> getStudiesMetadata(List<UUID> uuids) {
        return studyRepository.findAllById(uuids).stream().map(StudyService::toCreatedStudyBasicInfos)
                .collect(Collectors.toList());

    }

    public List<BasicStudyInfos> getStudiesCreationRequests() {
        return studyCreationRequestRepository.findAll().stream()
                .map(StudyService::toBasicStudyInfos)
                .collect(Collectors.toList());
    }

    public BasicStudyInfos createStudy(UUID caseUuid, String userId, UUID studyUuid, Map<String, Object> importParameters, boolean duplicateCase) {
        BasicStudyInfos basicStudyInfos = StudyService.toBasicStudyInfos(insertStudyCreationRequest(userId, studyUuid));
        UUID importReportUuid = UUID.randomUUID();
        UUID caseUuidToUse = caseUuid;
        try {
            if (duplicateCase) {
                caseUuidToUse = caseService.duplicateCase(caseUuid, true);
            }
            persistentStoreWithNotificationOnError(caseUuidToUse, basicStudyInfos.getId(), userId, importReportUuid, importParameters);
        } catch (Exception e) {
            self.deleteStudyIfNotCreationInProgress(basicStudyInfos.getId(), userId);
            throw e;
        }

        return basicStudyInfos;
    }

    public BasicStudyInfos duplicateStudy(UUID sourceStudyUuid, UUID studyUuid, String userId) {
        Objects.requireNonNull(sourceStudyUuid);

        StudyEntity sourceStudy = studyRepository.findById(sourceStudyUuid).orElse(null);
        if (sourceStudy == null) {
            return null;
        }
        LoadFlowParameters sourceLoadFlowParameters = LoadflowService.fromEntity(sourceStudy.getLoadFlowParameters());
        List<LoadFlowSpecificParameterInfos> sourceSpecificLoadFlowParameters = getAllSpecificLoadFlowParameters(sourceStudy);
        ShortCircuitParameters copiedShortCircuitParameters = ShortCircuitService.fromEntity(sourceStudy.getShortCircuitParameters());
        DynamicSimulationParametersInfos copiedDynamicSimulationParameters = DynamicSimulationService.fromEntity(sourceStudy.getDynamicSimulationParameters(), objectMapper);

        BasicStudyInfos basicStudyInfos = StudyService.toBasicStudyInfos(insertStudyCreationRequest(userId, studyUuid));
        studyServerExecutionService.runAsync(() -> duplicateStudyAsync(basicStudyInfos, sourceStudy, sourceLoadFlowParameters, sourceSpecificLoadFlowParameters, copiedShortCircuitParameters, copiedDynamicSimulationParameters, userId));
        return basicStudyInfos;
    }

    private void duplicateStudyAsync(BasicStudyInfos basicStudyInfos, StudyEntity sourceStudy, LoadFlowParameters sourceLoadFlowParameters, List<LoadFlowSpecificParameterInfos> sourceSpecificLoadFlowParameters, ShortCircuitParameters copiedShortCircuitParameters, DynamicSimulationParametersInfos copiedDynamicSimulationParameters, String userId) {
        AtomicReference<Long> startTime = new AtomicReference<>();
        try {
            startTime.set(System.nanoTime());

            List<VariantInfos> networkVariants = networkStoreService.getNetworkVariants(sourceStudy.getNetworkUuid());
            List<String> targetVariantIds = networkVariants.stream().map(VariantInfos::getId).limit(2).collect(Collectors.toList());
            Network clonedNetwork = networkStoreService.cloneNetwork(sourceStudy.getNetworkUuid(), targetVariantIds);
            UUID clonedNetworkUuid = networkStoreService.getNetworkUuid(clonedNetwork);
            UUID clonedCaseUuid = caseService.duplicateCase(sourceStudy.getCaseUuid(), false);

            LoadFlowParameters newLoadFlowParameters = sourceLoadFlowParameters != null ? sourceLoadFlowParameters.copy() : new LoadFlowParameters();
            ShortCircuitParameters shortCircuitParameters = copiedShortCircuitParameters != null ? copiedShortCircuitParameters : ShortCircuitService.getDefaultShortCircuitParameters();
            DynamicSimulationParametersInfos dynamicSimulationParameters = copiedDynamicSimulationParameters != null ? copiedDynamicSimulationParameters : DynamicSimulationService.getDefaultDynamicSimulationParameters();
            StudyEntity duplicatedStudy = insertDuplicatedStudy(basicStudyInfos, sourceStudy, LoadflowService.toEntity(newLoadFlowParameters, sourceSpecificLoadFlowParameters), ShortCircuitService.toEntity(shortCircuitParameters), DynamicSimulationService.toEntity(dynamicSimulationParameters, objectMapper), userId, clonedNetworkUuid, clonedCaseUuid);
            reindexStudy(duplicatedStudy);
        } catch (Exception e) {
            LOGGER.error(e.toString(), e);
        } finally {
            deleteStudyIfNotCreationInProgress(basicStudyInfos.getId(), userId);
            LOGGER.trace("Create study '{}' from source {} : {} seconds", basicStudyInfos.getId(), sourceStudy.getId(),
                    TimeUnit.NANOSECONDS.toSeconds(System.nanoTime() - startTime.get()));
        }
    }

    @Transactional(readOnly = true)
    public StudyInfos getStudyInfos(UUID studyUuid) {
        return StudyService.toStudyInfos(studyRepository.findById(studyUuid).orElseThrow(() -> new StudyException(STUDY_NOT_FOUND)));
    }

    public List<CreatedStudyBasicInfos> searchStudies(@NonNull String query) {
        return studyInfosService.search(query);
    }

    public static String escapeLucene(String s) {
        StringBuilder sb = new StringBuilder();

        for (int i = 0; i < s.length(); ++i) {
            char c = s.charAt(i);
            switch (c) {
                case '+':
                case '\\':
                case '-':
                case '!':
                case '(':
                case ')':
                case ':':
                case '^':
                case '[':
                case ']':
                case '"':
                case '{':
                case '}':
                case '~':
                case '*':
                case '?':
                case '|':
                case '&':
                case '/':

                case ' ': // white space has to be escaped, too
                    sb.append('\\');
                    break;
                default:
                    // do nothing but appease sonarlint
            }

            sb.append(c);
        }

        return sb.toString();
    }

    private UUID getNodeUuidToSearchIn(UUID initialNodeUuid, boolean inUpstreamBuiltParentNode) {
        UUID nodeUuidToSearchIn = initialNodeUuid;
        if (inUpstreamBuiltParentNode) {
            nodeUuidToSearchIn = networkModificationTreeService.doGetLastParentNodeBuiltUuid(initialNodeUuid);
        }
        return nodeUuidToSearchIn;
    }

    public List<EquipmentInfos> searchEquipments(@NonNull UUID studyUuid, @NonNull UUID nodeUuid, @NonNull String userInput,
                                                 @NonNull EquipmentInfosService.FieldSelector fieldSelector, String equipmentType,
                                                 boolean inUpstreamBuiltParentNode) {
        UUID nodeUuidToSearchIn = getNodeUuidToSearchIn(nodeUuid, inUpstreamBuiltParentNode);
        UUID networkUuid = networkStoreService.getNetworkUuid(studyUuid);
        String variantId = networkModificationTreeService.getVariantId(nodeUuidToSearchIn);

        if (variantId.isEmpty()) {
            variantId = VariantManagerConstants.INITIAL_VARIANT_ID;
        }

        if (equipmentType == null) {
            BoolQueryBuilder query = buildSearchAllEquipmentsQuery(userInput, fieldSelector, networkUuid,
                    VariantManagerConstants.INITIAL_VARIANT_ID, variantId);
            List<EquipmentInfos> equipmentInfos = equipmentInfosService.searchEquipments(query);

            return variantId.equals(VariantManagerConstants.INITIAL_VARIANT_ID) ? equipmentInfos : cleanRemovedEquipments(networkUuid, variantId, equipmentInfos);
        } else {
            String queryInitialVariant = buildSearchEquipmentsByTypeQuery(userInput, fieldSelector, networkUuid,
                    VariantManagerConstants.INITIAL_VARIANT_ID, equipmentType);

            List<EquipmentInfos> equipmentInfosInInitVariant = equipmentInfosService.searchEquipments(queryInitialVariant);

            return (variantId.equals(VariantManagerConstants.INITIAL_VARIANT_ID)) ? equipmentInfosInInitVariant
                    : completeSearchWithCurrentVariant(networkUuid, variantId, userInput, fieldSelector,
                    equipmentInfosInInitVariant, equipmentType);
        }
    }

    private List<EquipmentInfos> cleanRemovedEquipments(UUID networkUuid, String variantId, List<EquipmentInfos> equipmentInfos) {
        String queryTombstonedEquipments = buildTombstonedEquipmentSearchQuery(networkUuid, variantId);
        Set<String> removedEquipmentIdsInVariant = equipmentInfosService.searchTombstonedEquipments(queryTombstonedEquipments)
                .stream()
                .map(TombstonedEquipmentInfos::getId)
                .collect(Collectors.toSet());

        return equipmentInfos
                .stream()
                .filter(ei -> !removedEquipmentIdsInVariant.contains(ei.getId()))
                .collect(Collectors.toList());
    }

    private List<EquipmentInfos> completeSearchWithCurrentVariant(UUID networkUuid, String variantId, String userInput,
                                                                  EquipmentInfosService.FieldSelector fieldSelector, List<EquipmentInfos> equipmentInfosInInitVariant,
                                                                  String equipmentType) {
        // Clean equipments that have been removed in the current variant
        List<EquipmentInfos> cleanedEquipmentsInInitVariant = cleanRemovedEquipments(networkUuid, variantId, equipmentInfosInInitVariant);

        // Get the equipments of the current variant
        String queryVariant = buildSearchEquipmentsByTypeQuery(userInput, fieldSelector, networkUuid, variantId, equipmentType);
        List<EquipmentInfos> addedEquipmentInfosInVariant = equipmentInfosService.searchEquipments(queryVariant);

        // Add equipments of the current variant to the ones of the init variant
        cleanedEquipmentsInInitVariant.addAll(addedEquipmentInfosInVariant);

        return cleanedEquipmentsInInitVariant;
    }

    private String buildSearchEquipmentsByTypeQuery(String userInput, EquipmentInfosService.FieldSelector fieldSelector, UUID networkUuid, String variantId, String equipmentType) {
        String query = NETWORK_UUID + ":(%s) AND " + VARIANT_ID + ":(%s) AND %s:(*%s*)"
                + (equipmentType == null ? "" : " AND " + EQUIPMENT_TYPE + ":(%s)");
        return String.format(query, networkUuid, variantId,
                fieldSelector == EquipmentInfosService.FieldSelector.NAME ? EQUIPMENT_NAME : EQUIPMENT_ID,
                escapeLucene(userInput), equipmentType);
    }

    private BoolQueryBuilder buildSearchAllEquipmentsQuery(String userInput, EquipmentInfosService.FieldSelector fieldSelector, UUID networkUuid, String initialVariantId, String variantId) {
        WildcardQueryBuilder equipmentSearchQuery = QueryBuilders.wildcardQuery(fieldSelector == EquipmentInfosService.FieldSelector.NAME ? EQUIPMENT_NAME : EQUIPMENT_ID, "*" + escapeLucene(userInput) + "*");
        TermsQueryBuilder networkUuidSearchQuery = termsQuery(NETWORK_UUID, networkUuid.toString());
        TermsQueryBuilder variantIdSearchQuery = variantId.equals(VariantManagerConstants.INITIAL_VARIANT_ID) ?
                termsQuery(VARIANT_ID, initialVariantId)
                : termsQuery(VARIANT_ID, initialVariantId, variantId);

        FunctionScoreQueryBuilder.FilterFunctionBuilder[] filterFunctionsForScoreQueries = new FunctionScoreQueryBuilder.FilterFunctionBuilder[EQUIPMENT_TYPE_SCORES.size() + 1];

        int i = 0;
        filterFunctionsForScoreQueries[i++] = new FunctionScoreQueryBuilder.FilterFunctionBuilder(
                matchQuery(fieldSelector == EquipmentInfosService.FieldSelector.NAME ? EQUIPMENT_NAME : EQUIPMENT_ID, escapeLucene(userInput)),
                ScoreFunctionBuilders.weightFactorFunction(EQUIPMENT_TYPE_SCORES.size()));

        for (Map.Entry<String, Integer> equipmentTypeScore : EQUIPMENT_TYPE_SCORES.entrySet()) {
            filterFunctionsForScoreQueries[i++] =
                    new FunctionScoreQueryBuilder.FilterFunctionBuilder(
                            matchQuery("equipmentType", equipmentTypeScore.getKey()),
                            ScoreFunctionBuilders.weightFactorFunction(equipmentTypeScore.getValue())
                    );
        }

        FunctionScoreQueryBuilder functionScoreBoostQuery = QueryBuilders.functionScoreQuery(filterFunctionsForScoreQueries);

        BoolQueryBuilder esQuery = QueryBuilders.boolQuery();
        esQuery.filter(equipmentSearchQuery).filter(networkUuidSearchQuery).filter(variantIdSearchQuery).must(functionScoreBoostQuery);
        return esQuery;
    }

    private String buildTombstonedEquipmentSearchQuery(UUID networkUuid, String variantId) {
        return String.format(NETWORK_UUID + ":(%s) AND " + VARIANT_ID + ":(%s)", networkUuid, variantId);
    }

    @Transactional
    public Optional<DeleteStudyInfos> doDeleteStudyIfNotCreationInProgress(UUID studyUuid, String userId) {
        Optional<StudyCreationRequestEntity> studyCreationRequestEntity = studyCreationRequestRepository.findById(studyUuid);
        Optional<StudyEntity> studyEntity = studyRepository.findById(studyUuid);
        DeleteStudyInfos deleteStudyInfos = null;
        if (studyCreationRequestEntity.isEmpty()) {
            AtomicReference<UUID> caseUuid = new AtomicReference<>(null);
            UUID networkUuid = networkStoreService.doGetNetworkUuid(studyUuid);
            List<NodeModificationInfos> nodesModificationInfos;
            nodesModificationInfos = networkModificationTreeService.getAllNodesModificationInfos(studyUuid);
            studyEntity.ifPresent(s -> {
                caseUuid.set(studyEntity.get().getCaseUuid());
                networkModificationTreeService.doDeleteTree(studyUuid);
                studyRepository.deleteById(studyUuid);
                studyInfosService.deleteByUuid(studyUuid);
            });
            deleteStudyInfos = new DeleteStudyInfos(networkUuid, caseUuid.get(), nodesModificationInfos);
        } else {
            studyCreationRequestRepository.deleteById(studyCreationRequestEntity.get().getId());
        }

        if (deleteStudyInfos == null) {
            return Optional.empty();
        } else {
            return Optional.of(deleteStudyInfos);
        }
    }

    @Transactional
    public void deleteStudyIfNotCreationInProgress(UUID studyUuid, String userId) {
        AtomicReference<Long> startTime = new AtomicReference<>(null);
        try {
            Optional<DeleteStudyInfos> deleteStudyInfosOpt = doDeleteStudyIfNotCreationInProgress(studyUuid,
                    userId);
            if (deleteStudyInfosOpt.isPresent()) {
                DeleteStudyInfos deleteStudyInfos = deleteStudyInfosOpt.get();
                startTime.set(System.nanoTime());

                CompletableFuture<Void> executeInParallel = CompletableFuture.allOf(
                        studyServerExecutionService.runAsync(() -> deleteStudyInfos.getNodesModificationInfos().stream()
                                .map(NodeModificationInfos::getSecurityAnalysisUuid).filter(Objects::nonNull).forEach(securityAnalysisService::deleteSaResult)), // TODO delete all with one request only
                        studyServerExecutionService.runAsync(() -> deleteStudyInfos.getNodesModificationInfos().stream()
                                .map(NodeModificationInfos::getSensitivityAnalysisUuid).filter(Objects::nonNull).forEach(sensitivityAnalysisService::deleteSensitivityAnalysisResult)), // TODO delete all with one request only
                        studyServerExecutionService.runAsync(() -> deleteStudyInfos.getNodesModificationInfos().stream()
                                .map(NodeModificationInfos::getShortCircuitAnalysisUuid).filter(Objects::nonNull).forEach(shortCircuitService::deleteShortCircuitAnalysisResult)), // TODO delete all with one request only
                        studyServerExecutionService.runAsync(() -> deleteStudyInfos.getNodesModificationInfos().stream()
                                .map(NodeModificationInfos::getVoltageInitUuid).filter(Objects::nonNull).forEach(voltageInitService::deleteVoltageInitResult)), // TODO delete all with one request only
                        studyServerExecutionService.runAsync(() -> deleteStudyInfos.getNodesModificationInfos().stream()
                                .map(NodeModificationInfos::getDynamicSimulationUuid).filter(Objects::nonNull).forEach(dynamicSimulationService::deleteResult)), // TODO delete all with one request only
                        studyServerExecutionService.runAsync(() -> deleteStudyInfos.getNodesModificationInfos().stream().map(NodeModificationInfos::getModificationGroupUuid).filter(Objects::nonNull).forEach(networkModificationService::deleteModifications)), // TODO delete all with one request only
                        studyServerExecutionService.runAsync(() -> deleteStudyInfos.getNodesModificationInfos().stream().map(NodeModificationInfos::getReportUuid).filter(Objects::nonNull).forEach(reportService::deleteReport)), // TODO delete all with one request only
                        studyServerExecutionService.runAsync(() -> deleteEquipmentIndexes(deleteStudyInfos.getNetworkUuid())),
                        studyServerExecutionService.runAsync(() -> networkStoreService.deleteNetwork(deleteStudyInfos.getNetworkUuid())),
                        studyServerExecutionService.runAsync(deleteStudyInfos.getCaseUuid() != null ? () -> caseService.deleteCase(deleteStudyInfos.getCaseUuid()) : () -> {
                        })
                );

                executeInParallel.get();
                if (startTime.get() != null) {
                    LOGGER.trace("Delete study '{}' : {} seconds", studyUuid, TimeUnit.NANOSECONDS.toSeconds(System.nanoTime() - startTime.get()));
                }
            }
        } catch (Exception e) {
            if (e instanceof InterruptedException) {
                Thread.currentThread().interrupt();
            }
            LOGGER.error(e.toString(), e);
            throw new StudyException(DELETE_STUDY_FAILED, e.getMessage());
        }
    }

    public void deleteEquipmentIndexes(UUID networkUuid) {
        AtomicReference<Long> startTime = new AtomicReference<>();
        startTime.set(System.nanoTime());
        equipmentInfosService.deleteAll(networkUuid);
        LOGGER.trace("Indexes deletion for network '{}' : {} seconds", networkUuid, TimeUnit.NANOSECONDS.toSeconds(System.nanoTime() - startTime.get()));
    }

    public CreatedStudyBasicInfos insertStudy(UUID studyUuid, String userId, NetworkInfos networkInfos, String caseFormat,
                                              UUID caseUuid, String caseName, LoadFlowParametersEntity loadFlowParameters,
                                              ShortCircuitParametersEntity shortCircuitParametersEntity, DynamicSimulationParametersEntity dynamicSimulationParametersEntity, UUID importReportUuid) {
        CreatedStudyBasicInfos createdStudyBasicInfos = StudyService.toCreatedStudyBasicInfos(insertStudyEntity(
                studyUuid, userId, networkInfos.getNetworkUuid(), networkInfos.getNetworkId(), caseFormat, caseUuid, caseName, loadFlowParameters, importReportUuid, shortCircuitParametersEntity, dynamicSimulationParametersEntity));
        studyInfosService.add(createdStudyBasicInfos);

        notificationService.emitStudiesChanged(studyUuid, userId);

        return createdStudyBasicInfos;
    }

    @Transactional
    public StudyEntity insertDuplicatedStudy(BasicStudyInfos studyInfos, StudyEntity sourceStudy, LoadFlowParametersEntity newLoadFlowParameters, ShortCircuitParametersEntity newShortCircuitParameters, DynamicSimulationParametersEntity newDynamicSimulationParameters, String userId, UUID clonedNetworkUuid, UUID clonedCaseUuid) {
        Objects.requireNonNull(studyInfos.getId());
        Objects.requireNonNull(userId);
        Objects.requireNonNull(clonedNetworkUuid);
        Objects.requireNonNull(clonedCaseUuid);
        Objects.requireNonNull(sourceStudy.getNetworkId());
        Objects.requireNonNull(sourceStudy.getCaseFormat());
        Objects.requireNonNull(sourceStudy.getCaseUuid());
        Objects.requireNonNull(newLoadFlowParameters);

        UUID reportUuid = UUID.randomUUID();
        StudyEntity studyEntity = new StudyEntity(studyInfos.getId(), clonedNetworkUuid, sourceStudy.getNetworkId(), sourceStudy.getCaseFormat(),
                clonedCaseUuid, sourceStudy.getCaseName(), sourceStudy.getLoadFlowProvider(), sourceStudy.getSecurityAnalysisProvider(),
                sourceStudy.getSensitivityAnalysisProvider(), sourceStudy.getDynamicSimulationProvider(), newLoadFlowParameters, newShortCircuitParameters, newDynamicSimulationParameters);
        CreatedStudyBasicInfos createdStudyBasicInfos = StudyService.toCreatedStudyBasicInfos(insertDuplicatedStudy(studyEntity, sourceStudy.getId(), reportUuid));

        studyInfosService.add(createdStudyBasicInfos);
        notificationService.emitStudiesChanged(studyInfos.getId(), userId);

        return studyEntity;
    }

    private StudyCreationRequestEntity insertStudyCreationRequest(String userId, UUID studyUuid) {
        StudyCreationRequestEntity newStudy = insertStudyCreationRequestEntity(studyUuid);
        notificationService.emitStudiesChanged(newStudy.getId(), userId);
        return newStudy;
    }

    public byte[] getVoltageLevelSvg(UUID studyUuid, String voltageLevelId, DiagramParameters diagramParameters,
                                     UUID nodeUuid) {
        UUID networkUuid = networkStoreService.getNetworkUuid(studyUuid);
        String variantId = networkModificationTreeService.getVariantId(nodeUuid);
        if (networkStoreService.existVariant(networkUuid, variantId)) {
            return singleLineDiagramService.getVoltageLevelSvg(networkUuid, variantId, voltageLevelId, diagramParameters);
        } else {
            return null;
        }
    }

    public String getVoltageLevelSvgAndMetadata(UUID studyUuid, String voltageLevelId, DiagramParameters diagramParameters,
                                                UUID nodeUuid) {
        UUID networkUuid = networkStoreService.getNetworkUuid(studyUuid);
        String variantId = networkModificationTreeService.getVariantId(nodeUuid);
        if (networkStoreService.existVariant(networkUuid, variantId)) {
            return singleLineDiagramService.getVoltageLevelSvgAndMetadata(networkUuid, variantId, voltageLevelId, diagramParameters);
        } else {
            return null;
        }
    }

    private void persistentStoreWithNotificationOnError(UUID caseUuid, UUID studyUuid, String userId, UUID importReportUuid, Map<String, Object> importParameters) {
        try {
            networkConversionService.persistentStore(caseUuid, studyUuid, userId, importReportUuid, importParameters);
        } catch (HttpStatusCodeException e) {
            throw handleHttpError(e, STUDY_CREATION_FAILED);
        }
    }

    public String getLinesGraphics(UUID networkUuid, UUID nodeUuid, List<String> linesIds) {
        String variantId = networkModificationTreeService.getVariantId(nodeUuid);

        return geoDataService.getLinesGraphics(networkUuid, variantId, linesIds);
    }

    public String getSubstationsGraphics(UUID networkUuid, UUID nodeUuid, List<String> substationsIds) {
        String variantId = networkModificationTreeService.getVariantId(nodeUuid);

        return geoDataService.getSubstationsGraphics(networkUuid, variantId, substationsIds);
    }

    public String getSubstationMapData(UUID studyUuid, UUID nodeUuid, String substationId, boolean inUpstreamBuiltParentNode) {
        UUID nodeUuidToSearchIn = getNodeUuidToSearchIn(nodeUuid, inUpstreamBuiltParentNode);
        return networkMapService.getEquipmentMapData(networkStoreService.getNetworkUuid(studyUuid), networkModificationTreeService.getVariantId(nodeUuidToSearchIn),
                "substations", substationId);
    }

<<<<<<< HEAD
    public String getNetworkElementsInfos(UUID studyUuid, UUID nodeUuid, List<String> substationsIds, String elementType, String infoType, boolean inUpstreamBuiltParentNode) {
=======
    public String getLineMapData(UUID studyUuid, UUID nodeUuid, String lineId, boolean inUpstreamBuiltParentNode) {
        UUID nodeUuidToSearchIn = getNodeUuidToSearchIn(nodeUuid, inUpstreamBuiltParentNode);
        return networkMapService.getEquipmentMapData(networkStoreService.getNetworkUuid(studyUuid), networkModificationTreeService.getVariantId(nodeUuidToSearchIn),
                "lines", lineId);
    }

    public String getTwoWindingsTransformersMapData(UUID studyUuid, UUID nodeUuid, List<String> substationsIds, boolean inUpstreamBuiltParentNode) {
        UUID nodeUuidToSearchIn = getNodeUuidToSearchIn(nodeUuid, inUpstreamBuiltParentNode);
        return networkMapService.getEquipmentsMapData(networkStoreService.getNetworkUuid(studyUuid), networkModificationTreeService.getVariantId(nodeUuidToSearchIn),
                substationsIds, "2-windings-transformers");
    }

    public String getTwoWindingsTransformerMapData(UUID studyUuid, UUID nodeUuid, String twoWindingsTransformerId,
                                                   boolean inUpstreamBuiltParentNode) {
        UUID nodeUuidToSearchIn = getNodeUuidToSearchIn(nodeUuid, inUpstreamBuiltParentNode);
        return networkMapService.getEquipmentMapData(networkStoreService.getNetworkUuid(studyUuid), networkModificationTreeService.getVariantId(nodeUuidToSearchIn),
                "2-windings-transformers", twoWindingsTransformerId);
    }

    public String getThreeWindingsTransformersMapData(UUID studyUuid, UUID nodeUuid, List<String> substationsIds, boolean inUpstreamBuiltParentNode) {
        UUID nodeUuidToSearchIn = getNodeUuidToSearchIn(nodeUuid, inUpstreamBuiltParentNode);
        return networkMapService.getEquipmentsMapData(networkStoreService.getNetworkUuid(studyUuid), networkModificationTreeService.getVariantId(nodeUuidToSearchIn),
                substationsIds, "3-windings-transformers");
    }

    public String getGeneratorsMapData(UUID studyUuid, UUID nodeUuid, List<String> substationsIds, boolean inUpstreamBuiltParentNode) {
        UUID nodeUuidToSearchIn = getNodeUuidToSearchIn(nodeUuid, inUpstreamBuiltParentNode);
        return networkMapService.getEquipmentsMapData(networkStoreService.getNetworkUuid(studyUuid), networkModificationTreeService.getVariantId(nodeUuidToSearchIn),
                substationsIds, "generators");
    }

    public String getGeneratorMapData(UUID studyUuid, UUID nodeUuid, String generatorId, boolean inUpstreamBuiltParentNode) {
        UUID nodeUuidToSearchIn = getNodeUuidToSearchIn(nodeUuid, inUpstreamBuiltParentNode);
        return networkMapService.getEquipmentMapData(networkStoreService.getNetworkUuid(studyUuid), networkModificationTreeService.getVariantId(nodeUuidToSearchIn),
                "generators", generatorId);
    }

    public String getBatteriesMapData(UUID studyUuid, UUID nodeUuid, List<String> substationsIds, boolean inUpstreamBuiltParentNode) {
        UUID nodeUuidToSearchIn = getNodeUuidToSearchIn(nodeUuid, inUpstreamBuiltParentNode);
        return networkMapService.getEquipmentsMapData(networkStoreService.getNetworkUuid(studyUuid), networkModificationTreeService.getVariantId(nodeUuidToSearchIn),
                substationsIds, "batteries");
    }

    public String getDanglingLinesMapData(UUID studyUuid, UUID nodeUuid, List<String> substationsIds, boolean inUpstreamBuiltParentNode) {
>>>>>>> e37d3d86
        UUID nodeUuidToSearchIn = getNodeUuidToSearchIn(nodeUuid, inUpstreamBuiltParentNode);
        return networkMapService.getElementsInfos(networkStoreService.getNetworkUuid(studyUuid), networkModificationTreeService.getVariantId(nodeUuidToSearchIn),
                substationsIds, elementType, infoType);
    }

<<<<<<< HEAD
=======
    public String getLccConverterStationsMapData(UUID studyUuid, UUID nodeUuid, List<String> substationsIds, boolean inUpstreamBuiltParentNode) {
        UUID nodeUuidToSearchIn = getNodeUuidToSearchIn(nodeUuid, inUpstreamBuiltParentNode);
        return networkMapService.getEquipmentsMapData(networkStoreService.getNetworkUuid(studyUuid), networkModificationTreeService.getVariantId(nodeUuidToSearchIn),
                substationsIds, "lcc-converter-stations");
    }

    public String getVscConverterStationsMapData(UUID studyUuid, UUID nodeUuid, List<String> substationsIds, boolean inUpstreamBuiltParentNode) {
        UUID nodeUuidToSearchIn = getNodeUuidToSearchIn(nodeUuid, inUpstreamBuiltParentNode);
        return networkMapService.getEquipmentsMapData(networkStoreService.getNetworkUuid(studyUuid), networkModificationTreeService.getVariantId(nodeUuidToSearchIn),
                substationsIds, "vsc-converter-stations");
    }

    public String getNetworkElementsInfos(UUID studyUuid, UUID nodeUuid, List<String> substationsIds, String elementType, String infoType, boolean inUpstreamBuiltParentNode) {
        UUID nodeUuidToSearchIn = getNodeUuidToSearchIn(nodeUuid, inUpstreamBuiltParentNode);
        return networkMapService.getElementsInfos(networkStoreService.getNetworkUuid(studyUuid), networkModificationTreeService.getVariantId(nodeUuidToSearchIn),
                substationsIds, elementType, infoType);
    }

>>>>>>> e37d3d86
    public String getNetworkElementInfos(UUID studyUuid, UUID nodeUuid, String elementType, String infoType, String elementId, boolean inUpstreamBuiltParentNode) {
        UUID nodeUuidToSearchIn = getNodeUuidToSearchIn(nodeUuid, inUpstreamBuiltParentNode);
        return networkMapService.getElementInfos(networkStoreService.getNetworkUuid(studyUuid), networkModificationTreeService.getVariantId(nodeUuidToSearchIn),
                elementType, infoType, elementId);
    }

<<<<<<< HEAD
=======
    public String getLoadMapData(UUID studyUuid, UUID nodeUuid, String loadId, boolean inUpstreamBuiltParentNode) {
        UUID nodeUuidToSearchIn = getNodeUuidToSearchIn(nodeUuid, inUpstreamBuiltParentNode);
        return networkMapService.getEquipmentMapData(networkStoreService.getNetworkUuid(studyUuid), networkModificationTreeService.getVariantId(nodeUuidToSearchIn),
                "loads", loadId);
    }

    public String getShuntCompensatorsMapData(UUID studyUuid, UUID nodeUuid, List<String> substationsIds, boolean inUpstreamBuiltParentNode) {
        UUID nodeUuidToSearchIn = getNodeUuidToSearchIn(nodeUuid, inUpstreamBuiltParentNode);
        return networkMapService.getEquipmentsMapData(networkStoreService.getNetworkUuid(studyUuid), networkModificationTreeService.getVariantId(nodeUuidToSearchIn),
                substationsIds, "shunt-compensators");
    }

    public String getShuntCompensatorMapData(UUID studyUuid, UUID nodeUuid, String shuntCompensatorId,
                                             boolean inUpstreamBuiltParentNode) {
        UUID nodeUuidToSearchIn = getNodeUuidToSearchIn(nodeUuid, inUpstreamBuiltParentNode);
        return networkMapService.getEquipmentMapData(networkStoreService.getNetworkUuid(studyUuid), networkModificationTreeService.getVariantId(nodeUuidToSearchIn),
                "shunt-compensators", shuntCompensatorId);
    }

    public String getStaticVarCompensatorsMapData(UUID studyUuid, UUID nodeUuid, List<String> substationsIds, boolean inUpstreamBuiltParentNode) {
        UUID nodeUuidToSearchIn = getNodeUuidToSearchIn(nodeUuid, inUpstreamBuiltParentNode);
        return networkMapService.getEquipmentsMapData(networkStoreService.getNetworkUuid(studyUuid), networkModificationTreeService.getVariantId(nodeUuidToSearchIn),
                substationsIds, "static-var-compensators");
    }

    public String getVoltageLevelMapData(UUID studyUuid, UUID nodeUuid, String voltageLevelId,
                                         boolean inUpstreamBuiltParentNode) {
        UUID nodeUuidToSearchIn = getNodeUuidToSearchIn(nodeUuid, inUpstreamBuiltParentNode);
        return networkMapService.getEquipmentMapData(networkStoreService.getNetworkUuid(studyUuid), networkModificationTreeService.getVariantId(nodeUuidToSearchIn),
                "voltage-levels", voltageLevelId);
    }

>>>>>>> e37d3d86
    public String getVoltageLevelsAndEquipment(UUID studyUuid, UUID nodeUuid, List<String> substationsIds, boolean inUpstreamBuiltParentNode) {
        UUID nodeUuidToSearchIn = getNodeUuidToSearchIn(nodeUuid, inUpstreamBuiltParentNode);
        return networkMapService.getEquipmentsMapData(networkStoreService.getNetworkUuid(studyUuid), networkModificationTreeService.getVariantId(nodeUuidToSearchIn),
                substationsIds, "voltage-levels-equipments");
    }

    public String getVoltageLevelEquipments(UUID studyUuid, UUID nodeUuid, List<String> substationsIds, boolean inUpstreamBuiltParentNode, String voltageLevelId) {
        UUID nodeUuidToSearchIn = getNodeUuidToSearchIn(nodeUuid, inUpstreamBuiltParentNode);
        String equipmentPath = "voltage-level-equipments" + (voltageLevelId == null ? "" : StudyConstants.DELIMITER + voltageLevelId);
        return networkMapService.getEquipmentsMapData(networkStoreService.getNetworkUuid(studyUuid), networkModificationTreeService.getVariantId(nodeUuidToSearchIn),
                substationsIds, equipmentPath);
    }

    public String getBranchOrThreeWindingsTransformer(UUID studyUuid, UUID nodeUuid, String equipmentId) {
        UUID networkUuid = networkStoreService.getNetworkUuid(studyUuid);
        String variantId = networkModificationTreeService.getVariantId(nodeUuid);
        return networkMapService.getEquipmentMapData(networkUuid, variantId, "branch-or-3wt", equipmentId);
    }

    public String getAllMapData(UUID studyUuid, UUID nodeUuid, List<String> substationsIds) {
        return networkMapService.getEquipmentsMapData(networkStoreService.getNetworkUuid(studyUuid), networkModificationTreeService.getVariantId(nodeUuid),
                substationsIds, "all");
    }

    public void runLoadFlow(UUID studyUuid, UUID nodeUuid) {
        StudyEntity studyEntity = studyRepository.findById(studyUuid).orElseThrow(() -> new StudyException(STUDY_NOT_FOUND));
        LoadFlowParametersInfos lfParameters = getLoadFlowParametersInfos(studyEntity);
        loadflowService.runLoadFlow(studyUuid, nodeUuid, lfParameters, studyEntity.getLoadFlowProvider());
    }

    public ExportNetworkInfos exportNetwork(UUID studyUuid, UUID nodeUuid, String format, String paramatersJson) {
        UUID networkUuid = networkStoreService.getNetworkUuid(studyUuid);
        String variantId = networkModificationTreeService.getVariantId(nodeUuid);

        return networkConversionService.exportNetwork(networkUuid, variantId, format, paramatersJson);
    }

    public void assertLoadFlowRunnable(UUID nodeUuid) {
        LoadFlowStatus lfStatus = getLoadFlowStatus(nodeUuid);

        if (!LoadFlowStatus.NOT_DONE.equals(lfStatus)) {
            throw new StudyException(LOADFLOW_NOT_RUNNABLE);
        }
    }

    private void assertLoadFlowNotRunning(UUID nodeUuid) {
        LoadFlowStatus lfStatus = getLoadFlowStatus(nodeUuid);

        if (LoadFlowStatus.RUNNING.equals(lfStatus)) {
            throw new StudyException(LOADFLOW_RUNNING);
        }
    }

    private void assertComputationNotRunning(UUID nodeUuid) {
        assertLoadFlowNotRunning(nodeUuid);
        securityAnalysisService.assertSecurityAnalysisNotRunning(nodeUuid);
        dynamicSimulationService.assertDynamicSimulationNotRunning(nodeUuid);
        sensitivityAnalysisService.assertSensitivityAnalysisNotRunning(nodeUuid);
        shortCircuitService.assertShortCircuitAnalysisNotRunning(nodeUuid);
        voltageInitService.assertVoltageInitNotRunning(nodeUuid);
    }

    public void assertIsNodeNotReadOnly(UUID nodeUuid) {
        Boolean isReadOnly = networkModificationTreeService.isReadOnly(nodeUuid).orElse(Boolean.FALSE);
        if (Boolean.TRUE.equals(isReadOnly)) {
            throw new StudyException(NOT_ALLOWED);
        }
    }

    public void assertCanModifyNode(UUID studyUuid, UUID nodeUuid) {
        assertIsNodeNotReadOnly(nodeUuid);
        assertNoBuildNoComputation(studyUuid, nodeUuid);
    }

    public void assertNoBuildNoComputation(UUID studyUuid, UUID nodeUuid) {
        assertComputationNotRunning(nodeUuid);
        assertNoNodeIsBuilding(studyUuid);
    }

    private void assertNoNodeIsBuilding(UUID studyUuid) {
        networkModificationTreeService.getAllNodes(studyUuid).stream().forEach(node -> {
            if (networkModificationTreeService.getBuildStatus(node.getIdNode()) == BuildStatus.BUILDING) {
                throw new StudyException(NOT_ALLOWED, "No modification is allowed during a node building.");
            }
        });
    }

    public void assertRootNodeOrBuiltNode(UUID studyUuid, UUID nodeUuid) {
        if (!(networkModificationTreeService.getStudyRootNodeUuid(studyUuid).equals(nodeUuid)
                || networkModificationTreeService.getBuildStatus(nodeUuid).isBuilt())) {
            throw new StudyException(NODE_NOT_BUILT);
        }
    }

    private LoadFlowParameters getLoadFlowParameters(StudyEntity studyEntity) {
        return LoadflowService.fromEntity(studyEntity.getLoadFlowParameters());
    }

    public LoadFlowParameters getLoadFlowParameters(UUID studyUuid) {
        return studyRepository.findById(studyUuid)
                .map(this::getLoadFlowParameters)
                .orElse(null);
    }

    public LoadFlowParametersInfos getLoadFlowParametersInfos(StudyEntity study) {
        LoadFlowParameters commonParameters = getLoadFlowParameters(study);
        List<LoadFlowSpecificParameterInfos> specificParameters = getSpecificLoadFlowParameters(study, ComputationUsingLoadFlow.LOAD_FLOW);
        return LoadFlowParametersInfos.builder()
                .commonParameters(commonParameters)
                .specificParameters(specificParameters.stream().collect(Collectors.toMap(LoadFlowSpecificParameterInfos::getName, LoadFlowSpecificParameterInfos::getValue)))
                .build();
    }

    public LoadFlowParametersValues getLoadFlowParametersValues(UUID studyUuid) {
        StudyEntity study = studyRepository.findById(studyUuid).orElseThrow(() -> new StudyException(STUDY_NOT_FOUND));
        LoadFlowParameters commonParameters = getLoadFlowParameters(study);
        List<LoadFlowSpecificParameterInfos> specificParameters = getAllSpecificLoadFlowParameters(study);
        Map<String, Map<String, Object>> specificParametersPerProvider = specificParameters.stream()
            .collect(Collectors.groupingBy(LoadFlowSpecificParameterInfos::getProvider,
                Collectors.toMap(LoadFlowSpecificParameterInfos::getName, LoadFlowSpecificParameterInfos::getValue)));
        return LoadFlowParametersValues.builder()
                .commonParameters(commonParameters)
                .specificParametersPerProvider(specificParametersPerProvider)
                .build();
    }

    private List<LoadFlowSpecificParameterInfos> getSpecificLoadFlowParameters(StudyEntity study, ComputationUsingLoadFlow computation) {
        List<LoadFlowSpecificParameterEntity> params = study.getLoadFlowParameters().getSpecificParameters();
        String lfProvider;
        if (computation == ComputationUsingLoadFlow.SECURITY_ANALYSIS) {
            lfProvider = study.getSecurityAnalysisProvider();
        } else if (computation == ComputationUsingLoadFlow.SENSITIVITY_ANALYSIS) {
            lfProvider = study.getSensitivityAnalysisProvider();
        } else {
            lfProvider = study.getLoadFlowProvider();
        }
        return params.stream()
                .filter(p -> p.getProvider().equalsIgnoreCase(lfProvider))
                .map(LoadFlowSpecificParameterEntity::toLoadFlowSpecificParameterInfos)
                .collect(Collectors.toList());
    }

    private List<LoadFlowSpecificParameterInfos> getAllSpecificLoadFlowParameters(StudyEntity study) {
        List<LoadFlowSpecificParameterEntity> params = study.getLoadFlowParameters().getSpecificParameters();
        return params.stream()
                .map(LoadFlowSpecificParameterEntity::toLoadFlowSpecificParameterInfos)
                .collect(Collectors.toList());
    }

    private List<LoadFlowSpecificParameterInfos> getSpecificLoadFlowParameters(UUID studyUuid, ComputationUsingLoadFlow computation) {
        return studyRepository.findById(studyUuid)
                .map(study -> getSpecificLoadFlowParameters(study, computation))
                .orElse(List.of());
    }

    private LoadFlowParametersEntity createParametersEntity(LoadFlowParametersValues parameters) {
        LoadFlowParameters allCommonValues;
        List<LoadFlowSpecificParameterInfos> allSpecificValues = new ArrayList<>(List.of());
        if (parameters == null) {
            allCommonValues = LoadFlowParameters.load();
        } else {
            allCommonValues = parameters.getCommonParameters();
            if (parameters.getSpecificParametersPerProvider() != null) {
                parameters.getSpecificParametersPerProvider().forEach((provider, paramsMap) -> {
                    if (paramsMap != null) {
                        paramsMap.forEach((paramName, paramValue) -> {
                                if (paramValue != null) {
                                    allSpecificValues.add(LoadFlowSpecificParameterInfos.builder()
                                            .provider(provider)
                                            .value(Objects.toString(paramValue))
                                            .name(paramName)
                                            .build());
                                }
                            }
                        );
                    }
                });
            }
        }
        return LoadflowService.toEntity(allCommonValues, allSpecificValues);
    }

    @Transactional
    public void setLoadFlowParameters(UUID studyUuid, LoadFlowParametersValues parameters, String userId) {
        updateLoadFlowParameters(studyUuid, createParametersEntity(parameters));
        invalidateLoadFlowStatusOnAllNodes(studyUuid);
        notificationService.emitStudyChanged(studyUuid, null, NotificationService.UPDATE_TYPE_LOADFLOW_STATUS);
        invalidateSecurityAnalysisStatusOnAllNodes(studyUuid);
        invalidateSensitivityAnalysisStatusOnAllNodes(studyUuid);
        invalidateDynamicSimulationStatusOnAllNodes(studyUuid);
        notificationService.emitStudyChanged(studyUuid, null, NotificationService.UPDATE_TYPE_SECURITY_ANALYSIS_STATUS);
        notificationService.emitStudyChanged(studyUuid, null, NotificationService.UPDATE_TYPE_SENSITIVITY_ANALYSIS_STATUS);
        notificationService.emitStudyChanged(studyUuid, null, NotificationService.UPDATE_TYPE_DYNAMIC_SIMULATION_STATUS);
        notificationService.emitElementUpdated(studyUuid, userId);
    }

    public void invalidateLoadFlowStatusOnAllNodes(UUID studyUuid) {
        networkModificationTreeService.updateStudyLoadFlowStatus(studyUuid, LoadFlowStatus.NOT_DONE);
    }

    public String getDefaultLoadflowProvider() {
        return defaultLoadflowProvider;
    }

    public String getLoadFlowProvider(UUID studyUuid) {
        return studyRepository.findById(studyUuid)
                .map(StudyEntity::getLoadFlowProvider)
                .orElse("");
    }

    private void updateProvider(UUID studyUuid, String userId, Consumer<StudyEntity> providerSetter) {
        StudyEntity studyEntity = studyRepository.findById(studyUuid).orElseThrow(() -> new StudyException(STUDY_NOT_FOUND));
        providerSetter.accept(studyEntity);
        notificationService.emitElementUpdated(studyUuid, userId);
    }

    @Transactional
    public void updateLoadFlowProvider(UUID studyUuid, String provider, String userId) {
        updateProvider(studyUuid, userId, studyEntity -> {
            studyEntity.setLoadFlowProvider(provider != null ? provider : defaultLoadflowProvider);
            networkModificationTreeService.updateStudyLoadFlowStatus(studyUuid, LoadFlowStatus.NOT_DONE);
            notificationService.emitStudyChanged(studyUuid, null, NotificationService.UPDATE_TYPE_LOADFLOW_STATUS);
        });
    }

    public String getDefaultSecurityAnalysisProvider() {
        return defaultSecurityAnalysisProvider;
    }

    public String getSecurityAnalysisProvider(UUID studyUuid) {
        return studyRepository.findById(studyUuid)
                .map(StudyEntity::getSecurityAnalysisProvider)
                .orElse("");
    }

    @Transactional
    public void updateSecurityAnalysisProvider(UUID studyUuid, String provider, String userId) {
        updateProvider(studyUuid, userId, studyEntity -> {
            studyEntity.setSecurityAnalysisProvider(provider != null ? provider : defaultSecurityAnalysisProvider);
            invalidateSecurityAnalysisStatusOnAllNodes(studyUuid);
            notificationService.emitStudyChanged(studyUuid, null, NotificationService.UPDATE_TYPE_SECURITY_ANALYSIS_STATUS);
        });
    }

    public String getDefaultSensitivityAnalysisProvider() {
        return defaultSensitivityAnalysisProvider;
    }

    public String getSensitivityAnalysisProvider(UUID studyUuid) {
        return studyRepository.findById(studyUuid)
                .map(StudyEntity::getSensitivityAnalysisProvider)
                .orElse("");
    }

    @Transactional
    public void updateSensitivityAnalysisProvider(UUID studyUuid, String provider, String userId) {
        updateProvider(studyUuid, userId, studyEntity -> {
            studyEntity.setSensitivityAnalysisProvider(provider != null ? provider : defaultSensitivityAnalysisProvider);
            invalidateSensitivityAnalysisStatusOnAllNodes(studyUuid);
            notificationService.emitStudyChanged(studyUuid, null, NotificationService.UPDATE_TYPE_SENSITIVITY_ANALYSIS_STATUS);
        });
    }

    public String getDefaultDynamicSimulationProvider() {
        return defaultDynamicSimulationProvider;
    }

    public String getDynamicSimulationProvider(UUID studyUuid) {
        return studyRepository.findById(studyUuid)
                .map(StudyEntity::getDynamicSimulationProvider)
                .orElse("");
    }

    @Transactional
    public void updateDynamicSimulationProvider(UUID studyUuid, String provider, String userId) {
        updateProvider(studyUuid, userId, studyEntity -> {
            studyEntity.setDynamicSimulationProvider(provider != null ? provider : defaultDynamicSimulationProvider);
            invalidateDynamicSimulationStatusOnAllNodes(studyUuid);
            notificationService.emitStudyChanged(studyUuid, null, NotificationService.UPDATE_TYPE_DYNAMIC_SIMULATION_STATUS);
        });
    }

    public ShortCircuitParameters getShortCircuitParameters(UUID studyUuid) {
        return studyRepository.findById(studyUuid)
                .map(studyEntity -> ShortCircuitService.fromEntity(studyEntity.getShortCircuitParameters()))
                .orElse(null);
    }

    @Transactional
    public void setShortCircuitParameters(UUID studyUuid, ShortCircuitParameters parameters, String userId) {
        updateShortCircuitParameters(studyUuid, ShortCircuitService.toEntity(parameters != null ? parameters : ShortCircuitService.getDefaultShortCircuitParameters()));
        notificationService.emitElementUpdated(studyUuid, userId);
    }

    @Transactional
    public UUID runSecurityAnalysis(UUID studyUuid, List<String> contingencyListNames, String parameters, UUID nodeUuid) {
        Objects.requireNonNull(studyUuid);
        Objects.requireNonNull(contingencyListNames);
        Objects.requireNonNull(parameters);
        Objects.requireNonNull(nodeUuid);

        UUID networkUuid = networkStoreService.getNetworkUuid(studyUuid);
        String provider = getSecurityAnalysisProvider(studyUuid);
        String variantId = networkModificationTreeService.getVariantId(nodeUuid);
        UUID reportUuid = networkModificationTreeService.getReportUuid(nodeUuid);

        String receiver;
        try {
            receiver = URLEncoder.encode(objectMapper.writeValueAsString(new NodeReceiver(nodeUuid)),
                StandardCharsets.UTF_8);
        } catch (JsonProcessingException e) {
            throw new UncheckedIOException(e);
        }

        Optional<UUID> prevResultUuidOpt = networkModificationTreeService.getSecurityAnalysisResultUuid(nodeUuid);
        prevResultUuidOpt.ifPresent(securityAnalysisService::deleteSaResult);

        List<LoadFlowSpecificParameterInfos> specificParameters = null;
        SecurityAnalysisParameters securityAnalysisParameters = SecurityAnalysisParameters.load();
        if (StringUtils.isEmpty(parameters)) {
            LoadFlowParameters loadFlowParameters = getLoadFlowParameters(studyUuid);
            securityAnalysisParameters.setLoadFlowParameters(loadFlowParameters);
            specificParameters = getSpecificLoadFlowParameters(studyUuid, ComputationUsingLoadFlow.SECURITY_ANALYSIS);
        } else {
            try {
                securityAnalysisParameters = objectMapper.readValue(parameters, SecurityAnalysisParameters.class);
            } catch (JsonProcessingException e) {
                throw new UncheckedIOException(e);
            }
        }

        SecurityAnalysisParametersInfos params = SecurityAnalysisParametersInfos.builder()
                .parameters(securityAnalysisParameters)
                .loadFlowSpecificParameters(specificParameters == null ?
                    Map.of() : specificParameters.stream().collect(Collectors.toMap(LoadFlowSpecificParameterInfos::getName, LoadFlowSpecificParameterInfos::getValue)))
                .build();

        UUID result = securityAnalysisService.runSecurityAnalysis(networkUuid, reportUuid, nodeUuid, variantId, provider, contingencyListNames, params, receiver);

        updateSecurityAnalysisResultUuid(nodeUuid, result);
        notificationService.emitStudyChanged(studyUuid, nodeUuid, NotificationService.UPDATE_TYPE_SECURITY_ANALYSIS_STATUS);
        return result;
    }

    public Integer getContingencyCount(UUID studyUuid, List<String> contingencyListNames, UUID nodeUuid) {
        Objects.requireNonNull(studyUuid);
        Objects.requireNonNull(contingencyListNames);
        Objects.requireNonNull(nodeUuid);

        UUID networkuuid = networkStoreService.getNetworkUuid(studyUuid);
        String variantId = networkModificationTreeService.getVariantId(nodeUuid);

        return actionsService.getContingencyCount(networkuuid, variantId, contingencyListNames);
    }

    public static LimitViolationInfos toLimitViolationInfos(LimitViolation violation) {
        return LimitViolationInfos.builder()
                .subjectId(violation.getSubjectId())
                .acceptableDuration(violation.getAcceptableDuration())
                .limit(violation.getLimit())
                .limitName(violation.getLimitName())
                .value(violation.getValue())
                .side(violation.getSide() != null ? violation.getSide().name() : "").build();
    }

    public List<LimitViolationInfos> getCurrentLimitViolations(UUID studyUuid, UUID nodeUuid, float limitReduction) {
        Objects.requireNonNull(studyUuid);
        Objects.requireNonNull(nodeUuid);

        UUID networkUuid = networkStoreService.getNetworkUuid(studyUuid);
        Network network = networkStoreService.getNetwork(networkUuid, PreloadingStrategy.COLLECTION, networkModificationTreeService.getVariantId(nodeUuid));
        List<LimitViolation> violations;
        // TODO when checkLimitsDc() is available in com.powsybl.security.Security, uncommented lines below
        //StudyEntity studyEntity = studyRepository.findById(studyUuid).orElseThrow(() -> new StudyException(STUDY_NOT_FOUND));
        //LoadFlowParameters lfCommonParams = getLoadFlowParameters(studyEntity);
        //if (lfCommonParams.isDc()) {
        //    violations = Security.checkLimitsDc(network, limitReduction, lfCommonParams.getDcPowerFactor());
        //} else {
        violations = Security.checkLimits(network, limitReduction);
        //}
        return violations.stream()
            .filter(v -> v.getLimitType() == LimitViolationType.CURRENT)
            .map(StudyService::toLimitViolationInfos).collect(Collectors.toList());
    }

    public byte[] getSubstationSvg(UUID studyUuid, String substationId, DiagramParameters diagramParameters,
                                   String substationLayout, UUID nodeUuid) {
        UUID networkUuid = networkStoreService.getNetworkUuid(studyUuid);
        String variantId = networkModificationTreeService.getVariantId(nodeUuid);
        if (networkStoreService.existVariant(networkUuid, variantId)) {
            return singleLineDiagramService.getSubstationSvg(networkUuid, variantId, substationId, diagramParameters, substationLayout);
        } else {
            return null;
        }
    }

    public String getSubstationSvgAndMetadata(UUID studyUuid, String substationId, DiagramParameters diagramParameters,
                                              String substationLayout, UUID nodeUuid) {
        UUID networkUuid = networkStoreService.getNetworkUuid(studyUuid);
        String variantId = networkModificationTreeService.getVariantId(nodeUuid);
        if (networkStoreService.existVariant(networkUuid, variantId)) {
            return singleLineDiagramService.getSubstationSvgAndMetadata(networkUuid, variantId, substationId, diagramParameters, substationLayout);
        } else {
            return null;
        }
    }

    public String getNeworkAreaDiagram(UUID studyUuid, UUID nodeUuid, List<String> voltageLevelsIds, int depth) {
        UUID networkUuid = networkStoreService.getNetworkUuid(studyUuid);
        String variantId = networkModificationTreeService.getVariantId(nodeUuid);
        if (networkStoreService.existVariant(networkUuid, variantId)) {
            return singleLineDiagramService.getNetworkAreaDiagram(networkUuid, variantId, voltageLevelsIds, depth);
        } else {
            return null;
        }
    }

    public void invalidateSecurityAnalysisStatusOnAllNodes(UUID studyUuid) {
        securityAnalysisService.invalidateSaStatus(networkModificationTreeService.getStudySecurityAnalysisResultUuids(studyUuid));
    }

    public void invalidateSensitivityAnalysisStatusOnAllNodes(UUID studyUuid) {
        sensitivityAnalysisService.invalidateSensitivityAnalysisStatus(networkModificationTreeService.getStudySensitivityAnalysisResultUuids(studyUuid));
    }

    public void invalidateDynamicSimulationStatusOnAllNodes(UUID studyUuid) {
        dynamicSimulationService.invalidateStatus(networkModificationTreeService.getStudyDynamicSimulationResultUuids(studyUuid));
    }

    private StudyEntity insertStudyEntity(UUID uuid, String userId, UUID networkUuid, String networkId,
                                          String caseFormat, UUID caseUuid, String caseName, LoadFlowParametersEntity loadFlowParameters,
                                          UUID importReportUuid, ShortCircuitParametersEntity shortCircuitParameters, DynamicSimulationParametersEntity dynamicSimulationParameters) {
        Objects.requireNonNull(uuid);
        Objects.requireNonNull(userId);
        Objects.requireNonNull(networkUuid);
        Objects.requireNonNull(networkId);
        Objects.requireNonNull(caseFormat);
        Objects.requireNonNull(caseUuid);
        Objects.requireNonNull(loadFlowParameters);
        Objects.requireNonNull(shortCircuitParameters);

        StudyEntity studyEntity = new StudyEntity(uuid, networkUuid, networkId, caseFormat, caseUuid, caseName, defaultLoadflowProvider,
                defaultSecurityAnalysisProvider, defaultSensitivityAnalysisProvider, defaultDynamicSimulationProvider, loadFlowParameters, shortCircuitParameters, dynamicSimulationParameters);
        return self.insertStudy(studyEntity, importReportUuid);
    }

    @Transactional
    public StudyEntity insertStudy(StudyEntity studyEntity, UUID importReportUuid) {
        var study = studyRepository.save(studyEntity);

        networkModificationTreeService.createBasicTree(study, importReportUuid);
        return study;
    }

    @Transactional
    public StudyEntity insertDuplicatedStudy(StudyEntity studyEntity, UUID sourceStudyUuid, UUID reportUuid) {
        var study = studyRepository.save(studyEntity);

        networkModificationTreeService.createRoot(study, reportUuid);
        AbstractNode rootNode = networkModificationTreeService.getStudyTree(sourceStudyUuid);
        networkModificationTreeService.cloneStudyTree(rootNode, null, studyEntity);
        return study;
    }

    void updateSecurityAnalysisResultUuid(UUID nodeUuid, UUID securityAnalysisResultUuid) {
        networkModificationTreeService.updateSecurityAnalysisResultUuid(nodeUuid, securityAnalysisResultUuid);
    }

    void updateDynamicSimulationResultUuid(UUID nodeUuid, UUID dynamicSimulationResultUuid) {
        networkModificationTreeService.updateDynamicSimulationResultUuid(nodeUuid, dynamicSimulationResultUuid);
    }

    void updateSensitivityAnalysisResultUuid(UUID nodeUuid, UUID sensitivityAnalysisResultUuid) {
        networkModificationTreeService.updateSensitivityAnalysisResultUuid(nodeUuid, sensitivityAnalysisResultUuid);
    }

    void updateShortCircuitAnalysisResultUuid(UUID nodeUuid, UUID shortCircuitAnalysisResultUuid) {
        networkModificationTreeService.updateShortCircuitAnalysisResultUuid(nodeUuid, shortCircuitAnalysisResultUuid);
    }

    void updateVoltageInitResultUuid(UUID nodeUuid, UUID voltageInitResultUuid) {
        networkModificationTreeService.updateVoltageInitResultUuid(nodeUuid, voltageInitResultUuid);
    }

    private StudyCreationRequestEntity insertStudyCreationRequestEntity(UUID studyUuid) {
        StudyCreationRequestEntity studyCreationRequestEntity = new StudyCreationRequestEntity(
                studyUuid == null ? UUID.randomUUID() : studyUuid);
        return studyCreationRequestRepository.save(studyCreationRequestEntity);
    }

    public void updateLoadFlowParameters(UUID studyUuid, LoadFlowParametersEntity loadFlowParametersEntity) {
        Optional<StudyEntity> studyEntity = studyRepository.findById(studyUuid);
        studyEntity.ifPresent(studyEntity1 -> studyEntity1.setLoadFlowParameters(loadFlowParametersEntity));
    }

    public void updateShortCircuitParameters(UUID studyUuid, ShortCircuitParametersEntity shortCircuitParametersEntity) {
        Optional<StudyEntity> studyEntity = studyRepository.findById(studyUuid);
        studyEntity.ifPresent(studyEntity1 -> studyEntity1.setShortCircuitParameters(shortCircuitParametersEntity));
    }

    public void updateDynamicSimulationParameters(UUID studyUuid, DynamicSimulationParametersEntity dynamicSimulationParametersEntity) {
        Optional<StudyEntity> studyEntity = studyRepository.findById(studyUuid);
        studyEntity.ifPresent(studyEntity1 -> {
            studyEntity1.setDynamicSimulationParameters(dynamicSimulationParametersEntity);
            invalidateDynamicSimulationStatusOnAllNodes(studyUuid);
            notificationService.emitStudyChanged(studyUuid, null, NotificationService.UPDATE_TYPE_DYNAMIC_SIMULATION_STATUS);
        });
    }

    public void createNetworkModification(UUID studyUuid, String createModificationAttributes, UUID nodeUuid, String userId) {
        List<UUID> childrenUuids = networkModificationTreeService.getChildren(nodeUuid);
        notificationService.emitStartModificationEquipmentNotification(studyUuid, nodeUuid, childrenUuids, NotificationService.MODIFICATIONS_CREATING_IN_PROGRESS);
        try {
            NodeModificationInfos nodeInfos = networkModificationTreeService.getNodeModificationInfos(nodeUuid);
            UUID groupUuid = nodeInfos.getModificationGroupUuid();
            String variantId = nodeInfos.getVariantId();
            UUID reportUuid = nodeInfos.getReportUuid();

            Optional<NetworkModificationResult> networkModificationResult = networkModificationService.createModification(studyUuid, createModificationAttributes, groupUuid, variantId, reportUuid, nodeInfos.getId().toString());
            updateNode(studyUuid, nodeUuid, networkModificationResult);
        } finally {
            notificationService.emitEndModificationEquipmentNotification(studyUuid, nodeUuid, childrenUuids);
        }
        notificationService.emitElementUpdated(studyUuid, userId);
    }

    public void updateNetworkModification(UUID studyUuid, String updateModificationAttributes, UUID nodeUuid, UUID modificationUuid, String userId) {
        List<UUID> childrenUuids = networkModificationTreeService.getChildren(nodeUuid);
        notificationService.emitStartModificationEquipmentNotification(studyUuid, nodeUuid, childrenUuids, NotificationService.MODIFICATIONS_UPDATING_IN_PROGRESS);
        try {
            networkModificationService.updateModification(updateModificationAttributes, modificationUuid);
            updateStatuses(studyUuid, nodeUuid, false);
        } finally {
            notificationService.emitEndModificationEquipmentNotification(studyUuid, nodeUuid, childrenUuids);
        }
        notificationService.emitElementUpdated(studyUuid, userId);
    }

    public List<IdentifiableInfos> getVoltageLevelBusesOrBusbarSections(UUID studyUuid, UUID nodeUuid, String voltageLevelId,
                                                                        String busPath) {
        UUID networkUuid = networkStoreService.getNetworkUuid(studyUuid);
        String variantId = networkModificationTreeService.getVariantId(nodeUuid);

        return networkMapService.getVoltageLevelBusesOrBusbarSections(networkUuid, variantId, voltageLevelId, busPath);
    }

    public List<IdentifiableInfos> getVoltageLevelBuses(UUID studyUuid, UUID nodeUuid, String voltageLevelId, boolean inUpstreamBuiltParentNode) {
        UUID nodeUuidToSearchIn = getNodeUuidToSearchIn(nodeUuid, inUpstreamBuiltParentNode);
        return getVoltageLevelBusesOrBusbarSections(studyUuid, nodeUuidToSearchIn, voltageLevelId, "configured-buses");
    }

    public List<IdentifiableInfos> getVoltageLevelBusbarSections(UUID studyUuid, UUID nodeUuid, String voltageLevelId, boolean inUpstreamBuiltParentNode) {
        UUID nodeUuidToSearchIn = getNodeUuidToSearchIn(nodeUuid, inUpstreamBuiltParentNode);
        return getVoltageLevelBusesOrBusbarSections(studyUuid, nodeUuidToSearchIn, voltageLevelId, "busbar-sections");
    }

    public LoadFlowStatus getLoadFlowStatus(UUID nodeUuid) {
        return networkModificationTreeService.getLoadFlowStatus(nodeUuid).orElseThrow(() -> new StudyException(ELEMENT_NOT_FOUND));
    }

    public LoadFlowInfos getLoadFlowInfos(UUID studyUuid, UUID nodeUuid) {
        Objects.requireNonNull(studyUuid);
        Objects.requireNonNull(nodeUuid);

        return networkModificationTreeService.getLoadFlowInfos(nodeUuid);
    }

    public void buildNode(@NonNull UUID studyUuid, @NonNull UUID nodeUuid) {
        BuildInfos buildInfos = networkModificationTreeService.getBuildInfos(nodeUuid);
        networkModificationTreeService.updateBuildStatus(nodeUuid, BuildStatus.BUILDING);
        reportService.deleteReport(buildInfos.getReportUuid());

        try {
            networkModificationService.buildNode(studyUuid, nodeUuid, buildInfos);
        } catch (Exception e) {
            networkModificationTreeService.updateBuildStatus(nodeUuid, BuildStatus.NOT_BUILT);
            throw new StudyException(NODE_BUILD_ERROR, e.getMessage());
        }

    }

    public void stopBuild(@NonNull UUID nodeUuid) {
        networkModificationService.stopBuild(nodeUuid);
    }

    @Transactional
    public void duplicateStudyNode(UUID sourceStudyUuid, UUID targetStudyUuid, UUID nodeToCopyUuid, UUID referenceNodeUuid, InsertMode insertMode, String userId) {
        checkStudyContainsNode(sourceStudyUuid, nodeToCopyUuid);
        checkStudyContainsNode(targetStudyUuid, referenceNodeUuid);
        UUID duplicatedNodeUuid = networkModificationTreeService.duplicateStudyNode(nodeToCopyUuid, referenceNodeUuid, insertMode);
        boolean invalidateBuild = !EMPTY_ARRAY.equals(networkModificationTreeService.getNetworkModifications(nodeToCopyUuid));
        notificationService.emitNodeInserted(targetStudyUuid, referenceNodeUuid, duplicatedNodeUuid, insertMode);
        updateStatuses(targetStudyUuid, duplicatedNodeUuid, true, invalidateBuild);
        notificationService.emitElementUpdated(targetStudyUuid, userId);
    }

    @Transactional
    public void moveStudyNode(UUID studyUuid, UUID nodeToMoveUuid, UUID referenceNodeUuid, InsertMode insertMode, String userId) {
        List<NodeEntity> oldChildren = null;
        checkStudyContainsNode(studyUuid, nodeToMoveUuid);
        checkStudyContainsNode(studyUuid, referenceNodeUuid);
        boolean shouldInvalidateChildren = !EMPTY_ARRAY.equals(networkModificationTreeService.getNetworkModifications(nodeToMoveUuid));

        //Invalidating previous children if necessary
        if (shouldInvalidateChildren) {
            oldChildren = networkModificationTreeService.getChildrenByParentUuid(nodeToMoveUuid);
        }

        networkModificationTreeService.moveStudyNode(nodeToMoveUuid, referenceNodeUuid, insertMode);

        //Invalidating moved node or new children if necessary
        if (shouldInvalidateChildren) {
            updateStatuses(studyUuid, nodeToMoveUuid, false, true);
            oldChildren.forEach(child -> updateStatuses(studyUuid, child.getIdNode(), false, true));
        } else {
            invalidateBuild(studyUuid, nodeToMoveUuid, false, true);
        }
        notificationService.emitElementUpdated(studyUuid, userId);
    }

    @Transactional
    public void duplicateStudySubtree(UUID studyUuid, UUID parentNodeToCopyUuid, UUID referenceNodeUuid, String userId) {
        checkStudyContainsNode(studyUuid, parentNodeToCopyUuid);
        checkStudyContainsNode(studyUuid, referenceNodeUuid);

        UUID duplicatedNodeUuid = networkModificationTreeService.duplicateStudySubtree(parentNodeToCopyUuid, referenceNodeUuid, new HashSet<>());
        notificationService.emitSubtreeInserted(studyUuid, duplicatedNodeUuid, referenceNodeUuid);
        notificationService.emitElementUpdated(studyUuid, userId);
    }

    @Transactional
    public void moveStudySubtree(UUID studyUuid, UUID parentNodeToMoveUuid, UUID referenceNodeUuid, String userId) {
        checkStudyContainsNode(studyUuid, parentNodeToMoveUuid);
        checkStudyContainsNode(studyUuid, referenceNodeUuid);

        List<UUID> allChildren = networkModificationTreeService.getChildren(parentNodeToMoveUuid);
        if (allChildren.contains(referenceNodeUuid)) {
            throw new StudyException(NOT_ALLOWED);
        }
        networkModificationTreeService.moveStudySubtree(parentNodeToMoveUuid, referenceNodeUuid);

        if (networkModificationTreeService.getBuildStatus(parentNodeToMoveUuid) == BuildStatus.BUILT) {
            updateStatuses(studyUuid, parentNodeToMoveUuid, false, true);
        }
        allChildren.stream()
                .filter(childUuid -> networkModificationTreeService.getBuildStatus(childUuid) == BuildStatus.BUILT)
                .forEach(childUuid -> updateStatuses(studyUuid, childUuid, false, true));

        notificationService.emitSubtreeMoved(studyUuid, parentNodeToMoveUuid, referenceNodeUuid);
        notificationService.emitElementUpdated(studyUuid, userId);
    }

    private void invalidateBuild(UUID studyUuid, UUID nodeUuid, boolean invalidateOnlyChildrenBuildStatus, boolean invalidateOnlyTargetNode) {
        AtomicReference<Long> startTime = new AtomicReference<>(null);
        startTime.set(System.nanoTime());
        InvalidateNodeInfos invalidateNodeInfos = new InvalidateNodeInfos();
        invalidateNodeInfos.setNetworkUuid(networkStoreService.doGetNetworkUuid(studyUuid));
        // we might want to invalidate target node without impacting other nodes (when moving an empty node for example)
        if (invalidateOnlyTargetNode) {
            networkModificationTreeService.invalidateBuildOfNodeOnly(nodeUuid, invalidateOnlyChildrenBuildStatus, invalidateNodeInfos);
        } else {
            networkModificationTreeService.invalidateBuild(nodeUuid, invalidateOnlyChildrenBuildStatus, invalidateNodeInfos);
        }

        CompletableFuture<Void> executeInParallel = CompletableFuture.allOf(
                studyServerExecutionService.runAsync(() -> invalidateNodeInfos.getReportUuids().forEach(reportService::deleteReport)),  // TODO delete all with one request only
                studyServerExecutionService.runAsync(() -> invalidateNodeInfos.getSecurityAnalysisResultUuids().forEach(securityAnalysisService::deleteSaResult)),
                studyServerExecutionService.runAsync(() -> invalidateNodeInfos.getSensitivityAnalysisResultUuids().forEach(sensitivityAnalysisService::deleteSensitivityAnalysisResult)),
                studyServerExecutionService.runAsync(() -> invalidateNodeInfos.getShortCircuitAnalysisResultUuids().forEach(shortCircuitService::deleteShortCircuitAnalysisResult)),
                studyServerExecutionService.runAsync(() -> invalidateNodeInfos.getVoltageInitResultUuids().forEach(voltageInitService::deleteVoltageInitResult)),
                studyServerExecutionService.runAsync(() -> invalidateNodeInfos.getDynamicSimulationResultUuids().forEach(dynamicSimulationService::deleteResult)),
                studyServerExecutionService.runAsync(() -> networkStoreService.deleteVariants(invalidateNodeInfos.getNetworkUuid(), invalidateNodeInfos.getVariantIds()))
        );

        try {
            executeInParallel.get();
        } catch (Exception e) {
            if (e instanceof InterruptedException) {
                Thread.currentThread().interrupt();
            }
            LOGGER.error(e.toString(), e);
            throw new StudyException(INVALIDATE_BUILD_FAILED, e.getMessage());
        }

        if (startTime.get() != null) {
            LOGGER.trace("Invalidate node '{}' of study '{}' : {} seconds", nodeUuid, studyUuid,
                    TimeUnit.NANOSECONDS.toSeconds(System.nanoTime() - startTime.get()));
        }
    }

    private void updateStatuses(UUID studyUuid, UUID nodeUuid) {
        updateStatuses(studyUuid, nodeUuid, true);
    }

    private void updateStatuses(UUID studyUuid, UUID nodeUuid, boolean invalidateOnlyChildrenBuildStatus) {
        updateStatuses(studyUuid, nodeUuid, invalidateOnlyChildrenBuildStatus, true);
    }

    private void updateStatuses(UUID studyUuid, UUID nodeUuid, boolean invalidateOnlyChildrenBuildStatus, boolean invalidateBuild) {
        if (invalidateBuild) {
            invalidateBuild(studyUuid, nodeUuid, invalidateOnlyChildrenBuildStatus, false);
        }
        notificationService.emitStudyChanged(studyUuid, nodeUuid, NotificationService.UPDATE_TYPE_LOADFLOW_STATUS);
        notificationService.emitStudyChanged(studyUuid, nodeUuid, NotificationService.UPDATE_TYPE_SECURITY_ANALYSIS_STATUS);
        notificationService.emitStudyChanged(studyUuid, nodeUuid, NotificationService.UPDATE_TYPE_SENSITIVITY_ANALYSIS_STATUS);
        notificationService.emitStudyChanged(studyUuid, nodeUuid, NotificationService.UPDATE_TYPE_SHORT_CIRCUIT_STATUS);
        notificationService.emitStudyChanged(studyUuid, nodeUuid, NotificationService.UPDATE_TYPE_VOLTAGE_INIT_STATUS);
        notificationService.emitStudyChanged(studyUuid, nodeUuid, NotificationService.UPDATE_TYPE_DYNAMIC_SIMULATION_STATUS);
    }

    @Transactional
    public void changeModificationActiveState(@NonNull UUID studyUuid, @NonNull UUID nodeUuid,
                                              @NonNull UUID modificationUuid, boolean active, String userId) {
        if (!networkModificationTreeService.getStudyUuidForNodeId(nodeUuid).equals(studyUuid)) {
            throw new StudyException(NOT_ALLOWED);
        }
        networkModificationTreeService.handleExcludeModification(nodeUuid, modificationUuid, active);
        updateStatuses(studyUuid, nodeUuid, false);
        notificationService.emitElementUpdated(studyUuid, userId);
    }

    @Transactional
    public void deleteNetworkModifications(UUID studyUuid, UUID nodeUuid, List<UUID> modificationsUuids, String userId) {
        List<UUID> childrenUuids = networkModificationTreeService.getChildren(nodeUuid);
        notificationService.emitStartModificationEquipmentNotification(studyUuid, nodeUuid, childrenUuids, NotificationService.MODIFICATIONS_DELETING_IN_PROGRESS);
        try {
            if (!networkModificationTreeService.getStudyUuidForNodeId(nodeUuid).equals(studyUuid)) {
                throw new StudyException(NOT_ALLOWED);
            }
            UUID groupId = networkModificationTreeService.getModificationGroupUuid(nodeUuid);
            networkModificationService.deleteModifications(groupId, modificationsUuids);
            networkModificationTreeService.removeModificationsToExclude(nodeUuid, modificationsUuids);
            updateStatuses(studyUuid, nodeUuid, false);
        } finally {
            notificationService.emitEndModificationEquipmentNotification(studyUuid, nodeUuid, childrenUuids);
        }
        notificationService.emitElementUpdated(studyUuid, userId);
    }

    @Transactional
    public void deleteNode(UUID studyUuid, UUID nodeId, boolean deleteChildren, String userId) {
        AtomicReference<Long> startTime = new AtomicReference<>(null);
        startTime.set(System.nanoTime());
        DeleteNodeInfos deleteNodeInfos = new DeleteNodeInfos();
        deleteNodeInfos.setNetworkUuid(networkStoreService.doGetNetworkUuid(studyUuid));
        boolean invalidateChildrenBuild = !EMPTY_ARRAY.equals(networkModificationTreeService.getNetworkModifications(nodeId));
        List<NodeEntity> childrenNodes = networkModificationTreeService.getChildrenByParentUuid(nodeId);
        networkModificationTreeService.doDeleteNode(studyUuid, nodeId, deleteChildren, deleteNodeInfos);

        CompletableFuture<Void> executeInParallel = CompletableFuture.allOf(
                studyServerExecutionService.runAsync(() -> deleteNodeInfos.getModificationGroupUuids().forEach(networkModificationService::deleteModifications)),
                studyServerExecutionService.runAsync(() -> deleteNodeInfos.getReportUuids().forEach(reportService::deleteReport)),
                studyServerExecutionService.runAsync(() -> deleteNodeInfos.getSecurityAnalysisResultUuids().forEach(securityAnalysisService::deleteSaResult)),
                studyServerExecutionService.runAsync(() -> deleteNodeInfos.getSensitivityAnalysisResultUuids().forEach(sensitivityAnalysisService::deleteSensitivityAnalysisResult)),
                studyServerExecutionService.runAsync(() -> deleteNodeInfos.getShortCircuitAnalysisResultUuids().forEach(shortCircuitService::deleteShortCircuitAnalysisResult)),
                studyServerExecutionService.runAsync(() -> deleteNodeInfos.getVoltageInitResultUuids().forEach(voltageInitService::deleteVoltageInitResult)),
                studyServerExecutionService.runAsync(() -> deleteNodeInfos.getDynamicSimulationResultUuids().forEach(dynamicSimulationService::deleteResult)),
                studyServerExecutionService.runAsync(() -> networkStoreService.deleteVariants(deleteNodeInfos.getNetworkUuid(), deleteNodeInfos.getVariantIds()))
        );

        try {
            executeInParallel.get();
        } catch (Exception e) {
            if (e instanceof InterruptedException) {
                Thread.currentThread().interrupt();
            }
            LOGGER.error(e.toString(), e);
            throw new StudyException(DELETE_NODE_FAILED, e.getMessage());
        }

        if (startTime.get() != null) {
            LOGGER.trace("Delete node '{}' of study '{}' : {} seconds", nodeId, studyUuid,
                    TimeUnit.NANOSECONDS.toSeconds(System.nanoTime() - startTime.get()));
        }

        if (invalidateChildrenBuild) {
            childrenNodes.forEach(nodeEntity -> updateStatuses(studyUuid, nodeEntity.getIdNode(), false, true));
        }

        notificationService.emitElementUpdated(studyUuid, userId);
    }

    private void reindexStudy(StudyEntity study) {
        CreatedStudyBasicInfos studyInfos = toCreatedStudyBasicInfos(study);
        // reindex study in elasticsearch
        studyInfosService.recreateStudyInfos(studyInfos);
        try {
            networkConversionService.reindexStudyNetworkEquipments(study.getNetworkUuid());
        } catch (HttpStatusCodeException e) {
            LOGGER.error(e.toString(), e);
            throw e;
        }
        invalidateBuild(study.getId(), networkModificationTreeService.getStudyRootNodeUuid(study.getId()), false, false);
        LOGGER.info("Study with id = '{}' has been reindexed", study.getId());
    }

    public void reindexStudy(UUID studyUuid) {
        reindexStudy(studyRepository.findById(studyUuid).orElseThrow(() -> new StudyException(STUDY_NOT_FOUND)));
    }

    @Transactional
    public void moveModifications(UUID studyUuid, UUID targetNodeUuid, UUID originNodeUuid, List<UUID> modificationUuidList, UUID beforeUuid, String userId) {
        if (originNodeUuid == null) {
            throw new StudyException(MISSING_PARAMETER, "The parameter 'originNodeUuid' must be defined when moving modifications");
        }

        boolean moveBetweenNodes = !targetNodeUuid.equals(originNodeUuid);
        // Target node must not be built (incremental mode) when:
        // - the move is a cut & paste or a position change inside the same node
        // - the move is a cut & paste between 2 nodes and the target node belongs to the source node subtree
        boolean targetNodeBelongsToSourceNodeSubTree = moveBetweenNodes && networkModificationTreeService.hasAncestor(targetNodeUuid, originNodeUuid);
        boolean buildTargetNode = moveBetweenNodes && !targetNodeBelongsToSourceNodeSubTree;

        List<UUID> childrenUuids = networkModificationTreeService.getChildren(targetNodeUuid);
        List<UUID> originNodeChildrenUuids = new ArrayList<>();
        notificationService.emitStartModificationEquipmentNotification(studyUuid, targetNodeUuid, childrenUuids, NotificationService.MODIFICATIONS_UPDATING_IN_PROGRESS);
        if (moveBetweenNodes) {
            originNodeChildrenUuids = networkModificationTreeService.getChildren(originNodeUuid);
            notificationService.emitStartModificationEquipmentNotification(studyUuid, originNodeUuid, originNodeChildrenUuids, NotificationService.MODIFICATIONS_UPDATING_IN_PROGRESS);
        }
        try {
            checkStudyContainsNode(studyUuid, targetNodeUuid);
            UUID originGroupUuid = networkModificationTreeService.getModificationGroupUuid(originNodeUuid);
            NodeModificationInfos nodeInfos = networkModificationTreeService.getNodeModificationInfos(targetNodeUuid);
            UUID networkUuid = networkStoreService.getNetworkUuid(studyUuid);
            Optional<NetworkModificationResult> networkModificationResult = networkModificationService.moveModifications(originGroupUuid, modificationUuidList, beforeUuid, networkUuid, nodeInfos, buildTargetNode);
            if (!targetNodeBelongsToSourceNodeSubTree) {
                // invalidate the whole subtree except maybe the target node itself (depends if we have built this node during the move)
                networkModificationResult.ifPresent(modificationResult -> emitNetworkModificationImpacts(studyUuid, targetNodeUuid, modificationResult));
                updateStatuses(studyUuid, targetNodeUuid, buildTargetNode, true);
            }
            if (moveBetweenNodes) {
                // invalidate the whole subtree including the source node
                networkModificationResult.ifPresent(modificationResult -> emitNetworkModificationImpacts(studyUuid, originNodeUuid, modificationResult));
                updateStatuses(studyUuid, originNodeUuid, false, true);
            }
        } finally {
            notificationService.emitEndModificationEquipmentNotification(studyUuid, targetNodeUuid, childrenUuids);
            if (moveBetweenNodes) {
                notificationService.emitEndModificationEquipmentNotification(studyUuid, originNodeUuid, originNodeChildrenUuids);
            }
        }
        notificationService.emitElementUpdated(studyUuid, userId);
    }

    @Transactional
    public void duplicateModifications(UUID studyUuid, UUID nodeUuid, List<UUID> modificationUuidList, String userId) {
        List<UUID> childrenUuids = networkModificationTreeService.getChildren(nodeUuid);
        notificationService.emitStartModificationEquipmentNotification(studyUuid, nodeUuid, childrenUuids, NotificationService.MODIFICATIONS_UPDATING_IN_PROGRESS);
        try {
            checkStudyContainsNode(studyUuid, nodeUuid);
            NodeModificationInfos nodeInfos = networkModificationTreeService.getNodeModificationInfos(nodeUuid);
            UUID networkUuid = networkStoreService.getNetworkUuid(studyUuid);
            Optional<NetworkModificationResult> networkModificationResult = networkModificationService.duplicateModification(modificationUuidList, networkUuid, nodeInfos);
            // invalidate the whole subtree except the target node (we have built this node during the duplication)
            networkModificationResult.ifPresent(modificationResult -> emitNetworkModificationImpacts(studyUuid, nodeUuid, modificationResult));
            updateStatuses(studyUuid, nodeUuid, true, true);
        } finally {
            notificationService.emitEndModificationEquipmentNotification(studyUuid, nodeUuid, childrenUuids);
        }
        notificationService.emitElementUpdated(studyUuid, userId);
    }

    private void checkStudyContainsNode(UUID studyUuid, UUID nodeUuid) {
        if (!networkModificationTreeService.getStudyUuidForNodeId(nodeUuid).equals(studyUuid)) {
            throw new StudyException(NOT_ALLOWED);
        }
    }

    @Transactional(readOnly = true)
    public List<ReporterModel> getNodeReport(UUID nodeUuid, boolean nodeOnlyReport) {
        return getSubReportersByNodeFrom(nodeUuid, nodeOnlyReport);
    }

    private List<ReporterModel> getSubReportersByNodeFrom(UUID nodeUuid, boolean nodeOnlyReport) {
        List<ReporterModel> subReporters = getSubReportersByNodeFrom(nodeUuid);
        if (subReporters.isEmpty()) {
            return subReporters;
        } else if (nodeOnlyReport) {
            return List.of(subReporters.get(subReporters.size() - 1));
        } else {
            if (subReporters.get(0).getTaskKey().equals(ROOT_NODE_NAME)) {
                return subReporters;
            }
            Optional<UUID> parentUuid = networkModificationTreeService.getParentNodeUuid(UUID.fromString(subReporters.get(0).getTaskKey()));
            return parentUuid.isEmpty() ? subReporters : Stream.concat(getSubReportersByNodeFrom(parentUuid.get(), false).stream(), subReporters.stream()).collect(Collectors.toList());
        }
    }

    private List<ReporterModel> getSubReportersByNodeFrom(UUID nodeUuid) {
        AbstractNode nodeInfos = networkModificationTreeService.getNode(nodeUuid);
        ReporterModel reporter = reportService.getReport(nodeInfos.getReportUuid(), nodeInfos.getId().toString());
        Map<String, List<ReporterModel>> subReportersByNode = new LinkedHashMap<>();
        reporter.getSubReporters().forEach(subReporter -> subReportersByNode.putIfAbsent(getNodeIdFromReportKey(subReporter), new ArrayList<>()));
        reporter.getSubReporters().forEach(subReporter ->
            subReportersByNode.get(getNodeIdFromReportKey(subReporter)).addAll(subReporter.getSubReporters())
        );
        return subReportersByNode.keySet().stream().map(nodeId -> {
            ReporterModel newSubReporter = new ReporterModel(nodeId, nodeId);
            subReportersByNode.get(nodeId).forEach(newSubReporter::addSubReporter);
            return newSubReporter;
        }).collect(Collectors.toList());
    }

    private String getNodeIdFromReportKey(ReporterModel reporter) {
        return Arrays.stream(reporter.getTaskKey().split("@")).findFirst().orElseThrow();
    }

    public void deleteNodeReport(UUID nodeUuid) {
        reportService.deleteReport(networkModificationTreeService.getReportUuid(nodeUuid));
    }

    private void updateNode(UUID studyUuid, UUID nodeUuid, Optional<NetworkModificationResult> networkModificationResult) {
        networkModificationResult.ifPresent(modificationResult -> emitNetworkModificationImpacts(studyUuid, nodeUuid, modificationResult));
        updateStatuses(studyUuid, nodeUuid);
    }

    private void emitNetworkModificationImpacts(UUID studyUuid, UUID nodeUuid, NetworkModificationResult networkModificationResult) {
        //TODO move this / rename parent method when refactoring notifications
        networkModificationTreeService.updateBuildStatus(nodeUuid, networkModificationResult.getApplicationStatus());
        Set<org.gridsuite.study.server.notification.dto.EquipmentDeletionInfos> deletionsInfos =
            networkModificationResult.getNetworkImpacts().stream()
                .filter(impact -> impact.getImpactType() == SimpleImpactType.DELETION)
                .map(impact -> new org.gridsuite.study.server.notification.dto.EquipmentDeletionInfos(impact.getElementId(), impact.getElementType().name()))
            .collect(Collectors.toSet());

        notificationService.emitStudyChanged(studyUuid, nodeUuid, NotificationService.UPDATE_TYPE_STUDY,
            NetworkImpactsInfos.builder()
                .deletedEquipments(deletionsInfos)
                .impactedSubstationsIds(networkModificationResult.getImpactedSubstationsIds())
                .build()
        );

        if (networkModificationResult.getNetworkImpacts().stream()
            .filter(impact -> impact.getImpactType() == SimpleImpactType.MODIFICATION)
            .anyMatch(impact -> impact.getElementType() == IdentifiableType.SWITCH)) {
            notificationService.emitStudyChanged(studyUuid, nodeUuid, NotificationService.UPDATE_TYPE_SWITCH);
        }

        if (networkModificationResult.getNetworkImpacts().stream()
            .filter(impact -> impact.getImpactType() == SimpleImpactType.MODIFICATION)
            .anyMatch(impact -> impact.getElementType() == IdentifiableType.LINE)) {
            notificationService.emitStudyChanged(studyUuid, nodeUuid, NotificationService.UPDATE_TYPE_LINE);
        }
    }

    public void notify(@NonNull String notificationName, @NonNull UUID studyUuid) {
        if (notificationName.equals(NotificationService.UPDATE_TYPE_STUDY_METADATA_UPDATED)) {
            notificationService.emitStudyMetadataChanged(studyUuid);
        } else {
            throw new StudyException(UNKNOWN_NOTIFICATION_TYPE);
        }
    }

    @Transactional
    public UUID runSensitivityAnalysis(UUID studyUuid, UUID nodeUuid, String sensitivityAnalysisInput) {
        Objects.requireNonNull(studyUuid);
        Objects.requireNonNull(nodeUuid);
        Objects.requireNonNull(sensitivityAnalysisInput);

        Optional<UUID> prevResultUuidOpt = networkModificationTreeService.getSensitivityAnalysisResultUuid(nodeUuid);
        prevResultUuidOpt.ifPresent(sensitivityAnalysisService::deleteSensitivityAnalysisResult);

        UUID networkUuid = networkStoreService.getNetworkUuid(studyUuid);
        String provider = getSensitivityAnalysisProvider(studyUuid);
        String variantId = networkModificationTreeService.getVariantId(nodeUuid);
        UUID reportUuid = networkModificationTreeService.getReportUuid(nodeUuid);

        SensitivityAnalysisInputData sensitivityAnalysisInputData;
        try {
            sensitivityAnalysisInputData = objectMapper.readValue(sensitivityAnalysisInput, SensitivityAnalysisInputData.class);
            if (sensitivityAnalysisInputData.getParameters() == null) {
                SensitivityAnalysisParameters sensitivityAnalysisParameters = SensitivityAnalysisParameters.load();
                LoadFlowParameters loadFlowParameters = getLoadFlowParameters(studyUuid);
                List<LoadFlowSpecificParameterInfos> specificParameters = getSpecificLoadFlowParameters(studyUuid, ComputationUsingLoadFlow.SENSITIVITY_ANALYSIS);
                sensitivityAnalysisParameters.setLoadFlowParameters(loadFlowParameters);
                sensitivityAnalysisInputData.setParameters(sensitivityAnalysisParameters);
                sensitivityAnalysisInputData.setLoadFlowSpecificParameters(specificParameters == null ?
                    Map.of() : specificParameters.stream().collect(Collectors.toMap(LoadFlowSpecificParameterInfos::getName, LoadFlowSpecificParameterInfos::getValue)));
            }
        } catch (JsonProcessingException e) {
            throw new UncheckedIOException(e);
        }

        UUID result = sensitivityAnalysisService.runSensitivityAnalysis(nodeUuid, networkUuid, variantId, reportUuid, provider, sensitivityAnalysisInputData);

        updateSensitivityAnalysisResultUuid(nodeUuid, result);
        notificationService.emitStudyChanged(studyUuid, nodeUuid, NotificationService.UPDATE_TYPE_SENSITIVITY_ANALYSIS_STATUS);
        return result;
    }

    public UUID runShortCircuit(UUID studyUuid, UUID nodeUuid, String userId) {
        Optional<UUID> prevResultUuidOpt = networkModificationTreeService.getShortCircuitAnalysisResultUuid(nodeUuid);
        prevResultUuidOpt.ifPresent(shortCircuitService::deleteShortCircuitAnalysisResult);

        ShortCircuitParameters shortCircuitParameters = getShortCircuitParameters(studyUuid);
        UUID result = shortCircuitService.runShortCircuit(studyUuid, nodeUuid, shortCircuitParameters, userId);

        updateShortCircuitAnalysisResultUuid(nodeUuid, result);
        notificationService.emitStudyChanged(studyUuid, nodeUuid, NotificationService.UPDATE_TYPE_SHORT_CIRCUIT_STATUS);
        return result;
    }

    public UUID runVoltageInit(UUID studyUuid, UUID nodeUuid, String userId) {
        Optional<UUID> prevResultUuidOpt = networkModificationTreeService.getVoltageInitResultUuid(nodeUuid);
        prevResultUuidOpt.ifPresent(voltageInitService::deleteVoltageInitResult);

        UUID result = voltageInitService.runVoltageInit(studyUuid, nodeUuid, userId);

        updateVoltageInitResultUuid(nodeUuid, result);
        notificationService.emitStudyChanged(studyUuid, nodeUuid, NotificationService.UPDATE_TYPE_VOLTAGE_INIT_STATUS);
        return result;
    }

    public List<MappingInfos> getDynamicSimulationMappings(UUID studyUuid) {
        // get mapping from study uuid
        return dynamicSimulationService.getMappings(studyUuid);

    }

    public List<ModelInfos> getDynamicSimulationModels(UUID studyUuid, UUID nodeUuid) {
        // load configured parameters persisted in the study server DB
        DynamicSimulationParametersInfos configuredParameters = getDynamicSimulationParameters(studyUuid);
        String mapping = configuredParameters.getMapping();

        // get model from mapping
        return dynamicSimulationService.getModels(mapping);
    }

    @Transactional
    public void setDynamicSimulationParameters(UUID studyUuid, DynamicSimulationParametersInfos dsParameter, String userId) {
        updateDynamicSimulationParameters(studyUuid, DynamicSimulationService.toEntity(dsParameter != null ? dsParameter : DynamicSimulationService.getDefaultDynamicSimulationParameters(), objectMapper));
        notificationService.emitElementUpdated(studyUuid, userId);
    }

    public DynamicSimulationParametersInfos getDynamicSimulationParameters(UUID studyUuid) {
        return studyRepository.findById(studyUuid)
                .map(studyEntity -> studyEntity.getDynamicSimulationParameters() != null ? DynamicSimulationService.fromEntity(studyEntity.getDynamicSimulationParameters(), objectMapper) : DynamicSimulationService.getDefaultDynamicSimulationParameters())
                .orElse(null);
    }

    @Transactional
    public UUID runDynamicSimulation(UUID studyUuid, UUID nodeUuid, DynamicSimulationParametersInfos parameters) {
        Objects.requireNonNull(studyUuid);
        Objects.requireNonNull(nodeUuid);

        // pre-condition check
        LoadFlowStatus lfStatus = getLoadFlowStatus(nodeUuid);
        if (lfStatus != LoadFlowStatus.CONVERGED) {
            throw new StudyException(NOT_ALLOWED, "Load flow must run successfully before running dynamic simulation");
        }

        // create receiver for getting back the notification in rabbitmq
        String receiver;
        try {
            receiver = URLEncoder.encode(objectMapper.writeValueAsString(new NodeReceiver(nodeUuid)),
                    StandardCharsets.UTF_8);
        } catch (JsonProcessingException e) {
            throw new UncheckedIOException(e);
        }

        // get associated network
        UUID networkUuid = networkStoreService.getNetworkUuid(studyUuid);

        // clean previous result if exist
        Optional<UUID> prevResultUuidOpt = networkModificationTreeService.getDynamicSimulationResultUuid(nodeUuid);
        prevResultUuidOpt.ifPresent(dynamicSimulationService::deleteResult);

        // load configured parameters persisted in the study server DB
        DynamicSimulationParametersInfos configuredParameters = getDynamicSimulationParameters(studyUuid);
        // override configured parameters by provided parameters (only provided fields)
        DynamicSimulationParametersInfos mergeParameters = new DynamicSimulationParametersInfos();
        if (configuredParameters != null) {
            PropertyUtils.copyNonNullProperties(configuredParameters, mergeParameters);
        }
        if (parameters != null) {
            PropertyUtils.copyNonNullProperties(parameters, mergeParameters);
        }

        // launch dynamic simulation
        UUID resultUuid = dynamicSimulationService.runDynamicSimulation(getDynamicSimulationProvider(studyUuid), receiver, networkUuid, "", mergeParameters);

        // update result uuid and notification
        updateDynamicSimulationResultUuid(nodeUuid, resultUuid);
        notificationService.emitStudyChanged(studyUuid, nodeUuid, NotificationService.UPDATE_TYPE_DYNAMIC_SIMULATION_STATUS);

        return resultUuid;
    }

    public List<TimeSeriesMetadataInfos> getDynamicSimulationTimeSeriesMetadata(UUID nodeUuid) {
        return dynamicSimulationService.getTimeSeriesMetadataList(nodeUuid);
    }

    public List<DoubleTimeSeries> getDynamicSimulationTimeSeries(UUID nodeUuid, List<String> timeSeriesNames) {
        // get timeseries from node uuid
        return dynamicSimulationService.getTimeSeriesResult(nodeUuid, timeSeriesNames);
    }

    public List<StringTimeSeries> getDynamicSimulationTimeLine(UUID nodeUuid) {
        // get timeline from node uuid
        return dynamicSimulationService.getTimeLineResult(nodeUuid); // timeline has only one element
    }

    public DynamicSimulationStatus getDynamicSimulationStatus(UUID nodeUuid) {
        return dynamicSimulationService.getStatus(nodeUuid);
    }

    public String getNetworkElementsIds(UUID studyUuid, UUID nodeUuid, List<String> substationsIds, boolean inUpstreamBuiltParentNode, String equipmentType) {
        UUID nodeUuidToSearchIn = getNodeUuidToSearchIn(nodeUuid, inUpstreamBuiltParentNode);
        return networkMapService.getElementsIds(networkStoreService.getNetworkUuid(studyUuid), networkModificationTreeService.getVariantId(nodeUuidToSearchIn),
                substationsIds, equipmentType);
    }

}<|MERGE_RESOLUTION|>--- conflicted
+++ resolved
@@ -624,121 +624,18 @@
                 "substations", substationId);
     }
 
-<<<<<<< HEAD
-    public String getNetworkElementsInfos(UUID studyUuid, UUID nodeUuid, List<String> substationsIds, String elementType, String infoType, boolean inUpstreamBuiltParentNode) {
-=======
-    public String getLineMapData(UUID studyUuid, UUID nodeUuid, String lineId, boolean inUpstreamBuiltParentNode) {
-        UUID nodeUuidToSearchIn = getNodeUuidToSearchIn(nodeUuid, inUpstreamBuiltParentNode);
-        return networkMapService.getEquipmentMapData(networkStoreService.getNetworkUuid(studyUuid), networkModificationTreeService.getVariantId(nodeUuidToSearchIn),
-                "lines", lineId);
-    }
-
-    public String getTwoWindingsTransformersMapData(UUID studyUuid, UUID nodeUuid, List<String> substationsIds, boolean inUpstreamBuiltParentNode) {
-        UUID nodeUuidToSearchIn = getNodeUuidToSearchIn(nodeUuid, inUpstreamBuiltParentNode);
-        return networkMapService.getEquipmentsMapData(networkStoreService.getNetworkUuid(studyUuid), networkModificationTreeService.getVariantId(nodeUuidToSearchIn),
-                substationsIds, "2-windings-transformers");
-    }
-
-    public String getTwoWindingsTransformerMapData(UUID studyUuid, UUID nodeUuid, String twoWindingsTransformerId,
-                                                   boolean inUpstreamBuiltParentNode) {
-        UUID nodeUuidToSearchIn = getNodeUuidToSearchIn(nodeUuid, inUpstreamBuiltParentNode);
-        return networkMapService.getEquipmentMapData(networkStoreService.getNetworkUuid(studyUuid), networkModificationTreeService.getVariantId(nodeUuidToSearchIn),
-                "2-windings-transformers", twoWindingsTransformerId);
-    }
-
-    public String getThreeWindingsTransformersMapData(UUID studyUuid, UUID nodeUuid, List<String> substationsIds, boolean inUpstreamBuiltParentNode) {
-        UUID nodeUuidToSearchIn = getNodeUuidToSearchIn(nodeUuid, inUpstreamBuiltParentNode);
-        return networkMapService.getEquipmentsMapData(networkStoreService.getNetworkUuid(studyUuid), networkModificationTreeService.getVariantId(nodeUuidToSearchIn),
-                substationsIds, "3-windings-transformers");
-    }
-
-    public String getGeneratorsMapData(UUID studyUuid, UUID nodeUuid, List<String> substationsIds, boolean inUpstreamBuiltParentNode) {
-        UUID nodeUuidToSearchIn = getNodeUuidToSearchIn(nodeUuid, inUpstreamBuiltParentNode);
-        return networkMapService.getEquipmentsMapData(networkStoreService.getNetworkUuid(studyUuid), networkModificationTreeService.getVariantId(nodeUuidToSearchIn),
-                substationsIds, "generators");
-    }
-
-    public String getGeneratorMapData(UUID studyUuid, UUID nodeUuid, String generatorId, boolean inUpstreamBuiltParentNode) {
-        UUID nodeUuidToSearchIn = getNodeUuidToSearchIn(nodeUuid, inUpstreamBuiltParentNode);
-        return networkMapService.getEquipmentMapData(networkStoreService.getNetworkUuid(studyUuid), networkModificationTreeService.getVariantId(nodeUuidToSearchIn),
-                "generators", generatorId);
-    }
-
-    public String getBatteriesMapData(UUID studyUuid, UUID nodeUuid, List<String> substationsIds, boolean inUpstreamBuiltParentNode) {
-        UUID nodeUuidToSearchIn = getNodeUuidToSearchIn(nodeUuid, inUpstreamBuiltParentNode);
-        return networkMapService.getEquipmentsMapData(networkStoreService.getNetworkUuid(studyUuid), networkModificationTreeService.getVariantId(nodeUuidToSearchIn),
-                substationsIds, "batteries");
-    }
-
-    public String getDanglingLinesMapData(UUID studyUuid, UUID nodeUuid, List<String> substationsIds, boolean inUpstreamBuiltParentNode) {
->>>>>>> e37d3d86
-        UUID nodeUuidToSearchIn = getNodeUuidToSearchIn(nodeUuid, inUpstreamBuiltParentNode);
-        return networkMapService.getElementsInfos(networkStoreService.getNetworkUuid(studyUuid), networkModificationTreeService.getVariantId(nodeUuidToSearchIn),
-                substationsIds, elementType, infoType);
-    }
-
-<<<<<<< HEAD
-=======
-    public String getLccConverterStationsMapData(UUID studyUuid, UUID nodeUuid, List<String> substationsIds, boolean inUpstreamBuiltParentNode) {
-        UUID nodeUuidToSearchIn = getNodeUuidToSearchIn(nodeUuid, inUpstreamBuiltParentNode);
-        return networkMapService.getEquipmentsMapData(networkStoreService.getNetworkUuid(studyUuid), networkModificationTreeService.getVariantId(nodeUuidToSearchIn),
-                substationsIds, "lcc-converter-stations");
-    }
-
-    public String getVscConverterStationsMapData(UUID studyUuid, UUID nodeUuid, List<String> substationsIds, boolean inUpstreamBuiltParentNode) {
-        UUID nodeUuidToSearchIn = getNodeUuidToSearchIn(nodeUuid, inUpstreamBuiltParentNode);
-        return networkMapService.getEquipmentsMapData(networkStoreService.getNetworkUuid(studyUuid), networkModificationTreeService.getVariantId(nodeUuidToSearchIn),
-                substationsIds, "vsc-converter-stations");
-    }
-
     public String getNetworkElementsInfos(UUID studyUuid, UUID nodeUuid, List<String> substationsIds, String elementType, String infoType, boolean inUpstreamBuiltParentNode) {
         UUID nodeUuidToSearchIn = getNodeUuidToSearchIn(nodeUuid, inUpstreamBuiltParentNode);
         return networkMapService.getElementsInfos(networkStoreService.getNetworkUuid(studyUuid), networkModificationTreeService.getVariantId(nodeUuidToSearchIn),
                 substationsIds, elementType, infoType);
     }
 
->>>>>>> e37d3d86
     public String getNetworkElementInfos(UUID studyUuid, UUID nodeUuid, String elementType, String infoType, String elementId, boolean inUpstreamBuiltParentNode) {
         UUID nodeUuidToSearchIn = getNodeUuidToSearchIn(nodeUuid, inUpstreamBuiltParentNode);
         return networkMapService.getElementInfos(networkStoreService.getNetworkUuid(studyUuid), networkModificationTreeService.getVariantId(nodeUuidToSearchIn),
                 elementType, infoType, elementId);
     }
 
-<<<<<<< HEAD
-=======
-    public String getLoadMapData(UUID studyUuid, UUID nodeUuid, String loadId, boolean inUpstreamBuiltParentNode) {
-        UUID nodeUuidToSearchIn = getNodeUuidToSearchIn(nodeUuid, inUpstreamBuiltParentNode);
-        return networkMapService.getEquipmentMapData(networkStoreService.getNetworkUuid(studyUuid), networkModificationTreeService.getVariantId(nodeUuidToSearchIn),
-                "loads", loadId);
-    }
-
-    public String getShuntCompensatorsMapData(UUID studyUuid, UUID nodeUuid, List<String> substationsIds, boolean inUpstreamBuiltParentNode) {
-        UUID nodeUuidToSearchIn = getNodeUuidToSearchIn(nodeUuid, inUpstreamBuiltParentNode);
-        return networkMapService.getEquipmentsMapData(networkStoreService.getNetworkUuid(studyUuid), networkModificationTreeService.getVariantId(nodeUuidToSearchIn),
-                substationsIds, "shunt-compensators");
-    }
-
-    public String getShuntCompensatorMapData(UUID studyUuid, UUID nodeUuid, String shuntCompensatorId,
-                                             boolean inUpstreamBuiltParentNode) {
-        UUID nodeUuidToSearchIn = getNodeUuidToSearchIn(nodeUuid, inUpstreamBuiltParentNode);
-        return networkMapService.getEquipmentMapData(networkStoreService.getNetworkUuid(studyUuid), networkModificationTreeService.getVariantId(nodeUuidToSearchIn),
-                "shunt-compensators", shuntCompensatorId);
-    }
-
-    public String getStaticVarCompensatorsMapData(UUID studyUuid, UUID nodeUuid, List<String> substationsIds, boolean inUpstreamBuiltParentNode) {
-        UUID nodeUuidToSearchIn = getNodeUuidToSearchIn(nodeUuid, inUpstreamBuiltParentNode);
-        return networkMapService.getEquipmentsMapData(networkStoreService.getNetworkUuid(studyUuid), networkModificationTreeService.getVariantId(nodeUuidToSearchIn),
-                substationsIds, "static-var-compensators");
-    }
-
-    public String getVoltageLevelMapData(UUID studyUuid, UUID nodeUuid, String voltageLevelId,
-                                         boolean inUpstreamBuiltParentNode) {
-        UUID nodeUuidToSearchIn = getNodeUuidToSearchIn(nodeUuid, inUpstreamBuiltParentNode);
-        return networkMapService.getEquipmentMapData(networkStoreService.getNetworkUuid(studyUuid), networkModificationTreeService.getVariantId(nodeUuidToSearchIn),
-                "voltage-levels", voltageLevelId);
-    }
-
->>>>>>> e37d3d86
     public String getVoltageLevelsAndEquipment(UUID studyUuid, UUID nodeUuid, List<String> substationsIds, boolean inUpstreamBuiltParentNode) {
         UUID nodeUuidToSearchIn = getNodeUuidToSearchIn(nodeUuid, inUpstreamBuiltParentNode);
         return networkMapService.getEquipmentsMapData(networkStoreService.getNetworkUuid(studyUuid), networkModificationTreeService.getVariantId(nodeUuidToSearchIn),
