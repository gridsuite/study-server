--- conflicted
+++ resolved
@@ -750,51 +750,6 @@
                 substationsIds, "all");
     }
 
-<<<<<<< HEAD
-    public void changeSwitchState(UUID studyUuid, String switchId, boolean open, UUID nodeUuid, String userId) {
-        notificationService.emitStartModificationEquipmentNotification(studyUuid, nodeUuid, NotificationService.MODIFICATIONS_CREATING_IN_PROGRESS);
-        try {
-            NodeModificationInfos nodeInfos = networkModificationTreeService.getNodeModificationInfos(nodeUuid);
-            UUID groupUuid = nodeInfos.getModificationGroupUuid();
-            String variantId = nodeInfos.getVariantId();
-            UUID reportUuid = nodeInfos.getReportUuid();
-
-            List<EquipmentModificationInfos> equipmentModificationsInfos = networkModificationService
-                    .changeSwitchState(studyUuid, switchId, open, groupUuid, variantId, reportUuid, nodeUuid.toString());
-            Set<String> substationIds = getSubstationIds(equipmentModificationsInfos);
-
-            notificationService.emitStudyChanged(studyUuid, nodeUuid, NotificationService.UPDATE_TYPE_STUDY, substationIds);
-            updateStatuses(studyUuid, nodeUuid);
-            notificationService.emitStudyChanged(studyUuid, nodeUuid, NotificationService.UPDATE_TYPE_SWITCH);
-        } finally {
-            notificationService.emitEndModificationEquipmentNotification(studyUuid, nodeUuid);
-        }
-        notificationService.emitElementUpdated(studyUuid, userId);
-    }
-
-    public void applyGroovyScript(UUID studyUuid, String groovyScript, UUID nodeUuid, String userId) {
-        notificationService.emitStartModificationEquipmentNotification(studyUuid, nodeUuid, NotificationService.MODIFICATIONS_CREATING_IN_PROGRESS);
-        try {
-            NodeModificationInfos nodeInfos = networkModificationTreeService.getNodeModificationInfos(nodeUuid);
-            UUID groupUuid = nodeInfos.getModificationGroupUuid();
-            String variantId = nodeInfos.getVariantId();
-            UUID reportUuid = nodeInfos.getReportUuid();
-
-            List<ModificationInfos> modificationsInfos = networkModificationService.applyGroovyScript(studyUuid,
-                    groovyScript, groupUuid, variantId, reportUuid, nodeUuid.toString());
-
-            Set<String> substationIds = getSubstationIds(modificationsInfos);
-
-            notificationService.emitStudyChanged(studyUuid, nodeUuid, NotificationService.UPDATE_TYPE_STUDY, substationIds);
-            updateStatuses(studyUuid, nodeUuid);
-        } finally {
-            notificationService.emitEndModificationEquipmentNotification(studyUuid, nodeUuid);
-        }
-        notificationService.emitElementUpdated(studyUuid, userId);
-    }
-
-=======
->>>>>>> 083410ff
     public void runLoadFlow(UUID studyUuid, UUID nodeUuid) {
         String provider = getLoadFlowProvider(studyUuid);
         LoadFlowParameters loadflowParameters = getLoadFlowParameters(studyUuid);
@@ -809,32 +764,6 @@
         return networkConversionService.exportNetwork(networkUuid, variantId, format, paramatersJson);
     }
 
-<<<<<<< HEAD
-    public void changeLineStatus(@NonNull UUID studyUuid, @NonNull String lineId, @NonNull String status,
-                                 @NonNull UUID nodeUuid, String userId) {
-        notificationService.emitStartModificationEquipmentNotification(studyUuid, nodeUuid, NotificationService.MODIFICATIONS_CREATING_IN_PROGRESS);
-        try {
-            NodeModificationInfos nodeInfos = networkModificationTreeService.getNodeModificationInfos(nodeUuid);
-            UUID groupUuid = nodeInfos.getModificationGroupUuid();
-            String variantId = nodeInfos.getVariantId();
-            UUID reportUuid = nodeInfos.getReportUuid();
-
-            List<ModificationInfos> modificationInfosList = networkModificationService.changeLineStatus(studyUuid, lineId,
-                    status, groupUuid, variantId, reportUuid, nodeUuid.toString());
-
-            Set<String> substationIds = getSubstationIds(modificationInfosList);
-
-            notificationService.emitStudyChanged(studyUuid, nodeUuid, NotificationService.UPDATE_TYPE_STUDY, substationIds);
-            updateStatuses(studyUuid, nodeUuid);
-            notificationService.emitStudyChanged(studyUuid, nodeUuid, NotificationService.UPDATE_TYPE_LINE);
-        } finally {
-            notificationService.emitEndModificationEquipmentNotification(studyUuid, nodeUuid);
-        }
-        notificationService.emitElementUpdated(studyUuid, userId);
-    }
-
-=======
->>>>>>> 083410ff
     public void assertLoadFlowRunnable(UUID nodeUuid) {
         LoadFlowStatus lfStatus = getLoadFlowStatus(nodeUuid);
 
@@ -1085,115 +1014,28 @@
         studyEntity.ifPresent(studyEntity1 -> studyEntity1.setShortCircuitParameters(shortCircuitParametersEntity));
     }
 
-<<<<<<< HEAD
-    public void createEquipment(UUID studyUuid, String createEquipmentAttributes, ModificationType modificationType,
-                                UUID nodeUuid, String userId) {
+    public void createNetworkModification(UUID studyUuid, String createModificationAttributes, UUID nodeUuid, String userId) {
+        ModificationType modificationType = getModificationType(createModificationAttributes);
         notificationService.emitStartModificationEquipmentNotification(studyUuid, nodeUuid, NotificationService.MODIFICATIONS_CREATING_IN_PROGRESS);
         try {
             NodeModificationInfos nodeInfos = networkModificationTreeService.getNodeModificationInfos(nodeUuid);
             UUID groupUuid = nodeInfos.getModificationGroupUuid();
             String variantId = nodeInfos.getVariantId();
             UUID reportUuid = nodeInfos.getReportUuid();
-            List<EquipmentModificationInfos> equipmentModificationInfosList = networkModificationService
-                    .createEquipment(studyUuid, createEquipmentAttributes, groupUuid, modificationType, variantId, reportUuid, nodeInfos.getId().toString());
-            Set<String> substationIds = getSubstationIds(equipmentModificationInfosList);
-            notificationService.emitStudyChanged(studyUuid, nodeUuid, NotificationService.UPDATE_TYPE_STUDY, substationIds);
-            updateStatuses(studyUuid, nodeUuid);
-        } finally {
-            notificationService.emitEndModificationEquipmentNotification(studyUuid, nodeUuid);
-        }
-        notificationService.emitElementUpdated(studyUuid, userId);
-    }
-
-    public void modifyEquipment(UUID studyUuid, String modifyEquipmentAttributes, ModificationType modificationType,
-                                UUID nodeUuid, String userId) {
-=======
-    public void createNetworkModification(UUID studyUuid, String createModificationAttributes, UUID nodeUuid) {
-        ModificationType modificationType = getModificationType(createModificationAttributes);
->>>>>>> 083410ff
-        notificationService.emitStartModificationEquipmentNotification(studyUuid, nodeUuid, NotificationService.MODIFICATIONS_CREATING_IN_PROGRESS);
-        try {
-            NodeModificationInfos nodeInfos = networkModificationTreeService.getNodeModificationInfos(nodeUuid);
-            UUID groupUuid = nodeInfos.getModificationGroupUuid();
-            String variantId = nodeInfos.getVariantId();
-            UUID reportUuid = nodeInfos.getReportUuid();
-<<<<<<< HEAD
-
-            List<EquipmentModificationInfos> equipmentModificationInfosList = networkModificationService
-                    .modifyEquipment(studyUuid, modifyEquipmentAttributes, groupUuid, modificationType, variantId, reportUuid, nodeUuid.toString());
-            Set<String> substationIds = getSubstationIds(equipmentModificationInfosList);
-
-            notificationService.emitStudyChanged(studyUuid, nodeUuid, NotificationService.UPDATE_TYPE_STUDY, substationIds);
-            updateStatuses(studyUuid, nodeUuid);
-        } finally {
-            notificationService.emitEndModificationEquipmentNotification(studyUuid, nodeUuid);
-        }
-        notificationService.emitElementUpdated(studyUuid, userId);
-    }
-
-    public void updateEquipmentCreation(UUID studyUuid, String createEquipmentAttributes,
-                                        ModificationType modificationType, UUID nodeUuid, UUID modificationUuid, String userId) {
-        notificationService.emitStartModificationEquipmentNotification(studyUuid, nodeUuid, NotificationService.MODIFICATIONS_UPDATING_IN_PROGRESS);
-        try {
-            networkModificationService.updateEquipmentCreation(createEquipmentAttributes, modificationType,
-                    modificationUuid);
-            updateStatuses(studyUuid, nodeUuid, false);
-=======
             List<ModificationInfos> modificationInfosList = networkModificationService
                     .createModification(studyUuid, createModificationAttributes, groupUuid, modificationType, variantId, reportUuid, nodeInfos.getId().toString());
             updateStatuses(studyUuid, nodeUuid, modificationInfosList, modificationType);
->>>>>>> 083410ff
         } finally {
             notificationService.emitEndModificationEquipmentNotification(studyUuid, nodeUuid);
         }
         notificationService.emitElementUpdated(studyUuid, userId);
     }
 
-<<<<<<< HEAD
-    public void updateEquipmentModification(UUID studyUuid, String modifyEquipmentAttributes, ModificationType modificationType, UUID nodeUuid, UUID modificationUuid, String userId) {
-        notificationService.emitStartModificationEquipmentNotification(studyUuid, nodeUuid, NotificationService.MODIFICATIONS_UPDATING_IN_PROGRESS);
-        try {
-            networkModificationService.updateEquipmentModification(modifyEquipmentAttributes, modificationType, modificationUuid);
-            updateStatuses(studyUuid, nodeUuid, false);
-        } finally {
-            notificationService.emitEndModificationEquipmentNotification(studyUuid, nodeUuid);
-        }
-        notificationService.emitElementUpdated(studyUuid, userId);
-    }
-
-    public void deleteEquipment(UUID studyUuid, String equipmentType, String equipmentId, UUID nodeUuid, String userId) {
-        notificationService.emitStartModificationEquipmentNotification(studyUuid, nodeUuid, NotificationService.MODIFICATIONS_CREATING_IN_PROGRESS);
-        try {
-            NodeModificationInfos nodeInfos = networkModificationTreeService.getNodeModificationInfos(nodeUuid);
-            UUID groupUuid = nodeInfos.getModificationGroupUuid();
-            String variantId = nodeInfos.getVariantId();
-            UUID reportUuid = nodeInfos.getReportUuid();
-
-            List<EquipmentDeletionInfos> equipmentDeletionInfosList = networkModificationService.deleteEquipment(studyUuid,
-                    equipmentType, equipmentId, groupUuid, variantId, reportUuid, nodeUuid.toString());
-
-            equipmentDeletionInfosList.forEach(deletionInfo ->
-                    notificationService.emitStudyEquipmentDeleted(studyUuid, nodeUuid, NotificationService.UPDATE_TYPE_STUDY, deletionInfo.getSubstationIds(),
-                            deletionInfo.getEquipmentType(), deletionInfo.getEquipmentId())
-            );
-            updateStatuses(studyUuid, nodeUuid);
-        } finally {
-            notificationService.emitEndModificationEquipmentNotification(studyUuid, nodeUuid);
-        }
-        notificationService.emitElementUpdated(studyUuid, userId);
-    }
-
-    public void updateEquipmentDeletion(UUID studyUuid, String equipmentType, String equipmentId, UUID nodeUuid, UUID modificationUuid, String userId) {
-        notificationService.emitStartModificationEquipmentNotification(studyUuid, nodeUuid, NotificationService.MODIFICATIONS_UPDATING_IN_PROGRESS);
-        try {
-            networkModificationService.updateEquipmentDeletion(equipmentType, equipmentId, modificationUuid);
-=======
-    public void updateNetworkModification(UUID studyUuid, String updateModificationAttributes, UUID nodeUuid, UUID modificationUuid) {
+    public void updateNetworkModification(UUID studyUuid, String updateModificationAttributes, UUID nodeUuid, UUID modificationUuid, String userId) {
         ModificationType modificationType = getModificationType(updateModificationAttributes);
         notificationService.emitStartModificationEquipmentNotification(studyUuid, nodeUuid, NotificationService.MODIFICATIONS_UPDATING_IN_PROGRESS);
         try {
             networkModificationService.updateModification(updateModificationAttributes, modificationType, modificationUuid);
->>>>>>> 083410ff
             updateStatuses(studyUuid, nodeUuid, false);
         } finally {
             notificationService.emitEndModificationEquipmentNotification(studyUuid, nodeUuid);
@@ -1371,11 +1213,7 @@
     }
 
     @Transactional
-<<<<<<< HEAD
-    public void deleteModifications(UUID studyUuid, UUID nodeUuid, List<UUID> modificationsUuids, String userId) {
-=======
-    public void deleteNetworkModifications(UUID studyUuid, UUID nodeUuid, List<UUID> modificationsUuids) {
->>>>>>> 083410ff
+    public void deleteNetworkModifications(UUID studyUuid, UUID nodeUuid, List<UUID> modificationsUuids, String userId) {
         notificationService.emitStartModificationEquipmentNotification(studyUuid, nodeUuid, NotificationService.MODIFICATIONS_DELETING_IN_PROGRESS);
         try {
             if (!networkModificationTreeService.getStudyUuidForNodeId(nodeUuid).equals(studyUuid)) {
@@ -1562,25 +1400,6 @@
                 .collect(Collectors.toSet());
     }
 
-<<<<<<< HEAD
-    public void lineSplitWithVoltageLevel(UUID studyUuid, String lineSplitWithVoltageLevelAttributes,
-                                          ModificationType modificationType, UUID nodeUuid, UUID modificationUuid, String userId) {
-        notificationService.emitStartModificationEquipmentNotification(studyUuid, nodeUuid, NotificationService.MODIFICATIONS_CREATING_IN_PROGRESS);
-        try {
-            Objects.requireNonNull(studyUuid);
-            Objects.requireNonNull(lineSplitWithVoltageLevelAttributes);
-            NodeModificationInfos nodeInfos = networkModificationTreeService.getNodeModificationInfos(nodeUuid);
-            UUID groupUuid = nodeInfos.getModificationGroupUuid();
-            String variantId = nodeInfos.getVariantId();
-            UUID reportUuid = nodeInfos.getReportUuid();
-            List<EquipmentModificationInfos> modifications = List.of();
-            if (modificationUuid == null) {
-                modifications = networkModificationService.splitLineWithVoltageLevel(studyUuid, lineSplitWithVoltageLevelAttributes,
-                        groupUuid, modificationType, variantId, reportUuid, nodeUuid.toString());
-            } else {
-                networkModificationService.updateLineSplitWithVoltageLevel(lineSplitWithVoltageLevelAttributes,
-                        modificationType, modificationUuid);
-=======
     private void updateStatuses(UUID studyUuid, UUID nodeUuid, List<ModificationInfos> modifications, ModificationType modificationType) {
         switch (modificationType) {
             case EQUIPMENT_ATTRIBUTE_MODIFICATION: {
@@ -1625,10 +1444,8 @@
                 notificationService.emitStudyChanged(studyUuid, nodeUuid, NotificationService.UPDATE_TYPE_STUDY, substationIds);
                 updateStatuses(studyUuid, nodeUuid);
                 break;
->>>>>>> 083410ff
-            }
-        }
-        notificationService.emitElementUpdated(studyUuid, userId);
+            }
+        }
     }
 
     public void notify(@NonNull String notificationName, @NonNull UUID studyUuid) {
