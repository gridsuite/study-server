--- conflicted
+++ resolved
@@ -2238,7 +2238,6 @@
         notificationService.emitElementUpdated(studyUuid, userId);
     }
 
-<<<<<<< HEAD
     @Transactional
     public void setNonEvacuatedEnergyParametersValues(UUID studyUuid, org.gridsuite.study.server.dto.sensianalysis.nonevacuatedenergy.NonEvacuatedEnergyParametersInfos parameters, String userId) {
         updateNonEvacuatedEnergyParameters(studyUuid,
@@ -2247,13 +2246,6 @@
         notificationService.emitElementUpdated(studyUuid, userId);
     }
 
-    public Long getSensitivityAnalysisFactorsCount(UUID studyUuid, Map<String, List<UUID>> ids, Boolean isInjectionsSet) {
-        UUID networkUuid = networkStoreService.getNetworkUuid(studyUuid);
-        return sensitivityAnalysisService.getSensitivityAnalysisFactorsCount(ids, networkUuid, isInjectionsSet);
-    }
-
-=======
->>>>>>> 68a73cbf
     public void updateSensitivityAnalysisParameters(UUID studyUuid, SensitivityAnalysisParametersEntity sensitivityParametersEntity) {
         Optional<StudyEntity> studyEntity = studyRepository.findById(studyUuid);
         studyEntity.ifPresent(studyEntity1 -> studyEntity1.setSensitivityAnalysisParameters(sensitivityParametersEntity));
