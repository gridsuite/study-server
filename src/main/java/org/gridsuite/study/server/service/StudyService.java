/**
 * Copyright (c) 2021, RTE (http://www.rte-france.com)
 * This Source Code Form is subject to the terms of the Mozilla Public
 * License, v. 2.0. If a copy of the MPL was not distributed with this
 * file, You can obtain one at http://mozilla.org/MPL/2.0/.
 */
package org.gridsuite.study.server.service;

import co.elastic.clients.elasticsearch._types.FieldValue;
import co.elastic.clients.elasticsearch._types.query_dsl.*;
import com.fasterxml.jackson.core.JsonProcessingException;
import com.fasterxml.jackson.databind.ObjectMapper;
import com.powsybl.commons.reporter.ReporterModel;
import com.powsybl.commons.reporter.TypedValue;
import com.powsybl.iidm.network.*;
import com.powsybl.loadflow.LoadFlowParameters;
import com.powsybl.network.store.model.VariantInfos;
import com.powsybl.sensitivity.SensitivityAnalysisParameters;
import com.powsybl.shortcircuit.ShortCircuitParameters;
import com.powsybl.timeseries.DoubleTimeSeries;
import com.powsybl.timeseries.StringTimeSeries;
import lombok.NonNull;
import org.gridsuite.study.server.StudyConstants;
import org.gridsuite.study.server.StudyException;
import org.gridsuite.study.server.dto.*;
import org.gridsuite.study.server.dto.dynamicmapping.MappingInfos;
import org.gridsuite.study.server.dto.dynamicmapping.ModelInfos;
import org.gridsuite.study.server.dto.dynamicsimulation.DynamicSimulationParametersInfos;
import org.gridsuite.study.server.dto.dynamicsimulation.DynamicSimulationStatus;
import org.gridsuite.study.server.dto.modification.NetworkModificationResult;
import org.gridsuite.study.server.dto.modification.SimpleElementImpact.SimpleImpactType;
import org.gridsuite.study.server.dto.nonevacuatedenergy.NonEvacuatedEnergyParametersInfos;
import org.gridsuite.study.server.dto.sensianalysis.*;
import org.gridsuite.study.server.dto.nonevacuatedenergy.NonEvacuatedEnergyContingencies;
import org.gridsuite.study.server.dto.nonevacuatedenergy.NonEvacuatedEnergyGeneratorCappingsByType;
import org.gridsuite.study.server.dto.nonevacuatedenergy.NonEvacuatedEnergyGeneratorsCappings;
import org.gridsuite.study.server.dto.nonevacuatedenergy.NonEvacuatedEnergyInputData;
import org.gridsuite.study.server.dto.nonevacuatedenergy.NonEvacuatedEnergyMonitoredBranches;
import org.gridsuite.study.server.dto.nonevacuatedenergy.NonEvacuatedEnergyStagesSelection;
import org.gridsuite.study.server.dto.timeseries.TimeSeriesMetadataInfos;
import org.gridsuite.study.server.elasticsearch.EquipmentInfosService;
import org.gridsuite.study.server.elasticsearch.StudyInfosService;
import org.gridsuite.study.server.networkmodificationtree.dto.*;
import org.gridsuite.study.server.dto.dynamicsimulation.event.EventInfos;
import org.gridsuite.study.server.networkmodificationtree.entities.NodeEntity;
import org.gridsuite.study.server.notification.NotificationService;
import org.gridsuite.study.server.notification.dto.NetworkImpactsInfos;
import org.gridsuite.study.server.repository.*;
import org.gridsuite.study.server.repository.sensianalysis.SensitivityAnalysisParametersEntity;
import org.gridsuite.study.server.repository.nonevacuatedenergy.NonEvacuatedEnergyParametersEntity;
import org.gridsuite.study.server.service.dynamicsimulation.DynamicSimulationEventService;
import org.gridsuite.study.server.service.dynamicsimulation.DynamicSimulationService;
import org.gridsuite.study.server.service.shortcircuit.ShortCircuitService;
import org.gridsuite.study.server.utils.PropertyUtils;
import org.slf4j.Logger;
import org.slf4j.LoggerFactory;
import org.springframework.beans.factory.annotation.Autowired;
import org.springframework.beans.factory.annotation.Value;
import org.springframework.data.elasticsearch.client.elc.QueryBuilders;
import org.springframework.data.util.Pair;
import org.springframework.stereotype.Service;
import org.springframework.transaction.annotation.Transactional;
import org.springframework.web.client.HttpStatusCodeException;

import java.io.UncheckedIOException;
import java.net.URLEncoder;
import java.nio.charset.StandardCharsets;
import java.util.*;
import java.util.concurrent.CompletableFuture;
import java.util.concurrent.TimeUnit;
import java.util.concurrent.atomic.AtomicReference;
import java.util.function.Consumer;
import java.util.stream.Collectors;
import java.util.stream.Stream;

import static org.gridsuite.study.server.StudyException.Type.*;
import static org.gridsuite.study.server.dto.ComputationType.DYNAMIC_SIMULATION;
import static org.gridsuite.study.server.dto.ComputationType.LOAD_FLOW;
import static org.gridsuite.study.server.dto.ComputationType.NON_EVACUATED_ENERGY_ANALYSIS;
import static org.gridsuite.study.server.dto.ComputationType.SECURITY_ANALYSIS;
import static org.gridsuite.study.server.dto.ComputationType.SENSITIVITY_ANALYSIS;
import static org.gridsuite.study.server.dto.ComputationType.SHORT_CIRCUIT;
import static org.gridsuite.study.server.dto.ComputationType.SHORT_CIRCUIT_ONE_BUS;
import static org.gridsuite.study.server.dto.ComputationType.VOLTAGE_INITIALIZATION;
import static org.gridsuite.study.server.elasticsearch.EquipmentInfosService.EQUIPMENT_TYPE_SCORES;
import static org.gridsuite.study.server.service.NetworkModificationTreeService.ROOT_NODE_NAME;
import static org.gridsuite.study.server.utils.StudyUtils.handleHttpError;

/**
 * @author Abdelsalem Hedhili <abdelsalem.hedhili at rte-france.com>
 * @author Franck Lecuyer <franck.lecuyer at rte-france.com>
 * @author Chamseddine Benhamed <chamseddine.benhamed at rte-france.com>
 */
@SuppressWarnings("checkstyle:RegexpSingleline")
@Service
public class StudyService {

    private static final Logger LOGGER = LoggerFactory.getLogger(StudyService.class);

    static final String EQUIPMENT_NAME = "equipmentName.fullascii";

    static final String EQUIPMENT_ID = "equipmentId.fullascii";

    static final String NETWORK_UUID = "networkUuid.keyword";

    static final String VARIANT_ID = "variantId.keyword";

    static final String EQUIPMENT_TYPE = "equipmentType.keyword";

    NotificationService notificationService;

    NetworkModificationTreeService networkModificationTreeService;

    StudyServerExecutionService studyServerExecutionService;

    private final String defaultLoadflowProvider;

    private final String defaultSecurityAnalysisProvider;

    private final String defaultSensitivityAnalysisProvider;

    private final String defaultNonEvacuatedEnergyProvider;

    private final String defaultDynamicSimulationProvider;

    private final StudyRepository studyRepository;
    private final StudyCreationRequestRepository studyCreationRequestRepository;
    private final NetworkService networkStoreService;
    private final NetworkModificationService networkModificationService;
    private final ReportService reportService;
    private final StudyInfosService studyInfosService;
    private final EquipmentInfosService equipmentInfosService;
    private final LoadFlowService loadflowService;
    private final ShortCircuitService shortCircuitService;
    private final VoltageInitService voltageInitService;
    private final SingleLineDiagramService singleLineDiagramService;
    private final NetworkConversionService networkConversionService;
    private final GeoDataService geoDataService;
    private final NetworkMapService networkMapService;
    private final SecurityAnalysisService securityAnalysisService;
    private final DynamicSimulationService dynamicSimulationService;
    private final SensitivityAnalysisService sensitivityAnalysisService;
    private final NonEvacuatedEnergyService nonEvacuatedEnergyService;
    private final DynamicSimulationEventService dynamicSimulationEventService;
    private final FilterService filterService;
    private final ActionsService actionsService;
    private final CaseService caseService;

    private final ObjectMapper objectMapper;

    public enum ComputationUsingLoadFlow {
        LOAD_FLOW, SECURITY_ANALYSIS, SENSITIVITY_ANALYSIS
    }

    public enum ReportNameMatchingType {
        EXACT_MATCHING, ENDS_WITH
    }

    public enum ReportType {
        NETWORK_MODIFICATION("NetworkModification"),
        LOADFLOW("LoadFlow"),
        SECURITY_ANALYSIS("SecurityAnalysis"),
        ALL_BUSES_SHORTCIRCUIT_ANALYSIS("AllBusesShortCircuitAnalysis"),
        ONE_BUS_SHORTCIRCUIT_ANALYSIS("OneBusShortCircuitAnalysis"),
        SENSITIVITY_ANALYSIS("SensitivityAnalysis"),
        NON_EVACUATED_ENERGY_ANALYSIS("NonEvacuatedEnergyAnalysis"),
        VOLTAGE_INIT("VoltageInit");

        public final String reportKey;

        ReportType(String reportKey) {
            this.reportKey = reportKey;
        }
    }

    @Autowired
    StudyService self;

    @Autowired
    public StudyService(
            @Value("${loadflow.default-provider}") String defaultLoadflowProvider,
            @Value("${security-analysis.default-provider}") String defaultSecurityAnalysisProvider,
            @Value("${sensitivity-analysis.default-provider}") String defaultSensitivityAnalysisProvider,
            @Value("${non-evacuated-energy.default-provider}") String defaultNonEvacuatedEnergyProvider,
            @Value("${dynamic-simulation.default-provider}") String defaultDynamicSimulationProvider,
            StudyRepository studyRepository,
            StudyCreationRequestRepository studyCreationRequestRepository,
            NetworkService networkStoreService,
            NetworkModificationService networkModificationService,
            ReportService reportService,
            StudyInfosService studyInfosService,
            EquipmentInfosService equipmentInfosService,
            NetworkModificationTreeService networkModificationTreeService,
            ObjectMapper objectMapper,
            StudyServerExecutionService studyServerExecutionService,
            NotificationService notificationService,
            LoadFlowService loadflowService,
            ShortCircuitService shortCircuitService,
            SingleLineDiagramService singleLineDiagramService,
            NetworkConversionService networkConversionService,
            GeoDataService geoDataService,
            NetworkMapService networkMapService,
            SecurityAnalysisService securityAnalysisService,
            ActionsService actionsService,
            CaseService caseService,
            SensitivityAnalysisService sensitivityAnalysisService,
            NonEvacuatedEnergyService nonEvacuatedEnergyService,
            DynamicSimulationService dynamicSimulationService,
            VoltageInitService voltageInitService,
            DynamicSimulationEventService dynamicSimulationEventService,
            FilterService filterService) {
        this.defaultLoadflowProvider = defaultLoadflowProvider;
        this.defaultSecurityAnalysisProvider = defaultSecurityAnalysisProvider;
        this.defaultSensitivityAnalysisProvider = defaultSensitivityAnalysisProvider;
        this.defaultNonEvacuatedEnergyProvider = defaultNonEvacuatedEnergyProvider;
        this.defaultDynamicSimulationProvider = defaultDynamicSimulationProvider;
        this.studyRepository = studyRepository;
        this.studyCreationRequestRepository = studyCreationRequestRepository;
        this.networkStoreService = networkStoreService;
        this.networkModificationService = networkModificationService;
        this.reportService = reportService;
        this.studyInfosService = studyInfosService;
        this.equipmentInfosService = equipmentInfosService;
        this.networkModificationTreeService = networkModificationTreeService;
        this.objectMapper = objectMapper;
        this.studyServerExecutionService = studyServerExecutionService;
        this.notificationService = notificationService;
        this.sensitivityAnalysisService = sensitivityAnalysisService;
        this.nonEvacuatedEnergyService = nonEvacuatedEnergyService;
        this.loadflowService = loadflowService;
        this.shortCircuitService = shortCircuitService;
        this.singleLineDiagramService = singleLineDiagramService;
        this.networkConversionService = networkConversionService;
        this.geoDataService = geoDataService;
        this.networkMapService = networkMapService;
        this.securityAnalysisService = securityAnalysisService;
        this.actionsService = actionsService;
        this.caseService = caseService;
        this.dynamicSimulationService = dynamicSimulationService;
        this.voltageInitService = voltageInitService;
        this.dynamicSimulationEventService = dynamicSimulationEventService;
        this.filterService = filterService;
    }

    private static StudyInfos toStudyInfos(StudyEntity entity) {
        return StudyInfos.builder()
                .id(entity.getId())
                .caseFormat(entity.getCaseFormat())
                .build();
    }

    private static BasicStudyInfos toBasicStudyInfos(StudyCreationRequestEntity entity) {
        return BasicStudyInfos.builder()
                .id(entity.getId())
                .build();
    }

    private static CreatedStudyBasicInfos toCreatedStudyBasicInfos(StudyEntity entity) {
        return CreatedStudyBasicInfos.builder()
                .id(entity.getId())
                .caseFormat(entity.getCaseFormat())
                .build();
    }

    public List<CreatedStudyBasicInfos> getStudies() {
        return studyRepository.findAll().stream()
                .map(StudyService::toCreatedStudyBasicInfos)
                .collect(Collectors.toList());
    }

    public String getStudyCaseName(UUID studyUuid) {
        Objects.requireNonNull(studyUuid);
        StudyEntity study = studyRepository.findById(studyUuid).orElseThrow(() -> new StudyException(STUDY_NOT_FOUND));
        return study != null ? study.getCaseName() : "";
    }

    public List<CreatedStudyBasicInfos> getStudiesMetadata(List<UUID> uuids) {
        return studyRepository.findAllById(uuids).stream().map(StudyService::toCreatedStudyBasicInfos)
                .collect(Collectors.toList());

    }

    public List<BasicStudyInfos> getStudiesCreationRequests() {
        return studyCreationRequestRepository.findAll().stream()
                .map(StudyService::toBasicStudyInfos)
                .collect(Collectors.toList());
    }

    public BasicStudyInfos createStudy(UUID caseUuid, String userId, UUID studyUuid, Map<String, Object> importParameters, boolean duplicateCase) {
        BasicStudyInfos basicStudyInfos = StudyService.toBasicStudyInfos(insertStudyCreationRequest(userId, studyUuid));
        UUID importReportUuid = UUID.randomUUID();
        UUID caseUuidToUse = caseUuid;
        try {
            if (duplicateCase) {
                caseUuidToUse = caseService.duplicateCase(caseUuid, true);
            }
            persistentStoreWithNotificationOnError(caseUuidToUse, basicStudyInfos.getId(), userId, importReportUuid, importParameters);
        } catch (Exception e) {
            self.deleteStudyIfNotCreationInProgress(basicStudyInfos.getId(), userId);
            throw e;
        }

        return basicStudyInfos;
    }

    @Transactional(readOnly = true)
    public Map<String, String> getStudyImportParameters(UUID studyUuid) {
        return studyRepository.findById(studyUuid).orElseThrow(() -> new StudyException(STUDY_NOT_FOUND)).getImportParameters();
    }

    /**
     * Recreates study network from <caseUuid> and <importParameters>
     * @param caseUuid
     * @param userId
     * @param studyUuid
     * @param importParameters
     */
    public void recreateStudyRootNetwork(UUID caseUuid, String userId, UUID studyUuid, Map<String, Object> importParameters) {
        recreateStudyRootNetwork(caseUuid, userId, studyUuid, importParameters, false);
    }

    /**
     * Recreates study network from existing case and import parameters
     * @param userId
     * @param studyUuid
     */
    public void recreateStudyRootNetwork(String userId, UUID studyUuid) {
        UUID caseUuid = self.getStudyCaseUuid(studyUuid);
        recreateStudyRootNetwork(caseUuid, userId, studyUuid, null, true);
    }

    private void recreateStudyRootNetwork(UUID caseUuid, String userId, UUID studyUuid, Map<String, Object> importParameters, boolean shouldLoadPreviousImportParameters) {
        caseService.assertCaseExists(caseUuid);
        UUID importReportUuid = UUID.randomUUID();
        Map<String, Object> importParametersToUse = shouldLoadPreviousImportParameters
            ? new HashMap<>(self.getStudyImportParameters(studyUuid))
            : importParameters;

        persistentStoreWithNotificationOnError(caseUuid, studyUuid, userId, importReportUuid, importParametersToUse);
    }

    public BasicStudyInfos duplicateStudy(UUID sourceStudyUuid, UUID studyUuid, String userId) {
        Objects.requireNonNull(sourceStudyUuid);

        StudyEntity sourceStudy = studyRepository.findById(sourceStudyUuid).orElse(null);
        if (sourceStudy == null) {
            return null;
        }
        BasicStudyInfos basicStudyInfos = StudyService.toBasicStudyInfos(insertStudyCreationRequest(userId, studyUuid));

        studyServerExecutionService.runAsync(() -> self.duplicateStudyAsync(basicStudyInfos, sourceStudyUuid, userId));

        return basicStudyInfos;
    }

    @Transactional
    public void duplicateStudyAsync(BasicStudyInfos basicStudyInfos, UUID sourceStudyUuid, String userId) {
        AtomicReference<Long> startTime = new AtomicReference<>();
        try {
            startTime.set(System.nanoTime());

            StudyEntity duplicatedStudy = insertDuplicatedStudy(basicStudyInfos, sourceStudyUuid, userId);

            reindexStudy(duplicatedStudy);
        } catch (Exception e) {
            LOGGER.error(e.toString(), e);
        } finally {
            deleteStudyIfNotCreationInProgress(basicStudyInfos.getId(), userId);
            LOGGER.trace("Create study '{}' from source {} : {} seconds", basicStudyInfos.getId(), sourceStudyUuid,
                    TimeUnit.NANOSECONDS.toSeconds(System.nanoTime() - startTime.get()));
        }
    }

    @Transactional(readOnly = true)
    public StudyInfos getStudyInfos(UUID studyUuid) {
        return StudyService.toStudyInfos(studyRepository.findById(studyUuid).orElseThrow(() -> new StudyException(STUDY_NOT_FOUND)));
    }

    @Transactional(readOnly = true)
    public UUID getStudyCaseUuid(UUID studyUuid) {
        return studyRepository.findById(studyUuid).orElseThrow(() -> new StudyException(STUDY_NOT_FOUND)).getCaseUuid();
    }

    public List<CreatedStudyBasicInfos> searchStudies(@NonNull String query) {
        return studyInfosService.search(query);
    }

    public static String escapeLucene(String s) {
        StringBuilder sb = new StringBuilder();

        for (int i = 0; i < s.length(); ++i) {
            char c = s.charAt(i);
            switch (c) {
                case '+':
                case '\\':
                case '-':
                case '!':
                case '(':
                case ')':
                case ':':
                case '^':
                case '[':
                case ']':
                case '"':
                case '{':
                case '}':
                case '~':
                case '*':
                case '?':
                case '|':
                case '&':
                case '/':

                case ' ': // white space has to be escaped, too
                    sb.append('\\');
                    break;
                default:
                    // do nothing but appease sonarlint
            }

            sb.append(c);
        }

        return sb.toString();
    }

    private UUID getNodeUuidToSearchIn(UUID initialNodeUuid, boolean inUpstreamBuiltParentNode) {
        UUID nodeUuidToSearchIn = initialNodeUuid;
        if (inUpstreamBuiltParentNode) {
            nodeUuidToSearchIn = networkModificationTreeService.doGetLastParentNodeBuiltUuid(initialNodeUuid);
        }
        return nodeUuidToSearchIn;
    }

    public List<EquipmentInfos> searchEquipments(@NonNull UUID studyUuid, @NonNull UUID nodeUuid, @NonNull String userInput,
                                                 @NonNull EquipmentInfosService.FieldSelector fieldSelector, String equipmentType,
                                                 boolean inUpstreamBuiltParentNode) {
        UUID nodeUuidToSearchIn = getNodeUuidToSearchIn(nodeUuid, inUpstreamBuiltParentNode);
        UUID networkUuid = networkStoreService.getNetworkUuid(studyUuid);
        String variantId = networkModificationTreeService.getVariantId(nodeUuidToSearchIn);

        if (variantId.isEmpty()) {
            variantId = VariantManagerConstants.INITIAL_VARIANT_ID;
        }

        if (equipmentType == null) {
            BoolQuery query = buildSearchAllEquipmentsQuery(userInput, fieldSelector, networkUuid,
                    VariantManagerConstants.INITIAL_VARIANT_ID, variantId);
            List<EquipmentInfos> equipmentInfos = equipmentInfosService.searchEquipments(query);

            return variantId.equals(VariantManagerConstants.INITIAL_VARIANT_ID) ? equipmentInfos : cleanRemovedEquipments(networkUuid, variantId, equipmentInfos);
        } else {
            String queryInitialVariant = buildSearchEquipmentsByTypeQuery(userInput, fieldSelector, networkUuid,
                    VariantManagerConstants.INITIAL_VARIANT_ID, equipmentType);

            List<EquipmentInfos> equipmentInfosInInitVariant = equipmentInfosService.searchEquipments(queryInitialVariant);

            return (variantId.equals(VariantManagerConstants.INITIAL_VARIANT_ID)) ? equipmentInfosInInitVariant
                    : completeSearchWithCurrentVariant(networkUuid, variantId, userInput, fieldSelector,
                    equipmentInfosInInitVariant, equipmentType);
        }
    }

    private List<EquipmentInfos> cleanRemovedEquipments(UUID networkUuid, String variantId, List<EquipmentInfos> equipmentInfos) {
        String queryTombstonedEquipments = buildTombstonedEquipmentSearchQuery(networkUuid, variantId);
        Set<String> removedEquipmentIdsInVariant = equipmentInfosService.searchTombstonedEquipments(queryTombstonedEquipments)
                .stream()
                .map(TombstonedEquipmentInfos::getId)
                .collect(Collectors.toSet());

        return equipmentInfos
                .stream()
                .filter(ei -> !removedEquipmentIdsInVariant.contains(ei.getId()))
                .collect(Collectors.toList());
    }

    private List<EquipmentInfos> completeSearchWithCurrentVariant(UUID networkUuid, String variantId, String userInput,
                                                                  EquipmentInfosService.FieldSelector fieldSelector, List<EquipmentInfos> equipmentInfosInInitVariant,
                                                                  String equipmentType) {
        // Clean equipments that have been removed in the current variant
        List<EquipmentInfos> cleanedEquipmentsInInitVariant = cleanRemovedEquipments(networkUuid, variantId, equipmentInfosInInitVariant);

        // Get the equipments of the current variant
        String queryVariant = buildSearchEquipmentsByTypeQuery(userInput, fieldSelector, networkUuid, variantId, equipmentType);
        List<EquipmentInfos> addedEquipmentInfosInVariant = equipmentInfosService.searchEquipments(queryVariant);

        // Add equipments of the current variant to the ones of the init variant
        cleanedEquipmentsInInitVariant.addAll(addedEquipmentInfosInVariant);

        return cleanedEquipmentsInInitVariant;
    }

    private String buildSearchEquipmentsByTypeQuery(String userInput, EquipmentInfosService.FieldSelector fieldSelector, UUID networkUuid, String variantId, String equipmentType) {
        String query = NETWORK_UUID + ":(%s) AND " + VARIANT_ID + ":(%s) AND %s:(*%s*)"
                + (equipmentType == null ? "" : " AND " + EQUIPMENT_TYPE + ":(%s)");
        return String.format(query, networkUuid, variantId,
                fieldSelector == EquipmentInfosService.FieldSelector.NAME ? EQUIPMENT_NAME : EQUIPMENT_ID,
                escapeLucene(userInput), equipmentType);
    }

    private BoolQuery buildSearchAllEquipmentsQuery(String userInput, EquipmentInfosService.FieldSelector fieldSelector, UUID networkUuid, String initialVariantId, String variantId) {
        WildcardQuery equipmentSearchQuery = QueryBuilders.wildcardQuery(fieldSelector == EquipmentInfosService.FieldSelector.NAME ? EQUIPMENT_NAME : EQUIPMENT_ID, "*" + escapeLucene(userInput) + "*");
        TermQuery networkUuidSearchQuery = QueryBuilders.termQuery(NETWORK_UUID, networkUuid.toString());
        TermsQuery variantIdSearchQuery = variantId.equals(VariantManagerConstants.INITIAL_VARIANT_ID) ?
                new TermsQuery.Builder().field(VARIANT_ID).terms(new TermsQueryField.Builder().value(List.of(FieldValue.of(initialVariantId))).build()).build() :
                new TermsQuery.Builder().field(VARIANT_ID).terms(new TermsQueryField.Builder().value(List.of(FieldValue.of(initialVariantId), FieldValue.of(variantId))).build()).build();

        List<FunctionScore> functionScores = new ArrayList<>();
        FunctionScore functionScore = new FunctionScore.Builder()
                .filter(builder ->
                        builder.match(
                                matchBuilder -> matchBuilder
                                        .field(fieldSelector == EquipmentInfosService.FieldSelector.NAME ? EQUIPMENT_NAME : EQUIPMENT_ID)
                                        .query(FieldValue.of(escapeLucene(userInput))))
                                )
                .weight((double) EQUIPMENT_TYPE_SCORES.size())
                .build();
        functionScores.add(functionScore);

        for (Map.Entry<String, Integer> equipmentTypeScore : EQUIPMENT_TYPE_SCORES.entrySet()) {
            functionScore = new FunctionScore.Builder()
                    .filter(builder ->
                            builder.match(
                                    matchBuilder -> matchBuilder
                                            .field("equipmentType")
                                            .query(FieldValue.of(equipmentTypeScore.getKey())))
                    )
                    .weight((double) equipmentTypeScore.getValue())
                    .build();
            functionScores.add(functionScore);
        }

        FunctionScoreQuery functionScoreQuery = new FunctionScoreQuery.Builder().functions(functionScores).build();

        return new BoolQuery.Builder()
                .filter(equipmentSearchQuery._toQuery(), networkUuidSearchQuery._toQuery(), variantIdSearchQuery._toQuery()).must(functionScoreQuery._toQuery()).build();
    }

    private String buildTombstonedEquipmentSearchQuery(UUID networkUuid, String variantId) {
        return String.format(NETWORK_UUID + ":(%s) AND " + VARIANT_ID + ":(%s)", networkUuid, variantId);
    }

    @Transactional
    public Optional<DeleteStudyInfos> doDeleteStudyIfNotCreationInProgress(UUID studyUuid, String userId) {
        Optional<StudyCreationRequestEntity> studyCreationRequestEntity = studyCreationRequestRepository.findById(studyUuid);
        Optional<StudyEntity> studyEntity = studyRepository.findById(studyUuid);
        DeleteStudyInfos deleteStudyInfos = null;
        if (studyCreationRequestEntity.isEmpty()) {
            AtomicReference<UUID> caseUuid = new AtomicReference<>(null);
            UUID networkUuid = networkStoreService.doGetNetworkUuid(studyUuid);
            List<NodeModificationInfos> nodesModificationInfos;
            nodesModificationInfos = networkModificationTreeService.getAllNodesModificationInfos(studyUuid);
            studyEntity.ifPresent(s -> {
                caseUuid.set(studyEntity.get().getCaseUuid());
                networkModificationTreeService.doDeleteTree(studyUuid);
                studyRepository.deleteById(studyUuid);
                studyInfosService.deleteByUuid(studyUuid);
<<<<<<< HEAD
                if (s.getLoadFlowParametersUuid() != null) {
                    loadflowService.deleteLoadFlowParameters(s.getLoadFlowParametersUuid());
=======
                if (s.getSecurityAnalysisParametersUuid() != null) {
                    securityAnalysisService.deleteSecurityAnalysisParameters(s.getSecurityAnalysisParametersUuid());
>>>>>>> 23b938e1
                }
                if (s.getVoltageInitParametersUuid() != null) {
                    voltageInitService.deleteVoltageInitParameters(s.getVoltageInitParametersUuid());
                }
            });
            deleteStudyInfos = new DeleteStudyInfos(networkUuid, caseUuid.get(), nodesModificationInfos);
        } else {
            studyCreationRequestRepository.deleteById(studyCreationRequestEntity.get().getId());
        }

        if (deleteStudyInfos == null) {
            return Optional.empty();
        } else {
            return Optional.of(deleteStudyInfos);
        }
    }

    @Transactional
    public void deleteStudyIfNotCreationInProgress(UUID studyUuid, String userId) {
        AtomicReference<Long> startTime = new AtomicReference<>(null);
        try {
            Optional<DeleteStudyInfos> deleteStudyInfosOpt = doDeleteStudyIfNotCreationInProgress(studyUuid,
                    userId);
            if (deleteStudyInfosOpt.isPresent()) {
                DeleteStudyInfos deleteStudyInfos = deleteStudyInfosOpt.get();
                startTime.set(System.nanoTime());

                CompletableFuture<Void> executeInParallel = CompletableFuture.allOf(
                        studyServerExecutionService.runAsync(() -> deleteStudyInfos.getNodesModificationInfos().stream()
                                .map(NodeModificationInfos::getLoadFlowUuid).filter(Objects::nonNull).forEach(loadflowService::deleteLoadFlowResult)), // TODO delete all with one request only
                        studyServerExecutionService.runAsync(() -> deleteStudyInfos.getNodesModificationInfos().stream()
                                .map(NodeModificationInfos::getSecurityAnalysisUuid).filter(Objects::nonNull).forEach(securityAnalysisService::deleteSaResult)), // TODO delete all with one request only
                        studyServerExecutionService.runAsync(() -> deleteStudyInfos.getNodesModificationInfos().stream()
                                .map(NodeModificationInfos::getSensitivityAnalysisUuid).filter(Objects::nonNull).forEach(sensitivityAnalysisService::deleteSensitivityAnalysisResult)), // TODO delete all with one request only
                        studyServerExecutionService.runAsync(() -> deleteStudyInfos.getNodesModificationInfos().stream()
                                .map(NodeModificationInfos::getNonEvacuatedEnergyUuid).filter(Objects::nonNull).forEach(nonEvacuatedEnergyService::deleteNonEvacuatedEnergyResult)), // TODO delete all with one request only
                        studyServerExecutionService.runAsync(() -> deleteStudyInfos.getNodesModificationInfos().stream()
                                .map(NodeModificationInfos::getShortCircuitAnalysisUuid).filter(Objects::nonNull).forEach(shortCircuitService::deleteShortCircuitAnalysisResult)), // TODO delete all with one request only
                        studyServerExecutionService.runAsync(() -> deleteStudyInfos.getNodesModificationInfos().stream()
                                .map(NodeModificationInfos::getOneBusShortCircuitAnalysisUuid).filter(Objects::nonNull).forEach(shortCircuitService::deleteShortCircuitAnalysisResult)), // TODO delete all with one request only
                        studyServerExecutionService.runAsync(() -> deleteStudyInfos.getNodesModificationInfos().stream()
                                .map(NodeModificationInfos::getVoltageInitUuid).filter(Objects::nonNull).forEach(voltageInitService::deleteVoltageInitResult)), // TODO delete all with one request only
                        studyServerExecutionService.runAsync(() -> deleteStudyInfos.getNodesModificationInfos().stream()
                                .map(NodeModificationInfos::getDynamicSimulationUuid).filter(Objects::nonNull).forEach(dynamicSimulationService::deleteResult)), // TODO delete all with one request only
                        studyServerExecutionService.runAsync(() -> deleteStudyInfos.getNodesModificationInfos().stream().map(NodeModificationInfos::getModificationGroupUuid).filter(Objects::nonNull).forEach(networkModificationService::deleteModifications)), // TODO delete all with one request only
                        studyServerExecutionService.runAsync(() -> deleteStudyInfos.getNodesModificationInfos().stream().map(NodeModificationInfos::getReportUuid).filter(Objects::nonNull).forEach(reportService::deleteReport)), // TODO delete all with one request only
                        studyServerExecutionService.runAsync(() -> deleteEquipmentIndexes(deleteStudyInfos.getNetworkUuid())),
                        studyServerExecutionService.runAsync(() -> networkStoreService.deleteNetwork(deleteStudyInfos.getNetworkUuid())),
                        studyServerExecutionService.runAsync(deleteStudyInfos.getCaseUuid() != null ? () -> caseService.deleteCase(deleteStudyInfos.getCaseUuid()) : () -> {
                        })
                );

                executeInParallel.get();
                if (startTime.get() != null) {
                    LOGGER.trace("Delete study '{}' : {} seconds", studyUuid, TimeUnit.NANOSECONDS.toSeconds(System.nanoTime() - startTime.get()));
                }
            }
        } catch (Exception e) {
            if (e instanceof InterruptedException) {
                Thread.currentThread().interrupt();
            }
            LOGGER.error(e.toString(), e);
            throw new StudyException(DELETE_STUDY_FAILED, e.getMessage());
        }
    }

    public void deleteEquipmentIndexes(UUID networkUuid) {
        AtomicReference<Long> startTime = new AtomicReference<>();
        startTime.set(System.nanoTime());
        equipmentInfosService.deleteAllByNetworkUuid(networkUuid);
        LOGGER.trace("Indexes deletion for network '{}' : {} seconds", networkUuid, TimeUnit.NANOSECONDS.toSeconds(System.nanoTime() - startTime.get()));
    }

    public CreatedStudyBasicInfos insertStudy(UUID studyUuid, String userId, NetworkInfos networkInfos, String caseFormat,
<<<<<<< HEAD
                                              UUID caseUuid, String caseName, UUID loadFlowParametersUuid,
                                              ShortCircuitParametersEntity shortCircuitParametersEntity, DynamicSimulationParametersEntity dynamicSimulationParametersEntity, UUID voltageInitParametersUuid, Map<String, String> importParameters, UUID importReportUuid) {
        StudyEntity studyEntity = insertStudyEntity(studyUuid, userId, networkInfos.getNetworkUuid(), networkInfos.getNetworkId(), caseFormat, caseUuid, caseName, loadFlowParametersUuid, importReportUuid, shortCircuitParametersEntity, dynamicSimulationParametersEntity, voltageInitParametersUuid, importParameters);
=======
                                              UUID caseUuid, String caseName, LoadFlowParametersEntity loadFlowParameters,
                                              ShortCircuitParametersEntity shortCircuitParametersEntity, DynamicSimulationParametersEntity dynamicSimulationParametersEntity,
                                              UUID voltageInitParametersUuid, UUID securityAnalysisParametersUuid, Map<String, String> importParameters, UUID importReportUuid) {
        StudyEntity studyEntity = insertStudyEntity(studyUuid, userId, networkInfos.getNetworkUuid(), networkInfos.getNetworkId(), caseFormat, caseUuid, caseName, loadFlowParameters, importReportUuid, shortCircuitParametersEntity, dynamicSimulationParametersEntity, voltageInitParametersUuid, securityAnalysisParametersUuid, importParameters);
>>>>>>> 23b938e1
        CreatedStudyBasicInfos createdStudyBasicInfos = StudyService.toCreatedStudyBasicInfos(studyEntity);
        studyInfosService.add(createdStudyBasicInfos);

        notificationService.emitStudiesChanged(studyUuid, userId);

        return createdStudyBasicInfos;
    }

    public CreatedStudyBasicInfos updateStudyNetwork(StudyEntity studyEntity, String userId, NetworkInfos networkInfos) {
        self.updateStudyEntityNetwork(studyEntity, networkInfos);

        CreatedStudyBasicInfos createdStudyBasicInfos = StudyService.toCreatedStudyBasicInfos(studyEntity);
        studyInfosService.add(createdStudyBasicInfos);

        notificationService.emitStudyNetworkRecreationDone(studyEntity.getId(), userId);

        return createdStudyBasicInfos;
    }

    private StudyEntity insertDuplicatedStudy(BasicStudyInfos studyInfos, UUID sourceStudyUuid, String userId) {
        Objects.requireNonNull(studyInfos.getId());
        Objects.requireNonNull(userId);

        StudyEntity sourceStudy = studyRepository.findById(sourceStudyUuid).orElseThrow(() -> new StudyException(STUDY_NOT_FOUND));

        List<VariantInfos> networkVariants = networkStoreService.getNetworkVariants(sourceStudy.getNetworkUuid());
        List<String> targetVariantIds = networkVariants.stream().map(VariantInfos::getId).limit(2).collect(Collectors.toList());
        Network clonedNetwork = networkStoreService.cloneNetwork(sourceStudy.getNetworkUuid(), targetVariantIds);
        UUID clonedNetworkUuid = networkStoreService.getNetworkUuid(clonedNetwork);

        UUID clonedCaseUuid = caseService.duplicateCase(sourceStudy.getCaseUuid(), false);

        Map<String, String> newImportParameters = Map.copyOf(sourceStudy.getImportParameters());

        UUID copiedLoadFlowParametersUuid = null;
        if (sourceStudy.getLoadFlowParametersUuid() != null) {
            copiedLoadFlowParametersUuid = loadflowService.duplicateLoadFlowParameters(sourceStudy.getLoadFlowParametersUuid());
        }

        UUID securityAnalysisParametersUuid = sourceStudy.getSecurityAnalysisParametersUuid();
        UUID copiedSecurityAnalysisParametersUuid = null;
        if (securityAnalysisParametersUuid != null) {
            copiedSecurityAnalysisParametersUuid = securityAnalysisService.duplicateSecurityAnalysisParameters(securityAnalysisParametersUuid);
        }

        SensitivityAnalysisParametersInfos sensitivityAnalysisParametersValues = sourceStudy.getSensitivityAnalysisParameters() == null ?
                SensitivityAnalysisService.getDefaultSensitivityAnalysisParametersValues() :
                SensitivityAnalysisService.fromEntity(sourceStudy.getSensitivityAnalysisParameters());

        NonEvacuatedEnergyParametersInfos nonEvacuatedEnergyParametersInfos = sourceStudy.getNonEvacuatedEnergyParameters() == null ?
            NonEvacuatedEnergyService.getDefaultNonEvacuatedEnergyParametersInfos() :
            NonEvacuatedEnergyService.fromEntity(sourceStudy.getNonEvacuatedEnergyParameters());

        UUID copiedVoltageInitParametersUuid = null;
        if (sourceStudy.getVoltageInitParametersUuid() != null) {
            copiedVoltageInitParametersUuid = voltageInitService.duplicateVoltageInitParameters(sourceStudy.getVoltageInitParametersUuid());
        }

        ShortCircuitParameters shortCircuitParameters = ShortCircuitService.fromEntity(sourceStudy.getShortCircuitParameters());
        ShortCircuitPredefinedConfiguration shortCircuitPredefinedConfiguration = sourceStudy.getShortCircuitParameters().getPredefinedParameters();
        DynamicSimulationParametersInfos dynamicSimulationParameters = sourceStudy.getDynamicSimulationParameters() != null ? DynamicSimulationService.fromEntity(sourceStudy.getDynamicSimulationParameters(), objectMapper) : DynamicSimulationService.getDefaultDynamicSimulationParameters();

        StudyEntity studyEntity = StudyEntity.builder()
                .id(studyInfos.getId())
                .networkUuid(clonedNetworkUuid).networkId(sourceStudy.getNetworkId())
                .caseFormat(sourceStudy.getCaseFormat()).caseUuid(clonedCaseUuid).caseName(sourceStudy.getCaseName())
                .loadFlowProvider(sourceStudy.getLoadFlowProvider())
                .loadFlowParametersUuid(copiedLoadFlowParametersUuid)
                .securityAnalysisProvider(sourceStudy.getSecurityAnalysisProvider())
                .securityAnalysisParametersUuid(copiedSecurityAnalysisParametersUuid)
                .sensitivityAnalysisProvider(sourceStudy.getSensitivityAnalysisProvider())
                .nonEvacuatedEnergyProvider(sourceStudy.getNonEvacuatedEnergyProvider())
                .dynamicSimulationProvider(sourceStudy.getDynamicSimulationProvider())
                .dynamicSimulationParameters(DynamicSimulationService.toEntity(dynamicSimulationParameters, objectMapper))
                .shortCircuitParameters(ShortCircuitService.toEntity(shortCircuitParameters, shortCircuitPredefinedConfiguration))
                .voltageInitParametersUuid(copiedVoltageInitParametersUuid)
                .sensitivityAnalysisParameters(SensitivityAnalysisService.toEntity(sensitivityAnalysisParametersValues))
            .nonEvacuatedEnergyParameters(NonEvacuatedEnergyService.toEntity(nonEvacuatedEnergyParametersInfos))
                .importParameters(newImportParameters)
                .build();
        CreatedStudyBasicInfos createdStudyBasicInfos = StudyService.toCreatedStudyBasicInfos(insertDuplicatedStudy(studyEntity, sourceStudy.getId(), UUID.randomUUID()));

        studyInfosService.add(createdStudyBasicInfos);
        notificationService.emitStudiesChanged(studyInfos.getId(), userId);

        return studyEntity;
    }

    private StudyCreationRequestEntity insertStudyCreationRequest(String userId, UUID studyUuid) {
        StudyCreationRequestEntity newStudy = insertStudyCreationRequestEntity(studyUuid);
        notificationService.emitStudiesChanged(newStudy.getId(), userId);
        return newStudy;
    }

    public byte[] getVoltageLevelSvg(UUID studyUuid, String voltageLevelId, DiagramParameters diagramParameters,
                                     UUID nodeUuid) {
        UUID networkUuid = networkStoreService.getNetworkUuid(studyUuid);
        String variantId = networkModificationTreeService.getVariantId(nodeUuid);
        if (networkStoreService.existVariant(networkUuid, variantId)) {
            return singleLineDiagramService.getVoltageLevelSvg(networkUuid, variantId, voltageLevelId, diagramParameters);
        } else {
            return null;
        }
    }

    public String getVoltageLevelSvgAndMetadata(UUID studyUuid, String voltageLevelId, DiagramParameters diagramParameters,
                                                UUID nodeUuid) {
        UUID networkUuid = networkStoreService.getNetworkUuid(studyUuid);
        String variantId = networkModificationTreeService.getVariantId(nodeUuid);
        if (networkStoreService.existVariant(networkUuid, variantId)) {
            return singleLineDiagramService.getVoltageLevelSvgAndMetadata(networkUuid, variantId, voltageLevelId, diagramParameters);
        } else {
            return null;
        }
    }

    private void persistentStoreWithNotificationOnError(UUID caseUuid, UUID studyUuid, String userId, UUID importReportUuid, Map<String, Object> importParameters) {
        try {
            networkConversionService.persistentStore(caseUuid, studyUuid, userId, importReportUuid, importParameters);
        } catch (HttpStatusCodeException e) {
            throw handleHttpError(e, STUDY_CREATION_FAILED);
        }
    }

    public String getLinesGraphics(UUID networkUuid, UUID nodeUuid, List<String> linesIds) {
        String variantId = networkModificationTreeService.getVariantId(nodeUuid);

        return geoDataService.getLinesGraphics(networkUuid, variantId, linesIds);
    }

    public String getSubstationsGraphics(UUID networkUuid, UUID nodeUuid, List<String> substationsIds) {
        String variantId = networkModificationTreeService.getVariantId(nodeUuid);

        return geoDataService.getSubstationsGraphics(networkUuid, variantId, substationsIds);
    }

    public String getSubstationMapData(UUID studyUuid, UUID nodeUuid, String substationId, boolean inUpstreamBuiltParentNode) {
        UUID nodeUuidToSearchIn = getNodeUuidToSearchIn(nodeUuid, inUpstreamBuiltParentNode);
        return networkMapService.getEquipmentMapData(networkStoreService.getNetworkUuid(studyUuid), networkModificationTreeService.getVariantId(nodeUuidToSearchIn),
                "substations", substationId);
    }

    public String getNetworkElementsInfos(UUID studyUuid, UUID nodeUuid, List<String> substationsIds, String elementType, String infoType, boolean inUpstreamBuiltParentNode) {
        UUID nodeUuidToSearchIn = getNodeUuidToSearchIn(nodeUuid, inUpstreamBuiltParentNode);
        StudyEntity studyEntity = studyRepository.findById(studyUuid).orElseThrow(() -> new StudyException(STUDY_NOT_FOUND));
        LoadFlowParameters loadFlowParameters = getLoadFlowParameters(studyEntity);
        return networkMapService.getElementsInfos(networkStoreService.getNetworkUuid(studyUuid), networkModificationTreeService.getVariantId(nodeUuidToSearchIn),
                substationsIds, elementType, infoType, loadFlowParameters.getDcPowerFactor());
    }

    public String getNetworkElementInfos(UUID studyUuid, UUID nodeUuid, String elementType, String infoType, String elementId, String operation, boolean inUpstreamBuiltParentNode) {
        UUID nodeUuidToSearchIn = getNodeUuidToSearchIn(nodeUuid, inUpstreamBuiltParentNode);
        StudyEntity studyEntity = studyRepository.findById(studyUuid).orElseThrow(() -> new StudyException(STUDY_NOT_FOUND));
        LoadFlowParameters loadFlowParameters = getLoadFlowParameters(studyEntity);
        return networkMapService.getElementInfos(networkStoreService.getNetworkUuid(studyUuid), networkModificationTreeService.getVariantId(nodeUuidToSearchIn),
                elementType, infoType, operation, loadFlowParameters.getDcPowerFactor(), elementId);
    }

    public String getNetworkCountries(UUID studyUuid, UUID nodeUuid, boolean inUpstreamBuiltParentNode) {
        UUID nodeUuidToSearchIn = getNodeUuidToSearchIn(nodeUuid, inUpstreamBuiltParentNode);
        return networkMapService.getCountries(networkStoreService.getNetworkUuid(studyUuid), networkModificationTreeService.getVariantId(nodeUuidToSearchIn));
    }

    public String getVoltageLevelsAndEquipment(UUID studyUuid, UUID nodeUuid, List<String> substationsIds, boolean inUpstreamBuiltParentNode) {
        UUID nodeUuidToSearchIn = getNodeUuidToSearchIn(nodeUuid, inUpstreamBuiltParentNode);
        return networkMapService.getEquipmentsMapData(networkStoreService.getNetworkUuid(studyUuid), networkModificationTreeService.getVariantId(nodeUuidToSearchIn),
                substationsIds, "voltage-levels-equipments");
    }

    public String getVoltageLevelEquipments(UUID studyUuid, UUID nodeUuid, List<String> substationsIds, boolean inUpstreamBuiltParentNode, String voltageLevelId) {
        UUID nodeUuidToSearchIn = getNodeUuidToSearchIn(nodeUuid, inUpstreamBuiltParentNode);
        String equipmentPath = "voltage-level-equipments" + (voltageLevelId == null ? "" : StudyConstants.DELIMITER + voltageLevelId);
        return networkMapService.getEquipmentsMapData(networkStoreService.getNetworkUuid(studyUuid), networkModificationTreeService.getVariantId(nodeUuidToSearchIn),
                substationsIds, equipmentPath);
    }

    public String getHvdcLineShuntCompensators(UUID studyUuid, UUID nodeUuid, boolean inUpstreamBuiltParentNode, String hvdcId) {
        UUID nodeUuidToSearchIn = getNodeUuidToSearchIn(nodeUuid, inUpstreamBuiltParentNode);
        UUID networkUuid = networkStoreService.getNetworkUuid(studyUuid);
        String variantId = networkModificationTreeService.getVariantId(nodeUuidToSearchIn);
        return networkMapService.getHvdcLineShuntCompensators(networkUuid, variantId, hvdcId);
    }

    public String getBranchOrThreeWindingsTransformer(UUID studyUuid, UUID nodeUuid, String equipmentId) {
        UUID networkUuid = networkStoreService.getNetworkUuid(studyUuid);
        String variantId = networkModificationTreeService.getVariantId(nodeUuid);
        return networkMapService.getEquipmentMapData(networkUuid, variantId, "branch-or-3wt", equipmentId);
    }

    public String getAllMapData(UUID studyUuid, UUID nodeUuid, List<String> substationsIds) {
        return networkMapService.getEquipmentsMapData(networkStoreService.getNetworkUuid(studyUuid), networkModificationTreeService.getVariantId(nodeUuid),
                substationsIds, "all");
    }

    @Transactional
    public UUID runLoadFlow(UUID studyUuid, UUID nodeUuid, String userId, Float limitReduction) {
        StudyEntity studyEntity = studyRepository.findById(studyUuid).orElseThrow(() -> new StudyException(STUDY_NOT_FOUND));
        Optional<UUID> prevResultUuidOpt = networkModificationTreeService.getComputationResultUuid(nodeUuid, LOAD_FLOW);
        prevResultUuidOpt.ifPresent(loadflowService::deleteLoadFlowResult);

        UUID lfParametersUuid = loadflowService.getLoadFlowParametersOrDefaultsUuid(studyEntity);
        UUID result = loadflowService.runLoadFlow(studyUuid, nodeUuid, lfParametersUuid, studyEntity.getLoadFlowProvider(), userId, limitReduction);

        updateComputationResultUuid(nodeUuid, result, LOAD_FLOW);
        notificationService.emitStudyChanged(studyUuid, nodeUuid, NotificationService.UPDATE_TYPE_LOADFLOW_STATUS);
        return result;
    }

    public ExportNetworkInfos exportNetwork(UUID studyUuid, UUID nodeUuid, String format, String paramatersJson) {
        UUID networkUuid = networkStoreService.getNetworkUuid(studyUuid);
        String variantId = networkModificationTreeService.getVariantId(nodeUuid);

        return networkConversionService.exportNetwork(networkUuid, variantId, format, paramatersJson);
    }

    private void assertComputationNotRunning(UUID nodeUuid) {
        loadflowService.assertLoadFlowNotRunning(nodeUuid);
        securityAnalysisService.assertSecurityAnalysisNotRunning(nodeUuid);
        dynamicSimulationService.assertDynamicSimulationNotRunning(nodeUuid);
        sensitivityAnalysisService.assertSensitivityAnalysisNotRunning(nodeUuid);
        nonEvacuatedEnergyService.assertNonEvacuatedEnergyNotRunning(nodeUuid);
        shortCircuitService.assertShortCircuitAnalysisNotRunning(nodeUuid);
        voltageInitService.assertVoltageInitNotRunning(nodeUuid);
    }

    public void assertIsNodeNotReadOnly(UUID nodeUuid) {
        Boolean isReadOnly = networkModificationTreeService.isReadOnly(nodeUuid).orElse(Boolean.FALSE);
        if (Boolean.TRUE.equals(isReadOnly)) {
            throw new StudyException(NOT_ALLOWED);
        }
    }

    public void assertIsNodeExist(UUID studyUuid, UUID nodeUuid) {
        boolean exists = networkModificationTreeService.getAllNodes(studyUuid).stream()
                .anyMatch(nodeEntity -> nodeUuid.equals(nodeEntity.getIdNode()));

        if (!exists) {
            throw new StudyException(NODE_NOT_FOUND);
        }
    }

    public void assertIsStudyExist(UUID studyUuid) {
        boolean exists = getStudies().stream()
                .anyMatch(study -> studyUuid.equals(study.getId()));
        if (!exists) {
            throw new StudyException(NODE_NOT_FOUND);
        }
    }

    public void assertCanModifyNode(UUID studyUuid, UUID nodeUuid) {
        assertIsNodeNotReadOnly(nodeUuid);
        assertNoBuildNoComputation(studyUuid, nodeUuid);
    }

    public void assertIsStudyAndNodeExist(UUID studyUuid, UUID nodeUuid) {
        assertIsStudyExist(studyUuid);
        assertIsNodeExist(studyUuid, nodeUuid);
    }

    public void assertNoBuildNoComputation(UUID studyUuid, UUID nodeUuid) {
        assertComputationNotRunning(nodeUuid);
        assertNoNodeIsBuilding(studyUuid);
    }

    private void assertNoNodeIsBuilding(UUID studyUuid) {
        networkModificationTreeService.getAllNodes(studyUuid).stream().forEach(node -> {
            if (networkModificationTreeService.getNodeBuildStatus(node.getIdNode()).isBuilding()) {
                throw new StudyException(NOT_ALLOWED, "No modification is allowed during a node building.");
            }
        });
    }

    public void assertRootNodeOrBuiltNode(UUID studyUuid, UUID nodeUuid) {
        if (!(networkModificationTreeService.getStudyRootNodeUuid(studyUuid).equals(nodeUuid)
                || networkModificationTreeService.getNodeBuildStatus(nodeUuid).isBuilt())) {
            throw new StudyException(NODE_NOT_BUILT);
        }
    }

    public LoadFlowParameters getLoadFlowParameters(StudyEntity studyEntity) {
        LoadFlowParametersInfos lfParameters = getLoadFlowParametersInfos(studyEntity);
        return lfParameters.getCommonParameters();
    }

    public LoadFlowParametersInfos getLoadFlowParametersInfos(UUID studyUuid) {
        StudyEntity studyEntity = studyRepository.findById(studyUuid).orElseThrow(() -> new StudyException(STUDY_NOT_FOUND));
        return getLoadFlowParametersInfos(studyEntity);
    }

    public LoadFlowParametersInfos getLoadFlowParametersInfos(StudyEntity studyEntity) {
        UUID loadFlowParamsUuid = loadflowService.getLoadFlowParametersOrDefaultsUuid(studyEntity);
        return loadflowService.getLoadFlowParameters(loadFlowParamsUuid);
    }

    private LoadFlowParametersValues getLoadFlowParametersValues(StudyEntity studyEntity, ComputationUsingLoadFlow computation) {
        LoadFlowParametersInfos params = getLoadFlowParametersInfos(studyEntity);
        final String lfProvider = switch (computation) {
            case SECURITY_ANALYSIS -> studyEntity.getSecurityAnalysisProvider();
            case SENSITIVITY_ANALYSIS -> studyEntity.getSensitivityAnalysisProvider();
            case LOAD_FLOW -> studyEntity.getLoadFlowProvider();
        };
        return LoadFlowParametersValues.builder()
                .commonParameters(params.getCommonParameters())
                .specificParameters(lfProvider != null ? params.getSpecificParametersPerProvider().getOrDefault(lfProvider, Map.of()) : Map.of())
                .build();
    }

<<<<<<< HEAD
    public SecurityAnalysisParametersValues getSecurityAnalysisParametersValues(UUID studyUuid) {
        return studyRepository.findById(studyUuid)
                .map(studyEntity -> studyEntity.getSecurityAnalysisParameters() != null ? SecurityAnalysisService.fromEntity(studyEntity.getSecurityAnalysisParameters()) : SecurityAnalysisService.getDefaultSecurityAnalysisParametersValues())
                .orElse(null);
=======
    private List<LoadFlowSpecificParameterInfos> getSpecificLoadFlowParameters(StudyEntity study, ComputationUsingLoadFlow computation) {
        List<LoadFlowSpecificParameterEntity> params = study.getLoadFlowParameters().getSpecificParameters();
        String lfProvider;
        if (computation == ComputationUsingLoadFlow.SECURITY_ANALYSIS) {
            lfProvider = study.getSecurityAnalysisProvider();
        } else if (computation == ComputationUsingLoadFlow.SENSITIVITY_ANALYSIS) {
            lfProvider = study.getSensitivityAnalysisProvider();
        } else {
            lfProvider = study.getLoadFlowProvider();
        }
        return params.stream()
                .filter(p -> p.getProvider().equalsIgnoreCase(lfProvider))
                .map(LoadFlowSpecificParameterEntity::toLoadFlowSpecificParameterInfos)
                .collect(Collectors.toList());
    }

    private List<LoadFlowSpecificParameterInfos> getAllSpecificLoadFlowParameters(StudyEntity study) {
        List<LoadFlowSpecificParameterEntity> params = study.getLoadFlowParameters().getSpecificParameters();
        return params.stream()
                .map(LoadFlowSpecificParameterEntity::toLoadFlowSpecificParameterInfos)
                .collect(Collectors.toList());
    }

    private List<LoadFlowSpecificParameterInfos> getSpecificLoadFlowParameters(UUID studyUuid, ComputationUsingLoadFlow computation) {
        return studyRepository.findById(studyUuid)
                .map(study -> getSpecificLoadFlowParameters(study, computation))
                .orElse(List.of());
    }

    private LoadFlowParametersEntity createParametersEntity(LoadFlowParametersValues parameters) {
        LoadFlowParameters allCommonValues;
        List<LoadFlowSpecificParameterInfos> allSpecificValues = new ArrayList<>(List.of());
        if (parameters == null) {
            allCommonValues = LoadFlowParameters.load();
        } else {
            allCommonValues = parameters.getCommonParameters();
            if (parameters.getSpecificParametersPerProvider() != null) {
                parameters.getSpecificParametersPerProvider().forEach((provider, paramsMap) -> {
                    if (paramsMap != null) {
                        paramsMap.forEach((paramName, paramValue) -> {
                                if (paramValue != null) {
                                    allSpecificValues.add(LoadFlowSpecificParameterInfos.builder()
                                            .provider(provider)
                                            .value(Objects.toString(paramValue))
                                            .name(paramName)
                                            .build());
                                }
                            }
                        );
                    }
                });
            }
        }
        return LoadFlowService.toEntity(allCommonValues, allSpecificValues);
    }

    @Transactional
    public String getSecurityAnalysisParametersValues(UUID studyUuid) {
        StudyEntity studyEntity = studyRepository.findById(studyUuid).orElseThrow(() -> new StudyException(STUDY_NOT_FOUND));
        return securityAnalysisService.getSecurityAnalysisParameters(securityAnalysisService.getSecurityAnalysisParametersUuidOrElseCreateDefaults(studyEntity));
>>>>>>> 23b938e1
    }

    @Transactional
    public void setSecurityAnalysisParametersValues(UUID studyUuid, String parameters, String userId) {
        StudyEntity studyEntity = studyRepository.findById(studyUuid).orElseThrow(() -> new StudyException(STUDY_NOT_FOUND));
        createOrUpdateSecurityAnalysisParameters(studyUuid, studyEntity, parameters);
        notificationService.emitElementUpdated(studyUuid, userId);
    }

    public SensitivityAnalysisParametersInfos getSensitivityAnalysisParametersValues(UUID studyUuid) {
        return studyRepository.findById(studyUuid)
                .map(studyEntity -> studyEntity.getSensitivityAnalysisParameters() != null ?
                        SensitivityAnalysisService.fromEntity(studyEntity.getSensitivityAnalysisParameters()) :
                        SensitivityAnalysisService.getDefaultSensitivityAnalysisParametersValues())
                .orElse(null);
    }

    public NonEvacuatedEnergyParametersInfos getNonEvacuatedEnergyParametersInfos(UUID studyUuid) {
        return studyRepository.findById(studyUuid)
            .map(studyEntity -> studyEntity.getNonEvacuatedEnergyParameters() != null ?
                NonEvacuatedEnergyService.fromEntity(studyEntity.getNonEvacuatedEnergyParameters()) :
                NonEvacuatedEnergyService.getDefaultNonEvacuatedEnergyParametersInfos())
            .orElse(null);
    }

    @Transactional
    public void setLoadFlowParameters(UUID studyUuid, String parameters, String userId) {
        StudyEntity studyEntity = studyRepository.findById(studyUuid).orElseThrow(() -> new StudyException(STUDY_NOT_FOUND));
        createOrUpdateLoadFlowParameters(studyEntity, parameters);
        invalidateLoadFlowStatusOnAllNodes(studyUuid);
        invalidateSecurityAnalysisStatusOnAllNodes(studyUuid);
        invalidateSensitivityAnalysisStatusOnAllNodes(studyUuid);
        invalidateNonEvacuatedEnergyAnalysisStatusOnAllNodes(studyUuid);
        invalidateDynamicSimulationStatusOnAllNodes(studyUuid);
        notificationService.emitStudyChanged(studyUuid, null, NotificationService.UPDATE_TYPE_LOADFLOW_STATUS);
        notificationService.emitStudyChanged(studyUuid, null, NotificationService.UPDATE_TYPE_SECURITY_ANALYSIS_STATUS);
        notificationService.emitStudyChanged(studyUuid, null, NotificationService.UPDATE_TYPE_SENSITIVITY_ANALYSIS_STATUS);
        notificationService.emitStudyChanged(studyUuid, null, NotificationService.UPDATE_TYPE_NON_EVACUATED_ENERGY_STATUS);
        notificationService.emitStudyChanged(studyUuid, null, NotificationService.UPDATE_TYPE_DYNAMIC_SIMULATION_STATUS);
        notificationService.emitElementUpdated(studyUuid, userId);
    }

    public String getDefaultLoadflowProvider() {
        return defaultLoadflowProvider;
    }

    public String getLoadFlowProvider(UUID studyUuid) {
        return studyRepository.findById(studyUuid)
                .map(StudyEntity::getLoadFlowProvider)
                .orElse("");
    }

    private void updateProvider(UUID studyUuid, String userId, Consumer<StudyEntity> providerSetter) {
        StudyEntity studyEntity = studyRepository.findById(studyUuid).orElseThrow(() -> new StudyException(STUDY_NOT_FOUND));
        providerSetter.accept(studyEntity);
        notificationService.emitElementUpdated(studyUuid, userId);
    }

    @Transactional
    public void updateLoadFlowProvider(UUID studyUuid, String provider, String userId) {
        updateProvider(studyUuid, userId, studyEntity -> {
            studyEntity.setLoadFlowProvider(provider != null ? provider : defaultLoadflowProvider);
            invalidateLoadFlowStatusOnAllNodes(studyUuid);
            notificationService.emitStudyChanged(studyUuid, null, NotificationService.UPDATE_TYPE_LOADFLOW_STATUS);
        });
    }

    public String getDefaultSecurityAnalysisProvider() {
        return defaultSecurityAnalysisProvider;
    }

    public String getSecurityAnalysisProvider(UUID studyUuid) {
        return studyRepository.findById(studyUuid)
                .map(StudyEntity::getSecurityAnalysisProvider)
                .orElse("");
    }

    @Transactional
    public void updateSecurityAnalysisProvider(UUID studyUuid, String provider, String userId) {
        updateProvider(studyUuid, userId, studyEntity -> {
            studyEntity.setSecurityAnalysisProvider(provider != null ? provider : defaultSecurityAnalysisProvider);
            invalidateSecurityAnalysisStatusOnAllNodes(studyUuid);
            notificationService.emitStudyChanged(studyUuid, null, NotificationService.UPDATE_TYPE_SECURITY_ANALYSIS_STATUS);
        });
    }

    public String getDefaultSensitivityAnalysisProvider() {
        return defaultSensitivityAnalysisProvider;
    }

    public String getDefaultNonEvacuatedEnergyProvider() {
        return defaultNonEvacuatedEnergyProvider;
    }

    public String getSensitivityAnalysisProvider(UUID studyUuid) {
        return studyRepository.findById(studyUuid)
                .map(StudyEntity::getSensitivityAnalysisProvider)
                .orElse("");
    }

    @Transactional
    public void updateSensitivityAnalysisProvider(UUID studyUuid, String provider, String userId) {
        updateProvider(studyUuid, userId, studyEntity -> {
            studyEntity.setSensitivityAnalysisProvider(provider != null ? provider : defaultSensitivityAnalysisProvider);
            invalidateSensitivityAnalysisStatusOnAllNodes(studyUuid);
            notificationService.emitStudyChanged(studyUuid, null, NotificationService.UPDATE_TYPE_SENSITIVITY_ANALYSIS_STATUS);
        });
    }

    public String getDefaultDynamicSimulationProvider() {
        return defaultDynamicSimulationProvider;
    }

    public String getDynamicSimulationProvider(UUID studyUuid) {
        return studyRepository.findById(studyUuid)
                .map(StudyEntity::getDynamicSimulationProvider)
                .orElse("");
    }

    @Transactional
    public void updateDynamicSimulationProvider(UUID studyUuid, String provider, String userId) {
        updateProvider(studyUuid, userId, studyEntity -> {
            studyEntity.setDynamicSimulationProvider(provider != null ? provider : defaultDynamicSimulationProvider);
            invalidateDynamicSimulationStatusOnAllNodes(studyUuid);
            notificationService.emitStudyChanged(studyUuid, null, NotificationService.UPDATE_TYPE_DYNAMIC_SIMULATION_STATUS);
        });
    }

    public ShortCircuitParameters getShortCircuitParameters(UUID studyUuid) {
        return studyRepository.findById(studyUuid)
                .map(studyEntity -> ShortCircuitService.fromEntity(studyEntity.getShortCircuitParameters()))
                .orElse(null);
    }

    public ShortCircuitParametersInfos getShortCircuitParametersInfo(UUID studyUuid) {
        return studyRepository.findById(studyUuid)
                .map(studyEntity -> ShortCircuitService.toShortCircuitParametersInfo(studyEntity.getShortCircuitParameters()))
                .orElse(null);
    }

    @Transactional
    public void setShortCircuitParameters(UUID studyUuid, ShortCircuitParametersInfos shortCircuitParametersInfos, String userId) {
        Objects.requireNonNull(shortCircuitParametersInfos);
        Objects.requireNonNull(shortCircuitParametersInfos.getParameters());
        ShortCircuitParametersEntity shortCircuitParametersEntity = ShortCircuitService.toEntity(shortCircuitParametersInfos.getParameters(), shortCircuitParametersInfos.getPredefinedParameters());
        updateShortCircuitParameters(studyUuid, shortCircuitParametersEntity);
        notificationService.emitElementUpdated(studyUuid, userId);
    }

    @Transactional
    public UUID runSecurityAnalysis(UUID studyUuid, List<String> contingencyListNames, UUID nodeUuid, String userId) {
        Objects.requireNonNull(studyUuid);
        Objects.requireNonNull(contingencyListNames);
        Objects.requireNonNull(nodeUuid);

        UUID networkUuid = networkStoreService.getNetworkUuid(studyUuid);
        String provider = getSecurityAnalysisProvider(studyUuid);
        String variantId = networkModificationTreeService.getVariantId(nodeUuid);
        UUID reportUuid = networkModificationTreeService.getReportUuid(nodeUuid);
<<<<<<< HEAD
        StudyEntity study = studyRepository.findById(studyUuid).orElseThrow(() -> new StudyException(STUDY_NOT_FOUND));

=======
        UUID securityAnalysisParametersUuid = studyRepository.findById(studyUuid).orElseThrow(() -> new StudyException(STUDY_NOT_FOUND)).getSecurityAnalysisParametersUuid();
>>>>>>> 23b938e1
        String receiver;
        try {
            receiver = URLEncoder.encode(objectMapper.writeValueAsString(new NodeReceiver(nodeUuid)),
                StandardCharsets.UTF_8);
        } catch (JsonProcessingException e) {
            throw new UncheckedIOException(e);
        }

        Optional<UUID> prevResultUuidOpt = networkModificationTreeService.getComputationResultUuid(nodeUuid, SECURITY_ANALYSIS);
        prevResultUuidOpt.ifPresent(securityAnalysisService::deleteSaResult);

<<<<<<< HEAD
        SecurityAnalysisParameters securityAnalysisParameters = getSecurityAnalysisParameters(studyUuid);
        LoadFlowParametersValues loadFlowParameters = getLoadFlowParametersValues(study, ComputationUsingLoadFlow.SECURITY_ANALYSIS);
        securityAnalysisParameters.setLoadFlowParameters(loadFlowParameters.getCommonParameters());

        SecurityAnalysisParametersInfos params = SecurityAnalysisParametersInfos.builder()
                .parameters(securityAnalysisParameters)
                .loadFlowSpecificParameters(loadFlowParameters.getSpecificParameters())
                .build();
=======
        List<LoadFlowSpecificParameterInfos> specificParameters = getSpecificLoadFlowParameters(studyUuid, ComputationUsingLoadFlow.SECURITY_ANALYSIS);
        LoadFlowParameters loadFlowParameters = getLoadFlowParameters(studyUuid);

        Map<String, String> specificParametersMap = specificParameters.isEmpty() ?
                    Map.of() : specificParameters.stream().collect(Collectors.toMap(LoadFlowSpecificParameterInfos::getName, LoadFlowSpecificParameterInfos::getValue));
>>>>>>> 23b938e1

        var runSecurityAnalysisParametersInfos = new RunSecurityAnalysisParametersInfos(securityAnalysisParametersUuid, specificParametersMap, loadFlowParameters, contingencyListNames);
        UUID result = securityAnalysisService.runSecurityAnalysis(networkUuid, variantId, runSecurityAnalysisParametersInfos,
                new ReportInfos(reportUuid, nodeUuid.toString()), provider, receiver, userId);

        updateComputationResultUuid(nodeUuid, result, SECURITY_ANALYSIS);
        notificationService.emitStudyChanged(studyUuid, nodeUuid, NotificationService.UPDATE_TYPE_SECURITY_ANALYSIS_STATUS);
        return result;
    }

    public Integer getContingencyCount(UUID studyUuid, List<String> contingencyListNames, UUID nodeUuid) {
        Objects.requireNonNull(studyUuid);
        Objects.requireNonNull(contingencyListNames);
        Objects.requireNonNull(nodeUuid);

        UUID networkuuid = networkStoreService.getNetworkUuid(studyUuid);
        String variantId = networkModificationTreeService.getVariantId(nodeUuid);

        return actionsService.getContingencyCount(networkuuid, variantId, contingencyListNames);
    }

    public List<LimitViolationInfos> getLimitViolations(UUID studyUuid, UUID nodeUuid) {
        Objects.requireNonNull(studyUuid);
        Objects.requireNonNull(nodeUuid);

        return loadflowService.getLimitViolations(nodeUuid);
    }

    public byte[] getSubstationSvg(UUID studyUuid, String substationId, DiagramParameters diagramParameters,
                                   String substationLayout, UUID nodeUuid) {
        UUID networkUuid = networkStoreService.getNetworkUuid(studyUuid);
        String variantId = networkModificationTreeService.getVariantId(nodeUuid);
        if (networkStoreService.existVariant(networkUuid, variantId)) {
            return singleLineDiagramService.getSubstationSvg(networkUuid, variantId, substationId, diagramParameters, substationLayout);
        } else {
            return null;
        }
    }

    public String getSubstationSvgAndMetadata(UUID studyUuid, String substationId, DiagramParameters diagramParameters,
                                              String substationLayout, UUID nodeUuid) {
        UUID networkUuid = networkStoreService.getNetworkUuid(studyUuid);
        String variantId = networkModificationTreeService.getVariantId(nodeUuid);
        if (networkStoreService.existVariant(networkUuid, variantId)) {
            return singleLineDiagramService.getSubstationSvgAndMetadata(networkUuid, variantId, substationId, diagramParameters, substationLayout);
        } else {
            return null;
        }
    }

    public String getNeworkAreaDiagram(UUID studyUuid, UUID nodeUuid, List<String> voltageLevelsIds, int depth) {
        UUID networkUuid = networkStoreService.getNetworkUuid(studyUuid);
        String variantId = networkModificationTreeService.getVariantId(nodeUuid);
        if (networkStoreService.existVariant(networkUuid, variantId)) {
            return singleLineDiagramService.getNetworkAreaDiagram(networkUuid, variantId, voltageLevelsIds, depth);
        } else {
            return null;
        }
    }

    public void invalidateSecurityAnalysisStatusOnAllNodes(UUID studyUuid) {
        securityAnalysisService.invalidateSaStatus(networkModificationTreeService.getComputationResultUuids(studyUuid, SECURITY_ANALYSIS));
    }

    public void invalidateSensitivityAnalysisStatusOnAllNodes(UUID studyUuid) {
        sensitivityAnalysisService.invalidateSensitivityAnalysisStatus(networkModificationTreeService.getComputationResultUuids(studyUuid, SENSITIVITY_ANALYSIS));
    }

    public void invalidateNonEvacuatedEnergyAnalysisStatusOnAllNodes(UUID studyUuid) {
        nonEvacuatedEnergyService.invalidateNonEvacuatedEnergyStatus(networkModificationTreeService.getComputationResultUuids(studyUuid, NON_EVACUATED_ENERGY_ANALYSIS));
    }

    public void invalidateDynamicSimulationStatusOnAllNodes(UUID studyUuid) {
        dynamicSimulationService.invalidateStatus(networkModificationTreeService.getComputationResultUuids(studyUuid, DYNAMIC_SIMULATION));
    }

    public void invalidateLoadFlowStatusOnAllNodes(UUID studyUuid) {
        loadflowService.invalidateLoadFlowStatus(networkModificationTreeService.getComputationResultUuids(studyUuid, LOAD_FLOW));
    }

    public void invalidateVoltageInitStatusOnAllNodes(UUID studyUuid) {
        voltageInitService.invalidateVoltageInitStatus(networkModificationTreeService.getComputationResultUuids(studyUuid, VOLTAGE_INITIALIZATION));
    }

    private StudyEntity insertStudyEntity(UUID uuid, String userId, UUID networkUuid, String networkId,
<<<<<<< HEAD
                                          String caseFormat, UUID caseUuid, String caseName, UUID loadFlowParametersUuid,
                                          UUID importReportUuid, ShortCircuitParametersEntity shortCircuitParameters, DynamicSimulationParametersEntity dynamicSimulationParameters, UUID voltageInitParametersUuid, Map<String, String> importParameters) {
=======
                                          String caseFormat, UUID caseUuid, String caseName, LoadFlowParametersEntity loadFlowParameters,
                                          UUID importReportUuid, ShortCircuitParametersEntity shortCircuitParameters, DynamicSimulationParametersEntity dynamicSimulationParameters, UUID voltageInitParametersUuid, UUID securityAnalysisParametersUuid, Map<String, String> importParameters) {
>>>>>>> 23b938e1
        Objects.requireNonNull(uuid);
        Objects.requireNonNull(userId);
        Objects.requireNonNull(networkUuid);
        Objects.requireNonNull(networkId);
        Objects.requireNonNull(caseFormat);
        Objects.requireNonNull(caseUuid);
        Objects.requireNonNull(shortCircuitParameters);
        Objects.requireNonNull(importParameters);

        StudyEntity studyEntity = new StudyEntity(uuid, networkUuid, networkId, caseFormat, caseUuid, caseName, defaultLoadflowProvider,
<<<<<<< HEAD
                defaultSecurityAnalysisProvider, defaultSensitivityAnalysisProvider, defaultNonEvacuatedEnergyProvider, defaultDynamicSimulationProvider, loadFlowParametersUuid, null, shortCircuitParameters, dynamicSimulationParameters, voltageInitParametersUuid, null, null, null, importParameters, StudyIndexationStatus.INDEXED);
=======
                defaultSecurityAnalysisProvider, defaultSensitivityAnalysisProvider, defaultNonEvacuatedEnergyProvider, defaultDynamicSimulationProvider, 
                loadFlowParameters, shortCircuitParameters, dynamicSimulationParameters, voltageInitParametersUuid, null, securityAnalysisParametersUuid, 
                null, null, importParameters, StudyIndexationStatus.INDEXED);
>>>>>>> 23b938e1
        return self.saveStudyThenCreateBasicTree(studyEntity, importReportUuid);
    }

    @Transactional
    public StudyEntity updateStudyEntityNetwork(StudyEntity studyEntity, NetworkInfos networkInfos) {
        if (networkInfos != null) {
            studyEntity.setNetworkId(networkInfos.getNetworkId());
            studyEntity.setNetworkUuid(networkInfos.getNetworkUuid());

            studyRepository.save(studyEntity);
        }

        return studyEntity;
    }

    private StudyEntity updateStudyIndexationStatus(StudyEntity studyEntity, StudyIndexationStatus indexationStatus) {
        studyEntity.setIndexationStatus(indexationStatus);
        notificationService.emitStudyIndexationStatusChanged(studyEntity.getId(), indexationStatus);
        return studyEntity;
    }

    public StudyEntity updateStudyIndexationStatus(UUID studyUuid, StudyIndexationStatus indexationStatus) {
        return updateStudyIndexationStatus(studyRepository.findById(studyUuid).orElseThrow(() -> new StudyException(STUDY_NOT_FOUND)), indexationStatus);
    }

    @Transactional
    public StudyEntity saveStudyThenCreateBasicTree(StudyEntity studyEntity, UUID importReportUuid) {
        var study = studyRepository.save(studyEntity);

        networkModificationTreeService.createBasicTree(study, importReportUuid);
        return study;
    }

    @Transactional
    public StudyEntity insertDuplicatedStudy(StudyEntity studyEntity, UUID sourceStudyUuid, UUID reportUuid) {
        var study = studyRepository.save(studyEntity);

        networkModificationTreeService.createRoot(study, reportUuid);
        AbstractNode rootNode = networkModificationTreeService.getStudyTree(sourceStudyUuid);
        networkModificationTreeService.cloneStudyTree(rootNode, null, studyEntity);
        return study;
    }

    void updateComputationResultUuid(UUID nodeUuid, UUID computationResultUuid, ComputationType computationType) {
        networkModificationTreeService.updateComputationResultUuid(nodeUuid, computationResultUuid, computationType);
    }

    private StudyCreationRequestEntity insertStudyCreationRequestEntity(UUID studyUuid) {
        StudyCreationRequestEntity studyCreationRequestEntity = new StudyCreationRequestEntity(
                studyUuid == null ? UUID.randomUUID() : studyUuid);
        return studyCreationRequestRepository.save(studyCreationRequestEntity);
    }

    public void createOrUpdateLoadFlowParameters(StudyEntity studyEntity, String parameters) {
        UUID loadFlowParametersUuid = studyEntity.getLoadFlowParametersUuid();
        if (loadFlowParametersUuid == null) {
            loadFlowParametersUuid = loadflowService.createLoadFlowParameters(parameters);
            studyEntity.setLoadFlowParametersUuid(loadFlowParametersUuid);
        } else {
            loadflowService.updateLoadFlowParameters(loadFlowParametersUuid, parameters);
        }
    }

    public void updateShortCircuitParameters(UUID studyUuid, ShortCircuitParametersEntity shortCircuitParametersEntity) {
        Optional<StudyEntity> studyEntity = studyRepository.findById(studyUuid);
        studyEntity.ifPresent(studyEntity1 -> studyEntity1.setShortCircuitParameters(shortCircuitParametersEntity));
    }

    public void updateDynamicSimulationParameters(UUID studyUuid, DynamicSimulationParametersEntity dynamicSimulationParametersEntity) {
        Optional<StudyEntity> studyEntity = studyRepository.findById(studyUuid);
        studyEntity.ifPresent(studyEntity1 -> {
            studyEntity1.setDynamicSimulationParameters(dynamicSimulationParametersEntity);
            invalidateDynamicSimulationStatusOnAllNodes(studyUuid);
            notificationService.emitStudyChanged(studyUuid, null, NotificationService.UPDATE_TYPE_DYNAMIC_SIMULATION_STATUS);
        });
    }

    public void createOrUpdateVoltageInitParameters(UUID studyUuid, String parameters) {
        StudyEntity studyEntity = studyRepository.findById(studyUuid).orElseThrow(() -> new StudyException(STUDY_NOT_FOUND));
        UUID voltageInitParametersUuid = studyEntity.getVoltageInitParametersUuid();
        if (voltageInitParametersUuid == null) {
            voltageInitParametersUuid = voltageInitService.createVoltageInitParameters(parameters);
            studyEntity.setVoltageInitParametersUuid(voltageInitParametersUuid);
        } else {
            voltageInitService.updateVoltageInitParameters(voltageInitParametersUuid, parameters);
        }
        invalidateVoltageInitStatusOnAllNodes(studyUuid);
    }

    public void createOrUpdateSecurityAnalysisParameters(UUID studyUuid, StudyEntity studyEntity, String parameters) {
        UUID securityAnalysisParametersUuid = studyEntity.getSecurityAnalysisParametersUuid();
        if (securityAnalysisParametersUuid == null) {
            securityAnalysisParametersUuid = securityAnalysisService.createSecurityAnalysisParameters(parameters);
            studyEntity.setSecurityAnalysisParametersUuid(securityAnalysisParametersUuid);
        } else {
            securityAnalysisService.updateSecurityAnalysisParameters(securityAnalysisParametersUuid, parameters);
        }
        invalidateSecurityAnalysisStatusOnAllNodes(studyUuid);
    }

    public void createNetworkModification(UUID studyUuid, String createModificationAttributes, UUID nodeUuid, String userId) {
        List<UUID> childrenUuids = networkModificationTreeService.getChildren(nodeUuid);
        notificationService.emitStartModificationEquipmentNotification(studyUuid, nodeUuid, childrenUuids, NotificationService.MODIFICATIONS_CREATING_IN_PROGRESS);
        try {
            NodeModificationInfos nodeInfos = networkModificationTreeService.getNodeModificationInfos(nodeUuid);
            UUID groupUuid = nodeInfos.getModificationGroupUuid();
            String variantId = nodeInfos.getVariantId();
            UUID reportUuid = nodeInfos.getReportUuid();

            Optional<NetworkModificationResult> networkModificationResult = networkModificationService.createModification(studyUuid, createModificationAttributes, groupUuid, variantId, reportUuid, nodeInfos.getId().toString());
            updateNode(studyUuid, nodeUuid, networkModificationResult);
        } finally {
            notificationService.emitEndModificationEquipmentNotification(studyUuid, nodeUuid, childrenUuids);
        }
        notificationService.emitElementUpdated(studyUuid, userId);
    }

    public void updateNetworkModification(UUID studyUuid, String updateModificationAttributes, UUID nodeUuid, UUID modificationUuid, String userId) {
        List<UUID> childrenUuids = networkModificationTreeService.getChildren(nodeUuid);
        notificationService.emitStartModificationEquipmentNotification(studyUuid, nodeUuid, childrenUuids, NotificationService.MODIFICATIONS_UPDATING_IN_PROGRESS);
        try {
            networkModificationService.updateModification(updateModificationAttributes, modificationUuid);
            updateStatuses(studyUuid, nodeUuid, false);
        } finally {
            notificationService.emitEndModificationEquipmentNotification(studyUuid, nodeUuid, childrenUuids);
        }
        notificationService.emitElementUpdated(studyUuid, userId);
    }

    public List<IdentifiableInfos> getVoltageLevelBusesOrBusbarSections(UUID studyUuid, UUID nodeUuid, String voltageLevelId,
                                                                        String busPath) {
        UUID networkUuid = networkStoreService.getNetworkUuid(studyUuid);
        String variantId = networkModificationTreeService.getVariantId(nodeUuid);

        return networkMapService.getVoltageLevelBusesOrBusbarSections(networkUuid, variantId, voltageLevelId, busPath);
    }

    public List<IdentifiableInfos> getVoltageLevelBuses(UUID studyUuid, UUID nodeUuid, String voltageLevelId, boolean inUpstreamBuiltParentNode) {
        UUID nodeUuidToSearchIn = getNodeUuidToSearchIn(nodeUuid, inUpstreamBuiltParentNode);
        return getVoltageLevelBusesOrBusbarSections(studyUuid, nodeUuidToSearchIn, voltageLevelId, "configured-buses");
    }

    public List<IdentifiableInfos> getVoltageLevelBusbarSections(UUID studyUuid, UUID nodeUuid, String voltageLevelId, boolean inUpstreamBuiltParentNode) {
        UUID nodeUuidToSearchIn = getNodeUuidToSearchIn(nodeUuid, inUpstreamBuiltParentNode);
        return getVoltageLevelBusesOrBusbarSections(studyUuid, nodeUuidToSearchIn, voltageLevelId, "busbar-sections");
    }

    @Transactional(readOnly = true)
    public UUID getStudyUuidFromNodeUuid(UUID nodeUuid) {
        return networkModificationTreeService.getStudyUuidForNodeId(nodeUuid);
    }

    public void buildNode(@NonNull UUID studyUuid, @NonNull UUID nodeUuid) {
        BuildInfos buildInfos = networkModificationTreeService.getBuildInfos(nodeUuid);
        networkModificationTreeService.updateNodeBuildStatus(nodeUuid, NodeBuildStatus.from(BuildStatus.BUILDING));

        try {
            networkModificationService.buildNode(studyUuid, nodeUuid, buildInfos);
        } catch (Exception e) {
            networkModificationTreeService.updateNodeBuildStatus(nodeUuid, NodeBuildStatus.from(BuildStatus.NOT_BUILT));
            throw new StudyException(NODE_BUILD_ERROR, e.getMessage());
        }

    }

    public void unbuildNode(@NonNull UUID studyUuid, @NonNull UUID nodeUuid) {
        invalidateBuild(studyUuid, nodeUuid, false, true, true);
        emitAllComputationStatusChanged(studyUuid, nodeUuid);
    }

    public void stopBuild(@NonNull UUID nodeUuid) {
        networkModificationService.stopBuild(nodeUuid);
    }

    @Transactional
    public void duplicateStudyNode(UUID sourceStudyUuid, UUID targetStudyUuid, UUID nodeToCopyUuid, UUID referenceNodeUuid, InsertMode insertMode, String userId) {
        checkStudyContainsNode(sourceStudyUuid, nodeToCopyUuid);
        checkStudyContainsNode(targetStudyUuid, referenceNodeUuid);
        UUID duplicatedNodeUuid = networkModificationTreeService.duplicateStudyNode(nodeToCopyUuid, referenceNodeUuid, insertMode);
        boolean invalidateBuild = networkModificationTreeService.hasModifications(nodeToCopyUuid, false);
        updateStatuses(targetStudyUuid, duplicatedNodeUuid, true, invalidateBuild, true);
        notificationService.emitElementUpdated(targetStudyUuid, userId);
    }

    @Transactional
    public void moveStudyNode(UUID studyUuid, UUID nodeToMoveUuid, UUID referenceNodeUuid, InsertMode insertMode, String userId) {
        List<NodeEntity> oldChildren = null;
        checkStudyContainsNode(studyUuid, nodeToMoveUuid);
        checkStudyContainsNode(studyUuid, referenceNodeUuid);
        boolean shouldInvalidateChildren = networkModificationTreeService.hasModifications(nodeToMoveUuid, false);

        //Invalidating previous children if necessary
        if (shouldInvalidateChildren) {
            oldChildren = networkModificationTreeService.getChildrenByParentUuid(nodeToMoveUuid);
        }

        networkModificationTreeService.moveStudyNode(nodeToMoveUuid, referenceNodeUuid, insertMode);

        //Invalidating moved node or new children if necessary
        if (shouldInvalidateChildren) {
            updateStatuses(studyUuid, nodeToMoveUuid, false, true, true);
            oldChildren.forEach(child -> updateStatuses(studyUuid, child.getIdNode(), false, true, true));
        } else {
            invalidateBuild(studyUuid, nodeToMoveUuid, false, true, true);
        }
        notificationService.emitElementUpdated(studyUuid, userId);
    }

    @Transactional
    public void duplicateStudySubtree(UUID sourceStudyUuid, UUID targetStudyUuid, UUID parentNodeToCopyUuid, UUID referenceNodeUuid, String userId) {
        checkStudyContainsNode(sourceStudyUuid, parentNodeToCopyUuid);
        checkStudyContainsNode(targetStudyUuid, referenceNodeUuid);

        UUID duplicatedNodeUuid = networkModificationTreeService.duplicateStudySubtree(parentNodeToCopyUuid, referenceNodeUuid, new HashSet<>());
        notificationService.emitSubtreeInserted(targetStudyUuid, duplicatedNodeUuid, referenceNodeUuid);
        notificationService.emitElementUpdated(targetStudyUuid, userId);
    }

    @Transactional
    public void moveStudySubtree(UUID studyUuid, UUID parentNodeToMoveUuid, UUID referenceNodeUuid, String userId) {
        checkStudyContainsNode(studyUuid, parentNodeToMoveUuid);
        checkStudyContainsNode(studyUuid, referenceNodeUuid);

        List<UUID> allChildren = networkModificationTreeService.getChildren(parentNodeToMoveUuid);
        if (allChildren.contains(referenceNodeUuid)) {
            throw new StudyException(NOT_ALLOWED);
        }
        networkModificationTreeService.moveStudySubtree(parentNodeToMoveUuid, referenceNodeUuid);

        if (networkModificationTreeService.getNodeBuildStatus(parentNodeToMoveUuid).isBuilt()) {
            updateStatuses(studyUuid, parentNodeToMoveUuid, false, true, true);
        }
        allChildren.stream()
                .filter(childUuid -> networkModificationTreeService.getNodeBuildStatus(childUuid).isBuilt())
                .forEach(childUuid -> updateStatuses(studyUuid, childUuid, false, true, true));

        notificationService.emitSubtreeMoved(studyUuid, parentNodeToMoveUuid, referenceNodeUuid);
        notificationService.emitElementUpdated(studyUuid, userId);
    }

    public void invalidateBuild(UUID studyUuid, UUID nodeUuid, boolean invalidateOnlyChildrenBuildStatus, boolean invalidateOnlyTargetNode, boolean deleteVoltageInitResults) {
        AtomicReference<Long> startTime = new AtomicReference<>(null);
        startTime.set(System.nanoTime());
        InvalidateNodeInfos invalidateNodeInfos = new InvalidateNodeInfos();
        invalidateNodeInfos.setNetworkUuid(networkStoreService.doGetNetworkUuid(studyUuid));
        // we might want to invalidate target node without impacting other nodes (when moving an empty node for example)
        if (invalidateOnlyTargetNode) {
            networkModificationTreeService.invalidateBuildOfNodeOnly(nodeUuid, invalidateOnlyChildrenBuildStatus, invalidateNodeInfos, deleteVoltageInitResults);
        } else {
            networkModificationTreeService.invalidateBuild(nodeUuid, invalidateOnlyChildrenBuildStatus, invalidateNodeInfos, deleteVoltageInitResults);
        }

        CompletableFuture<Void> executeInParallel = CompletableFuture.allOf(
                studyServerExecutionService.runAsync(() -> invalidateNodeInfos.getReportUuids().forEach(reportService::deleteReport)),  // TODO delete all with one request only
                studyServerExecutionService.runAsync(() -> invalidateNodeInfos.getLoadFlowResultUuids().forEach(loadflowService::deleteLoadFlowResult)),
                studyServerExecutionService.runAsync(() -> invalidateNodeInfos.getSecurityAnalysisResultUuids().forEach(securityAnalysisService::deleteSaResult)),
                studyServerExecutionService.runAsync(() -> invalidateNodeInfos.getSensitivityAnalysisResultUuids().forEach(sensitivityAnalysisService::deleteSensitivityAnalysisResult)),
                studyServerExecutionService.runAsync(() -> invalidateNodeInfos.getNonEvacuatedEnergyResultUuids().forEach(nonEvacuatedEnergyService::deleteNonEvacuatedEnergyResult)),
                studyServerExecutionService.runAsync(() -> invalidateNodeInfos.getShortCircuitAnalysisResultUuids().forEach(shortCircuitService::deleteShortCircuitAnalysisResult)),
                studyServerExecutionService.runAsync(() -> invalidateNodeInfos.getOneBusShortCircuitAnalysisResultUuids().forEach(shortCircuitService::deleteShortCircuitAnalysisResult)),
                studyServerExecutionService.runAsync(() -> invalidateNodeInfos.getVoltageInitResultUuids().forEach(voltageInitService::deleteVoltageInitResult)),
                studyServerExecutionService.runAsync(() -> invalidateNodeInfos.getDynamicSimulationResultUuids().forEach(dynamicSimulationService::deleteResult)),
                studyServerExecutionService.runAsync(() -> networkStoreService.deleteVariants(invalidateNodeInfos.getNetworkUuid(), invalidateNodeInfos.getVariantIds()))
        );
        try {
            executeInParallel.get();
        } catch (Exception e) {
            if (e instanceof InterruptedException) {
                Thread.currentThread().interrupt();
            }
            LOGGER.error(e.toString(), e);
            throw new StudyException(INVALIDATE_BUILD_FAILED, e.getMessage());
        }

        if (startTime.get() != null) {
            LOGGER.trace("Invalidate node '{}' of study '{}' : {} seconds", nodeUuid, studyUuid,
                    TimeUnit.NANOSECONDS.toSeconds(System.nanoTime() - startTime.get()));
        }
    }

    private void updateStatuses(UUID studyUuid, UUID nodeUuid) {
        updateStatuses(studyUuid, nodeUuid, true);
    }

    private void updateStatuses(UUID studyUuid, UUID nodeUuid, boolean invalidateOnlyChildrenBuildStatus) {
        updateStatuses(studyUuid, nodeUuid, invalidateOnlyChildrenBuildStatus, true, true);
    }

    private void updateStatuses(UUID studyUuid, UUID nodeUuid, boolean invalidateOnlyChildrenBuildStatus, boolean invalidateBuild, boolean deleteVoltageInitResults) {
        if (invalidateBuild) {
            invalidateBuild(studyUuid, nodeUuid, invalidateOnlyChildrenBuildStatus, false, deleteVoltageInitResults);
        }
        emitAllComputationStatusChanged(studyUuid, nodeUuid);
    }

    @Transactional
    public void changeModificationActiveState(@NonNull UUID studyUuid, @NonNull UUID nodeUuid,
                                              @NonNull UUID modificationUuid, boolean active, String userId) {
        if (!networkModificationTreeService.getStudyUuidForNodeId(nodeUuid).equals(studyUuid)) {
            throw new StudyException(NOT_ALLOWED);
        }
        networkModificationTreeService.handleExcludeModification(nodeUuid, modificationUuid, active);
        updateStatuses(studyUuid, nodeUuid, false);
        notificationService.emitElementUpdated(studyUuid, userId);
    }

    @Transactional
    public void deleteNetworkModifications(UUID studyUuid, UUID nodeUuid, List<UUID> modificationsUuids, boolean onlyStashed, String userId) {
        List<UUID> childrenUuids = networkModificationTreeService.getChildren(nodeUuid);
        notificationService.emitStartModificationEquipmentNotification(studyUuid, nodeUuid, childrenUuids, NotificationService.MODIFICATIONS_DELETING_IN_PROGRESS);
        try {
            if (!networkModificationTreeService.getStudyUuidForNodeId(nodeUuid).equals(studyUuid)) {
                throw new StudyException(NOT_ALLOWED);
            }
            UUID groupId = networkModificationTreeService.getModificationGroupUuid(nodeUuid);
            networkModificationService.deleteModifications(groupId, modificationsUuids, onlyStashed);
            if (modificationsUuids != null) {
                networkModificationTreeService.removeModificationsToExclude(nodeUuid, modificationsUuids);
            }
            updateStatuses(studyUuid, nodeUuid, false);
        } finally {
            notificationService.emitEndModificationEquipmentNotification(studyUuid, nodeUuid, childrenUuids);
        }
        notificationService.emitElementUpdated(studyUuid, userId);
    }

    @Transactional
    public void stashNetworkModifications(UUID studyUuid, UUID nodeUuid, List<UUID> modificationsUuids, String userId) {
        List<UUID> childrenUuids = networkModificationTreeService.getChildren(nodeUuid);
        notificationService.emitStartModificationEquipmentNotification(studyUuid, nodeUuid, childrenUuids, NotificationService.MODIFICATIONS_DELETING_IN_PROGRESS);
        try {
            if (!networkModificationTreeService.getStudyUuidForNodeId(nodeUuid).equals(studyUuid)) {
                throw new StudyException(NOT_ALLOWED);
            }
            UUID groupId = networkModificationTreeService.getModificationGroupUuid(nodeUuid);
            networkModificationService.stashModifications(groupId, modificationsUuids);
            networkModificationTreeService.removeModificationsToExclude(nodeUuid, modificationsUuids);
            updateStatuses(studyUuid, nodeUuid, false);
        } finally {
            notificationService.emitEndModificationEquipmentNotification(studyUuid, nodeUuid, childrenUuids);
        }
        notificationService.emitElementUpdated(studyUuid, userId);
    }

    @Transactional
    public void restoreNetworkModifications(UUID studyUuid, UUID nodeUuid, List<UUID> modificationsUuids, String userId) {
        List<UUID> childrenUuids = networkModificationTreeService.getChildren(nodeUuid);
        notificationService.emitStartModificationEquipmentNotification(studyUuid, nodeUuid, childrenUuids, NotificationService.MODIFICATIONS_DELETING_IN_PROGRESS);
        try {
            if (!networkModificationTreeService.getStudyUuidForNodeId(nodeUuid).equals(studyUuid)) {
                throw new StudyException(NOT_ALLOWED);
            }
            UUID groupId = networkModificationTreeService.getModificationGroupUuid(nodeUuid);
            networkModificationService.restoreModifications(groupId, modificationsUuids);
            networkModificationTreeService.removeModificationsToExclude(nodeUuid, modificationsUuids);
            updateStatuses(studyUuid, nodeUuid, false);
        } finally {
            notificationService.emitEndModificationEquipmentNotification(studyUuid, nodeUuid, childrenUuids);
        }
        notificationService.emitElementUpdated(studyUuid, userId);
    }

    @Transactional
    public void deleteNodes(UUID studyUuid, List<UUID> nodeIds, boolean deleteChildren, String userId) {

        DeleteNodeInfos deleteNodeInfos = new DeleteNodeInfos();
        deleteNodeInfos.setNetworkUuid(networkStoreService.doGetNetworkUuid(studyUuid));

        for (UUID nodeId : nodeIds) {
            AtomicReference<Long> startTime = new AtomicReference<>(null);
            startTime.set(System.nanoTime());

            boolean invalidateChildrenBuild = !deleteChildren && networkModificationTreeService.hasModifications(nodeId, false);
            List<NodeEntity> childrenNodes = networkModificationTreeService.getChildrenByParentUuid(nodeId);
            List<UUID> removedNodes = networkModificationTreeService.doDeleteNode(studyUuid, nodeId, deleteChildren, deleteNodeInfos);

            CompletableFuture<Void> executeInParallel = CompletableFuture.allOf(
                    studyServerExecutionService.runAsync(() -> deleteNodeInfos.getModificationGroupUuids().forEach(networkModificationService::deleteModifications)),
                    studyServerExecutionService.runAsync(() -> deleteNodeInfos.getReportUuids().forEach(reportService::deleteReport)),
                    studyServerExecutionService.runAsync(() -> deleteNodeInfos.getLoadFlowResultUuids().forEach(loadflowService::deleteLoadFlowResult)),
                    studyServerExecutionService.runAsync(() -> deleteNodeInfos.getSecurityAnalysisResultUuids().forEach(securityAnalysisService::deleteSaResult)),
                    studyServerExecutionService.runAsync(() -> deleteNodeInfos.getSensitivityAnalysisResultUuids().forEach(sensitivityAnalysisService::deleteSensitivityAnalysisResult)),
                    studyServerExecutionService.runAsync(() -> deleteNodeInfos.getNonEvacuatedEnergyResultUuids().forEach(nonEvacuatedEnergyService::deleteNonEvacuatedEnergyResult)),
                    studyServerExecutionService.runAsync(() -> deleteNodeInfos.getShortCircuitAnalysisResultUuids().forEach(shortCircuitService::deleteShortCircuitAnalysisResult)),
                    studyServerExecutionService.runAsync(() -> deleteNodeInfos.getOneBusShortCircuitAnalysisResultUuids().forEach(shortCircuitService::deleteShortCircuitAnalysisResult)),
                    studyServerExecutionService.runAsync(() -> deleteNodeInfos.getVoltageInitResultUuids().forEach(voltageInitService::deleteVoltageInitResult)),
                    studyServerExecutionService.runAsync(() -> deleteNodeInfos.getDynamicSimulationResultUuids().forEach(dynamicSimulationService::deleteResult)),
                    studyServerExecutionService.runAsync(() -> networkStoreService.deleteVariants(deleteNodeInfos.getNetworkUuid(), deleteNodeInfos.getVariantIds())),
                    studyServerExecutionService.runAsync(() -> removedNodes.forEach(dynamicSimulationEventService::deleteEventsByNodeId))
            );

            try {
                executeInParallel.get();
            } catch (Exception e) {
                if (e instanceof InterruptedException) {
                    Thread.currentThread().interrupt();
                }
                LOGGER.error(e.toString(), e);
                throw new StudyException(DELETE_NODE_FAILED, e.getMessage());
            }

            if (startTime.get() != null) {
                LOGGER.trace("Delete node '{}' of study '{}' : {} seconds", nodeId.toString().replaceAll("[\n\r]", "_"), studyUuid,
                        TimeUnit.NANOSECONDS.toSeconds(System.nanoTime() - startTime.get()));
            }

            if (invalidateChildrenBuild) {
                childrenNodes.forEach(nodeEntity -> updateStatuses(studyUuid, nodeEntity.getIdNode(), false, true, true));
            }
        }

        notificationService.emitElementUpdated(studyUuid, userId);
    }

    @Transactional
    public void stashNode(UUID studyUuid, UUID nodeId, boolean stashChildren, String userId) {
        AtomicReference<Long> startTime = new AtomicReference<>(null);
        startTime.set(System.nanoTime());
        boolean invalidateChildrenBuild = stashChildren || networkModificationTreeService.hasModifications(nodeId, false);
        invalidateBuild(studyUuid, nodeId, false, !invalidateChildrenBuild, true);
        networkModificationTreeService.doStashNode(studyUuid, nodeId, stashChildren);

        if (startTime.get() != null) {
            LOGGER.trace("Delete node '{}' of study '{}' : {} seconds", nodeId, studyUuid,
                    TimeUnit.NANOSECONDS.toSeconds(System.nanoTime() - startTime.get()));
        }

        notificationService.emitElementUpdated(studyUuid, userId);
    }

    public List<Pair<AbstractNode, Integer>> getStashedNodes(UUID studyId) {
        return networkModificationTreeService.getStashedNodes(studyId);
    }

    public void restoreNodes(UUID studyId, List<UUID> nodeIds, UUID anchorNodeId) {
        networkModificationTreeService.restoreNode(studyId, nodeIds, anchorNodeId);
    }

    private void reindexStudy(StudyEntity study) {
        CreatedStudyBasicInfos studyInfos = toCreatedStudyBasicInfos(study);
        // reindex study in elasticsearch
        studyInfosService.recreateStudyInfos(studyInfos);

        // Reset indexation status
        updateStudyIndexationStatus(study, StudyIndexationStatus.INDEXING_ONGOING);
        try {
            networkConversionService.reindexStudyNetworkEquipments(study.getNetworkUuid());
            updateStudyIndexationStatus(study, StudyIndexationStatus.INDEXED);
        } catch (Exception e) {
            // Allow to retry indexation
            updateStudyIndexationStatus(study, StudyIndexationStatus.NOT_INDEXED);
            throw e;
        }
        invalidateBuild(study.getId(), networkModificationTreeService.getStudyRootNodeUuid(study.getId()), false, false, true);
        LOGGER.info("Study with id = '{}' has been reindexed", study.getId());
    }

    @Transactional
    public void reindexStudy(UUID studyUuid) {
        reindexStudy(studyRepository.findById(studyUuid).orElseThrow(() -> new StudyException(STUDY_NOT_FOUND)));
    }

    @Transactional
    public StudyIndexationStatus getStudyIndexationStatus(UUID studyUuid) {
        StudyEntity study = studyRepository.findById(studyUuid).orElseThrow(() -> new StudyException(STUDY_NOT_FOUND));
        if (study.getIndexationStatus() == StudyIndexationStatus.INDEXED
            && !networkConversionService.checkStudyIndexationStatus(study.getNetworkUuid())) {
            updateStudyIndexationStatus(study, StudyIndexationStatus.NOT_INDEXED);
        }
        return study.getIndexationStatus();
    }

    @Transactional
    public void moveModifications(UUID studyUuid, UUID targetNodeUuid, UUID originNodeUuid, List<UUID> modificationUuidList, UUID beforeUuid, String userId) {
        if (originNodeUuid == null) {
            throw new StudyException(MISSING_PARAMETER, "The parameter 'originNodeUuid' must be defined when moving modifications");
        }

        boolean moveBetweenNodes = !targetNodeUuid.equals(originNodeUuid);
        // Target node must not be built (incremental mode) when:
        // - the move is a cut & paste or a position change inside the same node
        // - the move is a cut & paste between 2 nodes and the target node belongs to the source node subtree
        boolean targetNodeBelongsToSourceNodeSubTree = moveBetweenNodes && networkModificationTreeService.hasAncestor(targetNodeUuid, originNodeUuid);
        boolean buildTargetNode = moveBetweenNodes && !targetNodeBelongsToSourceNodeSubTree;

        List<UUID> childrenUuids = networkModificationTreeService.getChildren(targetNodeUuid);
        List<UUID> originNodeChildrenUuids = new ArrayList<>();
        notificationService.emitStartModificationEquipmentNotification(studyUuid, targetNodeUuid, childrenUuids, NotificationService.MODIFICATIONS_UPDATING_IN_PROGRESS);
        if (moveBetweenNodes) {
            originNodeChildrenUuids = networkModificationTreeService.getChildren(originNodeUuid);
            notificationService.emitStartModificationEquipmentNotification(studyUuid, originNodeUuid, originNodeChildrenUuids, NotificationService.MODIFICATIONS_UPDATING_IN_PROGRESS);
        }
        try {
            checkStudyContainsNode(studyUuid, targetNodeUuid);
            UUID originGroupUuid = networkModificationTreeService.getModificationGroupUuid(originNodeUuid);
            NodeModificationInfos nodeInfos = networkModificationTreeService.getNodeModificationInfos(targetNodeUuid);
            UUID networkUuid = networkStoreService.getNetworkUuid(studyUuid);
            Optional<NetworkModificationResult> networkModificationResult = networkModificationService.moveModifications(originGroupUuid, modificationUuidList, beforeUuid, networkUuid, nodeInfos, buildTargetNode);
            if (!targetNodeBelongsToSourceNodeSubTree) {
                // invalidate the whole subtree except maybe the target node itself (depends if we have built this node during the move)
                networkModificationResult.ifPresent(modificationResult -> emitNetworkModificationImpacts(studyUuid, targetNodeUuid, modificationResult));
                updateStatuses(studyUuid, targetNodeUuid, buildTargetNode, true, true);
            }
            if (moveBetweenNodes) {
                // invalidate the whole subtree including the source node
                networkModificationResult.ifPresent(modificationResult -> emitNetworkModificationImpacts(studyUuid, originNodeUuid, modificationResult));
                updateStatuses(studyUuid, originNodeUuid, false, true, true);
            }
        } finally {
            notificationService.emitEndModificationEquipmentNotification(studyUuid, targetNodeUuid, childrenUuids);
            if (moveBetweenNodes) {
                notificationService.emitEndModificationEquipmentNotification(studyUuid, originNodeUuid, originNodeChildrenUuids);
            }
        }
        notificationService.emitElementUpdated(studyUuid, userId);
    }

    @Transactional
    public void duplicateModifications(UUID studyUuid, UUID nodeUuid, List<UUID> modificationUuidList, String userId) {
        List<UUID> childrenUuids = networkModificationTreeService.getChildren(nodeUuid);
        notificationService.emitStartModificationEquipmentNotification(studyUuid, nodeUuid, childrenUuids, NotificationService.MODIFICATIONS_UPDATING_IN_PROGRESS);
        try {
            checkStudyContainsNode(studyUuid, nodeUuid);
            NodeModificationInfos nodeInfos = networkModificationTreeService.getNodeModificationInfos(nodeUuid);
            UUID networkUuid = networkStoreService.getNetworkUuid(studyUuid);
            Optional<NetworkModificationResult> networkModificationResult = networkModificationService.duplicateModification(modificationUuidList, networkUuid, nodeInfos);
            // invalidate the whole subtree except the target node (we have built this node during the duplication)
            networkModificationResult.ifPresent(modificationResult -> emitNetworkModificationImpacts(studyUuid, nodeUuid, modificationResult));
            updateStatuses(studyUuid, nodeUuid, true, true, true);
        } finally {
            notificationService.emitEndModificationEquipmentNotification(studyUuid, nodeUuid, childrenUuids);
        }
        notificationService.emitElementUpdated(studyUuid, userId);
    }

    private void checkStudyContainsNode(UUID studyUuid, UUID nodeUuid) {
        if (!networkModificationTreeService.getStudyUuidForNodeId(nodeUuid).equals(studyUuid)) {
            throw new StudyException(NOT_ALLOWED);
        }
    }

    @Transactional(readOnly = true)
    public ReporterModel getSubReport(String subReportId, Set<String> severityLevels) {
        return reportService.getSubReport(UUID.fromString(subReportId), severityLevels);
    }

    @Transactional(readOnly = true)
    public List<ReporterModel> getNodeReport(UUID nodeUuid, String reportId, ReportType reportType, Set<String> severityLevels) {
        return getSubReporters(nodeUuid, UUID.fromString(reportId), nodeUuid + "@" + reportType.reportKey, ReportNameMatchingType.EXACT_MATCHING, severityLevels);
    }

    private Pair<String, ReportNameMatchingType> getFiltersParamaters(UUID nodeUuid, boolean nodeOnlyReport, ReportType reportType) {
        String reportNameFilter;
        ReportNameMatchingType reportNameMatchingType;
        if (nodeOnlyReport) {
            reportNameFilter = nodeUuid + "@" + reportType.reportKey;
            reportNameMatchingType = ReportNameMatchingType.EXACT_MATCHING;
        } else {
            // in "all logs/nodes" mode, we have to filter only on the report type (ex: anything ending with "@NetWorkModification")
            reportNameFilter = "@" + reportType.reportKey;
            reportNameMatchingType = ReportNameMatchingType.ENDS_WITH;
        }
        return Pair.of(reportNameFilter, reportNameMatchingType);
    }

    @Transactional(readOnly = true)
    public List<ReporterModel> getParentNodesReport(UUID nodeUuid, boolean nodeOnlyReport, ReportType reportType, Set<String> severityLevels) {
        Pair<String, ReportNameMatchingType> filtersParameters = getFiltersParamaters(nodeUuid, nodeOnlyReport, reportType);
        AbstractNode nodeInfos = networkModificationTreeService.getNode(nodeUuid);
        List<ReporterModel> subReporters = getSubReporters(nodeUuid, nodeInfos.getReportUuid(), filtersParameters.getFirst(), filtersParameters.getSecond(), severityLevels);
        if (subReporters.isEmpty()) {
            return subReporters;
        } else if (nodeOnlyReport) {
            return List.of(subReporters.get(subReporters.size() - 1));
        } else {
            if (subReporters.get(0).getTaskKey().equals(ROOT_NODE_NAME)) {
                return subReporters;
            }
            Optional<UUID> parentUuid = networkModificationTreeService.getParentNodeUuid(UUID.fromString(subReporters.get(0).getTaskKey()));
            if (parentUuid.isEmpty()) {
                return subReporters;
            }
            List<ReporterModel> parentReporters = self.getParentNodesReport(parentUuid.get(), false, reportType, severityLevels);
            return Stream.concat(parentReporters.stream(), subReporters.stream()).collect(Collectors.toList());
        }
    }

    private List<ReporterModel> getSubReporters(UUID nodeUuid, UUID reportUuid, String reportNameFilter, ReportNameMatchingType reportNameMatchingType, Set<String> severityLevels) {
        ReporterModel reporter = reportService.getReport(reportUuid, nodeUuid.toString(), reportNameFilter, reportNameMatchingType, severityLevels);
        Map<String, List<ReporterModel>> subReportersByNode = new LinkedHashMap<>();
        reporter.getSubReporters().forEach(subReporter -> subReportersByNode.putIfAbsent(getNodeIdFromReportKey(subReporter), new ArrayList<>()));
        reporter.getSubReporters().forEach(subReporter ->
            subReportersByNode.get(getNodeIdFromReportKey(subReporter)).addAll(subReporter.getSubReporters())
        );
        return subReportersByNode.keySet().stream().map(nodeId -> {
            // For a node report, pass the reportId to the Front as taskValues, to allow direct access
            Map<String, TypedValue> taskValues = Map.of("id", new TypedValue(reportUuid.toString(), "ID"));
            ReporterModel newSubReporter = new ReporterModel(nodeId, nodeId, taskValues);
            subReportersByNode.get(nodeId).forEach(newSubReporter::addSubReporter);
            return newSubReporter;
        }).collect(Collectors.toList());
    }

    private String getNodeIdFromReportKey(ReporterModel reporter) {
        return Arrays.stream(reporter.getTaskKey().split("@")).findFirst().orElseThrow();
    }

    public void deleteNodeReport(UUID nodeUuid) {
        reportService.deleteReport(networkModificationTreeService.getReportUuid(nodeUuid));
    }

    private void updateNode(UUID studyUuid, UUID nodeUuid, Optional<NetworkModificationResult> networkModificationResult) {
        networkModificationResult.ifPresent(modificationResult -> emitNetworkModificationImpacts(studyUuid, nodeUuid, modificationResult));
        updateStatuses(studyUuid, nodeUuid);
    }

    private void emitNetworkModificationImpacts(UUID studyUuid, UUID nodeUuid, NetworkModificationResult networkModificationResult) {
        //TODO move this / rename parent method when refactoring notifications
        networkModificationTreeService.updateNodeBuildStatus(nodeUuid,
                NodeBuildStatus.from(networkModificationResult.getLastGroupApplicationStatus(), networkModificationResult.getApplicationStatus()));

        Set<org.gridsuite.study.server.notification.dto.EquipmentDeletionInfos> deletionsInfos =
            networkModificationResult.getNetworkImpacts().stream()
                .filter(impact -> impact.getImpactType() == SimpleImpactType.DELETION)
                .map(impact -> new org.gridsuite.study.server.notification.dto.EquipmentDeletionInfos(impact.getElementId(), impact.getElementType().name()))
            .collect(Collectors.toSet());

        notificationService.emitStudyChanged(studyUuid, nodeUuid, NotificationService.UPDATE_TYPE_STUDY,
            NetworkImpactsInfos.builder()
                .deletedEquipments(deletionsInfos)
                .impactedSubstationsIds(networkModificationResult.getImpactedSubstationsIds())
                .build()
        );
    }

    public void notify(@NonNull String notificationName, @NonNull UUID studyUuid) {
        if (notificationName.equals(NotificationService.UPDATE_TYPE_STUDY_METADATA_UPDATED)) {
            notificationService.emitStudyMetadataChanged(studyUuid);
        } else {
            throw new StudyException(UNKNOWN_NOTIFICATION_TYPE);
        }
    }

    @Transactional
    public UUID runSensitivityAnalysis(UUID studyUuid, UUID nodeUuid, String userId) {
        Objects.requireNonNull(studyUuid);
        Objects.requireNonNull(nodeUuid);

        Optional<UUID> prevResultUuidOpt = networkModificationTreeService.getComputationResultUuid(nodeUuid, SENSITIVITY_ANALYSIS);
        prevResultUuidOpt.ifPresent(sensitivityAnalysisService::deleteSensitivityAnalysisResult);
        StudyEntity study = studyRepository.findById(studyUuid).orElseThrow(() -> new StudyException(STUDY_NOT_FOUND));
        UUID networkUuid = networkStoreService.getNetworkUuid(studyUuid);
        String provider = getSensitivityAnalysisProvider(studyUuid);
        String variantId = networkModificationTreeService.getVariantId(nodeUuid);
        UUID reportUuid = networkModificationTreeService.getReportUuid(nodeUuid);

        SensitivityAnalysisParametersInfos sensitivityAnalysisParametersValues = getSensitivityAnalysisParametersValues(studyUuid);
        SensitivityAnalysisParameters sensitivityAnalysisParameters = SensitivityAnalysisParameters.load();
        sensitivityAnalysisParameters.setAngleFlowSensitivityValueThreshold(sensitivityAnalysisParametersValues.getAngleFlowSensitivityValueThreshold());
        sensitivityAnalysisParameters.setFlowFlowSensitivityValueThreshold(sensitivityAnalysisParametersValues.getFlowFlowSensitivityValueThreshold());
        sensitivityAnalysisParameters.setFlowVoltageSensitivityValueThreshold(sensitivityAnalysisParametersValues.getFlowVoltageSensitivityValueThreshold());

        LoadFlowParametersValues loadFlowParameters = getLoadFlowParametersValues(study, ComputationUsingLoadFlow.SENSITIVITY_ANALYSIS);
        sensitivityAnalysisParameters.setLoadFlowParameters(loadFlowParameters.getCommonParameters());

        SensitivityAnalysisInputData sensitivityAnalysisInputData = new SensitivityAnalysisInputData();
        sensitivityAnalysisInputData.setParameters(sensitivityAnalysisParameters);
        sensitivityAnalysisInputData.setLoadFlowSpecificParameters(loadFlowParameters.getSpecificParameters());

        sensitivityAnalysisInputData.setSensitivityInjectionsSets(sensitivityAnalysisParametersValues.getSensitivityInjectionsSet()
                .stream()
                .filter(SensitivityAnalysisInputData.SensitivityInjectionsSet::isActivated)
                .toList());
        sensitivityAnalysisInputData.setSensitivityInjections(sensitivityAnalysisParametersValues.getSensitivityInjection()
                .stream()
                .filter(SensitivityAnalysisInputData.SensitivityInjection::isActivated)
                .toList());
        sensitivityAnalysisInputData.setSensitivityHVDCs(sensitivityAnalysisParametersValues.getSensitivityHVDC()
                .stream()
                .filter(SensitivityAnalysisInputData.SensitivityHVDC::isActivated)
                .toList());
        sensitivityAnalysisInputData.setSensitivityPSTs(sensitivityAnalysisParametersValues.getSensitivityPST()
                .stream()
                .filter(SensitivityAnalysisInputData.SensitivityPST::isActivated)
                .toList());
        sensitivityAnalysisInputData.setSensitivityNodes(sensitivityAnalysisParametersValues.getSensitivityNodes()
                .stream()
                .filter(SensitivityAnalysisInputData.SensitivityNodes::isActivated)
                .toList());

        UUID result = sensitivityAnalysisService.runSensitivityAnalysis(
                nodeUuid, networkUuid, variantId, reportUuid, provider, sensitivityAnalysisInputData, userId);

        updateComputationResultUuid(nodeUuid, result, SENSITIVITY_ANALYSIS);
        notificationService.emitStudyChanged(studyUuid, nodeUuid, NotificationService.UPDATE_TYPE_SENSITIVITY_ANALYSIS_STATUS);
        return result;
    }

    public UUID runShortCircuit(UUID studyUuid, UUID nodeUuid, String userId) {
        Optional<UUID> prevResultUuidOpt = networkModificationTreeService.getComputationResultUuid(nodeUuid, SHORT_CIRCUIT);
        prevResultUuidOpt.ifPresent(shortCircuitService::deleteShortCircuitAnalysisResult);

        ShortCircuitParameters shortCircuitParameters = getShortCircuitParameters(studyUuid);
        shortCircuitParameters.setWithFortescueResult(false);
        UUID result = shortCircuitService.runShortCircuit(studyUuid, nodeUuid, null, shortCircuitParameters, userId);

        updateComputationResultUuid(nodeUuid, result, SHORT_CIRCUIT);

        notificationService.emitStudyChanged(studyUuid, nodeUuid, NotificationService.UPDATE_TYPE_SHORT_CIRCUIT_STATUS);
        return result;
    }

    public UUID runShortCircuit(UUID studyUuid, UUID nodeUuid, String userId, String busId) {
        Optional<UUID> prevResultUuidOpt = networkModificationTreeService.getComputationResultUuid(nodeUuid, SHORT_CIRCUIT_ONE_BUS);
        prevResultUuidOpt.ifPresent(shortCircuitService::deleteShortCircuitAnalysisResult);

        ShortCircuitParameters shortCircuitParameters = getShortCircuitParameters(studyUuid);
        shortCircuitParameters.setWithFortescueResult(true);
        UUID result = shortCircuitService.runShortCircuit(studyUuid, nodeUuid, busId, shortCircuitParameters, userId);

        updateComputationResultUuid(nodeUuid, result, SHORT_CIRCUIT_ONE_BUS);

        notificationService.emitStudyChanged(studyUuid, nodeUuid, NotificationService.UPDATE_TYPE_ONE_BUS_SHORT_CIRCUIT_STATUS);
        return result;
    }

    public UUID runVoltageInit(UUID studyUuid, UUID nodeUuid, String userId) {
        Optional<UUID> prevResultUuidOpt = networkModificationTreeService.getComputationResultUuid(nodeUuid, VOLTAGE_INITIALIZATION);
        prevResultUuidOpt.ifPresent(voltageInitService::deleteVoltageInitResult);

        UUID networkUuid = networkStoreService.getNetworkUuid(studyUuid);
        String variantId = networkModificationTreeService.getVariantId(nodeUuid);
        StudyEntity studyEntity = studyRepository.findById(studyUuid).orElseThrow(() -> new StudyException(STUDY_NOT_FOUND));
        UUID result = voltageInitService.runVoltageInit(networkUuid, variantId, studyEntity.getVoltageInitParametersUuid(), nodeUuid, userId);

        updateComputationResultUuid(nodeUuid, result, VOLTAGE_INITIALIZATION);
        notificationService.emitStudyChanged(studyUuid, nodeUuid, NotificationService.UPDATE_TYPE_VOLTAGE_INIT_STATUS);
        return result;
    }

    @Transactional
    public void setVoltageInitParameters(UUID studyUuid, String parameters, String userId) {
        createOrUpdateVoltageInitParameters(studyUuid, parameters);
        notificationService.emitStudyChanged(studyUuid, null, NotificationService.UPDATE_TYPE_VOLTAGE_INIT_STATUS);
        notificationService.emitElementUpdated(studyUuid, userId);
    }

    public String getVoltageInitParameters(UUID studyUuid) {
        StudyEntity studyEntity = studyRepository.findById(studyUuid).orElseThrow(() -> new StudyException(STUDY_NOT_FOUND));
        UUID voltageInitParametersUuid = studyEntity.getVoltageInitParametersUuid();
        if (voltageInitParametersUuid == null) {
            return "{}";
        }
        return voltageInitService.getVoltageInitParameters(studyEntity.getVoltageInitParametersUuid());
    }

    // --- Dynamic Simulation service methods BEGIN --- //

    public List<MappingInfos> getDynamicSimulationMappings(UUID studyUuid) {
        // get mapping from study uuid
        return dynamicSimulationService.getMappings(studyUuid);

    }

    public List<ModelInfos> getDynamicSimulationModels(UUID studyUuid, UUID nodeUuid) {
        // load configured parameters persisted in the study server DB
        DynamicSimulationParametersInfos configuredParameters = getDynamicSimulationParameters(studyUuid);
        String mapping = configuredParameters.getMapping();

        // get model from mapping
        return dynamicSimulationService.getModels(mapping);
    }

    @Transactional
    public void setDynamicSimulationParameters(UUID studyUuid, DynamicSimulationParametersInfos dsParameter, String userId) {
        updateDynamicSimulationParameters(studyUuid, DynamicSimulationService.toEntity(dsParameter != null ? dsParameter : DynamicSimulationService.getDefaultDynamicSimulationParameters(), objectMapper));
        notificationService.emitElementUpdated(studyUuid, userId);
    }

    public DynamicSimulationParametersInfos getDynamicSimulationParameters(UUID studyUuid) {
        return studyRepository.findById(studyUuid)
                .map(studyEntity -> studyEntity.getDynamicSimulationParameters() != null ? DynamicSimulationService.fromEntity(studyEntity.getDynamicSimulationParameters(), objectMapper) : DynamicSimulationService.getDefaultDynamicSimulationParameters())
                .orElse(null);
    }

    @Transactional(readOnly = true)
    public List<EventInfos> getDynamicSimulationEvents(UUID nodeUuid) {
        return dynamicSimulationEventService.getEventsByNodeId(nodeUuid);
    }

    @Transactional(readOnly = true)
    public EventInfos getDynamicSimulationEvent(UUID nodeUuid, String equipmentId) {
        return dynamicSimulationEventService.getEventByNodeIdAndEquipmentId(nodeUuid, equipmentId);
    }

    private void postProcessEventCrud(UUID studyUuid, UUID nodeUuid) {
        // for delete old result and refresh dynamic simulation run button in UI
        invalidateDynamicSimulationStatusOnAllNodes(studyUuid);
        notificationService.emitStudyChanged(studyUuid, nodeUuid, NotificationService.UPDATE_TYPE_DYNAMIC_SIMULATION_STATUS);
    }

    @Transactional
    public void createDynamicSimulationEvent(UUID studyUuid, UUID nodeUuid, String userId, EventInfos event) {
        List<UUID> childrenUuids = networkModificationTreeService.getChildren(nodeUuid);
        notificationService.emitStartEventCrudNotification(studyUuid, nodeUuid, childrenUuids, NotificationService.EVENTS_CRUD_CREATING_IN_PROGRESS);
        try {
            dynamicSimulationEventService.saveEvent(nodeUuid, event);
        } finally {
            notificationService.emitEndEventCrudNotification(studyUuid, nodeUuid, childrenUuids);
        }
        postProcessEventCrud(studyUuid, nodeUuid);
    }

    @Transactional
    public void updateDynamicSimulationEvent(UUID studyUuid, UUID nodeUuid, String userId, EventInfos event) {
        List<UUID> childrenUuids = networkModificationTreeService.getChildren(nodeUuid);
        notificationService.emitStartEventCrudNotification(studyUuid, nodeUuid, childrenUuids, NotificationService.EVENTS_CRUD_UPDATING_IN_PROGRESS);
        try {
            dynamicSimulationEventService.saveEvent(nodeUuid, event);
        } finally {
            notificationService.emitEndEventCrudNotification(studyUuid, nodeUuid, childrenUuids);
        }
        postProcessEventCrud(studyUuid, nodeUuid);
    }

    @Transactional
    public void deleteDynamicSimulationEvents(UUID studyUuid, UUID nodeUuid, String userId, List<UUID> eventUuids) {
        List<UUID> childrenUuids = networkModificationTreeService.getChildren(nodeUuid);
        notificationService.emitStartEventCrudNotification(studyUuid, nodeUuid, childrenUuids, NotificationService.EVENTS_CRUD_DELETING_IN_PROGRESS);
        try {
            dynamicSimulationEventService.deleteEvents(eventUuids);
        } finally {
            notificationService.emitEndEventCrudNotification(studyUuid, nodeUuid, childrenUuids);
        }
        postProcessEventCrud(studyUuid, nodeUuid);
    }

    @Transactional
    public UUID runDynamicSimulation(UUID studyUuid, UUID nodeUuid, DynamicSimulationParametersInfos parameters, String userId) {
        Objects.requireNonNull(studyUuid);
        Objects.requireNonNull(nodeUuid);

        // pre-condition check
        String lfStatus = loadflowService.getLoadFlowStatus(nodeUuid);
        if (!LoadFlowStatus.CONVERGED.name().equals(lfStatus)) {
            throw new StudyException(NOT_ALLOWED, "Load flow must run successfully before running dynamic simulation");
        }

        // create receiver for getting back the notification in rabbitmq
        String receiver;
        try {
            receiver = URLEncoder.encode(objectMapper.writeValueAsString(new NodeReceiver(nodeUuid)),
                    StandardCharsets.UTF_8);
        } catch (JsonProcessingException e) {
            throw new UncheckedIOException(e);
        }

        // get associated network
        UUID networkUuid = networkStoreService.getNetworkUuid(studyUuid);

        // clean previous result if exist
        Optional<UUID> prevResultUuidOpt = networkModificationTreeService.getComputationResultUuid(nodeUuid, DYNAMIC_SIMULATION);
        prevResultUuidOpt.ifPresent(dynamicSimulationService::deleteResult);

        // load configured parameters persisted in the study server DB
        DynamicSimulationParametersInfos configuredParameters = getDynamicSimulationParameters(studyUuid);

        // load configured events persisted in the study server DB
        List<EventInfos> events = dynamicSimulationEventService.getEventsByNodeId(nodeUuid);

        // override configured parameters by provided parameters (only provided fields)
        DynamicSimulationParametersInfos mergeParameters = new DynamicSimulationParametersInfos();
        // attach events to the merged parameters
        mergeParameters.setEvents(events);

        if (configuredParameters != null) {
            PropertyUtils.copyNonNullProperties(configuredParameters, mergeParameters);
        }
        if (parameters != null) {
            PropertyUtils.copyNonNullProperties(parameters, mergeParameters);
        }

        // launch dynamic simulation
        UUID resultUuid = dynamicSimulationService.runDynamicSimulation(getDynamicSimulationProvider(studyUuid), receiver, networkUuid, "", mergeParameters, userId);

        // update result uuid and notification
        updateComputationResultUuid(nodeUuid, resultUuid, DYNAMIC_SIMULATION);
        notificationService.emitStudyChanged(studyUuid, nodeUuid, NotificationService.UPDATE_TYPE_DYNAMIC_SIMULATION_STATUS);

        return resultUuid;
    }

    public List<TimeSeriesMetadataInfos> getDynamicSimulationTimeSeriesMetadata(UUID nodeUuid) {
        return dynamicSimulationService.getTimeSeriesMetadataList(nodeUuid);
    }

    public List<DoubleTimeSeries> getDynamicSimulationTimeSeries(UUID nodeUuid, List<String> timeSeriesNames) {
        // get timeseries from node uuid
        return dynamicSimulationService.getTimeSeriesResult(nodeUuid, timeSeriesNames);
    }

    public List<StringTimeSeries> getDynamicSimulationTimeLine(UUID nodeUuid) {
        // get timeline from node uuid
        return dynamicSimulationService.getTimeLineResult(nodeUuid); // timeline has only one element
    }

    public DynamicSimulationStatus getDynamicSimulationStatus(UUID nodeUuid) {
        return dynamicSimulationService.getStatus(nodeUuid);
    }

    // --- Dynamic Simulation service methods END --- //

    public String getNetworkElementsIds(UUID studyUuid, UUID nodeUuid, List<String> substationsIds, boolean inUpstreamBuiltParentNode, String equipmentType) {
        UUID nodeUuidToSearchIn = getNodeUuidToSearchIn(nodeUuid, inUpstreamBuiltParentNode);
        return networkMapService.getElementsIds(networkStoreService.getNetworkUuid(studyUuid), networkModificationTreeService.getVariantId(nodeUuidToSearchIn),
                substationsIds, equipmentType);
    }

    @Transactional(readOnly = true)
    public String getVoltageInitModifications(@NonNull UUID nodeUuid) {
        // get modifications group uuid associated to voltage init results
        UUID voltageInitModificationsGroupUuid = voltageInitService.getModificationsGroupUuid(nodeUuid);
        return networkModificationService.getModifications(voltageInitModificationsGroupUuid, false, false);
    }

    public void copyVoltageInitModifications(UUID studyUuid, UUID nodeUuid, String userId) {
        // get modifications group uuid associated to voltage init results
        UUID voltageInitModificationsGroupUuid = voltageInitService.getModificationsGroupUuid(nodeUuid);

        List<UUID> childrenUuids = networkModificationTreeService.getChildren(nodeUuid);
        notificationService.emitStartModificationEquipmentNotification(studyUuid, nodeUuid, childrenUuids, NotificationService.MODIFICATIONS_UPDATING_IN_PROGRESS);
        try {
            checkStudyContainsNode(studyUuid, nodeUuid);
            NodeModificationInfos nodeInfos = networkModificationTreeService.getNodeModificationInfos(nodeUuid);
            UUID networkUuid = networkStoreService.getNetworkUuid(studyUuid);
            Optional<NetworkModificationResult> networkModificationResult = networkModificationService.duplicateModificationsInGroup(voltageInitModificationsGroupUuid, networkUuid, nodeInfos);

            voltageInitService.resetModificationsGroupUuid(nodeUuid);

            // invalidate the whole subtree except the target node (we have built this node during the duplication)
            networkModificationResult.ifPresent(modificationResult -> emitNetworkModificationImpacts(studyUuid, nodeUuid, modificationResult));
            notificationService.emitStudyChanged(studyUuid, nodeUuid, NotificationService.UPDATE_TYPE_VOLTAGE_INIT_RESULT); // send notification voltage init result has changed
            updateStatuses(studyUuid, nodeUuid, true, true, false);  // do not delete the voltage init results
        } finally {
            notificationService.emitEndModificationEquipmentNotification(studyUuid, nodeUuid, childrenUuids);
        }
        notificationService.emitElementUpdated(studyUuid, userId);
    }

    @Transactional
    public void setSensitivityAnalysisParametersValues(UUID studyUuid, SensitivityAnalysisParametersInfos parameters, String userId) {
        updateSensitivityAnalysisParameters(studyUuid,
                SensitivityAnalysisService.toEntity(parameters != null ? parameters :
                        SensitivityAnalysisService.getDefaultSensitivityAnalysisParametersValues()));
        notificationService.emitElementUpdated(studyUuid, userId);
    }

    @Transactional
    public void setNonEvacuatedEnergyParametersInfos(UUID studyUuid, NonEvacuatedEnergyParametersInfos parameters, String userId) {
        updateNonEvacuatedEnergyParameters(studyUuid,
            NonEvacuatedEnergyService.toEntity(parameters != null ? parameters :
                NonEvacuatedEnergyService.getDefaultNonEvacuatedEnergyParametersInfos()));
        notificationService.emitElementUpdated(studyUuid, userId);
    }

    public void updateSensitivityAnalysisParameters(UUID studyUuid, SensitivityAnalysisParametersEntity sensitivityParametersEntity) {
        Optional<StudyEntity> studyEntity = studyRepository.findById(studyUuid);
        studyEntity.ifPresent(studyEntity1 -> studyEntity1.setSensitivityAnalysisParameters(sensitivityParametersEntity));
    }

    public void updateNonEvacuatedEnergyParameters(UUID studyUuid, NonEvacuatedEnergyParametersEntity nonEvacuatedEnergyParametersEntity) {
        Optional<StudyEntity> studyEntity = studyRepository.findById(studyUuid);
        studyEntity.ifPresent(studyEntity1 -> studyEntity1.setNonEvacuatedEnergyParameters(nonEvacuatedEnergyParametersEntity));
    }

    @Transactional
    public void invalidateLoadFlowStatus(UUID studyUuid, String userId) {
        invalidateLoadFlowStatusOnAllNodes(studyUuid);
        notificationService.emitStudyChanged(studyUuid, null, NotificationService.UPDATE_TYPE_LOADFLOW_STATUS);
        notificationService.emitElementUpdated(studyUuid, userId);
    }

    public void invalidateShortCircuitStatusOnAllNodes(UUID studyUuid) {
        shortCircuitService.invalidateShortCircuitStatus(networkModificationTreeService.getShortCircuitResultUuids(studyUuid));
    }

    @Transactional
    public void invalidateShortCircuitStatus(UUID studyUuid) {
        invalidateShortCircuitStatusOnAllNodes(studyUuid);
        notificationService.emitStudyChanged(studyUuid, null, NotificationService.UPDATE_TYPE_SHORT_CIRCUIT_STATUS);
        notificationService.emitStudyChanged(studyUuid, null, NotificationService.UPDATE_TYPE_ONE_BUS_SHORT_CIRCUIT_STATUS);
    }

    public UUID runNonEvacuatedEnergy(UUID studyUuid, UUID nodeUuid, String userId) {
        Objects.requireNonNull(studyUuid);
        Objects.requireNonNull(nodeUuid);
        StudyEntity studyEntity = studyRepository.findById(studyUuid).orElseThrow(() -> new StudyException(STUDY_NOT_FOUND));
        Optional<UUID> prevResultUuidOpt = networkModificationTreeService.getComputationResultUuid(nodeUuid, NON_EVACUATED_ENERGY_ANALYSIS);

        prevResultUuidOpt.ifPresent(nonEvacuatedEnergyService::deleteNonEvacuatedEnergyResult);

        UUID networkUuid = networkStoreService.getNetworkUuid(studyUuid);
        String provider = getNonEvacuatedEnergyProvider(studyUuid);
        String variantId = networkModificationTreeService.getVariantId(nodeUuid);
        UUID reportUuid = networkModificationTreeService.getReportUuid(nodeUuid);

        NonEvacuatedEnergyParametersInfos nonEvacuatedEnergyParametersInfos = getNonEvacuatedEnergyParametersInfos(studyUuid);
        SensitivityAnalysisParameters sensitivityAnalysisParameters = SensitivityAnalysisParameters.load();
        sensitivityAnalysisParameters.setFlowFlowSensitivityValueThreshold(nonEvacuatedEnergyParametersInfos.getGeneratorsCappings().getSensitivityThreshold());

        LoadFlowParametersValues loadFlowParameters = getLoadFlowParametersValues(studyEntity, ComputationUsingLoadFlow.SENSITIVITY_ANALYSIS);
        sensitivityAnalysisParameters.setLoadFlowParameters(loadFlowParameters.getCommonParameters());

        NonEvacuatedEnergyInputData nonEvacuatedEnergyInputData = new NonEvacuatedEnergyInputData();
        nonEvacuatedEnergyInputData.setParameters(sensitivityAnalysisParameters);
        nonEvacuatedEnergyInputData.setLoadFlowSpecificParameters(loadFlowParameters.getSpecificParameters());

        nonEvacuatedEnergyInputData.setNonEvacuatedEnergyStagesDefinition(nonEvacuatedEnergyParametersInfos.getStagesDefinition());

        nonEvacuatedEnergyInputData.setNonEvacuatedEnergyStagesSelection(nonEvacuatedEnergyParametersInfos.getStagesSelection()
            .stream()
            .filter(NonEvacuatedEnergyStagesSelection::isActivated)
            .collect(Collectors.toList()));

        List<NonEvacuatedEnergyGeneratorCappingsByType> generatorsCappingsByType = nonEvacuatedEnergyParametersInfos.getGeneratorsCappings().getGenerators()
            .stream()
            .filter(NonEvacuatedEnergyGeneratorCappingsByType::isActivated)
            .collect(Collectors.toList());
        NonEvacuatedEnergyGeneratorsCappings generatorsCappings = new NonEvacuatedEnergyGeneratorsCappings(nonEvacuatedEnergyParametersInfos.getGeneratorsCappings().getSensitivityThreshold(), generatorsCappingsByType);
        nonEvacuatedEnergyInputData.setNonEvacuatedEnergyGeneratorsCappings(generatorsCappings);

        nonEvacuatedEnergyInputData.setNonEvacuatedEnergyMonitoredBranches(nonEvacuatedEnergyParametersInfos.getMonitoredBranches()
            .stream()
            .filter(NonEvacuatedEnergyMonitoredBranches::isActivated)
            .collect(Collectors.toList()));

        nonEvacuatedEnergyInputData.setNonEvacuatedEnergyContingencies(nonEvacuatedEnergyParametersInfos.getContingencies()
            .stream()
            .filter(NonEvacuatedEnergyContingencies::isActivated)
            .collect(Collectors.toList()));

        UUID result = nonEvacuatedEnergyService.runNonEvacuatedEnergy(nodeUuid, networkUuid, variantId, reportUuid, provider, nonEvacuatedEnergyInputData, userId);

        updateComputationResultUuid(nodeUuid, result, NON_EVACUATED_ENERGY_ANALYSIS);
        notificationService.emitStudyChanged(studyUuid, nodeUuid, NotificationService.UPDATE_TYPE_NON_EVACUATED_ENERGY_STATUS);
        return result;
    }

    @Transactional
    public void updateNonEvacuatedEnergyProvider(UUID studyUuid, String provider, String userId) {
        updateProvider(studyUuid, userId, studyEntity -> {
            studyEntity.setNonEvacuatedEnergyProvider(provider != null ? provider : defaultNonEvacuatedEnergyProvider);
            invalidateNonEvacuatedEnergyAnalysisStatusOnAllNodes(studyUuid);
            notificationService.emitStudyChanged(studyUuid, null, NotificationService.UPDATE_TYPE_NON_EVACUATED_ENERGY_STATUS);
        });
    }

    public String getNonEvacuatedEnergyProvider(UUID studyUuid) {
        return studyRepository.findById(studyUuid)
            .map(StudyEntity::getNonEvacuatedEnergyProvider)
            .orElse("");
    }

    private void emitAllComputationStatusChanged(UUID studyUuid, UUID nodeUuid) {
        notificationService.emitStudyChanged(studyUuid, nodeUuid, NotificationService.UPDATE_TYPE_LOADFLOW_STATUS);
        notificationService.emitStudyChanged(studyUuid, nodeUuid, NotificationService.UPDATE_TYPE_SECURITY_ANALYSIS_STATUS);
        notificationService.emitStudyChanged(studyUuid, nodeUuid, NotificationService.UPDATE_TYPE_SENSITIVITY_ANALYSIS_STATUS);
        notificationService.emitStudyChanged(studyUuid, nodeUuid, NotificationService.UPDATE_TYPE_NON_EVACUATED_ENERGY_STATUS);
        notificationService.emitStudyChanged(studyUuid, nodeUuid, NotificationService.UPDATE_TYPE_SHORT_CIRCUIT_STATUS);
        notificationService.emitStudyChanged(studyUuid, nodeUuid, NotificationService.UPDATE_TYPE_ONE_BUS_SHORT_CIRCUIT_STATUS);
        notificationService.emitStudyChanged(studyUuid, nodeUuid, NotificationService.UPDATE_TYPE_VOLTAGE_INIT_STATUS);
        notificationService.emitStudyChanged(studyUuid, nodeUuid, NotificationService.UPDATE_TYPE_DYNAMIC_SIMULATION_STATUS);
    }

    public String evaluateFilter(UUID studyUuid, UUID nodeUuid, boolean inUpstreamBuiltParentNode, String filter) {
        UUID nodeUuidToSearchIn = getNodeUuidToSearchIn(nodeUuid, inUpstreamBuiltParentNode);
        return filterService.evaluateFilter(networkStoreService.getNetworkUuid(studyUuid), networkModificationTreeService.getVariantId(nodeUuidToSearchIn), filter);
    }
}<|MERGE_RESOLUTION|>--- conflicted
+++ resolved
@@ -555,13 +555,11 @@
                 networkModificationTreeService.doDeleteTree(studyUuid);
                 studyRepository.deleteById(studyUuid);
                 studyInfosService.deleteByUuid(studyUuid);
-<<<<<<< HEAD
                 if (s.getLoadFlowParametersUuid() != null) {
                     loadflowService.deleteLoadFlowParameters(s.getLoadFlowParametersUuid());
-=======
+                }
                 if (s.getSecurityAnalysisParametersUuid() != null) {
                     securityAnalysisService.deleteSecurityAnalysisParameters(s.getSecurityAnalysisParametersUuid());
->>>>>>> 23b938e1
                 }
                 if (s.getVoltageInitParametersUuid() != null) {
                     voltageInitService.deleteVoltageInitParameters(s.getVoltageInitParametersUuid());
@@ -636,16 +634,10 @@
     }
 
     public CreatedStudyBasicInfos insertStudy(UUID studyUuid, String userId, NetworkInfos networkInfos, String caseFormat,
-<<<<<<< HEAD
                                               UUID caseUuid, String caseName, UUID loadFlowParametersUuid,
-                                              ShortCircuitParametersEntity shortCircuitParametersEntity, DynamicSimulationParametersEntity dynamicSimulationParametersEntity, UUID voltageInitParametersUuid, Map<String, String> importParameters, UUID importReportUuid) {
-        StudyEntity studyEntity = insertStudyEntity(studyUuid, userId, networkInfos.getNetworkUuid(), networkInfos.getNetworkId(), caseFormat, caseUuid, caseName, loadFlowParametersUuid, importReportUuid, shortCircuitParametersEntity, dynamicSimulationParametersEntity, voltageInitParametersUuid, importParameters);
-=======
-                                              UUID caseUuid, String caseName, LoadFlowParametersEntity loadFlowParameters,
                                               ShortCircuitParametersEntity shortCircuitParametersEntity, DynamicSimulationParametersEntity dynamicSimulationParametersEntity,
                                               UUID voltageInitParametersUuid, UUID securityAnalysisParametersUuid, Map<String, String> importParameters, UUID importReportUuid) {
-        StudyEntity studyEntity = insertStudyEntity(studyUuid, userId, networkInfos.getNetworkUuid(), networkInfos.getNetworkId(), caseFormat, caseUuid, caseName, loadFlowParameters, importReportUuid, shortCircuitParametersEntity, dynamicSimulationParametersEntity, voltageInitParametersUuid, securityAnalysisParametersUuid, importParameters);
->>>>>>> 23b938e1
+        StudyEntity studyEntity = insertStudyEntity(studyUuid, userId, networkInfos.getNetworkUuid(), networkInfos.getNetworkId(), caseFormat, caseUuid, caseName, loadFlowParametersUuid, importReportUuid, shortCircuitParametersEntity, dynamicSimulationParametersEntity, voltageInitParametersUuid, securityAnalysisParametersUuid, importParameters);
         CreatedStudyBasicInfos createdStudyBasicInfos = StudyService.toCreatedStudyBasicInfos(studyEntity);
         studyInfosService.add(createdStudyBasicInfos);
 
@@ -953,73 +945,10 @@
                 .build();
     }
 
-<<<<<<< HEAD
-    public SecurityAnalysisParametersValues getSecurityAnalysisParametersValues(UUID studyUuid) {
-        return studyRepository.findById(studyUuid)
-                .map(studyEntity -> studyEntity.getSecurityAnalysisParameters() != null ? SecurityAnalysisService.fromEntity(studyEntity.getSecurityAnalysisParameters()) : SecurityAnalysisService.getDefaultSecurityAnalysisParametersValues())
-                .orElse(null);
-=======
-    private List<LoadFlowSpecificParameterInfos> getSpecificLoadFlowParameters(StudyEntity study, ComputationUsingLoadFlow computation) {
-        List<LoadFlowSpecificParameterEntity> params = study.getLoadFlowParameters().getSpecificParameters();
-        String lfProvider;
-        if (computation == ComputationUsingLoadFlow.SECURITY_ANALYSIS) {
-            lfProvider = study.getSecurityAnalysisProvider();
-        } else if (computation == ComputationUsingLoadFlow.SENSITIVITY_ANALYSIS) {
-            lfProvider = study.getSensitivityAnalysisProvider();
-        } else {
-            lfProvider = study.getLoadFlowProvider();
-        }
-        return params.stream()
-                .filter(p -> p.getProvider().equalsIgnoreCase(lfProvider))
-                .map(LoadFlowSpecificParameterEntity::toLoadFlowSpecificParameterInfos)
-                .collect(Collectors.toList());
-    }
-
-    private List<LoadFlowSpecificParameterInfos> getAllSpecificLoadFlowParameters(StudyEntity study) {
-        List<LoadFlowSpecificParameterEntity> params = study.getLoadFlowParameters().getSpecificParameters();
-        return params.stream()
-                .map(LoadFlowSpecificParameterEntity::toLoadFlowSpecificParameterInfos)
-                .collect(Collectors.toList());
-    }
-
-    private List<LoadFlowSpecificParameterInfos> getSpecificLoadFlowParameters(UUID studyUuid, ComputationUsingLoadFlow computation) {
-        return studyRepository.findById(studyUuid)
-                .map(study -> getSpecificLoadFlowParameters(study, computation))
-                .orElse(List.of());
-    }
-
-    private LoadFlowParametersEntity createParametersEntity(LoadFlowParametersValues parameters) {
-        LoadFlowParameters allCommonValues;
-        List<LoadFlowSpecificParameterInfos> allSpecificValues = new ArrayList<>(List.of());
-        if (parameters == null) {
-            allCommonValues = LoadFlowParameters.load();
-        } else {
-            allCommonValues = parameters.getCommonParameters();
-            if (parameters.getSpecificParametersPerProvider() != null) {
-                parameters.getSpecificParametersPerProvider().forEach((provider, paramsMap) -> {
-                    if (paramsMap != null) {
-                        paramsMap.forEach((paramName, paramValue) -> {
-                                if (paramValue != null) {
-                                    allSpecificValues.add(LoadFlowSpecificParameterInfos.builder()
-                                            .provider(provider)
-                                            .value(Objects.toString(paramValue))
-                                            .name(paramName)
-                                            .build());
-                                }
-                            }
-                        );
-                    }
-                });
-            }
-        }
-        return LoadFlowService.toEntity(allCommonValues, allSpecificValues);
-    }
-
     @Transactional
     public String getSecurityAnalysisParametersValues(UUID studyUuid) {
         StudyEntity studyEntity = studyRepository.findById(studyUuid).orElseThrow(() -> new StudyException(STUDY_NOT_FOUND));
         return securityAnalysisService.getSecurityAnalysisParameters(securityAnalysisService.getSecurityAnalysisParametersUuidOrElseCreateDefaults(studyEntity));
->>>>>>> 23b938e1
     }
 
     @Transactional
@@ -1179,12 +1108,7 @@
         String provider = getSecurityAnalysisProvider(studyUuid);
         String variantId = networkModificationTreeService.getVariantId(nodeUuid);
         UUID reportUuid = networkModificationTreeService.getReportUuid(nodeUuid);
-<<<<<<< HEAD
         StudyEntity study = studyRepository.findById(studyUuid).orElseThrow(() -> new StudyException(STUDY_NOT_FOUND));
-
-=======
-        UUID securityAnalysisParametersUuid = studyRepository.findById(studyUuid).orElseThrow(() -> new StudyException(STUDY_NOT_FOUND)).getSecurityAnalysisParametersUuid();
->>>>>>> 23b938e1
         String receiver;
         try {
             receiver = URLEncoder.encode(objectMapper.writeValueAsString(new NodeReceiver(nodeUuid)),
@@ -1196,27 +1120,11 @@
         Optional<UUID> prevResultUuidOpt = networkModificationTreeService.getComputationResultUuid(nodeUuid, SECURITY_ANALYSIS);
         prevResultUuidOpt.ifPresent(securityAnalysisService::deleteSaResult);
 
-<<<<<<< HEAD
-        SecurityAnalysisParameters securityAnalysisParameters = getSecurityAnalysisParameters(studyUuid);
         LoadFlowParametersValues loadFlowParameters = getLoadFlowParametersValues(study, ComputationUsingLoadFlow.SECURITY_ANALYSIS);
-        securityAnalysisParameters.setLoadFlowParameters(loadFlowParameters.getCommonParameters());
-
-        SecurityAnalysisParametersInfos params = SecurityAnalysisParametersInfos.builder()
-                .parameters(securityAnalysisParameters)
-                .loadFlowSpecificParameters(loadFlowParameters.getSpecificParameters())
-                .build();
-=======
-        List<LoadFlowSpecificParameterInfos> specificParameters = getSpecificLoadFlowParameters(studyUuid, ComputationUsingLoadFlow.SECURITY_ANALYSIS);
-        LoadFlowParameters loadFlowParameters = getLoadFlowParameters(studyUuid);
-
-        Map<String, String> specificParametersMap = specificParameters.isEmpty() ?
-                    Map.of() : specificParameters.stream().collect(Collectors.toMap(LoadFlowSpecificParameterInfos::getName, LoadFlowSpecificParameterInfos::getValue));
->>>>>>> 23b938e1
-
-        var runSecurityAnalysisParametersInfos = new RunSecurityAnalysisParametersInfos(securityAnalysisParametersUuid, specificParametersMap, loadFlowParameters, contingencyListNames);
+       
+        var runSecurityAnalysisParametersInfos = new RunSecurityAnalysisParametersInfos(study.getSecurityAnalysisParametersUuid(), loadFlowParameters.getSpecificParameters(), loadFlowParameters.getCommonParameters(), contingencyListNames);
         UUID result = securityAnalysisService.runSecurityAnalysis(networkUuid, variantId, runSecurityAnalysisParametersInfos,
                 new ReportInfos(reportUuid, nodeUuid.toString()), provider, receiver, userId);
-
         updateComputationResultUuid(nodeUuid, result, SECURITY_ANALYSIS);
         notificationService.emitStudyChanged(studyUuid, nodeUuid, NotificationService.UPDATE_TYPE_SECURITY_ANALYSIS_STATUS);
         return result;
@@ -1297,13 +1205,8 @@
     }
 
     private StudyEntity insertStudyEntity(UUID uuid, String userId, UUID networkUuid, String networkId,
-<<<<<<< HEAD
                                           String caseFormat, UUID caseUuid, String caseName, UUID loadFlowParametersUuid,
-                                          UUID importReportUuid, ShortCircuitParametersEntity shortCircuitParameters, DynamicSimulationParametersEntity dynamicSimulationParameters, UUID voltageInitParametersUuid, Map<String, String> importParameters) {
-=======
-                                          String caseFormat, UUID caseUuid, String caseName, LoadFlowParametersEntity loadFlowParameters,
                                           UUID importReportUuid, ShortCircuitParametersEntity shortCircuitParameters, DynamicSimulationParametersEntity dynamicSimulationParameters, UUID voltageInitParametersUuid, UUID securityAnalysisParametersUuid, Map<String, String> importParameters) {
->>>>>>> 23b938e1
         Objects.requireNonNull(uuid);
         Objects.requireNonNull(userId);
         Objects.requireNonNull(networkUuid);
@@ -1314,13 +1217,9 @@
         Objects.requireNonNull(importParameters);
 
         StudyEntity studyEntity = new StudyEntity(uuid, networkUuid, networkId, caseFormat, caseUuid, caseName, defaultLoadflowProvider,
-<<<<<<< HEAD
-                defaultSecurityAnalysisProvider, defaultSensitivityAnalysisProvider, defaultNonEvacuatedEnergyProvider, defaultDynamicSimulationProvider, loadFlowParametersUuid, null, shortCircuitParameters, dynamicSimulationParameters, voltageInitParametersUuid, null, null, null, importParameters, StudyIndexationStatus.INDEXED);
-=======
                 defaultSecurityAnalysisProvider, defaultSensitivityAnalysisProvider, defaultNonEvacuatedEnergyProvider, defaultDynamicSimulationProvider, 
-                loadFlowParameters, shortCircuitParameters, dynamicSimulationParameters, voltageInitParametersUuid, null, securityAnalysisParametersUuid, 
+                loadFlowParametersUuid, null, shortCircuitParameters, dynamicSimulationParameters, voltageInitParametersUuid, null, securityAnalysisParametersUuid, 
                 null, null, importParameters, StudyIndexationStatus.INDEXED);
->>>>>>> 23b938e1
         return self.saveStudyThenCreateBasicTree(studyEntity, importReportUuid);
     }
 
