--- conflicted
+++ resolved
@@ -1607,17 +1607,6 @@
         return networkMapService.getEquipmentsMapData(networkStoreService.getNetworkUuid(studyUuid), networkModificationTreeService.getVariantId(nodeUuidToSearchIn), substationsIds, "map-lines");
     }
 
-<<<<<<< HEAD
-    private ModificationType getModificationType(String modificationAttributes) {
-        try {
-            return objectMapper.readValue(modificationAttributes, ModificationInfos.class).getType();
-        } catch (InvalidTypeIdException e) {
-            throw new StudyException(BAD_MODIFICATION_TYPE, e.getMessage());
-        } catch (JsonProcessingException e) {
-            throw new StudyException(BAD_JSON_FORMAT, e.getMessage());
-        }
-    }
-
     public List<MappingInfos> getDynamicSimulationMappings(UUID studyUuid) {
         // get mapping from study uuid
         return dynamicSimulationService.getMappings(studyUuid);
@@ -1633,11 +1622,6 @@
         return studyRepository.findById(studyUuid)
                 .map(studyEntity -> studyEntity.getDynamicSimulationParameters() != null ? DynamicSimulationService.fromEntity(studyEntity.getDynamicSimulationParameters()) : DynamicSimulationService.getDefaultDynamicSimulationParameters())
                 .orElse(null);
-=======
-    public List<MappingInfos> getDynamicSimulationMappings(UUID nodeUuid) {
-        // get mapping from node uuid
-        return dynamicSimulationService.getMappings(nodeUuid);
->>>>>>> 39fae450
     }
 
     @Transactional
