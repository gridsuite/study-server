/**
 * Copyright (c) 2021, RTE (http://www.rte-france.com)
 * This Source Code Form is subject to the terms of the Mozilla Public
 * License, v. 2.0. If a copy of the MPL was not distributed with this
 * file, You can obtain one at http://mozilla.org/MPL/2.0/.
 */
package org.gridsuite.study.server.service;

import co.elastic.clients.elasticsearch._types.FieldValue;
import co.elastic.clients.elasticsearch._types.query_dsl.*;
import com.fasterxml.jackson.core.JsonProcessingException;
import com.fasterxml.jackson.databind.ObjectMapper;
import com.powsybl.commons.reporter.ReporterModel;
import com.powsybl.commons.reporter.TypedValue;
import com.powsybl.iidm.network.*;
import com.powsybl.loadflow.LoadFlowParameters;
import com.powsybl.network.store.model.VariantInfos;
import com.powsybl.security.SecurityAnalysisParameters;
import com.powsybl.sensitivity.SensitivityAnalysisParameters;
import com.powsybl.shortcircuit.ShortCircuitParameters;
import com.powsybl.timeseries.DoubleTimeSeries;
import com.powsybl.timeseries.StringTimeSeries;
import lombok.NonNull;
import org.gridsuite.study.server.StudyConstants;
import org.gridsuite.study.server.StudyException;
import org.gridsuite.study.server.dto.*;
import org.gridsuite.study.server.dto.dynamicmapping.MappingInfos;
import org.gridsuite.study.server.dto.dynamicmapping.ModelInfos;
import org.gridsuite.study.server.dto.dynamicsimulation.DynamicSimulationParametersInfos;
import org.gridsuite.study.server.dto.dynamicsimulation.DynamicSimulationStatus;
import org.gridsuite.study.server.dto.modification.NetworkModificationResult;
import org.gridsuite.study.server.dto.modification.SimpleElementImpact.SimpleImpactType;
import org.gridsuite.study.server.dto.sensianalysis.*;
import org.gridsuite.study.server.dto.sensianalysis.nonevacuatedenergy.NonEvacuatedEnergyContingencies;
import org.gridsuite.study.server.dto.sensianalysis.nonevacuatedenergy.NonEvacuatedEnergyGeneratorLimitByType;
import org.gridsuite.study.server.dto.sensianalysis.nonevacuatedenergy.NonEvacuatedEnergyGeneratorsLimit;
import org.gridsuite.study.server.dto.sensianalysis.nonevacuatedenergy.NonEvacuatedEnergyInputData;
import org.gridsuite.study.server.dto.sensianalysis.nonevacuatedenergy.NonEvacuatedEnergyMonitoredBranches;
import org.gridsuite.study.server.dto.sensianalysis.nonevacuatedenergy.NonEvacuatedEnergyStagesSelection;
import org.gridsuite.study.server.dto.timeseries.TimeSeriesMetadataInfos;
import org.gridsuite.study.server.elasticsearch.EquipmentInfosService;
import org.gridsuite.study.server.elasticsearch.StudyInfosService;
import org.gridsuite.study.server.networkmodificationtree.dto.*;
import org.gridsuite.study.server.dto.dynamicsimulation.event.EventInfos;
import org.gridsuite.study.server.networkmodificationtree.entities.NodeEntity;
import org.gridsuite.study.server.notification.NotificationService;
import org.gridsuite.study.server.notification.dto.NetworkImpactsInfos;
import org.gridsuite.study.server.repository.*;
import org.gridsuite.study.server.repository.sensianalysis.SensitivityAnalysisParametersEntity;
import org.gridsuite.study.server.repository.sensianalysis.nonevacuatedenergy.NonEvacuatedEnergyParametersEntity;
import org.gridsuite.study.server.service.dynamicsimulation.DynamicSimulationEventService;
import org.gridsuite.study.server.service.dynamicsimulation.DynamicSimulationService;
import org.gridsuite.study.server.service.shortcircuit.ShortCircuitService;
import org.gridsuite.study.server.service.shortcircuit.ShortcircuitAnalysisType;
import org.gridsuite.study.server.utils.PropertyUtils;
import org.slf4j.Logger;
import org.slf4j.LoggerFactory;
import org.springframework.beans.factory.annotation.Autowired;
import org.springframework.beans.factory.annotation.Value;
import org.springframework.data.elasticsearch.client.elc.QueryBuilders;
import org.springframework.data.util.Pair;
import org.springframework.stereotype.Service;
import org.springframework.transaction.annotation.Transactional;
import org.springframework.web.client.HttpStatusCodeException;

import java.io.UncheckedIOException;
import java.net.URLEncoder;
import java.nio.charset.StandardCharsets;
import java.util.*;
import java.util.concurrent.CompletableFuture;
import java.util.concurrent.TimeUnit;
import java.util.concurrent.atomic.AtomicReference;
import java.util.function.Consumer;
import java.util.stream.Collectors;
import java.util.stream.Stream;

import static org.gridsuite.study.server.StudyException.Type.*;
import static org.gridsuite.study.server.elasticsearch.EquipmentInfosService.EQUIPMENT_TYPE_SCORES;
import static org.gridsuite.study.server.service.NetworkModificationTreeService.ROOT_NODE_NAME;
import static org.gridsuite.study.server.utils.StudyUtils.handleHttpError;

/**
 * @author Abdelsalem Hedhili <abdelsalem.hedhili at rte-france.com>
 * @author Franck Lecuyer <franck.lecuyer at rte-france.com>
 * @author Chamseddine Benhamed <chamseddine.benhamed at rte-france.com>
 */
@SuppressWarnings("checkstyle:RegexpSingleline")
@Service
public class StudyService {

    private static final Logger LOGGER = LoggerFactory.getLogger(StudyService.class);

    static final String EQUIPMENT_NAME = "equipmentName.fullascii";

    static final String EQUIPMENT_ID = "equipmentId.fullascii";

    static final String NETWORK_UUID = "networkUuid.keyword";

    static final String VARIANT_ID = "variantId.keyword";

    static final String EQUIPMENT_TYPE = "equipmentType.keyword";

    NotificationService notificationService;

    NetworkModificationTreeService networkModificationTreeService;

    StudyServerExecutionService studyServerExecutionService;

    private final String defaultLoadflowProvider;

    private final String defaultSecurityAnalysisProvider;

    private final String defaultSensitivityAnalysisProvider;

    private final String defaultNonEvacuatedEnergyProvider;

    private final String defaultDynamicSimulationProvider;

    private final StudyRepository studyRepository;
    private final StudyCreationRequestRepository studyCreationRequestRepository;
    private final NetworkService networkStoreService;
    private final NetworkModificationService networkModificationService;
    private final ReportService reportService;
    private final StudyInfosService studyInfosService;
    private final EquipmentInfosService equipmentInfosService;
    private final LoadFlowService loadflowService;
    private final ShortCircuitService shortCircuitService;
    private final VoltageInitService voltageInitService;
    private final SingleLineDiagramService singleLineDiagramService;
    private final NetworkConversionService networkConversionService;
    private final GeoDataService geoDataService;
    private final NetworkMapService networkMapService;
    private final SecurityAnalysisService securityAnalysisService;
    private final DynamicSimulationService dynamicSimulationService;
    private final SensitivityAnalysisService sensitivityAnalysisService;
    private final NonEvacuatedEnergyService nonEvacuatedEnergyService;
    private final DynamicSimulationEventService dynamicSimulationEventService;
    private final ActionsService actionsService;
    private final CaseService caseService;

    private final ObjectMapper objectMapper;

    public enum ComputationUsingLoadFlow {
        LOAD_FLOW, SECURITY_ANALYSIS, SENSITIVITY_ANALYSIS
    }

    public enum ReportNameMatchingType {
        EXACT_MATCHING, ENDS_WITH
    }

    // TODO remove ComputationType (and use ReportType instead) after short-circuit logs have been invalidaded with admin-tool
    public enum ReportType {
        NETWORK_MODIFICATION("NetworkModification"),
        LOADFLOW("LoadFlow"),
        SECURITY_ANALYSIS("SecurityAnalysis"),
        SHORT_CIRCUIT_ANALYSIS("ShortCircuitAnalysis"),
        ALL_BUSES_SHORTCIRCUIT_ANALYSIS("AllBusesShortCircuitAnalysis"),
        ONE_BUS_SHORTCIRCUIT_ANALYSIS("OneBusShortCircuitAnalysis"),
        SENSITIVITY_ANALYSIS("SensitivityAnalysis"),
        NON_EVACUATED_ENERGY("NonEvacuatedEnergy"),
        VOLTAGE_INIT("VoltageInit");

        private final String name;

        ReportType(String name) {
            this.name = name;
        }

        @Override
        public String toString() {
            return name;
        }
    }

    @Autowired
    StudyService self;

    @Autowired
    public StudyService(
            @Value("${loadflow.default-provider}") String defaultLoadflowProvider,
            @Value("${security-analysis.default-provider}") String defaultSecurityAnalysisProvider,
            @Value("${sensitivity-analysis.default-provider}") String defaultSensitivityAnalysisProvider,
            @Value("${non-evacuated-energy.default-provider}") String defaultNonEvacuatedEnergyProvider,
            @Value("${dynamic-simulation.default-provider}") String defaultDynamicSimulationProvider,
            StudyRepository studyRepository,
            StudyCreationRequestRepository studyCreationRequestRepository,
            NetworkService networkStoreService,
            NetworkModificationService networkModificationService,
            ReportService reportService,
            StudyInfosService studyInfosService,
            EquipmentInfosService equipmentInfosService,
            NetworkModificationTreeService networkModificationTreeService,
            ObjectMapper objectMapper,
            StudyServerExecutionService studyServerExecutionService,
            NotificationService notificationService,
            LoadFlowService loadflowService,
            ShortCircuitService shortCircuitService,
            SingleLineDiagramService singleLineDiagramService,
            NetworkConversionService networkConversionService,
            GeoDataService geoDataService,
            NetworkMapService networkMapService,
            SecurityAnalysisService securityAnalysisService,
            ActionsService actionsService,
            CaseService caseService,
            SensitivityAnalysisService sensitivityAnalysisService,
            NonEvacuatedEnergyService nonEvacuatedEnergyService,
            DynamicSimulationService dynamicSimulationService,
            VoltageInitService voltageInitService,
            DynamicSimulationEventService dynamicSimulationEventService) {
        this.defaultLoadflowProvider = defaultLoadflowProvider;
        this.defaultSecurityAnalysisProvider = defaultSecurityAnalysisProvider;
        this.defaultSensitivityAnalysisProvider = defaultSensitivityAnalysisProvider;
        this.defaultNonEvacuatedEnergyProvider = defaultNonEvacuatedEnergyProvider;
        this.defaultDynamicSimulationProvider = defaultDynamicSimulationProvider;
        this.studyRepository = studyRepository;
        this.studyCreationRequestRepository = studyCreationRequestRepository;
        this.networkStoreService = networkStoreService;
        this.networkModificationService = networkModificationService;
        this.reportService = reportService;
        this.studyInfosService = studyInfosService;
        this.equipmentInfosService = equipmentInfosService;
        this.networkModificationTreeService = networkModificationTreeService;
        this.objectMapper = objectMapper;
        this.studyServerExecutionService = studyServerExecutionService;
        this.notificationService = notificationService;
        this.sensitivityAnalysisService = sensitivityAnalysisService;
        this.nonEvacuatedEnergyService = nonEvacuatedEnergyService;
        this.loadflowService = loadflowService;
        this.shortCircuitService = shortCircuitService;
        this.singleLineDiagramService = singleLineDiagramService;
        this.networkConversionService = networkConversionService;
        this.geoDataService = geoDataService;
        this.networkMapService = networkMapService;
        this.securityAnalysisService = securityAnalysisService;
        this.actionsService = actionsService;
        this.caseService = caseService;
        this.dynamicSimulationService = dynamicSimulationService;
        this.voltageInitService = voltageInitService;
        this.dynamicSimulationEventService = dynamicSimulationEventService;
    }

    private static StudyInfos toStudyInfos(StudyEntity entity) {
        return StudyInfos.builder()
                .id(entity.getId())
                .caseFormat(entity.getCaseFormat())
                .build();
    }

    private static BasicStudyInfos toBasicStudyInfos(StudyCreationRequestEntity entity) {
        return BasicStudyInfos.builder()
                .id(entity.getId())
                .build();
    }

    private static CreatedStudyBasicInfos toCreatedStudyBasicInfos(StudyEntity entity) {
        return CreatedStudyBasicInfos.builder()
                .id(entity.getId())
                .caseFormat(entity.getCaseFormat())
                .build();
    }

    public List<CreatedStudyBasicInfos> getStudies() {
        return studyRepository.findAll().stream()
                .map(StudyService::toCreatedStudyBasicInfos)
                .collect(Collectors.toList());
    }

    public String getStudyCaseName(UUID studyUuid) {
        Objects.requireNonNull(studyUuid);
        StudyEntity study = studyRepository.findById(studyUuid).orElseThrow(() -> new StudyException(STUDY_NOT_FOUND));
        return study != null ? study.getCaseName() : "";
    }

    public List<CreatedStudyBasicInfos> getStudiesMetadata(List<UUID> uuids) {
        return studyRepository.findAllById(uuids).stream().map(StudyService::toCreatedStudyBasicInfos)
                .collect(Collectors.toList());

    }

    public List<BasicStudyInfos> getStudiesCreationRequests() {
        return studyCreationRequestRepository.findAll().stream()
                .map(StudyService::toBasicStudyInfos)
                .collect(Collectors.toList());
    }

    public BasicStudyInfos createStudy(UUID caseUuid, String userId, UUID studyUuid, Map<String, Object> importParameters, boolean duplicateCase) {
        BasicStudyInfos basicStudyInfos = StudyService.toBasicStudyInfos(insertStudyCreationRequest(userId, studyUuid));
        UUID importReportUuid = UUID.randomUUID();
        UUID caseUuidToUse = caseUuid;
        try {
            if (duplicateCase) {
                caseUuidToUse = caseService.duplicateCase(caseUuid, true);
            }
            persistentStoreWithNotificationOnError(caseUuidToUse, basicStudyInfos.getId(), userId, importReportUuid, importParameters);
        } catch (Exception e) {
            self.deleteStudyIfNotCreationInProgress(basicStudyInfos.getId(), userId);
            throw e;
        }

        return basicStudyInfos;
    }

    @Transactional(readOnly = true)
    public Map<String, String> getStudyImportParameters(UUID studyUuid) {
        return studyRepository.findById(studyUuid).orElseThrow(() -> new StudyException(STUDY_NOT_FOUND)).getImportParameters();
    }

    /**
     * Recreates study network from <caseUuid> and <importParameters>
     * @param caseUuid
     * @param userId
     * @param studyUuid
     * @param importParameters
     */
    public void recreateStudyRootNetwork(UUID caseUuid, String userId, UUID studyUuid, Map<String, Object> importParameters) {
        recreateStudyRootNetwork(caseUuid, userId, studyUuid, importParameters, false);
    }

    /**
     * Recreates study network from existing case and import parameters
     * @param userId
     * @param studyUuid
     */
    public void recreateStudyRootNetwork(String userId, UUID studyUuid) {
        UUID caseUuid = self.getStudyCaseUuid(studyUuid);
        recreateStudyRootNetwork(caseUuid, userId, studyUuid, null, true);
    }

    private void recreateStudyRootNetwork(UUID caseUuid, String userId, UUID studyUuid, Map<String, Object> importParameters, boolean shouldLoadPreviousImportParameters) {
        caseService.assertCaseExists(caseUuid);
        UUID importReportUuid = UUID.randomUUID();
        Map<String, Object> importParametersToUse = shouldLoadPreviousImportParameters
            ? new HashMap<>(self.getStudyImportParameters(studyUuid))
            : importParameters;

        persistentStoreWithNotificationOnError(caseUuid, studyUuid, userId, importReportUuid, importParametersToUse);
    }

    public BasicStudyInfos duplicateStudy(UUID sourceStudyUuid, UUID studyUuid, String userId) {
        Objects.requireNonNull(sourceStudyUuid);

        StudyEntity sourceStudy = studyRepository.findById(sourceStudyUuid).orElse(null);
        if (sourceStudy == null) {
            return null;
        }
        BasicStudyInfos basicStudyInfos = StudyService.toBasicStudyInfos(insertStudyCreationRequest(userId, studyUuid));

        studyServerExecutionService.runAsync(() -> self.duplicateStudyAsync(basicStudyInfos, sourceStudyUuid, userId));

        return basicStudyInfos;
    }

    @Transactional
    public void duplicateStudyAsync(BasicStudyInfos basicStudyInfos, UUID sourceStudyUuid, String userId) {
        AtomicReference<Long> startTime = new AtomicReference<>();
        try {
            startTime.set(System.nanoTime());

            StudyEntity duplicatedStudy = insertDuplicatedStudy(basicStudyInfos, sourceStudyUuid, userId);

            reindexStudy(duplicatedStudy);
        } catch (Exception e) {
            LOGGER.error(e.toString(), e);
        } finally {
            deleteStudyIfNotCreationInProgress(basicStudyInfos.getId(), userId);
            LOGGER.trace("Create study '{}' from source {} : {} seconds", basicStudyInfos.getId(), sourceStudyUuid,
                    TimeUnit.NANOSECONDS.toSeconds(System.nanoTime() - startTime.get()));
        }
    }

    @Transactional(readOnly = true)
    public StudyInfos getStudyInfos(UUID studyUuid) {
        return StudyService.toStudyInfos(studyRepository.findById(studyUuid).orElseThrow(() -> new StudyException(STUDY_NOT_FOUND)));
    }

    @Transactional(readOnly = true)
    public UUID getStudyCaseUuid(UUID studyUuid) {
        return studyRepository.findById(studyUuid).orElseThrow(() -> new StudyException(STUDY_NOT_FOUND)).getCaseUuid();
    }

    public List<CreatedStudyBasicInfos> searchStudies(@NonNull String query) {
        return studyInfosService.search(query);
    }

    public static String escapeLucene(String s) {
        StringBuilder sb = new StringBuilder();

        for (int i = 0; i < s.length(); ++i) {
            char c = s.charAt(i);
            switch (c) {
                case '+':
                case '\\':
                case '-':
                case '!':
                case '(':
                case ')':
                case ':':
                case '^':
                case '[':
                case ']':
                case '"':
                case '{':
                case '}':
                case '~':
                case '*':
                case '?':
                case '|':
                case '&':
                case '/':

                case ' ': // white space has to be escaped, too
                    sb.append('\\');
                    break;
                default:
                    // do nothing but appease sonarlint
            }

            sb.append(c);
        }

        return sb.toString();
    }

    private UUID getNodeUuidToSearchIn(UUID initialNodeUuid, boolean inUpstreamBuiltParentNode) {
        UUID nodeUuidToSearchIn = initialNodeUuid;
        if (inUpstreamBuiltParentNode) {
            nodeUuidToSearchIn = networkModificationTreeService.doGetLastParentNodeBuiltUuid(initialNodeUuid);
        }
        return nodeUuidToSearchIn;
    }

    public List<EquipmentInfos> searchEquipments(@NonNull UUID studyUuid, @NonNull UUID nodeUuid, @NonNull String userInput,
                                                 @NonNull EquipmentInfosService.FieldSelector fieldSelector, String equipmentType,
                                                 boolean inUpstreamBuiltParentNode) {
        UUID nodeUuidToSearchIn = getNodeUuidToSearchIn(nodeUuid, inUpstreamBuiltParentNode);
        UUID networkUuid = networkStoreService.getNetworkUuid(studyUuid);
        String variantId = networkModificationTreeService.getVariantId(nodeUuidToSearchIn);

        if (variantId.isEmpty()) {
            variantId = VariantManagerConstants.INITIAL_VARIANT_ID;
        }

        if (equipmentType == null) {
            BoolQuery query = buildSearchAllEquipmentsQuery(userInput, fieldSelector, networkUuid,
                    VariantManagerConstants.INITIAL_VARIANT_ID, variantId);
            List<EquipmentInfos> equipmentInfos = equipmentInfosService.searchEquipments(query);

            return variantId.equals(VariantManagerConstants.INITIAL_VARIANT_ID) ? equipmentInfos : cleanRemovedEquipments(networkUuid, variantId, equipmentInfos);
        } else {
            String queryInitialVariant = buildSearchEquipmentsByTypeQuery(userInput, fieldSelector, networkUuid,
                    VariantManagerConstants.INITIAL_VARIANT_ID, equipmentType);

            List<EquipmentInfos> equipmentInfosInInitVariant = equipmentInfosService.searchEquipments(queryInitialVariant);

            return (variantId.equals(VariantManagerConstants.INITIAL_VARIANT_ID)) ? equipmentInfosInInitVariant
                    : completeSearchWithCurrentVariant(networkUuid, variantId, userInput, fieldSelector,
                    equipmentInfosInInitVariant, equipmentType);
        }
    }

    private List<EquipmentInfos> cleanRemovedEquipments(UUID networkUuid, String variantId, List<EquipmentInfos> equipmentInfos) {
        String queryTombstonedEquipments = buildTombstonedEquipmentSearchQuery(networkUuid, variantId);
        Set<String> removedEquipmentIdsInVariant = equipmentInfosService.searchTombstonedEquipments(queryTombstonedEquipments)
                .stream()
                .map(TombstonedEquipmentInfos::getId)
                .collect(Collectors.toSet());

        return equipmentInfos
                .stream()
                .filter(ei -> !removedEquipmentIdsInVariant.contains(ei.getId()))
                .collect(Collectors.toList());
    }

    private List<EquipmentInfos> completeSearchWithCurrentVariant(UUID networkUuid, String variantId, String userInput,
                                                                  EquipmentInfosService.FieldSelector fieldSelector, List<EquipmentInfos> equipmentInfosInInitVariant,
                                                                  String equipmentType) {
        // Clean equipments that have been removed in the current variant
        List<EquipmentInfos> cleanedEquipmentsInInitVariant = cleanRemovedEquipments(networkUuid, variantId, equipmentInfosInInitVariant);

        // Get the equipments of the current variant
        String queryVariant = buildSearchEquipmentsByTypeQuery(userInput, fieldSelector, networkUuid, variantId, equipmentType);
        List<EquipmentInfos> addedEquipmentInfosInVariant = equipmentInfosService.searchEquipments(queryVariant);

        // Add equipments of the current variant to the ones of the init variant
        cleanedEquipmentsInInitVariant.addAll(addedEquipmentInfosInVariant);

        return cleanedEquipmentsInInitVariant;
    }

    private String buildSearchEquipmentsByTypeQuery(String userInput, EquipmentInfosService.FieldSelector fieldSelector, UUID networkUuid, String variantId, String equipmentType) {
        String query = NETWORK_UUID + ":(%s) AND " + VARIANT_ID + ":(%s) AND %s:(*%s*)"
                + (equipmentType == null ? "" : " AND " + EQUIPMENT_TYPE + ":(%s)");
        return String.format(query, networkUuid, variantId,
                fieldSelector == EquipmentInfosService.FieldSelector.NAME ? EQUIPMENT_NAME : EQUIPMENT_ID,
                escapeLucene(userInput), equipmentType);
    }

    private BoolQuery buildSearchAllEquipmentsQuery(String userInput, EquipmentInfosService.FieldSelector fieldSelector, UUID networkUuid, String initialVariantId, String variantId) {
        WildcardQuery equipmentSearchQuery = QueryBuilders.wildcardQuery(fieldSelector == EquipmentInfosService.FieldSelector.NAME ? EQUIPMENT_NAME : EQUIPMENT_ID, "*" + escapeLucene(userInput) + "*");
        TermQuery networkUuidSearchQuery = QueryBuilders.termQuery(NETWORK_UUID, networkUuid.toString());
        TermsQuery variantIdSearchQuery = variantId.equals(VariantManagerConstants.INITIAL_VARIANT_ID) ?
                new TermsQuery.Builder().field(VARIANT_ID).terms(new TermsQueryField.Builder().value(List.of(FieldValue.of(initialVariantId))).build()).build() :
                new TermsQuery.Builder().field(VARIANT_ID).terms(new TermsQueryField.Builder().value(List.of(FieldValue.of(initialVariantId), FieldValue.of(variantId))).build()).build();

        List<FunctionScore> functionScores = new ArrayList<>();
        FunctionScore functionScore = new FunctionScore.Builder()
                .filter(builder ->
                        builder.match(
                                matchBuilder -> matchBuilder
                                        .field(fieldSelector == EquipmentInfosService.FieldSelector.NAME ? EQUIPMENT_NAME : EQUIPMENT_ID)
                                        .query(FieldValue.of(escapeLucene(userInput))))
                                )
                .weight((double) EQUIPMENT_TYPE_SCORES.size())
                .build();
        functionScores.add(functionScore);

        for (Map.Entry<String, Integer> equipmentTypeScore : EQUIPMENT_TYPE_SCORES.entrySet()) {
            functionScore = new FunctionScore.Builder()
                    .filter(builder ->
                            builder.match(
                                    matchBuilder -> matchBuilder
                                            .field("equipmentType")
                                            .query(FieldValue.of(equipmentTypeScore.getKey())))
                    )
                    .weight((double) equipmentTypeScore.getValue())
                    .build();
            functionScores.add(functionScore);
        }

        FunctionScoreQuery functionScoreQuery = new FunctionScoreQuery.Builder().functions(functionScores).build();

        return new BoolQuery.Builder()
                .filter(equipmentSearchQuery._toQuery(), networkUuidSearchQuery._toQuery(), variantIdSearchQuery._toQuery()).must(functionScoreQuery._toQuery()).build();
    }

    private String buildTombstonedEquipmentSearchQuery(UUID networkUuid, String variantId) {
        return String.format(NETWORK_UUID + ":(%s) AND " + VARIANT_ID + ":(%s)", networkUuid, variantId);
    }

    @Transactional
    public Optional<DeleteStudyInfos> doDeleteStudyIfNotCreationInProgress(UUID studyUuid, String userId) {
        Optional<StudyCreationRequestEntity> studyCreationRequestEntity = studyCreationRequestRepository.findById(studyUuid);
        Optional<StudyEntity> studyEntity = studyRepository.findById(studyUuid);
        DeleteStudyInfos deleteStudyInfos = null;
        if (studyCreationRequestEntity.isEmpty()) {
            AtomicReference<UUID> caseUuid = new AtomicReference<>(null);
            UUID networkUuid = networkStoreService.doGetNetworkUuid(studyUuid);
            List<NodeModificationInfos> nodesModificationInfos;
            nodesModificationInfos = networkModificationTreeService.getAllNodesModificationInfos(studyUuid);
            studyEntity.ifPresent(s -> {
                caseUuid.set(studyEntity.get().getCaseUuid());
                networkModificationTreeService.doDeleteTree(studyUuid);
                studyRepository.deleteById(studyUuid);
                studyInfosService.deleteByUuid(studyUuid);
            });
            deleteStudyInfos = new DeleteStudyInfos(networkUuid, caseUuid.get(), nodesModificationInfos);
        } else {
            studyCreationRequestRepository.deleteById(studyCreationRequestEntity.get().getId());
        }

        if (deleteStudyInfos == null) {
            return Optional.empty();
        } else {
            return Optional.of(deleteStudyInfos);
        }
    }

    @Transactional
    public void deleteStudyIfNotCreationInProgress(UUID studyUuid, String userId) {
        AtomicReference<Long> startTime = new AtomicReference<>(null);
        try {
            Optional<DeleteStudyInfos> deleteStudyInfosOpt = doDeleteStudyIfNotCreationInProgress(studyUuid,
                    userId);
            if (deleteStudyInfosOpt.isPresent()) {
                DeleteStudyInfos deleteStudyInfos = deleteStudyInfosOpt.get();
                startTime.set(System.nanoTime());

                CompletableFuture<Void> executeInParallel = CompletableFuture.allOf(
                        studyServerExecutionService.runAsync(() -> deleteStudyInfos.getNodesModificationInfos().stream()
                                .map(NodeModificationInfos::getLoadFlowUuid).filter(Objects::nonNull).forEach(loadflowService::deleteLoadFlowResult)), // TODO delete all with one request only
                        studyServerExecutionService.runAsync(() -> deleteStudyInfos.getNodesModificationInfos().stream()
                                .map(NodeModificationInfos::getSecurityAnalysisUuid).filter(Objects::nonNull).forEach(securityAnalysisService::deleteSaResult)), // TODO delete all with one request only
                        studyServerExecutionService.runAsync(() -> deleteStudyInfos.getNodesModificationInfos().stream()
                                .map(NodeModificationInfos::getSensitivityAnalysisUuid).filter(Objects::nonNull).forEach(sensitivityAnalysisService::deleteSensitivityAnalysisResult)), // TODO delete all with one request only
                        studyServerExecutionService.runAsync(() -> deleteStudyInfos.getNodesModificationInfos().stream()
                                .map(NodeModificationInfos::getNonEvacuatedEnergyUuid).filter(Objects::nonNull).forEach(nonEvacuatedEnergyService::deleteNonEvacuatedEnergyResult)), // TODO delete all with one request only
                        studyServerExecutionService.runAsync(() -> deleteStudyInfos.getNodesModificationInfos().stream()
                                .map(NodeModificationInfos::getShortCircuitAnalysisUuid).filter(Objects::nonNull).forEach(shortCircuitService::deleteShortCircuitAnalysisResult)), // TODO delete all with one request only
                        studyServerExecutionService.runAsync(() -> deleteStudyInfos.getNodesModificationInfos().stream()
                                .map(NodeModificationInfos::getOneBusShortCircuitAnalysisUuid).filter(Objects::nonNull).forEach(shortCircuitService::deleteShortCircuitAnalysisResult)), // TODO delete all with one request only
                        studyServerExecutionService.runAsync(() -> deleteStudyInfos.getNodesModificationInfos().stream()
                                .map(NodeModificationInfos::getVoltageInitUuid).filter(Objects::nonNull).forEach(voltageInitService::deleteVoltageInitResult)), // TODO delete all with one request only
                        studyServerExecutionService.runAsync(() -> deleteStudyInfos.getNodesModificationInfos().stream()
                                .map(NodeModificationInfos::getDynamicSimulationUuid).filter(Objects::nonNull).forEach(dynamicSimulationService::deleteResult)), // TODO delete all with one request only
                        studyServerExecutionService.runAsync(() -> deleteStudyInfos.getNodesModificationInfos().stream().map(NodeModificationInfos::getModificationGroupUuid).filter(Objects::nonNull).forEach(networkModificationService::deleteModifications)), // TODO delete all with one request only
                        studyServerExecutionService.runAsync(() -> deleteStudyInfos.getNodesModificationInfos().stream().map(NodeModificationInfos::getReportUuid).filter(Objects::nonNull).forEach(reportService::deleteReport)), // TODO delete all with one request only
                        studyServerExecutionService.runAsync(() -> deleteEquipmentIndexes(deleteStudyInfos.getNetworkUuid())),
                        studyServerExecutionService.runAsync(() -> networkStoreService.deleteNetwork(deleteStudyInfos.getNetworkUuid())),
                        studyServerExecutionService.runAsync(deleteStudyInfos.getCaseUuid() != null ? () -> caseService.deleteCase(deleteStudyInfos.getCaseUuid()) : () -> {
                        })
                );

                executeInParallel.get();
                if (startTime.get() != null) {
                    LOGGER.trace("Delete study '{}' : {} seconds", studyUuid, TimeUnit.NANOSECONDS.toSeconds(System.nanoTime() - startTime.get()));
                }
            }
        } catch (Exception e) {
            if (e instanceof InterruptedException) {
                Thread.currentThread().interrupt();
            }
            LOGGER.error(e.toString(), e);
            throw new StudyException(DELETE_STUDY_FAILED, e.getMessage());
        }
    }

    public void deleteEquipmentIndexes(UUID networkUuid) {
        AtomicReference<Long> startTime = new AtomicReference<>();
        startTime.set(System.nanoTime());
        equipmentInfosService.deleteAllByNetworkUuid(networkUuid);
        LOGGER.trace("Indexes deletion for network '{}' : {} seconds", networkUuid, TimeUnit.NANOSECONDS.toSeconds(System.nanoTime() - startTime.get()));
    }

    public CreatedStudyBasicInfos insertStudy(UUID studyUuid, String userId, NetworkInfos networkInfos, String caseFormat,
                                              UUID caseUuid, String caseName, LoadFlowParametersEntity loadFlowParameters,
                                              ShortCircuitParametersEntity shortCircuitParametersEntity, DynamicSimulationParametersEntity dynamicSimulationParametersEntity, UUID voltageInitParametersUuid, Map<String, String> importParameters, UUID importReportUuid) {
        StudyEntity studyEntity = insertStudyEntity(studyUuid, userId, networkInfos.getNetworkUuid(), networkInfos.getNetworkId(), caseFormat, caseUuid, caseName, loadFlowParameters, importReportUuid, shortCircuitParametersEntity, dynamicSimulationParametersEntity, voltageInitParametersUuid, importParameters);
        CreatedStudyBasicInfos createdStudyBasicInfos = StudyService.toCreatedStudyBasicInfos(studyEntity);
        studyInfosService.add(createdStudyBasicInfos);

        notificationService.emitStudiesChanged(studyUuid, userId);

        return createdStudyBasicInfos;
    }

    public CreatedStudyBasicInfos updateStudyNetwork(StudyEntity studyEntity, String userId, NetworkInfos networkInfos) {
        self.updateStudyEntityNetwork(studyEntity, networkInfos);

        CreatedStudyBasicInfos createdStudyBasicInfos = StudyService.toCreatedStudyBasicInfos(studyEntity);
        studyInfosService.add(createdStudyBasicInfos);

        notificationService.emitStudyNetworkRecreationDone(studyEntity.getId(), userId);

        return createdStudyBasicInfos;
    }

    private StudyEntity insertDuplicatedStudy(BasicStudyInfos studyInfos, UUID sourceStudyUuid, String userId) {
        Objects.requireNonNull(studyInfos.getId());
        Objects.requireNonNull(userId);

        StudyEntity sourceStudy = studyRepository.findById(sourceStudyUuid).orElseThrow(() -> new StudyException(STUDY_NOT_FOUND));

        List<VariantInfos> networkVariants = networkStoreService.getNetworkVariants(sourceStudy.getNetworkUuid());
        List<String> targetVariantIds = networkVariants.stream().map(VariantInfos::getId).limit(2).collect(Collectors.toList());
        Network clonedNetwork = networkStoreService.cloneNetwork(sourceStudy.getNetworkUuid(), targetVariantIds);
        UUID clonedNetworkUuid = networkStoreService.getNetworkUuid(clonedNetwork);

        UUID clonedCaseUuid = caseService.duplicateCase(sourceStudy.getCaseUuid(), false);

        Map<String, String> newImportParameters = Map.copyOf(sourceStudy.getImportParameters());

        LoadFlowParameters newLoadFlowParameters = LoadFlowService.fromEntity(sourceStudy.getLoadFlowParameters()).copy();
        List<LoadFlowSpecificParameterInfos> sourceSpecificLoadFlowParameters = getAllSpecificLoadFlowParameters(sourceStudy);

        SecurityAnalysisParametersValues securityAnalysisParametersValues = sourceStudy.getSecurityAnalysisParameters() == null ? SecurityAnalysisService.getDefaultSecurityAnalysisParametersValues() : SecurityAnalysisService.fromEntity(sourceStudy.getSecurityAnalysisParameters());

        SensitivityAnalysisParametersInfos sensitivityAnalysisParametersValues = sourceStudy.getSensitivityAnalysisParameters() == null ?
                SensitivityAnalysisService.getDefaultSensitivityAnalysisParametersValues() :
                SensitivityAnalysisService.fromEntity(sourceStudy.getSensitivityAnalysisParameters());

        org.gridsuite.study.server.dto.sensianalysis.nonevacuatedenergy.NonEvacuatedEnergyParametersInfos nonEvacuatedEnergyParametersValues = sourceStudy.getNonEvacuatedEnergyParameters() == null ?
            NonEvacuatedEnergyService.getDefaultNonEvacuatedEnergyParametersValues() :
            NonEvacuatedEnergyService.fromEntity(sourceStudy.getNonEvacuatedEnergyParameters());

        UUID copiedVoltageInitParametersUuid = sourceStudy.getVoltageInitParametersUuid();

        ShortCircuitParameters shortCircuitParameters = ShortCircuitService.fromEntity(sourceStudy.getShortCircuitParameters());
        ShortCircuitPredefinedConfiguration shortCircuitPredefinedConfiguration = sourceStudy.getShortCircuitParameters().getPredefinedParameters();
        DynamicSimulationParametersInfos dynamicSimulationParameters = sourceStudy.getDynamicSimulationParameters() != null ? DynamicSimulationService.fromEntity(sourceStudy.getDynamicSimulationParameters(), objectMapper) : DynamicSimulationService.getDefaultDynamicSimulationParameters();

        StudyEntity studyEntity = StudyEntity.builder()
                .id(studyInfos.getId())
                .networkUuid(clonedNetworkUuid).networkId(sourceStudy.getNetworkId())
                .caseFormat(sourceStudy.getCaseFormat()).caseUuid(clonedCaseUuid).caseName(sourceStudy.getCaseName())
                .loadFlowProvider(sourceStudy.getLoadFlowProvider())
                .loadFlowParameters(LoadFlowService.toEntity(newLoadFlowParameters, sourceSpecificLoadFlowParameters))
                .securityAnalysisProvider(sourceStudy.getSecurityAnalysisProvider())
                .securityAnalysisParameters(SecurityAnalysisService.toEntity(securityAnalysisParametersValues))
                .sensitivityAnalysisProvider(sourceStudy.getSensitivityAnalysisProvider())
                .nonEvacuatedEnergyProvider(sourceStudy.getNonEvacuatedEnergyProvider())
                .dynamicSimulationProvider(sourceStudy.getDynamicSimulationProvider())
                .dynamicSimulationParameters(DynamicSimulationService.toEntity(dynamicSimulationParameters, objectMapper))
                .shortCircuitParameters(ShortCircuitService.toEntity(shortCircuitParameters, shortCircuitPredefinedConfiguration))
                .voltageInitParametersUuid(copiedVoltageInitParametersUuid)
                .sensitivityAnalysisParameters(SensitivityAnalysisService.toEntity(sensitivityAnalysisParametersValues))
            .nonEvacuatedEnergyParameters(NonEvacuatedEnergyService.toEntity(nonEvacuatedEnergyParametersValues))
                .importParameters(newImportParameters)
                .build();
        CreatedStudyBasicInfos createdStudyBasicInfos = StudyService.toCreatedStudyBasicInfos(insertDuplicatedStudy(studyEntity, sourceStudy.getId(), UUID.randomUUID()));

        studyInfosService.add(createdStudyBasicInfos);
        notificationService.emitStudiesChanged(studyInfos.getId(), userId);

        return studyEntity;
    }

    private StudyCreationRequestEntity insertStudyCreationRequest(String userId, UUID studyUuid) {
        StudyCreationRequestEntity newStudy = insertStudyCreationRequestEntity(studyUuid);
        notificationService.emitStudiesChanged(newStudy.getId(), userId);
        return newStudy;
    }

    public byte[] getVoltageLevelSvg(UUID studyUuid, String voltageLevelId, DiagramParameters diagramParameters,
                                     UUID nodeUuid) {
        UUID networkUuid = networkStoreService.getNetworkUuid(studyUuid);
        String variantId = networkModificationTreeService.getVariantId(nodeUuid);
        if (networkStoreService.existVariant(networkUuid, variantId)) {
            return singleLineDiagramService.getVoltageLevelSvg(networkUuid, variantId, voltageLevelId, diagramParameters);
        } else {
            return null;
        }
    }

    public String getVoltageLevelSvgAndMetadata(UUID studyUuid, String voltageLevelId, DiagramParameters diagramParameters,
                                                UUID nodeUuid) {
        UUID networkUuid = networkStoreService.getNetworkUuid(studyUuid);
        String variantId = networkModificationTreeService.getVariantId(nodeUuid);
        if (networkStoreService.existVariant(networkUuid, variantId)) {
            return singleLineDiagramService.getVoltageLevelSvgAndMetadata(networkUuid, variantId, voltageLevelId, diagramParameters);
        } else {
            return null;
        }
    }

    private void persistentStoreWithNotificationOnError(UUID caseUuid, UUID studyUuid, String userId, UUID importReportUuid, Map<String, Object> importParameters) {
        try {
            networkConversionService.persistentStore(caseUuid, studyUuid, userId, importReportUuid, importParameters);
        } catch (HttpStatusCodeException e) {
            throw handleHttpError(e, STUDY_CREATION_FAILED);
        }
    }

    public String getLinesGraphics(UUID networkUuid, UUID nodeUuid, List<String> linesIds) {
        String variantId = networkModificationTreeService.getVariantId(nodeUuid);

        return geoDataService.getLinesGraphics(networkUuid, variantId, linesIds);
    }

    public String getSubstationsGraphics(UUID networkUuid, UUID nodeUuid, List<String> substationsIds) {
        String variantId = networkModificationTreeService.getVariantId(nodeUuid);

        return geoDataService.getSubstationsGraphics(networkUuid, variantId, substationsIds);
    }

    public String getSubstationMapData(UUID studyUuid, UUID nodeUuid, String substationId, boolean inUpstreamBuiltParentNode) {
        UUID nodeUuidToSearchIn = getNodeUuidToSearchIn(nodeUuid, inUpstreamBuiltParentNode);
        return networkMapService.getEquipmentMapData(networkStoreService.getNetworkUuid(studyUuid), networkModificationTreeService.getVariantId(nodeUuidToSearchIn),
                "substations", substationId);
    }

    public String getNetworkElementsInfos(UUID studyUuid, UUID nodeUuid, List<String> substationsIds, String elementType, String infoType, boolean inUpstreamBuiltParentNode) {
        UUID nodeUuidToSearchIn = getNodeUuidToSearchIn(nodeUuid, inUpstreamBuiltParentNode);
        LoadFlowParameters loadFlowParameters = getLoadFlowParameters(studyUuid);
        return networkMapService.getElementsInfos(networkStoreService.getNetworkUuid(studyUuid), networkModificationTreeService.getVariantId(nodeUuidToSearchIn),
                substationsIds, elementType, infoType, loadFlowParameters.getDcPowerFactor());
    }

    public String getNetworkElementInfos(UUID studyUuid, UUID nodeUuid, String elementType, String infoType, String elementId, boolean inUpstreamBuiltParentNode) {
        UUID nodeUuidToSearchIn = getNodeUuidToSearchIn(nodeUuid, inUpstreamBuiltParentNode);
        LoadFlowParameters loadFlowParameters = getLoadFlowParameters(studyUuid);
        return networkMapService.getElementInfos(networkStoreService.getNetworkUuid(studyUuid), networkModificationTreeService.getVariantId(nodeUuidToSearchIn),
                elementType, infoType, loadFlowParameters.getDcPowerFactor(), elementId);
    }

    public String getVoltageLevelsAndEquipment(UUID studyUuid, UUID nodeUuid, List<String> substationsIds, boolean inUpstreamBuiltParentNode) {
        UUID nodeUuidToSearchIn = getNodeUuidToSearchIn(nodeUuid, inUpstreamBuiltParentNode);
        return networkMapService.getEquipmentsMapData(networkStoreService.getNetworkUuid(studyUuid), networkModificationTreeService.getVariantId(nodeUuidToSearchIn),
                substationsIds, "voltage-levels-equipments");
    }

    public String getVoltageLevelEquipments(UUID studyUuid, UUID nodeUuid, List<String> substationsIds, boolean inUpstreamBuiltParentNode, String voltageLevelId) {
        UUID nodeUuidToSearchIn = getNodeUuidToSearchIn(nodeUuid, inUpstreamBuiltParentNode);
        String equipmentPath = "voltage-level-equipments" + (voltageLevelId == null ? "" : StudyConstants.DELIMITER + voltageLevelId);
        return networkMapService.getEquipmentsMapData(networkStoreService.getNetworkUuid(studyUuid), networkModificationTreeService.getVariantId(nodeUuidToSearchIn),
                substationsIds, equipmentPath);
    }

    public String getHvdcLineShuntCompensators(UUID studyUuid, UUID nodeUuid, boolean inUpstreamBuiltParentNode, String hvdcId) {
        UUID nodeUuidToSearchIn = getNodeUuidToSearchIn(nodeUuid, inUpstreamBuiltParentNode);
        UUID networkUuid = networkStoreService.getNetworkUuid(studyUuid);
        String variantId = networkModificationTreeService.getVariantId(nodeUuidToSearchIn);
        return networkMapService.getHvdcLineShuntCompensators(networkUuid, variantId, hvdcId);
    }

    public String getBranchOrThreeWindingsTransformer(UUID studyUuid, UUID nodeUuid, String equipmentId) {
        UUID networkUuid = networkStoreService.getNetworkUuid(studyUuid);
        String variantId = networkModificationTreeService.getVariantId(nodeUuid);
        return networkMapService.getEquipmentMapData(networkUuid, variantId, "branch-or-3wt", equipmentId);
    }

    public String getAllMapData(UUID studyUuid, UUID nodeUuid, List<String> substationsIds) {
        return networkMapService.getEquipmentsMapData(networkStoreService.getNetworkUuid(studyUuid), networkModificationTreeService.getVariantId(nodeUuid),
                substationsIds, "all");
    }

    public UUID runLoadFlow(UUID studyUuid, UUID nodeUuid, String userId, Float limitReduction) {
        StudyEntity studyEntity = studyRepository.findById(studyUuid).orElseThrow(() -> new StudyException(STUDY_NOT_FOUND));
        Optional<UUID> prevResultUuidOpt = networkModificationTreeService.getLoadFlowResultUuid(nodeUuid);
        prevResultUuidOpt.ifPresent(loadflowService::deleteLoadFlowResult);

        LoadFlowParametersInfos lfParameters = getLoadFlowParametersInfos(studyEntity);
        UUID result = loadflowService.runLoadFlow(studyUuid, nodeUuid, lfParameters, studyEntity.getLoadFlowProvider(), userId, limitReduction);

        updateLoadFlowResultUuid(nodeUuid, result);
        notificationService.emitStudyChanged(studyUuid, nodeUuid, NotificationService.UPDATE_TYPE_LOADFLOW_STATUS);
        return result;
    }

    public ExportNetworkInfos exportNetwork(UUID studyUuid, UUID nodeUuid, String format, String paramatersJson) {
        UUID networkUuid = networkStoreService.getNetworkUuid(studyUuid);
        String variantId = networkModificationTreeService.getVariantId(nodeUuid);

        return networkConversionService.exportNetwork(networkUuid, variantId, format, paramatersJson);
    }

    private void assertComputationNotRunning(UUID nodeUuid) {
        loadflowService.assertLoadFlowNotRunning(nodeUuid);
        securityAnalysisService.assertSecurityAnalysisNotRunning(nodeUuid);
        dynamicSimulationService.assertDynamicSimulationNotRunning(nodeUuid);
        sensitivityAnalysisService.assertSensitivityAnalysisNotRunning(nodeUuid);
        nonEvacuatedEnergyService.assertNonEvacuatedEnergyNotRunning(nodeUuid);
        shortCircuitService.assertShortCircuitAnalysisNotRunning(nodeUuid);
        voltageInitService.assertVoltageInitNotRunning(nodeUuid);
    }

    public void assertIsNodeNotReadOnly(UUID nodeUuid) {
        Boolean isReadOnly = networkModificationTreeService.isReadOnly(nodeUuid).orElse(Boolean.FALSE);
        if (Boolean.TRUE.equals(isReadOnly)) {
            throw new StudyException(NOT_ALLOWED);
        }
    }

    public void assertIsNodeExist(UUID studyUuid, UUID nodeUuid) {
        boolean exists = networkModificationTreeService.getAllNodes(studyUuid).stream()
                .anyMatch(nodeEntity -> nodeUuid.equals(nodeEntity.getIdNode()));

        if (!exists) {
            throw new StudyException(NODE_NOT_FOUND);
        }
    }

    public void assertIsStudyExist(UUID studyUuid) {
        boolean exists = getStudies().stream()
                .anyMatch(study -> studyUuid.equals(study.getId()));
        if (!exists) {
            throw new StudyException(NODE_NOT_FOUND);
        }
    }

    public void assertCanModifyNode(UUID studyUuid, UUID nodeUuid) {
        assertIsNodeNotReadOnly(nodeUuid);
        assertNoBuildNoComputation(studyUuid, nodeUuid);
    }

    public void assertIsStudyAndNodeExist(UUID studyUuid, UUID nodeUuid) {
        assertIsStudyExist(studyUuid);
        assertIsNodeExist(studyUuid, nodeUuid);
    }

    public void assertNoBuildNoComputation(UUID studyUuid, UUID nodeUuid) {
        assertComputationNotRunning(nodeUuid);
        assertNoNodeIsBuilding(studyUuid);
    }

    private void assertNoNodeIsBuilding(UUID studyUuid) {
        networkModificationTreeService.getAllNodes(studyUuid).stream().forEach(node -> {
            if (networkModificationTreeService.getNodeBuildStatus(node.getIdNode()).isBuilding()) {
                throw new StudyException(NOT_ALLOWED, "No modification is allowed during a node building.");
            }
        });
    }

    public void assertRootNodeOrBuiltNode(UUID studyUuid, UUID nodeUuid) {
        if (!(networkModificationTreeService.getStudyRootNodeUuid(studyUuid).equals(nodeUuid)
                || networkModificationTreeService.getNodeBuildStatus(nodeUuid).isBuilt())) {
            throw new StudyException(NODE_NOT_BUILT);
        }
    }

    private LoadFlowParameters getLoadFlowParameters(StudyEntity studyEntity) {
        return LoadFlowService.fromEntity(studyEntity.getLoadFlowParameters());
    }

    public LoadFlowParameters getLoadFlowParameters(UUID studyUuid) {
        return studyRepository.findById(studyUuid)
                .map(this::getLoadFlowParameters)
                .orElse(null);
    }

    public LoadFlowParametersInfos getLoadFlowParametersInfos(StudyEntity study) {
        LoadFlowParameters commonParameters = getLoadFlowParameters(study);
        List<LoadFlowSpecificParameterInfos> specificParameters = getSpecificLoadFlowParameters(study, ComputationUsingLoadFlow.LOAD_FLOW);
        return LoadFlowParametersInfos.builder()
                .commonParameters(commonParameters)
                .specificParameters(specificParameters.stream().collect(Collectors.toMap(LoadFlowSpecificParameterInfos::getName, LoadFlowSpecificParameterInfos::getValue)))
                .build();
    }

    public LoadFlowParametersValues getLoadFlowParametersValues(UUID studyUuid) {
        StudyEntity study = studyRepository.findById(studyUuid).orElseThrow(() -> new StudyException(STUDY_NOT_FOUND));
        LoadFlowParameters commonParameters = getLoadFlowParameters(study);
        List<LoadFlowSpecificParameterInfos> specificParameters = getAllSpecificLoadFlowParameters(study);
        Map<String, Map<String, Object>> specificParametersPerProvider = specificParameters.stream()
            .collect(Collectors.groupingBy(LoadFlowSpecificParameterInfos::getProvider,
                Collectors.toMap(LoadFlowSpecificParameterInfos::getName, LoadFlowSpecificParameterInfos::getValue)));
        return LoadFlowParametersValues.builder()
                .commonParameters(commonParameters)
                .specificParametersPerProvider(specificParametersPerProvider)
                .build();
    }

    private List<LoadFlowSpecificParameterInfos> getSpecificLoadFlowParameters(StudyEntity study, ComputationUsingLoadFlow computation) {
        List<LoadFlowSpecificParameterEntity> params = study.getLoadFlowParameters().getSpecificParameters();
        String lfProvider;
        if (computation == ComputationUsingLoadFlow.SECURITY_ANALYSIS) {
            lfProvider = study.getSecurityAnalysisProvider();
        } else if (computation == ComputationUsingLoadFlow.SENSITIVITY_ANALYSIS) {
            lfProvider = study.getSensitivityAnalysisProvider();
        } else {
            lfProvider = study.getLoadFlowProvider();
        }
        return params.stream()
                .filter(p -> p.getProvider().equalsIgnoreCase(lfProvider))
                .map(LoadFlowSpecificParameterEntity::toLoadFlowSpecificParameterInfos)
                .collect(Collectors.toList());
    }

    private List<LoadFlowSpecificParameterInfos> getAllSpecificLoadFlowParameters(StudyEntity study) {
        List<LoadFlowSpecificParameterEntity> params = study.getLoadFlowParameters().getSpecificParameters();
        return params.stream()
                .map(LoadFlowSpecificParameterEntity::toLoadFlowSpecificParameterInfos)
                .collect(Collectors.toList());
    }

    private List<LoadFlowSpecificParameterInfos> getSpecificLoadFlowParameters(UUID studyUuid, ComputationUsingLoadFlow computation) {
        return studyRepository.findById(studyUuid)
                .map(study -> getSpecificLoadFlowParameters(study, computation))
                .orElse(List.of());
    }

    private LoadFlowParametersEntity createParametersEntity(LoadFlowParametersValues parameters) {
        LoadFlowParameters allCommonValues;
        List<LoadFlowSpecificParameterInfos> allSpecificValues = new ArrayList<>(List.of());
        if (parameters == null) {
            allCommonValues = LoadFlowParameters.load();
        } else {
            allCommonValues = parameters.getCommonParameters();
            if (parameters.getSpecificParametersPerProvider() != null) {
                parameters.getSpecificParametersPerProvider().forEach((provider, paramsMap) -> {
                    if (paramsMap != null) {
                        paramsMap.forEach((paramName, paramValue) -> {
                                if (paramValue != null) {
                                    allSpecificValues.add(LoadFlowSpecificParameterInfos.builder()
                                            .provider(provider)
                                            .value(Objects.toString(paramValue))
                                            .name(paramName)
                                            .build());
                                }
                            }
                        );
                    }
                });
            }
        }
        return LoadFlowService.toEntity(allCommonValues, allSpecificValues);
    }

    private void deleteLoadFlowResult(UUID studyUuid) {
        List<UUID> loadFlowResultUuids = networkModificationTreeService.getLoadFlowResultUuids(studyUuid);
        if (!loadFlowResultUuids.isEmpty()) {
            loadflowService.deleteLoadFlowResults(loadFlowResultUuids);
        }
        networkModificationTreeService.getAllNodes(studyUuid).forEach(node -> networkModificationTreeService.updateLoadFlowResultUuid(node.getIdNode(), null));
    }

    public SecurityAnalysisParametersValues getSecurityAnalysisParametersValues(UUID studyUuid) {
        return studyRepository.findById(studyUuid)
                .map(studyEntity -> studyEntity.getSecurityAnalysisParameters() != null ? SecurityAnalysisService.fromEntity(studyEntity.getSecurityAnalysisParameters()) : SecurityAnalysisService.getDefaultSecurityAnalysisParametersValues())
                .orElse(null);
    }

    @Transactional
    public void setSecurityAnalysisParametersValues(UUID studyUuid, SecurityAnalysisParametersValues parameters, String userId) {
        updateSecurityAnalysisParameters(studyUuid, SecurityAnalysisService.toEntity(parameters != null ? parameters : SecurityAnalysisService.getDefaultSecurityAnalysisParametersValues()));
        notificationService.emitElementUpdated(studyUuid, userId);
    }

    public SensitivityAnalysisParametersInfos getSensitivityAnalysisParametersValues(UUID studyUuid) {
        return studyRepository.findById(studyUuid)
                .map(studyEntity -> studyEntity.getSensitivityAnalysisParameters() != null ?
                        SensitivityAnalysisService.fromEntity(studyEntity.getSensitivityAnalysisParameters()) :
                        SensitivityAnalysisService.getDefaultSensitivityAnalysisParametersValues())
                .orElse(null);
    }

    public org.gridsuite.study.server.dto.sensianalysis.nonevacuatedenergy.NonEvacuatedEnergyParametersInfos getNonEvacuatedEnergyParametersValues(UUID studyUuid) {
        return studyRepository.findById(studyUuid)
            .map(studyEntity -> studyEntity.getNonEvacuatedEnergyParameters() != null ?
                NonEvacuatedEnergyService.fromEntity(studyEntity.getNonEvacuatedEnergyParameters()) :
                NonEvacuatedEnergyService.getDefaultNonEvacuatedEnergyParametersValues())
            .orElse(null);
    }

    @Transactional
    public void setLoadFlowParameters(UUID studyUuid, LoadFlowParametersValues parameters, String userId) {
        updateLoadFlowParameters(studyUuid, createParametersEntity(parameters));
        invalidateLoadFlowStatusOnAllNodes(studyUuid);
        invalidateSecurityAnalysisStatusOnAllNodes(studyUuid);
        invalidateSensitivityAnalysisStatusOnAllNodes(studyUuid);
        invalidateNonEvacuatedEnergyAnalysisStatusOnAllNodes(studyUuid);
        invalidateDynamicSimulationStatusOnAllNodes(studyUuid);
        notificationService.emitStudyChanged(studyUuid, null, NotificationService.UPDATE_TYPE_LOADFLOW_STATUS);
        notificationService.emitStudyChanged(studyUuid, null, NotificationService.UPDATE_TYPE_SECURITY_ANALYSIS_STATUS);
        notificationService.emitStudyChanged(studyUuid, null, NotificationService.UPDATE_TYPE_SENSITIVITY_ANALYSIS_STATUS);
        notificationService.emitStudyChanged(studyUuid, null, NotificationService.UPDATE_TYPE_NON_EVACUATED_ENERGY_STATUS);
        notificationService.emitStudyChanged(studyUuid, null, NotificationService.UPDATE_TYPE_DYNAMIC_SIMULATION_STATUS);
        notificationService.emitElementUpdated(studyUuid, userId);
    }

    public String getDefaultLoadflowProvider() {
        return defaultLoadflowProvider;
    }

    public String getLoadFlowProvider(UUID studyUuid) {
        return studyRepository.findById(studyUuid)
                .map(StudyEntity::getLoadFlowProvider)
                .orElse("");
    }

    private void updateProvider(UUID studyUuid, String userId, Consumer<StudyEntity> providerSetter) {
        StudyEntity studyEntity = studyRepository.findById(studyUuid).orElseThrow(() -> new StudyException(STUDY_NOT_FOUND));
        providerSetter.accept(studyEntity);
        notificationService.emitElementUpdated(studyUuid, userId);
    }

    @Transactional
    public void updateLoadFlowProvider(UUID studyUuid, String provider, String userId) {
        updateProvider(studyUuid, userId, studyEntity -> {
            studyEntity.setLoadFlowProvider(provider != null ? provider : defaultLoadflowProvider);
            invalidateLoadFlowStatusOnAllNodes(studyUuid);
            notificationService.emitStudyChanged(studyUuid, null, NotificationService.UPDATE_TYPE_LOADFLOW_STATUS);
        });
    }

    public String getDefaultSecurityAnalysisProvider() {
        return defaultSecurityAnalysisProvider;
    }

    public String getSecurityAnalysisProvider(UUID studyUuid) {
        return studyRepository.findById(studyUuid)
                .map(StudyEntity::getSecurityAnalysisProvider)
                .orElse("");
    }

    @Transactional
    public void updateSecurityAnalysisProvider(UUID studyUuid, String provider, String userId) {
        updateProvider(studyUuid, userId, studyEntity -> {
            studyEntity.setSecurityAnalysisProvider(provider != null ? provider : defaultSecurityAnalysisProvider);
            invalidateSecurityAnalysisStatusOnAllNodes(studyUuid);
            notificationService.emitStudyChanged(studyUuid, null, NotificationService.UPDATE_TYPE_SECURITY_ANALYSIS_STATUS);
        });
    }

    public String getDefaultSensitivityAnalysisProvider() {
        return defaultSensitivityAnalysisProvider;
    }

    public String getDefaultNonEvacuatedEnergyProvider() {
        return defaultNonEvacuatedEnergyProvider;
    }

    public String getSensitivityAnalysisProvider(UUID studyUuid) {
        return studyRepository.findById(studyUuid)
                .map(StudyEntity::getSensitivityAnalysisProvider)
                .orElse("");
    }

    @Transactional
    public void updateSensitivityAnalysisProvider(UUID studyUuid, String provider, String userId) {
        updateProvider(studyUuid, userId, studyEntity -> {
            studyEntity.setSensitivityAnalysisProvider(provider != null ? provider : defaultSensitivityAnalysisProvider);
            invalidateSensitivityAnalysisStatusOnAllNodes(studyUuid);
            notificationService.emitStudyChanged(studyUuid, null, NotificationService.UPDATE_TYPE_SENSITIVITY_ANALYSIS_STATUS);
        });
    }

    public String getDefaultDynamicSimulationProvider() {
        return defaultDynamicSimulationProvider;
    }

    public String getDynamicSimulationProvider(UUID studyUuid) {
        return studyRepository.findById(studyUuid)
                .map(StudyEntity::getDynamicSimulationProvider)
                .orElse("");
    }

    @Transactional
    public void updateDynamicSimulationProvider(UUID studyUuid, String provider, String userId) {
        updateProvider(studyUuid, userId, studyEntity -> {
            studyEntity.setDynamicSimulationProvider(provider != null ? provider : defaultDynamicSimulationProvider);
            invalidateDynamicSimulationStatusOnAllNodes(studyUuid);
            notificationService.emitStudyChanged(studyUuid, null, NotificationService.UPDATE_TYPE_DYNAMIC_SIMULATION_STATUS);
        });
    }

    public ShortCircuitParameters getShortCircuitParameters(UUID studyUuid) {
        return studyRepository.findById(studyUuid)
                .map(studyEntity -> ShortCircuitService.fromEntity(studyEntity.getShortCircuitParameters()))
                .orElse(null);
    }

    public ShortCircuitParametersInfos getShortCircuitParametersInfo(UUID studyUuid) {
        return studyRepository.findById(studyUuid)
                .map(studyEntity -> ShortCircuitService.toShortCircuitParametersInfo(studyEntity.getShortCircuitParameters()))
                .orElse(null);
    }

    @Transactional
    public void setShortCircuitParameters(UUID studyUuid, ShortCircuitParametersInfos shortCircuitParametersInfos, String userId) {
        Objects.requireNonNull(shortCircuitParametersInfos);
        Objects.requireNonNull(shortCircuitParametersInfos.getParameters());
        ShortCircuitParametersEntity shortCircuitParametersEntity = ShortCircuitService.toEntity(shortCircuitParametersInfos.getParameters(), shortCircuitParametersInfos.getPredefinedParameters());
        updateShortCircuitParameters(studyUuid, shortCircuitParametersEntity);
        notificationService.emitElementUpdated(studyUuid, userId);
    }

    @Transactional
    public UUID runSecurityAnalysis(UUID studyUuid, List<String> contingencyListNames, UUID nodeUuid) {
        Objects.requireNonNull(studyUuid);
        Objects.requireNonNull(contingencyListNames);
        Objects.requireNonNull(nodeUuid);

        UUID networkUuid = networkStoreService.getNetworkUuid(studyUuid);
        String provider = getSecurityAnalysisProvider(studyUuid);
        String variantId = networkModificationTreeService.getVariantId(nodeUuid);
        UUID reportUuid = networkModificationTreeService.getReportUuid(nodeUuid);

        String receiver;
        try {
            receiver = URLEncoder.encode(objectMapper.writeValueAsString(new NodeReceiver(nodeUuid)),
                StandardCharsets.UTF_8);
        } catch (JsonProcessingException e) {
            throw new UncheckedIOException(e);
        }

        Optional<UUID> prevResultUuidOpt = networkModificationTreeService.getSecurityAnalysisResultUuid(nodeUuid);
        prevResultUuidOpt.ifPresent(securityAnalysisService::deleteSaResult);

        List<LoadFlowSpecificParameterInfos> specificParameters = null;
        SecurityAnalysisParameters securityAnalysisParameters = getSecurityAnalysisParameters(studyUuid);
        specificParameters = getSpecificLoadFlowParameters(studyUuid, ComputationUsingLoadFlow.SECURITY_ANALYSIS);
        LoadFlowParameters loadFlowParameters = getLoadFlowParameters(studyUuid);
        securityAnalysisParameters.setLoadFlowParameters(loadFlowParameters);

        SecurityAnalysisParametersInfos params = SecurityAnalysisParametersInfos.builder()
                .parameters(securityAnalysisParameters)
                .loadFlowSpecificParameters(specificParameters == null ?
                    Map.of() : specificParameters.stream().collect(Collectors.toMap(LoadFlowSpecificParameterInfos::getName, LoadFlowSpecificParameterInfos::getValue)))
                .build();

        UUID result = securityAnalysisService.runSecurityAnalysis(networkUuid, reportUuid, nodeUuid, variantId, provider, contingencyListNames, params, receiver);

        updateSecurityAnalysisResultUuid(nodeUuid, result);
        notificationService.emitStudyChanged(studyUuid, nodeUuid, NotificationService.UPDATE_TYPE_SECURITY_ANALYSIS_STATUS);
        return result;
    }

    public Integer getContingencyCount(UUID studyUuid, List<String> contingencyListNames, UUID nodeUuid) {
        Objects.requireNonNull(studyUuid);
        Objects.requireNonNull(contingencyListNames);
        Objects.requireNonNull(nodeUuid);

        UUID networkuuid = networkStoreService.getNetworkUuid(studyUuid);
        String variantId = networkModificationTreeService.getVariantId(nodeUuid);

        return actionsService.getContingencyCount(networkuuid, variantId, contingencyListNames);
    }

    public List<LimitViolationInfos> getLimitViolations(UUID studyUuid, UUID nodeUuid) {
        Objects.requireNonNull(studyUuid);
        Objects.requireNonNull(nodeUuid);

        return loadflowService.getLimitViolations(nodeUuid);
    }

    public byte[] getSubstationSvg(UUID studyUuid, String substationId, DiagramParameters diagramParameters,
                                   String substationLayout, UUID nodeUuid) {
        UUID networkUuid = networkStoreService.getNetworkUuid(studyUuid);
        String variantId = networkModificationTreeService.getVariantId(nodeUuid);
        if (networkStoreService.existVariant(networkUuid, variantId)) {
            return singleLineDiagramService.getSubstationSvg(networkUuid, variantId, substationId, diagramParameters, substationLayout);
        } else {
            return null;
        }
    }

    public String getSubstationSvgAndMetadata(UUID studyUuid, String substationId, DiagramParameters diagramParameters,
                                              String substationLayout, UUID nodeUuid) {
        UUID networkUuid = networkStoreService.getNetworkUuid(studyUuid);
        String variantId = networkModificationTreeService.getVariantId(nodeUuid);
        if (networkStoreService.existVariant(networkUuid, variantId)) {
            return singleLineDiagramService.getSubstationSvgAndMetadata(networkUuid, variantId, substationId, diagramParameters, substationLayout);
        } else {
            return null;
        }
    }

    public String getNeworkAreaDiagram(UUID studyUuid, UUID nodeUuid, List<String> voltageLevelsIds, int depth) {
        UUID networkUuid = networkStoreService.getNetworkUuid(studyUuid);
        String variantId = networkModificationTreeService.getVariantId(nodeUuid);
        if (networkStoreService.existVariant(networkUuid, variantId)) {
            return singleLineDiagramService.getNetworkAreaDiagram(networkUuid, variantId, voltageLevelsIds, depth);
        } else {
            return null;
        }
    }

    public void invalidateSecurityAnalysisStatusOnAllNodes(UUID studyUuid) {
        securityAnalysisService.invalidateSaStatus(networkModificationTreeService.getStudySecurityAnalysisResultUuids(studyUuid));
    }

    public void invalidateSensitivityAnalysisStatusOnAllNodes(UUID studyUuid) {
        sensitivityAnalysisService.invalidateSensitivityAnalysisStatus(networkModificationTreeService.getStudySensitivityAnalysisResultUuids(studyUuid));
    }

    public void invalidateNonEvacuatedEnergyAnalysisStatusOnAllNodes(UUID studyUuid) {
        nonEvacuatedEnergyService.invalidateNonEvacuatedEnergyStatus(networkModificationTreeService.getStudyNonEvacuatedEnergyResultUuids(studyUuid));
    }

    public void invalidateDynamicSimulationStatusOnAllNodes(UUID studyUuid) {
        dynamicSimulationService.invalidateStatus(networkModificationTreeService.getStudyDynamicSimulationResultUuids(studyUuid));
    }

    public void invalidateLoadFlowStatusOnAllNodes(UUID studyUuid) {
        loadflowService.invalidateLoadFlowStatus(networkModificationTreeService.getLoadFlowResultUuids(studyUuid));
    }

    public void invalidateVoltageInitStatusOnAllNodes(UUID studyUuid) {
        voltageInitService.invalidateVoltageInitStatus(networkModificationTreeService.getStudyVoltageInitResultUuids(studyUuid));
    }

    private StudyEntity insertStudyEntity(UUID uuid, String userId, UUID networkUuid, String networkId,
                                          String caseFormat, UUID caseUuid, String caseName, LoadFlowParametersEntity loadFlowParameters,
                                          UUID importReportUuid, ShortCircuitParametersEntity shortCircuitParameters, DynamicSimulationParametersEntity dynamicSimulationParameters, UUID voltageInitParametersUuid, Map<String, String> importParameters) {
        Objects.requireNonNull(uuid);
        Objects.requireNonNull(userId);
        Objects.requireNonNull(networkUuid);
        Objects.requireNonNull(networkId);
        Objects.requireNonNull(caseFormat);
        Objects.requireNonNull(caseUuid);
        Objects.requireNonNull(loadFlowParameters);
        Objects.requireNonNull(shortCircuitParameters);
        Objects.requireNonNull(importParameters);

        StudyEntity studyEntity = new StudyEntity(uuid, networkUuid, networkId, caseFormat, caseUuid, caseName, defaultLoadflowProvider,
                defaultSecurityAnalysisProvider, defaultSensitivityAnalysisProvider, defaultNonEvacuatedEnergyProvider, defaultDynamicSimulationProvider, loadFlowParameters, shortCircuitParameters, dynamicSimulationParameters, voltageInitParametersUuid, null, null, null, importParameters, StudyIndexationStatus.INDEXED);
        return self.saveStudyThenCreateBasicTree(studyEntity, importReportUuid);
    }

    @Transactional
    public StudyEntity updateStudyEntityNetwork(StudyEntity studyEntity, NetworkInfos networkInfos) {
        if (networkInfos != null) {
            studyEntity.setNetworkId(networkInfos.getNetworkId());
            studyEntity.setNetworkUuid(networkInfos.getNetworkUuid());

            studyRepository.save(studyEntity);
        }

        return studyEntity;
    }

    private StudyEntity updateStudyIndexationStatus(StudyEntity studyEntity, StudyIndexationStatus indexationStatus) {
        studyEntity.setIndexationStatus(indexationStatus);
        notificationService.emitStudyIndexationStatusChanged(studyEntity.getId(), indexationStatus);
        return studyEntity;
    }

    public StudyEntity updateStudyIndexationStatus(UUID studyUuid, StudyIndexationStatus indexationStatus) {
        return updateStudyIndexationStatus(studyRepository.findById(studyUuid).orElseThrow(() -> new StudyException(STUDY_NOT_FOUND)), indexationStatus);
    }

    @Transactional
    public StudyEntity saveStudyThenCreateBasicTree(StudyEntity studyEntity, UUID importReportUuid) {
        var study = studyRepository.save(studyEntity);

        networkModificationTreeService.createBasicTree(study, importReportUuid);
        return study;
    }

    @Transactional
    public StudyEntity insertDuplicatedStudy(StudyEntity studyEntity, UUID sourceStudyUuid, UUID reportUuid) {
        var study = studyRepository.save(studyEntity);

        networkModificationTreeService.createRoot(study, reportUuid);
        AbstractNode rootNode = networkModificationTreeService.getStudyTree(sourceStudyUuid);
        networkModificationTreeService.cloneStudyTree(rootNode, null, studyEntity);
        return study;
    }

    void updateSecurityAnalysisResultUuid(UUID nodeUuid, UUID securityAnalysisResultUuid) {
        networkModificationTreeService.updateSecurityAnalysisResultUuid(nodeUuid, securityAnalysisResultUuid);
    }

    void updateDynamicSimulationResultUuid(UUID nodeUuid, UUID dynamicSimulationResultUuid) {
        networkModificationTreeService.updateDynamicSimulationResultUuid(nodeUuid, dynamicSimulationResultUuid);
    }

    void updateSensitivityAnalysisResultUuid(UUID nodeUuid, UUID sensitivityAnalysisResultUuid) {
        networkModificationTreeService.updateSensitivityAnalysisResultUuid(nodeUuid, sensitivityAnalysisResultUuid);
    }

    void updateNonEvacuatedEnergyResultUuid(UUID nodeUuid, UUID nonEvacuatedEnergyResultUuid) {
        networkModificationTreeService.updateNonEvacuatedEnergyResultUuid(nodeUuid, nonEvacuatedEnergyResultUuid);
    }

    void updateShortCircuitAnalysisResultUuid(UUID nodeUuid, UUID shortCircuitAnalysisResultUuid) {
        networkModificationTreeService.updateShortCircuitAnalysisResultUuid(nodeUuid, shortCircuitAnalysisResultUuid);
    }

    void updateOneBusShortCircuitAnalysisResultUuid(UUID nodeUuid, UUID shortCircuitAnalysisResultUuid) {
        networkModificationTreeService.updateOneBusShortCircuitAnalysisResultUuid(nodeUuid, shortCircuitAnalysisResultUuid);
    }

    void updateLoadFlowResultUuid(UUID nodeUuid, UUID loadFlowResultUuid) {
        networkModificationTreeService.updateLoadFlowResultUuid(nodeUuid, loadFlowResultUuid);
    }

    void updateVoltageInitResultUuid(UUID nodeUuid, UUID voltageInitResultUuid) {
        networkModificationTreeService.updateVoltageInitResultUuid(nodeUuid, voltageInitResultUuid);
    }

    private StudyCreationRequestEntity insertStudyCreationRequestEntity(UUID studyUuid) {
        StudyCreationRequestEntity studyCreationRequestEntity = new StudyCreationRequestEntity(
                studyUuid == null ? UUID.randomUUID() : studyUuid);
        return studyCreationRequestRepository.save(studyCreationRequestEntity);
    }

    public void updateLoadFlowParameters(UUID studyUuid, LoadFlowParametersEntity loadFlowParametersEntity) {
        Optional<StudyEntity> studyEntity = studyRepository.findById(studyUuid);
        studyEntity.ifPresent(studyEntity1 -> studyEntity1.setLoadFlowParameters(loadFlowParametersEntity));
    }

    public void updateShortCircuitParameters(UUID studyUuid, ShortCircuitParametersEntity shortCircuitParametersEntity) {
        Optional<StudyEntity> studyEntity = studyRepository.findById(studyUuid);
        studyEntity.ifPresent(studyEntity1 -> studyEntity1.setShortCircuitParameters(shortCircuitParametersEntity));
    }

    public void updateDynamicSimulationParameters(UUID studyUuid, DynamicSimulationParametersEntity dynamicSimulationParametersEntity) {
        Optional<StudyEntity> studyEntity = studyRepository.findById(studyUuid);
        studyEntity.ifPresent(studyEntity1 -> {
            studyEntity1.setDynamicSimulationParameters(dynamicSimulationParametersEntity);
            invalidateDynamicSimulationStatusOnAllNodes(studyUuid);
            notificationService.emitStudyChanged(studyUuid, null, NotificationService.UPDATE_TYPE_DYNAMIC_SIMULATION_STATUS);
        });
    }

    public void createOrUpdateVoltageInitParameters(UUID studyUuid, String parameters) {
        StudyEntity studyEntity = studyRepository.findById(studyUuid).orElseThrow(() -> new StudyException(STUDY_NOT_FOUND));
        UUID voltageInitParametersUuid = studyEntity.getVoltageInitParametersUuid();
        if (voltageInitParametersUuid == null) {
            voltageInitParametersUuid = voltageInitService.createVoltageInitParameters(parameters);
            studyEntity.setVoltageInitParametersUuid(voltageInitParametersUuid);
        } else {
            voltageInitService.updateVoltageInitParameters(voltageInitParametersUuid, parameters);
        }
        invalidateVoltageInitStatusOnAllNodes(studyUuid);
    }

    public void updateSecurityAnalysisParameters(UUID studyUuid, SecurityAnalysisParametersEntity securityAnalysisParametersEntity) {
        Optional<StudyEntity> studyEntity = studyRepository.findById(studyUuid);
        studyEntity.ifPresent(studyEntity1 -> studyEntity1.setSecurityAnalysisParameters(securityAnalysisParametersEntity));
    }

    public void createNetworkModification(UUID studyUuid, String createModificationAttributes, UUID nodeUuid, String userId) {
        List<UUID> childrenUuids = networkModificationTreeService.getChildren(nodeUuid);
        notificationService.emitStartModificationEquipmentNotification(studyUuid, nodeUuid, childrenUuids, NotificationService.MODIFICATIONS_CREATING_IN_PROGRESS);
        try {
            NodeModificationInfos nodeInfos = networkModificationTreeService.getNodeModificationInfos(nodeUuid);
            UUID groupUuid = nodeInfos.getModificationGroupUuid();
            String variantId = nodeInfos.getVariantId();
            UUID reportUuid = nodeInfos.getReportUuid();

            Optional<NetworkModificationResult> networkModificationResult = networkModificationService.createModification(studyUuid, createModificationAttributes, groupUuid, variantId, reportUuid, nodeInfos.getId().toString());
            updateNode(studyUuid, nodeUuid, networkModificationResult);
        } finally {
            notificationService.emitEndModificationEquipmentNotification(studyUuid, nodeUuid, childrenUuids);
        }
        notificationService.emitElementUpdated(studyUuid, userId);
    }

    public void updateNetworkModification(UUID studyUuid, String updateModificationAttributes, UUID nodeUuid, UUID modificationUuid, String userId) {
        List<UUID> childrenUuids = networkModificationTreeService.getChildren(nodeUuid);
        notificationService.emitStartModificationEquipmentNotification(studyUuid, nodeUuid, childrenUuids, NotificationService.MODIFICATIONS_UPDATING_IN_PROGRESS);
        try {
            networkModificationService.updateModification(updateModificationAttributes, modificationUuid);
            updateStatuses(studyUuid, nodeUuid, false);
        } finally {
            notificationService.emitEndModificationEquipmentNotification(studyUuid, nodeUuid, childrenUuids);
        }
        notificationService.emitElementUpdated(studyUuid, userId);
    }

    public List<IdentifiableInfos> getVoltageLevelBusesOrBusbarSections(UUID studyUuid, UUID nodeUuid, String voltageLevelId,
                                                                        String busPath) {
        UUID networkUuid = networkStoreService.getNetworkUuid(studyUuid);
        String variantId = networkModificationTreeService.getVariantId(nodeUuid);

        return networkMapService.getVoltageLevelBusesOrBusbarSections(networkUuid, variantId, voltageLevelId, busPath);
    }

    public List<IdentifiableInfos> getVoltageLevelBuses(UUID studyUuid, UUID nodeUuid, String voltageLevelId, boolean inUpstreamBuiltParentNode) {
        UUID nodeUuidToSearchIn = getNodeUuidToSearchIn(nodeUuid, inUpstreamBuiltParentNode);
        return getVoltageLevelBusesOrBusbarSections(studyUuid, nodeUuidToSearchIn, voltageLevelId, "configured-buses");
    }

    public List<IdentifiableInfos> getVoltageLevelBusbarSections(UUID studyUuid, UUID nodeUuid, String voltageLevelId, boolean inUpstreamBuiltParentNode) {
        UUID nodeUuidToSearchIn = getNodeUuidToSearchIn(nodeUuid, inUpstreamBuiltParentNode);
        return getVoltageLevelBusesOrBusbarSections(studyUuid, nodeUuidToSearchIn, voltageLevelId, "busbar-sections");
    }

    @Transactional(readOnly = true)
    public UUID getStudyUuidFromNodeUuid(UUID nodeUuid) {
        return networkModificationTreeService.getStudyUuidForNodeId(nodeUuid);
    }

    public void buildNode(@NonNull UUID studyUuid, @NonNull UUID nodeUuid) {
        BuildInfos buildInfos = networkModificationTreeService.getBuildInfos(nodeUuid);
        networkModificationTreeService.updateNodeBuildStatus(nodeUuid, NodeBuildStatus.from(BuildStatus.BUILDING));

        try {
            networkModificationService.buildNode(studyUuid, nodeUuid, buildInfos);
        } catch (Exception e) {
            networkModificationTreeService.updateNodeBuildStatus(nodeUuid, NodeBuildStatus.from(BuildStatus.NOT_BUILT));
            throw new StudyException(NODE_BUILD_ERROR, e.getMessage());
        }

    }

    public void unbuildNode(@NonNull UUID studyUuid, @NonNull UUID nodeUuid) {
        invalidateBuild(studyUuid, nodeUuid, false, true);
        emitAllComputationStatusChanged(studyUuid, nodeUuid);
    }

    public void stopBuild(@NonNull UUID nodeUuid) {
        networkModificationService.stopBuild(nodeUuid);
    }

    @Transactional
    public void duplicateStudyNode(UUID sourceStudyUuid, UUID targetStudyUuid, UUID nodeToCopyUuid, UUID referenceNodeUuid, InsertMode insertMode, String userId) {
        checkStudyContainsNode(sourceStudyUuid, nodeToCopyUuid);
        checkStudyContainsNode(targetStudyUuid, referenceNodeUuid);
        UUID duplicatedNodeUuid = networkModificationTreeService.duplicateStudyNode(nodeToCopyUuid, referenceNodeUuid, insertMode);
        boolean invalidateBuild = networkModificationTreeService.hasModifications(nodeToCopyUuid, false);
        updateStatuses(targetStudyUuid, duplicatedNodeUuid, true, invalidateBuild);
        notificationService.emitElementUpdated(targetStudyUuid, userId);
    }

    @Transactional
    public void moveStudyNode(UUID studyUuid, UUID nodeToMoveUuid, UUID referenceNodeUuid, InsertMode insertMode, String userId) {
        List<NodeEntity> oldChildren = null;
        checkStudyContainsNode(studyUuid, nodeToMoveUuid);
        checkStudyContainsNode(studyUuid, referenceNodeUuid);
        boolean shouldInvalidateChildren = networkModificationTreeService.hasModifications(nodeToMoveUuid, false);

        //Invalidating previous children if necessary
        if (shouldInvalidateChildren) {
            oldChildren = networkModificationTreeService.getChildrenByParentUuid(nodeToMoveUuid);
        }

        networkModificationTreeService.moveStudyNode(nodeToMoveUuid, referenceNodeUuid, insertMode);

        //Invalidating moved node or new children if necessary
        if (shouldInvalidateChildren) {
            updateStatuses(studyUuid, nodeToMoveUuid, false, true);
            oldChildren.forEach(child -> updateStatuses(studyUuid, child.getIdNode(), false, true));
        } else {
            invalidateBuild(studyUuid, nodeToMoveUuid, false, true);
        }
        notificationService.emitElementUpdated(studyUuid, userId);
    }

    @Transactional
    public void duplicateStudySubtree(UUID sourceStudyUuid, UUID targetStudyUuid, UUID parentNodeToCopyUuid, UUID referenceNodeUuid, String userId) {
        checkStudyContainsNode(sourceStudyUuid, parentNodeToCopyUuid);
        checkStudyContainsNode(targetStudyUuid, referenceNodeUuid);

        UUID duplicatedNodeUuid = networkModificationTreeService.duplicateStudySubtree(parentNodeToCopyUuid, referenceNodeUuid, new HashSet<>());
        notificationService.emitSubtreeInserted(targetStudyUuid, duplicatedNodeUuid, referenceNodeUuid);
        notificationService.emitElementUpdated(targetStudyUuid, userId);
    }

    @Transactional
    public void moveStudySubtree(UUID studyUuid, UUID parentNodeToMoveUuid, UUID referenceNodeUuid, String userId) {
        checkStudyContainsNode(studyUuid, parentNodeToMoveUuid);
        checkStudyContainsNode(studyUuid, referenceNodeUuid);

        List<UUID> allChildren = networkModificationTreeService.getChildren(parentNodeToMoveUuid);
        if (allChildren.contains(referenceNodeUuid)) {
            throw new StudyException(NOT_ALLOWED);
        }
        networkModificationTreeService.moveStudySubtree(parentNodeToMoveUuid, referenceNodeUuid);

        if (networkModificationTreeService.getNodeBuildStatus(parentNodeToMoveUuid).isBuilt()) {
            updateStatuses(studyUuid, parentNodeToMoveUuid, false, true);
        }
        allChildren.stream()
                .filter(childUuid -> networkModificationTreeService.getNodeBuildStatus(childUuid).isBuilt())
                .forEach(childUuid -> updateStatuses(studyUuid, childUuid, false, true));

        notificationService.emitSubtreeMoved(studyUuid, parentNodeToMoveUuid, referenceNodeUuid);
        notificationService.emitElementUpdated(studyUuid, userId);
    }

    public void invalidateBuild(UUID studyUuid, UUID nodeUuid, boolean invalidateOnlyChildrenBuildStatus, boolean invalidateOnlyTargetNode) {
        AtomicReference<Long> startTime = new AtomicReference<>(null);
        startTime.set(System.nanoTime());
        InvalidateNodeInfos invalidateNodeInfos = new InvalidateNodeInfos();
        invalidateNodeInfos.setNetworkUuid(networkStoreService.doGetNetworkUuid(studyUuid));
        // we might want to invalidate target node without impacting other nodes (when moving an empty node for example)
        if (invalidateOnlyTargetNode) {
            networkModificationTreeService.invalidateBuildOfNodeOnly(nodeUuid, invalidateOnlyChildrenBuildStatus, invalidateNodeInfos);
        } else {
            networkModificationTreeService.invalidateBuild(nodeUuid, invalidateOnlyChildrenBuildStatus, invalidateNodeInfos);
        }

        CompletableFuture<Void> executeInParallel = CompletableFuture.allOf(
                studyServerExecutionService.runAsync(() -> invalidateNodeInfos.getReportUuids().forEach(reportService::deleteReport)),  // TODO delete all with one request only
                studyServerExecutionService.runAsync(() -> invalidateNodeInfos.getLoadFlowResultUuids().forEach(loadflowService::deleteLoadFlowResult)),
                studyServerExecutionService.runAsync(() -> invalidateNodeInfos.getSecurityAnalysisResultUuids().forEach(securityAnalysisService::deleteSaResult)),
                studyServerExecutionService.runAsync(() -> invalidateNodeInfos.getSensitivityAnalysisResultUuids().forEach(sensitivityAnalysisService::deleteSensitivityAnalysisResult)),
                studyServerExecutionService.runAsync(() -> invalidateNodeInfos.getNonEvacuatedEnergyResultUuids().forEach(nonEvacuatedEnergyService::deleteNonEvacuatedEnergyResult)),
                studyServerExecutionService.runAsync(() -> invalidateNodeInfos.getShortCircuitAnalysisResultUuids().forEach(shortCircuitService::deleteShortCircuitAnalysisResult)),
                studyServerExecutionService.runAsync(() -> invalidateNodeInfos.getOneBusShortCircuitAnalysisResultUuids().forEach(shortCircuitService::deleteShortCircuitAnalysisResult)),
                studyServerExecutionService.runAsync(() -> invalidateNodeInfos.getVoltageInitResultUuids().forEach(voltageInitService::deleteVoltageInitResult)),
                studyServerExecutionService.runAsync(() -> invalidateNodeInfos.getDynamicSimulationResultUuids().forEach(dynamicSimulationService::deleteResult)),
                studyServerExecutionService.runAsync(() -> networkStoreService.deleteVariants(invalidateNodeInfos.getNetworkUuid(), invalidateNodeInfos.getVariantIds()))
        );
        try {
            executeInParallel.get();
        } catch (Exception e) {
            if (e instanceof InterruptedException) {
                Thread.currentThread().interrupt();
            }
            LOGGER.error(e.toString(), e);
            throw new StudyException(INVALIDATE_BUILD_FAILED, e.getMessage());
        }

        if (startTime.get() != null) {
            LOGGER.trace("Invalidate node '{}' of study '{}' : {} seconds", nodeUuid, studyUuid,
                    TimeUnit.NANOSECONDS.toSeconds(System.nanoTime() - startTime.get()));
        }
    }

    private void updateStatuses(UUID studyUuid, UUID nodeUuid) {
        updateStatuses(studyUuid, nodeUuid, true);
    }

    private void updateStatuses(UUID studyUuid, UUID nodeUuid, boolean invalidateOnlyChildrenBuildStatus) {
        updateStatuses(studyUuid, nodeUuid, invalidateOnlyChildrenBuildStatus, true);
    }

    private void updateStatuses(UUID studyUuid, UUID nodeUuid, boolean invalidateOnlyChildrenBuildStatus, boolean invalidateBuild) {
        if (invalidateBuild) {
            invalidateBuild(studyUuid, nodeUuid, invalidateOnlyChildrenBuildStatus, false);
        }
        emitAllComputationStatusChanged(studyUuid, nodeUuid);
    }

    @Transactional
    public void changeModificationActiveState(@NonNull UUID studyUuid, @NonNull UUID nodeUuid,
                                              @NonNull UUID modificationUuid, boolean active, String userId) {
        if (!networkModificationTreeService.getStudyUuidForNodeId(nodeUuid).equals(studyUuid)) {
            throw new StudyException(NOT_ALLOWED);
        }
        networkModificationTreeService.handleExcludeModification(nodeUuid, modificationUuid, active);
        updateStatuses(studyUuid, nodeUuid, false);
        notificationService.emitElementUpdated(studyUuid, userId);
    }

    @Transactional
    public void deleteNetworkModifications(UUID studyUuid, UUID nodeUuid, List<UUID> modificationsUuids, boolean onlyStashed, String userId) {
        List<UUID> childrenUuids = networkModificationTreeService.getChildren(nodeUuid);
        notificationService.emitStartModificationEquipmentNotification(studyUuid, nodeUuid, childrenUuids, NotificationService.MODIFICATIONS_DELETING_IN_PROGRESS);
        try {
            if (!networkModificationTreeService.getStudyUuidForNodeId(nodeUuid).equals(studyUuid)) {
                throw new StudyException(NOT_ALLOWED);
            }
            UUID groupId = networkModificationTreeService.getModificationGroupUuid(nodeUuid);
            networkModificationService.deleteModifications(groupId, modificationsUuids, onlyStashed);
            if (modificationsUuids != null) {
                networkModificationTreeService.removeModificationsToExclude(nodeUuid, modificationsUuids);
            }
            updateStatuses(studyUuid, nodeUuid, false);
        } finally {
            notificationService.emitEndModificationEquipmentNotification(studyUuid, nodeUuid, childrenUuids);
        }
        notificationService.emitElementUpdated(studyUuid, userId);
    }

    @Transactional
    public void stashNetworkModifications(UUID studyUuid, UUID nodeUuid, List<UUID> modificationsUuids, String userId) {
        List<UUID> childrenUuids = networkModificationTreeService.getChildren(nodeUuid);
        notificationService.emitStartModificationEquipmentNotification(studyUuid, nodeUuid, childrenUuids, NotificationService.MODIFICATIONS_DELETING_IN_PROGRESS);
        try {
            if (!networkModificationTreeService.getStudyUuidForNodeId(nodeUuid).equals(studyUuid)) {
                throw new StudyException(NOT_ALLOWED);
            }
            UUID groupId = networkModificationTreeService.getModificationGroupUuid(nodeUuid);
            networkModificationService.stashModifications(groupId, modificationsUuids);
            networkModificationTreeService.removeModificationsToExclude(nodeUuid, modificationsUuids);
            updateStatuses(studyUuid, nodeUuid, false);
        } finally {
            notificationService.emitEndModificationEquipmentNotification(studyUuid, nodeUuid, childrenUuids);
        }
        notificationService.emitElementUpdated(studyUuid, userId);
    }

    @Transactional
    public void restoreNetworkModifications(UUID studyUuid, UUID nodeUuid, List<UUID> modificationsUuids, String userId) {
        List<UUID> childrenUuids = networkModificationTreeService.getChildren(nodeUuid);
        notificationService.emitStartModificationEquipmentNotification(studyUuid, nodeUuid, childrenUuids, NotificationService.MODIFICATIONS_DELETING_IN_PROGRESS);
        try {
            if (!networkModificationTreeService.getStudyUuidForNodeId(nodeUuid).equals(studyUuid)) {
                throw new StudyException(NOT_ALLOWED);
            }
            UUID groupId = networkModificationTreeService.getModificationGroupUuid(nodeUuid);
            networkModificationService.restoreModifications(groupId, modificationsUuids);
            networkModificationTreeService.removeModificationsToExclude(nodeUuid, modificationsUuids);
            updateStatuses(studyUuid, nodeUuid, false);
        } finally {
            notificationService.emitEndModificationEquipmentNotification(studyUuid, nodeUuid, childrenUuids);
        }
        notificationService.emitElementUpdated(studyUuid, userId);
    }

    @Transactional
    public void deleteNodes(UUID studyUuid, List<UUID> nodeIds, boolean deleteChildren, String userId) {

        DeleteNodeInfos deleteNodeInfos = new DeleteNodeInfos();
        deleteNodeInfos.setNetworkUuid(networkStoreService.doGetNetworkUuid(studyUuid));

<<<<<<< HEAD
        CompletableFuture<Void> executeInParallel = CompletableFuture.allOf(
                studyServerExecutionService.runAsync(() -> deleteNodeInfos.getModificationGroupUuids().forEach(networkModificationService::deleteModifications)),
                studyServerExecutionService.runAsync(() -> deleteNodeInfos.getReportUuids().forEach(reportService::deleteReport)),
                studyServerExecutionService.runAsync(() -> deleteNodeInfos.getLoadFlowResultUuids().forEach(loadflowService::deleteLoadFlowResult)),
                studyServerExecutionService.runAsync(() -> deleteNodeInfos.getSecurityAnalysisResultUuids().forEach(securityAnalysisService::deleteSaResult)),
                studyServerExecutionService.runAsync(() -> deleteNodeInfos.getSensitivityAnalysisResultUuids().forEach(sensitivityAnalysisService::deleteSensitivityAnalysisResult)),
                studyServerExecutionService.runAsync(() -> deleteNodeInfos.getNonEvacuatedEnergyResultUuids().forEach(nonEvacuatedEnergyService::deleteNonEvacuatedEnergyResult)),
                studyServerExecutionService.runAsync(() -> deleteNodeInfos.getShortCircuitAnalysisResultUuids().forEach(shortCircuitService::deleteShortCircuitAnalysisResult)),
                studyServerExecutionService.runAsync(() -> deleteNodeInfos.getOneBusShortCircuitAnalysisResultUuids().forEach(shortCircuitService::deleteShortCircuitAnalysisResult)),
                studyServerExecutionService.runAsync(() -> deleteNodeInfos.getVoltageInitResultUuids().forEach(voltageInitService::deleteVoltageInitResult)),
                studyServerExecutionService.runAsync(() -> deleteNodeInfos.getDynamicSimulationResultUuids().forEach(dynamicSimulationService::deleteResult)),
                studyServerExecutionService.runAsync(() -> networkStoreService.deleteVariants(deleteNodeInfos.getNetworkUuid(), deleteNodeInfos.getVariantIds())),
                studyServerExecutionService.runAsync(() -> removedNodes.forEach(dynamicSimulationEventService::deleteEventsByNodeId))
        );
=======
        for (UUID nodeId : nodeIds) {
            AtomicReference<Long> startTime = new AtomicReference<>(null);
            startTime.set(System.nanoTime());
>>>>>>> 31d79db1

            boolean invalidateChildrenBuild = !deleteChildren && networkModificationTreeService.hasModifications(nodeId, false);
            List<NodeEntity> childrenNodes = networkModificationTreeService.getChildrenByParentUuid(nodeId);
            List<UUID> removedNodes = networkModificationTreeService.doDeleteNode(studyUuid, nodeId, deleteChildren, deleteNodeInfos);

            CompletableFuture<Void> executeInParallel = CompletableFuture.allOf(
                    studyServerExecutionService.runAsync(() -> deleteNodeInfos.getModificationGroupUuids().forEach(networkModificationService::deleteModifications)),
                    studyServerExecutionService.runAsync(() -> deleteNodeInfos.getReportUuids().forEach(reportService::deleteReport)),
                    studyServerExecutionService.runAsync(() -> deleteNodeInfos.getLoadFlowResultUuids().forEach(loadflowService::deleteLoadFlowResult)),
                    studyServerExecutionService.runAsync(() -> deleteNodeInfos.getSecurityAnalysisResultUuids().forEach(securityAnalysisService::deleteSaResult)),
                    studyServerExecutionService.runAsync(() -> deleteNodeInfos.getSensitivityAnalysisResultUuids().forEach(sensitivityAnalysisService::deleteSensitivityAnalysisResult)),
                    studyServerExecutionService.runAsync(() -> deleteNodeInfos.getShortCircuitAnalysisResultUuids().forEach(shortCircuitService::deleteShortCircuitAnalysisResult)),
                    studyServerExecutionService.runAsync(() -> deleteNodeInfos.getOneBusShortCircuitAnalysisResultUuids().forEach(shortCircuitService::deleteShortCircuitAnalysisResult)),
                    studyServerExecutionService.runAsync(() -> deleteNodeInfos.getVoltageInitResultUuids().forEach(voltageInitService::deleteVoltageInitResult)),
                    studyServerExecutionService.runAsync(() -> deleteNodeInfos.getDynamicSimulationResultUuids().forEach(dynamicSimulationService::deleteResult)),
                    studyServerExecutionService.runAsync(() -> networkStoreService.deleteVariants(deleteNodeInfos.getNetworkUuid(), deleteNodeInfos.getVariantIds())),
                    studyServerExecutionService.runAsync(() -> removedNodes.forEach(dynamicSimulationEventService::deleteEventsByNodeId))
            );

            try {
                executeInParallel.get();
            } catch (Exception e) {
                if (e instanceof InterruptedException) {
                    Thread.currentThread().interrupt();
                }
                LOGGER.error(e.toString(), e);
                throw new StudyException(DELETE_NODE_FAILED, e.getMessage());
            }

            if (startTime.get() != null) {
                LOGGER.trace("Delete node '{}' of study '{}' : {} seconds", nodeId.toString().replaceAll("[\n\r]", "_"), studyUuid,
                        TimeUnit.NANOSECONDS.toSeconds(System.nanoTime() - startTime.get()));
            }

            if (invalidateChildrenBuild) {
                childrenNodes.forEach(nodeEntity -> updateStatuses(studyUuid, nodeEntity.getIdNode(), false, true));
            }
        }

        notificationService.emitElementUpdated(studyUuid, userId);
    }

    @Transactional
    public void stashNode(UUID studyUuid, UUID nodeId, boolean stashChildren, String userId) {
        AtomicReference<Long> startTime = new AtomicReference<>(null);
        startTime.set(System.nanoTime());
        boolean invalidateChildrenBuild = stashChildren || networkModificationTreeService.hasModifications(nodeId, false);
        invalidateBuild(studyUuid, nodeId, false, !invalidateChildrenBuild);
        networkModificationTreeService.doStashNode(studyUuid, nodeId, stashChildren);

        if (startTime.get() != null) {
            LOGGER.trace("Delete node '{}' of study '{}' : {} seconds", nodeId, studyUuid,
                    TimeUnit.NANOSECONDS.toSeconds(System.nanoTime() - startTime.get()));
        }

        notificationService.emitElementUpdated(studyUuid, userId);
    }

    public List<Pair<AbstractNode, Integer>> getStashedNodes(UUID studyId) {
        return networkModificationTreeService.getStashedNodes(studyId);
    }

    public void restoreNodes(UUID studyId, List<UUID> nodeIds, UUID anchorNodeId) {
        networkModificationTreeService.restoreNode(studyId, nodeIds, anchorNodeId);
    }

    private void reindexStudy(StudyEntity study) {
        CreatedStudyBasicInfos studyInfos = toCreatedStudyBasicInfos(study);
        // reindex study in elasticsearch
        studyInfosService.recreateStudyInfos(studyInfos);

        // Reset indexation status
        updateStudyIndexationStatus(study, StudyIndexationStatus.INDEXING_ONGOING);
        try {
            networkConversionService.reindexStudyNetworkEquipments(study.getNetworkUuid());
            updateStudyIndexationStatus(study, StudyIndexationStatus.INDEXED);
        } catch (Exception e) {
            // Allow to retry indexation
            updateStudyIndexationStatus(study, StudyIndexationStatus.NOT_INDEXED);
            throw e;
        }
        invalidateBuild(study.getId(), networkModificationTreeService.getStudyRootNodeUuid(study.getId()), false, false);
        LOGGER.info("Study with id = '{}' has been reindexed", study.getId());
    }

    @Transactional
    public void reindexStudy(UUID studyUuid) {
        reindexStudy(studyRepository.findById(studyUuid).orElseThrow(() -> new StudyException(STUDY_NOT_FOUND)));
    }

    @Transactional
    public StudyIndexationStatus getStudyIndexationStatus(UUID studyUuid) {
        StudyEntity study = studyRepository.findById(studyUuid).orElseThrow(() -> new StudyException(STUDY_NOT_FOUND));
        if (study.getIndexationStatus() == StudyIndexationStatus.INDEXED
            && !networkConversionService.checkStudyIndexationStatus(study.getNetworkUuid())) {
            updateStudyIndexationStatus(study, StudyIndexationStatus.NOT_INDEXED);
        }
        return study.getIndexationStatus();
    }

    @Transactional
    public void moveModifications(UUID studyUuid, UUID targetNodeUuid, UUID originNodeUuid, List<UUID> modificationUuidList, UUID beforeUuid, String userId) {
        if (originNodeUuid == null) {
            throw new StudyException(MISSING_PARAMETER, "The parameter 'originNodeUuid' must be defined when moving modifications");
        }

        boolean moveBetweenNodes = !targetNodeUuid.equals(originNodeUuid);
        // Target node must not be built (incremental mode) when:
        // - the move is a cut & paste or a position change inside the same node
        // - the move is a cut & paste between 2 nodes and the target node belongs to the source node subtree
        boolean targetNodeBelongsToSourceNodeSubTree = moveBetweenNodes && networkModificationTreeService.hasAncestor(targetNodeUuid, originNodeUuid);
        boolean buildTargetNode = moveBetweenNodes && !targetNodeBelongsToSourceNodeSubTree;

        List<UUID> childrenUuids = networkModificationTreeService.getChildren(targetNodeUuid);
        List<UUID> originNodeChildrenUuids = new ArrayList<>();
        notificationService.emitStartModificationEquipmentNotification(studyUuid, targetNodeUuid, childrenUuids, NotificationService.MODIFICATIONS_UPDATING_IN_PROGRESS);
        if (moveBetweenNodes) {
            originNodeChildrenUuids = networkModificationTreeService.getChildren(originNodeUuid);
            notificationService.emitStartModificationEquipmentNotification(studyUuid, originNodeUuid, originNodeChildrenUuids, NotificationService.MODIFICATIONS_UPDATING_IN_PROGRESS);
        }
        try {
            checkStudyContainsNode(studyUuid, targetNodeUuid);
            UUID originGroupUuid = networkModificationTreeService.getModificationGroupUuid(originNodeUuid);
            NodeModificationInfos nodeInfos = networkModificationTreeService.getNodeModificationInfos(targetNodeUuid);
            UUID networkUuid = networkStoreService.getNetworkUuid(studyUuid);
            Optional<NetworkModificationResult> networkModificationResult = networkModificationService.moveModifications(originGroupUuid, modificationUuidList, beforeUuid, networkUuid, nodeInfos, buildTargetNode);
            if (!targetNodeBelongsToSourceNodeSubTree) {
                // invalidate the whole subtree except maybe the target node itself (depends if we have built this node during the move)
                networkModificationResult.ifPresent(modificationResult -> emitNetworkModificationImpacts(studyUuid, targetNodeUuid, modificationResult));
                updateStatuses(studyUuid, targetNodeUuid, buildTargetNode, true);
            }
            if (moveBetweenNodes) {
                // invalidate the whole subtree including the source node
                networkModificationResult.ifPresent(modificationResult -> emitNetworkModificationImpacts(studyUuid, originNodeUuid, modificationResult));
                updateStatuses(studyUuid, originNodeUuid, false, true);
            }
        } finally {
            notificationService.emitEndModificationEquipmentNotification(studyUuid, targetNodeUuid, childrenUuids);
            if (moveBetweenNodes) {
                notificationService.emitEndModificationEquipmentNotification(studyUuid, originNodeUuid, originNodeChildrenUuids);
            }
        }
        notificationService.emitElementUpdated(studyUuid, userId);
    }

    @Transactional
    public void duplicateModifications(UUID studyUuid, UUID nodeUuid, List<UUID> modificationUuidList, String userId) {
        List<UUID> childrenUuids = networkModificationTreeService.getChildren(nodeUuid);
        notificationService.emitStartModificationEquipmentNotification(studyUuid, nodeUuid, childrenUuids, NotificationService.MODIFICATIONS_UPDATING_IN_PROGRESS);
        try {
            checkStudyContainsNode(studyUuid, nodeUuid);
            NodeModificationInfos nodeInfos = networkModificationTreeService.getNodeModificationInfos(nodeUuid);
            UUID networkUuid = networkStoreService.getNetworkUuid(studyUuid);
            Optional<NetworkModificationResult> networkModificationResult = networkModificationService.duplicateModification(modificationUuidList, networkUuid, nodeInfos);
            // invalidate the whole subtree except the target node (we have built this node during the duplication)
            networkModificationResult.ifPresent(modificationResult -> emitNetworkModificationImpacts(studyUuid, nodeUuid, modificationResult));
            updateStatuses(studyUuid, nodeUuid, true, true);
        } finally {
            notificationService.emitEndModificationEquipmentNotification(studyUuid, nodeUuid, childrenUuids);
        }
        notificationService.emitElementUpdated(studyUuid, userId);
    }

    private void checkStudyContainsNode(UUID studyUuid, UUID nodeUuid) {
        if (!networkModificationTreeService.getStudyUuidForNodeId(nodeUuid).equals(studyUuid)) {
            throw new StudyException(NOT_ALLOWED);
        }
    }

    @Transactional(readOnly = true)
    public ReporterModel getSubReport(String subReportId, Set<String> severityLevels) {
        return reportService.getSubReport(UUID.fromString(subReportId), severityLevels);
    }

    @Transactional(readOnly = true)
    public List<ReporterModel> getNodeReport(UUID nodeUuid, String reportId, ReportType reportType, Set<String> severityLevels) {
        return getSubReporters(nodeUuid, UUID.fromString(reportId), nodeUuid + "@" + reportType, ReportNameMatchingType.EXACT_MATCHING, severityLevels);
    }

    private Pair<String, ReportNameMatchingType> getFiltersParamaters(UUID nodeUuid, boolean nodeOnlyReport, ReportType reportType) {
        String reportNameFilter;
        ReportNameMatchingType reportNameMatchingType;
        if (nodeOnlyReport) {
            reportNameFilter = nodeUuid + "@" + reportType;
            reportNameMatchingType = ReportNameMatchingType.EXACT_MATCHING;
        } else {
            // in "all logs/nodes" mode, we have to filter only on the report type (ex: anything ending with "@NetWorkModification")
            reportNameFilter = "@" + reportType;
            reportNameMatchingType = ReportNameMatchingType.ENDS_WITH;
        }
        return Pair.of(reportNameFilter, reportNameMatchingType);
    }

    @Transactional(readOnly = true)
    public List<ReporterModel> getParentNodesReport(UUID nodeUuid, boolean nodeOnlyReport, ReportType reportType, Set<String> severityLevels) {
        Pair<String, ReportNameMatchingType> filtersParameters = getFiltersParamaters(nodeUuid, nodeOnlyReport, reportType);
        AbstractNode nodeInfos = networkModificationTreeService.getNode(nodeUuid);
        List<ReporterModel> subReporters = getSubReporters(nodeUuid, nodeInfos.getReportUuid(), filtersParameters.getFirst(), filtersParameters.getSecond(), severityLevels);
        if (subReporters.isEmpty()) {
            return subReporters;
        } else if (nodeOnlyReport) {
            return List.of(subReporters.get(subReporters.size() - 1));
        } else {
            if (subReporters.get(0).getTaskKey().equals(ROOT_NODE_NAME)) {
                return subReporters;
            }
            Optional<UUID> parentUuid = networkModificationTreeService.getParentNodeUuid(UUID.fromString(subReporters.get(0).getTaskKey()));
            if (parentUuid.isEmpty()) {
                return subReporters;
            }
            List<ReporterModel> parentReporters = self.getParentNodesReport(parentUuid.get(), false, reportType, severityLevels);
            return Stream.concat(parentReporters.stream(), subReporters.stream()).collect(Collectors.toList());
        }
    }

    private List<ReporterModel> getSubReporters(UUID nodeUuid, UUID reportUuid, String reportNameFilter, ReportNameMatchingType reportNameMatchingType, Set<String> severityLevels) {
        ReporterModel reporter = reportService.getReport(reportUuid, nodeUuid.toString(), reportNameFilter, reportNameMatchingType, severityLevels);
        Map<String, List<ReporterModel>> subReportersByNode = new LinkedHashMap<>();
        reporter.getSubReporters().forEach(subReporter -> subReportersByNode.putIfAbsent(getNodeIdFromReportKey(subReporter), new ArrayList<>()));
        reporter.getSubReporters().forEach(subReporter ->
            subReportersByNode.get(getNodeIdFromReportKey(subReporter)).addAll(subReporter.getSubReporters())
        );
        return subReportersByNode.keySet().stream().map(nodeId -> {
            // For a node report, pass the reportId to the Front as taskValues, to allow direct access
            Map<String, TypedValue> taskValues = Map.of("id", new TypedValue(reportUuid.toString(), "ID"));
            ReporterModel newSubReporter = new ReporterModel(nodeId, nodeId, taskValues);
            subReportersByNode.get(nodeId).forEach(newSubReporter::addSubReporter);
            return newSubReporter;
        }).collect(Collectors.toList());
    }

    private String getNodeIdFromReportKey(ReporterModel reporter) {
        return Arrays.stream(reporter.getTaskKey().split("@")).findFirst().orElseThrow();
    }

    public void deleteNodeReport(UUID nodeUuid) {
        reportService.deleteReport(networkModificationTreeService.getReportUuid(nodeUuid));
    }

    private void updateNode(UUID studyUuid, UUID nodeUuid, Optional<NetworkModificationResult> networkModificationResult) {
        networkModificationResult.ifPresent(modificationResult -> emitNetworkModificationImpacts(studyUuid, nodeUuid, modificationResult));
        updateStatuses(studyUuid, nodeUuid);
    }

    private void emitNetworkModificationImpacts(UUID studyUuid, UUID nodeUuid, NetworkModificationResult networkModificationResult) {
        //TODO move this / rename parent method when refactoring notifications
        networkModificationTreeService.updateNodeBuildStatus(nodeUuid,
                NodeBuildStatus.from(networkModificationResult.getLastGroupApplicationStatus(), networkModificationResult.getApplicationStatus()));

        Set<org.gridsuite.study.server.notification.dto.EquipmentDeletionInfos> deletionsInfos =
            networkModificationResult.getNetworkImpacts().stream()
                .filter(impact -> impact.getImpactType() == SimpleImpactType.DELETION)
                .map(impact -> new org.gridsuite.study.server.notification.dto.EquipmentDeletionInfos(impact.getElementId(), impact.getElementType().name()))
            .collect(Collectors.toSet());

        notificationService.emitStudyChanged(studyUuid, nodeUuid, NotificationService.UPDATE_TYPE_STUDY,
            NetworkImpactsInfos.builder()
                .deletedEquipments(deletionsInfos)
                .impactedSubstationsIds(networkModificationResult.getImpactedSubstationsIds())
                .build()
        );
    }

    public void notify(@NonNull String notificationName, @NonNull UUID studyUuid) {
        if (notificationName.equals(NotificationService.UPDATE_TYPE_STUDY_METADATA_UPDATED)) {
            notificationService.emitStudyMetadataChanged(studyUuid);
        } else {
            throw new StudyException(UNKNOWN_NOTIFICATION_TYPE);
        }
    }

    @Transactional
    public UUID runSensitivityAnalysis(UUID studyUuid, UUID nodeUuid) {
        Objects.requireNonNull(studyUuid);
        Objects.requireNonNull(nodeUuid);

        Optional<UUID> prevResultUuidOpt = networkModificationTreeService.getSensitivityAnalysisResultUuid(nodeUuid);
        prevResultUuidOpt.ifPresent(sensitivityAnalysisService::deleteSensitivityAnalysisResult);

        UUID networkUuid = networkStoreService.getNetworkUuid(studyUuid);
        String provider = getSensitivityAnalysisProvider(studyUuid);
        String variantId = networkModificationTreeService.getVariantId(nodeUuid);
        UUID reportUuid = networkModificationTreeService.getReportUuid(nodeUuid);

        SensitivityAnalysisParametersInfos sensitivityAnalysisParametersValues = getSensitivityAnalysisParametersValues(studyUuid);
        SensitivityAnalysisParameters sensitivityAnalysisParameters = SensitivityAnalysisParameters.load();
        sensitivityAnalysisParameters.setAngleFlowSensitivityValueThreshold(sensitivityAnalysisParametersValues.getAngleFlowSensitivityValueThreshold());
        sensitivityAnalysisParameters.setFlowFlowSensitivityValueThreshold(sensitivityAnalysisParametersValues.getFlowFlowSensitivityValueThreshold());
        sensitivityAnalysisParameters.setFlowVoltageSensitivityValueThreshold(sensitivityAnalysisParametersValues.getFlowVoltageSensitivityValueThreshold());

        LoadFlowParameters loadFlowParameters = getLoadFlowParameters(studyUuid);
        List<LoadFlowSpecificParameterInfos> specificParameters = getSpecificLoadFlowParameters(studyUuid, ComputationUsingLoadFlow.SENSITIVITY_ANALYSIS);
        sensitivityAnalysisParameters.setLoadFlowParameters(loadFlowParameters);

        SensitivityAnalysisInputData sensitivityAnalysisInputData = new SensitivityAnalysisInputData();
        sensitivityAnalysisInputData.setParameters(sensitivityAnalysisParameters);
        sensitivityAnalysisInputData.setLoadFlowSpecificParameters(specificParameters == null ?
                Map.of() : specificParameters.stream().collect(Collectors.toMap(LoadFlowSpecificParameterInfos::getName, LoadFlowSpecificParameterInfos::getValue)));

        sensitivityAnalysisInputData.setSensitivityInjectionsSets(sensitivityAnalysisParametersValues.getSensitivityInjectionsSet()
                .stream()
                .filter(SensitivityAnalysisInputData.SensitivityInjectionsSet::isActivated)
                .collect(Collectors.toList()));
        sensitivityAnalysisInputData.setSensitivityInjections(sensitivityAnalysisParametersValues.getSensitivityInjection()
                .stream()
                .filter(SensitivityAnalysisInputData.SensitivityInjection::isActivated)
                .collect(Collectors.toList()));
        sensitivityAnalysisInputData.setSensitivityHVDCs(sensitivityAnalysisParametersValues.getSensitivityHVDC()
                .stream()
                .filter(SensitivityAnalysisInputData.SensitivityHVDC::isActivated)
                .collect(Collectors.toList()));
        sensitivityAnalysisInputData.setSensitivityPSTs(sensitivityAnalysisParametersValues.getSensitivityPST()
                .stream()
                .filter(SensitivityAnalysisInputData.SensitivityPST::isActivated)
                .collect(Collectors.toList()));
        sensitivityAnalysisInputData.setSensitivityNodes(sensitivityAnalysisParametersValues.getSensitivityNodes()
                .stream()
                .filter(SensitivityAnalysisInputData.SensitivityNodes::isActivated)
                .collect(Collectors.toList()));

        UUID result = sensitivityAnalysisService.runSensitivityAnalysis(nodeUuid, networkUuid, variantId, reportUuid, provider, sensitivityAnalysisInputData);

        updateSensitivityAnalysisResultUuid(nodeUuid, result);
        notificationService.emitStudyChanged(studyUuid, nodeUuid, NotificationService.UPDATE_TYPE_SENSITIVITY_ANALYSIS_STATUS);
        return result;
    }

    public UUID runShortCircuit(UUID studyUuid, UUID nodeUuid, String userId) {
        Optional<UUID> prevResultUuidOpt = networkModificationTreeService.getShortCircuitAnalysisResultUuid(nodeUuid, ShortcircuitAnalysisType.ALL_BUSES);
        prevResultUuidOpt.ifPresent(shortCircuitService::deleteShortCircuitAnalysisResult);

        ShortCircuitParameters shortCircuitParameters = getShortCircuitParameters(studyUuid);
        shortCircuitParameters.setWithFortescueResult(false);
        UUID result = shortCircuitService.runShortCircuit(studyUuid, nodeUuid, null, shortCircuitParameters, userId);

        updateShortCircuitAnalysisResultUuid(nodeUuid, result);

        notificationService.emitStudyChanged(studyUuid, nodeUuid, NotificationService.UPDATE_TYPE_SHORT_CIRCUIT_STATUS);
        return result;
    }

    public UUID runShortCircuit(UUID studyUuid, UUID nodeUuid, String userId, String busId) {
        Optional<UUID> prevResultUuidOpt = networkModificationTreeService.getShortCircuitAnalysisResultUuid(nodeUuid, ShortcircuitAnalysisType.ONE_BUS);
        prevResultUuidOpt.ifPresent(shortCircuitService::deleteShortCircuitAnalysisResult);

        ShortCircuitParameters shortCircuitParameters = getShortCircuitParameters(studyUuid);
        shortCircuitParameters.setWithFortescueResult(true);
        UUID result = shortCircuitService.runShortCircuit(studyUuid, nodeUuid, busId, shortCircuitParameters, userId);

        updateOneBusShortCircuitAnalysisResultUuid(nodeUuid, result);

        notificationService.emitStudyChanged(studyUuid, nodeUuid, NotificationService.UPDATE_TYPE_ONE_BUS_SHORT_CIRCUIT_STATUS);
        return result;
    }

    public UUID runVoltageInit(UUID studyUuid, UUID nodeUuid, String userId) {
        Optional<UUID> prevResultUuidOpt = networkModificationTreeService.getVoltageInitResultUuid(nodeUuid);
        prevResultUuidOpt.ifPresent(voltageInitService::deleteVoltageInitResult);

        UUID networkUuid = networkStoreService.getNetworkUuid(studyUuid);
        String variantId = networkModificationTreeService.getVariantId(nodeUuid);
        StudyEntity studyEntity = studyRepository.findById(studyUuid).orElseThrow(() -> new StudyException(STUDY_NOT_FOUND));
        UUID result = voltageInitService.runVoltageInit(networkUuid, variantId, studyEntity.getVoltageInitParametersUuid(), nodeUuid, userId);

        updateVoltageInitResultUuid(nodeUuid, result);
        notificationService.emitStudyChanged(studyUuid, nodeUuid, NotificationService.UPDATE_TYPE_VOLTAGE_INIT_STATUS);
        return result;
    }

    @Transactional
    public void setVoltageInitParameters(UUID studyUuid, String parameters, String userId) {
        createOrUpdateVoltageInitParameters(studyUuid, parameters);
        notificationService.emitStudyChanged(studyUuid, null, NotificationService.UPDATE_TYPE_VOLTAGE_INIT_STATUS);
        notificationService.emitElementUpdated(studyUuid, userId);
    }

    public String getVoltageInitParameters(UUID studyUuid) {
        StudyEntity studyEntity = studyRepository.findById(studyUuid).orElseThrow(() -> new StudyException(STUDY_NOT_FOUND));
        UUID voltageInitParametersUuid = studyEntity.getVoltageInitParametersUuid();
        if (voltageInitParametersUuid == null) {
            return "{}";
        }
        return voltageInitService.getVoltageInitParameters(studyEntity.getVoltageInitParametersUuid());
    }

    // --- Dynamic Simulation service methods BEGIN --- //

    public List<MappingInfos> getDynamicSimulationMappings(UUID studyUuid) {
        // get mapping from study uuid
        return dynamicSimulationService.getMappings(studyUuid);

    }

    public List<ModelInfos> getDynamicSimulationModels(UUID studyUuid, UUID nodeUuid) {
        // load configured parameters persisted in the study server DB
        DynamicSimulationParametersInfos configuredParameters = getDynamicSimulationParameters(studyUuid);
        String mapping = configuredParameters.getMapping();

        // get model from mapping
        return dynamicSimulationService.getModels(mapping);
    }

    @Transactional
    public void setDynamicSimulationParameters(UUID studyUuid, DynamicSimulationParametersInfos dsParameter, String userId) {
        updateDynamicSimulationParameters(studyUuid, DynamicSimulationService.toEntity(dsParameter != null ? dsParameter : DynamicSimulationService.getDefaultDynamicSimulationParameters(), objectMapper));
        notificationService.emitElementUpdated(studyUuid, userId);
    }

    public DynamicSimulationParametersInfos getDynamicSimulationParameters(UUID studyUuid) {
        return studyRepository.findById(studyUuid)
                .map(studyEntity -> studyEntity.getDynamicSimulationParameters() != null ? DynamicSimulationService.fromEntity(studyEntity.getDynamicSimulationParameters(), objectMapper) : DynamicSimulationService.getDefaultDynamicSimulationParameters())
                .orElse(null);
    }

    @Transactional(readOnly = true)
    public List<EventInfos> getDynamicSimulationEvents(UUID nodeUuid) {
        return dynamicSimulationEventService.getEventsByNodeId(nodeUuid);
    }

    @Transactional(readOnly = true)
    public EventInfos getDynamicSimulationEvent(UUID nodeUuid, String equipmentId) {
        return dynamicSimulationEventService.getEventByNodeIdAndEquipmentId(nodeUuid, equipmentId);
    }

    private void postProcessEventCrud(UUID studyUuid, UUID nodeUuid) {
        // for delete old result and refresh dynamic simulation run button in UI
        invalidateDynamicSimulationStatusOnAllNodes(studyUuid);
        notificationService.emitStudyChanged(studyUuid, nodeUuid, NotificationService.UPDATE_TYPE_DYNAMIC_SIMULATION_STATUS);
    }

    @Transactional
    public void createDynamicSimulationEvent(UUID studyUuid, UUID nodeUuid, String userId, EventInfos event) {
        List<UUID> childrenUuids = networkModificationTreeService.getChildren(nodeUuid);
        notificationService.emitStartEventCrudNotification(studyUuid, nodeUuid, childrenUuids, NotificationService.EVENTS_CRUD_CREATING_IN_PROGRESS);
        try {
            dynamicSimulationEventService.saveEvent(nodeUuid, event);
        } finally {
            notificationService.emitEndEventCrudNotification(studyUuid, nodeUuid, childrenUuids);
        }
        postProcessEventCrud(studyUuid, nodeUuid);
    }

    @Transactional
    public void updateDynamicSimulationEvent(UUID studyUuid, UUID nodeUuid, String userId, EventInfos event) {
        List<UUID> childrenUuids = networkModificationTreeService.getChildren(nodeUuid);
        notificationService.emitStartEventCrudNotification(studyUuid, nodeUuid, childrenUuids, NotificationService.EVENTS_CRUD_UPDATING_IN_PROGRESS);
        try {
            dynamicSimulationEventService.saveEvent(nodeUuid, event);
        } finally {
            notificationService.emitEndEventCrudNotification(studyUuid, nodeUuid, childrenUuids);
        }
        postProcessEventCrud(studyUuid, nodeUuid);
    }

    @Transactional
    public void deleteDynamicSimulationEvents(UUID studyUuid, UUID nodeUuid, String userId, List<UUID> eventUuids) {
        List<UUID> childrenUuids = networkModificationTreeService.getChildren(nodeUuid);
        notificationService.emitStartEventCrudNotification(studyUuid, nodeUuid, childrenUuids, NotificationService.EVENTS_CRUD_DELETING_IN_PROGRESS);
        try {
            dynamicSimulationEventService.deleteEvents(eventUuids);
        } finally {
            notificationService.emitEndEventCrudNotification(studyUuid, nodeUuid, childrenUuids);
        }
        postProcessEventCrud(studyUuid, nodeUuid);
    }

    @Transactional
    public UUID runDynamicSimulation(UUID studyUuid, UUID nodeUuid, DynamicSimulationParametersInfos parameters) {
        Objects.requireNonNull(studyUuid);
        Objects.requireNonNull(nodeUuid);

        // pre-condition check
        String lfStatus = loadflowService.getLoadFlowStatus(nodeUuid);
        if (!LoadFlowStatus.CONVERGED.name().equals(lfStatus)) {
            throw new StudyException(NOT_ALLOWED, "Load flow must run successfully before running dynamic simulation");
        }

        // create receiver for getting back the notification in rabbitmq
        String receiver;
        try {
            receiver = URLEncoder.encode(objectMapper.writeValueAsString(new NodeReceiver(nodeUuid)),
                    StandardCharsets.UTF_8);
        } catch (JsonProcessingException e) {
            throw new UncheckedIOException(e);
        }

        // get associated network
        UUID networkUuid = networkStoreService.getNetworkUuid(studyUuid);

        // clean previous result if exist
        Optional<UUID> prevResultUuidOpt = networkModificationTreeService.getDynamicSimulationResultUuid(nodeUuid);
        prevResultUuidOpt.ifPresent(dynamicSimulationService::deleteResult);

        // load configured parameters persisted in the study server DB
        DynamicSimulationParametersInfos configuredParameters = getDynamicSimulationParameters(studyUuid);

        // load configured events persisted in the study server DB
        List<EventInfos> events = dynamicSimulationEventService.getEventsByNodeId(nodeUuid);

        // override configured parameters by provided parameters (only provided fields)
        DynamicSimulationParametersInfos mergeParameters = new DynamicSimulationParametersInfos();
        // attach events to the merged parameters
        mergeParameters.setEvents(events);

        if (configuredParameters != null) {
            PropertyUtils.copyNonNullProperties(configuredParameters, mergeParameters);
        }
        if (parameters != null) {
            PropertyUtils.copyNonNullProperties(parameters, mergeParameters);
        }

        // launch dynamic simulation
        UUID resultUuid = dynamicSimulationService.runDynamicSimulation(getDynamicSimulationProvider(studyUuid), receiver, networkUuid, "", mergeParameters);

        // update result uuid and notification
        updateDynamicSimulationResultUuid(nodeUuid, resultUuid);
        notificationService.emitStudyChanged(studyUuid, nodeUuid, NotificationService.UPDATE_TYPE_DYNAMIC_SIMULATION_STATUS);

        return resultUuid;
    }

    public List<TimeSeriesMetadataInfos> getDynamicSimulationTimeSeriesMetadata(UUID nodeUuid) {
        return dynamicSimulationService.getTimeSeriesMetadataList(nodeUuid);
    }

    public List<DoubleTimeSeries> getDynamicSimulationTimeSeries(UUID nodeUuid, List<String> timeSeriesNames) {
        // get timeseries from node uuid
        return dynamicSimulationService.getTimeSeriesResult(nodeUuid, timeSeriesNames);
    }

    public List<StringTimeSeries> getDynamicSimulationTimeLine(UUID nodeUuid) {
        // get timeline from node uuid
        return dynamicSimulationService.getTimeLineResult(nodeUuid); // timeline has only one element
    }

    public DynamicSimulationStatus getDynamicSimulationStatus(UUID nodeUuid) {
        return dynamicSimulationService.getStatus(nodeUuid);
    }

    // --- Dynamic Simulation service methods END --- //

    public String getNetworkElementsIds(UUID studyUuid, UUID nodeUuid, List<String> substationsIds, boolean inUpstreamBuiltParentNode, String equipmentType) {
        UUID nodeUuidToSearchIn = getNodeUuidToSearchIn(nodeUuid, inUpstreamBuiltParentNode);
        return networkMapService.getElementsIds(networkStoreService.getNetworkUuid(studyUuid), networkModificationTreeService.getVariantId(nodeUuidToSearchIn),
                substationsIds, equipmentType);
    }

    public SecurityAnalysisParameters getSecurityAnalysisParameters(UUID studyUuid) {
        return studyRepository.findById(studyUuid)
                .map(studyEntity -> SecurityAnalysisService.toSecurityAnalysisParameters(studyEntity.getSecurityAnalysisParameters()))
                .orElse(null);
    }

    @Transactional(readOnly = true)
    public String getVoltageInitModifications(@NonNull UUID nodeUuid) {
        // get modifications group uuid associated to voltage init results
        UUID voltageInitModificationsGroupUuid = voltageInitService.getModificationsGroupUuid(nodeUuid);
        return networkModificationService.getModifications(voltageInitModificationsGroupUuid, false, false);
    }

    public void copyVoltageInitModifications(UUID studyUuid, UUID nodeUuid, String userId) {
        // get modifications group uuid associated to voltage init results
        UUID voltageInitModificationsGroupUuid = voltageInitService.getModificationsGroupUuid(nodeUuid);

        List<UUID> childrenUuids = networkModificationTreeService.getChildren(nodeUuid);
        notificationService.emitStartModificationEquipmentNotification(studyUuid, nodeUuid, childrenUuids, NotificationService.MODIFICATIONS_UPDATING_IN_PROGRESS);
        try {
            checkStudyContainsNode(studyUuid, nodeUuid);
            NodeModificationInfos nodeInfos = networkModificationTreeService.getNodeModificationInfos(nodeUuid);
            UUID networkUuid = networkStoreService.getNetworkUuid(studyUuid);
            Optional<NetworkModificationResult> networkModificationResult = networkModificationService.duplicateModificationsInGroup(voltageInitModificationsGroupUuid, networkUuid, nodeInfos);

            // invalidate the whole subtree except the target node (we have built this node during the duplication)
            networkModificationResult.ifPresent(modificationResult -> emitNetworkModificationImpacts(studyUuid, nodeUuid, modificationResult));
            updateStatuses(studyUuid, nodeUuid, true, true);
        } finally {
            notificationService.emitEndModificationEquipmentNotification(studyUuid, nodeUuid, childrenUuids);
        }
        notificationService.emitElementUpdated(studyUuid, userId);
    }

    @Transactional
    public void setSensitivityAnalysisParametersValues(UUID studyUuid, SensitivityAnalysisParametersInfos parameters, String userId) {
        updateSensitivityAnalysisParameters(studyUuid,
                SensitivityAnalysisService.toEntity(parameters != null ? parameters :
                        SensitivityAnalysisService.getDefaultSensitivityAnalysisParametersValues()));
        notificationService.emitElementUpdated(studyUuid, userId);
    }

    @Transactional
    public void setNonEvacuatedEnergyParametersValues(UUID studyUuid, org.gridsuite.study.server.dto.sensianalysis.nonevacuatedenergy.NonEvacuatedEnergyParametersInfos parameters, String userId) {
        updateNonEvacuatedEnergyParameters(studyUuid,
            NonEvacuatedEnergyService.toEntity(parameters != null ? parameters :
                NonEvacuatedEnergyService.getDefaultNonEvacuatedEnergyParametersValues()));
        notificationService.emitElementUpdated(studyUuid, userId);
    }

    public Long getSensitivityAnalysisFactorsCount(UUID studyUuid, Map<String, List<UUID>> ids, Boolean isInjectionsSet) {
        UUID networkUuid = networkStoreService.getNetworkUuid(studyUuid);
        return sensitivityAnalysisService.getSensitivityAnalysisFactorsCount(ids, networkUuid, isInjectionsSet);
    }

    public void updateSensitivityAnalysisParameters(UUID studyUuid, SensitivityAnalysisParametersEntity sensitivityParametersEntity) {
        Optional<StudyEntity> studyEntity = studyRepository.findById(studyUuid);
        studyEntity.ifPresent(studyEntity1 -> studyEntity1.setSensitivityAnalysisParameters(sensitivityParametersEntity));
    }

    public void updateNonEvacuatedEnergyParameters(UUID studyUuid, NonEvacuatedEnergyParametersEntity nonEvacuatedEnergyParametersEntity) {
        Optional<StudyEntity> studyEntity = studyRepository.findById(studyUuid);
        studyEntity.ifPresent(studyEntity1 -> studyEntity1.setNonEvacuatedEnergyParameters(nonEvacuatedEnergyParametersEntity));
    }

    @Transactional
    public void invalidateLoadFlowStatus(UUID studyUuid, String userId) {
        invalidateLoadFlowStatusOnAllNodes(studyUuid);
        notificationService.emitStudyChanged(studyUuid, null, NotificationService.UPDATE_TYPE_LOADFLOW_STATUS);
        notificationService.emitElementUpdated(studyUuid, userId);
    }

    public void invalidateShortCircuitStatusOnAllNodes(UUID studyUuid) {
        shortCircuitService.invalidateShortCircuitStatus(networkModificationTreeService.getShortCircuitResultUuids(studyUuid));
    }

    @Transactional
    public void invalidateShortCircuitStatus(UUID studyUuid) {
        invalidateShortCircuitStatusOnAllNodes(studyUuid);
        notificationService.emitStudyChanged(studyUuid, null, NotificationService.UPDATE_TYPE_SHORT_CIRCUIT_STATUS);
        notificationService.emitStudyChanged(studyUuid, null, NotificationService.UPDATE_TYPE_ONE_BUS_SHORT_CIRCUIT_STATUS);
    }

    public UUID runNonEvacuatedEnergy(UUID studyUuid, UUID nodeUuid) {
        Objects.requireNonNull(studyUuid);
        Objects.requireNonNull(nodeUuid);

        Optional<UUID> prevResultUuidOpt = networkModificationTreeService.getNonEvacuatedEnergyResultUuid(nodeUuid);
        prevResultUuidOpt.ifPresent(nonEvacuatedEnergyService::deleteNonEvacuatedEnergyResult);

        UUID networkUuid = networkStoreService.getNetworkUuid(studyUuid);
        String provider = getNonEvacuatedEnergyProvider(studyUuid);
        String variantId = networkModificationTreeService.getVariantId(nodeUuid);
        UUID reportUuid = networkModificationTreeService.getReportUuid(nodeUuid);

        org.gridsuite.study.server.dto.sensianalysis.nonevacuatedenergy.NonEvacuatedEnergyParametersInfos nonEvacuatedEnergyParametersValues = getNonEvacuatedEnergyParametersValues(studyUuid);
        SensitivityAnalysisParameters sensitivityAnalysisParameters = SensitivityAnalysisParameters.load();
        sensitivityAnalysisParameters.setFlowFlowSensitivityValueThreshold(nonEvacuatedEnergyParametersValues.getGeneratorsLimit().getSensitivityThreshold());

        LoadFlowParameters loadFlowParameters = getLoadFlowParameters(studyUuid);
        List<LoadFlowSpecificParameterInfos> specificParameters = getSpecificLoadFlowParameters(studyUuid, ComputationUsingLoadFlow.SENSITIVITY_ANALYSIS);
        sensitivityAnalysisParameters.setLoadFlowParameters(loadFlowParameters);

        NonEvacuatedEnergyInputData nonEvacuatedEnergyInputData = new NonEvacuatedEnergyInputData();
        nonEvacuatedEnergyInputData.setParameters(sensitivityAnalysisParameters);
        nonEvacuatedEnergyInputData.setLoadFlowSpecificParameters(specificParameters == null ?
            Map.of() : specificParameters.stream().collect(Collectors.toMap(LoadFlowSpecificParameterInfos::getName, LoadFlowSpecificParameterInfos::getValue)));

        nonEvacuatedEnergyInputData.setNonEvacuatedEnergyStagesDefinition(nonEvacuatedEnergyParametersValues.getStagesDefinition());

        nonEvacuatedEnergyInputData.setNonEvacuatedEnergyStagesSelection(nonEvacuatedEnergyParametersValues.getStagesSelection()
            .stream()
            .filter(NonEvacuatedEnergyStagesSelection::isActivated)
            .collect(Collectors.toList()));

        List<NonEvacuatedEnergyGeneratorLimitByType> generatorLimitByTypes = nonEvacuatedEnergyParametersValues.getGeneratorsLimit().getGenerators()
            .stream()
            .filter(NonEvacuatedEnergyGeneratorLimitByType::isActivated)
            .collect(Collectors.toList());
        NonEvacuatedEnergyGeneratorsLimit generatorsLimit = new NonEvacuatedEnergyGeneratorsLimit(nonEvacuatedEnergyParametersValues.getGeneratorsLimit().getSensitivityThreshold(), generatorLimitByTypes);
        nonEvacuatedEnergyInputData.setNonEvacuatedEnergyGeneratorsLimit(generatorsLimit);

        nonEvacuatedEnergyInputData.setNonEvacuatedEnergyMonitoredBranches(nonEvacuatedEnergyParametersValues.getMonitoredBranches()
            .stream()
            .filter(NonEvacuatedEnergyMonitoredBranches::isActivated)
            .collect(Collectors.toList()));

        nonEvacuatedEnergyInputData.setNonEvacuatedEnergyContingencies(nonEvacuatedEnergyParametersValues.getContingencies()
            .stream()
            .filter(NonEvacuatedEnergyContingencies::isActivated)
            .collect(Collectors.toList()));

        UUID result = nonEvacuatedEnergyService.runNonEvacuatedEnergy(nodeUuid, networkUuid, variantId, reportUuid, provider, nonEvacuatedEnergyInputData);

        updateNonEvacuatedEnergyResultUuid(nodeUuid, result);
        notificationService.emitStudyChanged(studyUuid, nodeUuid, NotificationService.UPDATE_TYPE_NON_EVACUATED_ENERGY_STATUS);
        return result;
    }

    @Transactional
    public void updateNonEvacuatedEnergyProvider(UUID studyUuid, String provider, String userId) {
        updateProvider(studyUuid, userId, studyEntity -> {
            studyEntity.setNonEvacuatedEnergyProvider(provider != null ? provider : defaultNonEvacuatedEnergyProvider);
            invalidateNonEvacuatedEnergyAnalysisStatusOnAllNodes(studyUuid);
            notificationService.emitStudyChanged(studyUuid, null, NotificationService.UPDATE_TYPE_NON_EVACUATED_ENERGY_STATUS);
        });
    }

    public String getNonEvacuatedEnergyProvider(UUID studyUuid) {
        return studyRepository.findById(studyUuid)
            .map(StudyEntity::getNonEvacuatedEnergyProvider)
            .orElse("");
    }

    private void emitAllComputationStatusChanged(UUID studyUuid, UUID nodeUuid) {
        notificationService.emitStudyChanged(studyUuid, nodeUuid, NotificationService.UPDATE_TYPE_LOADFLOW_STATUS);
        notificationService.emitStudyChanged(studyUuid, nodeUuid, NotificationService.UPDATE_TYPE_SECURITY_ANALYSIS_STATUS);
        notificationService.emitStudyChanged(studyUuid, nodeUuid, NotificationService.UPDATE_TYPE_SENSITIVITY_ANALYSIS_STATUS);
        notificationService.emitStudyChanged(studyUuid, nodeUuid, NotificationService.UPDATE_TYPE_NON_EVACUATED_ENERGY_STATUS);
        notificationService.emitStudyChanged(studyUuid, nodeUuid, NotificationService.UPDATE_TYPE_SHORT_CIRCUIT_STATUS);
        notificationService.emitStudyChanged(studyUuid, nodeUuid, NotificationService.UPDATE_TYPE_ONE_BUS_SHORT_CIRCUIT_STATUS);
        notificationService.emitStudyChanged(studyUuid, nodeUuid, NotificationService.UPDATE_TYPE_VOLTAGE_INIT_STATUS);
        notificationService.emitStudyChanged(studyUuid, nodeUuid, NotificationService.UPDATE_TYPE_DYNAMIC_SIMULATION_STATUS);
    }
}<|MERGE_RESOLUTION|>--- conflicted
+++ resolved
@@ -1649,26 +1649,9 @@
         DeleteNodeInfos deleteNodeInfos = new DeleteNodeInfos();
         deleteNodeInfos.setNetworkUuid(networkStoreService.doGetNetworkUuid(studyUuid));
 
-<<<<<<< HEAD
-        CompletableFuture<Void> executeInParallel = CompletableFuture.allOf(
-                studyServerExecutionService.runAsync(() -> deleteNodeInfos.getModificationGroupUuids().forEach(networkModificationService::deleteModifications)),
-                studyServerExecutionService.runAsync(() -> deleteNodeInfos.getReportUuids().forEach(reportService::deleteReport)),
-                studyServerExecutionService.runAsync(() -> deleteNodeInfos.getLoadFlowResultUuids().forEach(loadflowService::deleteLoadFlowResult)),
-                studyServerExecutionService.runAsync(() -> deleteNodeInfos.getSecurityAnalysisResultUuids().forEach(securityAnalysisService::deleteSaResult)),
-                studyServerExecutionService.runAsync(() -> deleteNodeInfos.getSensitivityAnalysisResultUuids().forEach(sensitivityAnalysisService::deleteSensitivityAnalysisResult)),
-                studyServerExecutionService.runAsync(() -> deleteNodeInfos.getNonEvacuatedEnergyResultUuids().forEach(nonEvacuatedEnergyService::deleteNonEvacuatedEnergyResult)),
-                studyServerExecutionService.runAsync(() -> deleteNodeInfos.getShortCircuitAnalysisResultUuids().forEach(shortCircuitService::deleteShortCircuitAnalysisResult)),
-                studyServerExecutionService.runAsync(() -> deleteNodeInfos.getOneBusShortCircuitAnalysisResultUuids().forEach(shortCircuitService::deleteShortCircuitAnalysisResult)),
-                studyServerExecutionService.runAsync(() -> deleteNodeInfos.getVoltageInitResultUuids().forEach(voltageInitService::deleteVoltageInitResult)),
-                studyServerExecutionService.runAsync(() -> deleteNodeInfos.getDynamicSimulationResultUuids().forEach(dynamicSimulationService::deleteResult)),
-                studyServerExecutionService.runAsync(() -> networkStoreService.deleteVariants(deleteNodeInfos.getNetworkUuid(), deleteNodeInfos.getVariantIds())),
-                studyServerExecutionService.runAsync(() -> removedNodes.forEach(dynamicSimulationEventService::deleteEventsByNodeId))
-        );
-=======
         for (UUID nodeId : nodeIds) {
             AtomicReference<Long> startTime = new AtomicReference<>(null);
             startTime.set(System.nanoTime());
->>>>>>> 31d79db1
 
             boolean invalidateChildrenBuild = !deleteChildren && networkModificationTreeService.hasModifications(nodeId, false);
             List<NodeEntity> childrenNodes = networkModificationTreeService.getChildrenByParentUuid(nodeId);
@@ -1680,6 +1663,7 @@
                     studyServerExecutionService.runAsync(() -> deleteNodeInfos.getLoadFlowResultUuids().forEach(loadflowService::deleteLoadFlowResult)),
                     studyServerExecutionService.runAsync(() -> deleteNodeInfos.getSecurityAnalysisResultUuids().forEach(securityAnalysisService::deleteSaResult)),
                     studyServerExecutionService.runAsync(() -> deleteNodeInfos.getSensitivityAnalysisResultUuids().forEach(sensitivityAnalysisService::deleteSensitivityAnalysisResult)),
+                    studyServerExecutionService.runAsync(() -> deleteNodeInfos.getNonEvacuatedEnergyResultUuids().forEach(nonEvacuatedEnergyService::deleteNonEvacuatedEnergyResult)),
                     studyServerExecutionService.runAsync(() -> deleteNodeInfos.getShortCircuitAnalysisResultUuids().forEach(shortCircuitService::deleteShortCircuitAnalysisResult)),
                     studyServerExecutionService.runAsync(() -> deleteNodeInfos.getOneBusShortCircuitAnalysisResultUuids().forEach(shortCircuitService::deleteShortCircuitAnalysisResult)),
                     studyServerExecutionService.runAsync(() -> deleteNodeInfos.getVoltageInitResultUuids().forEach(voltageInitService::deleteVoltageInitResult)),
