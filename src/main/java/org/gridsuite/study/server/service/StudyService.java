/**
 * Copyright (c) 2021, RTE (http://www.rte-france.com)
 * This Source Code Form is subject to the terms of the Mozilla Public
 * License, v. 2.0. If a copy of the MPL was not distributed with this
 * file, You can obtain one at http://mozilla.org/MPL/2.0/.
 */
package org.gridsuite.study.server.service;

import com.fasterxml.jackson.core.JsonProcessingException;
import com.fasterxml.jackson.databind.ObjectMapper;
import com.powsybl.iidm.network.ThreeSides;
import com.powsybl.loadflow.LoadFlowParameters;
import com.powsybl.sensitivity.SensitivityAnalysisParameters;
import lombok.NonNull;
import org.gridsuite.study.server.StudyConstants;
import org.gridsuite.study.server.StudyException;
import org.gridsuite.study.server.dto.*;
import org.gridsuite.study.server.dto.caseimport.CaseImportAction;
import org.gridsuite.study.server.dto.dynamicmapping.MappingInfos;
import org.gridsuite.study.server.dto.dynamicmapping.ModelInfos;
import org.gridsuite.study.server.dto.dynamicsimulation.DynamicSimulationParametersInfos;
import org.gridsuite.study.server.dto.dynamicsimulation.DynamicSimulationStatus;
import org.gridsuite.study.server.dto.dynamicsimulation.event.EventInfos;
import org.gridsuite.study.server.dto.elasticsearch.EquipmentInfos;
import org.gridsuite.study.server.dto.impacts.SimpleElementImpact;
import org.gridsuite.study.server.dto.modification.ModificationApplicationContext;
import org.gridsuite.study.server.dto.modification.NetworkModificationResult;
import org.gridsuite.study.server.dto.nonevacuatedenergy.*;
import org.gridsuite.study.server.dto.voltageinit.parameters.StudyVoltageInitParameters;
import org.gridsuite.study.server.dto.voltageinit.parameters.VoltageInitParametersInfos;
import org.gridsuite.study.server.elasticsearch.EquipmentInfosService;
import org.gridsuite.study.server.elasticsearch.StudyInfosService;
import org.gridsuite.study.server.networkmodificationtree.dto.*;
import org.gridsuite.study.server.networkmodificationtree.entities.NetworkModificationNodeInfoEntity;
import org.gridsuite.study.server.networkmodificationtree.entities.NodeEntity;
import org.gridsuite.study.server.networkmodificationtree.entities.NodeType;
import org.gridsuite.study.server.networkmodificationtree.entities.RootNetworkNodeInfoEntity;
import org.gridsuite.study.server.notification.NotificationService;
import org.gridsuite.study.server.notification.dto.NetworkImpactsInfos;
import org.gridsuite.study.server.repository.*;
import org.gridsuite.study.server.repository.nonevacuatedenergy.NonEvacuatedEnergyParametersEntity;
import org.gridsuite.study.server.repository.rootnetwork.RootNetworkCreationRequestEntity;
import org.gridsuite.study.server.repository.rootnetwork.RootNetworkEntity;
import org.gridsuite.study.server.repository.voltageinit.StudyVoltageInitParametersEntity;
import org.gridsuite.study.server.service.dynamicsecurityanalysis.DynamicSecurityAnalysisService;
import org.gridsuite.study.server.service.dynamicsimulation.DynamicSimulationEventService;
import org.gridsuite.study.server.service.dynamicsimulation.DynamicSimulationService;
import org.gridsuite.study.server.service.shortcircuit.ShortCircuitService;
import org.gridsuite.study.server.utils.PropertyUtils;
import org.slf4j.Logger;
import org.slf4j.LoggerFactory;
import org.springframework.beans.factory.annotation.Autowired;
import org.springframework.beans.factory.annotation.Value;
import org.springframework.context.annotation.Lazy;
import org.springframework.data.domain.Sort;
import org.springframework.data.util.Pair;
import org.springframework.lang.Nullable;
import org.springframework.stereotype.Service;
import org.springframework.transaction.annotation.Transactional;
import org.springframework.web.client.HttpStatusCodeException;

import java.io.UncheckedIOException;
import java.net.URLEncoder;
import java.nio.charset.StandardCharsets;
import java.util.*;
import java.util.concurrent.CompletableFuture;
import java.util.concurrent.TimeUnit;
import java.util.concurrent.atomic.AtomicReference;
import java.util.function.Consumer;
import java.util.stream.Collectors;
import java.util.stream.Stream;

import static org.gridsuite.study.server.StudyException.Type.*;
import static org.gridsuite.study.server.dto.ComputationType.*;
import static org.gridsuite.study.server.utils.StudyUtils.handleHttpError;

/**
 * @author Abdelsalem Hedhili <abdelsalem.hedhili at rte-france.com>
 * @author Franck Lecuyer <franck.lecuyer at rte-france.com>
 * @author Chamseddine Benhamed <chamseddine.benhamed at rte-france.com>
 */
@SuppressWarnings("checkstyle:RegexpSingleline")
@Service
public class StudyService {

    private static final Logger LOGGER = LoggerFactory.getLogger(StudyService.class);

    NotificationService notificationService;

    NetworkModificationTreeService networkModificationTreeService;

    StudyServerExecutionService studyServerExecutionService;

    private final String defaultNonEvacuatedEnergyProvider;

    private final String defaultDynamicSimulationProvider;

    private final StudyRepository studyRepository;
    private final StudyCreationRequestRepository studyCreationRequestRepository;
    private final NetworkService networkStoreService;
    private final NetworkModificationService networkModificationService;
    private final ReportService reportService;
    private final UserAdminService userAdminService;
    private final StudyInfosService studyInfosService;
    private final EquipmentInfosService equipmentInfosService;
    private final LoadFlowService loadflowService;
    private final ShortCircuitService shortCircuitService;
    private final VoltageInitService voltageInitService;
    private final SingleLineDiagramService singleLineDiagramService;
    private final NetworkConversionService networkConversionService;
    private final GeoDataService geoDataService;
    private final NetworkMapService networkMapService;
    private final SecurityAnalysisService securityAnalysisService;
    private final DynamicSimulationService dynamicSimulationService;
    private final DynamicSecurityAnalysisService dynamicSecurityAnalysisService;
    private final SensitivityAnalysisService sensitivityAnalysisService;
    private final NonEvacuatedEnergyService nonEvacuatedEnergyService;
    private final DynamicSimulationEventService dynamicSimulationEventService;
    private final StudyConfigService studyConfigService;
    private final FilterService filterService;
    private final ActionsService actionsService;
    private final CaseService caseService;
    private final StateEstimationService stateEstimationService;
    private final RootNetworkService rootNetworkService;
    private final RootNetworkNodeInfoService rootNetworkNodeInfoService;

    private final ObjectMapper objectMapper;

    public enum ReportType {
        NETWORK_MODIFICATION("NetworkModification"),
        LOAD_FLOW("LoadFlow"),
        SECURITY_ANALYSIS("SecurityAnalysis"),
        SHORT_CIRCUIT("AllBusesShortCircuitAnalysis"),
        SHORT_CIRCUIT_ONE_BUS("OneBusShortCircuitAnalysis"),
        SENSITIVITY_ANALYSIS("SensitivityAnalysis"),
        DYNAMIC_SIMULATION("DynamicSimulation"),
        DYNAMIC_SECURITY_ANALYSIS("DynamicSecurityAnalysis"),
        NON_EVACUATED_ENERGY_ANALYSIS("NonEvacuatedEnergyAnalysis"),
        VOLTAGE_INITIALIZATION("VoltageInit"),
        STATE_ESTIMATION("StateEstimation");

        public final String reportKey;

        ReportType(String reportKey) {
            this.reportKey = reportKey;
        }
    }

    private final StudyService self;

    @Autowired
    public StudyService(
        @Value("${non-evacuated-energy.default-provider}") String defaultNonEvacuatedEnergyProvider,
        @Value("${dynamic-simulation.default-provider}") String defaultDynamicSimulationProvider,
        StudyRepository studyRepository,
        StudyCreationRequestRepository studyCreationRequestRepository,
        NetworkService networkStoreService,
        NetworkModificationService networkModificationService,
        ReportService reportService,
        UserAdminService userAdminService,
        StudyInfosService studyInfosService,
        EquipmentInfosService equipmentInfosService,
        NetworkModificationTreeService networkModificationTreeService,
        ObjectMapper objectMapper,
        StudyServerExecutionService studyServerExecutionService,
        NotificationService notificationService,
        LoadFlowService loadflowService,
        ShortCircuitService shortCircuitService,
        SingleLineDiagramService singleLineDiagramService,
        NetworkConversionService networkConversionService,
        GeoDataService geoDataService,
        NetworkMapService networkMapService,
        SecurityAnalysisService securityAnalysisService,
        ActionsService actionsService,
        CaseService caseService,
        SensitivityAnalysisService sensitivityAnalysisService,
        NonEvacuatedEnergyService nonEvacuatedEnergyService,
        DynamicSimulationService dynamicSimulationService,
        DynamicSecurityAnalysisService dynamicSecurityAnalysisService,
        VoltageInitService voltageInitService,
        DynamicSimulationEventService dynamicSimulationEventService,
        StudyConfigService studyConfigService,
        FilterService filterService,
        StateEstimationService stateEstimationService,
        @Lazy StudyService studyService,
        RootNetworkService rootNetworkService,
        RootNetworkNodeInfoService rootNetworkNodeInfoService) {
        this.defaultNonEvacuatedEnergyProvider = defaultNonEvacuatedEnergyProvider;
        this.defaultDynamicSimulationProvider = defaultDynamicSimulationProvider;
        this.studyRepository = studyRepository;
        this.studyCreationRequestRepository = studyCreationRequestRepository;
        this.networkStoreService = networkStoreService;
        this.networkModificationService = networkModificationService;
        this.reportService = reportService;
        this.userAdminService = userAdminService;
        this.studyInfosService = studyInfosService;
        this.equipmentInfosService = equipmentInfosService;
        this.networkModificationTreeService = networkModificationTreeService;
        this.objectMapper = objectMapper;
        this.studyServerExecutionService = studyServerExecutionService;
        this.notificationService = notificationService;
        this.sensitivityAnalysisService = sensitivityAnalysisService;
        this.nonEvacuatedEnergyService = nonEvacuatedEnergyService;
        this.loadflowService = loadflowService;
        this.shortCircuitService = shortCircuitService;
        this.singleLineDiagramService = singleLineDiagramService;
        this.networkConversionService = networkConversionService;
        this.geoDataService = geoDataService;
        this.networkMapService = networkMapService;
        this.securityAnalysisService = securityAnalysisService;
        this.actionsService = actionsService;
        this.caseService = caseService;
        this.dynamicSimulationService = dynamicSimulationService;
        this.dynamicSecurityAnalysisService = dynamicSecurityAnalysisService;
        this.voltageInitService = voltageInitService;
        this.dynamicSimulationEventService = dynamicSimulationEventService;
        this.studyConfigService = studyConfigService;
        this.filterService = filterService;
        this.stateEstimationService = stateEstimationService;
        this.self = studyService;
        this.rootNetworkService = rootNetworkService;
        this.rootNetworkNodeInfoService = rootNetworkNodeInfoService;
    }

    private CreatedStudyBasicInfos toStudyInfos(UUID studyUuid, UUID rootNetworkUuid) {
        String caseFormat = rootNetworkService.getRootNetwork(rootNetworkUuid).orElseThrow(() -> new StudyException(ROOT_NETWORK_NOT_FOUND)).getCaseFormat();
        return CreatedStudyBasicInfos.builder()
                .id(studyUuid)
                .caseFormat(caseFormat)
                .build();
    }

    private static BasicStudyInfos toBasicStudyInfos(StudyCreationRequestEntity entity) {
        return BasicStudyInfos.builder()
                .id(entity.getId())
                .build();
    }

    private CreatedStudyBasicInfos toCreatedStudyBasicInfos(StudyEntity entity, UUID rootNetworkUuid) {
        return CreatedStudyBasicInfos.builder()
                .id(entity.getId())
                .caseFormat(rootNetworkService.getRootNetwork(rootNetworkUuid).orElseThrow(() -> new StudyException(ROOT_NETWORK_NOT_FOUND)).getCaseFormat())
                .build();
    }

    @Transactional(readOnly = true)
    public List<CreatedStudyBasicInfos> getStudies() {
        return studyRepository.findAll().stream()
                .map(studyEntity -> {
                    UUID rootNetworkUuid = getStudyFirstRootNetworkUuid(studyEntity.getId());
                    return toCreatedStudyBasicInfos(studyEntity, rootNetworkUuid);
                })
                .collect(Collectors.toList());
    }

    public List<UUID> getAllOrphanIndexedEquipmentsNetworkUuids() {
        return equipmentInfosService.getOrphanEquipmentInfosNetworkUuids(rootNetworkService.getAllNetworkUuids());
    }

    @Transactional(readOnly = true)
    public List<CreatedStudyBasicInfos> getStudiesMetadata(List<UUID> uuids) {
        return studyRepository.findAllById(uuids).stream().map(studyEntity -> {
            //TODO: for now, gridexplore uses caseFormat as metadata. Now studies can have several different caseFormat, what should we do ?
            UUID rootNetworkUuid = getStudyFirstRootNetworkUuid(studyEntity.getId());
            return toCreatedStudyBasicInfos(studyEntity, rootNetworkUuid);
        }).toList();

    }

    public List<BasicStudyInfos> getStudiesCreationRequests() {
        return studyCreationRequestRepository.findAll().stream()
                .map(StudyService::toBasicStudyInfos)
                .collect(Collectors.toList());
    }

    public BasicStudyInfos createStudy(UUID caseUuid, String userId, UUID studyUuid, Map<String, Object> importParameters, boolean duplicateCase, String caseFormat) {
        BasicStudyInfos basicStudyInfos = StudyService.toBasicStudyInfos(insertStudyCreationRequest(userId, studyUuid));
        UUID importReportUuid = UUID.randomUUID();
        UUID caseUuidToUse = caseUuid;
        try {
            if (duplicateCase) {
                caseUuidToUse = caseService.duplicateCase(caseUuid, true);
            }
            persistNetwork(caseUuidToUse, basicStudyInfos.getId(), null, NetworkModificationTreeService.FIRST_VARIANT_ID, userId, importReportUuid, caseFormat, importParameters, CaseImportAction.STUDY_CREATION);
        } catch (Exception e) {
            self.deleteStudyIfNotCreationInProgress(basicStudyInfos.getId(), userId);
            throw e;
        }

        return basicStudyInfos;
    }

    @Transactional
    public void deleteRootNetworks(UUID studyUuid, List<UUID> rootNetworkUuids, String userId) {
        assertIsStudyExist(studyUuid);
        StudyEntity studyEntity = studyRepository.findById(studyUuid).orElseThrow(() -> new StudyException(STUDY_NOT_FOUND));
        List<RootNetworkEntity> allRootNetworkEntities = getStudyRootNetworks(studyUuid);
        if (rootNetworkUuids.size() >= allRootNetworkEntities.size()) {
            throw new StudyException(ROOT_NETWORK_DELETE_FORBIDDEN);
        }
        if (!allRootNetworkEntities.stream().map(RootNetworkEntity::getId).collect(Collectors.toSet()).containsAll(rootNetworkUuids)) {
            throw new StudyException(ROOT_NETWORK_NOT_FOUND);
        }
        notificationService.emitRootNetworksDeletionStarted(studyUuid, rootNetworkUuids);

        rootNetworkService.deleteRootNetworks(studyEntity, rootNetworkUuids.stream());

        notificationService.emitRootNetworksUpdated(studyUuid);
    }

    @Transactional
    public RootNetworkCreationRequestInfos createRootNetworkRequest(UUID studyUuid, String rootNetworkName, UUID caseUuid, String caseFormat, Map<String, Object> importParameters, String userId) {
        rootNetworkService.assertCanCreateRootNetwork(studyUuid, rootNetworkName);
        StudyEntity studyEntity = studyRepository.findById(studyUuid).orElseThrow(() -> new StudyException(STUDY_NOT_FOUND));

        UUID importReportUuid = UUID.randomUUID();
        UUID rootNetworkUuid = UUID.randomUUID();
        RootNetworkCreationRequestEntity rootNetworkCreationRequestEntity = rootNetworkService.insertCreationRequest(rootNetworkUuid, studyEntity, rootNetworkName, userId);
        UUID clonedCaseUuid = caseService.duplicateCase(caseUuid, true);
        try {
            networkConversionService.persistNetwork(clonedCaseUuid, studyUuid, rootNetworkUuid, null, userId, importReportUuid, caseFormat, importParameters, CaseImportAction.ROOT_NETWORK_CREATION);
        } catch (Exception e) {
            rootNetworkService.deleteCreationRequest(rootNetworkCreationRequestEntity);
            throw new StudyException(ROOT_NETWORK_CREATION_FAILED);
        }

        notificationService.emitRootNetworksUpdated(studyUuid);
        return rootNetworkCreationRequestEntity.toDto();
    }

    @Transactional
    public void createRootNetwork(@NonNull UUID studyUuid, @NonNull RootNetworkInfos rootNetworkInfos) {
        StudyEntity studyEntity = studyRepository.findById(studyUuid).orElseThrow(() -> new StudyException(STUDY_NOT_FOUND));
        Optional<RootNetworkCreationRequestEntity> rootNetworkCreationRequestEntityOpt = rootNetworkService.getCreationRequest(rootNetworkInfos.getId());
        if (rootNetworkCreationRequestEntityOpt.isPresent()) {
            rootNetworkInfos.setName(rootNetworkCreationRequestEntityOpt.get().getName());
            rootNetworkService.createRootNetwork(studyEntity, rootNetworkInfos);
            rootNetworkService.deleteCreationRequest(rootNetworkCreationRequestEntityOpt.get());
        } else {
            rootNetworkService.deleteRootNetworks(studyEntity, List.of(rootNetworkInfos));
        }
        notificationService.emitRootNetworksUpdated(studyUuid);
    }

    @Transactional(readOnly = true)
    public void updateNetworkRequest(UUID studyUuid, UUID rootNetworkUuid, UUID caseUuid, String caseFormat, Map<String, Object> importParameters, String userId) {
        UUID importReportUuid = UUID.randomUUID();
        persistNetwork(caseUuid, studyUuid, rootNetworkUuid, null, userId, importReportUuid, caseFormat, importParameters, CaseImportAction.ROOT_NETWORK_MODIFICATION);
    }

    @Transactional
    public void updateNetwork(UUID studyUuid, UUID rootNetworkUuid, RootNetworkInfos rootNetworkInfos) {
        // Update case for a given root network
        rootNetworkService.updateNetwork(rootNetworkInfos);

        // Invalidate nodes of the updated root network
        UUID rootNodeUuid = networkModificationTreeService.getStudyRootNodeUuid(studyUuid);
        invalidateBuild(studyUuid, rootNodeUuid, rootNetworkUuid, false, false, true);
    }

    /**
     * Recreates study network from <caseUuid> and <importParameters>
     * @param caseUuid
     * @param userId
     * @param studyUuid
     * @param importParameters
     */
    public void recreateNetwork(UUID caseUuid, String userId, UUID studyUuid, UUID rootNetworkUuid, String caseFormat, Map<String, Object> importParameters) {
        recreateNetwork(caseUuid, userId, studyUuid, rootNetworkUuid, caseFormat, importParameters, false);
    }

    /**
     * Recreates study network from existing case and import parameters
     * @param userId
     * @param studyUuid
     */
    public void recreateNetwork(String userId, UUID studyUuid, UUID rootNetworkUuid, String caseFormat) {
        UUID caseUuid = rootNetworkService.getRootNetwork(rootNetworkUuid).orElseThrow(() -> new StudyException(ROOT_NETWORK_NOT_FOUND)).getCaseUuid();
        recreateNetwork(caseUuid, userId, studyUuid, rootNetworkUuid, caseFormat, null, true);
    }

    private void recreateNetwork(UUID caseUuid, String userId, UUID studyUuid, UUID rootNetworkUuid, String caseFormat, Map<String, Object> importParameters, boolean shouldLoadPreviousImportParameters) {
        caseService.assertCaseExists(caseUuid);
        UUID importReportUuid = UUID.randomUUID();
        Map<String, Object> importParametersToUse = shouldLoadPreviousImportParameters
            ? new HashMap<>(rootNetworkService.getImportParameters(rootNetworkUuid))
            : importParameters;

        persistNetwork(caseUuid, studyUuid, rootNetworkUuid, null, userId, importReportUuid, caseFormat, importParametersToUse, CaseImportAction.NETWORK_RECREATION);
    }

    public UUID duplicateStudy(UUID sourceStudyUuid, String userId) {
        Objects.requireNonNull(sourceStudyUuid);

        StudyEntity sourceStudy = studyRepository.findById(sourceStudyUuid).orElse(null);
        if (sourceStudy == null) {
            return null;
        }
        BasicStudyInfos basicStudyInfos = StudyService.toBasicStudyInfos(insertStudyCreationRequest(userId, null));

        studyServerExecutionService.runAsync(() -> self.duplicateStudyAsync(basicStudyInfos, sourceStudyUuid, userId));

        return basicStudyInfos.getId();
    }

    @Transactional
    public void duplicateStudyAsync(BasicStudyInfos basicStudyInfos, UUID sourceStudyUuid, String userId) {
        AtomicReference<Long> startTime = new AtomicReference<>();
        try {
            startTime.set(System.nanoTime());

            StudyEntity duplicatedStudy = duplicateStudy(basicStudyInfos, sourceStudyUuid, userId);

            getStudyRootNetworks(duplicatedStudy.getId()).forEach(rootNetworkEntity ->
                reindexStudy(duplicatedStudy, rootNetworkEntity.getId())
            );
        } catch (Exception e) {
            LOGGER.error(e.toString(), e);
        } finally {
            self.deleteStudyIfNotCreationInProgress(basicStudyInfos.getId(), userId);
            LOGGER.trace("Create study '{}' from source {} : {} seconds", basicStudyInfos.getId(), sourceStudyUuid,
                    TimeUnit.NANOSECONDS.toSeconds(System.nanoTime() - startTime.get()));
        }
    }

    @Transactional(readOnly = true)
    public CreatedStudyBasicInfos getStudyInfos(UUID studyUuid) {
        return toStudyInfos(studyUuid, getStudyFirstRootNetworkUuid(studyUuid));
    }

    public List<CreatedStudyBasicInfos> searchStudies(@NonNull String query) {
        return studyInfosService.search(query);
    }

    private UUID getNodeUuidToSearchIn(UUID initialNodeUuid, UUID rootNetworkUuid, boolean inUpstreamBuiltParentNode) {
        UUID nodeUuidToSearchIn = initialNodeUuid;
        if (inUpstreamBuiltParentNode) {
            nodeUuidToSearchIn = networkModificationTreeService.doGetLastParentNodeBuiltUuid(initialNodeUuid, rootNetworkUuid);
        }
        return nodeUuidToSearchIn;
    }

    public List<EquipmentInfos> searchEquipments(@NonNull UUID nodeUuid, @NonNull UUID rootNetworkUuid, @NonNull String userInput,
                                                 @NonNull EquipmentInfosService.FieldSelector fieldSelector, String equipmentType,
                                                 boolean inUpstreamBuiltParentNode) {
        UUID nodeUuidToSearchIn = getNodeUuidToSearchIn(nodeUuid, rootNetworkUuid, inUpstreamBuiltParentNode);
        UUID networkUuid = rootNetworkService.getNetworkUuid(rootNetworkUuid);
        String variantId = networkModificationTreeService.getVariantId(nodeUuidToSearchIn, rootNetworkUuid);
        return equipmentInfosService.searchEquipments(networkUuid, variantId, userInput, fieldSelector, equipmentType);
    }

    private Optional<DeleteStudyInfos> doDeleteStudyIfNotCreationInProgress(UUID studyUuid, String userId) {
        Optional<StudyCreationRequestEntity> studyCreationRequestEntity = studyCreationRequestRepository.findById(studyUuid);
        Optional<StudyEntity> studyEntity = studyRepository.findById(studyUuid);
        DeleteStudyInfos deleteStudyInfos = null;
        if (studyCreationRequestEntity.isEmpty()) {
            List<RootNetworkInfos> rootNetworkInfos = getStudyRootNetworksInfos(studyUuid);
            // get all modification groups related to the study
            List<UUID> modificationGroupUuids = networkModificationTreeService.getAllStudyNetworkModificationNodeInfo(studyUuid).stream().map(NetworkModificationNodeInfoEntity::getModificationGroupUuid).toList();
            studyEntity.ifPresent(s -> {
                networkModificationTreeService.doDeleteTree(studyUuid);
                studyRepository.deleteById(studyUuid);
                studyInfosService.deleteByUuid(studyUuid);
                if (s.getLoadFlowParametersUuid() != null) {
                    loadflowService.deleteLoadFlowParameters(s.getLoadFlowParametersUuid());
                }
                if (s.getSecurityAnalysisParametersUuid() != null) {
                    securityAnalysisService.deleteSecurityAnalysisParameters(s.getSecurityAnalysisParametersUuid());
                }
                if (s.getVoltageInitParametersUuid() != null) {
                    voltageInitService.deleteVoltageInitParameters(s.getVoltageInitParametersUuid());
                }
                if (s.getSensitivityAnalysisParametersUuid() != null) {
                    sensitivityAnalysisService.deleteSensitivityAnalysisParameters(s.getSensitivityAnalysisParametersUuid());
                }
                if (s.getNetworkVisualizationParametersUuid() != null) {
                    studyConfigService.deleteNetworkVisualizationParameters(s.getNetworkVisualizationParametersUuid());
                }
<<<<<<< HEAD
                if (s.getSpreadsheetConfigCollectionUuid() != null) {
                    studyConfigService.deleteSpreadsheetConfigCollection(s.getSpreadsheetConfigCollectionUuid());
=======
                if (s.getStateEstimationParametersUuid() != null) {
                    stateEstimationService.deleteStateEstimationParameters(s.getStateEstimationParametersUuid());
>>>>>>> 729b6043
                }
            });
            deleteStudyInfos = new DeleteStudyInfos(rootNetworkInfos, modificationGroupUuids);
        } else {
            studyCreationRequestRepository.deleteById(studyCreationRequestEntity.get().getId());
        }

        if (deleteStudyInfos == null) {
            return Optional.empty();
        } else {
            return Optional.of(deleteStudyInfos);
        }
    }

    @Transactional
    public void deleteStudyIfNotCreationInProgress(UUID studyUuid, String userId) {
        AtomicReference<Long> startTime = new AtomicReference<>(null);
        try {
            Optional<DeleteStudyInfos> deleteStudyInfosOpt = doDeleteStudyIfNotCreationInProgress(studyUuid, userId);
            if (deleteStudyInfosOpt.isPresent()) {
                DeleteStudyInfos deleteStudyInfos = deleteStudyInfosOpt.get();
                startTime.set(System.nanoTime());

                //TODO: now we have a n-n relation between node and rootNetworks, it's even more important to delete results in a single request
                CompletableFuture<Void> executeInParallel = CompletableFuture.allOf(
                    Stream.concat(
                        // delete all distant resources linked to rootNetworks
                        rootNetworkService.getDeleteRootNetworkInfosFutures(deleteStudyInfos.getRootNetworkInfosList()),
                        // delete all distant resources linked to nodes
                        Stream.of(studyServerExecutionService.runAsync(() -> deleteStudyInfos.getModificationGroupUuids().stream().filter(Objects::nonNull).forEach(networkModificationService::deleteModifications))) // TODO delete all with one request only
                    ).toArray(CompletableFuture[]::new)
                );

                executeInParallel.get();
                if (startTime.get() != null) {
                    LOGGER.trace("Delete study '{}' : {} seconds", studyUuid, TimeUnit.NANOSECONDS.toSeconds(System.nanoTime() - startTime.get()));
                }
            }
        } catch (InterruptedException e) {
            Thread.currentThread().interrupt();
            throw new StudyException(DELETE_STUDY_FAILED, e.getMessage());
        } catch (Exception e) {
            throw new StudyException(DELETE_STUDY_FAILED, e.getMessage());
        }
    }

    @Transactional
    public CreatedStudyBasicInfos insertStudy(UUID studyUuid, String userId, NetworkInfos networkInfos, CaseInfos caseInfos, UUID loadFlowParametersUuid,
                                              UUID shortCircuitParametersUuid, DynamicSimulationParametersEntity dynamicSimulationParametersEntity,
                                              UUID voltageInitParametersUuid, UUID securityAnalysisParametersUuid, UUID sensitivityAnalysisParametersUuid,
<<<<<<< HEAD
                                              UUID networkVisualizationParametersUuid, UUID dynamicSecurityAnalysisParametersUuid,
                                              UUID spreadsheetConfigCollectionUuid, Map<String, String> importParameters, UUID importReportUuid) {
=======
                                              UUID networkVisualizationParametersUuid, UUID dynamicSecurityAnalysisParametersUuid, UUID stateEstimationParametersUuid,
                                              Map<String, String> importParameters, UUID importReportUuid) {
>>>>>>> 729b6043
        Objects.requireNonNull(studyUuid);
        Objects.requireNonNull(userId);
        Objects.requireNonNull(networkInfos.getNetworkUuid());
        Objects.requireNonNull(networkInfos.getNetworkId());
        Objects.requireNonNull(caseInfos.getCaseFormat());
        Objects.requireNonNull(caseInfos.getCaseUuid());
        Objects.requireNonNull(importParameters);

        StudyEntity studyEntity = saveStudyThenCreateBasicTree(studyUuid, networkInfos,
                caseInfos, loadFlowParametersUuid,
                shortCircuitParametersUuid, dynamicSimulationParametersEntity,
                voltageInitParametersUuid, securityAnalysisParametersUuid,
                sensitivityAnalysisParametersUuid, networkVisualizationParametersUuid, dynamicSecurityAnalysisParametersUuid,
<<<<<<< HEAD
                spreadsheetConfigCollectionUuid, importParameters, importReportUuid);
=======
                stateEstimationParametersUuid, importParameters, importReportUuid);
>>>>>>> 729b6043

        // Need to deal with the study creation (with a default root network ?)
        UUID studyFirstRootNetworkUuid = getStudyFirstRootNetworkUuid(studyUuid);
        CreatedStudyBasicInfos createdStudyBasicInfos = toCreatedStudyBasicInfos(studyEntity, studyFirstRootNetworkUuid);
        studyInfosService.add(createdStudyBasicInfos);

        notificationService.emitStudiesChanged(studyUuid, userId);

        return createdStudyBasicInfos;
    }

    @Transactional
    public CreatedStudyBasicInfos updateNetwork(UUID studyUuid, UUID rootNetworkUuid, NetworkInfos networkInfos, String userId) {
        StudyEntity studyEntity = studyRepository.findById(studyUuid).orElseThrow(() -> new StudyException(STUDY_NOT_FOUND));
        RootNetworkEntity rootNetworkEntity = rootNetworkService.getRootNetwork(rootNetworkUuid).orElseThrow(() -> new StudyException(StudyException.Type.ROOT_NETWORK_NOT_FOUND));

        rootNetworkService.updateNetwork(rootNetworkEntity, networkInfos);

        CreatedStudyBasicInfos createdStudyBasicInfos = toCreatedStudyBasicInfos(studyEntity, rootNetworkEntity.getId());
        studyInfosService.add(createdStudyBasicInfos);

        notificationService.emitStudyNetworkRecreationDone(studyEntity.getId(), userId);

        return createdStudyBasicInfos;
    }

    private StudyEntity duplicateStudy(BasicStudyInfos studyInfos, UUID sourceStudyUuid, String userId) {
        Objects.requireNonNull(studyInfos.getId());
        Objects.requireNonNull(userId);

        StudyEntity sourceStudy = studyRepository.findById(sourceStudyUuid).orElseThrow(() -> new StudyException(STUDY_NOT_FOUND));

        StudyEntity newStudyEntity = duplicateStudyEntity(sourceStudy, studyInfos.getId());
        networkModificationTreeService.duplicateStudyNodes(newStudyEntity, sourceStudyUuid, null);
        rootNetworkService.duplicateStudyRootNetworks(newStudyEntity, sourceStudyUuid);

        UUID sourceStudyFirstRootNetworkUuid = getStudyFirstRootNetworkUuid(newStudyEntity.getId());
        CreatedStudyBasicInfos createdStudyBasicInfos = toCreatedStudyBasicInfos(newStudyEntity, sourceStudyFirstRootNetworkUuid);
        studyInfosService.add(createdStudyBasicInfos);
        notificationService.emitStudiesChanged(studyInfos.getId(), userId);

        return newStudyEntity;
    }

    private StudyEntity duplicateStudyEntity(StudyEntity sourceStudyEntity, UUID newStudyId) {
        UUID copiedLoadFlowParametersUuid = null;
        if (sourceStudyEntity.getLoadFlowParametersUuid() != null) {
            copiedLoadFlowParametersUuid = loadflowService.duplicateLoadFlowParameters(sourceStudyEntity.getLoadFlowParametersUuid());
        }

        UUID copiedShortCircuitParametersUuid = null;
        if (sourceStudyEntity.getShortCircuitParametersUuid() != null) {
            copiedShortCircuitParametersUuid = shortCircuitService.duplicateParameters(sourceStudyEntity.getShortCircuitParametersUuid());
        }

        UUID copiedSecurityAnalysisParametersUuid = null;
        if (sourceStudyEntity.getSecurityAnalysisParametersUuid() != null) {
            copiedSecurityAnalysisParametersUuid = securityAnalysisService.duplicateSecurityAnalysisParameters(sourceStudyEntity.getSecurityAnalysisParametersUuid());
        }

        UUID copiedSensitivityAnalysisParametersUuid = null;
        if (sourceStudyEntity.getSensitivityAnalysisParametersUuid() != null) {
            copiedSensitivityAnalysisParametersUuid = sensitivityAnalysisService.duplicateSensitivityAnalysisParameters(sourceStudyEntity.getSensitivityAnalysisParametersUuid());
        }

        NonEvacuatedEnergyParametersInfos nonEvacuatedEnergyParametersInfos = sourceStudyEntity.getNonEvacuatedEnergyParameters() == null ?
            NonEvacuatedEnergyService.getDefaultNonEvacuatedEnergyParametersInfos() :
            NonEvacuatedEnergyService.fromEntity(sourceStudyEntity.getNonEvacuatedEnergyParameters());

        UUID copiedVoltageInitParametersUuid = null;
        if (sourceStudyEntity.getVoltageInitParametersUuid() != null) {
            copiedVoltageInitParametersUuid = voltageInitService.duplicateVoltageInitParameters(sourceStudyEntity.getVoltageInitParametersUuid());
        }

        UUID copiedNetworkVisualizationParametersUuid = null;
        if (sourceStudyEntity.getNetworkVisualizationParametersUuid() != null) {
            copiedNetworkVisualizationParametersUuid = studyConfigService.duplicateNetworkVisualizationParameters(sourceStudyEntity.getNetworkVisualizationParametersUuid());
        }

        UUID copiedSpreadsheetConfigCollectionUuid = null;
        if (sourceStudyEntity.getSpreadsheetConfigCollectionUuid() != null) {
            copiedSpreadsheetConfigCollectionUuid = studyConfigService.duplicateSpreadsheetConfigCollection(sourceStudyEntity.getSpreadsheetConfigCollectionUuid());
        }

        DynamicSimulationParametersInfos dynamicSimulationParameters = sourceStudyEntity.getDynamicSimulationParameters() != null ? DynamicSimulationService.fromEntity(sourceStudyEntity.getDynamicSimulationParameters(), objectMapper) : DynamicSimulationService.getDefaultDynamicSimulationParameters();

        UUID copiedStateEstimationParametersUuid = null;
        if (sourceStudyEntity.getStateEstimationParametersUuid() != null) {
            copiedStateEstimationParametersUuid = stateEstimationService.duplicateStateEstimationParameters(sourceStudyEntity.getStateEstimationParametersUuid());
        }

        return studyRepository.save(StudyEntity.builder()
            .id(newStudyId)
            .loadFlowParametersUuid(copiedLoadFlowParametersUuid)
            .securityAnalysisParametersUuid(copiedSecurityAnalysisParametersUuid)
            .nonEvacuatedEnergyProvider(sourceStudyEntity.getNonEvacuatedEnergyProvider())
            .dynamicSimulationProvider(sourceStudyEntity.getDynamicSimulationProvider())
            .dynamicSimulationParameters(DynamicSimulationService.toEntity(dynamicSimulationParameters, objectMapper))
            .shortCircuitParametersUuid(copiedShortCircuitParametersUuid)
            .voltageInitParametersUuid(copiedVoltageInitParametersUuid)
            .sensitivityAnalysisParametersUuid(copiedSensitivityAnalysisParametersUuid)
            .networkVisualizationParametersUuid(copiedNetworkVisualizationParametersUuid)
            .spreadsheetConfigCollectionUuid(copiedSpreadsheetConfigCollectionUuid)
            .nonEvacuatedEnergyParameters(NonEvacuatedEnergyService.toEntity(nonEvacuatedEnergyParametersInfos))
            .stateEstimationParametersUuid(copiedStateEstimationParametersUuid)
            .build());
    }

    private StudyCreationRequestEntity insertStudyCreationRequest(String userId, UUID studyUuid) {
        StudyCreationRequestEntity newStudy = insertStudyCreationRequestEntity(studyUuid);
        notificationService.emitStudiesChanged(newStudy.getId(), userId);
        return newStudy;
    }

    public byte[] getVoltageLevelSvg(String voltageLevelId, DiagramParameters diagramParameters,
                                     UUID nodeUuid, UUID rootNetworkUuid) {
        UUID networkUuid = rootNetworkService.getNetworkUuid(rootNetworkUuid);
        if (networkUuid == null) {
            throw new StudyException(ROOT_NETWORK_NOT_FOUND);
        }
        String variantId = networkModificationTreeService.getVariantId(nodeUuid, rootNetworkUuid);
        if (networkStoreService.existVariant(networkUuid, variantId)) {
            return singleLineDiagramService.getVoltageLevelSvg(networkUuid, variantId, voltageLevelId, diagramParameters);
        } else {
            return null;
        }
    }

    public String getVoltageLevelSvgAndMetadata(String voltageLevelId, DiagramParameters diagramParameters,
                                                UUID nodeUuid, UUID rootNetworkUuid) {
        UUID networkUuid = rootNetworkService.getNetworkUuid(rootNetworkUuid);
        if (networkUuid == null) {
            throw new StudyException(ROOT_NETWORK_NOT_FOUND);
        }
        String variantId = networkModificationTreeService.getVariantId(nodeUuid, rootNetworkUuid);
        if (networkStoreService.existVariant(networkUuid, variantId)) {
            return singleLineDiagramService.getVoltageLevelSvgAndMetadata(networkUuid, variantId, voltageLevelId, diagramParameters);
        } else {
            return null;
        }
    }

    private void persistNetwork(UUID caseUuid, UUID studyUuid, UUID rootNetworkUuid, String variantId, String userId, UUID importReportUuid, String caseFormat, Map<String, Object> importParameters, CaseImportAction caseImportAction) {
        try {
            networkConversionService.persistNetwork(caseUuid, studyUuid, rootNetworkUuid, variantId, userId, importReportUuid, caseFormat, importParameters, caseImportAction);
        } catch (HttpStatusCodeException e) {
            throw handleHttpError(e, STUDY_CREATION_FAILED);
        }
    }

    public String getLinesGraphics(UUID networkUuid, UUID nodeUuid, UUID rootNetworkUuid, List<String> linesIds) {
        String variantId = networkModificationTreeService.getVariantId(nodeUuid, rootNetworkUuid);

        return geoDataService.getLinesGraphics(networkUuid, variantId, linesIds);
    }

    public String getSubstationsGraphics(UUID networkUuid, UUID nodeUuid, UUID rootNetworkUuid, List<String> substationsIds) {
        String variantId = networkModificationTreeService.getVariantId(nodeUuid, rootNetworkUuid);

        return geoDataService.getSubstationsGraphics(networkUuid, variantId, substationsIds);
    }

    public String getNetworkElementsInfos(UUID studyUuid, UUID nodeUuid, UUID rootNetworkUuid, List<String> substationsIds, String infoType, String elementType, boolean inUpstreamBuiltParentNode, List<Double> nominalVoltages) {
        UUID nodeUuidToSearchIn = getNodeUuidToSearchIn(nodeUuid, rootNetworkUuid, inUpstreamBuiltParentNode);
        StudyEntity studyEntity = studyRepository.findById(studyUuid).orElseThrow(() -> new StudyException(STUDY_NOT_FOUND));
        LoadFlowParameters loadFlowParameters = getLoadFlowParameters(studyEntity);
        return networkMapService.getElementsInfos(rootNetworkService.getNetworkUuid(rootNetworkUuid), networkModificationTreeService.getVariantId(nodeUuidToSearchIn, rootNetworkUuid),
                substationsIds, elementType, nominalVoltages, infoType, loadFlowParameters.getDcPowerFactor());
    }

    public String getNetworkElementInfos(UUID studyUuid, UUID nodeUuid, UUID rootNetworkUuid, String elementType, InfoTypeParameters infoTypeParameters, String elementId, boolean inUpstreamBuiltParentNode) {
        UUID nodeUuidToSearchIn = getNodeUuidToSearchIn(nodeUuid, rootNetworkUuid, inUpstreamBuiltParentNode);
        StudyEntity studyEntity = studyRepository.findById(studyUuid).orElseThrow(() -> new StudyException(STUDY_NOT_FOUND));
        LoadFlowParameters loadFlowParameters = getLoadFlowParameters(studyEntity);
        return networkMapService.getElementInfos(rootNetworkService.getNetworkUuid(rootNetworkUuid), networkModificationTreeService.getVariantId(nodeUuidToSearchIn, rootNetworkUuid),
                elementType, infoTypeParameters.getInfoType(), loadFlowParameters.getDcPowerFactor(), elementId);
    }

    public String getNetworkCountries(UUID nodeUuid, UUID rootNetworkUuid, boolean inUpstreamBuiltParentNode) {
        UUID nodeUuidToSearchIn = getNodeUuidToSearchIn(nodeUuid, rootNetworkUuid, inUpstreamBuiltParentNode);
        return networkMapService.getCountries(rootNetworkService.getNetworkUuid(rootNetworkUuid), networkModificationTreeService.getVariantId(nodeUuidToSearchIn, rootNetworkUuid));
    }

    public String getNetworkNominalVoltages(UUID nodeUuid, UUID rootNetworkUuid, boolean inUpstreamBuiltParentNode) {
        UUID nodeUuidToSearchIn = getNodeUuidToSearchIn(nodeUuid, rootNetworkUuid, inUpstreamBuiltParentNode);
        return networkMapService.getNominalVoltages(rootNetworkService.getNetworkUuid(rootNetworkUuid), networkModificationTreeService.getVariantId(nodeUuidToSearchIn, rootNetworkUuid));
    }

    public String getVoltageLevelEquipments(UUID nodeUuid, UUID rootNetworkUuid, List<String> substationsIds, boolean inUpstreamBuiltParentNode, String voltageLevelId) {
        UUID nodeUuidToSearchIn = getNodeUuidToSearchIn(nodeUuid, rootNetworkUuid, inUpstreamBuiltParentNode);
        String equipmentPath = "voltage-levels" + StudyConstants.DELIMITER + voltageLevelId + StudyConstants.DELIMITER + "equipments";
        return networkMapService.getEquipmentsMapData(rootNetworkService.getNetworkUuid(rootNetworkUuid), networkModificationTreeService.getVariantId(nodeUuidToSearchIn, rootNetworkUuid),
                substationsIds, equipmentPath);
    }

    public String getHvdcLineShuntCompensators(UUID nodeUuid, UUID rootNetworkUuid, boolean inUpstreamBuiltParentNode, String hvdcId) {
        UUID nodeUuidToSearchIn = getNodeUuidToSearchIn(nodeUuid, rootNetworkUuid, inUpstreamBuiltParentNode);
        UUID networkUuid = rootNetworkService.getNetworkUuid(rootNetworkUuid);
        String variantId = networkModificationTreeService.getVariantId(nodeUuidToSearchIn, rootNetworkUuid);
        return networkMapService.getHvdcLineShuntCompensators(networkUuid, variantId, hvdcId);
    }

    public String getBranchOr3WTVoltageLevelId(UUID nodeUuid, UUID rootNetworkUuid, boolean inUpstreamBuiltParentNode, String equipmentId, ThreeSides side) {
        UUID nodeUuidToSearchIn = getNodeUuidToSearchIn(nodeUuid, rootNetworkUuid, inUpstreamBuiltParentNode);
        UUID networkUuid = rootNetworkService.getNetworkUuid(rootNetworkUuid);
        String variantId = networkModificationTreeService.getVariantId(nodeUuidToSearchIn, rootNetworkUuid);
        return networkMapService.getBranchOr3WTVoltageLevelId(networkUuid, variantId, equipmentId, side);
    }

    public String getAllMapData(UUID nodeUuid, UUID rootNetworkUuid, List<String> substationsIds) {
        return networkMapService.getEquipmentsMapData(rootNetworkService.getNetworkUuid(rootNetworkUuid), networkModificationTreeService.getVariantId(nodeUuid, rootNetworkUuid),
                substationsIds, "all");
    }

    @Transactional
    public UUID runLoadFlow(UUID studyUuid, UUID nodeUuid, UUID rootNetworkUuid, String userId) {
        StudyEntity studyEntity = studyRepository.findById(studyUuid).orElseThrow(() -> new StudyException(STUDY_NOT_FOUND));
        UUID prevResultUuid = rootNetworkNodeInfoService.getComputationResultUuid(nodeUuid, rootNetworkUuid, LOAD_FLOW);
        if (prevResultUuid != null) {
            loadflowService.deleteLoadFlowResult(prevResultUuid);
        }

        UUID lfParametersUuid = loadflowService.getLoadFlowParametersOrDefaultsUuid(studyEntity);
        UUID lfReportUuid = networkModificationTreeService.getComputationReports(nodeUuid, rootNetworkUuid).getOrDefault(LOAD_FLOW.name(), UUID.randomUUID());
        UUID networkUuid = rootNetworkService.getNetworkUuid(rootNetworkUuid);
        String variantId = networkModificationTreeService.getVariantId(nodeUuid, rootNetworkUuid);
        networkModificationTreeService.updateComputationReportUuid(nodeUuid, rootNetworkUuid, LOAD_FLOW, lfReportUuid);
        UUID result = loadflowService.runLoadFlow(nodeUuid, rootNetworkUuid, networkUuid, variantId, lfParametersUuid, lfReportUuid, userId);

        updateComputationResultUuid(nodeUuid, rootNetworkUuid, result, LOAD_FLOW);
        notificationService.emitStudyChanged(studyUuid, nodeUuid, rootNetworkUuid, NotificationService.UPDATE_TYPE_LOADFLOW_STATUS);
        return result;
    }

    public ExportNetworkInfos exportNetwork(UUID nodeUuid, UUID rootNetworkUuid, String format, String paramatersJson, String fileName) {
        UUID networkUuid = rootNetworkService.getNetworkUuid(rootNetworkUuid);
        String variantId = networkModificationTreeService.getVariantId(nodeUuid, rootNetworkUuid);

        return networkConversionService.exportNetwork(networkUuid, variantId, format, paramatersJson, fileName);
    }

    public void assertIsNodeNotReadOnly(UUID nodeUuid) {
        Boolean isReadOnly = networkModificationTreeService.isReadOnly(nodeUuid).orElse(Boolean.FALSE);
        if (Boolean.TRUE.equals(isReadOnly)) {
            throw new StudyException(NOT_ALLOWED);
        }
    }

    public void assertIsNodeExist(UUID studyUuid, UUID nodeUuid) {
        boolean exists = networkModificationTreeService.getAllNodes(studyUuid).stream()
                .anyMatch(nodeEntity -> nodeUuid.equals(nodeEntity.getIdNode()));

        if (!exists) {
            throw new StudyException(NODE_NOT_FOUND);
        }
    }

    public void assertIsStudyExist(UUID studyUuid) {
        boolean exists = studyRepository.existsById(studyUuid);
        if (!exists) {
            throw new StudyException(NODE_NOT_FOUND);
        }
    }

    @Transactional
    public void assertCanUpdateModifications(UUID studyUuid, UUID nodeUuid) {
        assertIsNodeNotReadOnly(nodeUuid);
        assertNoBuildNoComputationForNode(studyUuid, nodeUuid);
    }

    public void assertIsStudyAndNodeExist(UUID studyUuid, UUID nodeUuid) {
        assertIsStudyExist(studyUuid);
        assertIsNodeExist(studyUuid, nodeUuid);
    }

    public void assertNoBuildNoComputationForRootNetworkNode(UUID nodeUuid, UUID rootNetworkUuid) {
        rootNetworkNodeInfoService.assertComputationNotRunning(nodeUuid, rootNetworkUuid);
        rootNetworkNodeInfoService.assertNetworkNodeIsNotBuilding(rootNetworkUuid, nodeUuid);
    }

    public void assertNoBuildNoComputationForNode(UUID studyUuid, UUID nodeUuid) {
        getStudyRootNetworks(studyUuid).forEach(rootNetwork ->
            rootNetworkNodeInfoService.assertComputationNotRunning(nodeUuid, rootNetwork.getId())
        );
        rootNetworkNodeInfoService.assertNoRootNetworkNodeIsBuilding(studyUuid);
    }

    public void assertRootNodeOrBuiltNode(UUID studyUuid, UUID nodeUuid, UUID rootNetworkUuid) {
        if (!(networkModificationTreeService.getStudyRootNodeUuid(studyUuid).equals(nodeUuid)
                || networkModificationTreeService.getNodeBuildStatus(nodeUuid, rootNetworkUuid).isBuilt())) {
            throw new StudyException(NODE_NOT_BUILT);
        }
    }

    public LoadFlowParameters getLoadFlowParameters(StudyEntity studyEntity) {
        LoadFlowParametersInfos lfParameters = getLoadFlowParametersInfos(studyEntity);
        return lfParameters.getCommonParameters();
    }

    @Transactional
    public LoadFlowParametersInfos getLoadFlowParametersInfos(UUID studyUuid) {
        StudyEntity studyEntity = studyRepository.findById(studyUuid).orElseThrow(() -> new StudyException(STUDY_NOT_FOUND));
        return getLoadFlowParametersInfos(studyEntity);
    }

    public LoadFlowParametersInfos getLoadFlowParametersInfos(StudyEntity studyEntity) {
        UUID loadFlowParamsUuid = loadflowService.getLoadFlowParametersOrDefaultsUuid(studyEntity);
        return loadflowService.getLoadFlowParameters(loadFlowParamsUuid);
    }

    @Transactional
    public String getSecurityAnalysisParametersValues(UUID studyUuid) {
        StudyEntity studyEntity = studyRepository.findById(studyUuid).orElseThrow(() -> new StudyException(STUDY_NOT_FOUND));
        return securityAnalysisService.getSecurityAnalysisParameters(securityAnalysisService.getSecurityAnalysisParametersUuidOrElseCreateDefaults(studyEntity));
    }

    @Transactional
    public boolean setSecurityAnalysisParametersValues(UUID studyUuid, String parameters, String userId) {
        StudyEntity studyEntity = studyRepository.findById(studyUuid).orElseThrow(() -> new StudyException(STUDY_NOT_FOUND));
        boolean userProfileIssue = createOrUpdateSecurityAnalysisParameters(studyUuid, studyEntity, parameters, userId);
        notificationService.emitStudyChanged(studyUuid, null, null, NotificationService.UPDATE_TYPE_SECURITY_ANALYSIS_STATUS);
        notificationService.emitElementUpdated(studyUuid, userId);
        notificationService.emitComputationParamsChanged(studyUuid, SECURITY_ANALYSIS);
        return userProfileIssue;
    }

    @Transactional
    public String getNetworkVisualizationParametersValues(UUID studyUuid) {
        StudyEntity studyEntity = studyRepository.findById(studyUuid).orElseThrow(() -> new StudyException(STUDY_NOT_FOUND));
        return studyConfigService.getNetworkVisualizationParameters(studyConfigService.getNetworkVisualizationParametersUuidOrElseCreateDefaults(studyEntity));
    }

    @Transactional
    public void setNetworkVisualizationParametersValues(UUID studyUuid, String parameters, String userId) {
        StudyEntity studyEntity = studyRepository.findById(studyUuid).orElseThrow(() -> new StudyException(STUDY_NOT_FOUND));
        createOrUpdateNetworkVisualizationParameters(studyEntity, parameters);
        notificationService.emitNetworkVisualizationParamsChanged(studyUuid);
    }

    public void createOrUpdateNetworkVisualizationParameters(StudyEntity studyEntity, String parameters) {
        UUID networkVisualizationParametersUuid = studyEntity.getNetworkVisualizationParametersUuid();
        if (networkVisualizationParametersUuid == null) {
            networkVisualizationParametersUuid = studyConfigService.createNetworkVisualizationParameters(parameters);
            studyEntity.setNetworkVisualizationParametersUuid(networkVisualizationParametersUuid);
        } else {
            studyConfigService.updateNetworkVisualizationParameters(networkVisualizationParametersUuid, parameters);
        }
    }

    @Transactional(readOnly = true)
    public NonEvacuatedEnergyParametersInfos getNonEvacuatedEnergyParametersInfos(UUID studyUuid) {
        return getNonEvacuatedEnergyParametersInfos(studyRepository.findById(studyUuid).orElseThrow(() -> new StudyException(STUDY_NOT_FOUND)));
    }

    private NonEvacuatedEnergyParametersInfos getNonEvacuatedEnergyParametersInfos(StudyEntity studyEntity) {
        return studyEntity.getNonEvacuatedEnergyParameters() != null ?
            NonEvacuatedEnergyService.fromEntity(studyEntity.getNonEvacuatedEnergyParameters()) :
            NonEvacuatedEnergyService.getDefaultNonEvacuatedEnergyParametersInfos();
    }

    @Transactional
    public boolean setLoadFlowParameters(UUID studyUuid, String parameters, String userId) {
        StudyEntity studyEntity = studyRepository.findById(studyUuid).orElseThrow(() -> new StudyException(STUDY_NOT_FOUND));
        boolean userProfileIssue = createOrUpdateLoadFlowParameters(studyEntity, parameters, userId);
        invalidateLoadFlowStatusOnAllNodes(studyUuid);
        invalidateSecurityAnalysisStatusOnAllNodes(studyUuid);
        invalidateSensitivityAnalysisStatusOnAllNodes(studyUuid);
        invalidateNonEvacuatedEnergyAnalysisStatusOnAllNodes(studyUuid);
        invalidateDynamicSimulationStatusOnAllNodes(studyUuid);
        invalidateDynamicSecurityAnalysisStatusOnAllNodes(studyUuid);
        notificationService.emitStudyChanged(studyUuid, null, null, NotificationService.UPDATE_TYPE_LOADFLOW_STATUS);
        notificationService.emitStudyChanged(studyUuid, null, null, NotificationService.UPDATE_TYPE_SECURITY_ANALYSIS_STATUS);
        notificationService.emitStudyChanged(studyUuid, null, null, NotificationService.UPDATE_TYPE_SENSITIVITY_ANALYSIS_STATUS);
        notificationService.emitStudyChanged(studyUuid, null, null, NotificationService.UPDATE_TYPE_NON_EVACUATED_ENERGY_STATUS);
        notificationService.emitStudyChanged(studyUuid, null, null, NotificationService.UPDATE_TYPE_DYNAMIC_SIMULATION_STATUS);
        notificationService.emitStudyChanged(studyUuid, null, null, NotificationService.UPDATE_TYPE_DYNAMIC_SECURITY_ANALYSIS_STATUS);
        notificationService.emitElementUpdated(studyUuid, userId);
        notificationService.emitComputationParamsChanged(studyUuid, LOAD_FLOW);
        return userProfileIssue;
    }

    public String getDefaultLoadflowProvider(String userId) {
        if (userId != null) {
            UserProfileInfos userProfileInfos = userAdminService.getUserProfile(userId).orElse(null);
            if (userProfileInfos != null && userProfileInfos.getLoadFlowParameterId() != null) {
                try {
                    return loadflowService.getLoadFlowParameters(userProfileInfos.getLoadFlowParameterId()).getProvider();
                } catch (Exception e) {
                    LOGGER.error(String.format("Could not get loadflow parameters with id '%s' from user/profile '%s/%s'. Using default provider",
                            userProfileInfos.getLoadFlowParameterId(), userId, userProfileInfos.getName()), e);
                    // in case of read error (ex: wrong/dangling uuid in the profile), move on with default provider below
                }
            }
        }
        return loadflowService.getLoadFlowDefaultProvider();
    }

    private void updateProvider(UUID studyUuid, String userId, Consumer<StudyEntity> providerSetter) {
        StudyEntity studyEntity = studyRepository.findById(studyUuid).orElseThrow(() -> new StudyException(STUDY_NOT_FOUND));
        providerSetter.accept(studyEntity);
        notificationService.emitElementUpdated(studyUuid, userId);
    }

    public void updateLoadFlowProvider(UUID studyUuid, String provider, String userId) {
        updateProvider(studyUuid, userId, studyEntity -> {
            loadflowService.updateLoadFlowProvider(studyEntity.getLoadFlowParametersUuid(), provider);
            invalidateLoadFlowStatusOnAllNodes(studyUuid);
            notificationService.emitStudyChanged(studyUuid, null, null, NotificationService.UPDATE_TYPE_LOADFLOW_STATUS);
            notificationService.emitComputationParamsChanged(studyUuid, LOAD_FLOW);

        });
    }

    public String getDefaultSecurityAnalysisProvider() {
        return securityAnalysisService.getSecurityAnalysisDefaultProvider();
    }

    public void updateSecurityAnalysisProvider(UUID studyUuid, String provider, String userId) {
        updateProvider(studyUuid, userId, studyEntity -> {
            securityAnalysisService.updateSecurityAnalysisProvider(studyEntity.getSecurityAnalysisParametersUuid(), provider);
            invalidateSecurityAnalysisStatusOnAllNodes(studyUuid);
            notificationService.emitStudyChanged(studyUuid, null, null, NotificationService.UPDATE_TYPE_SECURITY_ANALYSIS_STATUS);
            notificationService.emitComputationParamsChanged(studyUuid, SECURITY_ANALYSIS);
        });
    }

    public String getDefaultSensitivityAnalysisProvider() {
        return sensitivityAnalysisService.getSensitivityAnalysisDefaultProvider();
    }

    public String getDefaultNonEvacuatedEnergyProvider() {
        return defaultNonEvacuatedEnergyProvider;
    }

    public String getDefaultDynamicSimulationProvider() {
        return defaultDynamicSimulationProvider;
    }

    public String getDynamicSimulationProvider(UUID studyUuid) {
        return getDynamicSimulationProvider(studyRepository.findById(studyUuid).orElseThrow(() -> new StudyException(STUDY_NOT_FOUND)));
    }

    private String getDynamicSimulationProvider(StudyEntity studyEntity) {
        return studyEntity.getDynamicSimulationProvider();
    }

    @Transactional
    public void updateDynamicSimulationProvider(UUID studyUuid, String provider, String userId) {
        updateProvider(studyUuid, userId, studyEntity -> {
            studyEntity.setDynamicSimulationProvider(provider != null ? provider : defaultDynamicSimulationProvider);
            invalidateDynamicSimulationStatusOnAllNodes(studyUuid);
            invalidateDynamicSecurityAnalysisStatusOnAllNodes(studyUuid);
            notificationService.emitStudyChanged(studyUuid, null, null, NotificationService.UPDATE_TYPE_DYNAMIC_SIMULATION_STATUS);
            notificationService.emitStudyChanged(studyUuid, null, null, NotificationService.UPDATE_TYPE_DYNAMIC_SECURITY_ANALYSIS_STATUS);
            notificationService.emitComputationParamsChanged(studyUuid, DYNAMIC_SIMULATION);
        });
    }

    public String getDefaultDynamicSecurityAnalysisProvider(String userId) {
        if (userId != null) {
            UserProfileInfos userProfileInfos = userAdminService.getUserProfile(userId).orElse(null);
            if (userProfileInfos != null && userProfileInfos.getDynamicSecurityAnalysisParameterId() != null) {
                try {
                    return dynamicSecurityAnalysisService.getProvider(userProfileInfos.getDynamicSecurityAnalysisParameterId());
                } catch (Exception e) {
                    LOGGER.error(String.format("Could not get dynamic security analysis provider with id '%s' from user/profile '%s/%s'. Using default provider",
                            userProfileInfos.getLoadFlowParameterId(), userId, userProfileInfos.getName()), e);
                    // in case of read error (ex: wrong/dangling uuid in the profile), move on with default provider below
                }
            }
        }
        return dynamicSecurityAnalysisService.getDefaultProvider();
    }

    public void updateDynamicSecurityAnalysisProvider(UUID studyUuid, String provider, String userId) {
        updateProvider(studyUuid, userId, studyEntity -> {
            dynamicSecurityAnalysisService.updateProvider(studyEntity.getDynamicSecurityAnalysisParametersUuid(), provider);
            invalidateDynamicSecurityAnalysisStatusOnAllNodes(studyUuid);
            notificationService.emitStudyChanged(studyUuid, null, null, NotificationService.UPDATE_TYPE_DYNAMIC_SECURITY_ANALYSIS_STATUS);
            notificationService.emitComputationParamsChanged(studyUuid, DYNAMIC_SECURITY_ANALYSIS);

        });
    }

    @Transactional
    public String getShortCircuitParametersInfo(UUID studyUuid) {
        StudyEntity studyEntity = studyRepository.findById(studyUuid).orElseThrow(() -> new StudyException(STUDY_NOT_FOUND));
        if (studyEntity.getShortCircuitParametersUuid() == null) {
            studyEntity.setShortCircuitParametersUuid(shortCircuitService.createParameters(null));
            studyRepository.save(studyEntity);
        }
        return shortCircuitService.getParameters(studyEntity.getShortCircuitParametersUuid());
    }

    @Transactional
    public boolean setShortCircuitParameters(UUID studyUuid, @Nullable String shortCircuitParametersInfos, String userId) {
        StudyEntity studyEntity = studyRepository.findById(studyUuid).orElseThrow(() -> new StudyException(STUDY_NOT_FOUND));
        boolean userProfileIssue = createOrUpdateShortcircuitParameters(studyEntity, shortCircuitParametersInfos, userId);
        notificationService.emitElementUpdated(studyUuid, userId);
        notificationService.emitComputationParamsChanged(studyUuid, SHORT_CIRCUIT);
        return userProfileIssue;
    }

    public boolean createOrUpdateShortcircuitParameters(StudyEntity studyEntity, String parameters, String userId) {
        /* +-----------------------+----------------+-----------------------------------------+
         * | entity.parametersUuid | parametersInfo | action                                  |
         * | no                    | no             | create default ones                     |
         * | no                    | yes            | create new ones                         |
         * | yes                   | no             | reset existing ones (with default ones) |
         * | yes                   | yes            | update existing ones                    |
         * +-----------------------+----------------+-----------------------------------------+
         */
        boolean userProfileIssue = false;
        UUID existingShortcircuitParametersUuid = studyEntity.getShortCircuitParametersUuid();
        UserProfileInfos userProfileInfos = parameters == null ? userAdminService.getUserProfile(userId).orElse(null) : null;
        if (parameters == null && userProfileInfos != null && userProfileInfos.getShortcircuitParameterId() != null) {
            // reset case, with existing profile, having default short circuit params
            try {
                UUID shortcircuitParametersFromProfileUuid = shortCircuitService.duplicateParameters(userProfileInfos.getShortcircuitParameterId());
                studyEntity.setShortCircuitParametersUuid(shortcircuitParametersFromProfileUuid);
                removeShortcircuitParameters(existingShortcircuitParametersUuid);
                return userProfileIssue;
            } catch (Exception e) {
                userProfileIssue = true;
                LOGGER.error(String.format("Could not duplicate short circuit parameters with id '%s' from user/profile '%s/%s'. Using default parameters",
                    userProfileInfos.getShortcircuitParameterId(), userId, userProfileInfos.getName()), e);
                // in case of duplication error (ex: wrong/dangling uuid in the profile), move on with default params below
            }
        }

        if (existingShortcircuitParametersUuid == null) {
            existingShortcircuitParametersUuid = shortCircuitService.createParameters(parameters);
            studyEntity.setShortCircuitParametersUuid(existingShortcircuitParametersUuid);
        } else {
            shortCircuitService.updateParameters(existingShortcircuitParametersUuid, parameters);
        }
        return userProfileIssue;
    }

    private void removeShortcircuitParameters(@Nullable UUID shortcircuitParametersUuid) {
        if (shortcircuitParametersUuid != null) {
            try {
                shortCircuitService.deleteShortcircuitParameters(shortcircuitParametersUuid);
            } catch (Exception e) {
                LOGGER.error("Could not remove short circuit parameters with uuid:" + shortcircuitParametersUuid, e);
            }
        }
    }

    @Transactional
    public UUID runSecurityAnalysis(UUID studyUuid, List<String> contingencyListNames, UUID nodeUuid, UUID rootNetworkUuid, String userId) {
        Objects.requireNonNull(studyUuid);
        Objects.requireNonNull(contingencyListNames);
        Objects.requireNonNull(nodeUuid);

        UUID networkUuid = rootNetworkService.getNetworkUuid(rootNetworkUuid);
        String variantId = networkModificationTreeService.getVariantId(nodeUuid, rootNetworkUuid);
        UUID saReportUuid = networkModificationTreeService.getComputationReports(nodeUuid, rootNetworkUuid).getOrDefault(SECURITY_ANALYSIS.name(), UUID.randomUUID());
        networkModificationTreeService.updateComputationReportUuid(nodeUuid, rootNetworkUuid, SECURITY_ANALYSIS, saReportUuid);
        StudyEntity study = studyRepository.findById(studyUuid).orElseThrow(() -> new StudyException(STUDY_NOT_FOUND));
        String receiver;
        try {
            receiver = URLEncoder.encode(objectMapper.writeValueAsString(new NodeReceiver(nodeUuid, rootNetworkUuid)),
                    StandardCharsets.UTF_8);
        } catch (JsonProcessingException e) {
            throw new UncheckedIOException(e);
        }

        UUID prevResultUuid = rootNetworkNodeInfoService.getComputationResultUuid(nodeUuid, rootNetworkUuid, SECURITY_ANALYSIS);
        if (prevResultUuid != null) {
            securityAnalysisService.deleteSaResult(prevResultUuid);
        }

        var runSecurityAnalysisParametersInfos = new RunSecurityAnalysisParametersInfos(study.getSecurityAnalysisParametersUuid(), study.getLoadFlowParametersUuid(), contingencyListNames);
        UUID result = securityAnalysisService.runSecurityAnalysis(networkUuid, variantId, runSecurityAnalysisParametersInfos,
                new ReportInfos(saReportUuid, nodeUuid), receiver, userId);
        updateComputationResultUuid(nodeUuid, rootNetworkUuid, result, SECURITY_ANALYSIS);
        notificationService.emitStudyChanged(studyUuid, nodeUuid, rootNetworkUuid, NotificationService.UPDATE_TYPE_SECURITY_ANALYSIS_STATUS);
        return result;
    }

    public Integer getContingencyCount(UUID studyUuid, List<String> contingencyListNames, UUID nodeUuid, UUID rootNetworkUuid) {
        Objects.requireNonNull(studyUuid);
        Objects.requireNonNull(contingencyListNames);
        Objects.requireNonNull(nodeUuid);

        UUID networkuuid = rootNetworkService.getNetworkUuid(rootNetworkUuid);
        String variantId = networkModificationTreeService.getVariantId(nodeUuid, rootNetworkUuid);

        return actionsService.getContingencyCount(networkuuid, variantId, contingencyListNames);
    }

    public List<LimitViolationInfos> getLimitViolations(@NonNull UUID nodeUuid, UUID rootNetworkUuid, String filters, String globalFilters, Sort sort) {
        UUID networkuuid = rootNetworkService.getNetworkUuid(rootNetworkUuid);
        String variantId = networkModificationTreeService.getVariantId(nodeUuid, rootNetworkUuid);
        UUID resultUuid = rootNetworkNodeInfoService.getComputationResultUuid(nodeUuid, rootNetworkUuid, ComputationType.LOAD_FLOW);
        return loadflowService.getLimitViolations(resultUuid, filters, globalFilters, sort, networkuuid, variantId);
    }

    public byte[] getSubstationSvg(String substationId, DiagramParameters diagramParameters,
                                   String substationLayout, UUID nodeUuid, UUID rootNetworkUuid) {
        UUID networkUuid = rootNetworkService.getNetworkUuid(rootNetworkUuid);
        if (networkUuid == null) {
            throw new StudyException(ROOT_NETWORK_NOT_FOUND);
        }
        String variantId = networkModificationTreeService.getVariantId(nodeUuid, rootNetworkUuid);
        if (networkStoreService.existVariant(networkUuid, variantId)) {
            return singleLineDiagramService.getSubstationSvg(networkUuid, variantId, substationId, diagramParameters, substationLayout);
        } else {
            return null;
        }
    }

    public String getSubstationSvgAndMetadata(String substationId, DiagramParameters diagramParameters,
                                              String substationLayout, UUID nodeUuid, UUID rootNetworkUuid) {
        UUID networkUuid = rootNetworkService.getNetworkUuid(rootNetworkUuid);
        if (networkUuid == null) {
            throw new StudyException(ROOT_NETWORK_NOT_FOUND);
        }
        String variantId = networkModificationTreeService.getVariantId(nodeUuid, rootNetworkUuid);
        if (networkStoreService.existVariant(networkUuid, variantId)) {
            return singleLineDiagramService.getSubstationSvgAndMetadata(networkUuid, variantId, substationId, diagramParameters, substationLayout);
        } else {
            return null;
        }
    }

    public String getNetworkAreaDiagram(UUID nodeUuid, UUID rootNetworkUuid, List<String> voltageLevelsIds, int depth, boolean withGeoData) {
        UUID networkUuid = rootNetworkService.getNetworkUuid(rootNetworkUuid);
        if (networkUuid == null) {
            throw new StudyException(ROOT_NETWORK_NOT_FOUND);
        }
        String variantId = networkModificationTreeService.getVariantId(nodeUuid, rootNetworkUuid);
        if (networkStoreService.existVariant(networkUuid, variantId)) {
            return singleLineDiagramService.getNetworkAreaDiagram(networkUuid, variantId, voltageLevelsIds, depth, withGeoData);
        } else {
            return null;
        }
    }

    public void invalidateSecurityAnalysisStatusOnAllNodes(UUID studyUuid) {
        securityAnalysisService.invalidateSaStatus(rootNetworkNodeInfoService.getComputationResultUuids(studyUuid, SECURITY_ANALYSIS));
    }

    public void invalidateSensitivityAnalysisStatusOnAllNodes(UUID studyUuid) {
        sensitivityAnalysisService.invalidateSensitivityAnalysisStatus(rootNetworkNodeInfoService.getComputationResultUuids(studyUuid, SENSITIVITY_ANALYSIS));
    }

    public void invalidateNonEvacuatedEnergyAnalysisStatusOnAllNodes(UUID studyUuid) {
        nonEvacuatedEnergyService.invalidateNonEvacuatedEnergyStatus(rootNetworkNodeInfoService.getComputationResultUuids(studyUuid, NON_EVACUATED_ENERGY_ANALYSIS));
    }

    public void invalidateDynamicSimulationStatusOnAllNodes(UUID studyUuid) {
        dynamicSimulationService.invalidateStatus(rootNetworkNodeInfoService.getComputationResultUuids(studyUuid, DYNAMIC_SIMULATION));
    }

    public void invalidateDynamicSecurityAnalysisStatusOnAllNodes(UUID studyUuid) {
        dynamicSecurityAnalysisService.invalidateStatus(rootNetworkNodeInfoService.getComputationResultUuids(studyUuid, DYNAMIC_SECURITY_ANALYSIS));
    }

    public void invalidateLoadFlowStatusOnAllNodes(UUID studyUuid) {
        loadflowService.invalidateLoadFlowStatus(rootNetworkNodeInfoService.getComputationResultUuids(studyUuid, LOAD_FLOW));
    }

    public void invalidateVoltageInitStatusOnAllNodes(UUID studyUuid) {
        voltageInitService.invalidateVoltageInitStatus(rootNetworkNodeInfoService.getComputationResultUuids(studyUuid, VOLTAGE_INITIALIZATION));
    }

    private StudyEntity updateStudyIndexationStatus(StudyEntity studyEntity, StudyIndexationStatus indexationStatus) {
        studyEntity.setIndexationStatus(indexationStatus);
        notificationService.emitStudyIndexationStatusChanged(studyEntity.getId(), indexationStatus);
        return studyEntity;
    }

    public StudyEntity updateStudyIndexationStatus(UUID studyUuid, StudyIndexationStatus indexationStatus) {
        return updateStudyIndexationStatus(studyRepository.findById(studyUuid).orElseThrow(() -> new StudyException(STUDY_NOT_FOUND)), indexationStatus);
    }

    private StudyEntity saveStudyThenCreateBasicTree(UUID studyUuid, NetworkInfos networkInfos,
                                                    CaseInfos caseInfos, UUID loadFlowParametersUuid,
                                                    UUID shortCircuitParametersUuid, DynamicSimulationParametersEntity dynamicSimulationParametersEntity,
                                                    UUID voltageInitParametersUuid, UUID securityAnalysisParametersUuid, UUID sensitivityAnalysisParametersUuid,
<<<<<<< HEAD
                                                    UUID networkVisualizationParametersUuid, UUID dynamicSecurityAnalysisParametersUuid,
                                                    UUID spreadsheetConfigCollectionUuid, Map<String, String> importParameters, UUID importReportUuid) {
=======
                                                    UUID networkVisualizationParametersUuid, UUID dynamicSecurityAnalysisParametersUuid, UUID stateEstimationParametersUuid,
                                                    Map<String, String> importParameters, UUID importReportUuid) {
>>>>>>> 729b6043

        StudyEntity studyEntity = StudyEntity.builder()
                .id(studyUuid)
                .nonEvacuatedEnergyProvider(defaultNonEvacuatedEnergyProvider)
                .dynamicSimulationProvider(defaultDynamicSimulationProvider)
                .loadFlowParametersUuid(loadFlowParametersUuid)
                .shortCircuitParametersUuid(shortCircuitParametersUuid)
                .dynamicSimulationParameters(dynamicSimulationParametersEntity)
                .voltageInitParametersUuid(voltageInitParametersUuid)
                .securityAnalysisParametersUuid(securityAnalysisParametersUuid)
                .sensitivityAnalysisParametersUuid(sensitivityAnalysisParametersUuid)
                .indexationStatus(StudyIndexationStatus.INDEXED)
                .voltageInitParameters(new StudyVoltageInitParametersEntity())
                .networkVisualizationParametersUuid(networkVisualizationParametersUuid)
                .dynamicSecurityAnalysisParametersUuid(dynamicSecurityAnalysisParametersUuid)
<<<<<<< HEAD
                .spreadsheetConfigCollectionUuid(spreadsheetConfigCollectionUuid)
=======
                .stateEstimationParametersUuid(stateEstimationParametersUuid)
>>>>>>> 729b6043
                .build();

        var study = studyRepository.save(studyEntity);
        rootNetworkService.createRootNetwork(studyEntity, RootNetworkInfos.builder().id(UUID.randomUUID()).name(caseInfos.getCaseName()).networkInfos(networkInfos).caseInfos(caseInfos).reportUuid(importReportUuid).importParameters(importParameters).build());
        networkModificationTreeService.createBasicTree(study);

        return study;
    }

    void updateComputationResultUuid(UUID nodeUuid, UUID rootNetworkUuid, UUID computationResultUuid, ComputationType computationType) {
        rootNetworkNodeInfoService.updateComputationResultUuid(nodeUuid, rootNetworkUuid, computationResultUuid, computationType);
    }

    public List<String> getResultEnumValues(UUID nodeUuid, UUID rootNetworkUuid, ComputationType computationType, String enumName) {
        Objects.requireNonNull(nodeUuid);
        Objects.requireNonNull(enumName);
        UUID resultUuid = rootNetworkNodeInfoService.getComputationResultUuid(nodeUuid, rootNetworkUuid, computationType);
        if (resultUuid != null) {
            return switch (computationType) {
                case LOAD_FLOW -> loadflowService.getEnumValues(enumName, resultUuid);
                case SECURITY_ANALYSIS -> securityAnalysisService.getEnumValues(enumName, resultUuid);
                case SHORT_CIRCUIT, SHORT_CIRCUIT_ONE_BUS -> shortCircuitService.getEnumValues(enumName, resultUuid);
                default -> throw new StudyException(NOT_ALLOWED);
            };
        } else {
            return new ArrayList<>();
        }
    }

    private StudyCreationRequestEntity insertStudyCreationRequestEntity(UUID studyUuid) {
        StudyCreationRequestEntity studyCreationRequestEntity = new StudyCreationRequestEntity(
                studyUuid == null ? UUID.randomUUID() : studyUuid);
        return studyCreationRequestRepository.save(studyCreationRequestEntity);
    }

    public boolean createOrUpdateLoadFlowParameters(StudyEntity studyEntity, String parameters, String userId) {
        boolean userProfileIssue = false;
        UUID existingLoadFlowParametersUuid = studyEntity.getLoadFlowParametersUuid();

        UserProfileInfos userProfileInfos = parameters == null ? userAdminService.getUserProfile(userId).orElse(null) : null;
        if (parameters == null && userProfileInfos != null && userProfileInfos.getLoadFlowParameterId() != null) {
            // reset case, with existing profile, having default LF params
            try {
                UUID loadFlowParametersFromProfileUuid = loadflowService.duplicateLoadFlowParameters(userProfileInfos.getLoadFlowParameterId());
                if (existingLoadFlowParametersUuid != null) {
                    //For a reset to defaultValues we need to keep the provider if it exists because it's updated separately
                    String keptProvider = loadflowService.getLoadFlowParameters(existingLoadFlowParametersUuid).getProvider();
                    loadflowService.updateLoadFlowProvider(loadFlowParametersFromProfileUuid, keptProvider);
                }
                studyEntity.setLoadFlowParametersUuid(loadFlowParametersFromProfileUuid);
                removeLoadFlowParameters(existingLoadFlowParametersUuid);
                return userProfileIssue;
            } catch (Exception e) {
                userProfileIssue = true;
                LOGGER.error(String.format("Could not duplicate loadflow parameters with id '%s' from user/profile '%s/%s'. Using default parameters",
                        userProfileInfos.getLoadFlowParameterId(), userId, userProfileInfos.getName()), e);
                // in case of duplication error (ex: wrong/dangling uuid in the profile), move on with default params below
            }
        }

        if (existingLoadFlowParametersUuid == null) {
            existingLoadFlowParametersUuid = loadflowService.createLoadFlowParameters(parameters);
            studyEntity.setLoadFlowParametersUuid(existingLoadFlowParametersUuid);
        } else {
            loadflowService.updateLoadFlowParameters(existingLoadFlowParametersUuid, parameters);
        }
        return userProfileIssue;
    }

    private void removeLoadFlowParameters(@Nullable UUID lfParametersUuid) {
        if (lfParametersUuid != null) {
            try {
                loadflowService.deleteLoadFlowParameters(lfParametersUuid);
            } catch (Exception e) {
                LOGGER.error("Could not remove loadflow Parameters with uuid:" + lfParametersUuid, e);
            }
        }
    }

    public void updateDynamicSimulationParameters(UUID studyUuid, DynamicSimulationParametersEntity dynamicSimulationParametersEntity) {
        Optional<StudyEntity> studyEntity = studyRepository.findById(studyUuid);
        studyEntity.ifPresent(studyEntity1 -> {
            studyEntity1.setDynamicSimulationParameters(dynamicSimulationParametersEntity);
            invalidateDynamicSimulationStatusOnAllNodes(studyUuid);
            notificationService.emitStudyChanged(studyUuid, null, null, NotificationService.UPDATE_TYPE_DYNAMIC_SIMULATION_STATUS);
        });
    }

    public boolean createOrUpdateVoltageInitParameters(StudyEntity studyEntity, VoltageInitParametersInfos parameters, String userId) {
        boolean userProfileIssue = false;
        UUID existingVoltageInitParametersUuid = studyEntity.getVoltageInitParametersUuid();
        UserProfileInfos userProfileInfos = parameters == null ? userAdminService.getUserProfile(userId).orElse(null) : null;
        if (parameters == null && userProfileInfos != null && userProfileInfos.getVoltageInitParameterId() != null) {
            // reset case, with existing profile, having default voltage init params
            try {
                UUID voltageInitParametersFromProfileUuid = voltageInitService.duplicateVoltageInitParameters(userProfileInfos.getVoltageInitParameterId());
                studyEntity.setVoltageInitParametersUuid(voltageInitParametersFromProfileUuid);
                removeVoltageInitParameters(existingVoltageInitParametersUuid);
                return userProfileIssue;
            } catch (Exception e) {
                userProfileIssue = true;
                LOGGER.error(String.format("Could not duplicate voltage init parameters with id '%s' from user/profile '%s/%s'. Using default parameters",
                    userProfileInfos.getVoltageInitParameterId(), userId, userProfileInfos.getName()), e);
                // in case of duplication error (ex: wrong/dangling uuid in the profile), move on with default params below
            }
        }

        if (existingVoltageInitParametersUuid == null) {
            existingVoltageInitParametersUuid = voltageInitService.createVoltageInitParameters(parameters);
            studyEntity.setVoltageInitParametersUuid(existingVoltageInitParametersUuid);
        } else {
            VoltageInitParametersInfos oldParameters = voltageInitService.getVoltageInitParameters(existingVoltageInitParametersUuid);
            if (Objects.isNull(parameters) || !parameters.equals(oldParameters)) {
                voltageInitService.updateVoltageInitParameters(existingVoltageInitParametersUuid, parameters);
            }
        }
        invalidateVoltageInitStatusOnAllNodes(studyEntity.getId());

        return userProfileIssue;
    }

    private void removeVoltageInitParameters(@Nullable UUID voltageInitParametersUuid) {
        if (voltageInitParametersUuid != null) {
            try {
                voltageInitService.deleteVoltageInitParameters(voltageInitParametersUuid);
            } catch (Exception e) {
                LOGGER.error("Could not remove voltage init parameters with uuid:" + voltageInitParametersUuid, e);
            }
        }
    }

    public boolean createOrUpdateSecurityAnalysisParameters(UUID studyUuid, StudyEntity studyEntity, String parameters, String userId) {
        boolean userProfileIssue = false;
        UUID existingSecurityAnalysisParametersUuid = studyEntity.getSecurityAnalysisParametersUuid();
        UserProfileInfos userProfileInfos = parameters == null ? userAdminService.getUserProfile(userId).orElse(null) : null;
        if (parameters == null && userProfileInfos != null && userProfileInfos.getSecurityAnalysisParameterId() != null) {
            // reset case, with existing profile, having default security analysis params
            try {
                UUID securityAnalysisParametersFromProfileUuid = securityAnalysisService.duplicateSecurityAnalysisParameters(userProfileInfos.getSecurityAnalysisParameterId());
                studyEntity.setSecurityAnalysisParametersUuid(securityAnalysisParametersFromProfileUuid);
                removeSecurityAnalysisParameters(existingSecurityAnalysisParametersUuid);
                return userProfileIssue;
            } catch (Exception e) {
                userProfileIssue = true;
                LOGGER.error(String.format("Could not duplicate security analysis parameters with id '%s' from user/profile '%s/%s'. Using default parameters",
                        userProfileInfos.getSecurityAnalysisParameterId(), userId, userProfileInfos.getName()), e);
                // in case of duplication error (ex: wrong/dangling uuid in the profile), move on with default params below
            }
        }

        if (existingSecurityAnalysisParametersUuid == null) {
            existingSecurityAnalysisParametersUuid = securityAnalysisService.createSecurityAnalysisParameters(parameters);
            studyEntity.setSecurityAnalysisParametersUuid(existingSecurityAnalysisParametersUuid);
        } else {
            securityAnalysisService.updateSecurityAnalysisParameters(existingSecurityAnalysisParametersUuid, parameters);
        }
        invalidateSecurityAnalysisStatusOnAllNodes(studyUuid);

        return userProfileIssue;
    }

    private void removeSecurityAnalysisParameters(@Nullable UUID securityAnalysisParametersUuid) {
        if (securityAnalysisParametersUuid != null) {
            try {
                securityAnalysisService.deleteSecurityAnalysisParameters(securityAnalysisParametersUuid);
            } catch (Exception e) {
                LOGGER.error("Could not remove security analysis parameters with uuid:" + securityAnalysisParametersUuid, e);
            }
        }
    }

    @Transactional
    public void createNetworkModification(UUID studyUuid, String createModificationAttributes, UUID nodeUuid, String userId) {
        List<UUID> childrenUuids = networkModificationTreeService.getChildren(nodeUuid);
        notificationService.emitStartModificationEquipmentNotification(studyUuid, nodeUuid, childrenUuids, NotificationService.MODIFICATIONS_CREATING_IN_PROGRESS);
        try {
            List<Optional<NetworkModificationResult>> networkModificationResults = null;
            UUID groupUuid = networkModificationTreeService.getModificationGroupUuid(nodeUuid);
            List<RootNetworkEntity> studyRootNetworkEntities = getStudyRootNetworks(studyUuid);

            List<ModificationApplicationContext> modificationApplicationContexts = studyRootNetworkEntities.stream()
                .map(rootNetworkEntity -> rootNetworkNodeInfoService.getNetworkModificationApplicationContext(rootNetworkEntity.getId(), nodeUuid, rootNetworkEntity.getNetworkUuid()))
                .toList();
            networkModificationResults = networkModificationService.createModification(groupUuid, Pair.of(createModificationAttributes, modificationApplicationContexts));

            if (networkModificationResults != null) {
                int index = 0;
                // for each NetworkModificationResult, send an impact notification - studyRootNetworkEntities are ordered in the same way as networkModificationResults
                for (Optional<NetworkModificationResult> modificationResultOpt : networkModificationResults) {
                    if (modificationResultOpt.isPresent() && studyRootNetworkEntities.get(index) != null) {
                        emitNetworkModificationImpacts(studyUuid, nodeUuid, studyRootNetworkEntities.get(index).getId(), modificationResultOpt.get());
                    }
                    index++;
                }
            }
            // invalidate all nodeUuid children
            updateStatuses(studyUuid, nodeUuid);
        } finally {
            notificationService.emitEndModificationEquipmentNotification(studyUuid, nodeUuid, childrenUuids);
        }
        notificationService.emitElementUpdated(studyUuid, userId);
    }

    @Transactional
    public void updateNetworkModification(UUID studyUuid, String updateModificationAttributes, UUID nodeUuid, UUID modificationUuid, String userId) {
        List<UUID> childrenUuids = networkModificationTreeService.getChildren(nodeUuid);
        notificationService.emitStartModificationEquipmentNotification(studyUuid, nodeUuid, childrenUuids, NotificationService.MODIFICATIONS_UPDATING_IN_PROGRESS);
        try {
            networkModificationService.updateModification(updateModificationAttributes, modificationUuid);
            updateStatuses(studyUuid, nodeUuid, false);
        } finally {
            notificationService.emitEndModificationEquipmentNotification(studyUuid, nodeUuid, childrenUuids);
        }
        notificationService.emitElementUpdated(studyUuid, userId);
    }

    public String getVoltageLevelSubstationId(UUID nodeUuid, UUID rootNetworkUuid, String voltageLevelId) {
        UUID networkUuid = rootNetworkService.getNetworkUuid(rootNetworkUuid);
        String variantId = networkModificationTreeService.getVariantId(nodeUuid, rootNetworkUuid);
        return networkMapService.getVoltageLevelSubstationId(networkUuid, variantId, voltageLevelId);
    }

    public List<IdentifiableInfos> getVoltageLevelBusesOrBusbarSections(UUID nodeUuid, UUID rootNetworkUuid, String voltageLevelId,
                                                                        String busPath) {
        UUID networkUuid = rootNetworkService.getNetworkUuid(rootNetworkUuid);
        String variantId = networkModificationTreeService.getVariantId(nodeUuid, rootNetworkUuid);

        return networkMapService.getVoltageLevelBusesOrBusbarSections(networkUuid, variantId, voltageLevelId, busPath);
    }

    public String getVoltageLevelSubstationId(UUID studyUuid, UUID nodeUuid, UUID rootNetworkUuid, String voltageLevelId, boolean inUpstreamBuiltParentNode) {
        UUID nodeUuidToSearchIn = getNodeUuidToSearchIn(nodeUuid, rootNetworkUuid, inUpstreamBuiltParentNode);
        return getVoltageLevelSubstationId(nodeUuidToSearchIn, rootNetworkUuid, voltageLevelId);
    }

    public List<IdentifiableInfos> getVoltageLevelBusesOrBusbarSections(UUID nodeUuid, UUID rootNetworkUuid, String voltageLevelId, boolean inUpstreamBuiltParentNode) {
        UUID nodeUuidToSearchIn = getNodeUuidToSearchIn(nodeUuid, rootNetworkUuid, inUpstreamBuiltParentNode);
        return getVoltageLevelBusesOrBusbarSections(nodeUuidToSearchIn, rootNetworkUuid, voltageLevelId, "buses-or-busbar-sections");
    }

    @Transactional(readOnly = true)
    public UUID getStudyUuidFromNodeUuid(UUID nodeUuid) {
        return networkModificationTreeService.getStudyUuidForNodeId(nodeUuid);
    }

    public void buildNode(@NonNull UUID studyUuid, @NonNull UUID nodeUuid, @NonNull UUID rootNetworkUuid, @NonNull String userId) {
        assertCanBuildNode(studyUuid, rootNetworkUuid, userId);
        BuildInfos buildInfos = networkModificationTreeService.getBuildInfos(nodeUuid, rootNetworkUuid);
        Map<UUID, UUID> nodeUuidToReportUuid = buildInfos.getReportsInfos().stream().collect(Collectors.toMap(ReportInfos::nodeUuid, ReportInfos::reportUuid));
        networkModificationTreeService.setModificationReports(nodeUuid, rootNetworkUuid, nodeUuidToReportUuid);
        networkModificationTreeService.updateNodeBuildStatus(nodeUuid, rootNetworkUuid, NodeBuildStatus.from(BuildStatus.BUILDING));
        try {
            networkModificationService.buildNode(nodeUuid, rootNetworkUuid, buildInfos);
        } catch (Exception e) {
            networkModificationTreeService.updateNodeBuildStatus(nodeUuid, rootNetworkUuid, NodeBuildStatus.from(BuildStatus.NOT_BUILT));
            throw new StudyException(NODE_BUILD_ERROR, e.getMessage());
        }
    }

    private void assertCanBuildNode(@NonNull UUID studyUuid, @NonNull UUID rootNetworkUuid, @NonNull String userId) {
        // check restrictions on node builds number
        userAdminService.getUserMaxAllowedBuilds(userId).ifPresent(maxBuilds -> {
            long nbBuiltNodes = networkModificationTreeService.countBuiltNodes(studyUuid, rootNetworkUuid);
            if (nbBuiltNodes >= maxBuilds) {
                throw new StudyException(MAX_NODE_BUILDS_EXCEEDED, "max allowed built nodes : " + maxBuilds);
            }
        });
    }

    @Transactional
    public void unbuildNode(@NonNull UUID studyUuid, @NonNull UUID nodeUuid, @NonNull UUID rootNetworkUuid) {
        invalidateBuild(studyUuid, nodeUuid, rootNetworkUuid, false, true, true);
        emitAllComputationStatusChanged(studyUuid, nodeUuid, rootNetworkUuid);
    }

    public void stopBuild(@NonNull UUID nodeUuid, UUID rootNetworkUuid) {
        networkModificationService.stopBuild(nodeUuid, rootNetworkUuid);
    }

    @Transactional
    public void duplicateStudyNode(UUID sourceStudyUuid, UUID targetStudyUuid, UUID nodeToCopyUuid, UUID referenceNodeUuid, InsertMode insertMode, String userId) {
        checkStudyContainsNode(sourceStudyUuid, nodeToCopyUuid);
        checkStudyContainsNode(targetStudyUuid, referenceNodeUuid);
        UUID duplicatedNodeUuid = networkModificationTreeService.duplicateStudyNode(nodeToCopyUuid, referenceNodeUuid, insertMode);
        boolean invalidateBuild = networkModificationTreeService.hasModifications(nodeToCopyUuid, false);
        updateStatuses(targetStudyUuid, duplicatedNodeUuid, true, invalidateBuild, true);
        notificationService.emitElementUpdated(targetStudyUuid, userId);
    }

    @Transactional
    public void moveStudyNode(UUID studyUuid, UUID nodeToMoveUuid, UUID referenceNodeUuid, InsertMode insertMode, String userId) {
        List<NodeEntity> oldChildren = null;
        checkStudyContainsNode(studyUuid, nodeToMoveUuid);
        checkStudyContainsNode(studyUuid, referenceNodeUuid);
        boolean shouldInvalidateChildren = networkModificationTreeService.hasModifications(nodeToMoveUuid, false);

        //Invalidating previous children if necessary
        if (shouldInvalidateChildren) {
            oldChildren = networkModificationTreeService.getChildrenByParentUuid(nodeToMoveUuid);
        }

        networkModificationTreeService.moveStudyNode(nodeToMoveUuid, referenceNodeUuid, insertMode);

        //Invalidating moved node or new children if necessary
        if (shouldInvalidateChildren) {
            updateStatuses(studyUuid, nodeToMoveUuid, false, true, true);
            oldChildren.forEach(child -> updateStatuses(studyUuid, child.getIdNode(), false, true, true));
        } else {
            getStudyRootNetworks(studyUuid).forEach(rootNetworkEntity ->
                invalidateBuild(studyUuid, nodeToMoveUuid, rootNetworkEntity.getId(), false, true, true)
            );
        }
        notificationService.emitElementUpdated(studyUuid, userId);
    }

    @Transactional
    public void duplicateStudySubtree(UUID sourceStudyUuid, UUID targetStudyUuid, UUID parentNodeToCopyUuid, UUID referenceNodeUuid, String userId) {
        checkStudyContainsNode(sourceStudyUuid, parentNodeToCopyUuid);
        checkStudyContainsNode(targetStudyUuid, referenceNodeUuid);

        StudyEntity studyEntity = studyRepository.findById(targetStudyUuid).orElseThrow(() -> new StudyException(STUDY_NOT_FOUND));
        AbstractNode studySubTree = networkModificationTreeService.getStudySubtree(sourceStudyUuid, parentNodeToCopyUuid, null);
        UUID duplicatedNodeUuid = networkModificationTreeService.cloneStudyTree(studySubTree, referenceNodeUuid, studyEntity);
        notificationService.emitSubtreeInserted(targetStudyUuid, duplicatedNodeUuid, referenceNodeUuid);
        notificationService.emitElementUpdated(targetStudyUuid, userId);
    }

    @Transactional
    public void moveStudySubtree(UUID studyUuid, UUID parentNodeToMoveUuid, UUID referenceNodeUuid, String userId) {
        checkStudyContainsNode(studyUuid, parentNodeToMoveUuid);
        checkStudyContainsNode(studyUuid, referenceNodeUuid);

        List<UUID> allChildren = networkModificationTreeService.getChildren(parentNodeToMoveUuid);
        if (allChildren.contains(referenceNodeUuid)) {
            throw new StudyException(NOT_ALLOWED);
        }
        networkModificationTreeService.moveStudySubtree(parentNodeToMoveUuid, referenceNodeUuid);

        getStudyRootNetworks(studyUuid).forEach(rootNetworkEntity -> {
            UUID rootNetworkUuid = rootNetworkEntity.getId();
            if (networkModificationTreeService.getNodeBuildStatus(parentNodeToMoveUuid, rootNetworkUuid).isBuilt()) {
                updateStatuses(studyUuid, parentNodeToMoveUuid, false, true, true);
            }
            allChildren.stream()
                .filter(childUuid -> networkModificationTreeService.getNodeBuildStatus(childUuid, rootNetworkUuid).isBuilt())
                .forEach(childUuid -> updateStatuses(studyUuid, childUuid, false, true, true));

        });

        notificationService.emitSubtreeMoved(studyUuid, parentNodeToMoveUuid, referenceNodeUuid);
        notificationService.emitElementUpdated(studyUuid, userId);
    }

    public void invalidateBuild(UUID studyUuid, UUID nodeUuid, UUID rootNetworkUuid, boolean invalidateOnlyChildrenBuildStatus, boolean invalidateOnlyTargetNode, boolean deleteVoltageInitResults) {
        AtomicReference<Long> startTime = new AtomicReference<>(null);
        startTime.set(System.nanoTime());
        InvalidateNodeInfos invalidateNodeInfos = new InvalidateNodeInfos();
        invalidateNodeInfos.setNetworkUuid(rootNetworkService.getNetworkUuid(rootNetworkUuid));
        // we might want to invalidate target node without impacting other nodes (when moving an empty node for example)
        if (invalidateOnlyTargetNode) {
            networkModificationTreeService.invalidateBuildOfNodeOnly(nodeUuid, rootNetworkUuid, invalidateOnlyChildrenBuildStatus, invalidateNodeInfos, deleteVoltageInitResults);
        } else {
            networkModificationTreeService.invalidateBuild(nodeUuid, rootNetworkUuid, invalidateOnlyChildrenBuildStatus, invalidateNodeInfos, deleteVoltageInitResults);
        }

        CompletableFuture<Void> executeInParallel = CompletableFuture.allOf(
                studyServerExecutionService.runAsync(() -> reportService.deleteReports(invalidateNodeInfos.getReportUuids())),
                studyServerExecutionService.runAsync(() -> invalidateNodeInfos.getLoadFlowResultUuids().forEach(loadflowService::deleteLoadFlowResult)),
                studyServerExecutionService.runAsync(() -> invalidateNodeInfos.getSecurityAnalysisResultUuids().forEach(securityAnalysisService::deleteSaResult)),
                studyServerExecutionService.runAsync(() -> invalidateNodeInfos.getSensitivityAnalysisResultUuids().forEach(sensitivityAnalysisService::deleteSensitivityAnalysisResult)),
                studyServerExecutionService.runAsync(() -> invalidateNodeInfos.getNonEvacuatedEnergyResultUuids().forEach(nonEvacuatedEnergyService::deleteNonEvacuatedEnergyResult)),
                studyServerExecutionService.runAsync(() -> invalidateNodeInfos.getShortCircuitAnalysisResultUuids().forEach(shortCircuitService::deleteShortCircuitAnalysisResult)),
                studyServerExecutionService.runAsync(() -> invalidateNodeInfos.getOneBusShortCircuitAnalysisResultUuids().forEach(shortCircuitService::deleteShortCircuitAnalysisResult)),
                studyServerExecutionService.runAsync(() -> invalidateNodeInfos.getVoltageInitResultUuids().forEach(voltageInitService::deleteVoltageInitResult)),
                studyServerExecutionService.runAsync(() -> invalidateNodeInfos.getDynamicSimulationResultUuids().forEach(dynamicSimulationService::deleteResult)),
                studyServerExecutionService.runAsync(() -> invalidateNodeInfos.getDynamicSecurityAnalysisResultUuids().forEach(dynamicSecurityAnalysisService::deleteResult)),
                studyServerExecutionService.runAsync(() -> invalidateNodeInfos.getStateEstimationResultUuids().forEach(stateEstimationService::deleteStateEstimationResult)),
                studyServerExecutionService.runAsync(() -> networkStoreService.deleteVariants(invalidateNodeInfos.getNetworkUuid(), invalidateNodeInfos.getVariantIds()))
        );
        try {
            executeInParallel.get();
        } catch (InterruptedException e) {
            Thread.currentThread().interrupt();
            throw new StudyException(INVALIDATE_BUILD_FAILED, e.getMessage());
        } catch (Exception e) {
            throw new StudyException(INVALIDATE_BUILD_FAILED, e.getMessage());
        }

        if (startTime.get() != null) {
            LOGGER.trace("Invalidate node '{}' of study '{}' : {} seconds", nodeUuid, studyUuid,
                    TimeUnit.NANOSECONDS.toSeconds(System.nanoTime() - startTime.get()));
        }
    }

    private void updateStatuses(UUID studyUuid, UUID nodeUuid) {
        updateStatuses(studyUuid, nodeUuid, true);
    }

    private void updateStatuses(UUID studyUuid, UUID nodeUuid, boolean invalidateOnlyChildrenBuildStatus) {
        updateStatuses(studyUuid, nodeUuid, invalidateOnlyChildrenBuildStatus, true, true);
    }

    private void updateStatuses(UUID studyUuid, UUID nodeUuid, boolean invalidateOnlyChildrenBuildStatus, boolean invalidateBuild, boolean deleteVoltageInitResults) {
        getStudyRootNetworks(studyUuid).forEach(rootNetworkEntity -> {
            UUID rootNetworkUuid = rootNetworkEntity.getId();
            if (invalidateBuild) {
                invalidateBuild(studyUuid, nodeUuid, rootNetworkUuid, invalidateOnlyChildrenBuildStatus, false, deleteVoltageInitResults);
            }
            emitAllComputationStatusChanged(studyUuid, nodeUuid, rootNetworkUuid);
        });
    }

    @Transactional
    public void deleteNetworkModifications(UUID studyUuid, UUID nodeUuid, List<UUID> modificationsUuids, String userId) {
        List<UUID> childrenUuids = networkModificationTreeService.getChildren(nodeUuid);
        notificationService.emitStartModificationEquipmentNotification(studyUuid, nodeUuid, childrenUuids, NotificationService.MODIFICATIONS_DELETING_IN_PROGRESS);
        try {
            if (!networkModificationTreeService.getStudyUuidForNodeId(nodeUuid).equals(studyUuid)) {
                throw new StudyException(NOT_ALLOWED);
            }
            UUID groupId = networkModificationTreeService.getModificationGroupUuid(nodeUuid);
            networkModificationService.deleteModifications(groupId, modificationsUuids);
            updateStatuses(studyUuid, nodeUuid, false, false, false);
        } finally {
            notificationService.emitEndDeletionEquipmentNotification(studyUuid, nodeUuid, childrenUuids);
        }
        notificationService.emitElementUpdated(studyUuid, userId);
    }

    @Transactional
    public void stashNetworkModifications(UUID studyUuid, UUID nodeUuid, List<UUID> modificationsUuids, String userId) {
        List<UUID> childrenUuids = networkModificationTreeService.getChildren(nodeUuid);
        notificationService.emitStartModificationEquipmentNotification(studyUuid, nodeUuid, childrenUuids, NotificationService.MODIFICATIONS_STASHING_IN_PROGRESS);
        try {
            if (!networkModificationTreeService.getStudyUuidForNodeId(nodeUuid).equals(studyUuid)) {
                throw new StudyException(NOT_ALLOWED);
            }
            UUID groupId = networkModificationTreeService.getModificationGroupUuid(nodeUuid);
            networkModificationService.stashModifications(groupId, modificationsUuids);
            updateStatuses(studyUuid, nodeUuid, false);
        } finally {
            notificationService.emitEndModificationEquipmentNotification(studyUuid, nodeUuid, childrenUuids);
        }
        notificationService.emitElementUpdated(studyUuid, userId);
    }

    @Transactional
    public void updateNetworkModificationsActivation(UUID studyUuid, UUID nodeUuid, List<UUID> modificationsUuids, String userId, boolean activated) {
        List<UUID> childrenUuids = networkModificationTreeService.getChildren(nodeUuid);
        notificationService.emitStartModificationEquipmentNotification(studyUuid, nodeUuid, childrenUuids, NotificationService.MODIFICATIONS_UPDATING_IN_PROGRESS);
        try {
            if (!networkModificationTreeService.getStudyUuidForNodeId(nodeUuid).equals(studyUuid)) {
                throw new StudyException(NOT_ALLOWED);
            }
            UUID groupId = networkModificationTreeService.getModificationGroupUuid(nodeUuid);
            networkModificationService.updateModificationsActivation(groupId, modificationsUuids, activated);
            updateStatuses(studyUuid, nodeUuid, false);
        } finally {
            notificationService.emitEndModificationEquipmentNotification(studyUuid, nodeUuid, childrenUuids);
        }
        notificationService.emitElementUpdated(studyUuid, userId);
    }

    @Transactional
    public void restoreNetworkModifications(UUID studyUuid, UUID nodeUuid, List<UUID> modificationsUuids, String userId) {
        List<UUID> childrenUuids = networkModificationTreeService.getChildren(nodeUuid);
        notificationService.emitStartModificationEquipmentNotification(studyUuid, nodeUuid, childrenUuids, NotificationService.MODIFICATIONS_RESTORING_IN_PROGRESS);
        try {
            if (!networkModificationTreeService.getStudyUuidForNodeId(nodeUuid).equals(studyUuid)) {
                throw new StudyException(NOT_ALLOWED);
            }
            UUID groupId = networkModificationTreeService.getModificationGroupUuid(nodeUuid);
            networkModificationService.restoreModifications(groupId, modificationsUuids);
            updateStatuses(studyUuid, nodeUuid, false);
        } finally {
            notificationService.emitEndModificationEquipmentNotification(studyUuid, nodeUuid, childrenUuids);
        }
        notificationService.emitElementUpdated(studyUuid, userId);
    }

    @Transactional
    public void deleteNodes(UUID studyUuid, List<UUID> nodeIds, boolean deleteChildren, String userId) {

        DeleteNodeInfos deleteNodeInfos = new DeleteNodeInfos();
        for (UUID nodeId : nodeIds) {
            AtomicReference<Long> startTime = new AtomicReference<>(null);
            startTime.set(System.nanoTime());

            boolean invalidateChildrenBuild = !deleteChildren && networkModificationTreeService.hasModifications(nodeId, false);
            List<NodeEntity> childrenNodes = networkModificationTreeService.getChildrenByParentUuid(nodeId);
            List<UUID> removedNodes = networkModificationTreeService.doDeleteNode(nodeId, deleteChildren, deleteNodeInfos);

            CompletableFuture<Void> executeInParallel = CompletableFuture.allOf(
                    studyServerExecutionService.runAsync(() -> deleteNodeInfos.getModificationGroupUuids().forEach(networkModificationService::deleteModifications)),
                    studyServerExecutionService.runAsync(() -> reportService.deleteReports(deleteNodeInfos.getReportUuids())),
                    studyServerExecutionService.runAsync(() -> deleteNodeInfos.getLoadFlowResultUuids().forEach(loadflowService::deleteLoadFlowResult)),
                    studyServerExecutionService.runAsync(() -> deleteNodeInfos.getSecurityAnalysisResultUuids().forEach(securityAnalysisService::deleteSaResult)),
                    studyServerExecutionService.runAsync(() -> deleteNodeInfos.getSensitivityAnalysisResultUuids().forEach(sensitivityAnalysisService::deleteSensitivityAnalysisResult)),
                    studyServerExecutionService.runAsync(() -> deleteNodeInfos.getNonEvacuatedEnergyResultUuids().forEach(nonEvacuatedEnergyService::deleteNonEvacuatedEnergyResult)),
                    studyServerExecutionService.runAsync(() -> deleteNodeInfos.getShortCircuitAnalysisResultUuids().forEach(shortCircuitService::deleteShortCircuitAnalysisResult)),
                    studyServerExecutionService.runAsync(() -> deleteNodeInfos.getOneBusShortCircuitAnalysisResultUuids().forEach(shortCircuitService::deleteShortCircuitAnalysisResult)),
                    studyServerExecutionService.runAsync(() -> deleteNodeInfos.getVoltageInitResultUuids().forEach(voltageInitService::deleteVoltageInitResult)),
                    studyServerExecutionService.runAsync(() -> deleteNodeInfos.getDynamicSimulationResultUuids().forEach(dynamicSimulationService::deleteResult)),
                    studyServerExecutionService.runAsync(() -> deleteNodeInfos.getDynamicSecurityAnalysisResultUuids().forEach(dynamicSecurityAnalysisService::deleteResult)),
                    studyServerExecutionService.runAsync(() -> deleteNodeInfos.getStateEstimationResultUuids().forEach(stateEstimationService::deleteStateEstimationResult)),
                    studyServerExecutionService.runAsync(() -> deleteNodeInfos.getVariantIds().forEach(networkStoreService::deleteVariants)),
                    studyServerExecutionService.runAsync(() -> removedNodes.forEach(dynamicSimulationEventService::deleteEventsByNodeId))
            );

            try {
                executeInParallel.get();
            } catch (InterruptedException e) {
                Thread.currentThread().interrupt();
                throw new StudyException(DELETE_NODE_FAILED, e.getMessage());
            } catch (Exception e) {
                throw new StudyException(DELETE_NODE_FAILED, e.getMessage());
            }

            if (startTime.get() != null) {
                if (LOGGER.isTraceEnabled()) {
                    LOGGER.trace("Delete node '{}' of study '{}' : {} seconds", nodeId.toString().replaceAll("[\n\r]", "_"), studyUuid,
                            TimeUnit.NANOSECONDS.toSeconds(System.nanoTime() - startTime.get()));
                }
            }

            if (invalidateChildrenBuild) {
                childrenNodes.forEach(nodeEntity -> updateStatuses(studyUuid, nodeEntity.getIdNode(), false, true, true));
            }
        }

        notificationService.emitElementUpdated(studyUuid, userId);
    }

    @Transactional
    public void stashNode(UUID studyUuid, UUID nodeId, boolean stashChildren, String userId) {
        AtomicReference<Long> startTime = new AtomicReference<>(null);
        startTime.set(System.nanoTime());
        boolean invalidateChildrenBuild = stashChildren || networkModificationTreeService.hasModifications(nodeId, false);
        getStudyRootNetworks(studyUuid).forEach(rootNetworkEntity ->
            invalidateBuild(studyUuid, nodeId, rootNetworkEntity.getId(), false, !invalidateChildrenBuild, true)
        );
        networkModificationTreeService.doStashNode(nodeId, stashChildren);

        if (startTime.get() != null) {
            LOGGER.trace("Delete node '{}' of study '{}' : {} seconds", nodeId, studyUuid,
                    TimeUnit.NANOSECONDS.toSeconds(System.nanoTime() - startTime.get()));
        }

        notificationService.emitElementUpdated(studyUuid, userId);
    }

    public List<Pair<AbstractNode, Integer>> getStashedNodes(UUID studyId) {
        return networkModificationTreeService.getStashedNodes(studyId);
    }

    public void restoreNodes(UUID studyId, List<UUID> nodeIds, UUID anchorNodeId) {
        networkModificationTreeService.restoreNode(studyId, nodeIds, anchorNodeId);
    }

    private void reindexStudy(StudyEntity study, UUID rootNetworkUuid) {
        CreatedStudyBasicInfos studyInfos = toCreatedStudyBasicInfos(study, rootNetworkUuid);
        // reindex study in elasticsearch
        studyInfosService.recreateStudyInfos(studyInfos);

        // Reset indexation status
        updateStudyIndexationStatus(study, StudyIndexationStatus.INDEXING_ONGOING);
        try {
            networkConversionService.reindexStudyNetworkEquipments(rootNetworkService.getNetworkUuid(rootNetworkUuid));
            updateStudyIndexationStatus(study, StudyIndexationStatus.INDEXED);
        } catch (Exception e) {
            // Allow to retry indexation
            updateStudyIndexationStatus(study, StudyIndexationStatus.NOT_INDEXED);
            throw e;
        }
        invalidateBuild(study.getId(), networkModificationTreeService.getStudyRootNodeUuid(study.getId()), rootNetworkUuid, false, false, true);
        LOGGER.info("Study with id = '{}' has been reindexed", study.getId());
    }

    @Transactional
    public void reindexStudy(UUID studyUuid, UUID rootNetworkUuid) {
        reindexStudy(studyRepository.findById(studyUuid).orElseThrow(() -> new StudyException(STUDY_NOT_FOUND)), rootNetworkUuid);
    }

    @Transactional
    public StudyIndexationStatus getStudyIndexationStatus(UUID studyUuid, UUID rootNetworkUuid) {
        StudyEntity study = studyRepository.findById(studyUuid).orElseThrow(() -> new StudyException(STUDY_NOT_FOUND));
        if (study.getIndexationStatus() == StudyIndexationStatus.INDEXED
                && !networkConversionService.checkStudyIndexationStatus(rootNetworkService.getNetworkUuid(rootNetworkUuid))) {
            updateStudyIndexationStatus(study, StudyIndexationStatus.NOT_INDEXED);
        }
        return study.getIndexationStatus();
    }

    @Transactional
    public void moveNetworkModifications(UUID studyUuid, UUID targetNodeUuid, UUID originNodeUuid, List<UUID> modificationUuidList, UUID beforeUuid, String userId) {
        if (originNodeUuid == null) {
            throw new StudyException(MISSING_PARAMETER, "The parameter 'originNodeUuid' must be defined when moving modifications");
        }

        boolean moveBetweenNodes = !targetNodeUuid.equals(originNodeUuid);
        // Target node must not be built (incremental mode) when:
        // - the move is a cut & paste or a position change inside the same node
        // - the move is a cut & paste between 2 nodes and the target node belongs to the source node subtree
        boolean targetNodeBelongsToSourceNodeSubTree = moveBetweenNodes && networkModificationTreeService.hasAncestor(targetNodeUuid, originNodeUuid);
        boolean buildTargetNode = moveBetweenNodes && !targetNodeBelongsToSourceNodeSubTree;

        List<UUID> childrenUuids = networkModificationTreeService.getChildren(targetNodeUuid);
        List<UUID> originNodeChildrenUuids = new ArrayList<>();
        notificationService.emitStartModificationEquipmentNotification(studyUuid, targetNodeUuid, childrenUuids, NotificationService.MODIFICATIONS_UPDATING_IN_PROGRESS);
        if (moveBetweenNodes) {
            originNodeChildrenUuids = networkModificationTreeService.getChildren(originNodeUuid);
            notificationService.emitStartModificationEquipmentNotification(studyUuid, originNodeUuid, originNodeChildrenUuids, NotificationService.MODIFICATIONS_UPDATING_IN_PROGRESS);
        }
        try {
            checkStudyContainsNode(studyUuid, targetNodeUuid);
            UUID originGroupUuid = networkModificationTreeService.getModificationGroupUuid(originNodeUuid);
            NetworkModificationNodeInfoEntity networkModificationNodeInfoEntity = networkModificationTreeService.getNetworkModificationNodeInfoEntity(targetNodeUuid);
            getStudyRootNetworks(studyUuid).forEach(rootNetworkEntity -> {
                UUID rootNetworkUuid = rootNetworkEntity.getId();
                RootNetworkNodeInfoEntity rootNetworkNodeInfoEntity = rootNetworkNodeInfoService.getRootNetworkNodeInfo(targetNodeUuid, rootNetworkUuid).orElseThrow(() -> new StudyException(ROOT_NETWORK_NOT_FOUND));
                UUID networkUuid = rootNetworkService.getNetworkUuid(rootNetworkUuid);
                Optional<NetworkModificationResult> networkModificationResult = networkModificationService.moveModifications(originGroupUuid, modificationUuidList, beforeUuid, networkUuid, networkModificationNodeInfoEntity, rootNetworkNodeInfoEntity, buildTargetNode);
                if (!targetNodeBelongsToSourceNodeSubTree) {
                    // invalidate the whole subtree except maybe the target node itself (depends if we have built this node during the move)
                    networkModificationResult.ifPresent(modificationResult -> emitNetworkModificationImpacts(studyUuid, targetNodeUuid, rootNetworkUuid, modificationResult));
                    updateStatuses(studyUuid, targetNodeUuid, buildTargetNode, true, true);
                }
                if (moveBetweenNodes) {
                    // invalidate the whole subtree including the source node
                    networkModificationResult.ifPresent(modificationResult -> emitNetworkModificationImpacts(studyUuid, originNodeUuid, rootNetworkUuid, modificationResult));
                    updateStatuses(studyUuid, originNodeUuid, false, true, true);
                }
            });
        } finally {
            notificationService.emitEndModificationEquipmentNotification(studyUuid, targetNodeUuid, childrenUuids);
            if (moveBetweenNodes) {
                notificationService.emitEndModificationEquipmentNotification(studyUuid, originNodeUuid, originNodeChildrenUuids);
            }
        }
        notificationService.emitElementUpdated(studyUuid, userId);
    }

    @Transactional
    public void duplicateOrInsertNetworkModifications(UUID studyUuid, UUID nodeUuid, List<UUID> modificationUuidList, String userId, StudyConstants.ModificationsActionType action) {
        List<UUID> childrenUuids = networkModificationTreeService.getChildren(nodeUuid);
        notificationService.emitStartModificationEquipmentNotification(studyUuid, nodeUuid, childrenUuids, NotificationService.MODIFICATIONS_UPDATING_IN_PROGRESS);
        try {
            checkStudyContainsNode(studyUuid, nodeUuid);
            List<RootNetworkEntity> studyRootNetworkEntities = getStudyRootNetworks(studyUuid);
            UUID groupUuid = networkModificationTreeService.getModificationGroupUuid(nodeUuid);

            List<ModificationApplicationContext> modificationApplicationContexts = studyRootNetworkEntities.stream()
                .map(rootNetworkEntity -> rootNetworkNodeInfoService.getNetworkModificationApplicationContext(rootNetworkEntity.getId(), nodeUuid, rootNetworkEntity.getNetworkUuid()))
                .toList();
            List<Optional<NetworkModificationResult>> networkModificationResults = networkModificationService.duplicateOrInsertModifications(groupUuid, action, Pair.of(modificationUuidList, modificationApplicationContexts));

            if (networkModificationResults != null) {
                int index = 0;
                // for each NetworkModificationResult, send an impact notification - studyRootNetworkEntities are ordered in the same way as networkModificationResults
                for (Optional<NetworkModificationResult> modificationResultOpt : networkModificationResults) {
                    if (modificationResultOpt.isPresent() && studyRootNetworkEntities.get(index) != null) {
                        emitNetworkModificationImpacts(studyUuid, nodeUuid, studyRootNetworkEntities.get(index).getId(), modificationResultOpt.get());
                    }
                    index++;
                }
            }
            // invalidate all nodeUuid children
            updateStatuses(studyUuid, nodeUuid);
        } finally {
            notificationService.emitEndModificationEquipmentNotification(studyUuid, nodeUuid, childrenUuids);
        }
        notificationService.emitElementUpdated(studyUuid, userId);
    }

    private void checkStudyContainsNode(UUID studyUuid, UUID nodeUuid) {
        if (!networkModificationTreeService.getStudyUuidForNodeId(nodeUuid).equals(studyUuid)) {
            throw new StudyException(NOT_ALLOWED);
        }
    }

    @Transactional(readOnly = true)
    public List<ReportLog> getReportLogs(String reportId, String messageFilter, Set<String> severityLevels) {
        return reportService.getReportLogs(UUID.fromString(reportId), messageFilter, severityLevels);
    }

    public Set<String> getNodeReportAggregatedSeverities(UUID reportId) {
        return reportService.getReportAggregatedSeverities(reportId);
    }

    @Transactional(readOnly = true)
    public Set<String> getParentNodesAggregatedReportSeverities(UUID nodeUuid, UUID rootNetworkUuid) {
        List<UUID> nodeIds = nodesTree(nodeUuid);
        Set<String> severities = new HashSet<>();
        Map<UUID, UUID> modificationReportsMap = networkModificationTreeService.getModificationReports(nodeUuid, rootNetworkUuid);

        for (UUID nodeId : nodeIds) {
            UUID reportId = modificationReportsMap.getOrDefault(nodeId, networkModificationTreeService.getReportUuid(nodeId, rootNetworkUuid));
            severities.addAll(reportService.getReportAggregatedSeverities(reportId));
        }
        return severities;
    }

    @Transactional(readOnly = true)
    public List<ReportLog> getParentNodesReportLogs(UUID nodeUuid, UUID rootNetworkUuid, String messageFilter, Set<String> severityLevels) {
        List<UUID> nodeIds = nodesTree(nodeUuid);
        List<ReportLog> reportLogs = new ArrayList<>();
        Map<UUID, UUID> modificationReportsMap = networkModificationTreeService.getModificationReports(nodeUuid, rootNetworkUuid);

        for (UUID nodeId : nodeIds) {
            UUID reportId = modificationReportsMap.getOrDefault(nodeId, networkModificationTreeService.getReportUuid(nodeId, rootNetworkUuid));
            reportLogs.addAll(reportService.getReportLogs(reportId, messageFilter, severityLevels));
        }
        return reportLogs;
    }

    @Transactional(readOnly = true)
    public List<Report> getParentNodesReport(UUID nodeUuid, UUID rootNetworkUuid, boolean nodeOnlyReport, ReportType reportType, Set<String> severityLevels) {
        AbstractNode nodeInfos = networkModificationTreeService.getNode(nodeUuid, rootNetworkUuid);

        if (isNonRootNodeWithComputationReportType(nodeInfos, reportType)) {
            UUID reportUuid = getReportUuidForNode(nodeUuid, rootNetworkUuid, reportType);
            return reportUuid != null ? List.of(reportService.getReport(reportUuid, nodeUuid.toString(), severityLevels)) : Collections.emptyList();
        } else if (nodeOnlyReport) {
            return getNodeOnlyReport(nodeUuid, rootNetworkUuid, severityLevels);
        } else {
            return getAllModificationReports(nodeUuid, rootNetworkUuid, severityLevels);
        }
    }

    private boolean isNonRootNodeWithComputationReportType(AbstractNode nodeInfos, ReportType reportType) {
        return nodeInfos.getType() != NodeType.ROOT && reportType != ReportType.NETWORK_MODIFICATION;
    }

    private UUID getReportUuidForNode(UUID nodeUuid, UUID rootNetworkUuid, ReportType reportType) {
        return networkModificationTreeService.getComputationReports(nodeUuid, rootNetworkUuid).get(reportType.name());
    }

    private List<Report> getNodeOnlyReport(UUID nodeUuid, UUID rootNetworkUuid, Set<String> severityLevels) {
        UUID reportUuid = networkModificationTreeService.getReportUuid(nodeUuid, rootNetworkUuid);
        return List.of(reportService.getReport(reportUuid, nodeUuid.toString(), severityLevels));
    }

    private List<Report> getAllModificationReports(UUID nodeUuid, UUID rootNetworkUuid, Set<String> severityLevels) {
        List<UUID> nodeIds = nodesTree(nodeUuid);
        List<Report> modificationReports = new ArrayList<>();
        Map<UUID, UUID> modificationReportsMap = networkModificationTreeService.getModificationReports(nodeUuid, rootNetworkUuid);

        for (UUID nodeId : nodeIds) {
            UUID reportId = modificationReportsMap.getOrDefault(nodeId, networkModificationTreeService.getReportUuid(nodeId, rootNetworkUuid));
            modificationReports.add(reportService.getReport(reportId, nodeId.toString(), severityLevels));
        }

        return modificationReports;
    }

    private List<UUID> nodesTree(UUID nodeUuid) {
        List<UUID> nodeIds = new ArrayList<>();
        nodeIds.add(nodeUuid);
        Optional<UUID> parentUuid = networkModificationTreeService.getParentNodeUuid(nodeUuid);

        while (parentUuid.isPresent()) {
            nodeIds.add(parentUuid.get());
            parentUuid = networkModificationTreeService.getParentNodeUuid(parentUuid.get());
        }

        Collections.reverse(nodeIds);
        return nodeIds;
    }

    private void emitNetworkModificationImpacts(UUID studyUuid, UUID nodeUuid, UUID rootNetworkUuid, NetworkModificationResult networkModificationResult) {
        //TODO move this / rename parent method when refactoring notifications
        networkModificationTreeService.updateNodeBuildStatus(nodeUuid, rootNetworkUuid,
                NodeBuildStatus.from(networkModificationResult.getLastGroupApplicationStatus(), networkModificationResult.getApplicationStatus()));

        Set<org.gridsuite.study.server.notification.dto.EquipmentDeletionInfos> deletionsInfos =
                networkModificationResult.getNetworkImpacts().stream()
                        .filter(impact -> impact.isSimple() && ((SimpleElementImpact) impact).isDeletion())
                        .map(impact -> new org.gridsuite.study.server.notification.dto.EquipmentDeletionInfos(((SimpleElementImpact) impact).getElementId(), impact.getElementType().name()))
                        .collect(Collectors.toSet());

        Set<String> impactedElementTypes = networkModificationResult.getNetworkImpacts().stream()
                .filter(impact -> impact.isCollection())
                .map(impact -> impact.getElementType().name())
                .collect(Collectors.toSet());

        notificationService.emitStudyChanged(studyUuid, nodeUuid, rootNetworkUuid, NotificationService.UPDATE_TYPE_STUDY,
                NetworkImpactsInfos.builder()
                        .deletedEquipments(deletionsInfos)
                        .impactedSubstationsIds(networkModificationResult.getImpactedSubstationsIds())
                        .impactedElementTypes(impactedElementTypes)
                        .build()
        );
    }

    public void notify(@NonNull String notificationName, @NonNull UUID studyUuid) {
        if (notificationName.equals(NotificationService.UPDATE_TYPE_STUDY_METADATA_UPDATED)) {
            notificationService.emitStudyMetadataChanged(studyUuid);
        } else {
            throw new StudyException(UNKNOWN_NOTIFICATION_TYPE);
        }
    }

    @Transactional
    public UUID runSensitivityAnalysis(UUID studyUuid, UUID nodeUuid, UUID rootNetworkUuid, String userId) {
        Objects.requireNonNull(studyUuid);
        Objects.requireNonNull(nodeUuid);

        UUID prevResultUuid = rootNetworkNodeInfoService.getComputationResultUuid(nodeUuid, rootNetworkUuid, SENSITIVITY_ANALYSIS);
        if (prevResultUuid != null) {
            sensitivityAnalysisService.deleteSensitivityAnalysisResult(prevResultUuid);
        }
        StudyEntity study = studyRepository.findById(studyUuid).orElseThrow(() -> new StudyException(STUDY_NOT_FOUND));
        UUID networkUuid = rootNetworkService.getNetworkUuid(rootNetworkUuid);
        String variantId = networkModificationTreeService.getVariantId(nodeUuid, rootNetworkUuid);
        UUID sensiReportUuid = networkModificationTreeService.getComputationReports(nodeUuid, rootNetworkUuid).getOrDefault(SENSITIVITY_ANALYSIS.name(), UUID.randomUUID());
        networkModificationTreeService.updateComputationReportUuid(nodeUuid, rootNetworkUuid, SENSITIVITY_ANALYSIS, sensiReportUuid);

        UUID result = sensitivityAnalysisService.runSensitivityAnalysis(nodeUuid, rootNetworkUuid, networkUuid, variantId, sensiReportUuid, userId, study.getSensitivityAnalysisParametersUuid(), study.getLoadFlowParametersUuid());

        updateComputationResultUuid(nodeUuid, rootNetworkUuid, result, SENSITIVITY_ANALYSIS);
        notificationService.emitStudyChanged(studyUuid, nodeUuid, rootNetworkUuid, NotificationService.UPDATE_TYPE_SENSITIVITY_ANALYSIS_STATUS);
        return result;
    }

    @Transactional
    public UUID runShortCircuit(UUID studyUuid, UUID nodeUuid, UUID rootNetworkUuid, Optional<String> busId, String userId) {
        ComputationType computationType = busId.isEmpty() ? SHORT_CIRCUIT : SHORT_CIRCUIT_ONE_BUS;
        UUID shortCircuitResultUuid = rootNetworkNodeInfoService.getComputationResultUuid(nodeUuid, rootNetworkUuid, computationType);
        if (shortCircuitResultUuid != null) {
            shortCircuitService.deleteShortCircuitAnalysisResult(shortCircuitResultUuid);
        }
        final Optional<UUID> parametersUuid = studyRepository.findById(studyUuid).map(StudyEntity::getShortCircuitParametersUuid);
        UUID scReportUuid = networkModificationTreeService.getComputationReports(nodeUuid, rootNetworkUuid).getOrDefault(computationType.name(), UUID.randomUUID());
        UUID networkUuid = rootNetworkService.getNetworkUuid(rootNetworkUuid);
        String variantId = networkModificationTreeService.getVariantId(nodeUuid, rootNetworkUuid);
        networkModificationTreeService.updateComputationReportUuid(nodeUuid, rootNetworkUuid, computationType, scReportUuid);
        final UUID result = shortCircuitService.runShortCircuit(nodeUuid, rootNetworkUuid, networkUuid, variantId, busId.orElse(null), parametersUuid, scReportUuid, userId);
        updateComputationResultUuid(nodeUuid, rootNetworkUuid, result, computationType);
        notificationService.emitStudyChanged(studyUuid, nodeUuid, rootNetworkUuid,
                busId.isEmpty() ? NotificationService.UPDATE_TYPE_SHORT_CIRCUIT_STATUS : NotificationService.UPDATE_TYPE_ONE_BUS_SHORT_CIRCUIT_STATUS);
        return result;
    }

    @Transactional
    public UUID runVoltageInit(UUID studyUuid, UUID nodeUuid, UUID rootNetworkUuid, String userId) {
        UUID prevResultUuid = rootNetworkNodeInfoService.getComputationResultUuid(nodeUuid, rootNetworkUuid, VOLTAGE_INITIALIZATION);
        if (prevResultUuid != null) {
            voltageInitService.deleteVoltageInitResult(prevResultUuid);
        }

        UUID networkUuid = rootNetworkService.getNetworkUuid(rootNetworkUuid);
        String variantId = networkModificationTreeService.getVariantId(nodeUuid, rootNetworkUuid);
        StudyEntity studyEntity = studyRepository.findById(studyUuid).orElseThrow(() -> new StudyException(STUDY_NOT_FOUND));
        UUID reportUuid = networkModificationTreeService.getComputationReports(nodeUuid, rootNetworkUuid).getOrDefault(VOLTAGE_INITIALIZATION.name(), UUID.randomUUID());
        networkModificationTreeService.updateComputationReportUuid(nodeUuid, rootNetworkUuid, VOLTAGE_INITIALIZATION, reportUuid);
        UUID result = voltageInitService.runVoltageInit(networkUuid, variantId, studyEntity.getVoltageInitParametersUuid(), reportUuid, nodeUuid, rootNetworkUuid, userId);

        updateComputationResultUuid(nodeUuid, rootNetworkUuid, result, VOLTAGE_INITIALIZATION);
        notificationService.emitStudyChanged(studyUuid, nodeUuid, rootNetworkUuid, NotificationService.UPDATE_TYPE_VOLTAGE_INIT_STATUS);
        return result;
    }

    @Transactional
    public boolean setVoltageInitParameters(UUID studyUuid, StudyVoltageInitParameters parameters, String userId) {
        StudyEntity studyEntity = studyRepository.findById(studyUuid).orElseThrow(() -> new StudyException(STUDY_NOT_FOUND));
        var voltageInitParameters = studyEntity.getVoltageInitParameters();
        if (voltageInitParameters == null) {
            var newVoltageInitParameters = new StudyVoltageInitParametersEntity(parameters.isApplyModifications());
            studyEntity.setVoltageInitParameters(newVoltageInitParameters);
        } else {
            voltageInitParameters.setApplyModifications(parameters.isApplyModifications());
        }
        boolean userProfileIssue = createOrUpdateVoltageInitParameters(studyEntity, parameters.getComputationParameters(), userId);
        notificationService.emitStudyChanged(studyUuid, null, null, NotificationService.UPDATE_TYPE_VOLTAGE_INIT_STATUS);
        notificationService.emitElementUpdated(studyUuid, userId);
        notificationService.emitComputationParamsChanged(studyUuid, VOLTAGE_INITIALIZATION);
        return userProfileIssue;
    }

    public StudyVoltageInitParameters getVoltageInitParameters(UUID studyUuid) {
        StudyEntity studyEntity = studyRepository.findById(studyUuid).orElseThrow(() -> new StudyException(STUDY_NOT_FOUND));
        return new StudyVoltageInitParameters(
                Optional.ofNullable(studyEntity.getVoltageInitParametersUuid()).map(voltageInitService::getVoltageInitParameters).orElse(null),
                Optional.ofNullable(studyEntity.getVoltageInitParameters()).map(StudyVoltageInitParametersEntity::shouldApplyModifications).orElse(true)
        );
    }

    @Transactional
    public String getSpreadsheetConfigCollection(UUID studyUuid) {
        StudyEntity studyEntity = studyRepository.findById(studyUuid).orElseThrow(() -> new StudyException(STUDY_NOT_FOUND));
        return studyConfigService.getSpreadsheetConfigCollection(studyConfigService.getSpreadsheetConfigCollectionUuidOrElseCreateDefaults(studyEntity));
    }

    public boolean shouldApplyModifications(UUID studyUuid) {
        StudyEntity studyEntity = studyRepository.findById(studyUuid).orElseThrow(() -> new StudyException(STUDY_NOT_FOUND));
        return Optional.ofNullable(studyEntity.getVoltageInitParameters())
                .map(StudyVoltageInitParametersEntity::shouldApplyModifications)
                .orElse(true);
    }

    // --- Dynamic Simulation service methods BEGIN --- //

    public List<MappingInfos> getDynamicSimulationMappings(UUID studyUuid) {
        // get mapping from study uuid
        return dynamicSimulationService.getMappings(studyUuid);

    }

    @Transactional(readOnly = true)
    public List<ModelInfos> getDynamicSimulationModels(UUID studyUuid) {
        // load configured parameters persisted in the study server DB
        DynamicSimulationParametersInfos configuredParameters = getDynamicSimulationParameters(studyRepository.findById(studyUuid).orElseThrow(() -> new StudyException(STUDY_NOT_FOUND)));
        String mapping = configuredParameters.getMapping();

        // get model from mapping
        return dynamicSimulationService.getModels(mapping);
    }

    @Transactional
    public void setDynamicSimulationParameters(UUID studyUuid, DynamicSimulationParametersInfos dsParameter, String userId) {
        updateDynamicSimulationParameters(studyUuid, DynamicSimulationService.toEntity(dsParameter != null ? dsParameter : DynamicSimulationService.getDefaultDynamicSimulationParameters(), objectMapper));

        // Dynamic security analysis depend on dynamic simulation => must invalidate
        invalidateDynamicSecurityAnalysisStatusOnAllNodes(studyUuid);
        notificationService.emitStudyChanged(studyUuid, null, null, NotificationService.UPDATE_TYPE_DYNAMIC_SECURITY_ANALYSIS_STATUS);

        notificationService.emitElementUpdated(studyUuid, userId);
        notificationService.emitComputationParamsChanged(studyUuid, DYNAMIC_SIMULATION);
    }

    @Transactional(readOnly = true)
    public DynamicSimulationParametersInfos getDynamicSimulationParameters(UUID studyUuid) {
        StudyEntity studyEntity = studyRepository.findById(studyUuid).orElseThrow(() -> new StudyException(STUDY_NOT_FOUND));
        return getDynamicSimulationParameters(studyEntity);
    }

    private DynamicSimulationParametersInfos getDynamicSimulationParameters(StudyEntity studyEntity) {
        return studyEntity.getDynamicSimulationParameters() != null ? DynamicSimulationService.fromEntity(studyEntity.getDynamicSimulationParameters(), objectMapper) : DynamicSimulationService.getDefaultDynamicSimulationParameters();
    }

    @Transactional(readOnly = true)
    public List<EventInfos> getDynamicSimulationEvents(UUID nodeUuid) {
        return dynamicSimulationEventService.getEventsByNodeId(nodeUuid);
    }

    @Transactional(readOnly = true)
    public EventInfos getDynamicSimulationEvent(UUID nodeUuid, String equipmentId) {
        return dynamicSimulationEventService.getEventByNodeIdAndEquipmentId(nodeUuid, equipmentId);
    }

    private void postProcessEventCrud(UUID studyUuid, UUID nodeUuid) {
        // for delete old result and refresh dynamic simulation run button in UI
        invalidateDynamicSimulationStatusOnAllNodes(studyUuid);
        notificationService.emitStudyChanged(studyUuid, nodeUuid, null, NotificationService.UPDATE_TYPE_DYNAMIC_SIMULATION_STATUS);
    }

    @Transactional
    public void createDynamicSimulationEvent(UUID studyUuid, UUID nodeUuid, String userId, EventInfos event) {
        List<UUID> childrenUuids = networkModificationTreeService.getChildren(nodeUuid);
        notificationService.emitStartEventCrudNotification(studyUuid, nodeUuid, childrenUuids, NotificationService.EVENTS_CRUD_CREATING_IN_PROGRESS);
        try {
            dynamicSimulationEventService.saveEvent(nodeUuid, event);
        } finally {
            notificationService.emitEndEventCrudNotification(studyUuid, nodeUuid, childrenUuids);
        }
        postProcessEventCrud(studyUuid, nodeUuid);
    }

    @Transactional
    public void updateDynamicSimulationEvent(UUID studyUuid, UUID nodeUuid, String userId, EventInfos event) {
        List<UUID> childrenUuids = networkModificationTreeService.getChildren(nodeUuid);
        notificationService.emitStartEventCrudNotification(studyUuid, nodeUuid, childrenUuids, NotificationService.EVENTS_CRUD_UPDATING_IN_PROGRESS);
        try {
            dynamicSimulationEventService.saveEvent(nodeUuid, event);
        } finally {
            notificationService.emitEndEventCrudNotification(studyUuid, nodeUuid, childrenUuids);
        }
        postProcessEventCrud(studyUuid, nodeUuid);
    }

    @Transactional
    public void deleteDynamicSimulationEvents(UUID studyUuid, UUID nodeUuid, String userId, List<UUID> eventUuids) {
        List<UUID> childrenUuids = networkModificationTreeService.getChildren(nodeUuid);
        notificationService.emitStartEventCrudNotification(studyUuid, nodeUuid, childrenUuids, NotificationService.EVENTS_CRUD_DELETING_IN_PROGRESS);
        try {
            dynamicSimulationEventService.deleteEvents(eventUuids);
        } finally {
            notificationService.emitEndEventCrudNotification(studyUuid, nodeUuid, childrenUuids);
        }
        postProcessEventCrud(studyUuid, nodeUuid);
    }

    @Transactional
    public UUID runDynamicSimulation(UUID studyUuid, UUID nodeUuid, UUID rootNetworkUuid, DynamicSimulationParametersInfos parameters, String userId) {
        Objects.requireNonNull(studyUuid);
        Objects.requireNonNull(nodeUuid);

        StudyEntity studyEntity = studyRepository.findById(studyUuid).orElseThrow(() -> new StudyException(STUDY_NOT_FOUND));

        // pre-condition check
        String lfStatus = rootNetworkNodeInfoService.getLoadFlowStatus(nodeUuid, rootNetworkUuid);
        if (!LoadFlowStatus.CONVERGED.name().equals(lfStatus)) {
            throw new StudyException(NOT_ALLOWED, "Load flow must run successfully before running dynamic simulation");
        }

        // clean previous result if exist
        UUID prevResultUuid = rootNetworkNodeInfoService.getComputationResultUuid(nodeUuid, rootNetworkUuid, DYNAMIC_SIMULATION);
        if (prevResultUuid != null) {
            dynamicSimulationService.deleteResult(prevResultUuid);
        }

        // load configured parameters persisted in the study server DB
        DynamicSimulationParametersInfos configuredParameters = getDynamicSimulationParameters(studyEntity);

        // load configured events persisted in the study server DB
        List<EventInfos> events = dynamicSimulationEventService.getEventsByNodeId(nodeUuid);

        // override configured parameters by provided parameters (only provided fields)
        DynamicSimulationParametersInfos mergeParameters = new DynamicSimulationParametersInfos();
        // attach events to the merged parameters
        mergeParameters.setEvents(events);

        if (configuredParameters != null) {
            PropertyUtils.copyNonNullProperties(configuredParameters, mergeParameters);
        }
        if (parameters != null) {
            PropertyUtils.copyNonNullProperties(parameters, mergeParameters);
        }
        UUID reportUuid = networkModificationTreeService.getComputationReports(nodeUuid, rootNetworkUuid).getOrDefault(DYNAMIC_SIMULATION.name(), UUID.randomUUID());
        networkModificationTreeService.updateComputationReportUuid(nodeUuid, rootNetworkUuid, DYNAMIC_SIMULATION, reportUuid);

        // launch dynamic simulation
        UUID networkUuid = rootNetworkService.getNetworkUuid(rootNetworkUuid);
        String variantId = networkModificationTreeService.getVariantId(nodeUuid, rootNetworkUuid);
        UUID dynamicSimulationResultUuid = dynamicSimulationService.runDynamicSimulation(getDynamicSimulationProvider(studyEntity), nodeUuid, rootNetworkUuid, networkUuid, variantId, reportUuid, mergeParameters, userId);

        // update result uuid and notification
        updateComputationResultUuid(nodeUuid, rootNetworkUuid, dynamicSimulationResultUuid, DYNAMIC_SIMULATION);
        notificationService.emitStudyChanged(studyUuid, nodeUuid, rootNetworkUuid, NotificationService.UPDATE_TYPE_DYNAMIC_SIMULATION_STATUS);

        return dynamicSimulationResultUuid;
    }

    // --- Dynamic Simulation service methods END --- //

    // --- Dynamic Security Analysis service methods BEGIN --- //

    public UUID getDynamicSecurityAnalysisParametersUuid(UUID studyUuid) {
        StudyEntity studyEntity = studyRepository.findById(studyUuid).orElseThrow(() -> new StudyException(STUDY_NOT_FOUND));
        return studyEntity.getDynamicSecurityAnalysisParametersUuid();
    }

    @Transactional
    public String getDynamicSecurityAnalysisParameters(UUID studyUuid) {
        StudyEntity studyEntity = studyRepository.findById(studyUuid).orElseThrow(() -> new StudyException(STUDY_NOT_FOUND));
        return dynamicSecurityAnalysisService.getParameters(
                dynamicSecurityAnalysisService.getDynamicSecurityAnalysisParametersUuidOrElseCreateDefault(studyEntity));
    }

    @Transactional
    public boolean setDynamicSecurityAnalysisParameters(UUID studyUuid, String dsaParameter, String userId) {
        boolean userProfileIssue = createOrUpdateDynamicSecurityAnalysisParameters(studyUuid, dsaParameter, userId);
        notificationService.emitStudyChanged(studyUuid, null, null, NotificationService.UPDATE_TYPE_DYNAMIC_SECURITY_ANALYSIS_STATUS);
        notificationService.emitElementUpdated(studyUuid, userId);
        notificationService.emitComputationParamsChanged(studyUuid, DYNAMIC_SECURITY_ANALYSIS);
        return userProfileIssue;
    }

    public boolean createOrUpdateDynamicSecurityAnalysisParameters(UUID studyUuid, String parameters, String userId) {
        StudyEntity studyEntity = studyRepository.findById(studyUuid).orElseThrow(() -> new StudyException(STUDY_NOT_FOUND));

        boolean userProfileIssue = false;
        UUID existingDynamicSecurityAnalysisParametersUuid = studyEntity.getDynamicSecurityAnalysisParametersUuid();
        UserProfileInfos userProfileInfos = parameters == null ? userAdminService.getUserProfile(userId).orElse(null) : null;
        if (parameters == null && userProfileInfos != null && userProfileInfos.getDynamicSecurityAnalysisParameterId() != null) {
            // reset case, with existing profile, having default dynamic security analysis params
            try {
                UUID dynamicSecurityAnalysisParametersFromProfileUuid = dynamicSecurityAnalysisService.duplicateParameters(userProfileInfos.getDynamicSecurityAnalysisParameterId());
                studyEntity.setDynamicSecurityAnalysisParametersUuid(dynamicSecurityAnalysisParametersFromProfileUuid);
                removeDynamicSecurityAnalysisParameters(existingDynamicSecurityAnalysisParametersUuid);
                return userProfileIssue;
            } catch (Exception e) {
                userProfileIssue = true;
                LOGGER.error(String.format("Could not duplicate dynamic security analysis parameters with id '%s' from user/profile '%s/%s'. Using default parameters",
                        userProfileInfos.getDynamicSecurityAnalysisParameterId(), userId, userProfileInfos.getName()), e);
                // in case of duplication error (ex: wrong/dangling uuid in the profile), move on with default params below
            }
        }

        if (existingDynamicSecurityAnalysisParametersUuid == null) {
            UUID newDynamicSecurityAnalysisParametersUuid = dynamicSecurityAnalysisService.createParameters(parameters);
            studyEntity.setDynamicSecurityAnalysisParametersUuid(newDynamicSecurityAnalysisParametersUuid);
        } else {
            dynamicSecurityAnalysisService.updateParameters(existingDynamicSecurityAnalysisParametersUuid, parameters);
        }
        invalidateDynamicSecurityAnalysisStatusOnAllNodes(studyUuid);

        return userProfileIssue;
    }

    private void removeDynamicSecurityAnalysisParameters(@Nullable UUID dynamicSecurityAnalysisParametersUuid) {
        if (dynamicSecurityAnalysisParametersUuid != null) {
            try {
                dynamicSecurityAnalysisService.deleteParameters(dynamicSecurityAnalysisParametersUuid);
            } catch (Exception e) {
                LOGGER.error("Could not remove dynamic security analysis parameters with uuid:" + dynamicSecurityAnalysisParametersUuid, e);
            }
        }
    }

    @Transactional
    public UUID runDynamicSecurityAnalysis(UUID studyUuid, UUID nodeUuid, UUID rootNetworkUuid, String userId) {
        Objects.requireNonNull(studyUuid);
        Objects.requireNonNull(nodeUuid);

        // pre-condition check
        String lfStatus = rootNetworkNodeInfoService.getLoadFlowStatus(nodeUuid, rootNetworkUuid);
        if (!LoadFlowStatus.CONVERGED.name().equals(lfStatus)) {
            throw new StudyException(NOT_ALLOWED, "Load flow must run successfully before running dynamic security analysis");
        }

        DynamicSimulationStatus dsStatus = rootNetworkNodeInfoService.getDynamicSimulationStatus(nodeUuid, rootNetworkUuid);
        if (DynamicSimulationStatus.CONVERGED != dsStatus) {
            throw new StudyException(NOT_ALLOWED, "Dynamic simulation must run successfully before running dynamic security analysis");
        }

        // clean previous result if exist
        UUID prevResultUuid = rootNetworkNodeInfoService.getComputationResultUuid(nodeUuid, rootNetworkUuid, DYNAMIC_SECURITY_ANALYSIS);
        if (prevResultUuid != null) {
            dynamicSecurityAnalysisService.deleteResult(prevResultUuid);
        }

        // get dynamic simulation result uuid
        UUID dynamicSimulationResultUuid = rootNetworkNodeInfoService.getComputationResultUuid(nodeUuid, rootNetworkUuid, DYNAMIC_SIMULATION);

        // get dynamic security analysis parameters uuid
        UUID dynamicSecurityAnalysisParametersUuid = getDynamicSecurityAnalysisParametersUuid(studyUuid);

        UUID reportUuid = networkModificationTreeService.getComputationReports(nodeUuid, rootNetworkUuid).getOrDefault(DYNAMIC_SECURITY_ANALYSIS.name(), UUID.randomUUID());
        networkModificationTreeService.updateComputationReportUuid(nodeUuid, rootNetworkUuid, DYNAMIC_SECURITY_ANALYSIS, reportUuid);

        // launch dynamic security analysis
        UUID networkUuid = rootNetworkService.getNetworkUuid(rootNetworkUuid);
        String variantId = networkModificationTreeService.getVariantId(nodeUuid, rootNetworkUuid);
        UUID dynamicSecurityAnalysisResultUuid = dynamicSecurityAnalysisService.runDynamicSecurityAnalysis(getDynamicSimulationProvider(studyUuid),
            nodeUuid, rootNetworkUuid, networkUuid, variantId, reportUuid, dynamicSimulationResultUuid, dynamicSecurityAnalysisParametersUuid, userId);

        // update result uuid and notification
        updateComputationResultUuid(nodeUuid, rootNetworkUuid, dynamicSecurityAnalysisResultUuid, DYNAMIC_SECURITY_ANALYSIS);
        notificationService.emitStudyChanged(studyUuid, nodeUuid, rootNetworkUuid, NotificationService.UPDATE_TYPE_DYNAMIC_SECURITY_ANALYSIS_STATUS);

        return dynamicSecurityAnalysisResultUuid;
    }

    // --- Dynamic Security Analysis service methods END --- //

    public String getNetworkElementsIds(UUID nodeUuid, UUID rootNetworkUuid, List<String> substationsIds, boolean inUpstreamBuiltParentNode, String equipmentType, List<Double> nominalVoltages) {
        UUID nodeUuidToSearchIn = getNodeUuidToSearchIn(nodeUuid, rootNetworkUuid, inUpstreamBuiltParentNode);
        return networkMapService.getElementsIds(rootNetworkService.getNetworkUuid(rootNetworkUuid), networkModificationTreeService.getVariantId(nodeUuidToSearchIn, rootNetworkUuid),
                substationsIds, equipmentType, nominalVoltages);
    }

    @Transactional(readOnly = true)
    public String getVoltageInitModifications(@NonNull UUID nodeUuid, @NonNull UUID rootNetworkUuid) {
        // get modifications group uuid associated to voltage init results
        UUID resultUuid = rootNetworkNodeInfoService.getComputationResultUuid(nodeUuid, rootNetworkUuid, ComputationType.VOLTAGE_INITIALIZATION);
        UUID voltageInitModificationsGroupUuid = voltageInitService.getModificationsGroupUuid(nodeUuid, resultUuid);
        return networkModificationService.getModifications(voltageInitModificationsGroupUuid, false, false);
    }

    @Transactional
    public void insertVoltageInitModifications(UUID studyUuid, UUID nodeUuid, UUID rootNetworkUuid, String userId) {
        // get modifications group uuid associated to voltage init results
        UUID resultUuid = rootNetworkNodeInfoService.getComputationResultUuid(nodeUuid, rootNetworkUuid, ComputationType.VOLTAGE_INITIALIZATION);
        UUID voltageInitModificationsGroupUuid = voltageInitService.getModificationsGroupUuid(nodeUuid, resultUuid);
        if (voltageInitModificationsGroupUuid == null) {
            return;
        }

        List<UUID> childrenUuids = networkModificationTreeService.getChildren(nodeUuid);
        notificationService.emitStartModificationEquipmentNotification(studyUuid, nodeUuid, childrenUuids, NotificationService.MODIFICATIONS_UPDATING_IN_PROGRESS);
        try {
            checkStudyContainsNode(studyUuid, nodeUuid);

            List<RootNetworkEntity> studyRootNetworkEntities = getStudyRootNetworks(studyUuid);
            List<ModificationApplicationContext> modificationApplicationContexts = studyRootNetworkEntities.stream()
                .map(rootNetworkEntity -> rootNetworkNodeInfoService.getNetworkModificationApplicationContext(rootNetworkEntity.getId(), nodeUuid, rootNetworkEntity.getNetworkUuid()))
                .toList();
            List<Optional<NetworkModificationResult>> networkModificationResults = networkModificationService.duplicateModificationsFromGroup(networkModificationTreeService.getModificationGroupUuid(nodeUuid), voltageInitModificationsGroupUuid, Pair.of(List.of(), modificationApplicationContexts));

            if (networkModificationResults != null) {
                int index = 0;
                // for each NetworkModificationResult, send an impact notification - studyRootNetworkEntities are ordered in the same way as networkModificationResults
                for (Optional<NetworkModificationResult> modificationResultOpt : networkModificationResults) {
                    if (modificationResultOpt.isPresent() && studyRootNetworkEntities.get(index) != null) {
                        emitNetworkModificationImpacts(studyUuid, nodeUuid, studyRootNetworkEntities.get(index).getId(), modificationResultOpt.get());
                    }
                    index++;
                }
            }

            voltageInitService.resetModificationsGroupUuid(nodeUuid, resultUuid);

            // invalidate the whole subtree except the target node (we have built this node during the duplication)
            notificationService.emitStudyChanged(studyUuid, nodeUuid, rootNetworkUuid, NotificationService.UPDATE_TYPE_VOLTAGE_INIT_RESULT); // send notification voltage init result has changed
            updateStatuses(studyUuid, nodeUuid, true, true, false);  // do not delete the voltage init results
        } finally {
            notificationService.emitEndModificationEquipmentNotification(studyUuid, nodeUuid, childrenUuids);
        }
        notificationService.emitElementUpdated(studyUuid, userId);
    }

    @Transactional
    public String getSensitivityAnalysisParameters(UUID studyUuid) {
        StudyEntity studyEntity = studyRepository.findById(studyUuid).orElseThrow(() -> new StudyException(STUDY_NOT_FOUND));
        return sensitivityAnalysisService.getSensitivityAnalysisParameters(
                sensitivityAnalysisService.getSensitivityAnalysisParametersUuidOrElseCreateDefault(studyEntity));
    }

    @Transactional
    public boolean setSensitivityAnalysisParameters(UUID studyUuid, String parameters, String userId) {
        boolean userProfileIssue = createOrUpdateSensitivityAnalysisParameters(studyUuid, parameters, userId);
        notificationService.emitStudyChanged(studyUuid, null, null, NotificationService.UPDATE_TYPE_SENSITIVITY_ANALYSIS_STATUS);
        notificationService.emitElementUpdated(studyUuid, userId);
        notificationService.emitComputationParamsChanged(studyUuid, SENSITIVITY_ANALYSIS);
        return userProfileIssue;
    }

    @Transactional
    public void setNonEvacuatedEnergyParametersInfos(UUID studyUuid, NonEvacuatedEnergyParametersInfos parameters, String userId) {
        updateNonEvacuatedEnergyParameters(studyUuid,
                NonEvacuatedEnergyService.toEntity(parameters != null ? parameters :
                        NonEvacuatedEnergyService.getDefaultNonEvacuatedEnergyParametersInfos()));
        notificationService.emitElementUpdated(studyUuid, userId);
        notificationService.emitComputationParamsChanged(studyUuid, NON_EVACUATED_ENERGY_ANALYSIS);

    }

    public boolean createOrUpdateSensitivityAnalysisParameters(UUID studyUuid, String parameters, String userId) {
        StudyEntity studyEntity = studyRepository.findById(studyUuid).orElseThrow(() -> new StudyException(STUDY_NOT_FOUND));

        boolean userProfileIssue = false;
        UUID existingSensitivityAnalysisParametersUuid = studyEntity.getSensitivityAnalysisParametersUuid();
        UserProfileInfos userProfileInfos = parameters == null ? userAdminService.getUserProfile(userId).orElse(null) : null;
        if (parameters == null && userProfileInfos != null && userProfileInfos.getSensitivityAnalysisParameterId() != null) {
            // reset case, with existing profile, having default sensitivity analysis params
            try {
                UUID sensitivityAnalysisParametersFromProfileUuid = sensitivityAnalysisService.duplicateSensitivityAnalysisParameters(userProfileInfos.getSensitivityAnalysisParameterId());
                studyEntity.setSensitivityAnalysisParametersUuid(sensitivityAnalysisParametersFromProfileUuid);
                removeSensitivityAnalysisParameters(existingSensitivityAnalysisParametersUuid);
                return userProfileIssue;
            } catch (Exception e) {
                userProfileIssue = true;
                LOGGER.error(String.format("Could not duplicate sensitivity analysis parameters with id '%s' from user/profile '%s/%s'. Using default parameters",
                    userProfileInfos.getSensitivityAnalysisParameterId(), userId, userProfileInfos.getName()), e);
                // in case of duplication error (ex: wrong/dangling uuid in the profile), move on with default params below
            }
        }

        if (existingSensitivityAnalysisParametersUuid == null) {
            existingSensitivityAnalysisParametersUuid = sensitivityAnalysisService.createSensitivityAnalysisParameters(parameters);
            studyEntity.setSensitivityAnalysisParametersUuid(existingSensitivityAnalysisParametersUuid);
        } else {
            sensitivityAnalysisService.updateSensitivityAnalysisParameters(existingSensitivityAnalysisParametersUuid, parameters);
        }
        invalidateSensitivityAnalysisStatusOnAllNodes(studyUuid);

        return userProfileIssue;
    }

    private void removeSensitivityAnalysisParameters(@Nullable UUID sensitivityAnalysisParametersUuid) {
        if (sensitivityAnalysisParametersUuid != null) {
            try {
                sensitivityAnalysisService.deleteSensitivityAnalysisParameters(sensitivityAnalysisParametersUuid);
            } catch (Exception e) {
                LOGGER.error("Could not remove sensitivity analysis parameters with uuid:" + sensitivityAnalysisParametersUuid, e);
            }
        }
    }

    public void updateNonEvacuatedEnergyParameters(UUID studyUuid, NonEvacuatedEnergyParametersEntity nonEvacuatedEnergyParametersEntity) {
        Optional<StudyEntity> studyEntity = studyRepository.findById(studyUuid);
        studyEntity.ifPresent(studyEntity1 -> studyEntity1.setNonEvacuatedEnergyParameters(nonEvacuatedEnergyParametersEntity));
    }

    @Transactional
    public void invalidateLoadFlowStatus(UUID studyUuid, String userId) {
        invalidateLoadFlowStatusOnAllNodes(studyUuid);
        notificationService.emitStudyChanged(studyUuid, null, null, NotificationService.UPDATE_TYPE_LOADFLOW_STATUS);
        notificationService.emitElementUpdated(studyUuid, userId);
    }

    public void invalidateShortCircuitStatusOnAllNodes(UUID studyUuid) {
        shortCircuitService.invalidateShortCircuitStatus(Stream.concat(
            rootNetworkNodeInfoService.getComputationResultUuids(studyUuid, SHORT_CIRCUIT).stream(),
            rootNetworkNodeInfoService.getComputationResultUuids(studyUuid, SHORT_CIRCUIT_ONE_BUS).stream()
        ).toList());
    }

    @Transactional
    public void invalidateShortCircuitStatus(UUID studyUuid) {
        invalidateShortCircuitStatusOnAllNodes(studyUuid);
        notificationService.emitStudyChanged(studyUuid, null, null, NotificationService.UPDATE_TYPE_SHORT_CIRCUIT_STATUS);
        notificationService.emitStudyChanged(studyUuid, null, null, NotificationService.UPDATE_TYPE_ONE_BUS_SHORT_CIRCUIT_STATUS);
    }

    @Transactional
    public UUID runNonEvacuatedEnergy(UUID studyUuid, UUID nodeUuid, UUID rootNetworkUuid, String userId) {
        Objects.requireNonNull(studyUuid);
        Objects.requireNonNull(nodeUuid);
        StudyEntity studyEntity = studyRepository.findById(studyUuid).orElseThrow(() -> new StudyException(STUDY_NOT_FOUND));
        UUID prevResultUuid = rootNetworkNodeInfoService.getComputationResultUuid(nodeUuid, rootNetworkUuid, NON_EVACUATED_ENERGY_ANALYSIS);

        if (prevResultUuid != null) {
            nonEvacuatedEnergyService.deleteNonEvacuatedEnergyResult(prevResultUuid);
        }

        UUID networkUuid = rootNetworkService.getNetworkUuid(rootNetworkUuid);
        String provider = getNonEvacuatedEnergyProvider(studyUuid);
        String variantId = networkModificationTreeService.getVariantId(nodeUuid, rootNetworkUuid);
        UUID reportUuid = networkModificationTreeService.getComputationReports(nodeUuid, rootNetworkUuid).getOrDefault(NON_EVACUATED_ENERGY_ANALYSIS.name(), UUID.randomUUID());
        networkModificationTreeService.updateComputationReportUuid(nodeUuid, rootNetworkUuid, NON_EVACUATED_ENERGY_ANALYSIS, reportUuid);

        NonEvacuatedEnergyParametersInfos nonEvacuatedEnergyParametersInfos = getNonEvacuatedEnergyParametersInfos(studyEntity);
        SensitivityAnalysisParameters sensitivityAnalysisParameters = SensitivityAnalysisParameters.load();
        sensitivityAnalysisParameters.setFlowFlowSensitivityValueThreshold(nonEvacuatedEnergyParametersInfos.getGeneratorsCappings().getSensitivityThreshold());

        NonEvacuatedEnergyInputData nonEvacuatedEnergyInputData = new NonEvacuatedEnergyInputData();
        nonEvacuatedEnergyInputData.setParameters(sensitivityAnalysisParameters);

        nonEvacuatedEnergyInputData.setNonEvacuatedEnergyStagesDefinition(nonEvacuatedEnergyParametersInfos.getStagesDefinition());

        nonEvacuatedEnergyInputData.setNonEvacuatedEnergyStagesSelection(nonEvacuatedEnergyParametersInfos.getStagesSelection()
                .stream()
                .filter(NonEvacuatedEnergyStagesSelection::isActivated)
                .collect(Collectors.toList()));

        List<NonEvacuatedEnergyGeneratorCappingsByType> generatorsCappingsByType = nonEvacuatedEnergyParametersInfos.getGeneratorsCappings().getGenerators()
                .stream()
                .filter(NonEvacuatedEnergyGeneratorCappingsByType::isActivated)
                .collect(Collectors.toList());
        NonEvacuatedEnergyGeneratorsCappings generatorsCappings = new NonEvacuatedEnergyGeneratorsCappings(nonEvacuatedEnergyParametersInfos.getGeneratorsCappings().getSensitivityThreshold(), generatorsCappingsByType);
        nonEvacuatedEnergyInputData.setNonEvacuatedEnergyGeneratorsCappings(generatorsCappings);

        nonEvacuatedEnergyInputData.setNonEvacuatedEnergyMonitoredBranches(nonEvacuatedEnergyParametersInfos.getMonitoredBranches()
                .stream()
                .filter(NonEvacuatedEnergyMonitoredBranches::isActivated)
                .collect(Collectors.toList()));

        nonEvacuatedEnergyInputData.setNonEvacuatedEnergyContingencies(nonEvacuatedEnergyParametersInfos.getContingencies()
                .stream()
                .filter(NonEvacuatedEnergyContingencies::isActivated)
                .collect(Collectors.toList()));

        UUID result = nonEvacuatedEnergyService.runNonEvacuatedEnergy(nodeUuid, rootNetworkUuid, networkUuid, variantId, reportUuid, provider, nonEvacuatedEnergyInputData, studyEntity.getLoadFlowParametersUuid(), userId);

        updateComputationResultUuid(nodeUuid, rootNetworkUuid, result, NON_EVACUATED_ENERGY_ANALYSIS);
        notificationService.emitStudyChanged(studyUuid, nodeUuid, rootNetworkUuid, NotificationService.UPDATE_TYPE_NON_EVACUATED_ENERGY_STATUS);
        return result;
    }

    @Transactional
    public void updateNonEvacuatedEnergyProvider(UUID studyUuid, String provider, String userId) {
        updateProvider(studyUuid, userId, studyEntity -> {
            studyEntity.setNonEvacuatedEnergyProvider(provider != null ? provider : defaultNonEvacuatedEnergyProvider);
            invalidateNonEvacuatedEnergyAnalysisStatusOnAllNodes(studyUuid);
            notificationService.emitStudyChanged(studyUuid, null, null, NotificationService.UPDATE_TYPE_NON_EVACUATED_ENERGY_STATUS);
            notificationService.emitComputationParamsChanged(studyUuid, NON_EVACUATED_ENERGY_ANALYSIS);
        });
    }

    public String getNonEvacuatedEnergyProvider(UUID studyUuid) {
        return studyRepository.findById(studyUuid)
                .map(StudyEntity::getNonEvacuatedEnergyProvider)
                .orElse("");
    }

    private void emitAllComputationStatusChanged(UUID studyUuid, UUID nodeUuid, UUID rootNetworkUuid) {
        notificationService.emitStudyChanged(studyUuid, nodeUuid, rootNetworkUuid, NotificationService.UPDATE_TYPE_LOADFLOW_STATUS);
        notificationService.emitStudyChanged(studyUuid, nodeUuid, rootNetworkUuid, NotificationService.UPDATE_TYPE_SECURITY_ANALYSIS_STATUS);
        notificationService.emitStudyChanged(studyUuid, nodeUuid, rootNetworkUuid, NotificationService.UPDATE_TYPE_SENSITIVITY_ANALYSIS_STATUS);
        notificationService.emitStudyChanged(studyUuid, nodeUuid, rootNetworkUuid, NotificationService.UPDATE_TYPE_NON_EVACUATED_ENERGY_STATUS);
        notificationService.emitStudyChanged(studyUuid, nodeUuid, rootNetworkUuid, NotificationService.UPDATE_TYPE_SHORT_CIRCUIT_STATUS);
        notificationService.emitStudyChanged(studyUuid, nodeUuid, rootNetworkUuid, NotificationService.UPDATE_TYPE_ONE_BUS_SHORT_CIRCUIT_STATUS);
        notificationService.emitStudyChanged(studyUuid, nodeUuid, rootNetworkUuid, NotificationService.UPDATE_TYPE_VOLTAGE_INIT_STATUS);
        notificationService.emitStudyChanged(studyUuid, nodeUuid, rootNetworkUuid, NotificationService.UPDATE_TYPE_DYNAMIC_SIMULATION_STATUS);
        notificationService.emitStudyChanged(studyUuid, nodeUuid, rootNetworkUuid, NotificationService.UPDATE_TYPE_DYNAMIC_SECURITY_ANALYSIS_STATUS);
        notificationService.emitStudyChanged(studyUuid, nodeUuid, rootNetworkUuid, NotificationService.UPDATE_TYPE_STATE_ESTIMATION_STATUS);
    }

    public String evaluateFilter(UUID nodeUuid, UUID rootNetworkUuid, boolean inUpstreamBuiltParentNode, String filter) {
        UUID nodeUuidToSearchIn = getNodeUuidToSearchIn(nodeUuid, rootNetworkUuid, inUpstreamBuiltParentNode);
        return filterService.evaluateFilter(rootNetworkService.getNetworkUuid(rootNetworkUuid), networkModificationTreeService.getVariantId(nodeUuidToSearchIn, rootNetworkUuid), filter);
    }

    public String exportFilter(UUID rootNetworkUuid, UUID filterUuid) {
        // will use root node network of the study
        return filterService.exportFilter(rootNetworkService.getNetworkUuid(rootNetworkUuid), filterUuid);
    }

    public String exportFilters(UUID rootNetworkUuid, List<UUID> filtersUuid) {
        return filterService.exportFilters(rootNetworkService.getNetworkUuid(rootNetworkUuid), filtersUuid);
    }

    @Transactional
    public UUID runStateEstimation(UUID studyUuid, UUID nodeUuid, UUID rootNetworkUuid, String userId) {
        Objects.requireNonNull(studyUuid);
        Objects.requireNonNull(nodeUuid);
        if (studyRepository.findById(studyUuid).isEmpty()) {
            throw new StudyException(STUDY_NOT_FOUND);
        }

        UUID networkUuid = rootNetworkService.getNetworkUuid(rootNetworkUuid);
        String variantId = networkModificationTreeService.getVariantId(nodeUuid, rootNetworkUuid);
        UUID parametersUuid = studyRepository.findById(studyUuid).orElseThrow().getStateEstimationParametersUuid();
        UUID reportUuid = networkModificationTreeService.getComputationReports(nodeUuid, rootNetworkUuid).getOrDefault(STATE_ESTIMATION.name(), UUID.randomUUID());
        networkModificationTreeService.updateComputationReportUuid(nodeUuid, rootNetworkUuid, STATE_ESTIMATION, reportUuid);
        String receiver;
        try {
            receiver = URLEncoder.encode(objectMapper.writeValueAsString(new NodeReceiver(nodeUuid, rootNetworkUuid)), StandardCharsets.UTF_8);
        } catch (JsonProcessingException e) {
            throw new UncheckedIOException(e);
        }

        UUID prevResultUuid = rootNetworkNodeInfoService.getComputationResultUuid(nodeUuid, rootNetworkUuid, STATE_ESTIMATION);
        if (prevResultUuid != null) {
            stateEstimationService.deleteStateEstimationResult(prevResultUuid);
        }

        UUID result = stateEstimationService.runStateEstimation(networkUuid, variantId, parametersUuid, new ReportInfos(reportUuid, nodeUuid), receiver, userId);
        updateComputationResultUuid(nodeUuid, rootNetworkUuid, result, STATE_ESTIMATION);
        notificationService.emitStudyChanged(studyUuid, nodeUuid, rootNetworkUuid, NotificationService.UPDATE_TYPE_STATE_ESTIMATION_STATUS);
        return result;
    }

    @Transactional
    public String getStateEstimationParameters(UUID studyUuid) {
        StudyEntity studyEntity = studyRepository.findById(studyUuid).orElseThrow(() -> new StudyException(STUDY_NOT_FOUND));
        return stateEstimationService.getStateEstimationParameters(stateEstimationService.getStateEstimationParametersUuidOrElseCreateDefaults(studyEntity));
    }

    @Transactional
    public void setStateEstimationParametersValues(UUID studyUuid, String parameters, String userId) {
        StudyEntity studyEntity = studyRepository.findById(studyUuid).orElseThrow(() -> new StudyException(STUDY_NOT_FOUND));
        createOrUpdateStateEstimationParameters(studyEntity, parameters);
        notificationService.emitStudyChanged(studyUuid, null, null, NotificationService.UPDATE_TYPE_STATE_ESTIMATION_STATUS);
        notificationService.emitElementUpdated(studyUuid, userId);
        notificationService.emitComputationParamsChanged(studyUuid, STATE_ESTIMATION);
    }

    public void createOrUpdateStateEstimationParameters(StudyEntity studyEntity, String parameters) {
        UUID existingStateEstimationParametersUuid = studyEntity.getStateEstimationParametersUuid();
        if (existingStateEstimationParametersUuid == null) {
            existingStateEstimationParametersUuid = stateEstimationService.createStateEstimationParameters(parameters);
            studyEntity.setStateEstimationParametersUuid(existingStateEstimationParametersUuid);
        } else {
            stateEstimationService.updateStateEstimationParameters(existingStateEstimationParametersUuid, parameters);
        }
    }

    @Transactional
    public NetworkModificationNode createNode(UUID studyUuid, UUID nodeId, NetworkModificationNode nodeInfo, InsertMode insertMode, String userId) {
        StudyEntity study = studyRepository.findById(studyUuid).orElseThrow(() -> new StudyException(STUDY_NOT_FOUND));
        NetworkModificationNode newNode = networkModificationTreeService.createNode(study, nodeId, nodeInfo, insertMode, userId);

        UUID parentUuid = networkModificationTreeService.getParentNodeUuid(newNode.getId()).orElse(null);
        notificationService.emitNodeInserted(study.getId(), parentUuid, newNode.getId(), insertMode, nodeId);
        // userId is null when creating initial nodes, we don't need to send element update notifications in this case
        if (userId != null) {
            notificationService.emitElementUpdated(study.getId(), userId);
        }
        return newNode;
    }

    private List<RootNetworkEntity> getStudyRootNetworks(UUID studyUuid) {
        StudyEntity studyEntity = studyRepository.findById(studyUuid).orElseThrow(() -> new StudyException(STUDY_NOT_FOUND));
        return studyEntity.getRootNetworks();
    }

    private List<RootNetworkInfos> getStudyRootNetworksInfos(UUID studyUuid) {
        List<RootNetworkEntity> rootNetworkEntities = getStudyRootNetworks(studyUuid);
        // using the Hibernate First-Level Cache or Persistence Context
        // cf.https://vladmihalcea.com/spring-data-jpa-multiplebagfetchexception/
        rootNetworkService.getRootNetworkInfosWithLinksInfos(studyUuid);
        return rootNetworkEntities.stream().map(RootNetworkEntity::toDto).toList();
    }

    @Transactional(readOnly = true)
    public List<BasicRootNetworkInfos> getAllBasicRootNetworkInfos(UUID studyUuid) {
        return Stream
            .concat(
                getExistingRootNetworkInfos(studyUuid).stream(),
                rootNetworkService.getCreationRequests(studyUuid).stream().map(RootNetworkCreationRequestEntity::toBasicDto))
            .toList();
    }

    @Transactional(readOnly = true)
    public List<BasicRootNetworkInfos> getExistingBasicRootNetworkInfos(UUID studyUuid) {
        return getExistingRootNetworkInfos(studyUuid);
    }

    private List<BasicRootNetworkInfos> getExistingRootNetworkInfos(UUID studyUuid) {
        return getStudyRootNetworks(studyUuid).stream().map(RootNetworkEntity::toBasicDto).toList();
    }

    //TODO: temporary method, once frontend had been implemented, each operation will need to target a specific rootNetwork UUID, here we manually target the first one
    public UUID getStudyFirstRootNetworkUuid(UUID studyUuid) {
        return studyRepository.findById(studyUuid).orElseThrow(() -> new StudyException(STUDY_NOT_FOUND)).getFirstRootNetwork().getId();
    }
}<|MERGE_RESOLUTION|>--- conflicted
+++ resolved
@@ -476,13 +476,11 @@
                 if (s.getNetworkVisualizationParametersUuid() != null) {
                     studyConfigService.deleteNetworkVisualizationParameters(s.getNetworkVisualizationParametersUuid());
                 }
-<<<<<<< HEAD
+                if (s.getStateEstimationParametersUuid() != null) {
+                    stateEstimationService.deleteStateEstimationParameters(s.getStateEstimationParametersUuid());
+                }
                 if (s.getSpreadsheetConfigCollectionUuid() != null) {
                     studyConfigService.deleteSpreadsheetConfigCollection(s.getSpreadsheetConfigCollectionUuid());
-=======
-                if (s.getStateEstimationParametersUuid() != null) {
-                    stateEstimationService.deleteStateEstimationParameters(s.getStateEstimationParametersUuid());
->>>>>>> 729b6043
                 }
             });
             deleteStudyInfos = new DeleteStudyInfos(rootNetworkInfos, modificationGroupUuids);
@@ -533,13 +531,8 @@
     public CreatedStudyBasicInfos insertStudy(UUID studyUuid, String userId, NetworkInfos networkInfos, CaseInfos caseInfos, UUID loadFlowParametersUuid,
                                               UUID shortCircuitParametersUuid, DynamicSimulationParametersEntity dynamicSimulationParametersEntity,
                                               UUID voltageInitParametersUuid, UUID securityAnalysisParametersUuid, UUID sensitivityAnalysisParametersUuid,
-<<<<<<< HEAD
-                                              UUID networkVisualizationParametersUuid, UUID dynamicSecurityAnalysisParametersUuid,
+                                              UUID networkVisualizationParametersUuid, UUID dynamicSecurityAnalysisParametersUuid, UUID stateEstimationParametersUuid,
                                               UUID spreadsheetConfigCollectionUuid, Map<String, String> importParameters, UUID importReportUuid) {
-=======
-                                              UUID networkVisualizationParametersUuid, UUID dynamicSecurityAnalysisParametersUuid, UUID stateEstimationParametersUuid,
-                                              Map<String, String> importParameters, UUID importReportUuid) {
->>>>>>> 729b6043
         Objects.requireNonNull(studyUuid);
         Objects.requireNonNull(userId);
         Objects.requireNonNull(networkInfos.getNetworkUuid());
@@ -553,11 +546,7 @@
                 shortCircuitParametersUuid, dynamicSimulationParametersEntity,
                 voltageInitParametersUuid, securityAnalysisParametersUuid,
                 sensitivityAnalysisParametersUuid, networkVisualizationParametersUuid, dynamicSecurityAnalysisParametersUuid,
-<<<<<<< HEAD
-                spreadsheetConfigCollectionUuid, importParameters, importReportUuid);
-=======
-                stateEstimationParametersUuid, importParameters, importReportUuid);
->>>>>>> 729b6043
+                stateEstimationParametersUuid, spreadsheetConfigCollectionUuid, importParameters, importReportUuid);
 
         // Need to deal with the study creation (with a default root network ?)
         UUID studyFirstRootNetworkUuid = getStudyFirstRootNetworkUuid(studyUuid);
@@ -1240,13 +1229,8 @@
                                                     CaseInfos caseInfos, UUID loadFlowParametersUuid,
                                                     UUID shortCircuitParametersUuid, DynamicSimulationParametersEntity dynamicSimulationParametersEntity,
                                                     UUID voltageInitParametersUuid, UUID securityAnalysisParametersUuid, UUID sensitivityAnalysisParametersUuid,
-<<<<<<< HEAD
-                                                    UUID networkVisualizationParametersUuid, UUID dynamicSecurityAnalysisParametersUuid,
+                                                    UUID networkVisualizationParametersUuid, UUID dynamicSecurityAnalysisParametersUuid, UUID stateEstimationParametersUuid,
                                                     UUID spreadsheetConfigCollectionUuid, Map<String, String> importParameters, UUID importReportUuid) {
-=======
-                                                    UUID networkVisualizationParametersUuid, UUID dynamicSecurityAnalysisParametersUuid, UUID stateEstimationParametersUuid,
-                                                    Map<String, String> importParameters, UUID importReportUuid) {
->>>>>>> 729b6043
 
         StudyEntity studyEntity = StudyEntity.builder()
                 .id(studyUuid)
@@ -1262,11 +1246,8 @@
                 .voltageInitParameters(new StudyVoltageInitParametersEntity())
                 .networkVisualizationParametersUuid(networkVisualizationParametersUuid)
                 .dynamicSecurityAnalysisParametersUuid(dynamicSecurityAnalysisParametersUuid)
-<<<<<<< HEAD
+                .stateEstimationParametersUuid(stateEstimationParametersUuid)
                 .spreadsheetConfigCollectionUuid(spreadsheetConfigCollectionUuid)
-=======
-                .stateEstimationParametersUuid(stateEstimationParametersUuid)
->>>>>>> 729b6043
                 .build();
 
         var study = studyRepository.save(studyEntity);
