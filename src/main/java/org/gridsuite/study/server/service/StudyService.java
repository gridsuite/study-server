--- conflicted
+++ resolved
@@ -1153,13 +1153,12 @@
         networkModificationTreeService.updateShortCircuitAnalysisResultUuid(nodeUuid, shortCircuitAnalysisResultUuid);
     }
 
-<<<<<<< HEAD
     void updateOneBusShortCircuitAnalysisResultUuid(UUID nodeUuid, UUID shortCircuitAnalysisResultUuid) {
         networkModificationTreeService.updateOneBusShortCircuitAnalysisResultUuid(nodeUuid, shortCircuitAnalysisResultUuid);
-=======
+    }
+
     void updateLoadFlowResultUuid(UUID nodeUuid, UUID loadFlowResultUuid) {
         networkModificationTreeService.updateLoadFlowResultUuid(nodeUuid, loadFlowResultUuid);
->>>>>>> 9641dfd8
     }
 
     void updateVoltageInitResultUuid(UUID nodeUuid, UUID voltageInitResultUuid) {
