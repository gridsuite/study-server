--- conflicted
+++ resolved
@@ -1266,15 +1266,8 @@
                                                                         String busPath) {
         UUID networkUuid = networkStoreService.getNetworkUuid(studyUuid);
         String variantId = networkModificationTreeService.getVariantId(nodeUuid, self.getStudyFirstRootNetworkUuid(studyUuid));
+
         return networkMapService.getVoltageLevelBusesOrBusbarSections(networkUuid, variantId, voltageLevelId, busPath);
-    }
-
-<<<<<<< HEAD
-    public List<IdentifiableInfos> getVoltageLevelBusesOrBusbarSections(UUID studyUuid, UUID nodeUuid, String voltageLevelId, boolean inUpstreamBuiltParentNode) {
-=======
-    public List<IdentifiableInfos> getVoltageLevelBuses(UUID studyUuid, UUID nodeUuid, String voltageLevelId, boolean inUpstreamBuiltParentNode) {
-        UUID nodeUuidToSearchIn = getNodeUuidToSearchIn(nodeUuid, self.getStudyFirstRootNetworkUuid(studyUuid), inUpstreamBuiltParentNode);
-        return getVoltageLevelBusesOrBusbarSections(studyUuid, nodeUuidToSearchIn, voltageLevelId, "configured-buses");
     }
 
     public String getVoltageLevelSubstationId(UUID studyUuid, UUID nodeUuid, String voltageLevelId, boolean inUpstreamBuiltParentNode) {
@@ -1282,8 +1275,7 @@
         return getVoltageLevelSubstationId(studyUuid, nodeUuidToSearchIn, voltageLevelId);
     }
 
-    public List<IdentifiableInfos> getVoltageLevelBusbarSections(UUID studyUuid, UUID nodeUuid, String voltageLevelId, boolean inUpstreamBuiltParentNode) {
->>>>>>> 77e0d670
+    public List<IdentifiableInfos> getVoltageLevelBusesOrBusbarSections(UUID studyUuid, UUID nodeUuid, String voltageLevelId, boolean inUpstreamBuiltParentNode) {
         UUID nodeUuidToSearchIn = getNodeUuidToSearchIn(nodeUuid, self.getStudyFirstRootNetworkUuid(studyUuid), inUpstreamBuiltParentNode);
         return getVoltageLevelBusesOrBusbarSections(studyUuid, nodeUuidToSearchIn, voltageLevelId, "buses-or-busbar-sections");
     }
