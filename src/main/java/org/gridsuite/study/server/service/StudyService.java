--- conflicted
+++ resolved
@@ -35,11 +35,8 @@
 import org.gridsuite.study.server.networkmodificationtree.dto.*;
 import org.gridsuite.study.server.networkmodificationtree.entities.NetworkModificationNodeInfoEntity;
 import org.gridsuite.study.server.networkmodificationtree.entities.NodeEntity;
-<<<<<<< HEAD
 import org.gridsuite.study.server.networkmodificationtree.entities.TimePointNodeInfoEntity;
-=======
 import org.gridsuite.study.server.networkmodificationtree.entities.NodeType;
->>>>>>> 50fa0aa8
 import org.gridsuite.study.server.notification.NotificationService;
 import org.gridsuite.study.server.notification.dto.NetworkImpactsInfos;
 import org.gridsuite.study.server.repository.*;
@@ -393,24 +390,6 @@
         return equipmentInfosService.searchEquipments(networkUuid, variantId, userInput, fieldSelector, equipmentType);
     }
 
-    private List<UUID> getAllReportUuids(List<NodeModificationInfos> nodesModificationInfos) {
-        return nodesModificationInfos.stream()
-                .flatMap(nodeInfo -> {
-                    if (nodeInfo.getNodeType() == NodeType.ROOT) {
-                        return Stream.of(nodeInfo.getReportUuid());
-                    } else {
-                        return Stream.concat(
-                                Optional.ofNullable(
-                                        networkModificationTreeService.getComputationReports(nodeInfo.getId()))
-                                        .map(Map::values).stream().flatMap(Collection::stream),
-                                Optional.ofNullable(
-                                        networkModificationTreeService.getModificationReports(nodeInfo.getId()))
-                                        .map(Map::values).stream().flatMap(Collection::stream));
-                    }
-                })
-                .toList();
-    }
-
     private Optional<DeleteStudyInfos> doDeleteStudyIfNotCreationInProgress(UUID studyUuid, String userId) {
         Optional<StudyCreationRequestEntity> studyCreationRequestEntity = studyCreationRequestRepository.findById(studyUuid);
         Optional<StudyEntity> studyEntity = studyRepository.findById(studyUuid);
@@ -421,7 +400,7 @@
             List<NodeModificationInfos> nodesModificationInfos;
             nodesModificationInfos = networkModificationTreeService.getAllNodesModificationInfos(studyUuid);
             // get all reports related to the study
-            List<UUID> reportUuids = getAllReportUuids(nodesModificationInfos);
+            List<UUID> reportUuids = timePointService.getAllReportUuids(studyUuid);
             studyEntity.ifPresent(s -> {
                 caseUuid.set(studyEntity.get().getFirstTimepoint().getCaseUuid());
                 networkModificationTreeService.doDeleteTree(studyUuid);
@@ -730,23 +709,19 @@
     }
 
     @Transactional
-    public UUID runLoadFlow(UUID studyUuid, UUID nodeUuid, String userId, Float limitReduction) {
+    public UUID runLoadFlow(UUID studyUuid, UUID nodeUuid, UUID timePointUuid, String userId, Float limitReduction) {
         StudyEntity studyEntity = studyRepository.findById(studyUuid).orElseThrow(() -> new StudyException(STUDY_NOT_FOUND));
-        UUID prevResultUuid = networkModificationTreeService.getComputationResultUuid(nodeUuid, self.getStudyFirstTimePointUuid(studyUuid), LOAD_FLOW);
+        UUID prevResultUuid = networkModificationTreeService.getComputationResultUuid(nodeUuid, timePointUuid, LOAD_FLOW);
         if (prevResultUuid != null) {
             loadflowService.deleteLoadFlowResult(prevResultUuid);
         }
 
         UUID lfParametersUuid = loadflowService.getLoadFlowParametersOrDefaultsUuid(studyEntity);
-<<<<<<< HEAD
-        UUID result = loadflowService.runLoadFlow(studyUuid, nodeUuid, self.getStudyFirstTimePointUuid(studyUuid), lfParametersUuid, userId, limitReduction);
-=======
-        UUID lfReportUuid = networkModificationTreeService.getComputationReports(nodeUuid).getOrDefault(LOAD_FLOW.name(), UUID.randomUUID());
-        networkModificationTreeService.updateComputationReportUuid(nodeUuid, LOAD_FLOW, lfReportUuid);
-        UUID result = loadflowService.runLoadFlow(studyUuid, nodeUuid, lfParametersUuid, lfReportUuid, userId, limitReduction);
->>>>>>> 50fa0aa8
-
-        updateComputationResultUuid(nodeUuid, self.getStudyFirstTimePointUuid(studyUuid), result, LOAD_FLOW);
+        UUID lfReportUuid = networkModificationTreeService.getComputationReports(nodeUuid, timePointUuid).getOrDefault(LOAD_FLOW.name(), UUID.randomUUID());
+        networkModificationTreeService.updateComputationReportUuid(nodeUuid, timePointUuid, LOAD_FLOW, lfReportUuid);
+        UUID result = loadflowService.runLoadFlow(studyUuid, nodeUuid, timePointUuid, lfParametersUuid, lfReportUuid, userId, limitReduction);
+
+        updateComputationResultUuid(nodeUuid, timePointUuid, result, LOAD_FLOW);
         notificationService.emitStudyChanged(studyUuid, nodeUuid, NotificationService.UPDATE_TYPE_LOADFLOW_STATUS);
         return result;
     }
@@ -987,14 +962,9 @@
         Objects.requireNonNull(nodeUuid);
 
         UUID networkUuid = networkStoreService.getNetworkUuid(studyUuid);
-<<<<<<< HEAD
         String variantId = networkModificationTreeService.getVariantId(nodeUuid, self.getStudyFirstTimePointUuid(studyUuid));
-        UUID reportUuid = networkModificationTreeService.getReportUuid(nodeUuid, self.getStudyFirstTimePointUuid(studyUuid));
-=======
-        String variantId = networkModificationTreeService.getVariantId(nodeUuid);
-        UUID saReportUuid = networkModificationTreeService.getComputationReports(nodeUuid).getOrDefault(SECURITY_ANALYSIS.name(), UUID.randomUUID());
-        networkModificationTreeService.updateComputationReportUuid(nodeUuid, SECURITY_ANALYSIS, saReportUuid);
->>>>>>> 50fa0aa8
+        UUID saReportUuid = networkModificationTreeService.getComputationReports(nodeUuid, timePointUuid).getOrDefault(SECURITY_ANALYSIS.name(), UUID.randomUUID());
+        networkModificationTreeService.updateComputationReportUuid(nodeUuid, self.getStudyFirstTimePointUuid(studyUuid), SECURITY_ANALYSIS, saReportUuid);
         StudyEntity study = studyRepository.findById(studyUuid).orElseThrow(() -> new StudyException(STUDY_NOT_FOUND));
         String receiver;
         try {
@@ -1011,13 +981,8 @@
 
         var runSecurityAnalysisParametersInfos = new RunSecurityAnalysisParametersInfos(study.getSecurityAnalysisParametersUuid(), study.getLoadFlowParametersUuid(), contingencyListNames);
         UUID result = securityAnalysisService.runSecurityAnalysis(networkUuid, variantId, runSecurityAnalysisParametersInfos,
-<<<<<<< HEAD
-            new ReportInfos(reportUuid, nodeUuid.toString()), receiver, userId);
+                new ReportInfos(saReportUuid, nodeUuid), receiver, userId);
         updateComputationResultUuid(nodeUuid, self.getStudyFirstTimePointUuid(studyUuid), result, SECURITY_ANALYSIS);
-=======
-                new ReportInfos(saReportUuid, nodeUuid), receiver, userId);
-        updateComputationResultUuid(nodeUuid, result, SECURITY_ANALYSIS);
->>>>>>> 50fa0aa8
         notificationService.emitStudyChanged(studyUuid, nodeUuid, NotificationService.UPDATE_TYPE_SECURITY_ANALYSIS_STATUS);
         return result;
     }
@@ -1273,16 +1238,12 @@
         List<UUID> childrenUuids = networkModificationTreeService.getChildren(nodeUuid);
         notificationService.emitStartModificationEquipmentNotification(studyUuid, nodeUuid, childrenUuids, NotificationService.MODIFICATIONS_CREATING_IN_PROGRESS);
         try {
-            TimePointNodeInfoEntity timePointNodeInfoEntity = timePointService.getTimePointNodeInfo(nodeUuid, self.getStudyFirstTimePointUuid(studyUuid));
+            TimePointNodeInfoEntity timePointNodeInfoEntity = timePointService.getTimePointNodeInfo(nodeUuid, self.getStudyFirstTimePointUuid(studyUuid)).orElseThrow(() -> new StudyException(TIMEPOINT_NOT_FOUND));
             UUID groupUuid = networkModificationTreeService.getModificationGroupUuid(nodeUuid);
             String variantId = timePointNodeInfoEntity.getVariantId();
-            UUID reportUuid = timePointNodeInfoEntity.getReportUuid();
-
-<<<<<<< HEAD
-            Optional<NetworkModificationResult> networkModificationResult = networkModificationService.createModification(studyUuid, createModificationAttributes, groupUuid, variantId, reportUuid, nodeUuid.toString());
-=======
-            Optional<NetworkModificationResult> networkModificationResult = networkModificationService.createModification(studyUuid, createModificationAttributes, groupUuid, variantId, reportUuid, nodeInfos.getId());
->>>>>>> 50fa0aa8
+            UUID reportUuid = timePointNodeInfoEntity.getModificationReports().get(nodeUuid);
+
+            Optional<NetworkModificationResult> networkModificationResult = networkModificationService.createModification(studyUuid, createModificationAttributes, groupUuid, variantId, reportUuid, nodeUuid);
             updateNode(studyUuid, nodeUuid, networkModificationResult);
         } finally {
             notificationService.emitEndModificationEquipmentNotification(studyUuid, nodeUuid, childrenUuids);
@@ -1327,15 +1288,10 @@
 
     public void buildNode(@NonNull UUID studyUuid, @NonNull UUID nodeUuid, @NonNull String userId) {
         assertCanBuildNode(studyUuid, userId);
-<<<<<<< HEAD
         BuildInfos buildInfos = networkModificationTreeService.getBuildInfos(nodeUuid, self.getStudyFirstTimePointUuid(studyUuid));
+        Map<UUID, UUID> nodeUuidToReportUuid = buildInfos.getReportsInfos().stream().collect(Collectors.toMap(ReportInfos::nodeUuid, ReportInfos::reportUuid));
+        networkModificationTreeService.setModificationReports(nodeUuid, self.getStudyFirstTimePointUuid(studyUuid), nodeUuidToReportUuid);
         networkModificationTreeService.updateNodeBuildStatus(nodeUuid, self.getStudyFirstTimePointUuid(studyUuid), NodeBuildStatus.from(BuildStatus.BUILDING));
-=======
-        BuildInfos buildInfos = networkModificationTreeService.getBuildInfos(nodeUuid);
-        Map<UUID, UUID> nodeUuidToReportUuid = buildInfos.getReportsInfos().stream().collect(Collectors.toMap(ReportInfos::nodeUuid, ReportInfos::reportUuid));
-        networkModificationTreeService.setModificationReports(nodeUuid, nodeUuidToReportUuid);
-        networkModificationTreeService.updateNodeBuildStatus(nodeUuid, NodeBuildStatus.from(BuildStatus.BUILDING));
->>>>>>> 50fa0aa8
         try {
             networkModificationService.buildNode(studyUuid, nodeUuid, self.getStudyFirstTimePointUuid(studyUuid), buildInfos);
         } catch (Exception e) {
@@ -1444,20 +1400,6 @@
         }
 
         CompletableFuture<Void> executeInParallel = CompletableFuture.allOf(
-<<<<<<< HEAD
-            studyServerExecutionService.runAsync(() -> invalidateNodeInfos.getReportUuids().forEach(reportService::deleteReport)),  // TODO delete all with one request only
-            studyServerExecutionService.runAsync(() -> invalidateNodeInfos.getReportTypesPerReport().forEach((reportId, reportTypes) -> reportTypes.forEach(t -> reportService.deleteReportByType(reportId, t)))),
-            studyServerExecutionService.runAsync(() -> invalidateNodeInfos.getLoadFlowResultUuids().forEach(loadflowService::deleteLoadFlowResult)),
-            studyServerExecutionService.runAsync(() -> invalidateNodeInfos.getSecurityAnalysisResultUuids().forEach(securityAnalysisService::deleteSaResult)),
-            studyServerExecutionService.runAsync(() -> invalidateNodeInfos.getSensitivityAnalysisResultUuids().forEach(sensitivityAnalysisService::deleteSensitivityAnalysisResult)),
-            studyServerExecutionService.runAsync(() -> invalidateNodeInfos.getNonEvacuatedEnergyResultUuids().forEach(nonEvacuatedEnergyService::deleteNonEvacuatedEnergyResult)),
-            studyServerExecutionService.runAsync(() -> invalidateNodeInfos.getShortCircuitAnalysisResultUuids().forEach(shortCircuitService::deleteShortCircuitAnalysisResult)),
-            studyServerExecutionService.runAsync(() -> invalidateNodeInfos.getOneBusShortCircuitAnalysisResultUuids().forEach(shortCircuitService::deleteShortCircuitAnalysisResult)),
-            studyServerExecutionService.runAsync(() -> invalidateNodeInfos.getVoltageInitResultUuids().forEach(voltageInitService::deleteVoltageInitResult)),
-            studyServerExecutionService.runAsync(() -> invalidateNodeInfos.getDynamicSimulationResultUuids().forEach(dynamicSimulationService::deleteResult)),
-            studyServerExecutionService.runAsync(() -> invalidateNodeInfos.getStateEstimationResultUuids().forEach(stateEstimationService::deleteStateEstimationResult)),
-            studyServerExecutionService.runAsync(() -> networkStoreService.deleteVariants(invalidateNodeInfos.getNetworkUuid(), invalidateNodeInfos.getVariantIds()))
-=======
                 studyServerExecutionService.runAsync(() -> reportService.deleteReports(invalidateNodeInfos.getReportUuids())),
                 studyServerExecutionService.runAsync(() -> invalidateNodeInfos.getLoadFlowResultUuids().forEach(loadflowService::deleteLoadFlowResult)),
                 studyServerExecutionService.runAsync(() -> invalidateNodeInfos.getSecurityAnalysisResultUuids().forEach(securityAnalysisService::deleteSaResult)),
@@ -1469,7 +1411,6 @@
                 studyServerExecutionService.runAsync(() -> invalidateNodeInfos.getDynamicSimulationResultUuids().forEach(dynamicSimulationService::deleteResult)),
                 studyServerExecutionService.runAsync(() -> invalidateNodeInfos.getStateEstimationResultUuids().forEach(stateEstimationService::deleteStateEstimationResult)),
                 studyServerExecutionService.runAsync(() -> networkStoreService.deleteVariants(invalidateNodeInfos.getNetworkUuid(), invalidateNodeInfos.getVariantIds()))
->>>>>>> 50fa0aa8
         );
         try {
             executeInParallel.get();
@@ -1721,7 +1662,7 @@
             checkStudyContainsNode(studyUuid, targetNodeUuid);
             UUID originGroupUuid = networkModificationTreeService.getModificationGroupUuid(originNodeUuid);
             NetworkModificationNodeInfoEntity networkModificationNodeInfoEntity = networkModificationTreeService.getNetworkModificationNodeInfoEntity(targetNodeUuid);
-            TimePointNodeInfoEntity timePointNodeInfoEntity = timePointService.getTimePointNodeInfo(targetNodeUuid, self.getStudyFirstTimePointUuid(studyUuid));
+            TimePointNodeInfoEntity timePointNodeInfoEntity = timePointService.getTimePointNodeInfo(targetNodeUuid, self.getStudyFirstTimePointUuid(studyUuid)).orElseThrow(() -> new StudyException(TIMEPOINT_NOT_FOUND));
             UUID networkUuid = networkStoreService.getNetworkUuid(studyUuid);
             Optional<NetworkModificationResult> networkModificationResult = networkModificationService.moveModifications(originGroupUuid, modificationUuidList, beforeUuid, networkUuid, networkModificationNodeInfoEntity, timePointNodeInfoEntity, buildTargetNode);
             if (!targetNodeBelongsToSourceNodeSubTree) {
@@ -1750,7 +1691,7 @@
         try {
             checkStudyContainsNode(studyUuid, nodeUuid);
             NetworkModificationNodeInfoEntity networkModificationNodeInfoEntity = networkModificationTreeService.getNetworkModificationNodeInfoEntity(nodeUuid);
-            TimePointNodeInfoEntity timePointNodeInfoEntity = timePointService.getTimePointNodeInfo(nodeUuid, self.getStudyFirstTimePointUuid(studyUuid));
+            TimePointNodeInfoEntity timePointNodeInfoEntity = timePointService.getTimePointNodeInfo(nodeUuid, self.getStudyFirstTimePointUuid(studyUuid)).orElseThrow(() -> new StudyException(TIMEPOINT_NOT_FOUND));
             UUID networkUuid = networkStoreService.getNetworkUuid(studyUuid);
             Optional<NetworkModificationResult> networkModificationResult = networkModificationService.createModifications(modificationUuidList, networkUuid, networkModificationNodeInfoEntity, timePointNodeInfoEntity, action);
             // invalidate the whole subtree except the target node (we have built this node during the duplication)
@@ -1774,51 +1715,29 @@
     }
 
     @Transactional(readOnly = true)
-    public List<ReportLog> getParentNodesReportLogs(UUID nodeUuid, String messageFilter, Set<String> severityLevels) {
+    public List<ReportLog> getParentNodesReportLogs(UUID nodeUuid, UUID timePointUuid, String messageFilter, Set<String> severityLevels) {
         List<UUID> nodeIds = nodesTree(nodeUuid);
         List<ReportLog> reportLogs = new ArrayList<>();
-        Map<UUID, UUID> modificationReportsMap = networkModificationTreeService.getModificationReports(nodeUuid);
+        Map<UUID, UUID> modificationReportsMap = networkModificationTreeService.getModificationReports(nodeUuid, timePointUuid);
 
         for (UUID nodeId : nodeIds) {
-            UUID reportId = modificationReportsMap.getOrDefault(nodeId, networkModificationTreeService.getReportUuid(nodeId));
+            UUID reportId = modificationReportsMap.getOrDefault(nodeId, networkModificationTreeService.getReportUuid(nodeId, timePointUuid));
             reportLogs.addAll(reportService.getReportLogs(reportId, messageFilter, severityLevels));
         }
         return reportLogs;
     }
 
     @Transactional(readOnly = true)
-<<<<<<< HEAD
     public List<Report> getParentNodesReport(UUID nodeUuid, UUID timePointUuid, boolean nodeOnlyReport, ReportType reportType, Set<String> severityLevels) {
-        // recursive function to retrieve all reports from a given node up to the Root node
-        Pair<String, ReportNameMatchingType> filtersParameters = getFiltersParamaters(nodeUuid, nodeOnlyReport, reportType);
-        UUID reportUuid = networkModificationTreeService.getReportUuid(nodeUuid, timePointUuid);
-        List<Report> subReporters = reportService.getReport(reportUuid, nodeUuid.toString(), filtersParameters.getFirst(), filtersParameters.getSecond(), severityLevels);
-        if (subReporters.isEmpty()) {
-            return subReporters;
-=======
-    public List<Report> getParentNodesReport(UUID nodeUuid, boolean nodeOnlyReport, ReportType reportType, Set<String> severityLevels) {
         AbstractNode nodeInfos = networkModificationTreeService.getNode(nodeUuid);
         
         if (isNonRootNodeWithComputationReportType(nodeInfos, reportType)) {
-            UUID reportUuid = getReportUuidForNode(nodeUuid, reportType);
+            UUID reportUuid = getReportUuidForNode(nodeUuid, timePointUuid, reportType);
             return reportUuid != null ? List.of(reportService.getReport(reportUuid, nodeUuid.toString(), severityLevels)) : Collections.emptyList();
->>>>>>> 50fa0aa8
         } else if (nodeOnlyReport) {
-            return getNodeOnlyReport(nodeUuid, severityLevels);
+            return getNodeOnlyReport(nodeUuid, timePointUuid, severityLevels);
         } else {
-<<<<<<< HEAD
-            String subReporterNodeId = subReporters.get(0).message();
-            if (ROOT_NODE_NAME.equalsIgnoreCase(subReporterNodeId)) {
-                return subReporters;
-            }
-            Optional<UUID> parentUuid = networkModificationTreeService.getParentNodeUuid(UUID.fromString(subReporterNodeId));
-            if (parentUuid.isEmpty()) {
-                return subReporters;
-            }
-            List<Report> parentReporters = self.getParentNodesReport(parentUuid.get(), timePointUuid, false, reportType, severityLevels);
-            return Stream.concat(parentReporters.stream(), subReporters.stream()).collect(Collectors.toList());
-=======
-            return getAllModificationReports(nodeUuid, severityLevels);
+            return getAllModificationReports(nodeUuid, timePointUuid, severityLevels);
         }
     }
     
@@ -1826,24 +1745,23 @@
         return nodeInfos.getType() != NodeType.ROOT && reportType != ReportType.NETWORK_MODIFICATION;
     }
     
-    private UUID getReportUuidForNode(UUID nodeUuid, ReportType reportType) {
-        return networkModificationTreeService.getComputationReports(nodeUuid).get(reportType.name());
+    private UUID getReportUuidForNode(UUID nodeUuid, UUID timePointUuid, ReportType reportType) {
+        return networkModificationTreeService.getComputationReports(nodeUuid, timePointUuid).get(reportType.name());
     }
     
-    private List<Report> getNodeOnlyReport(UUID nodeUuid, Set<String> severityLevels) {
-        UUID reportUuid = networkModificationTreeService.getReportUuid(nodeUuid);
+    private List<Report> getNodeOnlyReport(UUID nodeUuid, UUID timePointUuid, Set<String> severityLevels) {
+        UUID reportUuid = networkModificationTreeService.getReportUuid(nodeUuid, timePointUuid);
         return List.of(reportService.getReport(reportUuid, nodeUuid.toString(), severityLevels));
     }
     
-    private List<Report> getAllModificationReports(UUID nodeUuid, Set<String> severityLevels) {
+    private List<Report> getAllModificationReports(UUID nodeUuid, UUID timePointUuid, Set<String> severityLevels) {
         List<UUID> nodeIds = nodesTree(nodeUuid);
         List<Report> modificationReports = new ArrayList<>();
-        Map<UUID, UUID> modificationReportsMap = networkModificationTreeService.getModificationReports(nodeUuid);
+        Map<UUID, UUID> modificationReportsMap = networkModificationTreeService.getModificationReports(nodeUuid, timePointUuid);
 
         for (UUID nodeId : nodeIds) {
-            UUID reportId = modificationReportsMap.getOrDefault(nodeId, networkModificationTreeService.getReportUuid(nodeId));
+            UUID reportId = modificationReportsMap.getOrDefault(nodeId, networkModificationTreeService.getReportUuid(nodeId, timePointUuid));
             modificationReports.add(reportService.getReport(reportId, nodeId.toString(), severityLevels));
->>>>>>> 50fa0aa8
         }
         
         return modificationReports;
@@ -1912,67 +1830,47 @@
         }
         StudyEntity study = studyRepository.findById(studyUuid).orElseThrow(() -> new StudyException(STUDY_NOT_FOUND));
         UUID networkUuid = networkStoreService.getNetworkUuid(studyUuid);
-<<<<<<< HEAD
         String variantId = networkModificationTreeService.getVariantId(nodeUuid, self.getStudyFirstTimePointUuid(studyUuid));
-        UUID reportUuid = networkModificationTreeService.getReportUuid(nodeUuid, self.getStudyFirstTimePointUuid(studyUuid));
-
-        UUID result = sensitivityAnalysisService.runSensitivityAnalysis(nodeUuid, self.getStudyFirstTimePointUuid(studyUuid), networkUuid, variantId, reportUuid, userId, study.getSensitivityAnalysisParametersUuid(), study.getLoadFlowParametersUuid());
-=======
-        String variantId = networkModificationTreeService.getVariantId(nodeUuid);
-        UUID sensiReportUuid = networkModificationTreeService.getComputationReports(nodeUuid).getOrDefault(SENSITIVITY_ANALYSIS.name(), UUID.randomUUID());
-        networkModificationTreeService.updateComputationReportUuid(nodeUuid, SENSITIVITY_ANALYSIS, sensiReportUuid);
-
-        UUID result = sensitivityAnalysisService.runSensitivityAnalysis(nodeUuid, networkUuid, variantId, sensiReportUuid, userId, study.getSensitivityAnalysisParametersUuid(), study.getLoadFlowParametersUuid());
->>>>>>> 50fa0aa8
+        UUID sensiReportUuid = networkModificationTreeService.getComputationReports(nodeUuid, self.getStudyFirstTimePointUuid(studyUuid)).getOrDefault(SENSITIVITY_ANALYSIS.name(), UUID.randomUUID());
+        networkModificationTreeService.updateComputationReportUuid(nodeUuid, self.getStudyFirstTimePointUuid(studyUuid), SENSITIVITY_ANALYSIS, sensiReportUuid);
+
+        UUID result = sensitivityAnalysisService.runSensitivityAnalysis(nodeUuid, self.getStudyFirstTimePointUuid(studyUuid), networkUuid, variantId, sensiReportUuid, userId, study.getSensitivityAnalysisParametersUuid(), study.getLoadFlowParametersUuid());
 
         updateComputationResultUuid(nodeUuid, self.getStudyFirstTimePointUuid(studyUuid), result, SENSITIVITY_ANALYSIS);
         notificationService.emitStudyChanged(studyUuid, nodeUuid, NotificationService.UPDATE_TYPE_SENSITIVITY_ANALYSIS_STATUS);
         return result;
     }
 
-    public UUID runShortCircuit(UUID studyUuid, UUID nodeUuid, Optional<String> busId, String userId) {
-<<<<<<< HEAD
-        UUID shortCircuitResultUuid = networkModificationTreeService.getComputationResultUuid(nodeUuid, self.getStudyFirstTimePointUuid(studyUuid), busId.isEmpty() ? SHORT_CIRCUIT : SHORT_CIRCUIT_ONE_BUS);
+    public UUID runShortCircuit(UUID studyUuid, UUID nodeUuid, UUID timePointUuid, Optional<String> busId, String userId) {
+        ComputationType computationType = busId.isEmpty() ? SHORT_CIRCUIT : SHORT_CIRCUIT_ONE_BUS;
+        UUID shortCircuitResultUuid = networkModificationTreeService.getComputationResultUuid(nodeUuid, timePointUuid, computationType);
         if (shortCircuitResultUuid != null) {
             shortCircuitService.deleteShortCircuitAnalysisResult(shortCircuitResultUuid);
         }
-
         final Optional<UUID> parametersUuid = studyRepository.findById(studyUuid).map(StudyEntity::getShortCircuitParametersUuid);
-        final UUID result = shortCircuitService.runShortCircuit(studyUuid, nodeUuid, self.getStudyFirstTimePointUuid(studyUuid), busId.orElse(null), parametersUuid, userId);
-        updateComputationResultUuid(nodeUuid, self.getStudyFirstTimePointUuid(studyUuid), result, busId.isEmpty() ? SHORT_CIRCUIT : SHORT_CIRCUIT_ONE_BUS);
-=======
-        ComputationType computationType = busId.isEmpty() ? SHORT_CIRCUIT : SHORT_CIRCUIT_ONE_BUS;
-        networkModificationTreeService.getComputationResultUuid(nodeUuid, computationType)
-                .ifPresent(shortCircuitService::deleteShortCircuitAnalysisResult);
-        final Optional<UUID> parametersUuid = studyRepository.findById(studyUuid).map(StudyEntity::getShortCircuitParametersUuid);
-        UUID scReportUuid = networkModificationTreeService.getComputationReports(nodeUuid).getOrDefault(computationType.name(), UUID.randomUUID());
-        networkModificationTreeService.updateComputationReportUuid(nodeUuid, computationType, scReportUuid);
-        final UUID result = shortCircuitService.runShortCircuit(studyUuid, nodeUuid, busId.orElse(null), parametersUuid, scReportUuid, userId);
-        updateComputationResultUuid(nodeUuid, result, computationType);
->>>>>>> 50fa0aa8
+        UUID scReportUuid = networkModificationTreeService.getComputationReports(nodeUuid, timePointUuid).getOrDefault(computationType.name(), UUID.randomUUID());
+        networkModificationTreeService.updateComputationReportUuid(nodeUuid, timePointUuid, computationType, scReportUuid);
+        final UUID result = shortCircuitService.runShortCircuit(studyUuid, nodeUuid, timePointUuid, busId.orElse(null), parametersUuid, scReportUuid, userId);
+        updateComputationResultUuid(nodeUuid, timePointUuid, result, computationType);
         notificationService.emitStudyChanged(studyUuid, nodeUuid,
             busId.isEmpty() ? NotificationService.UPDATE_TYPE_SHORT_CIRCUIT_STATUS : NotificationService.UPDATE_TYPE_ONE_BUS_SHORT_CIRCUIT_STATUS);
         return result;
     }
 
-    public UUID runVoltageInit(UUID studyUuid, UUID nodeUuid, String userId) {
-        UUID prevResultUuid = networkModificationTreeService.getComputationResultUuid(nodeUuid, self.getStudyFirstTimePointUuid(studyUuid), VOLTAGE_INITIALIZATION);
+    public UUID runVoltageInit(UUID studyUuid, UUID nodeUuid, UUID timePointUuid, String userId) {
+        UUID prevResultUuid = networkModificationTreeService.getComputationResultUuid(nodeUuid, timePointUuid, VOLTAGE_INITIALIZATION);
         if (prevResultUuid != null) {
             voltageInitService.deleteVoltageInitResult(prevResultUuid);
         }
 
         UUID networkUuid = networkStoreService.getNetworkUuid(studyUuid);
-        String variantId = networkModificationTreeService.getVariantId(nodeUuid, self.getStudyFirstTimePointUuid(studyUuid));
+        String variantId = networkModificationTreeService.getVariantId(nodeUuid, timePointUuid);
         StudyEntity studyEntity = studyRepository.findById(studyUuid).orElseThrow(() -> new StudyException(STUDY_NOT_FOUND));
-<<<<<<< HEAD
-        UUID result = voltageInitService.runVoltageInit(networkUuid, variantId, studyEntity.getVoltageInitParametersUuid(), nodeUuid, self.getStudyFirstTimePointUuid(studyUuid), userId);
-=======
-        UUID reportUuid = networkModificationTreeService.getComputationReports(nodeUuid).getOrDefault(VOLTAGE_INITIALIZATION.name(), UUID.randomUUID());
-        networkModificationTreeService.updateComputationReportUuid(nodeUuid, VOLTAGE_INITIALIZATION, reportUuid);
-        UUID result = voltageInitService.runVoltageInit(networkUuid, variantId, studyEntity.getVoltageInitParametersUuid(), reportUuid, nodeUuid, userId);
->>>>>>> 50fa0aa8
-
-        updateComputationResultUuid(nodeUuid, self.getStudyFirstTimePointUuid(studyUuid), result, VOLTAGE_INITIALIZATION);
+        UUID reportUuid = networkModificationTreeService.getComputationReports(nodeUuid, timePointUuid).getOrDefault(VOLTAGE_INITIALIZATION.name(), UUID.randomUUID());
+        networkModificationTreeService.updateComputationReportUuid(nodeUuid, timePointUuid, VOLTAGE_INITIALIZATION, reportUuid);
+        UUID result = voltageInitService.runVoltageInit(networkUuid, variantId, studyEntity.getVoltageInitParametersUuid(), reportUuid, nodeUuid, timePointUuid, userId);
+
+        updateComputationResultUuid(nodeUuid, timePointUuid, result, VOLTAGE_INITIALIZATION);
         notificationService.emitStudyChanged(studyUuid, nodeUuid, NotificationService.UPDATE_TYPE_VOLTAGE_INIT_STATUS);
         return result;
     }
@@ -2122,15 +2020,11 @@
         if (parameters != null) {
             PropertyUtils.copyNonNullProperties(parameters, mergeParameters);
         }
-        UUID reportUuid = networkModificationTreeService.getComputationReports(nodeUuid).getOrDefault(DYNAMIC_SIMULATION.name(), UUID.randomUUID());
-        networkModificationTreeService.updateComputationReportUuid(nodeUuid, DYNAMIC_SIMULATION, reportUuid);
+        UUID reportUuid = networkModificationTreeService.getComputationReports(nodeUuid, timePointUuid).getOrDefault(DYNAMIC_SIMULATION.name(), UUID.randomUUID());
+        networkModificationTreeService.updateComputationReportUuid(nodeUuid, timePointUuid, DYNAMIC_SIMULATION, reportUuid);
 
         // launch dynamic simulation
-<<<<<<< HEAD
-        UUID resultUuid = dynamicSimulationService.runDynamicSimulation(getDynamicSimulationProvider(studyUuid), studyUuid, nodeUuid, timePointUuid, mergeParameters, userId);
-=======
-        UUID resultUuid = dynamicSimulationService.runDynamicSimulation(getDynamicSimulationProvider(studyUuid), studyUuid, nodeUuid, reportUuid, mergeParameters, userId);
->>>>>>> 50fa0aa8
+        UUID resultUuid = dynamicSimulationService.runDynamicSimulation(getDynamicSimulationProvider(studyUuid), studyUuid, nodeUuid, timePointUuid, reportUuid, mergeParameters, userId);
 
         // update result uuid and notification
         updateComputationResultUuid(nodeUuid, timePointUuid, resultUuid, DYNAMIC_SIMULATION);
@@ -2184,7 +2078,7 @@
         try {
             checkStudyContainsNode(studyUuid, nodeUuid);
             NetworkModificationNodeInfoEntity networkModificationNodeInfoEntity = networkModificationTreeService.getNetworkModificationNodeInfoEntity(nodeUuid);
-            TimePointNodeInfoEntity timePointNodeInfoEntity = timePointService.getTimePointNodeInfo(nodeUuid, self.getStudyFirstTimePointUuid(studyUuid));
+            TimePointNodeInfoEntity timePointNodeInfoEntity = timePointService.getTimePointNodeInfo(nodeUuid, self.getStudyFirstTimePointUuid(studyUuid)).orElseThrow(() -> new StudyException(TIMEPOINT_NOT_FOUND));
             UUID networkUuid = networkStoreService.getNetworkUuid(studyUuid);
             Optional<NetworkModificationResult> networkModificationResult = networkModificationService.duplicateModificationsInGroup(voltageInitModificationsGroupUuid, networkUuid, networkModificationNodeInfoEntity, timePointNodeInfoEntity);
 
@@ -2269,14 +2163,9 @@
 
         UUID networkUuid = networkStoreService.getNetworkUuid(studyUuid);
         String provider = getNonEvacuatedEnergyProvider(studyUuid);
-<<<<<<< HEAD
         String variantId = networkModificationTreeService.getVariantId(nodeUuid, self.getStudyFirstTimePointUuid(studyUuid));
-        UUID reportUuid = networkModificationTreeService.getReportUuid(nodeUuid, self.getStudyFirstTimePointUuid(studyUuid));
-=======
-        String variantId = networkModificationTreeService.getVariantId(nodeUuid);
-        UUID reportUuid = networkModificationTreeService.getComputationReports(nodeUuid).getOrDefault(NON_EVACUATED_ENERGY_ANALYSIS.name(), UUID.randomUUID());
-        networkModificationTreeService.updateComputationReportUuid(nodeUuid, NON_EVACUATED_ENERGY_ANALYSIS, reportUuid);
->>>>>>> 50fa0aa8
+        UUID reportUuid = networkModificationTreeService.getComputationReports(nodeUuid, self.getStudyFirstTimePointUuid(studyUuid)).getOrDefault(NON_EVACUATED_ENERGY_ANALYSIS.name(), UUID.randomUUID());
+        networkModificationTreeService.updateComputationReportUuid(nodeUuid, self.getStudyFirstTimePointUuid(studyUuid), NON_EVACUATED_ENERGY_ANALYSIS, reportUuid);
 
         NonEvacuatedEnergyParametersInfos nonEvacuatedEnergyParametersInfos = getNonEvacuatedEnergyParametersInfos(studyUuid);
         SensitivityAnalysisParameters sensitivityAnalysisParameters = SensitivityAnalysisParameters.load();
@@ -2362,14 +2251,9 @@
         }
 
         UUID networkUuid = networkStoreService.getNetworkUuid(studyUuid);
-<<<<<<< HEAD
         String variantId = networkModificationTreeService.getVariantId(nodeUuid, timePointUuid);
-        UUID reportUuid = networkModificationTreeService.getReportUuid(nodeUuid, timePointUuid);
-=======
-        String variantId = networkModificationTreeService.getVariantId(nodeUuid);
-        UUID reportUuid = networkModificationTreeService.getComputationReports(nodeUuid).getOrDefault(STATE_ESTIMATION.name(), UUID.randomUUID());
-        networkModificationTreeService.updateComputationReportUuid(nodeUuid, STATE_ESTIMATION, reportUuid);
->>>>>>> 50fa0aa8
+        UUID reportUuid = networkModificationTreeService.getComputationReports(nodeUuid, timePointUuid).getOrDefault(STATE_ESTIMATION.name(), UUID.randomUUID());
+        networkModificationTreeService.updateComputationReportUuid(nodeUuid, timePointUuid, STATE_ESTIMATION, reportUuid);
         String receiver;
         try {
             receiver = URLEncoder.encode(objectMapper.writeValueAsString(new NodeReceiver(nodeUuid, timePointUuid)), StandardCharsets.UTF_8);
@@ -2382,13 +2266,8 @@
             stateEstimationService.deleteStateEstimationResult(prevResultUuid);
         }
 
-<<<<<<< HEAD
-        UUID result = stateEstimationService.runStateEstimation(networkUuid, variantId, new ReportInfos(reportUuid, nodeUuid.toString()), receiver, userId);
+        UUID result = stateEstimationService.runStateEstimation(networkUuid, variantId, new ReportInfos(reportUuid, nodeUuid), receiver, userId);
         updateComputationResultUuid(nodeUuid, timePointUuid, result, STATE_ESTIMATION);
-=======
-        UUID result = stateEstimationService.runStateEstimation(networkUuid, variantId, new ReportInfos(reportUuid, nodeUuid), receiver, userId);
-        updateComputationResultUuid(nodeUuid, result, STATE_ESTIMATION);
->>>>>>> 50fa0aa8
         notificationService.emitStudyChanged(studyUuid, nodeUuid, NotificationService.UPDATE_TYPE_STATE_ESTIMATION_STATUS);
         return result;
     }
